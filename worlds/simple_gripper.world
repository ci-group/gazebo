--- conflicted
+++ resolved
@@ -1,58 +1,15 @@
 <?xml version="1.0" ?>
 <sdf version="1.4">
   <world name="default">
-<<<<<<< HEAD
-=======
-    <scene>
-      <grid>false</grid>
-      <background>1 1 1 1</background>
-      <ambient>0.5 0.5 0.5 1</ambient>
-    </scene>
-    <physics type="ode">
-      <gravity>0 0 -9.8</gravity>
-      <ode>
-        <solver>
-          <type>quick</type>
-          <iters>10</iters>
-          <sor>1.0</sor>
-        </solver>
-        <constraints>
-          <cfm>0.0</cfm>
-          <erp>0.01</erp>
-          <contact_max_correcting_vel>0.0</contact_max_correcting_vel>
-          <contact_surface_layer>0.001</contact_surface_layer>
-        </constraints>
-      </ode>
-      <max_step_size>0.001</max_step_size>
-    </physics>
-    <!-- A ground plane -->
-    <include>
-      <uri>model://ground_plane</uri>
-    </include>
->>>>>>> adc5178f
     <!-- A global light source -->
     <include>
       <uri>model://sun</uri>
     </include>
-<<<<<<< HEAD
     <!-- A ground plane -->
     <include>
       <uri>model://ground_plane</uri>
     </include>
 
-    <include>
-      <uri>model://simple_arm</uri>
-    </include>
-
-    <include>
-      <uri>model://camera</uri>
-      <pose>-1.0 -1.0 0.5 0 0 0.7071</pose>
-    </include>
-
-    <include>
-      <uri>model://hokuyo</uri>
-      <pose>-1.0 -1.0 0.3 0 0 0.7071</pose>
-=======
     <include>
       <uri>model://simple_arm</uri>
     </include>
@@ -81,10 +38,10 @@
       <pose>0.35 0.35 0.5 0 0 0.7071</pose>
       <uri>model://camera</uri>
     </include>
+
     <include>
       <pose>0.45 0.45 0.3 0 0 0.7071</pose>
       <uri>model://hokuyo</uri>
->>>>>>> adc5178f
     </include>
   </world>
 </sdf>