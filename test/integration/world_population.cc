--- conflicted
+++ resolved
@@ -107,25 +107,12 @@
     // This is not a cloned object, skip it.
     if (model->GetName().find("can1_clone") != std::string::npos)
     {
-<<<<<<< HEAD
-      ignition::math::Box boundingBox(ignition::math::Vector3d(2.5, 2.5, 0),
-        ignition::math::Vector3d(3.5, 3.5, 0.1));
-      EXPECT_GE(model->GetWorldPose().pos.x, 2.5 - tolerance);
-      EXPECT_GE(model->GetWorldPose().pos.y, 2.5 - tolerance);
-      EXPECT_GE(model->GetWorldPose().pos.z, 0 - tolerance);
-      EXPECT_LE(model->GetWorldPose().pos.x, 3.5 + tolerance);
-      EXPECT_LE(model->GetWorldPose().pos.y, 3.5 + tolerance);
-      EXPECT_LE(model->GetWorldPose().pos.z, 0.1 + tolerance);
-=======
-      math::Box boundingBox(math::Vector3(2.5, 2.5, 0),
-        math::Vector3(3.5, 3.5, 0.1));
       EXPECT_GE(model->WorldPose().Pos().X(), 2.5 - tolerance);
       EXPECT_GE(model->WorldPose().Pos().Y(), 2.5 - tolerance);
       EXPECT_GE(model->WorldPose().Pos().Z(), 0 - tolerance);
       EXPECT_LE(model->WorldPose().Pos().X(), 3.5 + tolerance);
       EXPECT_LE(model->WorldPose().Pos().Y(), 3.5 + tolerance);
       EXPECT_LE(model->WorldPose().Pos().Z(), 0.1 + tolerance);
->>>>>>> c244fee1
     }
     else if (model->GetName().find("can3_clone") != std::string::npos)
     {
@@ -135,25 +122,12 @@
     }
     else if (model->GetName().find("can4_clone") != std::string::npos)
     {
-<<<<<<< HEAD
-      ignition::math::Box boundingBox(ignition::math::Vector3d(-1, -5, 0),
-        ignition::math::Vector3d(3, -3, .01));
-      EXPECT_GE(model->GetWorldPose().pos.x, -1 - tolerance);
-      EXPECT_GE(model->GetWorldPose().pos.y, -5 - tolerance);
-      EXPECT_GE(model->GetWorldPose().pos.z, 0 - tolerance);
-      EXPECT_LE(model->GetWorldPose().pos.x, 3 + tolerance);
-      EXPECT_LE(model->GetWorldPose().pos.y, -3 + tolerance);
-      EXPECT_LE(model->GetWorldPose().pos.z, 0.01 + tolerance);
-=======
-      math::Box boundingBox(math::Vector3(-1, -5, 0),
-        math::Vector3(3, -3, .01));
       EXPECT_GE(model->WorldPose().Pos().X(), -1 - tolerance);
       EXPECT_GE(model->WorldPose().Pos().Y(), -5 - tolerance);
       EXPECT_GE(model->WorldPose().Pos().Z(), 0 - tolerance);
       EXPECT_LE(model->WorldPose().Pos().X(), 3 + tolerance);
       EXPECT_LE(model->WorldPose().Pos().Y(), -3 + tolerance);
       EXPECT_LE(model->WorldPose().Pos().Z(), 0.01 + tolerance);
->>>>>>> c244fee1
     }
     else if (model->GetName().find("can5_clone") != std::string::npos)
     {
@@ -163,36 +137,6 @@
     }
     else if (model->GetName().find("can6_clone") != std::string::npos)
     {
-<<<<<<< HEAD
-      ignition::math::Box boundingBox(ignition::math::Vector3d(-1, 3.5, 0),
-                            ignition::math::Vector3d(1, 4.5, .01));
-      EXPECT_GE(model->GetWorldPose().pos.x, -1 - tolerance);
-      EXPECT_GE(model->GetWorldPose().pos.z, 0 - tolerance);
-      EXPECT_LE(model->GetWorldPose().pos.x, 1 + tolerance);
-      EXPECT_LE(model->GetWorldPose().pos.z, 0.01 + tolerance);
-      EXPECT_NEAR(model->GetWorldPose().pos.y, 4, tolerance);
-    }
-    else if (model->GetName().find("can7_clone") != std::string::npos)
-    {
-      ignition::math::Box boundingBox(ignition::math::Vector3d(-5.5, -2, 0),
-                            ignition::math::Vector3d(-4.5, 0, .01));
-      EXPECT_GE(model->GetWorldPose().pos.y, -2 - tolerance);
-      EXPECT_GE(model->GetWorldPose().pos.z, 0 - tolerance);
-      EXPECT_LE(model->GetWorldPose().pos.y, 0 + tolerance);
-      EXPECT_LE(model->GetWorldPose().pos.z, 0.01 + tolerance);
-      EXPECT_NEAR(model->GetWorldPose().pos.x, -5, tolerance);
-    }
-    else if (model->GetName().find("can8_clone") != std::string::npos)
-    {
-      ignition::math::Box boundingBox(ignition::math::Vector3d(3.9, -0.1, 0),
-                            ignition::math::Vector3d(4.1, 0.1, 1.4));
-      EXPECT_GE(model->GetWorldPose().pos.z, 0 - tolerance);
-      EXPECT_LE(model->GetWorldPose().pos.z, 1.4 + tolerance);
-      EXPECT_NEAR(model->GetWorldPose().pos.x, 4.0, tolerance);
-      EXPECT_NEAR(model->GetWorldPose().pos.y, 0, tolerance);
-=======
-      math::Box boundingBox(math::Vector3(-1, 3.5, 0),
-                            math::Vector3(1, 4.5, .01));
       EXPECT_GE(model->WorldPose().Pos().X(), -1 - tolerance);
       EXPECT_GE(model->WorldPose().Pos().Z(), 0 - tolerance);
       EXPECT_LE(model->WorldPose().Pos().X(), 1 + tolerance);
@@ -201,8 +145,6 @@
     }
     else if (model->GetName().find("can7_clone") != std::string::npos)
     {
-      math::Box boundingBox(math::Vector3(-5.5, -2, 0),
-                            math::Vector3(-4.5, 0, .01));
       EXPECT_GE(model->WorldPose().Pos().Y(), -2 - tolerance);
       EXPECT_GE(model->WorldPose().Pos().Z(), 0 - tolerance);
       EXPECT_LE(model->WorldPose().Pos().Y(), 0 + tolerance);
@@ -211,13 +153,10 @@
     }
     else if (model->GetName().find("can8_clone") != std::string::npos)
     {
-      math::Box boundingBox(math::Vector3(3.9, -0.1, 0),
-                            math::Vector3(4.1, 0.1, 1.4));
       EXPECT_GE(model->WorldPose().Pos().Z(), 0 - tolerance);
       EXPECT_LE(model->WorldPose().Pos().Z(), 1.4 + tolerance);
       EXPECT_NEAR(model->WorldPose().Pos().X(), 4.0, tolerance);
       EXPECT_NEAR(model->WorldPose().Pos().Y(), 0, tolerance);
->>>>>>> c244fee1
     }
   }
 }
