/*
 * Copyright (C) 2012-2015 Open Source Robotics Foundation
 *
 * Licensed under the Apache License, Version 2.0 (the "License");
 * you may not use this file except in compliance with the License.
 * You may obtain a copy of the License at
 *
 *     http://www.apache.org/licenses/LICENSE-2.0
 *
 * Unless required by applicable law or agreed to in writing, software
 * distributed under the License is distributed on an "AS IS" BASIS,
 * WITHOUT WARRANTIES OR CONDITIONS OF ANY KIND, either express or implied.
 * See the License for the specific language governing permissions and
 * limitations under the License.
 *
*/

#include <ignition/math/Rand.hh>

#include "gazebo/physics/physics.hh"
#include "gazebo/sensors/sensors.hh"
#include "gazebo/common/common.hh"
#include "gazebo/common/Timer.hh"
#include "gazebo/rendering/Camera.hh"
#include "gazebo/sensors/CameraSensor.hh"

#include "gazebo/test/ServerFixture.hh"
#include "scans_cmp.h"

using namespace gazebo;
class CameraSensor : public ServerFixture
{
};

boost::mutex mutex;

unsigned char* img = NULL;
unsigned char* img2 = NULL;
int imageCount = 0;
int imageCount2 = 0;
std::string pixelFormat = "";

/////////////////////////////////////////////////
void OnNewCameraFrame(int* _imageCounter, unsigned char* _imageDest,
                  const unsigned char *_image,
                  unsigned int _width, unsigned int _height,
                  unsigned int _depth,
                  const std::string &_format)
{
  boost::mutex::scoped_lock lock(mutex);
  pixelFormat = _format;
  memcpy(_imageDest, _image, _width * _height * _depth);
  *_imageCounter += 1;
}

/////////////////////////////////////////////////
<<<<<<< HEAD
TEST_F(CameraSensor, MultipleCameraSameName)
=======
TEST_F(CameraSensor, WorldReset)
>>>>>>> 9828f55d
{
  Load("worlds/empty_test.world");

  // Make sure the render engine is available.
  if (rendering::RenderEngine::Instance()->GetRenderPathType() ==
      rendering::RenderEngine::NONE)
  {
    gzerr << "No rendering engine, unable to run camera test\n";
    return;
  }

<<<<<<< HEAD
  // spawn first camera sensor
=======
  // spawn sensors of various sizes to test speed
>>>>>>> 9828f55d
  std::string modelName = "camera_model";
  std::string cameraName = "camera_sensor";
  unsigned int width  = 320;
  unsigned int height = 240;  // 106 fps
  double updateRate = 10;
<<<<<<< HEAD
  ignition::math::Pose3d setPose, testPose(
      ignition::math::Vector3d(-5, 0, 5),
      ignition::math::Quaterniond(0, GZ_DTOR(15), 0));
  SpawnCamera(modelName, cameraName, setPose.Pos(),
      setPose.Rot().Euler(), width, height, updateRate);
  std::string sensorScopedName =
      "default::" + modelName + "::body::" + cameraName;
  sensors::SensorPtr sensor = sensors::get_sensor(sensorScopedName);
  EXPECT_TRUE(sensor != NULL);
  sensors::CameraSensorPtr camSensor =
    boost::dynamic_pointer_cast<sensors::CameraSensor>(sensor);
  EXPECT_TRUE(camSensor != NULL);
  rendering::CameraPtr camera = camSensor->GetCamera();
  EXPECT_TRUE(camera != NULL);

  // spawn second camera sensor with same name but attached to a different model
  std::string modelName2 = modelName + "_2";
  SpawnCamera(modelName2, cameraName, setPose.Pos(),
      setPose.Rot().Euler(), width, height, updateRate);
  std::string sensorScopedName2 =
      "default::" + modelName2 + "::body::" + cameraName;
  sensors::SensorPtr sensor2 = sensors::get_sensor(sensorScopedName2);
  EXPECT_TRUE(sensor2 != NULL);
  sensors::CameraSensorPtr camSensor2 =
    boost::dynamic_pointer_cast<sensors::CameraSensor>(sensor2);
  EXPECT_TRUE(camSensor2 != NULL);
  rendering::CameraPtr camera2 = camSensor2->GetCamera();
  EXPECT_TRUE(camera2 != NULL);

  // verify that the sensors and cameras are not the same
  EXPECT_TRUE(camSensor != camSensor2);
  EXPECT_TRUE(camera != camera2);

  // get camera scene and verify camera count
  rendering::ScenePtr scene = camera->GetScene();
  EXPECT_TRUE(scene != NULL);
  EXPECT_EQ(scene->GetCameraCount(), 2u);

  // remove the second camera sensor first and check that it does not remove
  // the first one with the same name
  sensors::remove_sensor(sensorScopedName2);
  int sleep = 0;
  int maxSleep = 10;
  while (sensors::get_sensor(sensorScopedName2) != NULL && sleep < maxSleep)
  {
    common::Time::MSleep(100);
    sleep++;
  }
  sensor2 = sensors::get_sensor(sensorScopedName2);
  EXPECT_TRUE(sensor2 == NULL);
  sensor = sensors::get_sensor(sensorScopedName);
  EXPECT_TRUE(sensor != NULL);

  // verify the first camera is still there
  EXPECT_EQ(scene->GetCameraCount(), 1u);
  EXPECT_TRUE(camera == scene->GetCamera(0));

  std::string renderingCameraName = camera->GetName();

  // remove the first camera sensor and there should be no sensors or cameras
  // left
  sensors::remove_sensor(sensorScopedName);
  sleep = 0;
  while (sensors::get_sensor(sensorScopedName) != NULL && sleep < maxSleep)
  {
    common::Time::MSleep(100);
    sleep++;
  }
  sensor = sensors::get_sensor(sensorScopedName);
  EXPECT_TRUE(sensor == NULL);
  camera = scene->GetCamera(renderingCameraName);
  EXPECT_TRUE(camera == NULL);
  EXPECT_EQ(scene->GetCameraCount(), 0u);
=======
  math::Pose setPose, testPose(
      math::Vector3(-5, 0, 5), math::Quaternion(0, GZ_DTOR(15), 0));
  SpawnCamera(modelName, cameraName, setPose.pos,
      setPose.rot.GetAsEuler(), width, height, updateRate);
  sensors::SensorPtr sensor = sensors::get_sensor(cameraName);
  sensors::CameraSensorPtr camSensor =
    boost::dynamic_pointer_cast<sensors::CameraSensor>(sensor);
  imageCount = 0;
  img = new unsigned char[width * height*3];
  event::ConnectionPtr c =
      camSensor->GetCamera()->ConnectNewImageFrame(
      std::bind(&::OnNewCameraFrame, &imageCount, img,
      std::placeholders::_1, std::placeholders::_2, std::placeholders::_3,
      std::placeholders::_4, std::placeholders::_5));
  common::Timer timer;
  timer.Start();

  // let the camera render for 2 seconds at 10 Hz
  int total_images = 20;
  while (imageCount < total_images && timer.GetElapsed().Double() < 4)
    common::Time::MSleep(10);
  EXPECT_GE(imageCount, total_images);
  common::Time dt = timer.GetElapsed();
  EXPECT_GT(dt.Double(), 1.0);
  EXPECT_LT(dt.Double(), 3.0);

  // reset the world and verify
  physics::WorldPtr world = physics::get_world("default");
  ASSERT_TRUE(world != NULL);
  common::Time simTime;
  world->Reset();
  simTime = world->GetSimTime().Double();
  EXPECT_TRUE(world->GetSimTime() == common::Time(0.0) ||
      world->GetSimTime() < simTime);

  // verify that the camera can continue to render and generate images at
  // the specified rate
  imageCount = 0;
  timer.Reset();
  timer.Start();
  while (imageCount < total_images && timer.GetElapsed().Double() < 4)
    common::Time::MSleep(10);
  dt = timer.GetElapsed();
  EXPECT_GE(imageCount, total_images);
  EXPECT_GT(dt.Double(), 1.0);
  EXPECT_LT(dt.Double(), 3.0);

  camSensor->GetCamera()->DisconnectNewImageFrame(c);
  delete img;
>>>>>>> 9828f55d
}

/////////////////////////////////////////////////
TEST_F(CameraSensor, CheckThrottle)
{
  Load("worlds/empty_test.world");

  // Make sure the render engine is available.
  if (rendering::RenderEngine::Instance()->GetRenderPathType() ==
      rendering::RenderEngine::NONE)
  {
    gzerr << "No rendering engine, unable to run camera test\n";
    return;
  }

  // spawn sensors of various sizes to test speed
  std::string modelName = "camera_model";
  std::string cameraName = "camera_sensor";
  unsigned int width  = 320;
  unsigned int height = 240;  // 106 fps
  double updateRate = 10;
  math::Pose setPose, testPose(
      math::Vector3(-5, 0, 5), math::Quaternion(0, GZ_DTOR(15), 0));
  SpawnCamera(modelName, cameraName, setPose.pos,
      setPose.rot.GetAsEuler(), width, height, updateRate);
  sensors::SensorPtr sensor = sensors::get_sensor(cameraName);
  sensors::CameraSensorPtr camSensor =
    boost::dynamic_pointer_cast<sensors::CameraSensor>(sensor);
  imageCount = 0;
  img = new unsigned char[width * height*3];
  event::ConnectionPtr c =
    camSensor->GetCamera()->ConnectNewImageFrame(
        boost::bind(&::OnNewCameraFrame, &imageCount, img,
          _1, _2, _3, _4, _5));
  common::Timer timer;
  timer.Start();

  // time how long it takes to get 50 images @ 10Hz
  int total_images = 50;

  while (imageCount < total_images)
    common::Time::MSleep(10);
  common::Time dt = timer.GetElapsed();
  double rate = static_cast<double>(total_images)/dt.Double();
  gzdbg << "timer [" << dt.Double() << "] seconds rate [" << rate << "] fps\n";
  EXPECT_GT(rate, 7.0);
  EXPECT_LT(rate, 11.0);
  camSensor->GetCamera()->DisconnectNewImageFrame(c);
  delete img;
}

/////////////////////////////////////////////////
TEST_F(CameraSensor, FillMsg)
{
  Load("worlds/empty_test.world");

  // Make sure the render engine is available.
  if (rendering::RenderEngine::Instance()->GetRenderPathType() ==
      rendering::RenderEngine::NONE)
  {
    gzerr << "No rendering engine, unable to run camera test\n";
    return;
  }

  // spawn sensors of various sizes to test speed
  std::string modelName = "camera_model";
  std::string cameraName = "camera_sensor";

  // test resolution, my machine gets about 106 fps
  unsigned int width  = 320;
  unsigned int height = 240;
  double updateRate = 0;
  math::Pose setPose(
      math::Vector3(-5, 0, 5), math::Quaternion(0, GZ_DTOR(15), 0));
  SpawnCamera(modelName, cameraName, setPose.pos,
      setPose.rot.GetAsEuler(), width, height, updateRate);
  sensors::SensorPtr sensor = sensors::get_sensor(cameraName);
  sensors::CameraSensorPtr camSensor =
    boost::dynamic_pointer_cast<sensors::CameraSensor>(sensor);

  msgs::Sensor msg;
  sensor->FillMsg(msg);

  // Required fields
  EXPECT_EQ(msg.name(), cameraName);
  EXPECT_EQ(msg.parent(), sensor->GetParentName());
  EXPECT_EQ(msg.type(), "camera");

  // Optional fields
  ASSERT_TRUE(msg.has_always_on());
  EXPECT_EQ(msg.always_on(), sensor->IsActive());

  ASSERT_TRUE(msg.has_pose());
  EXPECT_EQ(msgs::ConvertIgn(msg.pose()), sensor->Pose());

  ASSERT_TRUE(msg.has_topic());
  EXPECT_EQ(msg.topic(), sensor->GetTopic());

  ASSERT_TRUE(msg.has_update_rate());
  EXPECT_EQ(msg.update_rate(), sensor->GetUpdateRate());

  ASSERT_TRUE(msg.has_visualize());
  EXPECT_EQ(msg.visualize(), sensor->GetVisualize());

  ASSERT_FALSE(msg.has_contact());
  ASSERT_FALSE(msg.has_ray());
  ASSERT_TRUE(msg.has_camera());
  auto cameraMsg = msg.camera();
  auto cam = camSensor->GetCamera();
  EXPECT_EQ(cameraMsg.horizontal_fov(), cam->GetHFOV().Radian());
  EXPECT_EQ(cameraMsg.image_size().x(), camSensor->GetImageWidth());
  EXPECT_EQ(cameraMsg.image_size().y(), camSensor->GetImageHeight());
  EXPECT_EQ(cameraMsg.image_format(), cam->GetImageFormat());
  EXPECT_EQ(cameraMsg.near_clip(), cam->GetNearClip());
  EXPECT_EQ(cameraMsg.far_clip(), cam->GetFarClip());
}

/////////////////////////////////////////////////
TEST_F(CameraSensor, UnlimitedTest)
{
  Load("worlds/empty_test.world");

  // Make sure the render engine is available.
  if (rendering::RenderEngine::Instance()->GetRenderPathType() ==
      rendering::RenderEngine::NONE)
  {
    gzerr << "No rendering engine, unable to run camera test\n";
    return;
  }

  // spawn sensors of various sizes to test speed
  std::string modelName = "camera_model";
  std::string cameraName = "camera_sensor";

  // test resolution, my machine gets about 106 fps
  unsigned int width  = 320;
  unsigned int height = 240;
  double updateRate = 0;
  math::Pose setPose(
      math::Vector3(-5, 0, 5), math::Quaternion(0, GZ_DTOR(15), 0));
  SpawnCamera(modelName, cameraName, setPose.pos,
      setPose.rot.GetAsEuler(), width, height, updateRate);
  sensors::SensorPtr sensor = sensors::get_sensor(cameraName);
  sensors::CameraSensorPtr camSensor =
    boost::dynamic_pointer_cast<sensors::CameraSensor>(sensor);
  imageCount = 0;
  img = new unsigned char[width * height*3];
  event::ConnectionPtr c =
    camSensor->GetCamera()->ConnectNewImageFrame(
        boost::bind(&::OnNewCameraFrame, &imageCount, img,
          _1, _2, _3, _4, _5));
  common::Timer timer;
  timer.Start();
  // time how long it takes to get N images
  int total_images = 500;
  while (imageCount < total_images)
    common::Time::MSleep(10);
  common::Time dt = timer.GetElapsed();
  double rate = static_cast<double>(total_images)/dt.Double();
  gzdbg << "timer [" << dt.Double() << "] seconds rate [" << rate << "] fps\n";
  camSensor->GetCamera()->DisconnectNewImageFrame(c);
  EXPECT_GT(rate, 30.0);

  delete img;
}

/////////////////////////////////////////////////
TEST_F(CameraSensor, MultiSenseHigh)
{
  // This test is disabled because it does not work on machines with
  // limited rendering capabilities.
  return;
/*
  Load("worlds/empty_test.world");

  // Make sure the render engine is available.
  if (rendering::RenderEngine::Instance()->GetRenderPathType() ==
      rendering::RenderEngine::NONE)
  {
    gzerr << "No rendering engine, unable to run camera test\n";
    return;
  }

  // spawn sensors of various sizes to test speed
  std::string modelName = "camera_model";
  std::string cameraName = "camera_sensor";

  // nominal resolution of multisense
  unsigned int width  = 2048;
  unsigned int height = 1088;
  double updateRate = 25;
  math::Pose setPose, testPose(
      math::Vector3(-5, 0, 5), math::Quaternion(0, GZ_DTOR(15), 0));
  SpawnCamera(modelName, cameraName, setPose.pos,
      setPose.rot.GetAsEuler(), width, height, updateRate);
  sensors::SensorPtr sensor = sensors::get_sensor(cameraName);
  sensors::CameraSensorPtr camSensor =
    boost::dynamic_pointer_cast<sensors::CameraSensor>(sensor);
  imageCount = 0;
  img = new unsigned char[width * height*3];
  event::ConnectionPtr c =
    camSensor->GetCamera()->ConnectNewImageFrame(
        boost::bind(&::OnNewCameraFrame, &imageCount, img,
          _1, _2, _3, _4, _5));
  common::Timer timer;
  timer.Start();
  // time how long it takes to get N images
  int total_images = 500;
  while (imageCount < total_images)
    common::Time::MSleep(10);
  common::Time dt = timer.GetElapsed();
  double rate = static_cast<double>(total_images)/dt.Double();
  gzdbg << "timer [" << dt.Double() << "] seconds rate [" << rate << "] fps\n";
  camSensor->GetCamera()->DisconnectNewImageFrame(c);
  EXPECT_GT(rate, 24.0);
  EXPECT_LT(rate, 25.0);

  delete img;
  */
}

/////////////////////////////////////////////////
TEST_F(CameraSensor, MultiSenseLow)
{
  // This test is disabled because it does not work on machines with
  // limited rendering capabilities.
  return;
/*
  Load("worlds/empty_test.world");

  // Make sure the render engine is available.
  if (rendering::RenderEngine::Instance()->GetRenderPathType() ==
      rendering::RenderEngine::NONE)
  {
    gzerr << "No rendering engine, unable to run camera test\n";
    return;
  }

  // spawn sensors of various sizes to test speed
  std::string modelName = "camera_model";
  std::string cameraName = "camera_sensor";

  // lower resolution of multisense
  unsigned int width  = 1024;
  unsigned int height = 544;
  double updateRate = 25;
  math::Pose setPose, testPose(
      math::Vector3(-5, 0, 5), math::Quaternion(0, GZ_DTOR(15), 0));
  SpawnCamera(modelName, cameraName, setPose.pos,
      setPose.rot.GetAsEuler(), width, height, updateRate);
  sensors::SensorPtr sensor = sensors::get_sensor(cameraName);
  sensors::CameraSensorPtr camSensor =
    boost::dynamic_pointer_cast<sensors::CameraSensor>(sensor);
  imageCount = 0;
  img = new unsigned char[width * height*3];
  event::ConnectionPtr c =
    camSensor->GetCamera()->ConnectNewImageFrame(
        boost::bind(&::OnNewCameraFrame, &imageCount, img,
          _1, _2, _3, _4, _5));
  common::Timer timer;
  timer.Start();
  // time how long it takes to get N images
  int total_images = 500;
  while (imageCount < total_images)
    common::Time::MSleep(10);
  common::Time dt = timer.GetElapsed();
  double rate = static_cast<double>(total_images)/dt.Double();
  gzdbg << "timer [" << dt.Double() << "] seconds rate [" << rate << "] fps\n";
  camSensor->GetCamera()->DisconnectNewImageFrame(c);
  EXPECT_GT(rate, 24.0);
  EXPECT_LT(rate, 25.0);

  delete img;
  Unload();
  */
}

/////////////////////////////////////////////////
TEST_F(CameraSensor, CheckNoise)
{
  Load("worlds/empty_test.world");

  // Make sure the render engine is available.
  if (rendering::RenderEngine::Instance()->GetRenderPathType() ==
      rendering::RenderEngine::NONE)
  {
    gzerr << "No rendering engine, unable to run camera test\n";
    return;
  }

  // Spawn two cameras in the same location, one with noise and one without.
  std::string modelName = "camera_model";
  std::string cameraName = "camera_sensor";
  std::string modelNameNoisy = "camera_model_noisy";
  std::string cameraNameNoisy = "camera_sensor_noisy";
  unsigned int width  = 320;
  unsigned int height = 240;
  double updateRate = 10;
  double noiseMean = 0.1;
  double noiseStdDev = 0.01;
  math::Pose setPose(
      math::Vector3(-5, 0, 5), math::Quaternion(0, GZ_DTOR(15), 0));
  SpawnCamera(modelName, cameraName, setPose.pos,
      setPose.rot.GetAsEuler(), width, height, updateRate);
  SpawnCamera(modelNameNoisy, cameraNameNoisy, setPose.pos,
      setPose.rot.GetAsEuler(), width, height, updateRate,
      "gaussian", noiseMean, noiseStdDev);
  sensors::SensorPtr sensor = sensors::get_sensor(cameraName);
  sensors::CameraSensorPtr camSensor =
    boost::dynamic_pointer_cast<sensors::CameraSensor>(sensor);
  sensor = sensors::get_sensor(cameraNameNoisy);
  sensors::CameraSensorPtr camSensorNoisy =
    boost::dynamic_pointer_cast<sensors::CameraSensor>(sensor);

  imageCount = 0;
  imageCount2 = 0;
  img = new unsigned char[width * height*3];
  img2 = new unsigned char[width * height*3];
  event::ConnectionPtr c =
    camSensor->GetCamera()->ConnectNewImageFrame(
        boost::bind(&::OnNewCameraFrame, &imageCount, img,
          _1, _2, _3, _4, _5));
  event::ConnectionPtr c2 =
    camSensorNoisy->GetCamera()->ConnectNewImageFrame(
        boost::bind(&::OnNewCameraFrame, &imageCount2, img2,
          _1, _2, _3, _4, _5));

  // Get some images
  while (imageCount < 10 || imageCount2 < 10)
    common::Time::MSleep(10);

  unsigned int diffMax = 0, diffSum = 0;
  double diffAvg = 0.0;
  this->ImageCompare(img, img2, width, height, 3,
                     diffMax, diffSum, diffAvg);
  // We expect that there will be some non-zero difference between the two
  // images.
  EXPECT_NE(diffSum, 0u);
  // We expect that the average difference will be well within 3-sigma.
  EXPECT_NEAR(diffAvg/255., noiseMean, 3*noiseStdDev);
  delete[] img;
  delete[] img2;
}


/////////////////////////////////////////////////
TEST_F(CameraSensor, CheckDistortion)
{
  Load("worlds/empty.world");

  // Make sure the render engine is available.
  if (rendering::RenderEngine::Instance()->GetRenderPathType() ==
      rendering::RenderEngine::NONE)
  {
    gzerr << "No rendering engine, unable to run camera test\n";
    return;
  }

  // Spawn two cameras in the same location, one with noise and one without.
  std::string modelName = "camera_model";
  std::string cameraName = "camera_sensor";
  std::string modelNameDistorted = "camera_model_distorted";
  std::string cameraNameDistorted = "camera_sensor_distorted";
  unsigned int width  = 320;
  unsigned int height = 240;
  double updateRate = 10;

  math::Pose setPose(
      math::Vector3(-5, 0, 5), math::Quaternion(0, GZ_DTOR(15), 0));
  SpawnCamera(modelName, cameraName, setPose.pos,
      setPose.rot.GetAsEuler(), width, height, updateRate);
  // spawn a camera with barrel distortion
  SpawnCamera(modelNameDistorted, cameraNameDistorted, setPose.pos,
      setPose.rot.GetAsEuler(), width, height, updateRate,
      "", 0, 0, true, -0.25349, 0.11868, 0.0, -0.00028, 0.00005, 0.5, 0.5);
  sensors::SensorPtr sensor = sensors::get_sensor(cameraName);
  sensors::CameraSensorPtr camSensor =
    boost::dynamic_pointer_cast<sensors::CameraSensor>(sensor);
  sensor = sensors::get_sensor(cameraNameDistorted);
  sensors::CameraSensorPtr camSensorDistorted =
    boost::dynamic_pointer_cast<sensors::CameraSensor>(sensor);

  imageCount = 0;
  imageCount2 = 0;
  img = new unsigned char[width * height*3];
  img2 = new unsigned char[width * height*3];
  event::ConnectionPtr c =
    camSensor->GetCamera()->ConnectNewImageFrame(
        boost::bind(&::OnNewCameraFrame, &imageCount, img,
          _1, _2, _3, _4, _5));
  event::ConnectionPtr c2 =
    camSensorDistorted->GetCamera()->ConnectNewImageFrame(
        boost::bind(&::OnNewCameraFrame, &imageCount2, img2,
          _1, _2, _3, _4, _5));

  // Get some images
  while (imageCount < 10 || imageCount2 < 10)
    common::Time::MSleep(10);

  unsigned int diffMax = 0, diffSum = 0;
  double diffAvg = 0.0;
  this->ImageCompare(img, img2, width, height, 3,
                     diffMax, diffSum, diffAvg);

  // We expect that there will be some non-zero difference between the two
  // images.
  EXPECT_NE(diffSum, 0u);

  // Compare colors. Distorted image should have more darker pixels than the
  // original as the ground plane has been warped to occupy more of the image.
  unsigned int colorSum = 0;
  unsigned int colorSum2 = 0;
  for (unsigned int y = 0; y < height; ++y)
  {
    for (unsigned int x = 0; x < width*3; x+=3)
    {
      unsigned int r = img[(y*width*3)];
      unsigned int g = img[(y*width*3)+1];
      unsigned int b = img[(y*width*3)+2];
      colorSum += r + g + b;
      unsigned int r2 = img2[(y*width*3)];
      unsigned int g2 = img2[(y*width*3)+1];
      unsigned int b2 = img2[(y*width*3)+2];
      colorSum2 += r2 + g2 + b2;
    }
  }
  EXPECT_GT(colorSum, colorSum2);

  // We expect that there will be some non-zero difference between the two
  // images.
  EXPECT_NE(diffSum, 0u);
  delete[] img;
  delete[] img2;
}

int main(int argc, char **argv)
{
  // Set a specific seed to avoid occasional test failures due to
  // statistically unlikely, but possible results.
  ignition::math::Rand::Seed(42);
  ::testing::InitGoogleTest(&argc, argv);
  return RUN_ALL_TESTS();
}


// Place two cameras at some distance apart and a box in between
// them. Verify they generate different images.
TEST_F(CameraSensor, CompareSideBySideCamera)
{
  Load("worlds/empty.world");

  // Make sure the render engine is available.
  if (rendering::RenderEngine::Instance()->GetRenderPathType() ==
      rendering::RenderEngine::NONE)
  {
    gzerr << "No rendering engine, unable to run camera test\n";
    return;
  }

  // Spawn two cameras at 2m apart.
  std::string modelName = "camera_model";
  std::string cameraName = "camera_sensor";
  std::string modelName2 = "camera_model2";
  std::string cameraName2 = "camera_sensor2";
  unsigned int width  = 320;
  unsigned int height = 240;
  double updateRate = 10;

  math::Pose testPose(
      math::Vector3(0, 0, 0.5), math::Quaternion(0, 0, 0));
  math::Pose testPose2(
      math::Vector3(0, 2, 0.5), math::Quaternion(0, 0, 0));
  SpawnCamera(modelName, cameraName, testPose.pos,
      testPose.rot.GetAsEuler(), width, height, updateRate);
  SpawnCamera(modelName2, cameraName2, testPose2.pos,
      testPose.rot.GetAsEuler(), width, height, updateRate);

  // Spawn a box in front of the cameras
  SpawnBox("test_box", math::Vector3(1, 1, 1),
      math::Vector3(4, 1, 0.5), math::Vector3(0, 0, 0));

  sensors::SensorPtr sensor = sensors::get_sensor(cameraName);
  sensors::CameraSensorPtr camSensor =
    boost::dynamic_pointer_cast<sensors::CameraSensor>(sensor);
  sensor = sensors::get_sensor(cameraName2);
  sensors::CameraSensorPtr camSensor2 =
    boost::dynamic_pointer_cast<sensors::CameraSensor>(sensor);

  imageCount = 0;
  imageCount2 = 0;
  img = new unsigned char[width * height*3];
  unsigned char *prevImg = new unsigned char[width * height*3];
  img2 = new unsigned char[width * height*3];
  unsigned char *prevImg2 = new unsigned char[width * height*3];
  event::ConnectionPtr c =
    camSensor->GetCamera()->ConnectNewImageFrame(
        boost::bind(&::OnNewCameraFrame, &imageCount, img,
          _1, _2, _3, _4, _5));
  event::ConnectionPtr c2 =
    camSensor2->GetCamera()->ConnectNewImageFrame(
        boost::bind(&::OnNewCameraFrame, &imageCount2, img2,
          _1, _2, _3, _4, _5));

  while (imageCount < 10 || imageCount2 < 10)
    common::Time::MSleep(10);

  memcpy(prevImg, img, width * height * 3);
  memcpy(prevImg2, img2, width * height * 3);

  for (int i = 0; i < 10; ++i)
  {
    imageCount = 0;
    imageCount2 = 0;

    // Get some images
    while (imageCount < 1 || imageCount2 < 1)
      common::Time::MSleep(10);

    unsigned int diffMax12 = 0;
    unsigned int diffSum12 = 0;
    unsigned int diffSum = 0;
    unsigned int diffSum2 = 0;
    double diffAvg12 = 0.0;
    {
      unsigned int diffMax = 0;
      double diffAvg = 0.0;
      unsigned int diffMax2 = 0;
      double diffAvg2 = 0.0;

      boost::mutex::scoped_lock lock(mutex);
      this->ImageCompare(img, prevImg, width, height, 3,
                         diffMax, diffSum, diffAvg);
      this->ImageCompare(prevImg2, prevImg2, width, height, 3,
                         diffMax2, diffSum2, diffAvg2);
      this->ImageCompare(img, img2, width, height, 3,
                         diffMax12, diffSum12, diffAvg12);
      memcpy(prevImg, img, width * height * 3);
      memcpy(prevImg2, img2, width * height * 3);
    }

    // Images from the same camera should be identical
    EXPECT_EQ(diffSum, 0u);
    EXPECT_EQ(diffSum2, 0u);

    // We expect that there will some noticeable difference
    // between the two different camera images.
    EXPECT_NE(diffSum12, 1000000u);
    EXPECT_GT(diffAvg12, 0.0);
    EXPECT_GT(diffMax12, 0.0);

    common::Time::MSleep(100);
  }
  delete[] img;
  delete[] img2;
  delete[] prevImg;
  delete[] prevImg2;
}<|MERGE_RESOLUTION|>--- conflicted
+++ resolved
@@ -54,11 +54,7 @@
 }
 
 /////////////////////////////////////////////////
-<<<<<<< HEAD
-TEST_F(CameraSensor, MultipleCameraSameName)
-=======
 TEST_F(CameraSensor, WorldReset)
->>>>>>> 9828f55d
 {
   Load("worlds/empty_test.world");
 
@@ -70,17 +66,82 @@
     return;
   }
 
-<<<<<<< HEAD
-  // spawn first camera sensor
-=======
   // spawn sensors of various sizes to test speed
->>>>>>> 9828f55d
   std::string modelName = "camera_model";
   std::string cameraName = "camera_sensor";
   unsigned int width  = 320;
   unsigned int height = 240;  // 106 fps
   double updateRate = 10;
-<<<<<<< HEAD
+  math::Pose setPose, testPose(
+      math::Vector3(-5, 0, 5), math::Quaternion(0, GZ_DTOR(15), 0));
+  SpawnCamera(modelName, cameraName, setPose.pos,
+      setPose.rot.GetAsEuler(), width, height, updateRate);
+  sensors::SensorPtr sensor = sensors::get_sensor(cameraName);
+  sensors::CameraSensorPtr camSensor =
+    boost::dynamic_pointer_cast<sensors::CameraSensor>(sensor);
+  imageCount = 0;
+  img = new unsigned char[width * height*3];
+  event::ConnectionPtr c =
+      camSensor->GetCamera()->ConnectNewImageFrame(
+      std::bind(&::OnNewCameraFrame, &imageCount, img,
+      std::placeholders::_1, std::placeholders::_2, std::placeholders::_3,
+      std::placeholders::_4, std::placeholders::_5));
+  common::Timer timer;
+  timer.Start();
+
+  // let the camera render for 2 seconds at 10 Hz
+  int total_images = 20;
+  while (imageCount < total_images && timer.GetElapsed().Double() < 4)
+    common::Time::MSleep(10);
+  EXPECT_GE(imageCount, total_images);
+  common::Time dt = timer.GetElapsed();
+  EXPECT_GT(dt.Double(), 1.0);
+  EXPECT_LT(dt.Double(), 3.0);
+
+  // reset the world and verify
+  physics::WorldPtr world = physics::get_world("default");
+  ASSERT_TRUE(world != NULL);
+  common::Time simTime;
+  world->Reset();
+  simTime = world->GetSimTime().Double();
+  EXPECT_TRUE(world->GetSimTime() == common::Time(0.0) ||
+      world->GetSimTime() < simTime);
+
+  // verify that the camera can continue to render and generate images at
+  // the specified rate
+  imageCount = 0;
+  timer.Reset();
+  timer.Start();
+  while (imageCount < total_images && timer.GetElapsed().Double() < 4)
+    common::Time::MSleep(10);
+  dt = timer.GetElapsed();
+  EXPECT_GE(imageCount, total_images);
+  EXPECT_GT(dt.Double(), 1.0);
+  EXPECT_LT(dt.Double(), 3.0);
+
+  camSensor->GetCamera()->DisconnectNewImageFrame(c);
+  delete img;
+}
+
+/////////////////////////////////////////////////
+TEST_F(CameraSensor, MultipleCameraSameName)
+{
+  Load("worlds/empty_test.world");
+
+  // Make sure the render engine is available.
+  if (rendering::RenderEngine::Instance()->GetRenderPathType() ==
+      rendering::RenderEngine::NONE)
+  {
+    gzerr << "No rendering engine, unable to run camera test\n";
+    return;
+  }
+
+  // spawn first camera sensor
+  std::string modelName = "camera_model";
+  std::string cameraName = "camera_sensor";
+  unsigned int width  = 320;
+  unsigned int height = 240;  // 106 fps
+  double updateRate = 10;
   ignition::math::Pose3d setPose, testPose(
       ignition::math::Vector3d(-5, 0, 5),
       ignition::math::Quaterniond(0, GZ_DTOR(15), 0));
@@ -154,57 +215,6 @@
   camera = scene->GetCamera(renderingCameraName);
   EXPECT_TRUE(camera == NULL);
   EXPECT_EQ(scene->GetCameraCount(), 0u);
-=======
-  math::Pose setPose, testPose(
-      math::Vector3(-5, 0, 5), math::Quaternion(0, GZ_DTOR(15), 0));
-  SpawnCamera(modelName, cameraName, setPose.pos,
-      setPose.rot.GetAsEuler(), width, height, updateRate);
-  sensors::SensorPtr sensor = sensors::get_sensor(cameraName);
-  sensors::CameraSensorPtr camSensor =
-    boost::dynamic_pointer_cast<sensors::CameraSensor>(sensor);
-  imageCount = 0;
-  img = new unsigned char[width * height*3];
-  event::ConnectionPtr c =
-      camSensor->GetCamera()->ConnectNewImageFrame(
-      std::bind(&::OnNewCameraFrame, &imageCount, img,
-      std::placeholders::_1, std::placeholders::_2, std::placeholders::_3,
-      std::placeholders::_4, std::placeholders::_5));
-  common::Timer timer;
-  timer.Start();
-
-  // let the camera render for 2 seconds at 10 Hz
-  int total_images = 20;
-  while (imageCount < total_images && timer.GetElapsed().Double() < 4)
-    common::Time::MSleep(10);
-  EXPECT_GE(imageCount, total_images);
-  common::Time dt = timer.GetElapsed();
-  EXPECT_GT(dt.Double(), 1.0);
-  EXPECT_LT(dt.Double(), 3.0);
-
-  // reset the world and verify
-  physics::WorldPtr world = physics::get_world("default");
-  ASSERT_TRUE(world != NULL);
-  common::Time simTime;
-  world->Reset();
-  simTime = world->GetSimTime().Double();
-  EXPECT_TRUE(world->GetSimTime() == common::Time(0.0) ||
-      world->GetSimTime() < simTime);
-
-  // verify that the camera can continue to render and generate images at
-  // the specified rate
-  imageCount = 0;
-  timer.Reset();
-  timer.Start();
-  while (imageCount < total_images && timer.GetElapsed().Double() < 4)
-    common::Time::MSleep(10);
-  dt = timer.GetElapsed();
-  EXPECT_GE(imageCount, total_images);
-  EXPECT_GT(dt.Double(), 1.0);
-  EXPECT_LT(dt.Double(), 3.0);
-
-  camSensor->GetCamera()->DisconnectNewImageFrame(c);
-  delete img;
->>>>>>> 9828f55d
 }
 
 /////////////////////////////////////////////////
