--- conflicted
+++ resolved
@@ -14,13 +14,9 @@
  * limitations under the License.
  *
 */
-<<<<<<< HEAD
 #include <mutex>
-=======
-
 #include <functional>
 
->>>>>>> 3e666c83
 #include <ignition/math/Rand.hh>
 
 #include "gazebo/physics/physics.hh"
@@ -174,13 +170,8 @@
   gzdbg << "timer [" << dt.Double() << "] seconds rate [" << rate << "] fps\n";
   EXPECT_GT(rate, 7.0);
   EXPECT_LT(rate, 11.0);
-<<<<<<< HEAD
   camSensor->Camera()->DisconnectNewImageFrame(c);
-  delete img;
-=======
-  camSensor->GetCamera()->DisconnectNewImageFrame(c);
   delete [] img;
->>>>>>> 3e666c83
 }
 
 /////////////////////////////////////////////////
