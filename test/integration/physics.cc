/*
 * Copyright (C) 2012-2016 Open Source Robotics Foundation
 *
 * Licensed under the Apache License, Version 2.0 (the "License");
 * you may not use this file except in compliance with the License.
 * You may obtain a copy of the License at
 *
 *     http://www.apache.org/licenses/LICENSE-2.0
 *
 * Unless required by applicable law or agreed to in writing, software
 * distributed under the License is distributed on an "AS IS" BASIS,
 * WITHOUT WARRANTIES OR CONDITIONS OF ANY KIND, either express or implied.
 * See the License for the specific language governing permissions and
 * limitations under the License.
 *
*/

#include <map>
#include <string>
#include <vector>

#include <ignition/math/Rand.hh>

#include "gazebo/test/ServerFixture.hh"
#include "gazebo/physics/physics.hh"
#include "SimplePendulumIntegrator.hh"
#include "gazebo/msgs/msgs.hh"
#include "gazebo/test/helper_physics_generator.hh"

#ifdef HAVE_BULLET
#include "gazebo/physics/bullet/bullet_math_inc.h"
#endif

#define PHYSICS_TOL 1e-2
using namespace gazebo;

class PhysicsTest : public ServerFixture,
                    public testing::WithParamInterface<const char*>
{
  public: void InelasticCollision(const std::string &_physicsEngine);
  public: void EmptyWorld(const std::string &_physicsEngine);
  public: void SpawnDrop(const std::string &_physicsEngine);
  public: void SpawnDropCoGOffset(const std::string &_physicsEngine);
  public: void SphereAtlasLargeError(const std::string &_physicsEngine);
  public: void CollisionFiltering(const std::string &_physicsEngine);
  public: void JointDampingTest(const std::string &_physicsEngine);
  public: void DropStuff(const std::string &_physicsEngine);
};

////////////////////////////////////////////////////////////////////////
// EmptyWorld:
// Load a world, take a few steps, and verify that time is increasing.
// This is the most basic physics engine test.
////////////////////////////////////////////////////////////////////////
void PhysicsTest::EmptyWorld(const std::string &_physicsEngine)
{
  // Load an empty world
  Load("worlds/empty.world", true, _physicsEngine);
  physics::WorldPtr world = physics::get_world("default");
  ASSERT_TRUE(world != NULL);

  // Verify physics engine type
  physics::PhysicsEnginePtr physics = world->Physics();
  ASSERT_TRUE(physics != NULL);
  EXPECT_EQ(physics->GetType(), _physicsEngine);

  // simulate 1 step
  world->Step(1);
  double t = world->SimTime().Double();
  // verify that time moves forward
  EXPECT_GT(t, 0);

  // simulate a few steps
  int steps = 20;
  world->Step(steps);
  double dt = world->Physics()->GetMaxStepSize();
  EXPECT_GT(dt, 0);
  t = world->SimTime().Double();
  EXPECT_GT(t, 0.99*dt*static_cast<double>(steps+1));
}

TEST_P(PhysicsTest, EmptyWorld)
{
  EmptyWorld(GetParam());
}

////////////////////////////////////////////////////////////////////////
// SpawnDrop:
// Load a world, check that gravity points along z axis, spawn simple
// shapes (box, sphere, cylinder), verify that they fall and hit the
// ground plane. The test currently assumes inelastic collisions.
////////////////////////////////////////////////////////////////////////
void PhysicsTest::SpawnDrop(const std::string &_physicsEngine)
{
  // load an empty world
  Load("worlds/empty.world", true, _physicsEngine);
  physics::WorldPtr world = physics::get_world("default");
  ASSERT_TRUE(world != NULL);

  // check the gravity vector
  physics::PhysicsEnginePtr physics = world->Physics();
  ASSERT_TRUE(physics != NULL);
  EXPECT_EQ(physics->GetType(), _physicsEngine);
  auto g = world->Gravity();
  // Assume gravity vector points down z axis only.
  EXPECT_EQ(g.X(), 0);
  EXPECT_EQ(g.Y(), 0);
  EXPECT_LE(g.Z(), -9.8);

  // get physics time step
  double dt = physics->GetMaxStepSize();
  EXPECT_GT(dt, 0);

  // spawn some simple shapes and check to see that they start falling
  double z0 = 3;
  std::map<std::string, ignition::math::Vector3d> modelPos;
  modelPos["test_box"] = ignition::math::Vector3d(0, 0, z0);
  modelPos["test_sphere"] = ignition::math::Vector3d(4, 0, z0);
  modelPos["test_cylinder"] = ignition::math::Vector3d(8, 0, z0);
  modelPos["test_empty"] = ignition::math::Vector3d(12, 0, z0);
  modelPos["link_offset_box"] = ignition::math::Vector3d(0, 0, z0);

  // FIXME Trimesh drop test passes in bullet but fails in ode because
  // the mesh bounces to the side when it hits the ground.
  // See issue #513. Uncomment test when issue is resolved.
  // modelPos["test_trimesh"] = ignition::math::Vector3d(16, 0, z0);

  SpawnBox("test_box", ignition::math::Vector3d(1, 1, 1),
      modelPos["test_box"], ignition::math::Vector3d::Zero);
  SpawnSphere("test_sphere", modelPos["test_sphere"],
      ignition::math::Vector3d::Zero);
  SpawnCylinder("test_cylinder", modelPos["test_cylinder"],
      ignition::math::Vector3d::Zero);
  SpawnEmptyLink("test_empty", modelPos["test_empty"],
      ignition::math::Vector3d::Zero);

  std::ostringstream linkOffsetStream;
  ignition::math::Pose3d linkOffsetPose1(0, 0, z0, 0, 0, 0);
  ignition::math::Pose3d linkOffsetPose2(1000, 1000, 0, 0, 0, 0);
  ignition::math::Vector3d linkOffsetSize(1, 1, 1);
  linkOffsetStream << "<sdf version='" << SDF_VERSION << "'>"
    << "<model name ='link_offset_box'>"
    << "<pose>" << linkOffsetPose1 << "</pose>"
    << "<allow_auto_disable>false</allow_auto_disable>"
    << "<link name ='body'>"
    << "  <pose>" << linkOffsetPose2 << "</pose>"
    << "  <inertial>"
    << "    <mass>4.0</mass>"
    << "    <inertia>"
    << "      <ixx>0.1667</ixx> <ixy>0.0</ixy> <ixz>0.0</ixz>"
    << "      <iyy>0.1667</iyy> <iyz>0.0</iyz>"
    << "      <izz>0.1667</izz>"
    << "    </inertia>"
    << "  </inertial>"
    << "  <collision name ='geom'>"
    << "    <geometry>"
    << "      <box><size>" << linkOffsetSize << "</size></box>"
    << "    </geometry>"
    << "  </collision>"
    << "  <visual name ='visual'>"
    << "    <geometry>"
    << "      <box><size>" << linkOffsetSize << "</size></box>"
    << "    </geometry>"
    << "  </visual>"
    << "</link>"
    << "</model>"
    << "</sdf>";
  SpawnSDF(linkOffsetStream.str());

  /// \TODO: bullet needs this to pass
  if (physics->GetType()  == "bullet")
    physics->SetParam("iters", 300);

  // std::string trimeshPath =
  //    "file://media/models/cube_20k/meshes/cube_20k.stl";
  // SpawnTrimesh("test_trimesh", trimeshPath,
  // ignition::math::Vector3d(0.5, 0.5, 0.5),
  //    modelPos["test_trimesh"], ignition::math::Vector3d::Zero);

  int steps = 2;
  physics::ModelPtr model;
  ignition::math::Pose3d pose1, pose2;
  ignition::math::Vector3d vel1, vel2;

  double t, x0 = 0;
  // This loop steps the world forward and makes sure that each model falls,
  // expecting downward z velocity and decreasing z position.
  for (std::map<std::string, ignition::math::Vector3d>::iterator iter =
      modelPos.begin(); iter != modelPos.end(); ++iter)
  {
    std::string name = iter->first;
    // Make sure the model is loaded
    model = world->ModelByName(name);
    if (model != NULL)
    {
      gzdbg << "Check freefall of model " << name << '\n';
      // Step once and check downward z velocity
      world->Step(1);
      vel1 = model->WorldLinearVel();
      t = world->SimTime().Double();
      EXPECT_EQ(vel1.X(), 0);
      EXPECT_EQ(vel1.Y(), 0);
      EXPECT_NEAR(vel1.Z(), g.Z()*t, -g.Z()*t*PHYSICS_TOL);
      // Need to step at least twice to check decreasing z position
      world->Step(steps - 1);
      pose1 = model->WorldPose();
      x0 = modelPos[name].X();
      EXPECT_EQ(pose1.Pos().X(), x0);
      EXPECT_EQ(pose1.Pos().Y(), 0);
      EXPECT_NEAR(pose1.Pos().Z(),
          z0 + g.Z()/2*t*t, (z0+g.Z()/2*t*t)*PHYSICS_TOL);
      // Check once more and just make sure they keep falling
      world->Step(steps);
      vel2 = model->WorldLinearVel();
      pose2 = model->WorldPose();
      EXPECT_LT(vel2.Z(), vel1.Z());
      EXPECT_LT(pose2.Pos().Z(), pose1.Pos().Z());

      // if (physics->GetType()  == "bullet")
      // {
      //   gzerr << "m[" << model->GetName()
      //         << "] p[" << model->WorldPose()
      //         << "] v[" << model->GetWorldLinearVel()
      //         << "]\n";

      //   gzerr << "wait: ";
      //   getchar();
      // }
    }
    else
    {
      gzerr << "Error loading model " << name << '\n';
      EXPECT_TRUE(model != NULL);
    }
  }

  // Predict time of contact with ground plane.
  double tHit = sqrt(2*(z0-0.5) / (-g.Z()));
  // Time to advance, allow 0.5 s settling time.
  // This assumes inelastic collisions with the ground.
  double dtHit = tHit+0.5 - world->SimTime().Double();
  steps = ceil(dtHit / dt);
  EXPECT_GT(steps, 0);

  world->Step(steps);

  // debug
  // for (int i = 0; i < steps; ++i)
  // {
  //   world->Step(1);
  //   if (physics->GetType()  == "bullet")
  //   {
  //     model = world->ModelByName("link_offset_box");
  //     gzerr << "m[" << model->GetName()
  //           << "] i[" << i << "/" << steps
  //           << "] pm[" << model->WorldPose()
  //           << "] pb[" << model->GetLink("body")->WorldPose()
  //           << "] v[" << model->GetWorldLinearVel()
  //           << "]\n";

  //     if (model->WorldPose().Pos().Z() < 0.6)
  //     {
  //       gzerr << "wait: ";
  //       getchar();
  //     }
  //   }
  // }

  // This loop checks the velocity and pose of each model 0.5 seconds
  // after the time of predicted ground contact. The velocity is expected
  // to be small, and the pose is expected to be underneath the initial pose.
  for (std::map<std::string, ignition::math::Vector3d>::iterator iter =
      modelPos.begin(); iter != modelPos.end(); ++iter)
  {
    std::string name = iter->first;
    // Make sure the model is loaded
    model = world->ModelByName(name);
    if (model != NULL)
    {
      gzdbg << "Check ground contact of model " << name << '\n';
      // Check that velocity is small
      vel1 = model->WorldLinearVel();
      t = world->SimTime().Double();
      EXPECT_NEAR(vel1.X(), 0, PHYSICS_TOL);
      EXPECT_NEAR(vel1.Y(), 0, PHYSICS_TOL);
      if (name == "test_empty")
        EXPECT_NEAR(vel1.Z(), g.Z()*t, -g.Z()*t*PHYSICS_TOL);
      else
        EXPECT_NEAR(vel1.Z(), 0, PHYSICS_TOL);

      // Check that model is resting on ground
      pose1 = model->WorldPose();
      x0 = modelPos[name].X();
      double posTolerance = PHYSICS_TOL;
#ifdef HAVE_BULLET
      if (_physicsEngine == "bullet" && sizeof(btScalar) == 4)
      {
        posTolerance *= 1400;
      }
#endif
      EXPECT_NEAR(pose1.Pos().X(), x0, posTolerance);
      EXPECT_NEAR(pose1.Pos().Y(), 0, posTolerance);

      // debug
      // if (physics->GetType()  == "bullet")
      // {
      //   gzerr << "m[" << model->GetName()
      //         << "] p[" << model->WorldPose()
      //         << "] v[" << model->GetWorldLinearVel()
      //         << "]\n";

      //   gzerr << "wait: ";
      //   getchar();
      // }

      if (name == "test_empty")
      {
        EXPECT_NEAR(pose1.Pos().Z(), z0+g.Z()/2*t*t,
            fabs((z0+g.Z()/2*t*t)*PHYSICS_TOL));
      }
      else
        EXPECT_NEAR(pose1.Pos().Z(), 0.5, PHYSICS_TOL);
    }
    else
    {
      gzerr << "Error loading model " << name << '\n';
      EXPECT_TRUE(model != NULL);
    }
  }

  // Compute and check link pose of link_offset_box
  gzdbg << "Check link pose of link_offset_box\n";
  model = world->ModelByName("link_offset_box");
  ASSERT_TRUE(model != NULL);
  physics::LinkPtr link = model->GetLink();
  ASSERT_TRUE(link != NULL);
  // relative pose of link in linkOffsetPose2
  for (int i = 0; i < 20; ++i)
  {
    pose1 = model->WorldPose();
    pose2 = linkOffsetPose2 + pose1;
    EXPECT_NEAR(pose2.Pos().X(), linkOffsetPose2.Pos().X(), PHYSICS_TOL);
    EXPECT_NEAR(pose2.Pos().Y(), linkOffsetPose2.Pos().Y(), PHYSICS_TOL);
    EXPECT_NEAR(pose2.Pos().Z(), 0.5, PHYSICS_TOL);
    world->Step(1);
  }
}

TEST_P(PhysicsTest, SpawnDrop)
{
  SpawnDrop(GetParam());
}

////////////////////////////////////////////////////////////////////////
// SpawnDropCoGOffset:
// Load a world, check that gravity points along z axis, spawn several
// spheres of varying radii and center of gravity (cg) location.
//  sphere1: smaller radius, centered cg
//  sphere2: larger radius, centered cg
//  sphere3: larger radius, lowered cg
//  sphere4: larger radius, raised cg
//  sphere5: larger radius, y offset cg
//  sphere6: larger radius, x offset cg
//  sphere7: larger radius, 45 deg offset cg
//  sphere8: larger radius, -30 deg offset cg
// The bottom of each sphere is at the same height, and it is verified
// that they hit the ground at the same time. Also, sphere5 should start
// rolling to the side when it hits the ground.
////////////////////////////////////////////////////////////////////////
void PhysicsTest::SpawnDropCoGOffset(const std::string &_physicsEngine)
{
  if (_physicsEngine == "dart")
  {
    gzerr << "Skipping SpawnDropCoGOffset for physics engine ["
          << _physicsEngine
          << "] due to issue #1209.\n";
    return;
  }

  // load an empty world
  Load("worlds/empty.world", true, _physicsEngine);
  physics::WorldPtr world = physics::get_world("default");
  ASSERT_TRUE(world != NULL);

  // check the gravity vector
  physics::PhysicsEnginePtr physics = world->Physics();
  ASSERT_TRUE(physics != NULL);
  EXPECT_EQ(physics->GetType(), _physicsEngine);
  auto g = world->Gravity();
  // Assume gravity vector points down z axis only.
  EXPECT_EQ(g.X(), 0);
  EXPECT_EQ(g.Y(), 0);
  EXPECT_LT(g.Z(), 0);

  // get physics time step
  double dt = physics->GetMaxStepSize();
  EXPECT_GT(dt, 0);

  // spawn some spheres and check to see that they start falling
  double z0 = 3;
  double r1 = 0.5, r2 = 1.5;
  ignition::math::Vector3d v30(ignition::math::Vector3d::Zero);
  ignition::math::Vector3d cog;
  ignition::math::Angle angle;

  std::vector<std::string> modelNames;
  std::vector<double> x0s;
  std::vector<double> y0s;
  std::vector<double> radii;
  std::vector<ignition::math::Vector3d> cogs;

  // sphere1 and sphere2 have c.g. at center of sphere, different sizes
  modelNames.push_back("small_centered_sphere");
  x0s.push_back(0);
  y0s.push_back(0);
  radii.push_back(r1);
  cogs.push_back(v30);

  modelNames.push_back("large_centered_sphere");
  x0s.push_back(4);
  y0s.push_back(0);
  radii.push_back(r2);
  cogs.push_back(v30);

  // sphere3 has c.g. below the center
  modelNames.push_back("lowered_cog_sphere");
  x0s.push_back(8);
  y0s.push_back(0);
  radii.push_back(r2);
  cogs.push_back(ignition::math::Vector3d(0, 0, -r1));

  // sphere4 has c.g. above the center
  modelNames.push_back("raised_cog_sphere");
  x0s.push_back(-4);
  y0s.push_back(0);
  radii.push_back(r2);
  cogs.push_back(ignition::math::Vector3d(0, 0, r1));

  // sphere5 has c.g. to the side along y axis; it will roll
  modelNames.push_back("cog_y_offset_sphere");
  x0s.push_back(-8);
  y0s.push_back(0);
  radii.push_back(r2);
  cogs.push_back(ignition::math::Vector3d(0, r1, 0));

  // sphere6 has c.g. to the side along x axis; it will roll
  modelNames.push_back("cog_x_offset_sphere");
  x0s.push_back(15);
  y0s.push_back(0);
  radii.push_back(r2);
  cogs.push_back(ignition::math::Vector3d(r1, 0, 0));

  // sphere7 has c.g. to the side diagonally; it will roll
  modelNames.push_back("cog_xy_45deg_offset_sphere");
  x0s.push_back(0);
  y0s.push_back(8);
  radii.push_back(r2);
  angle.Degree(45);
  cogs.push_back(ignition::math::Vector3d(r1*cos(angle.Radian()),
        r1*sin(angle.Radian()), 0));

  // sphere8 has c.g. to the side diagonally; it will roll
  modelNames.push_back("cog_xy_-30deg_offset_sphere");
  x0s.push_back(0);
  y0s.push_back(-8);
  radii.push_back(r2);
  angle.Degree(-30);
  cogs.push_back(ignition::math::Vector3d(r1*cos(angle.Radian()),
        r1*sin(angle.Radian()), 0));

  unsigned int i;
  for (i = 0; i < modelNames.size(); ++i)
  {
    SpawnSphere(modelNames[i],
                ignition::math::Vector3d(x0s[i], y0s[i], z0+radii[i]),
                v30, cogs[i], radii[i]);
  }

  int steps = 2;
  physics::ModelPtr model;
  ignition::math::Pose3d pose1, pose2;
  ignition::math::Vector3d vel1, vel2;

  double t, x0 = 0, y0 = 0, radius;
  // This loop steps the world forward and makes sure that each model falls,
  // expecting downward z velocity and decreasing z position.
  for (i = 0; i < modelNames.size(); ++i)
  {
    // Make sure the model is loaded
    model = world->ModelByName(modelNames[i]);
    x0 = x0s[i];
    y0 = y0s[i];
    radius = radii[i];
    if (model != NULL)
    {
      gzdbg << "Check freefall of model " << modelNames[i] << '\n';
      // Step once and check downward z velocity
      world->Step(1);
      vel1 = model->WorldLinearVel();
      t = world->SimTime().Double();
      EXPECT_NEAR(vel1.X(), 0, 1e-16);
      EXPECT_NEAR(vel1.Y(), 0, 1e-16);
      EXPECT_NEAR(vel1.Z(), g.Z()*t, -g.Z()*t*PHYSICS_TOL);
      // Need to step at least twice to check decreasing z position
      world->Step(steps - 1);
      pose1 = model->WorldPose();
      EXPECT_NEAR(pose1.Pos().X(), x0, PHYSICS_TOL*PHYSICS_TOL);
      EXPECT_NEAR(pose1.Pos().Y(), y0, PHYSICS_TOL*PHYSICS_TOL);
      EXPECT_NEAR(pose1.Pos().Z(), z0+radius + g.Z()/2*t*t,
                  (z0+radius+g.Z()/2*t*t)*PHYSICS_TOL);

      // Check once more and just make sure they keep falling
      world->Step(steps);
      vel2 = model->WorldLinearVel();
      pose2 = model->WorldPose();
      EXPECT_LT(vel2.Z(), vel1.Z());
      EXPECT_LT(pose2.Pos().Z(), pose1.Pos().Z());
    }
    else
    {
      gzerr << "Error loading model " << modelNames[i] << '\n';
      EXPECT_TRUE(model != NULL);
    }
  }

  // Predict time of contact with ground plane.
  double tHit = sqrt(2*(z0-0.5) / (-g.Z()));
  // Time to advance, allow 0.5 s settling time.
  // This assumes inelastic collisions with the ground.
  double dtHit = tHit+0.5 - world->SimTime().Double();
  steps = ceil(dtHit / dt);
  EXPECT_GT(steps, 0);
  world->Step(steps);

  // This loop checks the velocity and pose of each model 0.5 seconds
  // after the time of predicted ground contact. Except for sphere5,
  // the velocity is expected to be small, and the pose is expected
  // to be underneath the initial pose. sphere5 is expected to be rolling.
  for (i = 0; i < modelNames.size(); ++i)
  {
    // Make sure the model is loaded
    model = world->ModelByName(modelNames[i]);
    x0 = x0s[i];
    y0 = y0s[i];
    radius = radii[i];
    cog = cogs[i];
    if (model != NULL)
    {
      gzdbg << "Check ground contact and roll without slip of model "
            << modelNames[i] << '\n';

      // Check that velocity is small
      vel1 = model->WorldLinearVel();
      vel2 = model->WorldAngularVel();

      // vertical component of linear and angular velocity should be small
      EXPECT_NEAR(vel1.Z(), 0, PHYSICS_TOL);
      EXPECT_NEAR(vel2.Z(), 0, PHYSICS_TOL);

      // expect small values for directions with no offset
      if (cog.X() == 0)
      {
        EXPECT_NEAR(vel1.X(), 0, PHYSICS_TOL);
        EXPECT_NEAR(vel2.Y(), 0, PHYSICS_TOL);
      }
      // expect rolling in direction of cog offset
      else
      {
        EXPECT_GT(vel1.X()*cog.X(), 0.2*cog.X()*cog.X());
        EXPECT_GT(vel2.Y()*cog.X(), 0.2*cog.X()*cog.X());
      }

      if (cog.Y() == 0)
      {
        EXPECT_NEAR(vel1.Y(), 0, PHYSICS_TOL);
        EXPECT_NEAR(vel2.X(), 0, PHYSICS_TOL);
      }
      else
      {
        EXPECT_GT(vel1.Y()*cog.Y(),  0.2*cog.Y()*cog.Y());
        EXPECT_LT(vel2.X()*cog.Y(), -0.2*cog.Y()*cog.Y());
      }

      // Expect roll without slip
      EXPECT_NEAR(vel1.X(),  vel2.Y()*radius, PHYSICS_TOL);
      EXPECT_NEAR(vel1.Y(), -vel2.X()*radius, PHYSICS_TOL);

      // Use GetWorldLinearVel with global offset to check roll without slip
      // Expect small linear velocity at contact point
      ignition::math::Vector3d vel3 = model->GetLink()->WorldLinearVel(
          ignition::math::Vector3d(0, 0, -radius),
          ignition::math::Quaterniond::Identity);
      EXPECT_NEAR(vel3.X(), 0, PHYSICS_TOL);
      EXPECT_NEAR(vel3.Y(), 0, PHYSICS_TOL);
      EXPECT_NEAR(vel3.Z(), 0, PHYSICS_TOL);
      // Expect speed at top of sphere to be double the speed at center
      ignition::math::Vector3d vel4 = model->GetLink()->WorldLinearVel(
          ignition::math::Vector3d(0, 0, radius),
          ignition::math::Quaterniond::Identity);
      EXPECT_NEAR(vel4.Y(), 2*vel1.Y(), PHYSICS_TOL);
      EXPECT_NEAR(vel4.X(), 2*vel1.X(), PHYSICS_TOL);
      EXPECT_NEAR(vel4.Z(), 0, PHYSICS_TOL);

      // Check that model is resting on ground
      pose1 = model->WorldPose();
      EXPECT_NEAR(pose1.Pos().Z(), radius, PHYSICS_TOL);

      // expect no pose change for directions with no offset
      if (cog.X() == 0)
      {
        EXPECT_NEAR(pose1.Pos().X(), x0, PHYSICS_TOL);
      }
      // expect rolling in direction of cog offset
      else
      {
        EXPECT_GT((pose1.Pos().X()-x0) * cog.X(), cog.X() * cog.X());
      }

      // expect no pose change for directions with no offset
      if (cog.Y() == 0)
      {
        EXPECT_NEAR(pose1.Pos().Y(), y0, PHYSICS_TOL);
      }
      // expect rolling in direction of cog offset
      else
      {
        EXPECT_GT((pose1.Pos().Y()-y0) * cog.Y(), cog.Y() * cog.Y());
      }
    }
    else
    {
      gzerr << "Error loading model " << modelNames[i] << '\n';
      EXPECT_TRUE(model != NULL);
    }
  }
}

TEST_P(PhysicsTest, SpawnDropCoGOffset)
{
  SpawnDropCoGOffset(GetParam());
}

//////////////////////////////////////////////////
TEST_F(PhysicsTest, EmptyStates)
{
  this->Load("worlds/empty.world");
  auto world = physics::get_world("default");
  EXPECT_TRUE(world != NULL);

  // Current world state
  physics::WorldState worldState(world);

  auto modelStates = worldState.GetModelStates();
  EXPECT_EQ(1u, worldState.GetModelStateCount());
  EXPECT_EQ(1u, modelStates.size());

  // Model state
  auto modelState = modelStates["box"];
  EXPECT_EQ(ignition::math::Pose3d::Zero, modelState.Pose());
}

//////////////////////////////////////////////////
TEST_F(PhysicsTest, StateChange)
{
  this->Load("worlds/shapes.world");
  auto world = physics::get_world("default");
  EXPECT_TRUE(world != NULL);

  // Check initial world state
  physics::WorldState oldWorldState(world);
  EXPECT_EQ(4u, oldWorldState.GetModelStateCount());

  auto oldModelState = oldWorldState.GetModelState("box");
  ignition::math::Pose3d oldPose(0, 0, 0.5, 0, 0, 0);
  EXPECT_EQ(oldPose, oldModelState.Pose());

  // Move the box
  world->SetPaused(true);

  ignition::math::Pose3d newPose(1, 2, 0.5, 0, 0, 0);
  world->ModelByName("box")->SetWorldPose(newPose);

  world->Step(1);

  // Make sure the box state reflects the move
  physics::WorldState newWorldState(world);
  EXPECT_EQ(4u, newWorldState.GetModelStateCount());

  auto newModelState = newWorldState.GetModelState("box");
  EXPECT_EQ(newPose, newModelState.Pose());

  // Reset world state, and check for correctness
  world->SetState(oldWorldState);

  physics::WorldState resetWorldState(world);
  EXPECT_EQ(4u, resetWorldState.GetModelStateCount());

  auto resetModelState = resetWorldState.GetModelState("box");
  EXPECT_EQ(oldPose, resetModelState.Pose());
}

//////////////////////////////////////////////////
TEST_F(PhysicsTest, StateInsertion)
{
  this->Load("worlds/empty.world");
  auto world = physics::get_world("default");
  EXPECT_TRUE(world != NULL);

  std::string newModelName("new_model");
  std::string newLightName("new_light");

  // Check initial count
  EXPECT_EQ(1u, world->ModelCount());
  EXPECT_EQ(1u, world->LightCount());
  EXPECT_TRUE(world->ModelByName(newModelName) == NULL);
  EXPECT_TRUE(world->LightByName(newLightName) == NULL);

  // Current world state
  physics::WorldState worldState(world);
  EXPECT_EQ(1u, worldState.GetModelStateCount());
  EXPECT_EQ(1u, worldState.LightStateCount());

  // Insertions
  std::stringstream newModelStr;
  newModelStr << "<sdf version='" << SDF_VERSION << "'>"
              << "<model name ='" << newModelName << "'>"
              << "<link name ='link'>"
              << "  <collision name ='collision'>"
              << "    <geometry>"
              << "      <box><size>1 1 1</size></box>"
              << "    </geometry>"
              << "  </collision>"
              << "  <visual name ='visual'>"
              << "    <geometry>"
              << "      <box><size>1 1 1</size></box>"
              << "    </geometry>"
              << "  </visual>"
              << "</link>"
              << "</model>"
              << "</sdf>";

  std::stringstream newLightStr;
  newLightStr << "<sdf version='" << SDF_VERSION << "'>"
              << "<light name ='" << newLightName << "' type='spot'>"
              << "<diffuse>0 1 0 1</diffuse>"
              << "</light>"
              << "</sdf>";

  std::vector<std::string> insertions;
  insertions.push_back(newModelStr.str());
  insertions.push_back(newLightStr.str());

  worldState.SetInsertions(insertions);

  // Set state which includes insertion
  world->SetPaused(true);
  world->SetState(worldState);

  world->Step(1);

  // Check entities were inserted
  EXPECT_EQ(2u, world->ModelCount());
  EXPECT_EQ(2u, world->LightCount());
  EXPECT_FALSE(world->ModelByName(newModelName) == NULL);
  EXPECT_FALSE(world->LightByName(newLightName) == NULL);

  // New world state
  physics::WorldState newWorldState(world);
  EXPECT_EQ(2u, newWorldState.GetModelStateCount());
  EXPECT_EQ(2u, newWorldState.LightStateCount());
}

//////////////////////////////////////////////////
TEST_F(PhysicsTest, StateDeletion)
{
  this->Load("worlds/shapes.world");
  auto world = physics::get_world("default");
  EXPECT_TRUE(world != NULL);

  std::string deleteModelName("box");
  std::string deleteLightName("sun");

  // Check initial count
  EXPECT_EQ(4u, world->ModelCount());
  EXPECT_EQ(1u, world->LightCount());
  EXPECT_FALSE(world->ModelByName(deleteModelName) == NULL);
  EXPECT_FALSE(world->LightByName(deleteLightName) == NULL);

  // Current world state
  physics::WorldState worldState(world);
  EXPECT_EQ(4u, worldState.GetModelStateCount());
  EXPECT_EQ(1u, worldState.LightStateCount());

  // Deletions
  std::vector<std::string> deletions;
  deletions.push_back(deleteModelName);
  deletions.push_back(deleteLightName);

  worldState.SetDeletions(deletions);

  // Set state which includes deletion
  world->SetState(worldState);

  gazebo::common::Time::MSleep(10);

  // Check entities were deleted
  EXPECT_EQ(3u, world->ModelCount());
  EXPECT_EQ(0u, world->LightCount());
  EXPECT_TRUE(world->ModelByName(deleteModelName) == NULL);
  EXPECT_TRUE(world->LightByName(deleteLightName) == NULL);

  // New world state
  physics::WorldState newWorldState(world);
  EXPECT_EQ(3u, newWorldState.GetModelStateCount());
  EXPECT_EQ(0u, newWorldState.LightStateCount());
}

////////////////////////////////////////////////////////////////////////
void PhysicsTest::JointDampingTest(const std::string &_physicsEngine)
{
  // Random seed is set to prevent brittle failures (gazebo issue #479)
  ignition::math::Rand::Seed(18420503);
  Load("worlds/damp_test.world", true, _physicsEngine);
  physics::WorldPtr world = physics::get_world("default");
  ASSERT_TRUE(world != NULL);

  int i = 0;
  while (!this->HasEntity("model_4_mass_1_ixx_1_damping_10") && i < 20)
  {
    common::Time::MSleep(100);
    ++i;
  }

  if (i > 20)
    gzthrow("Unable to get model_4_mass_1_ixx_1_damping_10");

  physics::ModelPtr model = world->ModelByName(
      "model_4_mass_1_ixx_1_damping_10");
  EXPECT_TRUE(model != NULL);

  {
    // compare against recorded data only
    double test_duration = 1.5;
    double dt = world->Physics()->GetMaxStepSize();
    int steps = test_duration/dt;

    for (int i = 0; i < steps; ++i)
    {
      world->Step(1);  // theoretical contact, but
      // gzdbg << "box time [" << world->SimTime().Double()
      //       << "] vel [" << model->GetWorldLinearVel()
      //       << "] pose [" << model->WorldPose()
      //       << "]\n";
    }

    EXPECT_EQ(world->SimTime().Double(), 1.5);

    // This test expects a linear velocity at the CoG
    ignition::math::Vector3d vel =
      model->GetLink()->WorldCoGLinearVel();
    ignition::math::Pose3d pose = model->WorldPose();

    EXPECT_EQ(vel.X(), 0.0);

    if (_physicsEngine == "dart")
    {
      // DART needs greater tolerance. The reason is not sure yet.
      // Please see issue #904
      EXPECT_NEAR(vel.Y(), -10.2009, 0.012);
      EXPECT_NEAR(vel.Z(), -6.51755, 0.012);
    }
    else
    {
      EXPECT_NEAR(vel.Y(), -10.2009, PHYSICS_TOL);
      EXPECT_NEAR(vel.Z(), -6.51755, PHYSICS_TOL);
    }

    EXPECT_DOUBLE_EQ(pose.Pos().X(), 3.0);
    EXPECT_NEAR(pose.Pos().Y(), 0.0, PHYSICS_TOL);
    EXPECT_NEAR(pose.Pos().Z(), 10.099, PHYSICS_TOL);
    EXPECT_NEAR(pose.Rot().Euler().X(), 0.567334, PHYSICS_TOL);
    EXPECT_DOUBLE_EQ(pose.Rot().Euler().Y(), 0.0);
    EXPECT_DOUBLE_EQ(pose.Rot().Euler().Z(), 0.0);
  }
}

TEST_P(PhysicsTest, JointDampingTest)
{
  JointDampingTest(GetParam());
}

////////////////////////////////////////////////////////////////////////
void PhysicsTest::DropStuff(const std::string &_physicsEngine)
{
  Load("worlds/drop_test.world", true, _physicsEngine);
  physics::WorldPtr world = physics::get_world("default");
  EXPECT_TRUE(world != NULL);

  int i = 0;
  while (!this->HasEntity("cylinder") && i < 20)
  {
    common::Time::MSleep(100);
    ++i;
  }

  if (i > 20)
    gzthrow("Unable to get cylinder");

  {
    // todo: get parameters from drop_test.world
    double test_duration = 1.5;
    double z = 10.5;
    double v = 0.0;
    double g = -10.0;
    double dt = world->Physics()->GetMaxStepSize();

    // world->Step(1428);  // theoretical contact, but
    // world->Step(100);  // integration error requires few more steps

    int steps = test_duration/dt;
    bool postContactCorrection = false;

    for (int i = 0; i < steps; ++i)
    {
      // integrate here to see when the collision should happen
      v = v + dt * g;
      z = z + dt * v;

      // theoretical contact, but
      world->Step(1);
      {
        physics::ModelPtr boxModel = world->ModelByName("box");
        if (boxModel)
        {
          ignition::math::Vector3d vel = boxModel->WorldLinearVel();
          ignition::math::Pose3d pose = boxModel->WorldPose();
          // gzdbg << "box time [" << world->SimTime().Double()
          //      << "] sim z [" << pose.Pos().Z()
          //      << "] exact z [" << z
          //      << "] sim vz [" << vel.Z()
          //      << "] exact vz [" << v << "]\n";
          if (z > 0.5 || !postContactCorrection)
          {
            EXPECT_LT(fabs(vel.Z() - v) , 0.0001);
            EXPECT_LT(fabs(pose.Pos().Z() - z) , 0.0001);
          }
          else
          {
            // sometimes -0.01, why?
            EXPECT_LT(fabs(vel.Z()), 0.0101);
            if (_physicsEngine == "dart")
            {
              // DART needs more tolerance until supports 'correction for
              // penetration' feature.
              // Please see issue #902
              EXPECT_LT(fabs(pose.Pos().Z() - 0.5), 0.00410);
            }
            else
            {
              EXPECT_LT(fabs(pose.Pos().Z() - 0.5), 0.00001);
            }
          }
        }

        physics::ModelPtr sphereModel = world->ModelByName("sphere");
        if (sphereModel)
        {
          ignition::math::Vector3d vel = sphereModel->WorldLinearVel();
          ignition::math::Pose3d pose = sphereModel->WorldPose();
          // gzdbg << "sphere time [" << world->SimTime().Double()
          //       << "] sim z [" << pose.Pos().Z()
          //       << "] exact z [" << z
          //       << "] sim vz [" << vel.Z()
          //       << "] exact vz [" << v << "]\n";
          if (z > 0.5 || !postContactCorrection)
          {
            EXPECT_LT(fabs(vel.Z() - v), 0.0001);
            EXPECT_LT(fabs(pose.Pos().Z() - z), 0.0001);
          }
          else
          {
            if (_physicsEngine == "dart")
            {
              // DART needs more tolerance until supports 'correction for
              // penetration' feature.
              // Please see issue #902
              EXPECT_LT(fabs(vel.Z()), 0.015);
              EXPECT_LT(fabs(pose.Pos().Z() - 0.5), 0.00410);
            }
            else
            {
              EXPECT_LT(fabs(vel.Z()), 3e-5);
              EXPECT_LT(fabs(pose.Pos().Z() - 0.5), 0.00001);
            }
          }
        }

        physics::ModelPtr cylinderModel = world->ModelByName("cylinder");
        if (cylinderModel)
        {
          ignition::math::Vector3d vel = cylinderModel->WorldLinearVel();
          ignition::math::Pose3d pose = cylinderModel->WorldPose();
          // gzdbg << "cylinder time [" << world->SimTime().Double()
          //       << "] sim z [" << pose.Pos().Z()
          //       << "] exact z [" << z
          //       << "] sim vz [" << vel.Z()
          //       << "] exact vz [" << v << "]\n";
          if (z > 0.5 || !postContactCorrection)
          {
            EXPECT_LT(fabs(vel.Z() - v), 0.0001);
            EXPECT_LT(fabs(pose.Pos().Z() - z), 0.0001);
          }
          else
          {
            EXPECT_LT(fabs(vel.Z()), 0.011);
            if (_physicsEngine == "dart")
            {
              // DART needs more tolerance until supports 'correction for
              // penetration' feature.
              // Please see issue #902
              EXPECT_LT(fabs(pose.Pos().Z() - 0.5), 0.0041);
            }
            else
            {
              EXPECT_LT(fabs(pose.Pos().Z() - 0.5), 0.0001);
            }
          }
        }
      }
      if (z < 0.5) postContactCorrection = true;
    }
  }
}

// This test doesn't pass yet in Bullet or Simbody
TEST_F(PhysicsTest, DropStuffODE)
{
  DropStuff("ode");
}

#ifdef HAVE_DART
TEST_F(PhysicsTest, DropStuffDART)
{
  DropStuff("dart");
}
#endif

////////////////////////////////////////////////////////////////////////
void PhysicsTest::InelasticCollision(const std::string &_physicsEngine)
{
  // check conservation of mementum for linear inelastic collision
  Load("worlds/collision_test.world", true, _physicsEngine);
  physics::WorldPtr world = physics::get_world("default");
  EXPECT_TRUE(world != NULL);

  int i = 0;
  while (!this->HasEntity("sphere") && i < 20)
  {
    common::Time::MSleep(100);
    ++i;
  }

  if (i > 20)
    gzthrow("Unable to get sphere");

  {
    // todo: get parameters from drop_test.world
    double test_duration = 1.1;
    double dt = world->Physics()->GetMaxStepSize();

    physics::ModelPtr boxModel = world->ModelByName("box");
    physics::LinkPtr boxLink = boxModel->GetLink("link");
    double f = 1000.0;
    double v = 0;
    double x = 0;
<<<<<<< HEAD
    double m = box_link->GetInertial()->Mass();
=======
    double m = boxLink->GetInertial()->GetMass();
>>>>>>> 6f8ef68a

    int steps = test_duration/dt;

    for (int i = 0; i < steps; ++i)
    {
      double t = world->SimTime().Double();
      double velTolerance = PHYSICS_TOL;
#ifdef HAVE_BULLET
      if (_physicsEngine == "bullet" && sizeof(btScalar) == 4)
      {
        velTolerance *= 11;
      }
#endif

      // theoretical contact, but
      world->Step(1);

      if (boxModel)
      {
        ignition::math::Vector3d vel = boxModel->WorldLinearVel();
        ignition::math::Pose3d pose = boxModel->WorldPose();

        // gzdbg << "box time [" << t
        //      << "] sim x [" << pose.Pos().X()
        //      << "] ideal x [" << x
        //      << "] sim vx [" << vel.X()
        //      << "] ideal vx [" << v
        //      << "]\n";

        if (i == 0)
        {
          boxModel->GetLink("link")->SetForce(
              ignition::math::Vector3d(f, 0, 0));
          // The following has been failing since pull request #1284,
          // so it has been disabled.
          // See bitbucket.org/osrf/gazebo/issue/1394
          // EXPECT_EQ(boxModel->GetLink("link")->GetWorldForce(),
          //  ignition:: ignition::math::Vector3d(f, 0, 0));
        }

        if (t > 1.000 && t < 1.01)
        {
          // collision transition, do nothing
        }
        else
        {
          // collision happened
          EXPECT_NEAR(pose.Pos().X(), x, PHYSICS_TOL);
          EXPECT_NEAR(vel.X(), v, velTolerance);
        }
      }

      physics::ModelPtr sphereModel = world->ModelByName("sphere");
      if (sphereModel)
      {
        ignition::math::Vector3d vel = sphereModel->WorldLinearVel();
        ignition::math::Pose3d pose = sphereModel->WorldPose();
        // gzdbg << "sphere time [" << world->SimTime().Double()
        //      << "] sim x [" << pose.Pos().X()
        //      << "] ideal x [" << x
        //      << "] sim vx [" << vel.X()
        //      << "] ideal vx [" << v
        //      << "]\n";
        if (t > 1.000 && t < 1.01)
        {
          // collision transition, do nothing
        }
        else if (t <= 1.00)
        {
          // no collision
          EXPECT_EQ(pose.Pos().X(), 2);
          EXPECT_EQ(vel.X(), 0);
        }
        else
        {
          // collision happened
          EXPECT_NEAR(pose.Pos().X(), x + 1.0, PHYSICS_TOL);
          EXPECT_NEAR(vel.X(), v, velTolerance);
        }
      }

      // integrate here to see when the collision should happen
      // double impulse = dt*f;
      // if (i == 0)
      //    v = v + impulse;
      // inelastic col. w/ eqal mass.
      // else if (t >= 1.0)
      //   v = dt*f/ 2.0;
      // x = x + dt * v;

      // integrate here to see when the collision should happen
      double vold = v;
      if (i == 0)
      {
        v = vold + dt* (f / m);
      }
      else if (t >= 1.0)
      {
        // inelastic col. w/ eqal mass.
        v = dt*f/ 2.0;
      }
      x = x + dt * (v + vold) / 2.0;
    }
  }
}

TEST_P(PhysicsTest, InelasticCollision)
{
  InelasticCollision(GetParam());
}

////////////////////////////////////////////////////////////////////////
// SphereAtlasLargeError:
// Check algorithm's ability to re-converge after a large LCP error is
// introduced.
// In this test, a model with similar dynamics properties to Atlas V3
// is pinned to the world by both feet.  Robot is moved by a large
// distance, violating the joints between world and feet temporarily.
// Robot is then allowed to settle.  Check to see that the LCP solution
// does not become unstable.
////////////////////////////////////////////////////////////////////////
void PhysicsTest::SphereAtlasLargeError(const std::string &_physicsEngine)
{
  if (_physicsEngine != "ode")
  {
    gzerr << "Skipping SphereAtlasLargeError for physics engine ["
          << _physicsEngine
          << "] as this test only works for ODE for now.\n";
    return;
  }

  Load("worlds/sphere_atlas_demo.world", true, _physicsEngine);
  physics::WorldPtr world = physics::get_world("default");
  ASSERT_TRUE(world != NULL);

  physics::PhysicsEnginePtr physics = world->Physics();
  ASSERT_TRUE(physics != NULL);
  EXPECT_EQ(physics->GetType(), _physicsEngine);

  physics->SetGravity(math::Vector3(0, 0, 0));

  int i = 0;
  while (!this->HasEntity("sphere_atlas") && i < 20)
  {
    common::Time::MSleep(100);
    ++i;
  }

  if (i > 20)
    gzthrow("Unable to get sphere_atlas");

  physics::ModelPtr model = world->ModelByName("sphere_atlas");
  EXPECT_TRUE(model != NULL);
  physics::LinkPtr head = model->GetLink("head");
  EXPECT_TRUE(head != NULL);

  {
    gzdbg << "Testing large perturbation with PID controller active.\n";
    // Test:  With Robot PID controller active, introduce a large
    //        constraint error by breaking some model joints to the world
    model->SetWorldPose(ignition::math::Pose3d(1000, 0, 0, 0, 0, 0));

    // let model settle
    world->Step(2000);

    for (unsigned int n = 0; n < 10; ++n)
    {
      world->Step(1);
      // manually check joint constraint violation for each joint
      physics::Link_V links = model->GetLinks();
      for (unsigned int i = 0; i < links.size(); ++i)
      {
        ignition::math::Pose3d childInWorld = links[i]->WorldPose();

        physics::Joint_V parentJoints = links[i]->GetParentJoints();
        for (unsigned int j = 0; j < parentJoints.size(); ++j)
        {
          // anchor position in world frame
          ignition::math::Vector3d anchorPos =
            parentJoints[j]->Anchor(0);

          // anchor pose in child link frame
          ignition::math::Pose3d anchorInChild =
            ignition::math::Pose3d(anchorPos,
                ignition::math::Quaterniond::Identity) - childInWorld;

          // initial anchor pose in child link frame
          ignition::math::Pose3d anchorInitialInChild =
            parentJoints[j]->InitialAnchorPose();

          physics::LinkPtr parent = parentJoints[j]->GetParent();
          if (parent)
          {
            // compare everything in the parent frame
            // rel to model - rel to model
            ignition::math::Pose3d childInitialInParent =
              links[i]->InitialRelativePose() - parent->InitialRelativePose();

            ignition::math::Pose3d parentInWorld = parent->WorldPose();

            ignition::math::Pose3d childInParent = childInWorld -
              parentInWorld;

            ignition::math::Pose3d anchorInParent = anchorInChild +
              childInParent;

            ignition::math::Pose3d anchorInitialInParent =
              anchorInitialInChild + childInitialInParent;

            ignition::math::Pose3d jointError = anchorInParent -
              anchorInitialInParent;

            // joint constraint violation must be less than...
            EXPECT_LT(jointError.Pos().SquaredLength(), PHYSICS_TOL);

            // debug
            if (jointError.Pos().SquaredLength() >= PHYSICS_TOL)
              gzdbg << "i [" << n
                    << "] link [" << links[i]->GetName()
                    // << "] parent[" << parent->GetName()
                    << "] error[" << jointError.Pos().SquaredLength()
                    // << "] pose[" << childInWorld
                    << "] anchor[" << anchorInChild
                    << "] cinp[" << childInParent
                    << "] ainp0[" << anchorInitialInParent
                    << "] ainp[" << anchorInParent
                    << "] diff[" << jointError
                    << "]\n";
          }
        }
      }
    }
  }

  {
    gzdbg << "Testing large perturbation with PID controller disabled.\n";
    // Test:  Turn off Robot PID controller, then introduce a large
    //        constraint error by breaking some model joints to the world

    // special hook in SphereAtlasTestPlugin disconnects
    // PID controller on Reset.
    world->Reset();
    world->Step(1);

    model->SetWorldPose(ignition::math::Pose3d(1000, 0, 0, 0, 0, 0));

    // let model settle
    world->Step(2000);

    for (unsigned int n = 0; n < 10; ++n)
    {
      world->Step(1);
      // manually check joint constraint violation for each joint
      physics::Link_V links = model->GetLinks();
      for (unsigned int i = 0; i < links.size(); ++i)
      {
        ignition::math::Pose3d childInWorld = links[i]->WorldPose();

        physics::Joint_V parentJoints = links[i]->GetParentJoints();
        for (unsigned int j = 0; j < parentJoints.size(); ++j)
        {
          // anchor position in world frame
          ignition::math::Vector3d anchorPos =
            parentJoints[j]->Anchor(0);

          // anchor pose in child link frame
          ignition::math::Pose3d anchorInChild =
            ignition::math::Pose3d(anchorPos,
                ignition::math::Quaterniond::Identity) - childInWorld;

          // initial anchor pose in child link frame
          ignition::math::Pose3d anchorInitialInChild =
            parentJoints[j]->InitialAnchorPose();

          physics::LinkPtr parent = parentJoints[j]->GetParent();
          if (parent)
          {
            // compare everything in the parent frame
            // rel to model - rel to model
            ignition::math::Pose3d childInitialInParent =
              links[i]->InitialRelativePose() - parent->InitialRelativePose();

            ignition::math::Pose3d parentInWorld = parent->WorldPose();
            ignition::math::Pose3d childInParent = childInWorld - parentInWorld;
            ignition::math::Pose3d anchorInParent =
              anchorInChild + childInParent;
            ignition::math::Pose3d anchorInitialInParent =
              anchorInitialInChild + childInitialInParent;
            ignition::math::Pose3d jointError = anchorInParent -
              anchorInitialInParent;

            // joint constraint violation must be less than...
            EXPECT_LT(jointError.Pos().SquaredLength(), PHYSICS_TOL);

            // debug
            if (jointError.Pos().SquaredLength() >= PHYSICS_TOL)
              gzdbg << "i [" << n
                    << "] link [" << links[i]->GetName()
                    // << "] parent[" << parent->GetName()
                    << "] error[" << jointError.Pos().SquaredLength()
                    // << "] pose[" << childInWorld
                    << "] anchor[" << anchorInChild
                    << "] cinp[" << childInParent
                    << "] ainp0[" << anchorInitialInParent
                    << "] ainp[" << anchorInParent
                    << "] diff[" << jointError
                    << "]\n";
          }
        }
      }
    }
  }
}

TEST_P(PhysicsTest, SphereAtlasLargeError)
{
  SphereAtlasLargeError(GetParam());
}

////////////////////////////////////////////////////////////////////////
// CollisionFiltering:
// Load a world, spawn a model with two overlapping links. By default,
// the links should not collide with each other as they have the same
// parent model. Check the x and y velocities to see if they are 0
////////////////////////////////////////////////////////////////////////
void PhysicsTest::CollisionFiltering(const std::string &_physicsEngine)
{
  // load an empty world
  Load("worlds/empty.world", true, _physicsEngine);
  physics::WorldPtr world = physics::get_world("default");
  ASSERT_TRUE(world != NULL);

  std::stringstream newModelStr;

  std::string modelName = "multiLinkModel";
  ignition::math::Pose3d modelPose(0, 0, 2, 0, 0, 0);
  ignition::math::Pose3d link01Pose(0, 0.1, 0, 0, 0, 0);
  ignition::math::Pose3d link02Pose(0, -0.1, 0, 0, 0, 0);

  // A model composed of two overlapping links at fixed y offset from origin
  newModelStr << "<sdf version='" << SDF_VERSION << "'>"
              << "<model name ='" << modelName << "'>"
              << "<pose>" << modelPose.Pos().X() << " "
                         << modelPose.Pos().Y() << " "
                         << modelPose.Pos().Z() << " "
                         << modelPose.Rot().Euler().X() << " "
                         << modelPose.Rot().Euler().Y() << " "
                         << modelPose.Rot().Euler().Z() << "</pose>"
              << "<link name ='link01'>"
              << "  <pose>" << link01Pose.Pos().X() << " "
                         << link01Pose.Pos().Y() << " "
                         << link01Pose.Pos().Z() << " "
                         << link01Pose.Rot().Euler().X() << " "
                         << link01Pose.Rot().Euler().Y() << " "
                         << link01Pose.Rot().Euler().Z() << "</pose>"
              << "  <collision name ='geom'>"
              << "    <geometry>"
              << "      <box><size>1 1 1</size></box>"
              << "    </geometry>"
              << "  </collision>"
              << "  <visual name ='visual'>"
              << "    <geometry>"
              << "      <box><size>1 1 1</size></box>"
              << "    </geometry>"
              << "  </visual>"
              << "</link>"
              << "<link name ='link02'>"
              << "  <pose>" << link02Pose.Pos().X() << " "
                         << link02Pose.Pos().Y() << " "
                         << link02Pose.Pos().Z() << " "
                         << link02Pose.Rot().Euler().X() << " "
                         << link02Pose.Rot().Euler().Y() << " "
                         << link02Pose.Rot().Euler().Z() << "</pose>"
              << "  <collision name ='geom'>"
              << "    <geometry>"
              << "      <box><size>1 1 1</size></box>"
              << "    </geometry>"
              << "  </collision>"
              << "  <visual name ='visual'>"
              << "    <geometry>"
              << "      <box><size>1 1 1</size></box>"
              << "    </geometry>"
              << "  </visual>"
              << "</link>"
              << "</model>"
              << "</sdf>";

  SpawnSDF(newModelStr.str());

  // Wait for the entity to spawn
  int i = 0;
  while (!this->HasEntity(modelName) && i < 20)
  {
    common::Time::MSleep(100);
    ++i;
  }
  if (i > 20)
    gzthrow("Unable to spawn model");

  world->Step(5);
  physics::ModelPtr model = world->ModelByName(modelName);

  ignition::math::Vector3d vel;

  physics::Link_V links = model->GetLinks();
  EXPECT_EQ(links.size(), 2u);
  for (physics::Link_V::const_iterator iter = links.begin();
      iter != links.end(); ++iter)
  {
    std::cout << "LinkName[" << (*iter)->GetScopedName() << "]\n";
    // Links should not repel each other hence expecting zero x, y vel
    vel = (*iter)->WorldLinearVel();
    EXPECT_EQ(vel.X(), 0);
    EXPECT_EQ(vel.Y(), 0);

    // Model should be falling
    EXPECT_LT(vel.Z(), 0);
  }
}

/////////////////////////////////////////////////
TEST_P(PhysicsTest, CollisionFiltering)
{
  CollisionFiltering(GetParam());
}

/////////////////////////////////////////////////
// This test verifies that gazebo doesn't crash when collisions occur
// and the <world><physics><ode><max_contacts> value is zero.
// The crash was reported in issue #593 on bitbucket
TEST_F(PhysicsTest, ZeroMaxContactsODE)
{
  // Load an empty world
  Load("worlds/zero_max_contacts.world");
  physics::WorldPtr world = physics::get_world("default");
  ASSERT_TRUE(world != NULL);

  physics::ModelPtr model = world->ModelByName("ground_plane");
  ASSERT_TRUE(model != NULL);
}

INSTANTIATE_TEST_CASE_P(PhysicsEngines, PhysicsTest, PHYSICS_ENGINE_VALUES);

int main(int argc, char **argv)
{
  ::testing::InitGoogleTest(&argc, argv);
  return RUN_ALL_TESTS();
}<|MERGE_RESOLUTION|>--- conflicted
+++ resolved
@@ -1073,11 +1073,7 @@
     double f = 1000.0;
     double v = 0;
     double x = 0;
-<<<<<<< HEAD
-    double m = box_link->GetInertial()->Mass();
-=======
-    double m = boxLink->GetInertial()->GetMass();
->>>>>>> 6f8ef68a
+    double m = boxLink->GetInertial()->Mass();
 
     int steps = test_duration/dt;
 
