/*
 * Copyright (C) 2012-2016 Open Source Robotics Foundation
 *
 * Licensed under the Apache License, Version 2.0 (the "License");
 * you may not use this file except in compliance with the License.
 * You may obtain a copy of the License at
 *
 *     http://www.apache.org/licenses/LICENSE-2.0
 *
 * Unless required by applicable law or agreed to in writing, software
 * distributed under the License is distributed on an "AS IS" BASIS,
 * WITHOUT WARRANTIES OR CONDITIONS OF ANY KIND, either express or implied.
 * See the License for the specific language governing permissions and
 * limitations under the License.
 *
*/

#include <gtest/gtest.h>
#include "gazebo/physics/physics.hh"
// #include "gazebo/physics/Joint.hh"
// #include "gazebo/physics/ScrewJoint.hh"
#include "gazebo/test/ServerFixture.hh"
#include "gazebo/test/helper_physics_generator.hh"
#include "test/integration/joint_test.hh"

using namespace gazebo;
const double g_tolerance = 1e-2;

class JointTestScrew : public JointTest
{
  /// \brief Test screw joint implementation with SetWorldPose.
  /// Set link poses in world frame, check joint angles and joint axis.
  /// \param[in] _physicsEngine Type of physics engine to use.
  public: void ScrewJointSetWorldPose(const std::string &_physicsEngine);

  /// \brief Test screw joint implementation with forces.
  /// Apply force to screw joint links, check velocity.
  /// \param[in] _physicsEngine Type of physics engine to use.
  public: void ScrewJointForce(const std::string &_physicsEngine);

  /// \brief Test screw joint limits implementation with forces.
  /// Apply force to screw joint links, check velocity.
  /// Keep increasing force until something gives
  /// \param[in] _physicsEngine Type of physics engine to use.
  public: void ScrewJointLimitForce(const std::string &_physicsEngine);

  /// \brief Spin joints several rotations and verify that the angles
  /// wrap properly.
  /// \param[in] _physicsEngine Type of physics engine to use.
  public: void WrapAngle(const std::string &_physicsEngine);
};

////////////////////////////////////////////////////////////
void JointTestScrew::WrapAngle(const std::string &_physicsEngine)
{
  /// \TODO: bullet hinge angles are wrapped (#1074)
  if (_physicsEngine == "bullet")
  {
    gzerr << "Aborting test for bullet, see issues #1074.\n";
    return;
  }

  // Load an empty world
  Load("worlds/empty.world", true, _physicsEngine);
  physics::WorldPtr world = physics::get_world("default");
  ASSERT_TRUE(world != NULL);

  // Verify physics engine type
  physics::PhysicsEnginePtr physics = world->GetPhysicsEngine();
  ASSERT_TRUE(physics != NULL);
  EXPECT_EQ(physics->GetType(), _physicsEngine);

  // disable gravity
  physics->SetGravity(math::Vector3::Zero);

  {
    std::string jointType = "screw";
    gzdbg << "SpawnJoint " << jointType << " child world" << std::endl;
    physics::JointPtr joint = SpawnJoint(jointType, false, true);
    ASSERT_TRUE(joint != NULL);

    // \TODO: option to set thread pitch, create another test
    // double threadPitch = 100.0;
    // joint->SetParam("thread_pitch", threadPitch);

    // Inertial parameters
    const double momentOfInertia = 1.0;
    const double threadPitch = 1.0;
    const double mass = 1.0;
    double inertia = momentOfInertia + mass / (threadPitch*threadPitch);

    // Verify inertial parameters
    EXPECT_NEAR(threadPitch, joint->GetParam("thread_pitch", 0), g_tolerance);
    {
      physics::LinkPtr child = joint->GetChild();
      EXPECT_NEAR(mass, child->GetInertial()->GetMass(), g_tolerance);
    }
    /// \TODO: verify momentOfInertia

    // set torque and step forward
    const double torque = 35;
    const unsigned int stepCount = 1000;
    double dt = physics->GetMaxStepSize();
    double stepTime = stepCount * dt;

    // Expect constant torque to give quadratic response in position
    {
      // Expected max joint angle (quatratic in time)
      math::Angle maxAngle(0.5 * torque * stepTime*stepTime / inertia);
      // Verify that the joint should make more than 1 revolution
      EXPECT_GT(maxAngle.Radian(), 1.25 * 2 * M_PI);
    }

    // compute joint velocity analytically with constant torque
    // joint angle is unwrapped
    for (unsigned int i = 0; i < stepCount; ++i)
    {
      joint->SetForce(0, torque);

      double vel = sqrt(2.0*torque*joint->GetAngle(0).Radian() / inertia);
      world->Step(1);
      EXPECT_NEAR(joint->GetVelocity(0), vel, 2e-2);
      double time = world->GetSimTime().Double();
      math::Angle angle(0.5 * torque * time*time / inertia);
      EXPECT_NEAR(joint->GetAngle(0).Radian(), angle.Radian(), g_tolerance);
    }
    std::cout << "Final time:  " << world->GetSimTime().Double() << std::endl;
    std::cout << "Final angle: " << joint->GetAngle(0).Radian() << std::endl;
    std::cout << "Final speed: " << joint->GetVelocity(0) << std::endl;
  }
}

TEST_P(JointTestScrew, WrapAngle)
{
  WrapAngle(this->physicsEngine);
}

//////////////////////////////////////////////////
void JointTestScrew::ScrewJointSetWorldPose(const std::string &_physicsEngine)
{
  if (_physicsEngine == "dart")
  {
    gzerr << "DART Screw Joint will not work with Link::SetWorldPose."
          << " See issue #1096.\n";
    return;
  }

  if (_physicsEngine == "simbody")
  {
    gzerr << "Simbody Screw Joint will not work with Link::SetWorldPose."
          << " See issue #857.\n";
    return;
  }

  // Load our screw joint test world
  Load("worlds/screw_joint_test.world", true, _physicsEngine);

  // Get a pointer to the world, make sure world loads
  physics::WorldPtr world = physics::get_world("default");
  ASSERT_TRUE(world != NULL);

  // Verify physics engine type
  physics::PhysicsEnginePtr physics = world->GetPhysicsEngine();
  ASSERT_TRUE(physics != NULL);
  EXPECT_EQ(physics->GetType(), _physicsEngine);

  physics->SetGravity(math::Vector3(0, 0, 0));

  // simulate 1 step
  world->Step(1);
  double t = world->GetSimTime().Double();

  // get time step size
  double dt = world->GetPhysicsEngine()->GetMaxStepSize();
  EXPECT_GT(dt, 0);
  gzlog << "dt : " << dt << "\n";

  // verify that time moves forward
  EXPECT_DOUBLE_EQ(t, dt);
  gzlog << "t after one step : " << t << "\n";

  // get model, joints and get links
  physics::ModelPtr model_1 = world->GetModel("model_1");
  physics::LinkPtr link_00 = model_1->GetLink("link_00");
  physics::LinkPtr link_01 = model_1->GetLink("link_01");
  physics::JointPtr joint_00 = model_1->GetJoint("joint_00");
  physics::JointPtr joint_01 = model_1->GetJoint("joint_01");

  // both initial angles should be zero
  EXPECT_EQ(joint_00->GetAngle(0), 0);
  EXPECT_EQ(joint_00->GetAngle(1), 0);

  // move child link to it's initial location
  link_00->SetWorldPose(math::Pose(0, 0, 2, 0, 0, 0));
  EXPECT_EQ(joint_00->GetAngle(0), 0);
  EXPECT_EQ(joint_00->GetAngle(1), 0);
  EXPECT_EQ(joint_00->GetGlobalAxis(0), math::Vector3(1, 0, 0));
  EXPECT_EQ(joint_00->GetGlobalAxis(1), math::Vector3(1, 0, 0));
  gzdbg << "joint angles [" << joint_00->GetAngle(0)
        << ", " << joint_00->GetAngle(1)
        << "] axis1 [" << joint_00->GetGlobalAxis(0)
        << "] axis2 [" << joint_00->GetGlobalAxis(1)
        << "]\n";

  // move child link 45deg about x
  double pitch_00 = joint_00->GetParam("thread_pitch", 0);
  math::Pose pose_00 = math::Pose(-0.25*M_PI/pitch_00, 0, 2, 0.25*M_PI, 0, 0);
  math::Pose pose_01 = math::Pose(0, 0, -1, 0, 0, 0) + pose_00;
  link_00->SetWorldPose(pose_00);
  link_01->SetWorldPose(pose_01);
  EXPECT_EQ(joint_00->GetAngle(0), 0.25*M_PI);
  EXPECT_EQ(joint_00->GetAngle(1), -0.25*M_PI/pitch_00);
  EXPECT_EQ(joint_00->GetGlobalAxis(0), math::Vector3(1, 0, 0));
  EXPECT_EQ(joint_00->GetGlobalAxis(1), math::Vector3(1, 0, 0));
  gzdbg << "joint angles [" << joint_00->GetAngle(0)
        << ", " << joint_00->GetAngle(1)
        << "] axis1 [" << joint_00->GetGlobalAxis(0)
        << "] axis2 [" << joint_00->GetGlobalAxis(1)
        << "] pitch_00 [" << pitch_00
        << "]\n";

  // move child link 45deg about y
  double pitch_01 = joint_01->GetParam("thread_pitch", 0);
  link_00->SetWorldPose(math::Pose(0, 0, 2, 0, 0.25*M_PI, 0));
  pose_00 = math::Pose(-0.25*M_PI/pitch_00, 0, 2, 0.25*M_PI, 0, 0);
  pose_01 = math::Pose(-0.3*M_PI/pitch_01, 0, -1, 0.3*M_PI, 0, 0) + pose_00;
  link_00->SetWorldPose(pose_00);
  link_01->SetWorldPose(pose_01);
  EXPECT_EQ(joint_00->GetAngle(0), 0.25*M_PI);
  EXPECT_EQ(joint_00->GetAngle(1), -0.25*M_PI/pitch_00);
  EXPECT_EQ(joint_01->GetAngle(0), 0.3*M_PI);
  EXPECT_EQ(joint_01->GetAngle(1), -0.3*M_PI/pitch_01);
  EXPECT_EQ(joint_00->GetGlobalAxis(0), math::Vector3(1, 0, 0));
  EXPECT_EQ(joint_00->GetGlobalAxis(1), math::Vector3(1, 0, 0));
  gzdbg << "joint angles [" << joint_00->GetAngle(0)
        << ", " << joint_00->GetAngle(1)
        << "] axis1 [" << joint_00->GetGlobalAxis(0)
        << "] axis2 [" << joint_00->GetGlobalAxis(1)
        << "] pitch_00 [" << pitch_00
        << "] pitch_01 [" << pitch_01
        << "]\n";

  // new poses should not violate the constraint.  take a few steps
  // and make sure nothing moves.
  world->Step(10);

  // move child link 90deg about both x and "rotated y axis" (z)
  EXPECT_EQ(joint_00->GetAngle(0), 0.25*M_PI);
  EXPECT_EQ(joint_00->GetAngle(1), -0.25*M_PI/pitch_00);
  EXPECT_EQ(joint_01->GetAngle(0), 0.3*M_PI);
  EXPECT_EQ(joint_01->GetAngle(1), -0.3*M_PI/pitch_01);
  EXPECT_EQ(joint_00->GetGlobalAxis(0), math::Vector3(1, 0, 0));
  EXPECT_EQ(joint_00->GetGlobalAxis(1), math::Vector3(1, 0, 0));
  gzdbg << "joint angles [" << joint_00->GetAngle(0)
        << ", " << joint_00->GetAngle(1)
        << "] axis1 [" << joint_00->GetGlobalAxis(0)
        << "] axis2 [" << joint_00->GetGlobalAxis(1)
        << "] pitch_00 [" << pitch_00
        << "] pitch_01 [" << pitch_01
        << "]\n";
}

TEST_P(JointTestScrew, ScrewJointSetWorldPose)
{
  ScrewJointSetWorldPose(this->physicsEngine);
}

//////////////////////////////////////////////////
void JointTestScrew::ScrewJointForce(const std::string &_physicsEngine)
{
  if (_physicsEngine == "bullet")
  {
    /// \TODO skipping bullet, see issue #1081
    gzerr << "BulletScrewJoint::GetAngle() is one step behind (issue #1081).\n";
    return;
  }

  // Load our screw joint test world
  Load("worlds/screw_joint_test.world", true, _physicsEngine);

  // Get a pointer to the world, make sure world loads
  physics::WorldPtr world = physics::get_world("default");
  ASSERT_TRUE(world != NULL);

  // Verify physics engine type
  physics::PhysicsEnginePtr physics = world->GetPhysicsEngine();
  ASSERT_TRUE(physics != NULL);
  EXPECT_EQ(physics->GetType(), _physicsEngine);

  physics->SetGravity(math::Vector3(0, 0, 0));

  // simulate 1 step
  world->Step(1);
  double t = world->GetSimTime().Double();

  // get time step size
  double dt = world->GetPhysicsEngine()->GetMaxStepSize();
  EXPECT_GT(dt, 0);
  gzlog << "dt : " << dt << "\n";

  // verify that time moves forward
  EXPECT_DOUBLE_EQ(t, dt);
  gzlog << "t after one step : " << t << "\n";

  // get model, joints and get links
  physics::ModelPtr model_1 = world->GetModel("model_1");
  physics::LinkPtr link_00 = model_1->GetLink("link_00");
  physics::LinkPtr link_01 = model_1->GetLink("link_01");
  physics::JointPtr joint_00 = model_1->GetJoint("joint_00");
  physics::JointPtr joint_01 = model_1->GetJoint("joint_01");
  double pitch_00 = joint_00->GetParam("thread_pitch", 0);
  double pitch_01 = joint_01->GetParam("thread_pitch", 0);

  // both initial angles should be zero
  EXPECT_EQ(joint_00->GetAngle(0), 0);
  EXPECT_EQ(joint_00->GetAngle(1), 0);

  // set new upper limit for joint_00
  joint_00->SetHighStop(0, 0.3);
  bool once = false;
  int count = 0;
  int maxCount = 5000;
  // push joint_00 till it hits new upper limit
  while (count < maxCount && joint_00->GetAngle(0) < 0.3)
  {
    joint_00->SetForce(0, 0.1);
    world->Step(1);
    ++count;
    // check link pose
    double angle_00_angular = joint_00->GetAngle(0).Radian();
    double angle_00_linear = joint_00->GetAngle(1).Radian();
    double angle_01_linear = joint_01->GetAngle(1).Radian();
    math::Pose pose_01 = link_01->GetWorldPose();
    EXPECT_EQ(link_00->GetWorldPose(),
      math::Pose(-angle_00_angular / pitch_00, 0, 2, angle_00_angular, 0, 0));

    if (_physicsEngine == "simbody")
    {
      if (!once)
      {
        once = true;
        gzerr << "skip test: issue #857 in simbody screw joint linear angle:"
              << " joint_00 " << angle_00_linear
              << " shoudl be 0.3\n";
      }
    }
    else
    {
      EXPECT_NEAR(pose_01.pos.x, angle_00_linear + angle_01_linear, 1e-8);
    }
  }
  gzdbg << "took [" << count << "] steps.\n";

  // continue pushing for 1000 steps to make sure there is no overshoot
  double maxOvershootRadians = 0.01;
  for (unsigned int i = 0; i < 1000; ++i)
  {
    joint_00->SetForce(0, 0.1);
    world->Step(1);
    EXPECT_LT(joint_00->GetAngle(0), 0.3 + maxOvershootRadians);
  }


  // lock joint at this location by setting lower limit here too
  joint_00->SetLowStop(0, 0.3);

  // set joint_01 upper limit to 1.0
  joint_01->SetHighStop(0, 1.0);

  // push joint_01 until limit is reached
  once = false;
  count = 0;
  while (count < maxCount && joint_01->GetAngle(0) < 1.0)
  {
    joint_01->SetForce(0, 0.1);
    world->Step(1);
    ++count;

    // check link pose
    math::Pose pose_00 = link_00->GetWorldPose();
    math::Pose pose_01 = link_01->GetWorldPose();
    double angle_00_angular = joint_00->GetAngle(0).Radian();
    double angle_00_linear = joint_00->GetAngle(1).Radian();
    double angle_01_angular = joint_01->GetAngle(0).Radian();
    double angle_01_linear = joint_01->GetAngle(1).Radian();

    EXPECT_EQ(pose_00, math::Pose(
      -angle_00_angular / pitch_00, 0, 2, angle_00_angular, 0, 0));
    if (_physicsEngine == "simbody")
    {
      if (!once)
      {
        once = true;
        gzerr << "skip test: issue #857 in simbody screw joint linear angle:"
              << " joint_00 " << angle_00_linear
              << " should be 0.3. "
              << " joint_01 " << angle_01_linear
              << " is off too.\n";
      }
    }
    else
    {
      EXPECT_NEAR(pose_01.pos.x, angle_00_linear + angle_01_linear, 1e-8);
    }
    EXPECT_NEAR(pose_01.pos.x,
      -angle_00_angular / pitch_00 - angle_01_angular / pitch_01, 1e-8);
    EXPECT_NEAR(pose_01.rot.GetAsEuler().x,
      angle_00_angular + angle_01_angular, 1e-8);
  }
  gzdbg << "took [" << count << "] steps.\n";

  // continue pushing for 1000 steps to make sure there is no overshoot
  for (unsigned int i = 0; i < 1000; ++i)
  {
    joint_01->SetForce(0, 0.1);
    world->Step(1);
    EXPECT_LT(joint_01->GetAngle(0), 1.0 + maxOvershootRadians);
  }

  // push joint_01 the other way until -1 is reached
  once = false;
  count = 0;
  while (count < maxCount && joint_01->GetAngle(0) > -1.0)
  {
    joint_01->SetForce(0, -0.1);
    world->Step(1);
    ++count;

    // check link pose
    math::Pose pose_00 = link_00->GetWorldPose();
    math::Pose pose_01 = link_01->GetWorldPose();
    double angle_00_angular = joint_00->GetAngle(0).Radian();
    double angle_00_linear = joint_00->GetAngle(1).Radian();
    double angle_01_angular = joint_01->GetAngle(0).Radian();
    double angle_01_linear = joint_01->GetAngle(1).Radian();

    EXPECT_EQ(pose_00, math::Pose(
      -angle_00_angular / pitch_00, 0, 2, angle_00_angular, 0, 0));
    if (_physicsEngine == "simbody")
    {
      if (!once)
      {
        once = true;
        gzerr << "skip test: issue #857 in simbody screw joint linear angle:"
              << " joint_00 " << angle_00_linear
              << " should be 0.3. "
              << " joint_01 " << angle_01_linear
              << " is off too.\n";
      }
    }
    else
    {
      EXPECT_NEAR(pose_01.pos.x, angle_00_linear + angle_01_linear, 1e-8);
    }
    EXPECT_NEAR(pose_01.pos.x,
      -angle_00_angular / pitch_00 - angle_01_angular / pitch_01, 1e-8);
    EXPECT_NEAR(pose_01.rot.GetAsEuler().x,
      angle_00_angular + angle_01_angular, 1e-8);
  }
  gzdbg << "took [" << count << "] steps.\n";

  // continue pushing for 1000 steps to make sure there is no overshoot
  joint_01->SetLowStop(0, -1.0);
  for (unsigned int i = 0; i < 1000; ++i)
  {
    joint_01->SetForce(0, -0.1);
    world->Step(1);
    EXPECT_GT(joint_01->GetAngle(0), -1.0 - maxOvershootRadians);
  }
}

TEST_P(JointTestScrew, ScrewJointForce)
{
  ScrewJointForce(this->physicsEngine);
}

//////////////////////////////////////////////////
void JointTestScrew::ScrewJointLimitForce(const std::string &_physicsEngine)
{
  if (_physicsEngine == "dart")
  {
    gzerr << _physicsEngine
          << " is broken for this test,"
          << " because of the pr2 gripper's closed kinematic chain,"
<<<<<<< HEAD
          << " see issue #1435."
=======
          << " see issues #1435 and #1933."
>>>>>>> 0da96d1e
          << std::endl;
    return;
  }

  // Load pr2 world
  ServerFixture::Load("worlds/pr2.world", true, _physicsEngine);

  // Get a pointer to the world, make sure world loads
  physics::WorldPtr world = physics::get_world("default");
  ASSERT_TRUE(world != NULL);

  // Verify physics engine type
  physics::PhysicsEnginePtr physics = world->GetPhysicsEngine();
  ASSERT_TRUE(physics != NULL);
  EXPECT_EQ(physics->GetType(), _physicsEngine);

  // get time step size
  double dt = world->GetPhysicsEngine()->GetMaxStepSize();
  EXPECT_GT(dt, 0);
  gzlog << "dt : " << dt << "\n";

  // get model, joints and get links
  physics::ModelPtr model = world->GetModel("pr2");
  physics::LinkPtr link_00 = model->GetLink("torso_lift_link");

  // drop from some height
  model->SetWorldPose(math::Pose(0, 0, 0.5, 0, 0, 0));
  // +1sec: should have hit the ground
  world->Step(1000);
  // +4sec: should destabilize without patch for issue #1159
  world->Step(4000);

  for (int n = 0; n < 1000; ++n)
  {
    world->Step(1);
    math::Vector3 vel_angular = link_00->GetWorldLinearVel();
    math::Vector3 vel_linear = link_00->GetWorldAngularVel();

    EXPECT_LT(vel_angular.GetLength(), 0.1);
    EXPECT_LT(vel_linear.GetLength(), 0.1);

    gzlog <<   "va [" << vel_angular
          << "] vl [" << vel_linear
          << "]\n";
  }
}

TEST_P(JointTestScrew, ScrewJointLimitForce)
{
  ScrewJointLimitForce(this->physicsEngine);
}

INSTANTIATE_TEST_CASE_P(PhysicsEngines, JointTestScrew,
  ::testing::Combine(PHYSICS_ENGINE_VALUES,
  ::testing::Values("screw")));

int main(int argc, char **argv)
{
  ::testing::InitGoogleTest(&argc, argv);
  return RUN_ALL_TESTS();
}<|MERGE_RESOLUTION|>--- conflicted
+++ resolved
@@ -482,11 +482,7 @@
     gzerr << _physicsEngine
           << " is broken for this test,"
           << " because of the pr2 gripper's closed kinematic chain,"
-<<<<<<< HEAD
-          << " see issue #1435."
-=======
           << " see issues #1435 and #1933."
->>>>>>> 0da96d1e
           << std::endl;
     return;
   }
