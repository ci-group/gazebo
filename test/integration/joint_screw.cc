/*
 * Copyright (C) 2012-2016 Open Source Robotics Foundation
 *
 * Licensed under the Apache License, Version 2.0 (the "License");
 * you may not use this file except in compliance with the License.
 * You may obtain a copy of the License at
 *
 *     http://www.apache.org/licenses/LICENSE-2.0
 *
 * Unless required by applicable law or agreed to in writing, software
 * distributed under the License is distributed on an "AS IS" BASIS,
 * WITHOUT WARRANTIES OR CONDITIONS OF ANY KIND, either express or implied.
 * See the License for the specific language governing permissions and
 * limitations under the License.
 *
*/

#include <gtest/gtest.h>
#include "gazebo/physics/physics.hh"
// #include "gazebo/physics/Joint.hh"
// #include "gazebo/physics/ScrewJoint.hh"
#include "gazebo/test/ServerFixture.hh"
#include "gazebo/test/helper_physics_generator.hh"
#include "test/integration/joint_test.hh"

using namespace gazebo;
const double g_tolerance = 1e-2;

class JointTestScrew : public JointTest
{
  /// \brief Test screw joint implementation with SetWorldPose.
  /// Set link poses in world frame, check joint angles and joint axis.
  /// \param[in] _physicsEngine Type of physics engine to use.
  public: void ScrewJointSetWorldPose(const std::string &_physicsEngine);

  /// \brief Test screw joint implementation with forces.
  /// Apply force to screw joint links, check velocity.
  /// \param[in] _physicsEngine Type of physics engine to use.
  public: void ScrewJointForce(const std::string &_physicsEngine);

  /// \brief Test screw joint limits implementation with forces.
  /// Apply force to screw joint links, check velocity.
  /// Keep increasing force until something gives
  /// \param[in] _physicsEngine Type of physics engine to use.
  public: void ScrewJointLimitForce(const std::string &_physicsEngine);

  /// \brief Spin joints several rotations and verify that the angles
  /// wrap properly.
  /// \param[in] _physicsEngine Type of physics engine to use.
  public: void WrapAngle(const std::string &_physicsEngine);
};

////////////////////////////////////////////////////////////
void JointTestScrew::WrapAngle(const std::string &_physicsEngine)
{
  /// \TODO: bullet hinge angles are wrapped (#1074)
  if (_physicsEngine == "bullet")
  {
    gzerr << "Aborting test for bullet, see issues #1074.\n";
    return;
  }

  // Load an empty world
  Load("worlds/empty.world", true, _physicsEngine);
  physics::WorldPtr world = physics::get_world("default");
  ASSERT_TRUE(world != NULL);

  // Verify physics engine type
  physics::PhysicsEnginePtr physics = world->Physics();
  ASSERT_TRUE(physics != NULL);
  EXPECT_EQ(physics->GetType(), _physicsEngine);

  // disable gravity
  physics->SetGravity(math::Vector3::Zero);

  {
    std::string jointType = "screw";
    gzdbg << "SpawnJoint " << jointType << " child world" << std::endl;
    physics::JointPtr joint = SpawnJoint(jointType, false, true);
    ASSERT_TRUE(joint != NULL);

    // \TODO: option to set thread pitch, create another test
    // double threadPitch = 100.0;
    // joint->SetParam("thread_pitch", threadPitch);

    // Inertial parameters
    const double momentOfInertia = 1.0;
    const double threadPitch = 1.0;
    const double mass = 1.0;
    double inertia = momentOfInertia + mass / (threadPitch*threadPitch);

    // Verify inertial parameters
    EXPECT_NEAR(threadPitch, joint->GetParam("thread_pitch", 0), g_tolerance);
    {
      physics::LinkPtr child = joint->GetChild();
      EXPECT_NEAR(mass, child->GetInertial()->GetMass(), g_tolerance);
    }
    /// \TODO: verify momentOfInertia

    // set torque and step forward
    const double torque = 35;
    const unsigned int stepCount = 1000;
    double dt = physics->GetMaxStepSize();
    double stepTime = stepCount * dt;

    // Expect constant torque to give quadratic response in position
    {
      // Expected max joint angle (quatratic in time)
      double maxAngle = 0.5 * torque * stepTime*stepTime / inertia;
      // Verify that the joint should make more than 1 revolution
      EXPECT_GT(maxAngle, 1.25 * 2 * IGN_PI);
    }

    // compute joint velocity analytically with constant torque
    // joint angle is unwrapped
    for (unsigned int i = 0; i < stepCount; ++i)
    {
      joint->SetForce(0, torque);

      double vel = sqrt(2.0*torque*joint->Position(0) / inertia);
      world->Step(1);
      EXPECT_NEAR(joint->GetVelocity(0), vel, 2e-2);
      double time = world->SimTime().Double();
      double angle = 0.5 * torque * time*time / inertia;
      EXPECT_NEAR(joint->Position(0), angle, g_tolerance);
    }
    std::cout << "Final time:  " << world->SimTime().Double() << std::endl;
    std::cout << "Final angle: " << joint->Position(0) << std::endl;
    std::cout << "Final speed: " << joint->GetVelocity(0) << std::endl;
  }
}

TEST_P(JointTestScrew, WrapAngle)
{
  WrapAngle(this->physicsEngine);
}

//////////////////////////////////////////////////
void JointTestScrew::ScrewJointSetWorldPose(const std::string &_physicsEngine)
{
  if (_physicsEngine == "dart")
  {
    gzerr << "DART Screw Joint will not work with Link::SetWorldPose."
          << " See issue #1096.\n";
    return;
  }

  if (_physicsEngine == "simbody")
  {
    gzerr << "Simbody Screw Joint will not work with Link::SetWorldPose."
          << " See issue #857.\n";
    return;
  }

  // Load our screw joint test world
  Load("worlds/screw_joint_test.world", true, _physicsEngine);

  // Get a pointer to the world, make sure world loads
  physics::WorldPtr world = physics::get_world("default");
  ASSERT_TRUE(world != NULL);

  // Verify physics engine type
  physics::PhysicsEnginePtr physics = world->Physics();
  ASSERT_TRUE(physics != NULL);
  EXPECT_EQ(physics->GetType(), _physicsEngine);

  physics->SetGravity(ignition::math::Vector3d::Zero);

  // simulate 1 step
  world->Step(1);
  double t = world->SimTime().Double();

  // get time step size
  double dt = world->Physics()->GetMaxStepSize();
  EXPECT_GT(dt, 0);
  gzlog << "dt : " << dt << "\n";

  // verify that time moves forward
  EXPECT_DOUBLE_EQ(t, dt);
  gzlog << "t after one step : " << t << "\n";

  // get model, joints and get links
  physics::ModelPtr model_1 = world->ModelByName("model_1");
  physics::LinkPtr link_00 = model_1->GetLink("link_00");
  physics::LinkPtr link_01 = model_1->GetLink("link_01");
  physics::JointPtr joint_00 = model_1->GetJoint("joint_00");
  physics::JointPtr joint_01 = model_1->GetJoint("joint_01");

  // both initial angles should be zero
  EXPECT_NEAR(joint_00->Position(0), 0.0, g_tolerance);
  EXPECT_NEAR(joint_00->Position(1), 0.0, g_tolerance);

  // move child link to it's initial location
  link_00->SetWorldPose(ignition::math::Pose3d(0, 0, 2, 0, 0, 0));
  EXPECT_NEAR(joint_00->Position(0), 0, g_tolerance);
  EXPECT_NEAR(joint_00->Position(1), 0, g_tolerance);
  EXPECT_EQ(joint_00->GlobalAxis(0), ignition::math::Vector3d::UnitX);
  EXPECT_EQ(joint_00->GlobalAxis(1), ignition::math::Vector3d::UnitX);
  gzdbg << "joint angles [" << joint_00->Position(0)
        << ", " << joint_00->Position(1)
        << "] axis1 [" << joint_00->GlobalAxis(0)
        << "] axis2 [" << joint_00->GlobalAxis(1)
        << "]\n";

  // move child link 45deg about x
  double pitch_00 = joint_00->GetParam("thread_pitch", 0);
  ignition::math::Pose3d pose_00 = ignition::math::Pose3d(
      -0.25*IGN_PI/pitch_00, 0, 2, 0.25*IGN_PI, 0, 0);
  ignition::math::Pose3d pose_01 = ignition::math::Pose3d(
      0, 0, -1, 0, 0, 0) + pose_00;
  link_00->SetWorldPose(pose_00);
  link_01->SetWorldPose(pose_01);
<<<<<<< HEAD
  EXPECT_NEAR(joint_00->Position(0), 0.25*IGN_PI, g_tolerance);
  EXPECT_NEAR(joint_00->Position(1), -0.25*IGN_PI/pitch_00, g_tolerance);
  EXPECT_EQ(joint_00->GetGlobalAxis(0), math::Vector3(1, 0, 0));
  EXPECT_EQ(joint_00->GetGlobalAxis(1), math::Vector3(1, 0, 0));
=======
  EXPECT_NEAR(joint_00->Position(0), 0.25*M_PI, g_tolerance);
  EXPECT_NEAR(joint_00->Position(1), -0.25*M_PI/pitch_00, g_tolerance);
  EXPECT_EQ(joint_00->GlobalAxis(0), ignition::math::Vector3d::UnitX);
  EXPECT_EQ(joint_00->GlobalAxis(1), ignition::math::Vector3d::UnitX);
>>>>>>> e9e13846
  gzdbg << "joint angles [" << joint_00->Position(0)
        << ", " << joint_00->Position(1)
        << "] axis1 [" << joint_00->GlobalAxis(0)
        << "] axis2 [" << joint_00->GlobalAxis(1)
        << "] pitch_00 [" << pitch_00
        << "]\n";

  // move child link 45deg about y
  double pitch_01 = joint_01->GetParam("thread_pitch", 0);
  link_00->SetWorldPose(ignition::math::Pose3d(0, 0, 2, 0, 0.25*IGN_PI, 0));
  pose_00 = ignition::math::Pose3d(
      -0.25*IGN_PI/pitch_00, 0, 2, 0.25*IGN_PI, 0, 0);
  pose_01 = ignition::math::Pose3d(
      -0.3*IGN_PI/pitch_01, 0, -1, 0.3*IGN_PI, 0, 0) + pose_00;
  link_00->SetWorldPose(pose_00);
  link_01->SetWorldPose(pose_01);
<<<<<<< HEAD
  EXPECT_NEAR(joint_00->Position(0), 0.25*IGN_PI, g_tolerance);
  EXPECT_NEAR(joint_00->Position(1), -0.25*IGN_PI/pitch_00, g_tolerance);
  EXPECT_NEAR(joint_01->Position(0), 0.3*IGN_PI, g_tolerance);
  EXPECT_NEAR(joint_01->Position(1), -0.3*IGN_PI/pitch_01, g_tolerance);
  EXPECT_EQ(joint_00->GetGlobalAxis(0), math::Vector3(1, 0, 0));
  EXPECT_EQ(joint_00->GetGlobalAxis(1), math::Vector3(1, 0, 0));
=======
  EXPECT_NEAR(joint_00->Position(0), 0.25*M_PI, g_tolerance);
  EXPECT_NEAR(joint_00->Position(1), -0.25*M_PI/pitch_00, g_tolerance);
  EXPECT_NEAR(joint_01->Position(0), 0.3*M_PI, g_tolerance);
  EXPECT_NEAR(joint_01->Position(1), -0.3*M_PI/pitch_01, g_tolerance);
  EXPECT_EQ(joint_00->GlobalAxis(0), ignition::math::Vector3d::UnitX);
  EXPECT_EQ(joint_00->GlobalAxis(1), ignition::math::Vector3d::UnitX);
>>>>>>> e9e13846
  gzdbg << "joint angles [" << joint_00->Position(0)
        << ", " << joint_00->Position(1)
        << "] axis1 [" << joint_00->GlobalAxis(0)
        << "] axis2 [" << joint_00->GlobalAxis(1)
        << "] pitch_00 [" << pitch_00
        << "] pitch_01 [" << pitch_01
        << "]\n";

  // new poses should not violate the constraint.  take a few steps
  // and make sure nothing moves.
  world->Step(10);

  // move child link 90deg about both x and "rotated y axis" (z)
<<<<<<< HEAD
  EXPECT_NEAR(joint_00->Position(0), 0.25*IGN_PI, g_tolerance);
  EXPECT_NEAR(joint_00->Position(1), -0.25*IGN_PI/pitch_00, g_tolerance);
  EXPECT_NEAR(joint_01->Position(0), 0.3*IGN_PI, g_tolerance);
  EXPECT_NEAR(joint_01->Position(1), -0.3*IGN_PI/pitch_01, g_tolerance);
  EXPECT_EQ(joint_00->GetGlobalAxis(0), math::Vector3(1, 0, 0));
  EXPECT_EQ(joint_00->GetGlobalAxis(1), math::Vector3(1, 0, 0));
=======
  EXPECT_NEAR(joint_00->Position(0), 0.25*M_PI, g_tolerance);
  EXPECT_NEAR(joint_00->Position(1), -0.25*M_PI/pitch_00, g_tolerance);
  EXPECT_NEAR(joint_01->Position(0), 0.3*M_PI, g_tolerance);
  EXPECT_NEAR(joint_01->Position(1), -0.3*M_PI/pitch_01, g_tolerance);
  EXPECT_EQ(joint_00->GlobalAxis(0), ignition::math::Vector3d::UnitX);
  EXPECT_EQ(joint_00->GlobalAxis(1), ignition::math::Vector3d::UnitX);
>>>>>>> e9e13846
  gzdbg << "joint angles [" << joint_00->Position(0)
        << ", " << joint_00->Position(1)
        << "] axis1 [" << joint_00->GlobalAxis(0)
        << "] axis2 [" << joint_00->GlobalAxis(1)
        << "] pitch_00 [" << pitch_00
        << "] pitch_01 [" << pitch_01
        << "]\n";
}

TEST_P(JointTestScrew, ScrewJointSetWorldPose)
{
  ScrewJointSetWorldPose(this->physicsEngine);
}

//////////////////////////////////////////////////
void JointTestScrew::ScrewJointForce(const std::string &_physicsEngine)
{
  if (_physicsEngine == "bullet")
  {
    /// \TODO skipping bullet, see issue #1081
    gzerr << "BulletScrewJoint::Position() is one step behind (issue #1081).\n";
    return;
  }

  // Load our screw joint test world
  Load("worlds/screw_joint_test.world", true, _physicsEngine);

  // Get a pointer to the world, make sure world loads
  physics::WorldPtr world = physics::get_world("default");
  ASSERT_TRUE(world != NULL);

  // Verify physics engine type
  physics::PhysicsEnginePtr physics = world->Physics();
  ASSERT_TRUE(physics != NULL);
  EXPECT_EQ(physics->GetType(), _physicsEngine);

  physics->SetGravity(ignition::math::Vector3d::Zero);

  // simulate 1 step
  world->Step(1);
  double t = world->SimTime().Double();

  // get time step size
  double dt = world->Physics()->GetMaxStepSize();
  EXPECT_GT(dt, 0);
  gzlog << "dt : " << dt << "\n";

  // verify that time moves forward
  EXPECT_DOUBLE_EQ(t, dt);
  gzlog << "t after one step : " << t << "\n";

  // get model, joints and get links
  physics::ModelPtr model_1 = world->ModelByName("model_1");
  physics::LinkPtr link_00 = model_1->GetLink("link_00");
  physics::LinkPtr link_01 = model_1->GetLink("link_01");
  physics::JointPtr joint_00 = model_1->GetJoint("joint_00");
  physics::JointPtr joint_01 = model_1->GetJoint("joint_01");
  double pitch_00 = joint_00->GetParam("thread_pitch", 0);
  double pitch_01 = joint_01->GetParam("thread_pitch", 0);

  // both initial angles should be zero
  EXPECT_NEAR(joint_00->Position(0), 0, g_tolerance);
  EXPECT_NEAR(joint_00->Position(1), 0, g_tolerance);

  // set new upper limit for joint_00
  joint_00->SetUpperLimit(0, 0.3);
  bool once = false;
  int count = 0;
  int maxCount = 5000;
  // push joint_00 till it hits new upper limit
  while (count < maxCount && joint_00->Position(0) < 0.3)
  {
    joint_00->SetForce(0, 0.1);
    world->Step(1);
    ++count;
    // check link pose
    double angle_00_angular = joint_00->Position(0);
    double angle_00_linear = joint_00->Position(1);
    double angle_01_linear = joint_01->Position(1);
    math::Pose pose_01 = link_01->WorldPose();
    EXPECT_EQ(link_00->WorldPose(),
      ignition::math::Pose3d(-angle_00_angular / pitch_00, 0, 2,
        angle_00_angular, 0, 0));

    if (_physicsEngine == "simbody")
    {
      if (!once)
      {
        once = true;
        gzerr << "skip test: issue #857 in simbody screw joint linear angle:"
              << " joint_00 " << angle_00_linear
              << " shoudl be 0.3\n";
      }
    }
    else
    {
      EXPECT_NEAR(pose_01.pos.x, angle_00_linear + angle_01_linear, 1e-8);
    }
  }
  gzdbg << "took [" << count << "] steps.\n";

  // continue pushing for 1000 steps to make sure there is no overshoot
  double maxOvershootRadians = 0.01;
  for (unsigned int i = 0; i < 1000; ++i)
  {
    joint_00->SetForce(0, 0.1);
    world->Step(1);
    EXPECT_LT(joint_00->Position(0), 0.3 + maxOvershootRadians);
  }


  // lock joint at this location by setting lower limit here too
  joint_00->SetLowerLimit(0, 0.3);

  // set joint_01 upper limit to 1.0
  joint_01->SetUpperLimit(0, 1.0);

  // push joint_01 until limit is reached
  once = false;
  count = 0;
  while (count < maxCount && joint_01->Position(0) < 1.0)
  {
    joint_01->SetForce(0, 0.1);
    world->Step(1);
    ++count;

    // check link pose
    math::Pose pose_00 = link_00->WorldPose();
    math::Pose pose_01 = link_01->WorldPose();
    double angle_00_angular = joint_00->Position(0);
    double angle_00_linear = joint_00->Position(1);
    double angle_01_angular = joint_01->Position(0);
    double angle_01_linear = joint_01->Position(1);

    EXPECT_EQ(pose_00, math::Pose(
      -angle_00_angular / pitch_00, 0, 2, angle_00_angular, 0, 0));
    if (_physicsEngine == "simbody")
    {
      if (!once)
      {
        once = true;
        gzerr << "skip test: issue #857 in simbody screw joint linear angle:"
              << " joint_00 " << angle_00_linear
              << " should be 0.3. "
              << " joint_01 " << angle_01_linear
              << " is off too.\n";
      }
    }
    else
    {
      EXPECT_NEAR(pose_01.pos.x, angle_00_linear + angle_01_linear, 1e-8);
    }
    EXPECT_NEAR(pose_01.pos.x,
      -angle_00_angular / pitch_00 - angle_01_angular / pitch_01, 1e-8);
    EXPECT_NEAR(pose_01.rot.GetAsEuler().x,
      angle_00_angular + angle_01_angular, 1e-8);
  }
  gzdbg << "took [" << count << "] steps.\n";

  // continue pushing for 1000 steps to make sure there is no overshoot
  for (unsigned int i = 0; i < 1000; ++i)
  {
    joint_01->SetForce(0, 0.1);
    world->Step(1);
    EXPECT_LT(joint_01->Position(0), 1.0 + maxOvershootRadians);
  }

  // push joint_01 the other way until -1 is reached
  once = false;
  count = 0;
  while (count < maxCount && joint_01->Position(0) > -1.0)
  {
    joint_01->SetForce(0, -0.1);
    world->Step(1);
    ++count;

    // check link pose
    math::Pose pose_00 = link_00->WorldPose();
    math::Pose pose_01 = link_01->WorldPose();
    double angle_00_angular = joint_00->Position(0);
    double angle_00_linear = joint_00->Position(1);
    double angle_01_angular = joint_01->Position(0);
    double angle_01_linear = joint_01->Position(1);

    EXPECT_EQ(pose_00, math::Pose(
      -angle_00_angular / pitch_00, 0, 2, angle_00_angular, 0, 0));
    if (_physicsEngine == "simbody")
    {
      if (!once)
      {
        once = true;
        gzerr << "skip test: issue #857 in simbody screw joint linear angle:"
              << " joint_00 " << angle_00_linear
              << " should be 0.3. "
              << " joint_01 " << angle_01_linear
              << " is off too.\n";
      }
    }
    else
    {
      EXPECT_NEAR(pose_01.pos.x, angle_00_linear + angle_01_linear, 1e-8);
    }
    EXPECT_NEAR(pose_01.pos.x,
      -angle_00_angular / pitch_00 - angle_01_angular / pitch_01, 1e-8);
    EXPECT_NEAR(pose_01.rot.GetAsEuler().x,
      angle_00_angular + angle_01_angular, 1e-8);
  }
  gzdbg << "took [" << count << "] steps.\n";

  // continue pushing for 1000 steps to make sure there is no overshoot
  joint_01->SetLowerLimit(0, -1.0);
  for (unsigned int i = 0; i < 1000; ++i)
  {
    joint_01->SetForce(0, -0.1);
    world->Step(1);
    EXPECT_GT(joint_01->Position(0), -1.0 - maxOvershootRadians);
  }
}

TEST_P(JointTestScrew, ScrewJointForce)
{
  ScrewJointForce(this->physicsEngine);
}

//////////////////////////////////////////////////
void JointTestScrew::ScrewJointLimitForce(const std::string &_physicsEngine)
{
  if (_physicsEngine == "dart")
  {
    gzerr << _physicsEngine
          << " is broken for this test,"
          << " because of the pr2 gripper's closed kinematic chain,"
          << " see issues #1435 and #1933."
          << std::endl;
    return;
  }

  // Load pr2 world
  ServerFixture::Load("worlds/pr2.world", true, _physicsEngine);

  // Get a pointer to the world, make sure world loads
  physics::WorldPtr world = physics::get_world("default");
  ASSERT_TRUE(world != NULL);

  // Verify physics engine type
  physics::PhysicsEnginePtr physics = world->Physics();
  ASSERT_TRUE(physics != NULL);
  EXPECT_EQ(physics->GetType(), _physicsEngine);

  // get time step size
  double dt = world->Physics()->GetMaxStepSize();
  EXPECT_GT(dt, 0);
  gzlog << "dt : " << dt << "\n";

  // get model, joints and get links
  physics::ModelPtr model = world->ModelByName("pr2");
  physics::LinkPtr link_00 = model->GetLink("torso_lift_link");

  // drop from some height
  model->SetWorldPose(ignition::math::Pose3d(0, 0, 0.5, 0, 0, 0));
  // +1sec: should have hit the ground
  world->Step(1000);
  // +4sec: should destabilize without patch for issue #1159
  world->Step(4000);

  for (int n = 0; n < 1000; ++n)
  {
    world->Step(1);
    ignition::math::Vector3d velAngular = link_00->WorldLinearVel();
    ignition::math::Vector3d velLinear = link_00->WorldAngularVel();

    EXPECT_LT(velAngular.Length(), 0.1);
    EXPECT_LT(velLinear.Length(), 0.1);

    gzlog << "va [" << velAngular << "] vl [" << velLinear << "]\n";
  }
}

TEST_P(JointTestScrew, ScrewJointLimitForce)
{
  ScrewJointLimitForce(this->physicsEngine);
}

INSTANTIATE_TEST_CASE_P(PhysicsEngines, JointTestScrew,
  ::testing::Combine(PHYSICS_ENGINE_VALUES,
  ::testing::Values("screw")));

int main(int argc, char **argv)
{
  ::testing::InitGoogleTest(&argc, argv);
  return RUN_ALL_TESTS();
}<|MERGE_RESOLUTION|>--- conflicted
+++ resolved
@@ -210,17 +210,10 @@
       0, 0, -1, 0, 0, 0) + pose_00;
   link_00->SetWorldPose(pose_00);
   link_01->SetWorldPose(pose_01);
-<<<<<<< HEAD
   EXPECT_NEAR(joint_00->Position(0), 0.25*IGN_PI, g_tolerance);
   EXPECT_NEAR(joint_00->Position(1), -0.25*IGN_PI/pitch_00, g_tolerance);
-  EXPECT_EQ(joint_00->GetGlobalAxis(0), math::Vector3(1, 0, 0));
-  EXPECT_EQ(joint_00->GetGlobalAxis(1), math::Vector3(1, 0, 0));
-=======
-  EXPECT_NEAR(joint_00->Position(0), 0.25*M_PI, g_tolerance);
-  EXPECT_NEAR(joint_00->Position(1), -0.25*M_PI/pitch_00, g_tolerance);
   EXPECT_EQ(joint_00->GlobalAxis(0), ignition::math::Vector3d::UnitX);
   EXPECT_EQ(joint_00->GlobalAxis(1), ignition::math::Vector3d::UnitX);
->>>>>>> e9e13846
   gzdbg << "joint angles [" << joint_00->Position(0)
         << ", " << joint_00->Position(1)
         << "] axis1 [" << joint_00->GlobalAxis(0)
@@ -237,21 +230,12 @@
       -0.3*IGN_PI/pitch_01, 0, -1, 0.3*IGN_PI, 0, 0) + pose_00;
   link_00->SetWorldPose(pose_00);
   link_01->SetWorldPose(pose_01);
-<<<<<<< HEAD
   EXPECT_NEAR(joint_00->Position(0), 0.25*IGN_PI, g_tolerance);
   EXPECT_NEAR(joint_00->Position(1), -0.25*IGN_PI/pitch_00, g_tolerance);
   EXPECT_NEAR(joint_01->Position(0), 0.3*IGN_PI, g_tolerance);
   EXPECT_NEAR(joint_01->Position(1), -0.3*IGN_PI/pitch_01, g_tolerance);
-  EXPECT_EQ(joint_00->GetGlobalAxis(0), math::Vector3(1, 0, 0));
-  EXPECT_EQ(joint_00->GetGlobalAxis(1), math::Vector3(1, 0, 0));
-=======
-  EXPECT_NEAR(joint_00->Position(0), 0.25*M_PI, g_tolerance);
-  EXPECT_NEAR(joint_00->Position(1), -0.25*M_PI/pitch_00, g_tolerance);
-  EXPECT_NEAR(joint_01->Position(0), 0.3*M_PI, g_tolerance);
-  EXPECT_NEAR(joint_01->Position(1), -0.3*M_PI/pitch_01, g_tolerance);
   EXPECT_EQ(joint_00->GlobalAxis(0), ignition::math::Vector3d::UnitX);
   EXPECT_EQ(joint_00->GlobalAxis(1), ignition::math::Vector3d::UnitX);
->>>>>>> e9e13846
   gzdbg << "joint angles [" << joint_00->Position(0)
         << ", " << joint_00->Position(1)
         << "] axis1 [" << joint_00->GlobalAxis(0)
@@ -265,21 +249,12 @@
   world->Step(10);
 
   // move child link 90deg about both x and "rotated y axis" (z)
-<<<<<<< HEAD
   EXPECT_NEAR(joint_00->Position(0), 0.25*IGN_PI, g_tolerance);
   EXPECT_NEAR(joint_00->Position(1), -0.25*IGN_PI/pitch_00, g_tolerance);
   EXPECT_NEAR(joint_01->Position(0), 0.3*IGN_PI, g_tolerance);
   EXPECT_NEAR(joint_01->Position(1), -0.3*IGN_PI/pitch_01, g_tolerance);
-  EXPECT_EQ(joint_00->GetGlobalAxis(0), math::Vector3(1, 0, 0));
-  EXPECT_EQ(joint_00->GetGlobalAxis(1), math::Vector3(1, 0, 0));
-=======
-  EXPECT_NEAR(joint_00->Position(0), 0.25*M_PI, g_tolerance);
-  EXPECT_NEAR(joint_00->Position(1), -0.25*M_PI/pitch_00, g_tolerance);
-  EXPECT_NEAR(joint_01->Position(0), 0.3*M_PI, g_tolerance);
-  EXPECT_NEAR(joint_01->Position(1), -0.3*M_PI/pitch_01, g_tolerance);
   EXPECT_EQ(joint_00->GlobalAxis(0), ignition::math::Vector3d::UnitX);
   EXPECT_EQ(joint_00->GlobalAxis(1), ignition::math::Vector3d::UnitX);
->>>>>>> e9e13846
   gzdbg << "joint angles [" << joint_00->Position(0)
         << ", " << joint_00->Position(1)
         << "] axis1 [" << joint_00->GlobalAxis(0)
