--- conflicted
+++ resolved
@@ -629,9 +629,6 @@
         link->SetTorque(math::Vector3(100, 0, 0));
         world->Step(1);
       }
-<<<<<<< HEAD
-      std::cout << i << ' ' << link->GetWorldAngularVel() << std::endl;
-=======
       if (_physicsEngine.compare("dart") == 0)
       {
         gzerr << "Dart fails this portion of the test (#1090)" << std::endl;
@@ -643,7 +640,6 @@
         EXPECT_NEAR(vel.y, -0.0049, g_friction_tolerance);
         EXPECT_NEAR(vel.z,  0.0000, g_friction_tolerance);
       }
->>>>>>> 2639cba6
     }
   }
 }
