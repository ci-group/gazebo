/*
 * Copyright (C) 2014-2016 Open Source Robotics Foundation
 *
 * Licensed under the Apache License, Version 2.0 (the "License");
 * you may not use this file except in compliance with the License.
 * You may obtain a copy of the License at
 *
 *     http://www.apache.org/licenses/LICENSE-2.0
 *
 * Unless required by applicable law or agreed to in writing, software
 * distributed under the License is distributed on an "AS IS" BASIS,
 * WITHOUT WARRANTIES OR CONDITIONS OF ANY KIND, either express or implied.
 * See the License for the specific language governing permissions and
 * limitations under the License.
 *
*/
#include <string.h>
#include <boost/algorithm/string.hpp>
#include <ignition/math/Vector3Stats.hh>

#include "gazebo/msgs/msgs.hh"
#include "gazebo/physics/physics.hh"
#include "gazebo/test/ServerFixture.hh"
#include "gazebo/test/helper_physics_generator.hh"

using namespace gazebo;

const double g_tolerance = 1e-4;

class PhysicsLinkTest : public ServerFixture,
                        public testing::WithParamInterface<const char*>
{
  /// \brief Test force adding functions.
  /// \param[in] _physicsEngine Type of physics engine to use.
  public: void AddForce(const std::string &_physicsEngine);

  /// \brief Use AddLinkForce on the given direction and then the opposite
  /// direction so they cancel out.
  /// \param[in] _world World pointer.
  /// \param[in] _link Link pointer.
  /// \param[in] _force Force expressed in link frame.
  /// \param[in] _offset Offset expressed in link frame, defaults to link
  /// origin.
  public: void AddLinkForceTwoWays(physics::WorldPtr _world,
      physics::LinkPtr _link, math::Vector3 _force,
      math::Vector3 _offset = math::Vector3::Zero);

  /// \brief Test GetWorldAngularMomentum.
  /// \param[in] _physicsEngine Type of physics engine to use.
  public: void GetWorldAngularMomentum(const std::string &_physicsEngine);

  /// \brief Test GetWorldEnergy* functions.
  /// \param[in] _physicsEngine Type of physics engine to use.
  public: void GetWorldEnergy(const std::string &_physicsEngine);

  /// \brief Test Link::GetWorldInertia* functions.
  /// \param[in] _physicsEngine Physics engine to use.
  public: void GetWorldInertia(const std::string &_physicsEngine);

  /// \brief Test wrench subscriber.
  /// \param[in] _physicsEngine Type of physics engine to use.
  public: void OnWrenchMsg(const std::string &_physicsEngine);

  /// \brief Test velocity setting functions.
  /// \param[in] _physicsEngine Type of physics engine to use.
  public: void SetVelocity(const std::string &_physicsEngine);
};

/////////////////////////////////////////////////
void PhysicsLinkTest::AddLinkForceTwoWays(physics::WorldPtr _world,
    physics::LinkPtr _link, math::Vector3 _force,
    math::Vector3 _offset)
{
  // Get state before adding force
<<<<<<< HEAD
  auto linearVelWorld0 = _link->GetWorldCoGLinearVel().Ign();
  auto angularVelWorld0 = _link->GetWorldAngularVel().Ign();
  auto poseWorld0 = _link->GetWorldPose().Ign();
=======
  math::Vector3 linearVelWorld0 = _link->GetWorldCoGLinearVel();
  math::Vector3 angularVelWorld0 = _link->GetWorldAngularVel();
  math::Pose poseWorld0 = _link->WorldPose();
>>>>>>> c244fee1

  // Add Link Force
  if (_offset.Ign() == ignition::math::Vector3d::Zero)
    _link->AddLinkForce(_force);
  else
    _link->AddLinkForce(_force, _offset);

  double dt = _world->Physics()->GetMaxStepSize();
  _world->Step(1);

  int moreThanOneStep = 2;

  // Check force and torque (at CoG?) in world frame
  auto forceWorld = poseWorld0.Rot().RotateVector(_force.Ign());
  EXPECT_EQ(forceWorld, _link->GetWorldForce().Ign());

  auto worldOffset = poseWorld0.Rot().RotateVector(
      _offset.Ign() - _link->GetInertial()->GetCoG().Ign());
  auto torqueWorld = worldOffset.Cross(forceWorld);
  EXPECT_EQ(torqueWorld, _link->GetWorldTorque().Ign());

  // Check acceleration in world frame
  auto oneStepLinearAccel = forceWorld / _link->GetInertial()->GetMass();
  EXPECT_EQ(oneStepLinearAccel, _link->GetWorldLinearAccel().Ign());

  // Compute angular accel by multiplying world torque
  // by inverse of world inertia matrix.
  // In this case, the gyroscopic coupling terms are zero
  // since the model is a unit box.
  auto oneStepAngularAccel =
      _link->WorldInertiaMatrix().Inverse() * torqueWorld;
  EXPECT_EQ(oneStepAngularAccel, _link->GetWorldAngularAccel().Ign());

  // Check velocity in world frame
  auto oneStepLinearVel = linearVelWorld0 + dt*oneStepLinearAccel;
  EXPECT_EQ(oneStepLinearVel, _link->GetWorldCoGLinearVel().Ign());

  auto oneStepAngularVel = angularVelWorld0 + dt*oneStepAngularAccel;
  EXPECT_EQ(oneStepAngularVel, _link->GetWorldAngularVel().Ign());

  // Step forward and check again
  _world->Step(moreThanOneStep);

  // Check that force and torque are zero
  EXPECT_EQ(math::Vector3::Zero, _link->GetWorldForce());
  EXPECT_EQ(math::Vector3::Zero, _link->GetWorldTorque());

  // Check that acceleration is zero
  EXPECT_EQ(math::Vector3::Zero, _link->GetWorldLinearAccel());
  EXPECT_EQ(math::Vector3::Zero, _link->GetWorldAngularAccel());

  // Check that velocity hasn't changed
  EXPECT_EQ(oneStepLinearVel, _link->GetWorldCoGLinearVel().Ign());
  EXPECT_EQ(oneStepAngularVel, _link->GetWorldAngularVel().Ign());

  // Add opposing force in link frame and check that link is back to initial
  // velocity
  if (_offset == math::Vector3::Zero)
    _link->AddLinkForce(-_force);
  else
    _link->AddLinkForce(-_force, _offset);

  _world->Step(moreThanOneStep);
  EXPECT_EQ(math::Vector3::Zero, _link->GetWorldForce());
  EXPECT_EQ(math::Vector3::Zero, _link->GetWorldTorque());
  EXPECT_EQ(linearVelWorld0, _link->GetWorldCoGLinearVel().Ign());
  EXPECT_EQ(angularVelWorld0, _link->GetWorldAngularVel().Ign());
  EXPECT_EQ(math::Vector3::Zero, _link->GetWorldLinearAccel());
  EXPECT_EQ(math::Vector3::Zero, _link->GetWorldAngularAccel());
}

/////////////////////////////////////////////////
void PhysicsLinkTest::AddForce(const std::string &_physicsEngine)
{
  // TODO bullet, dart and simbody currently fail this test
  if (_physicsEngine != "ode")
  {
    gzerr << "Aborting AddForce test for Bullet, DART and Simbody. "
          << "See issues #1476, #1477, and #1478."
          << std::endl;
    return;
  }

  Load("worlds/blank.world", true, _physicsEngine);
  physics::WorldPtr world = physics::get_world("default");
  ASSERT_TRUE(world != NULL);

  // check the physics engine
  physics::PhysicsEnginePtr physics = world->Physics();
  ASSERT_TRUE(physics != NULL);
  EXPECT_EQ(physics->GetType(), _physicsEngine);
  double dt = physics->GetMaxStepSize();
  EXPECT_GT(dt, 0);

  // disable gravity
  world->SetGravity(ignition::math::Vector3d::Zero);

  // Spawn a box
  math::Vector3 size(1, 1, 1);
  SpawnBox("box", size, math::Vector3::Zero, math::Vector3::Zero, false);
  physics::ModelPtr model = world->ModelByName("box");
  ASSERT_TRUE(model != NULL);
  physics::LinkPtr link = model->GetLink();
  ASSERT_TRUE(link != NULL);

  // Check that link is at rest
  EXPECT_EQ(math::Vector3::Zero, link->GetWorldLinearVel());
  EXPECT_EQ(math::Vector3::Zero, link->GetWorldAngularVel());
  EXPECT_EQ(math::Vector3::Zero, link->GetWorldLinearAccel());
  EXPECT_EQ(math::Vector3::Zero, link->GetWorldAngularAccel());

  // Add force at link frame
  gzdbg << "World == link == inertial frames, no offset" << std::endl;
  EXPECT_EQ(math::Pose(), link->WorldPose());
  EXPECT_EQ(math::Pose(), link->GetWorldInertialPose());
  this->AddLinkForceTwoWays(world, link, math::Vector3(1, 20, 31));

  gzdbg << "World != link == inertial frames, no offset" << std::endl;
  model->SetLinkWorldPose(math::Pose(math::Vector3(2, 3, 4),
                          math::Vector3(0, M_PI/2.0, 1)), link);
  EXPECT_NE(math::Pose(), link->WorldPose());
  EXPECT_EQ(link->WorldPose(), link->GetWorldInertialPose().Ign());
  this->AddLinkForceTwoWays(world, link, math::Vector3(-1, 10, 5));

  gzdbg << "World == link == inertial frames, with offset" << std::endl;
  model->SetLinkWorldPose(math::Pose(), link);
  EXPECT_EQ(math::Pose(), link->WorldPose());
  EXPECT_EQ(math::Pose(), link->GetWorldInertialPose());
  this->AddLinkForceTwoWays(world, link, math::Vector3(5, 4, 3),
      math::Vector3(-2, 1, 0));

  gzdbg << "World == link != inertial frames, no offset" << std::endl;
  model->SetLinkWorldPose(math::Pose(), link);
  math::Pose inertialPose = math::Pose(math::Vector3(1, 5, 8),
      math::Vector3(M_PI/3.0, M_PI*1.5, M_PI/4));
  link->GetInertial()->SetCoG(inertialPose);
  EXPECT_EQ(math::Pose(), link->WorldPose());
  EXPECT_EQ(inertialPose, link->GetWorldInertialPose());
  this->AddLinkForceTwoWays(world, link, math::Vector3(1, 2, 1));

  gzdbg << "World != link != inertial frames, with offset" << std::endl;
  model->SetLinkWorldPose(math::Pose(math::Vector3(5, 10, -4),
                          math::Vector3(0, M_PI/2.0, M_PI/6)), link);
  inertialPose = math::Pose(math::Vector3(0, -5, 10),
      math::Vector3(0, 2.0*M_PI, M_PI/3));
  link->GetInertial()->SetCoG(inertialPose);
  this->AddLinkForceTwoWays(world, link, math::Vector3(1, 2, 1),
      math::Vector3(-2, 0.5, 1));

  gzdbg << "World != link != inertial frames, with offset and initial vel"
      << std::endl;
  model->SetLinkWorldPose(math::Pose(math::Vector3(-1.5, 0.8, 3),
                          math::Vector3(-M_PI/4.5, M_PI/3.0, M_PI*1.2)), link);
  inertialPose = math::Pose(math::Vector3(1, 0, -5.6),
      math::Vector3(M_PI/9, 0, M_PI*3));
  link->GetInertial()->SetCoG(inertialPose);
  link->SetLinearVel(math::Vector3(2, -0.1, 5));
  link->SetAngularVel(math::Vector3(-M_PI/10, 0, 0.0001));
  this->AddLinkForceTwoWays(world, link, math::Vector3(-3, 2.5, -15),
      math::Vector3(-6, -1, -0.2));
}

/////////////////////////////////////////////////
// GetWorldAngularMomentum:
// Spawn box and verify Link::GetWorldAngularMomentum functions
// Make dimensions unequal and give angular velocity that causes
// gyroscopic tumbling.
void PhysicsLinkTest::GetWorldAngularMomentum(const std::string &_physicsEngine)
{
  // Load a blank world (no ground plane)
  Load("worlds/blank.world", true, _physicsEngine);
  auto world = physics::get_world("default");
  ASSERT_TRUE(world != NULL);

  // Verify physics engine type
  auto physics = world->Physics();
  ASSERT_TRUE(physics != NULL);
  EXPECT_EQ(physics->GetType(), _physicsEngine);

  // disable gravity
  world->SetGravity(ignition::math::Vector3d::Zero);

  physics::ModelPtr model;
  {
    // Box size
    const double dx = 0.1;
    const double dy = 0.4;
    const double dz = 0.9;
    const double mass = 10.0;

    msgs::Model msgModel;
    msgModel.set_name(this->GetUniqueString("model"));
    msgs::AddBoxLink(msgModel, mass, ignition::math::Vector3d(dx, dy, dz));
    model = this->SpawnModel(msgModel);
  }
  ASSERT_TRUE(model != NULL);

  // inertia matrix, recompute if dimensions change
  const double Ixx = 0.80833333;
  const double Iyy = 0.68333333;
  const double Izz = 0.14166667;
  const ignition::math::Matrix3d I0(Ixx, 0.0, 0.0
                                  , 0.0, Iyy, 0.0
                                  , 0.0, 0.0, Izz);

  // Since Ixx > Iyy > Izz,
  // angular velocity with large y component
  // will cause gyroscopic tumbling
  const math::Vector3 w0(1e-3, 1.5e0, 1.5e-2);
  model->SetAngularVel(w0);

  // Get link and verify inertia and initial velocity
  auto link = model->GetLink();
  ASSERT_TRUE(link != NULL);
  ASSERT_EQ(w0, link->GetWorldAngularVel());
  ASSERT_EQ(I0, link->WorldInertiaMatrix());

  // Compute initial angular momentum
  const auto H0((I0 * w0.Ign()));
  ASSERT_EQ(H0, link->GetWorldAngularMomentum().Ign());
  const double H0mag = H0.Length();

  ignition::math::Vector3Stats angularMomentumError;
  const std::string stat("maxAbs");
  EXPECT_TRUE(angularMomentumError.InsertStatistic(stat));
  const int steps = 5000;
  for (int i = 0; i < steps; ++i)
  {
    world->Step(1);
    auto H = link->GetWorldAngularMomentum().Ign();
    angularMomentumError.InsertData((H - H0) / H0mag);
  }
  EXPECT_LT(angularMomentumError.Mag().Map()[stat], g_tolerance * 10);

  RecordProperty("engine", _physicsEngine);
  this->Record("angularMomentumError", angularMomentumError);
}

/////////////////////////////////////////////////
void PhysicsLinkTest::GetWorldEnergy(const std::string &_physicsEngine)
{
  Load("worlds/empty.world", true, _physicsEngine);
  physics::WorldPtr world = physics::get_world("default");
  ASSERT_TRUE(world != NULL);

  // check the physics engine
  physics::PhysicsEnginePtr physics = world->Physics();
  ASSERT_TRUE(physics != NULL);
  EXPECT_EQ(physics->GetType(), _physicsEngine);
  double dt = physics->GetMaxStepSize();
  EXPECT_GT(dt, 0);

  // Get gravity magnitude
  double g = world->Gravity().Length();

  // Spawn a box
  double z0 = 10.0;
  math::Vector3 size(1, 1, 1);
  math::Vector3 pos0(0, 0, z0 + size.z / 2);
  SpawnBox("box", size, pos0, math::Vector3::Zero, false);
  physics::ModelPtr model = world->ModelByName("box");
  ASSERT_TRUE(model != NULL);
  physics::LinkPtr link = model->GetLink();
  ASSERT_TRUE(link != NULL);

  // Get initial energy
  double energy0 = link->GetWorldEnergy();
  EXPECT_NEAR(link->GetWorldEnergyKinetic(), 0, g_tolerance);

  double totalTime = sqrt(2*z0/g)*0.95;
  unsigned int stepSize = 10;
  unsigned int steps = floor(totalTime / (dt*stepSize));
  for (unsigned int i = 0; i < steps; ++i)
  {
    world->Step(stepSize);
    double energy = link->GetWorldEnergy();
    EXPECT_NEAR(energy / energy0, 1.0, g_tolerance * 10);
  }
}

/////////////////////////////////////////////////
// GetWorldInertia:
// Spawn boxes and verify Link::GetWorldInertia* functions
void PhysicsLinkTest::GetWorldInertia(const std::string &_physicsEngine)
{
  // Load a blank world (no ground plane)
  Load("worlds/blank.world", true, _physicsEngine);
  auto world = physics::get_world("default");
  ASSERT_TRUE(world != NULL);

  // Verify physics engine type
  auto physics = world->Physics();
  ASSERT_TRUE(physics != NULL);
  EXPECT_EQ(physics->GetType(), _physicsEngine);

  // disable gravity
  world->SetGravity(ignition::math::Vector3d::Zero);

  // Box size
  const double dx = 1.0;
  const double dy = 4.0;
  const double dz = 9.0;
  const double mass = 10.0;
  const double angle = M_PI / 3.0;

  const unsigned int testCases = 4;
  for (unsigned int i = 0; i < testCases; ++i)
  {
    // Use msgs::AddBoxLink
    msgs::Model msgModel;
    math::Pose modelPose, linkPose, inertialPose;

    msgModel.set_name(this->GetUniqueString("model"));
    msgs::AddBoxLink(msgModel, mass, ignition::math::Vector3d(dx, dy, dz));
    modelPose.pos.x = i * dz;
    modelPose.pos.z = dz;

    // i=0: rotated model pose
    //  expect inertial pose to match model pose
    if (i == 0)
    {
      modelPose.rot.SetFromEuler(0.0, 0.0, angle);
    }
    // i=1: rotated link pose
    //  expect inertial pose to match link pose
    else if (i == 1)
    {
      linkPose.rot.SetFromEuler(0.0, 0.0, angle);
    }
    // i=2: rotated inertial pose
    //  expect inertial pose to differ from link pose
    else if (i == 2)
    {
      inertialPose.rot.SetFromEuler(0.0, 0.0, angle);
    }
    // i=3: offset inertial pose
    //  expect inertial pose to differ from link pose
    else if (i == 3)
    {
      inertialPose.pos.Set(1, 1, 1);
    }

    {
      auto msgLink = msgModel.mutable_link(0);
      auto msgInertial = msgLink->mutable_inertial();

      msgs::Set(msgModel.mutable_pose(), modelPose.Ign());
      msgs::Set(msgLink->mutable_pose(), linkPose.Ign());
      msgs::Set(msgInertial->mutable_pose(), inertialPose.Ign());
    }

    auto model = this->SpawnModel(msgModel);
    ASSERT_TRUE(model != NULL);

    auto link = model->GetLink();
    ASSERT_TRUE(link != NULL);

    EXPECT_EQ(model->WorldPose(), modelPose.Ign());
    EXPECT_EQ(link->WorldPose(), linkPose.Ign() + modelPose.Ign());
    EXPECT_EQ(link->GetWorldInertialPose(),
              inertialPose + linkPose + modelPose);

    // i=0: rotated model pose
    //  expect inertial pose to match model pose
    if (i == 0)
    {
      EXPECT_EQ(model->WorldPose(), link->GetWorldInertialPose().Ign());
    }
    // i=1: rotated link pose
    //  expect inertial pose to match link pose
    else if (i == 1)
    {
      EXPECT_EQ(link->WorldPose(), link->GetWorldInertialPose().Ign());
    }
    // i=2: offset and rotated inertial pose
    //  expect inertial pose to differ from link pose
    else if (i == 2)
    {
      EXPECT_EQ(link->WorldPose().Pos(),
                link->GetWorldInertialPose().pos.Ign());
    }
    // i=3: offset inertial pose
    //  expect inertial pose to differ from link pose
    else if (i == 3)
    {
      EXPECT_EQ(link->WorldPose().Pos() + inertialPose.pos.Ign(),
                link->GetWorldInertialPose().pos.Ign());
    }

    // Expect rotated inertia matrix
    ignition::math::Matrix3d inertia = link->WorldInertiaMatrix();
    if (i == 3)
    {
      EXPECT_NEAR(inertia(0, 0), 80.8333, 1e-4);
      EXPECT_NEAR(inertia(1, 1), 68.3333, 1e-4);
      EXPECT_NEAR(inertia(2, 2), 14.1667, 1e-4);
      for (int row = 0; row < 3; ++row)
        for (int col = 0; col < 3; ++col)
          if (row != col)
            EXPECT_NEAR(inertia(row, col), 0.0, g_tolerance);
    }
    else
    {
      EXPECT_NEAR(inertia(0, 0), 71.4583, 1e-4);
      EXPECT_NEAR(inertia(1, 1), 77.7083, 1e-4);
      EXPECT_NEAR(inertia(2, 2), 14.1667, 1e-4);
      EXPECT_NEAR(inertia(0, 1),  5.4126, 1e-4);
      EXPECT_NEAR(inertia(1, 0),  5.4126, 1e-4);
      EXPECT_NEAR(inertia(0, 2), 0, g_tolerance);
      EXPECT_NEAR(inertia(2, 0), 0, g_tolerance);
      EXPECT_NEAR(inertia(1, 2), 0, g_tolerance);
      EXPECT_NEAR(inertia(2, 1), 0, g_tolerance);
    }

    // For 0-2, apply torque and expect equivalent response
    if (i <= 2)
    {
      for (int step = 0; step < 50; ++step)
      {
        link->SetTorque(math::Vector3(100, 0, 0));
        world->Step(1);
      }
      if (_physicsEngine.compare("dart") == 0)
      {
        gzerr << "Dart fails this portion of the test (#1090)" << std::endl;
      }
      else
      {
        math::Vector3 vel = link->GetWorldAngularVel();
        EXPECT_NEAR(vel.x,  0.0703, g_tolerance);
        EXPECT_NEAR(vel.y, -0.0049, g_tolerance);
        EXPECT_NEAR(vel.z,  0.0000, g_tolerance);
      }
    }
  }
}

/////////////////////////////////////////////////
void PhysicsLinkTest::OnWrenchMsg(const std::string &_physicsEngine)
{
  // TODO bullet, dart and simbody currently fail this test
  if (_physicsEngine != "ode")
  {
    gzerr << "Aborting OnWrenchMsg test for Bullet, DART and Simbody. "
          << "Because of issues #1476, #1477, and #1478."
          << std::endl;
    return;
  }

  Load("worlds/blank.world", true, _physicsEngine);
  physics::WorldPtr world = physics::get_world("default");
  ASSERT_TRUE(world != NULL);

  // check the physics engine
  physics::PhysicsEnginePtr physics = world->Physics();
  ASSERT_TRUE(physics != NULL);
  EXPECT_EQ(physics->GetType(), _physicsEngine);
  double dt = physics->GetMaxStepSize();
  EXPECT_GT(dt, 0);

  // disable gravity
  world->SetGravity(ignition::math::Vector3d::Zero);

  // Spawn a box
  math::Vector3 size(1, 1, 1);
  SpawnBox("box", size, math::Vector3::Zero, math::Vector3::Zero, false);
  physics::ModelPtr model = world->ModelByName("box");
  ASSERT_TRUE(model != NULL);
  physics::LinkPtr link = model->GetLink();
  ASSERT_TRUE(link != NULL);

  // Check that link is at rest
  EXPECT_EQ(math::Vector3::Zero, link->GetWorldLinearVel());
  EXPECT_EQ(math::Vector3::Zero, link->GetWorldAngularVel());
  EXPECT_EQ(math::Vector3::Zero, link->GetWorldLinearAccel());
  EXPECT_EQ(math::Vector3::Zero, link->GetWorldAngularAccel());
  EXPECT_EQ(math::Vector3::Zero, link->GetWorldForce());
  EXPECT_EQ(math::Vector3::Zero, link->GetWorldTorque());

  // Publish wrench message
  std::string topicName = "~/" + link->GetScopedName() + "/wrench";
  boost::replace_all(topicName, "::", "/");
  transport::PublisherPtr wrenchPub =
    this->node->Advertise<msgs::Wrench>(topicName);

  msgs::Wrench msg;

  std::vector<math::Vector3> forces;
  std::vector<math::Vector3> torques;
  std::vector<math::Vector3> forceOffsets;

  // Only force
  forces.push_back(math::Vector3(1, 0, 0));
  torques.push_back(math::Vector3::Zero);
  forceOffsets.push_back(math::Vector3::Zero);

  // Only force, with an offset
  forces.push_back(math::Vector3(5.2, 0.1, 10));
  torques.push_back(math::Vector3::Zero);
  forceOffsets.push_back(math::Vector3(2.1, 1, -0.6));

  // Only torque
  forces.push_back(math::Vector3::Zero);
  torques.push_back(math::Vector3(-0.2, 5, 0));
  forceOffsets.push_back(math::Vector3::Zero);

  // All fields set
  forces.push_back(math::Vector3(5, 6, -0.9));
  torques.push_back(math::Vector3(-0.2, 5, 0));
  forceOffsets.push_back(math::Vector3(-1, -4, -0.8));

  for (unsigned int i = 0; i < forces.size(); ++i)
  {
    gzdbg << "Testing force: " << forces[i].x << ", "
                               << forces[i].y << ", "
                               << forces[i].z <<
                   " torque: " << torques[i].x << ", "
                               << torques[i].y << ", "
                               << torques[i].z <<
             " force offset: " << forceOffsets[i].x << ", "
                               << forceOffsets[i].y << ", "
                               << forceOffsets[i].z << std::endl;

    // Publish message
    msgs::Set(msg.mutable_force(), forces[i].Ign());
    msgs::Set(msg.mutable_torque(), torques[i].Ign());
    // Leave optional field unset if it's zero
    if (forceOffsets[i] != math::Vector3::Zero)
      msgs::Set(msg.mutable_force_offset(), forceOffsets[i].Ign());

    wrenchPub->Publish(msg);

    // Calculate expected values
    math::Vector3 forceWorld = forces[i];
    math::Vector3 worldOffset = forceOffsets[i] - link->GetInertial()->GetCoG();
    math::Vector3 torqueWorld = worldOffset.Cross(forces[i]) + torques[i];

    // Wait for message to be received
    while (link->GetWorldForce() != forceWorld ||
           link->GetWorldTorque() != torqueWorld)
    {
      world->Step(1);
      common::Time::MSleep(1);
    }

    // Check force and torque (at CoG?) in world frame
    EXPECT_EQ(link->GetWorldForce(), forceWorld);
    EXPECT_EQ(link->GetWorldTorque(), torqueWorld);

    // Reset link's physics states
    link->ResetPhysicsStates();
    link->SetWorldPose(math::Pose());
    world->Step(1);

    EXPECT_EQ(math::Vector3::Zero, link->GetWorldLinearVel());
    EXPECT_EQ(math::Vector3::Zero, link->GetWorldAngularVel());
    EXPECT_EQ(math::Vector3::Zero, link->GetWorldLinearAccel());
    EXPECT_EQ(math::Vector3::Zero, link->GetWorldAngularAccel());
    EXPECT_EQ(math::Vector3::Zero, link->GetWorldForce());
    EXPECT_EQ(math::Vector3::Zero, link->GetWorldTorque());
  }
}

/////////////////////////////////////////////////
void PhysicsLinkTest::SetVelocity(const std::string &_physicsEngine)
{
  Load("worlds/blank.world", true, _physicsEngine);
  physics::WorldPtr world = physics::get_world("default");
  ASSERT_TRUE(world != NULL);

  // check the physics engine
  physics::PhysicsEnginePtr physics = world->Physics();
  ASSERT_TRUE(physics != NULL);
  EXPECT_EQ(physics->GetType(), _physicsEngine);
  double dt = physics->GetMaxStepSize();
  EXPECT_GT(dt, 0);

  // disable gravity
  world->SetGravity(ignition::math::Vector3d::Zero);

  // Spawn a box
  math::Vector3 size(1, 1, 1);
  math::Vector3 pos0(0, 0, 1);
  SpawnBox("box", size, pos0, math::Vector3::Zero, false);
  physics::ModelPtr model = world->ModelByName("box");
  ASSERT_TRUE(model != NULL);
  physics::LinkPtr link = model->GetLink();
  ASSERT_TRUE(link != NULL);

  // Set upward velocity and check
  math::Vector3 vel(0, 0, 1);
  link->SetLinearVel(vel);
  world->Step(1);
  EXPECT_EQ(vel, link->GetWorldLinearVel());
  EXPECT_EQ(math::Vector3::Zero, link->GetWorldAngularVel());

  // Step forward and check velocity again
  world->Step(44);
  double time = world->SimTime().Double();
  EXPECT_EQ(vel, link->GetWorldLinearVel());
  EXPECT_EQ(math::Vector3::Zero, link->GetWorldAngularVel());

  // check position
  math::Vector3 pos = link->WorldPose().Pos();
  EXPECT_EQ(pos0 + time*vel, pos);

  // Set velocity to zero
  link->SetLinearVel(math::Vector3::Zero);
  world->Step(1);
  EXPECT_EQ(math::Vector3::Zero, link->GetWorldLinearVel());
  EXPECT_EQ(math::Vector3::Zero, link->GetWorldAngularVel());
  EXPECT_EQ(pos0 + time*vel, pos);

  // Start translating and rotating
  vel.Set(1, 1, 0);
  math::Vector3 vel2(0, 2.0, 0);
  link->SetLinearVel(vel);
  link->SetAngularVel(vel2);

  // Step once
  world->Step(1);
  EXPECT_EQ(vel, link->GetWorldLinearVel());
  EXPECT_EQ(vel2, link->GetWorldAngularVel());

  // test linear velocity at specific point in space
  math::Vector3 offset(0, 0, -0.5);
  math::Vector3 vel3 = link->GetWorldLinearVel(offset, math::Quaternion());
  EXPECT_NEAR(vel3.x, 0.0, g_tolerance);
  EXPECT_NEAR(vel3.y, 1.0, g_tolerance);
  EXPECT_NEAR(vel3.z, 0.0, g_tolerance);

  // check rotation
  math::Vector3 rpy = link->WorldPose().Rot().Euler();
  EXPECT_NEAR(rpy.x, 0.0, g_tolerance);
  EXPECT_NEAR(rpy.y, vel2.y*dt, g_tolerance);
  EXPECT_NEAR(rpy.z, 0.0, g_tolerance);
}

/////////////////////////////////////////////////
TEST_P(PhysicsLinkTest, AddForce)
{
  AddForce(GetParam());
}

/////////////////////////////////////////////////
TEST_P(PhysicsLinkTest, GetWorldAngularMomentum)
{
  GetWorldAngularMomentum(GetParam());
}

/////////////////////////////////////////////////
TEST_P(PhysicsLinkTest, GetWorldEnergy)
{
  GetWorldEnergy(GetParam());
}

/////////////////////////////////////////////////
TEST_P(PhysicsLinkTest, GetWorldInertia)
{
  GetWorldInertia(GetParam());
}

/////////////////////////////////////////////////
TEST_P(PhysicsLinkTest, OnWrenchMsg)
{
  OnWrenchMsg(GetParam());
}

/////////////////////////////////////////////////
TEST_P(PhysicsLinkTest, SetVelocity)
{
  SetVelocity(GetParam());
}

INSTANTIATE_TEST_CASE_P(PhysicsEngines, PhysicsLinkTest,
                        PHYSICS_ENGINE_VALUES);

/////////////////////////////////////////////////
int main(int argc, char **argv)
{
  ::testing::InitGoogleTest(&argc, argv);
  return RUN_ALL_TESTS();
}<|MERGE_RESOLUTION|>--- conflicted
+++ resolved
@@ -72,15 +72,9 @@
     math::Vector3 _offset)
 {
   // Get state before adding force
-<<<<<<< HEAD
-  auto linearVelWorld0 = _link->GetWorldCoGLinearVel().Ign();
-  auto angularVelWorld0 = _link->GetWorldAngularVel().Ign();
-  auto poseWorld0 = _link->GetWorldPose().Ign();
-=======
-  math::Vector3 linearVelWorld0 = _link->GetWorldCoGLinearVel();
-  math::Vector3 angularVelWorld0 = _link->GetWorldAngularVel();
-  math::Pose poseWorld0 = _link->WorldPose();
->>>>>>> c244fee1
+  auto linearVelWorld0 = _link->GetWorldCoGLinearVel();
+  auto angularVelWorld0 = _link->GetWorldAngularVel();
+  auto poseWorld0 = _link->WorldPose();
 
   // Add Link Force
   if (_offset.Ign() == ignition::math::Vector3d::Zero)
