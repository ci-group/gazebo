--- conflicted
+++ resolved
@@ -81,19 +81,6 @@
 /////////////////////////////////////////////////
 void PhysicsLinkTest::SetVelocity(const std::string &_physicsEngine)
 {
-<<<<<<< HEAD
-  if (_physicsEngine == "simbody")
-  {
-    gzerr << "SimbodyLink::SetLinearVel, SetAngularVel aren't working (#1080)"
-=======
-  if (_physicsEngine == "dart")
-  {
-    gzerr << "DARTLink::SetLinearVel, SetAngularVel aren't working (#1079)"
->>>>>>> 78c9f08e
-          << std::endl;
-    return;
-  }
-
   Load("worlds/empty.world", true, _physicsEngine);
   physics::WorldPtr world = physics::get_world("default");
   ASSERT_TRUE(world != NULL);
