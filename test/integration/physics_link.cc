--- conflicted
+++ resolved
@@ -89,11 +89,7 @@
 
   // Check force and torque (at CoG?) in world frame
   ignition::math::Vector3d forceWorld = poseWorld0.Rot().RotateVector(_force);
-<<<<<<< HEAD
-  EXPECT_EQ(forceWorld, _link->GetWorldForce().Ign());
-=======
   EXPECT_EQ(forceWorld, _link->WorldForce());
->>>>>>> 3e91b60b
 
   ignition::math::Vector3d worldOffset = poseWorld0.Rot().RotateVector(
       _offset - _link->GetInertial()->GetCoG().Ign());
@@ -145,15 +141,9 @@
     _link->AddLinkForce(-_force, _offset);
 
   _world->Step(moreThanOneStep);
-<<<<<<< HEAD
-  EXPECT_EQ(ignition::math::Vector3d::Zero, _link->GetWorldForce().Ign());
-  EXPECT_EQ(ignition::math::Vector3d::Zero, _link->GetWorldTorque().Ign());
-  EXPECT_EQ(linearVelWorld0, _link->GetWorldCoGLinearVel().Ign());
-=======
   EXPECT_EQ(ignition::math::Vector3d::Zero, _link->WorldForce());
   EXPECT_EQ(ignition::math::Vector3d::Zero, _link->WorldTorque());
   EXPECT_EQ(linearVelWorld0, _link->WorldCoGLinearVel());
->>>>>>> 3e91b60b
   EXPECT_EQ(angularVelWorld0, _link->WorldAngularVel());
   EXPECT_EQ(ignition::math::Vector3d::Zero, _link->WorldLinearAccel());
   EXPECT_EQ(ignition::math::Vector3d::Zero, _link->WorldAngularAccel());
@@ -203,34 +193,21 @@
   // Add force at link frame
   gzdbg << "World == link == inertial frames, no offset" << std::endl;
   EXPECT_EQ(ignition::math::Pose3d::Zero, link->WorldPose());
-<<<<<<< HEAD
-  EXPECT_EQ(ignition::math::Pose3d::Zero, link->GetWorldInertialPose().Ign());
-=======
   EXPECT_EQ(ignition::math::Pose3d::Zero, link->WorldInertialPose());
->>>>>>> 3e91b60b
   this->AddLinkForceTwoWays(world, link, ignition::math::Vector3d(1, 20, 31));
 
   gzdbg << "World != link == inertial frames, no offset" << std::endl;
   model->SetLinkWorldPose(ignition::math::Pose3d(
         ignition::math::Vector3d(2, 3, 4),
         ignition::math::Vector3d(0, IGN_PI/2.0, 1)), link);
-<<<<<<< HEAD
-  EXPECT_NE(ignition::math::Pose3d(), link->WorldPose());
-  EXPECT_EQ(link->WorldPose(), link->GetWorldInertialPose().Ign());
-=======
   EXPECT_NE(ignition::math::Pose3d::Zero, link->WorldPose());
   EXPECT_EQ(link->WorldPose(), link->WorldInertialPose());
->>>>>>> 3e91b60b
   this->AddLinkForceTwoWays(world, link, ignition::math::Vector3d(-1, 10, 5));
 
   gzdbg << "World == link == inertial frames, with offset" << std::endl;
   model->SetLinkWorldPose(ignition::math::Pose3d::Zero, link);
   EXPECT_EQ(ignition::math::Pose3d::Zero, link->WorldPose());
-<<<<<<< HEAD
-  EXPECT_EQ(ignition::math::Pose3d::Zero, link->GetWorldInertialPose().Ign());
-=======
   EXPECT_EQ(ignition::math::Pose3d::Zero, link->WorldInertialPose());
->>>>>>> 3e91b60b
   this->AddLinkForceTwoWays(world, link, ignition::math::Vector3d(5, 4, 3),
       ignition::math::Vector3d(-2, 1, 0));
 
@@ -241,18 +218,6 @@
       ignition::math::Vector3d(IGN_PI/3.0, IGN_PI*1.5, IGN_PI/4));
   link->GetInertial()->SetCoG(inertialPose);
   EXPECT_EQ(ignition::math::Pose3d::Zero, link->WorldPose());
-<<<<<<< HEAD
-  EXPECT_EQ(inertialPose, link->GetWorldInertialPose().Ign());
-  this->AddLinkForceTwoWays(world, link, ignition::math::Vector3d(1, 2, 1));
-
-  gzdbg << "World != link != inertial frames, with offset" << std::endl;
-  model->SetLinkWorldPose(
-      ignition::math::Pose3d(
-        ignition::math::Vector3d(5, 10, -4),
-        ignition::math::Vector3d(0, IGN_PI/2.0, IGN_PI/6)), link);
-  inertialPose = ignition::math::Pose3d(
-      ignition::math::Vector3d(0, -5, 10),
-=======
   EXPECT_EQ(inertialPose, link->WorldInertialPose());
   this->AddLinkForceTwoWays(world, link, ignition::math::Vector3d(1, 2, 1));
 
@@ -261,7 +226,6 @@
         ignition::math::Vector3d(5, 10, -4),
         ignition::math::Vector3d(0, IGN_PI/2.0, IGN_PI/6)), link);
   inertialPose = ignition::math::Pose3d(ignition::math::Vector3d(0, -5, 10),
->>>>>>> 3e91b60b
       ignition::math::Vector3d(0, 2.0*IGN_PI, IGN_PI/3));
   link->GetInertial()->SetCoG(inertialPose);
   this->AddLinkForceTwoWays(world, link, ignition::math::Vector3d(1, 2, 1),
@@ -477,12 +441,7 @@
 
     EXPECT_EQ(model->WorldPose(), modelPose);
     EXPECT_EQ(link->WorldPose(), linkPose + modelPose);
-<<<<<<< HEAD
-    EXPECT_EQ(link->GetWorldInertialPose(),
-              inertialPose + linkPose + modelPose);
-=======
     EXPECT_EQ(link->WorldInertialPose(), inertialPose + linkPose + modelPose);
->>>>>>> 3e91b60b
 
     // i=0: rotated model pose
     //  expect inertial pose to match model pose
@@ -501,22 +460,14 @@
     else if (i == 2)
     {
       EXPECT_EQ(link->WorldPose().Pos(),
-<<<<<<< HEAD
-                link->GetWorldInertialPose().Ign().Pos());
-=======
                 link->WorldInertialPose().Pos());
->>>>>>> 3e91b60b
     }
     // i=3: offset inertial pose
     //  expect inertial pose to differ from link pose
     else if (i == 3)
     {
       EXPECT_EQ(link->WorldPose().Pos() + inertialPose.Pos(),
-<<<<<<< HEAD
-                link->GetWorldInertialPose().Ign().Pos());
-=======
                 link->WorldInertialPose().Pos());
->>>>>>> 3e91b60b
     }
 
     // Expect rotated inertia matrix
@@ -607,13 +558,8 @@
   EXPECT_EQ(ignition::math::Vector3d::Zero, link->WorldAngularVel());
   EXPECT_EQ(ignition::math::Vector3d::Zero, link->WorldLinearAccel());
   EXPECT_EQ(ignition::math::Vector3d::Zero, link->WorldAngularAccel());
-<<<<<<< HEAD
-  EXPECT_EQ(ignition::math::Vector3d::Zero, link->GetWorldForce().Ign());
-  EXPECT_EQ(ignition::math::Vector3d::Zero, link->GetWorldTorque().Ign());
-=======
   EXPECT_EQ(ignition::math::Vector3d::Zero, link->WorldForce());
   EXPECT_EQ(ignition::math::Vector3d::Zero, link->WorldTorque());
->>>>>>> 3e91b60b
 
   // Publish wrench message
   std::string topicName = "~/" + link->GetScopedName() + "/wrench";
@@ -696,13 +642,8 @@
     EXPECT_EQ(ignition::math::Vector3d::Zero, link->WorldAngularVel());
     EXPECT_EQ(ignition::math::Vector3d::Zero, link->WorldLinearAccel());
     EXPECT_EQ(ignition::math::Vector3d::Zero, link->WorldAngularAccel());
-<<<<<<< HEAD
-    EXPECT_EQ(ignition::math::Vector3d::Zero, link->GetWorldForce().Ign());
-    EXPECT_EQ(ignition::math::Vector3d::Zero, link->GetWorldTorque().Ign());
-=======
     EXPECT_EQ(ignition::math::Vector3d::Zero, link->WorldForce());
     EXPECT_EQ(ignition::math::Vector3d::Zero, link->WorldTorque());
->>>>>>> 3e91b60b
   }
 }
 
