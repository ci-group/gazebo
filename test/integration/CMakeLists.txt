include_directories (
  ${ODE_INCLUDE_DIRS}
  ${OPENGL_INCLUDE_DIR}
  ${OGRE_INCLUDE_DIRS}
  ${Boost_INCLUDE_DIRS}
  ${PROTOBUF_INCLUDE_DIR}
)

include ( ${QT_USE_FILE} )

link_directories(
  ${ogre_library_dirs}
  ${Boost_LIBRARY_DIRS}
  ${ODE_LIBRARY_DIRS}
)

# Disable the player test for now, until we figure out a better way to test them
#if (INCLUDE_PLAYER)
#  add_subdirectory(player)
#endif()

if(HAVE_BULLET)
  include_directories ( ${BULLET_INCLUDE_DIRS} )
  link_directories ( ${BULLET_LIBRARY_DIRS} )
endif()
if(HAVE_DART)
  include_directories ( ${DARTCore_INCLUDE_DIRS} )
  link_directories ( ${DARTCore_LIBRARY_DIRS} )
endif()

add_definitions(${QT_DEFINITIONS})

set(tests
  aero_plugin.cc
  bandwidth.cc
  concave_mesh.cc
  contact_sensor.cc
  dem.cc
  elastic_modulus.cc
  file_handling.cc
  gripper.cc
  gz_joint.cc
  gz_log.cc
  gz_model.cc
  gz_physics.cc
  gz_world.cc
  imu.cc
  joint_controller.cc
  joint_force_torque.cc
  joint_gearbox.cc
  joint_get_force_torque.cc
  joint_revolute.cc
  joint_screw.cc
  joint_set_position_test.cc
  joint_spawn.cc
  joint_test.cc
  joint_universal.cc
  laser.cc
  logical_camera_sensor.cc
  model.cc
  model_database.cc
  nested_model.cc
  noise.cc
  nondefault_world.cc
  physics.cc
  physics_basic_controller_response.cc
  physics_collision.cc
  physics_friction.cc
  physics_inertia_ratio.cc
  physics_link.cc
  physics_msgs.cc
  physics_msgs_inertia.cc
  physics_presets.cc
  physics_solver.cc
  physics_thread_safe.cc
  physics_torsional_friction.cc
  pioneer2dx.cc
  plugin.cc
  rayshape.cc
  region_events.cc
  rest_web.cc
  road.cc
  saving_and_loading.cc
  sensor.cc
  server_fixture.cc
  sim_events.cc
  speed.cc
  speed_thread_pr2.cc
  stress_spawn_models.cc
  #state_log.cc
  surface_properties.cc
  swarm.cc
  transceiver.cc
  transport.cc
  transporter.cc
  world.cc
  world_clone.cc
  world_entity_below_point.cc
  world_playback.cc
  world_population.cc
  world_remove.cc
  worlds_installed.cc
  )

if (HAVE_GTS)
  set(tests
    ${tests}
    polyline.cc
  )
endif()

if (MANPAGES_SUPPORT)
  set (tests ${tests}
	      manpages.cc)
endif()

gz_build_tests(${tests} EXTRA_LIBS gazebo_test_fixture)

if (ENABLE_TESTS_COMPILATION)
  # Increase timeout, to account for model download time.
  set_tests_properties(${TEST_TYPE}_joint_revolute PROPERTIES TIMEOUT 500)
  set_tests_properties(${TEST_TYPE}_physics PROPERTIES TIMEOUT 500)
  set_tests_properties(${TEST_TYPE}_worlds_installed PROPERTIES TIMEOUT 700)

  set_property(
    SOURCE world_clone.cc
    PROPERTY COMPILE_DEFINITIONS
    GAZEBO_DEFAULT_MASTER_PORT=${GAZEBO_DEFAULT_MASTER_PORT}
  )

  # Increase timeout for debug-mode
  if (${CMAKE_BUILD_TYPE_UPPERCASE} STREQUAL "DEBUG" OR
      ${CMAKE_BUILD_TYPE_UPPERCASE} STREQUAL "COVERAGE")
    set_tests_properties(${TEST_TYPE}_joint_gearbox PROPERTIES TIMEOUT 400)
  endif()

  # Add plugin dependency
  add_dependencies(${TEST_TYPE}_joint_test SpringTestPlugin)

  set_target_properties(${TEST_TYPE}_model_database PROPERTIES
    COMPILE_DEFINITIONS "CMAKE_SOURCE_DIR=\"${CMAKE_SOURCE_DIR}\"")
endif()

set(display_tests
)

# Build the display tests (need extra sources to compile)
gz_build_display_tests(${display_tests})

set(dri_tests
  camera.cc
  camera_sensor.cc
  factory.cc
  gpu_laser.cc
  gz_camera.cc
  heightmap.cc
  multicamera_sensor.cc
  ogre_log.cc
  pr2.cc
  projector.cc
  rendering_sensor.cc
  speed_pr2.cc
  world_reset.cc
)
gz_build_dri_tests(${dri_tests} EXTRA_LIBS gazebo_test_fixture)

set(qt_tests
  insert_model.cc
<<<<<<< HEAD
  model_editor.cc
  model_manipulation.cc
  undo.cc
=======
  mouse_pick.cc
>>>>>>> c13df06d
  view_angle.cc
  visual_pose.cc
)

gz_build_qt_tests(${qt_tests})

if (ENABLE_TESTS_COMPILATION AND VALID_DRI_DISPLAY)
  # Increase timeout, to account for model download time.
  set_tests_properties(${TEST_TYPE}_factory PROPERTIES TIMEOUT 500)
  set_tests_properties(${TEST_TYPE}_pr2 PROPERTIES TIMEOUT 500)
  set_tests_properties(${TEST_TYPE}_pioneer2dx PROPERTIES TIMEOUT 500)
endif()<|MERGE_RESOLUTION|>--- conflicted
+++ resolved
@@ -166,13 +166,10 @@
 
 set(qt_tests
   insert_model.cc
-<<<<<<< HEAD
   model_editor.cc
   model_manipulation.cc
+  mouse_pick.cc
   undo.cc
-=======
-  mouse_pick.cc
->>>>>>> c13df06d
   view_angle.cc
   visual_pose.cc
 )
