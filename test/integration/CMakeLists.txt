--- conflicted
+++ resolved
@@ -170,11 +170,8 @@
   model_manipulation.cc
   mouse_pick.cc
   undo.cc
-<<<<<<< HEAD
+  view_angle.cc
   view_control.cc
-=======
-  view_angle.cc
->>>>>>> bec355fd
   visual_pose.cc
 )
 
