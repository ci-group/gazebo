include_directories (
  ${ODE_INCLUDE_DIRS}
  ${OPENGL_INCLUDE_DIR}
  ${OGRE_INCLUDE_DIRS}
  ${Boost_INCLUDE_DIRS}
  ${PROTOBUF_INCLUDE_DIR}
)

include ( ${QT_USE_FILE} )

link_directories(
  ${ogre_library_dirs}
  ${Boost_LIBRARY_DIRS}
  ${ODE_LIBRARY_DIRS}
)

# Disable the player test for now, until we figure out a better way to test them
#if (INCLUDE_PLAYER)
#  add_subdirectory(player)
#endif()

if(HAVE_BULLET)
  include_directories ( ${BULLET_INCLUDE_DIRS} )
  link_directories ( ${BULLET_LIBRARY_DIRS} )
endif()
if(HAVE_DART)
  include_directories ( ${DARTCore_INCLUDE_DIRS} )
  link_directories ( ${DARTCore_LIBRARY_DIRS} )
endif()

add_definitions(${QT_DEFINITIONS})

set(tests
  aero_plugin.cc
  bandwidth.cc
  concave_mesh.cc
  contact_sensor.cc
  dem.cc
  elastic_modulus.cc
  file_handling.cc
  gripper.cc
  gz_joint.cc
  gz_log.cc
  gz_model.cc
  gz_physics.cc
  gz_world.cc
  imu.cc
  joint_controller.cc
  joint_force_torque.cc
  joint_gearbox.cc
  joint_get_force_torque.cc
  joint_revolute.cc
  joint_screw.cc
  joint_set_position_test.cc
  joint_spawn.cc
  joint_test.cc
  joint_universal.cc
  laser.cc
  logical_camera_sensor.cc
  model.cc
  model_database.cc
  nested_model.cc
  noise.cc
  nondefault_world.cc
  physics.cc
  physics_basic_controller_response.cc
  physics_collision.cc
  physics_friction.cc
  physics_inertia_ratio.cc
  physics_link.cc
  physics_msgs.cc
  physics_msgs_inertia.cc
  physics_presets.cc
  physics_solver.cc
  physics_thread_safe.cc
  physics_torsional_friction.cc
  pioneer2dx.cc
  plugin.cc
  region_events.cc
  rest_web.cc
  road.cc
  sensor.cc
  server_fixture.cc
  sim_events.cc
  speed.cc
  speed_thread_pr2.cc
  stress_spawn_models.cc
  #state_log.cc
  surface_properties.cc
  swarm.cc
  transceiver.cc
  transport.cc
  transporter.cc
  world.cc
  world_clone.cc
  world_entity_below_point.cc
  world_playback.cc
  world_population.cc
  worlds_installed.cc
  )

if (HAVE_GTS)
  set(tests
    ${tests}
    polyline.cc
  )
endif()

if (MANPAGES_SUPPORT)
  set (tests ${tests}
	      manpages.cc)
endif()

gz_build_tests(${tests})

if (ENABLE_TESTS_COMPILATION)
  # Increase timeout, to account for model download time.
  set_tests_properties(${TEST_TYPE}_joint_revolute PROPERTIES TIMEOUT 500)
  set_tests_properties(${TEST_TYPE}_physics PROPERTIES TIMEOUT 500)
  set_tests_properties(${TEST_TYPE}_worlds_installed PROPERTIES TIMEOUT 700)

  # Add plugin dependency
  add_dependencies(${TEST_TYPE}_joint_test SpringTestPlugin)
endif()

set(display_tests
)

# Build the display tests (need extra sources to compile)
gz_build_display_tests(${display_tests})

set(dri_tests
  camera.cc
  camera_sensor.cc
  factory.cc
  gpu_laser.cc
  gz_camera.cc
  heightmap.cc
  multicamera_sensor.cc
  ogre_log.cc
  pr2.cc
  projector.cc
  rendering_sensor.cc
  speed_pr2.cc
  world_reset.cc
)

gz_build_dri_tests(${dri_tests})

set(qt_tests
  insert_model.cc
  undo.cc
<<<<<<< HEAD
=======
  visual_pose.cc
>>>>>>> a66c258b
)

gz_build_qt_tests(${qt_tests})

if (ENABLE_TESTS_COMPILATION AND VALID_DRI_DISPLAY)
  # Increase timeout, to account for model download time.
  set_tests_properties(${TEST_TYPE}_factory PROPERTIES TIMEOUT 500)
  set_tests_properties(${TEST_TYPE}_pr2 PROPERTIES TIMEOUT 500)
  set_tests_properties(${TEST_TYPE}_pioneer2dx PROPERTIES TIMEOUT 500)
endif()<|MERGE_RESOLUTION|>--- conflicted
+++ resolved
@@ -150,10 +150,7 @@
 set(qt_tests
   insert_model.cc
   undo.cc
-<<<<<<< HEAD
-=======
   visual_pose.cc
->>>>>>> a66c258b
 )
 
 gz_build_qt_tests(${qt_tests})
