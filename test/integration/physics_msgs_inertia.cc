--- conflicted
+++ resolved
@@ -330,12 +330,8 @@
     pendulumLengths.push_back(length);
 
     double angle =
-<<<<<<< HEAD
       asin(jointToCoG.Cross(g).Dot(
-            joint->GetGlobalAxis(0).Ign()) / length / 9.8);
-=======
-      asin(jointToCoG.Cross(g).Dot(joint->GlobalAxis(0)) / length / 9.8);
->>>>>>> 929f6d72
+            joint->GlobalAxis(0)) / length / 9.8);
     EXPECT_NEAR(angle, -M_PI / 10, 1e-5);
     initialAngles.push_back(angle);
 
