/*
 * Copyright (C) 2012-2016 Open Source Robotics Foundation
 *
 * Licensed under the Apache License, Version 2.0 (the "License");
 * you may not use this file except in compliance with the License.
 * You may obtain a copy of the License at
 *
 *     http://www.apache.org/licenses/LICENSE-2.0
 *
 * Unless required by applicable law or agreed to in writing, software
 * distributed under the License is distributed on an "AS IS" BASIS,
 * WITHOUT WARRANTIES OR CONDITIONS OF ANY KIND, either express or implied.
 * See the License for the specific language governing permissions and
 * limitations under the License.
 *
*/
#include <string.h>

#include "gazebo/msgs/msgs.hh"
#include "gazebo/physics/physics.hh"
#include "gazebo/transport/transport.hh"
#include "gazebo/test/ServerFixture.hh"
#include "gazebo/test/helper_physics_generator.hh"

#ifdef HAVE_BULLET
#include "gazebo/physics/bullet/bullet_math_inc.h"
#endif

#define PHYSICS_TOL 1e-2
using namespace gazebo;

class PhysicsMsgsTest : public ServerFixture,
                        public testing::WithParamInterface<const char*>
{
  public: void MoveTool(const std::string &_physicsEngine);
  public: void SetGravity(const std::string &_physicsEngine);
  public: void LinkProperties(const std::string &_physicsEngine);
  public: void LinkPose(const std::string &_physicsEngine);
  public: void SimpleShapeResize(const std::string &_physicsEngine);
  public: void LinkVisualMsg(const std::string &_physicsEngine);
  public: void JointMsg(const std::string &_physicsEngine);
};

/////////////////////////////////////////////////
void PhysicsMsgsTest::SetGravity(const std::string &_physicsEngine)
{
  Load("worlds/empty.world", true, _physicsEngine);
  physics::WorldPtr world = physics::get_world("default");
  ASSERT_TRUE(world != NULL);

  // check the gravity vector
  physics::PhysicsEnginePtr physics = world->Physics();
  ASSERT_TRUE(physics != NULL);
  EXPECT_EQ(physics->GetType(), _physicsEngine);
  auto g = world->Gravity();

  // Assume gravity vector points down z axis only.
  EXPECT_EQ(g.X(), 0);
  EXPECT_EQ(g.Y(), 0);
  EXPECT_LE(g.Z(), -9.8);

  // Set Gravity by publishing to "~/physics"
  transport::PublisherPtr physicsPub =
    this->node->Advertise<msgs::Physics>("~/physics");
  msgs::Physics msg;
  // it doesn't actually seem to matter what type you set
  msg.set_type(msgs::Physics::Type_MIN);

  std::vector<ignition::math::Vector3d> gravityValues;
  gravityValues.push_back(ignition::math::Vector3d(0, 0, 9.81));
  gravityValues.push_back(ignition::math::Vector3d(0, 0, -20));
  gravityValues.push_back(ignition::math::Vector3d(0, 0, 20));
  gravityValues.push_back(ignition::math::Vector3d(0, 0, 0));
  gravityValues.push_back(ignition::math::Vector3d(0, 0, -9.81));
  gravityValues.push_back(ignition::math::Vector3d(1, 1, 9.81));
  gravityValues.push_back(ignition::math::Vector3d(2, 3, -20));
  gravityValues.push_back(ignition::math::Vector3d(2, -3, 20));
  gravityValues.push_back(ignition::math::Vector3d(-2, 3, 0));
  gravityValues.push_back(ignition::math::Vector3d(-2, -3, -9.81));

  for (auto const &gravity : gravityValues)
  {
    msgs::Set(msg.mutable_gravity(), gravity);
    physicsPub->Publish(msg);

    while (gravity != world->Gravity())
    {
      world->Step(1);
      common::Time::MSleep(1);
    }

    EXPECT_EQ(gravity, world->Gravity());
  }
}

/////////////////////////////////////////////////
void PhysicsMsgsTest::MoveTool(const std::string &_physicsEngine)
{
  Load("worlds/empty.world", true, _physicsEngine);
  physics::WorldPtr world = physics::get_world("default");
  ASSERT_TRUE(world != NULL);

  // set gravity to zero
  physics::PhysicsEnginePtr physics = world->Physics();
  ASSERT_TRUE(physics != NULL);
  EXPECT_EQ(physics->GetType(), _physicsEngine);
  world->SetGravity(ignition::math::Vector3d::Zero);

  // spawn a box
  std::string name = "test_box";
  double z0 = 5;
  ignition::math::Vector3d pos(0, 0, z0);
  ignition::math::Vector3d size(1, 1, 1);
  SpawnBox(name, size, pos, ignition::math::Vector3d::Zero);
  gzdbg << "SpawnBox called" << std::endl;

  // advertise on "~/model/modify"
  transport::PublisherPtr modelPub =
    this->node->Advertise<msgs::Model>("~/model/modify");

  // list of poses to move to
  std::vector<math::Pose> poses;
  poses.push_back(math::Pose(5, 0, z0, 0, 0, 0));
  poses.push_back(math::Pose(0, 8, z0, 0, 0, 0));
  poses.push_back(math::Pose(-99, 0, z0, 0, 0, 0));
  poses.push_back(math::Pose(0, 999, z0, 0, 0, 0));
  poses.push_back(math::Pose(123.456, 456.123, z0*10, 0.1, -0.2, 0.3));
  poses.push_back(math::Pose(-123.456, 456.123, z0*10, 0.2, 0.4, -0.6));
  poses.push_back(math::Pose(123.456, -456.123, z0*10, 0.3, -0.6, 0.9));
  poses.push_back(math::Pose(-123.456, -456.123, z0*10, -0.4, 0.8, -1.2));

  physics::ModelPtr model = world->ModelByName(name);
  ASSERT_TRUE(model != NULL);

  {
<<<<<<< HEAD
    math::Pose initialPose = model->WorldPose();
    EXPECT_EQ(pos, initialPose.pos);
=======
    math::Pose initialPose = model->GetWorldPose();
    EXPECT_EQ(pos, initialPose.pos.Ign());
>>>>>>> a6997610
  }

  {
    msgs::Model msg;
    msg.set_name(name);
    msg.set_id(model->GetId());

    for (std::vector<math::Pose>::iterator iter = poses.begin();
         iter != poses.end(); ++iter)
    {
      msgs::Set(msg.mutable_pose(), (*iter).Ign());
      modelPub->Publish(msg);

      while (*iter != model->WorldPose())
      {
        world->Step(1);
        common::Time::MSleep(1);
      }

      // Take a few steps to verify the correct model pose.
      // dart has a failure mode that was not exposed without
      // this change to the test.
      world->Step(10);

      EXPECT_EQ(*iter, model->WorldPose());
    }
  }
}

/////////////////////////////////////////////////
void PhysicsMsgsTest::LinkProperties(const std::string &_physicsEngine)
{
  // TODO simbody currently fails this test
  if (_physicsEngine == "simbody")
  {
    gzerr << "Aborting LinkProperties test for Simbody" << std::endl;
    return;
  }

  Load("worlds/empty.world", true, _physicsEngine);
  physics::WorldPtr world = physics::get_world("default");
  ASSERT_TRUE(world != NULL);

  physics::PhysicsEnginePtr physics = world->Physics();
  ASSERT_TRUE(physics != NULL);
  EXPECT_EQ(physics->GetType(), _physicsEngine);

  // spawn a box
  std::string name = "test_box";
  double z0 = 5;
  ignition::math::Vector3d pos(0, 0, z0);
  ignition::math::Vector3d size(1, 1, 1);
  SpawnBox(name, size, pos, ignition::math::Vector3d::Zero);

  // advertise on "~/model/modify"
  transport::PublisherPtr modelPub =
    this->node->Advertise<msgs::Model>("~/model/modify");

  physics::ModelPtr model = world->ModelByName(name);
  ASSERT_TRUE(model != NULL);

  // change gravity mode and verify the msg gets through
  physics::LinkPtr link = model->GetLink();
  ASSERT_TRUE(link != NULL);

  // check default link gravity and kinematic properties
  {
    // gravity mode should be enabled by default
    EXPECT_TRUE(link->GetGravityMode());

    // TODO Bullet currently fails this test
    if (_physicsEngine != "bullet")
    {
      // kinematic mode should be disabled by default
      EXPECT_TRUE(!link->GetKinematic());
    }
    else
    {
      gzerr << "Skipping LinkProperties's kinematic test for Bullet" <<
          std::endl;
    }

    // self collide mode should be disabled by default
    EXPECT_TRUE(!link->GetSelfCollide());
  }

  {
    // change gravity mode and verify the msg gets through
    msgs::Model msg;
    msg.set_name(name);
    msg.set_id(model->GetId());

    msgs::Link *linkMsg = msg.add_link();
    linkMsg->set_id(link->GetId());
    linkMsg->set_name(link->GetScopedName());

    bool newGravityMode = false;
    EXPECT_TRUE(newGravityMode != link->GetGravityMode());
    linkMsg->set_gravity(newGravityMode);
    modelPub->Publish(msg);

    int sleep = 0;
    int maxSleep = 50;
    while (link->GetGravityMode() != newGravityMode && sleep < maxSleep)
    {
      world->Step(1);
      common::Time::MSleep(100);
      sleep++;
    }
    ASSERT_TRUE(link->GetGravityMode() == newGravityMode);
  }

  // TODO Bullet and DART currently fail this test
  if (_physicsEngine != "bullet" && _physicsEngine != "dart")
  {
    // change kinematic mode and verify the msg gets through
    msgs::Model msg;
    msg.set_name(name);
    msg.set_id(model->GetId());

    msgs::Link *linkMsg = msg.add_link();
    linkMsg->set_id(link->GetId());
    linkMsg->set_name(link->GetScopedName());

    bool newKinematicMode = true;
    EXPECT_TRUE(newKinematicMode != link->GetKinematic());
    linkMsg->set_kinematic(newKinematicMode);
    modelPub->Publish(msg);

    int sleep = 0;
    int maxSleep = 50;
    while (link->GetKinematic() != newKinematicMode && sleep < maxSleep)
    {
      world->Step(1);
      common::Time::MSleep(100);
      sleep++;
    }
    EXPECT_TRUE(link->GetKinematic() == newKinematicMode);
  }
  else
  {
    gzerr << "Skipping LinkProperties's kinematic test for "
          << _physicsEngine << std::endl;
  }

  {
    // change self collide mode and verify the msg gets through
    msgs::Model msg;
    msg.set_name(name);
    msg.set_id(model->GetId());

    msgs::Link *linkMsg = msg.add_link();
    linkMsg->set_id(link->GetId());
    linkMsg->set_name(link->GetName());

    bool newSelfCollideMode = true;
    EXPECT_TRUE(newSelfCollideMode != link->GetSelfCollide());
    linkMsg->set_self_collide(newSelfCollideMode);
    modelPub->Publish(msg);

    int sleep = 0;
    int maxSleep = 50;
    while (link->GetSelfCollide() != newSelfCollideMode && sleep < maxSleep)
    {
      world->Step(1);
      common::Time::MSleep(100);
      sleep++;
    }
    EXPECT_TRUE(link->GetSelfCollide() == newSelfCollideMode);
  }
}

/////////////////////////////////////////////////
void PhysicsMsgsTest::LinkPose(const std::string &_physicsEngine)
{
  Load("worlds/multilink_shape.world", true, _physicsEngine);
  physics::WorldPtr world = physics::get_world("default");
  ASSERT_TRUE(world != NULL);

  // set gravity to zero
  physics::PhysicsEnginePtr physics = world->Physics();
  ASSERT_TRUE(physics != NULL);
  EXPECT_EQ(physics->GetType(), _physicsEngine);
  world->SetGravity(ignition::math::Vector3d::Zero);

  // advertise on "~/model/modify"
  transport::PublisherPtr modelPub =
    this->node->Advertise<msgs::Model>("~/model/modify");

  double z0 = 5;
  // list of poses to move to
  std::vector<math::Pose> poses;
  poses.push_back(math::Pose(5, 0, z0, 0, 0, 0));
  poses.push_back(math::Pose(0, 8, z0, 0, 0, 0));
  poses.push_back(math::Pose(-99, 0, z0, 0, 0, 0));
  poses.push_back(math::Pose(0, 999, z0, 0, 0, 0));
  poses.push_back(math::Pose(123.456, 456.123, z0*10, 0.1, -0.2, 0.3));
  poses.push_back(math::Pose(-123.456, 456.123, z0*10, 0.2, 0.4, -0.6));
  poses.push_back(math::Pose(123.456, -456.123, z0*10, 0.3, -0.6, 0.9));
  poses.push_back(math::Pose(-123.456, -456.123, z0*10, -0.4, 0.8, -1.2));

  std::string name = "multilink";
  physics::ModelPtr model = world->ModelByName(name);
  ASSERT_TRUE(model != NULL);

  {
    for (unsigned int i = 0; i < model->GetLinks().size(); ++i)
    {
      physics::LinkPtr link = model->GetLinks()[i];
      ASSERT_TRUE(link != NULL);

      if (link->IsCanonicalLink())
        continue;

      for (std::vector<math::Pose>::iterator iter = poses.begin();
           iter != poses.end(); ++iter)
      {
        msgs::Model msg;
        msg.set_name(name);
        msg.set_id(model->GetId());

        msgs::Link *linkMsg = msg.add_link();
        linkMsg->set_id(link->GetId());
        linkMsg->set_name(link->GetScopedName());

        msgs::Set(linkMsg->mutable_pose(), (*iter).Ign());
        modelPub->Publish(msg);

        int sleep = 0;
        int maxSleep = 50;
        while (*iter != link->GetRelativePose() && sleep < maxSleep)
        {
          world->Step(1);
          common::Time::MSleep(1);
        }

        // Take a few steps to verify the correct link pose.
        // dart has a failure mode that was not exposed without
        // this change to the test.
        world->Step(10);

        EXPECT_EQ(*iter, link->GetRelativePose());
      }
    }
  }
}

////////////////////////////////////////////////////////////////////////
// SimpleShapeResize: (Test adapted from PhysicsTest::SpawnDrop)
// Load a world, check that gravity points along z axis, spawn simple
// shapes (box, sphere, cylinder), resize them to be smaller, verify that they
// then start falling.
////////////////////////////////////////////////////////////////////////
void PhysicsMsgsTest::SimpleShapeResize(const std::string &_physicsEngine)
{
  if (_physicsEngine == "dart")
  {
    gzerr << "Aborting test for DART, see issue #1175.\n";
    return;
  }

  // load an empty world
  Load("worlds/empty.world", true, _physicsEngine);
  physics::WorldPtr world = physics::get_world("default");
  ASSERT_TRUE(world != NULL);

  // check the gravity vector
  physics::PhysicsEnginePtr physics = world->Physics();
  ASSERT_TRUE(physics != NULL);
  EXPECT_EQ(physics->GetType(), _physicsEngine);
  auto g = world->Gravity();
  // Assume gravity vector points down z axis only.
  EXPECT_EQ(g.X(), 0);
  EXPECT_EQ(g.Y(), 0);
  EXPECT_LE(g.Z(), -9.8);

  // get physics time step
  double dt = physics->GetMaxStepSize();
  EXPECT_GT(dt, 0);

  // spawn some simple shapes with unit size
  double z0 = 0.5;
  std::map<std::string, ignition::math::Vector3d> modelPos;
  modelPos["test_box"] = ignition::math::Vector3d(0, 0, z0);
  modelPos["test_sphere"] = ignition::math::Vector3d(4, 0, z0);
  modelPos["test_cylinder"] = ignition::math::Vector3d(8, 0, z0);
  modelPos["test_non_unit_box"] = ignition::math::Vector3d(16, 0, z0);

  std::map<std::string, ignition::math::Vector3d> modelSize;
  modelSize["test_box"] = ignition::math::Vector3d::One;
  modelSize["test_sphere"] = ignition::math::Vector3d::One;
  modelSize["test_cylinder"] = ignition::math::Vector3d::One;
  modelSize["test_non_unit_box"] = ignition::math::Vector3d(3, 8, 1.0);

  SpawnBox("test_box", ignition::math::Vector3d(1, 1, 1), modelPos["test_box"],
      ignition::math::Vector3d::Zero);
  SpawnSphere("test_sphere", modelPos["test_sphere"],
      ignition::math::Vector3d::Zero);
  SpawnCylinder("test_cylinder", modelPos["test_cylinder"],
      ignition::math::Vector3d::Zero);
  SpawnBox("test_non_unit_box", modelSize["test_non_unit_box"],
      modelPos["test_non_unit_box"], ignition::math::Vector3d::Zero);

  // spawn another set of shapes and use messages to resize these
  modelPos["test_box2"] = ignition::math::Vector3d(0, 9, z0);
  modelPos["test_sphere2"] = ignition::math::Vector3d(4, 9, z0);
  modelPos["test_cylinder2"] = ignition::math::Vector3d(8, 9, z0);

  modelSize["test_box2"] = ignition::math::Vector3d::One;
  modelSize["test_sphere2"] = ignition::math::Vector3d::One;
  modelSize["test_cylinder2"] = ignition::math::Vector3d::One;

  SpawnBox("test_box2", ignition::math::Vector3d(1, 1, 1),
      modelPos["test_box2"],
      ignition::math::Vector3d::Zero);
  SpawnSphere("test_sphere2", modelPos["test_sphere2"],
      ignition::math::Vector3d::Zero);
  SpawnCylinder("test_cylinder2", modelPos["test_cylinder2"],
      ignition::math::Vector3d::Zero);

  // advertise on "~/model/modify" to generate resize messages
  transport::PublisherPtr modelPub =
    this->node->Advertise<msgs::Model>("~/model/modify");

  int steps = 2;
  physics::ModelPtr model;
  math::Pose pose1, pose2;
  ignition::math::Vector3d vel1, vel2;
  double x0, y0;

  // Allow objects to settle on ground_plane
  world->Step(100);

  // Verify the initial model pose is where we set it to be.
  for (auto const &iter : modelPos)
  {
    std::string name = iter.first;
    // Make sure the model is loaded
    model = world->ModelByName(name);
    EXPECT_TRUE(model != NULL);

<<<<<<< HEAD
    pose1 = model->WorldPose();
    x0 = modelPos[name].x;
    y0 = modelPos[name].y;
=======
    pose1 = model->GetWorldPose();
    x0 = modelPos[name].X();
    y0 = modelPos[name].Y();
>>>>>>> a6997610

    EXPECT_NEAR(pose1.pos.x, x0, PHYSICS_TOL);
    EXPECT_NEAR(pose1.pos.y, y0, PHYSICS_TOL);
    EXPECT_NEAR(pose1.pos.z, z0, PHYSICS_TOL);
  }

  // resize model to half of it's size
  double scaleFactor = 0.5;
  for (auto const &iter : modelPos)
  {
    std::string name = iter.first;
    model = world->ModelByName(name);
    if (*(name.rbegin()) == '2')
    {
      // Use a message to resize this one
      msgs::Model msg;
      msg.set_name(name);
      msg.set_id(model->GetId());
      msgs::Set(msg.mutable_scale(),
          scaleFactor * ignition::math::Vector3d::One);
      modelPub->Publish(msg);
    }
    else
    {
      // Use physics API to resize
      model->SetScale(scaleFactor * ignition::math::Vector3d::One);
    }
  }

  // Predict time of contact with ground plane.
  double tHit = sqrt(2*(z0-0.5*scaleFactor) / (-g.Z()));
  // Time to advance, allow 0.5 s settling time.
  // This assumes inelastic collisions with the ground.
  double dtHit = tHit+0.5 - world->SimTime().Double();
  steps = ceil(dtHit / dt);
  EXPECT_GT(steps, 0);
  world->Step(steps);

  // Issue #856, simbody doesn't support shape resizes.
  if (_physicsEngine == "simbody")
  {
    gzerr << "Aborting test since simbody doesn't support shape resizes (#856)"
          << std::endl;
    return;
  }

  // This loop checks the velocity and pose of each model 0.5 seconds
  // after the time of predicted ground contact. The pose is expected to be
  // underneath the initial pose.
  for (auto const &iter : modelPos)
  {
    std::string name = iter.first;
    // Make sure the model is loaded
    model = world->ModelByName(name);
    if (model != NULL)
    {
      gzdbg << "Check ground contact of model " << name << '\n';
      // Check that model is resting on ground
<<<<<<< HEAD
      pose1 = model->WorldPose();
      x0 = modelPos[name].x;
      y0 = modelPos[name].y;
=======
      pose1 = model->GetWorldPose();
      x0 = modelPos[name].X();
      y0 = modelPos[name].Y();
>>>>>>> a6997610
      double xTolerance = PHYSICS_TOL;
      double yTolerance = PHYSICS_TOL;
#ifdef HAVE_BULLET
      if (_physicsEngine == "bullet" && sizeof(btScalar) == 4)
      {
        if (name.find("test_box") != std::string::npos)
        {
          xTolerance *= 1.6;
          yTolerance *= 2.3;
        }
      }
#endif
      EXPECT_NEAR(pose1.pos.x, x0, xTolerance);
      EXPECT_NEAR(pose1.pos.y, y0, yTolerance);
      EXPECT_NEAR(pose1.pos.z, 0.5*scaleFactor, PHYSICS_TOL);
    }
    else
    {
      gzerr << "Error loading model " << name << '\n';
      EXPECT_TRUE(model != NULL);
    }
  }

  // verify geom msgs contain resized values.
  for (auto const &iter : modelPos)
  {
    std::string name = iter.first;
    model = world->ModelByName(name);
    msgs::Model modelMsg;
    model->FillMsg(modelMsg);

    EXPECT_EQ(msgs::ConvertIgn(modelMsg.scale()),
        scaleFactor * ignition::math::Vector3d::One);
    for (int i = 0; i < modelMsg.link_size(); ++i)
    {
      msgs::Link linkMsg = modelMsg.link(i);

      // verify visual geom msgs
      for (int j = 0; j < linkMsg.visual_size(); ++j)
      {
        msgs::Visual visualMsg = linkMsg.visual(j);
        msgs::Geometry geomMsg = visualMsg.geometry();
        if (geomMsg.has_box())
        {
          EXPECT_EQ(msgs::ConvertIgn(geomMsg.box().size()),
              modelSize[name] * scaleFactor);
        }
        else if (geomMsg.has_sphere())
        {
          EXPECT_DOUBLE_EQ(geomMsg.sphere().radius(),
              modelSize[name].X() * 0.5 * scaleFactor);
        }
        else if (geomMsg.has_cylinder())
        {
          EXPECT_DOUBLE_EQ(geomMsg.cylinder().radius(),
              modelSize[name].X() * 0.5 * scaleFactor);
          EXPECT_DOUBLE_EQ(geomMsg.cylinder().length(),
              modelSize[name].Z() * scaleFactor);
        }
      }

      // verify collision geom msgs
      for (int j = 0; j < linkMsg.collision_size(); ++j)
      {
        msgs::Collision collisionMsg = linkMsg.collision(j);
        msgs::Geometry geomMsg = collisionMsg.geometry();
        if (geomMsg.has_box())
        {
          EXPECT_EQ(msgs::ConvertIgn(geomMsg.box().size()),
              modelSize[name] * scaleFactor);
        }
        else if (geomMsg.has_sphere())
        {
          EXPECT_DOUBLE_EQ(geomMsg.sphere().radius(),
              modelSize[name].X() * 0.5 * scaleFactor);
        }
        else if (geomMsg.has_cylinder())
        {
          EXPECT_DOUBLE_EQ(geomMsg.cylinder().radius(),
              modelSize[name].X() * 0.5 * scaleFactor);
          EXPECT_DOUBLE_EQ(geomMsg.cylinder().length(),
              modelSize[name].Z() * scaleFactor);
        }
      }
    }
  }

  // verify geom sdfs contain resized values.
  for (auto const &iter : modelPos)
  {
    std::string name = iter.first;
    model = world->ModelByName(name);
    sdf::ElementPtr modelElem = model->GetSDF();

    EXPECT_TRUE(modelElem->HasElement("link"));
    sdf::ElementPtr linkElem = modelElem->GetElement("link");
    while (linkElem)
    {
      // verify visual geom sdf
      EXPECT_TRUE(linkElem->HasElement("visual"));
      sdf::ElementPtr visualElem = linkElem->GetElement("visual");

      EXPECT_TRUE(visualElem->HasElement("geometry"));
      sdf::ElementPtr visualGeomElem = visualElem->GetElement("geometry");
      if (visualGeomElem->HasElement("box"))
      {
        sdf::ElementPtr boxElem = visualGeomElem->GetElement("box");
        math::Vector3 size = boxElem->Get<math::Vector3>("size");
        EXPECT_EQ(size, modelSize[name] * scaleFactor);
      }
      else if (visualGeomElem->HasElement("sphere"))
      {
        sdf::ElementPtr sphereElem = visualGeomElem->GetElement("sphere");
        double radius = sphereElem->Get<double>("radius");
        EXPECT_EQ(radius, modelSize[name].X() * 0.5 * scaleFactor);
      }
      else if (visualGeomElem->HasElement("cylinder"))
      {
        sdf::ElementPtr cylinderElem = visualGeomElem->GetElement("cylinder");
        double radius = cylinderElem->Get<double>("radius");
        EXPECT_EQ(radius, modelSize[name].X() * 0.5 * scaleFactor);
        double length = cylinderElem->Get<double>("length");
        EXPECT_EQ(length, modelSize[name].Z() * scaleFactor);
      }

      // verify collision geom sdf
      EXPECT_TRUE(linkElem->HasElement("collision"));
      sdf::ElementPtr collisionElem = linkElem->GetElement("collision");

      EXPECT_TRUE(collisionElem->HasElement("geometry"));
      sdf::ElementPtr collisionGeomElem = collisionElem->GetElement("geometry");
      if (collisionGeomElem->HasElement("box"))
      {
        sdf::ElementPtr boxElem = collisionGeomElem->GetElement("box");
        math::Vector3 size = boxElem->Get<math::Vector3>("size");
        EXPECT_EQ(size, modelSize[name] * scaleFactor);
      }
      else if (collisionGeomElem->HasElement("sphere"))
      {
        sdf::ElementPtr sphereElem = collisionGeomElem->GetElement("sphere");
        double radius = sphereElem->Get<double>("radius");
        EXPECT_EQ(radius, modelSize[name].X() * 0.5 * scaleFactor);
      }
      else if (collisionGeomElem->HasElement("cylinder"))
      {
        sdf::ElementPtr cylinderElem =
            collisionGeomElem->GetElement("cylinder");
        double radius = cylinderElem->Get<double>("radius");
        EXPECT_EQ(radius, modelSize[name].X() * 0.5 * scaleFactor);
        double length = cylinderElem->Get<double>("length");
        EXPECT_EQ(length, modelSize[name].Z() * scaleFactor);
      }
      linkElem = linkElem->GetNextElement("link");
    }
  }
}

////////////////////////////////////////////////////////////////////////
void PhysicsMsgsTest::LinkVisualMsg(const std::string &_physicsEngine)
{
  // load an empty world
  Load("worlds/empty.world", true, _physicsEngine);
  physics::WorldPtr world = physics::get_world("default");
  ASSERT_TRUE(world != NULL);

  physics::PhysicsEnginePtr physics = world->Physics();
  ASSERT_TRUE(physics != NULL);
  EXPECT_EQ(physics->GetType(), _physicsEngine);

  std::ostringstream sdfStream;
  math::Pose pose(0, 0, 0, 0, 0, 0);
  math::Vector3 boxSize(1, 1, 1);
  sdfStream << "<sdf version='" << SDF_VERSION << "'>"
    << "<model name ='box_test'>"
    << "<allow_auto_disable>false</allow_auto_disable>"
    << "<link name ='body'>"
    << "  <pose>" << pose << "</pose>"
    << "  <inertial>"
    << "    <mass>4.0</mass>"
    << "    <inertia>"
    << "      <ixx>0.1667</ixx> <ixy>0.0</ixy> <ixz>0.0</ixz>"
    << "      <iyy>0.1667</iyy> <iyz>0.0</iyz>"
    << "      <izz>0.1667</izz>"
    << "    </inertia>"
    << "  </inertial>"
    << "  <collision name ='geom'>"
    << "    <geometry>"
    << "      <box><size>" << boxSize << "</size></box>"
    << "    </geometry>"
    << "  </collision>"
    << "  <visual name ='visual'>"
    << "    <geometry>"
    << "      <box><size>" << boxSize << "</size></box>"
    << "    </geometry>"
    << "  </visual>"
    << "  <visual name ='visual2'>"
    << "    <geometry>"
    << "      <box><size>" << boxSize << "</size></box>"
    << "    </geometry>"
    << "  </visual>"
    << "</link>"
    << "</model>"
    << "</sdf>";
  SpawnSDF(sdfStream.str());

  physics::ModelPtr model;
  model = world->ModelByName("box_test");
  EXPECT_TRUE(model != NULL);
  msgs::Model msg;
  model->FillMsg(msg);

  EXPECT_EQ(msg.link_size(), 1);
  msgs::Link linkMsg = msg.link(0);

  // 3 visuals to be created: 1 link body + 2 visuals
  EXPECT_EQ(linkMsg.visual_size(), 3);

  // verify link body visual
  msgs::Visual visualMsg = linkMsg.visual(0);
  EXPECT_EQ(visualMsg.name(), "box_test::body");
  EXPECT_TRUE(visualMsg.has_type());
  EXPECT_EQ(visualMsg.type(), msgs::Visual::LINK);
  EXPECT_FALSE(visualMsg.has_geometry());

  // verify remaining visual msgs
  for (int i = 1; i < linkMsg.visual_size(); ++i)
  {
    msgs::Visual visualMsg = linkMsg.visual(i);
    std::stringstream visName;
    visName << "box_test::body::visual";
    if (i > 1)
      visName << i;
    EXPECT_EQ(visualMsg.name(), visName.str());
    EXPECT_TRUE(visualMsg.has_type());
    EXPECT_EQ(visualMsg.type(), msgs::Visual::VISUAL);
    msgs::Geometry geomMsg = visualMsg.geometry();
    EXPECT_TRUE(geomMsg.has_box());
    EXPECT_EQ(msgs::ConvertIgn(geomMsg.box().size()), boxSize.Ign());
  }
}

////////////////////////////////////////////////////////////////////////
void PhysicsMsgsTest::JointMsg(const std::string &_physicsEngine)
{
  // load an empty world
  Load("worlds/empty.world", true, _physicsEngine);
  physics::WorldPtr world = physics::get_world("default");
  ASSERT_TRUE(world != NULL);

  physics::PhysicsEnginePtr physics = world->Physics();
  ASSERT_TRUE(physics != NULL);
  EXPECT_EQ(physics->GetType(), _physicsEngine);

  std::ostringstream sdfStream;
  sdfStream << "<sdf version='" << SDF_VERSION << "'>"
    << "<model name ='joint_msg_test'>"
    << "<link name ='link1'>"
    << "  <pose>0 0 0 0 0 0</pose>"
    << "  <collision name ='geom'>"
    << "    <geometry>"
    << "      <box><size>1 1 1</size></box>"
    << "    </geometry>"
    << "  </collision>"
    << "</link>"
    << "<link name ='link2'>"
    << "  <pose>0 1 0 0 0 0</pose>"
    << "  <collision name ='geom'>"
    << "    <geometry>"
    << "      <box><size>1 1 1</size></box>"
    << "    </geometry>"
    << "  </collision>"
    << "</link>"
    << "<link name ='link3'>"
    << "  <pose>0 0 1 0 0 0</pose>"
    << "  <collision name ='geom'>"
    << "    <geometry>"
    << "      <box><size>1 1 1</size></box>"
    << "    </geometry>"
    << "  </collision>"
    << "</link>"
    << "<joint name='revolute_joint' type='revolute'>"
    << "  <parent>link1</parent>"
    << "  <child>link2</child>"
    << "  <pose>0 0 0 0 0 0</pose>"
    << "  <axis>"
    << "    <xyz>1 0 0</xyz>"
    << "    <use_parent_model_frame>0</use_parent_model_frame>"
    << "    <limit>"
    << "      <lower>-1</lower>"
    << "      <upper>1</upper>"
    << "      <effort>-1</effort>"
    << "      <velocity>-1</velocity>"
    << "    </limit>"
    << "    <dynamics>"
    << "      <damping>0.2</damping>"
    << "      <friction>0.1</friction>"
    << "    </dynamics>"
    << "  </axis>"
    << "</joint>"
    << "<joint name='screw_joint' type='screw'>"
    << "  <parent>link2</parent>"
    << "  <child>link3</child>"
    << "  <pose>0 0.2 0 0 0 0</pose>"
    << "  <axis>"
    << "    <xyz>0 1 0</xyz>"
    << "    <use_parent_model_frame>0</use_parent_model_frame>"
    << "    <limit>"
    << "      <lower>-2</lower>"
    << "      <upper>2</upper>"
    << "      <effort>-0.7</effort>"
    << "      <velocity>-1</velocity>"
    << "    </limit>"
    << "    <dynamics>"
    << "      <damping>0.3</damping>"
    << "      <friction>0.2</friction>"
    << "    </dynamics>"
    << "  </axis>"
    << "  <thread_pitch>2</thread_pitch>"
    << "</joint>"
    << "<joint name='gearbox_joint' type='gearbox'>"
    << "  <parent>link3</parent>"
    << "  <child>link1</child>"
    << "  <pose>0 0 0.1 0 0 0</pose>"
    << "  <axis>"
    << "    <xyz>1 0 0</xyz>"
    << "    <use_parent_model_frame>0</use_parent_model_frame>"
    << "    <limit>"
    << "      <lower>-1e6</lower>"
    << "      <upper>1e6</upper>"
    << "      <effort>-0.9</effort>"
    << "      <velocity>-0.1</velocity>"
    << "    </limit>"
    << "    <dynamics>"
    << "      <damping>0.4</damping>"
    << "      <friction>0.11</friction>"
    << "    </dynamics>"
    << "  </axis>"
    << "  <axis2>"
    << "    <xyz>0 0 1</xyz>"
    << "    <use_parent_model_frame>1</use_parent_model_frame>"
    << "    <limit>"
    << "      <lower>-1e3</lower>"
    << "      <upper>1e3</upper>"
    << "      <effort>-0.8</effort>"
    << "      <velocity>-0.2</velocity>"
    << "    </limit>"
    << "    <dynamics>"
    << "      <damping>0.23</damping>"
    << "      <friction>0.32</friction>"
    << "    </dynamics>"
    << "  </axis2>"
    << "  <gearbox_ratio>6.6</gearbox_ratio>"
    << "  <gearbox_reference_body>link_2</gearbox_reference_body>"
    << "</joint>"
    << "</model>"
    << "</sdf>";
  SpawnSDF(sdfStream.str());

  physics::ModelPtr model;
  model = world->ModelByName("joint_msg_test");
  EXPECT_TRUE(model != NULL);
  msgs::Model msg;
  model->FillMsg(msg);

  // only ode supports gearbox joint
  int jointSize = 2;
  if (_physicsEngine == "ode")
    jointSize = 3;

  EXPECT_EQ(msg.joint_size(), jointSize);

  {
    msgs::Joint jointMsg = msg.joint(0);
    EXPECT_EQ(jointMsg.name(), "joint_msg_test::revolute_joint");
    EXPECT_EQ(jointMsg.parent(), "joint_msg_test::link1");
    EXPECT_EQ(jointMsg.child(), "joint_msg_test::link2");
    EXPECT_EQ(msgs::ConvertIgn(jointMsg.pose()),
        ignition::math::Pose3d(0, 0, 0, 0, 0, 0));
    EXPECT_TRUE(jointMsg.has_axis1());
    EXPECT_TRUE(!jointMsg.has_axis2());
    msgs::Axis axis1Msg = jointMsg.axis1();
    EXPECT_EQ(msgs::ConvertIgn(axis1Msg.xyz()),
        ignition::math::Vector3d(1, 0, 0));
    EXPECT_EQ(axis1Msg.use_parent_model_frame(), false);
    EXPECT_DOUBLE_EQ(axis1Msg.limit_lower(), -1);
    EXPECT_DOUBLE_EQ(axis1Msg.limit_upper(), 1);
    EXPECT_DOUBLE_EQ(axis1Msg.limit_effort(), -1);
    EXPECT_DOUBLE_EQ(axis1Msg.limit_velocity(), -1);
    EXPECT_DOUBLE_EQ(axis1Msg.damping(), 0.2);
    // only ode and bullet return correct hinge friction param value
    if (_physicsEngine == "ode" || _physicsEngine == "bullet")
      EXPECT_FLOAT_EQ(axis1Msg.friction(), 0.1);
  }

  {
    msgs::Joint jointMsg = msg.joint(1);
    EXPECT_EQ(jointMsg.name(), "joint_msg_test::screw_joint");
    EXPECT_EQ(jointMsg.parent(), "joint_msg_test::link2");
    EXPECT_EQ(jointMsg.child(), "joint_msg_test::link3");
    EXPECT_EQ(msgs::ConvertIgn(jointMsg.pose()),
        ignition::math::Pose3d(0, 0.2, 0, 0, 0, 0));
    EXPECT_TRUE(jointMsg.has_axis1());
    EXPECT_TRUE(jointMsg.has_axis2());
    msgs::Axis axis1Msg = jointMsg.axis1();
    EXPECT_EQ(msgs::ConvertIgn(axis1Msg.xyz()),
        ignition::math::Vector3d(0, 1, 0));
    EXPECT_EQ(axis1Msg.use_parent_model_frame(), false);
    EXPECT_DOUBLE_EQ(axis1Msg.limit_lower(), -2);
    EXPECT_DOUBLE_EQ(axis1Msg.limit_upper(), 2);
    EXPECT_DOUBLE_EQ(axis1Msg.limit_effort(), -0.7);
    EXPECT_DOUBLE_EQ(axis1Msg.limit_velocity(), -1);
    EXPECT_DOUBLE_EQ(axis1Msg.damping(), 0.3);
    // only ode returns correct screw friction param value
    if (_physicsEngine == "ode")
      EXPECT_DOUBLE_EQ(axis1Msg.friction(), 0.2);
    msgs::Joint::Screw screwMsg = jointMsg.screw();
    EXPECT_DOUBLE_EQ(screwMsg.thread_pitch(), 2);
  }

  // only ode supports gearbox joints
  if (_physicsEngine == "bullet" || _physicsEngine == "simbody"
      || _physicsEngine == "dart")
    return;

  {
    msgs::Joint jointMsg = msg.joint(2);
    EXPECT_EQ(jointMsg.name(), "joint_msg_test::gearbox_joint");
    EXPECT_EQ(jointMsg.parent(), "joint_msg_test::link3");
    EXPECT_EQ(jointMsg.child(), "joint_msg_test::link1");
    EXPECT_EQ(msgs::ConvertIgn(jointMsg.pose()),
        ignition::math::Pose3d(0, 0, 0.1, 0, 0, 0));
    EXPECT_TRUE(jointMsg.has_axis1());
    EXPECT_TRUE(jointMsg.has_axis2());
    msgs::Axis axis1Msg = jointMsg.axis1();
    EXPECT_EQ(msgs::ConvertIgn(axis1Msg.xyz()),
        ignition::math::Vector3d(1, 0, 0));
    EXPECT_EQ(axis1Msg.use_parent_model_frame(), false);
    EXPECT_DOUBLE_EQ(axis1Msg.limit_lower(), -1e6);
    EXPECT_DOUBLE_EQ(axis1Msg.limit_upper(), 1e6);
    EXPECT_DOUBLE_EQ(axis1Msg.limit_effort(), -0.9);
    EXPECT_EQ(axis1Msg.limit_velocity(), -0.1);
    EXPECT_DOUBLE_EQ(axis1Msg.damping(), 0.4);
    // gearbox friction param does not return correct value
    // EXPECT_DOUBLE_EQ(axis1Msg.friction(), 0.11);
    msgs::Axis axis2Msg = jointMsg.axis2();
    EXPECT_EQ(msgs::ConvertIgn(axis2Msg.xyz()),
        ignition::math::Vector3d(0, 0, 1));
    EXPECT_EQ(axis2Msg.use_parent_model_frame(), true);
    EXPECT_DOUBLE_EQ(axis2Msg.limit_lower(), -1e3);
    EXPECT_DOUBLE_EQ(axis2Msg.limit_upper(), 1e3);
    EXPECT_DOUBLE_EQ(axis2Msg.limit_effort(), -0.8);
    EXPECT_DOUBLE_EQ(axis2Msg.limit_velocity(), -0.2);
    EXPECT_DOUBLE_EQ(axis2Msg.damping(), 0.23);
    // gearbox friction param does not return correct value
    // EXPECT_DOUBLE_EQ(axis2Msg.friction(), 0.32);
    msgs::Joint::Gearbox gearboxMsg = jointMsg.gearbox();
    EXPECT_EQ(gearboxMsg.gearbox_reference_body(),
         "link_2");
    EXPECT_DOUBLE_EQ(gearboxMsg.gearbox_ratio(), 6.6);
  }
}

/////////////////////////////////////////////////
TEST_P(PhysicsMsgsTest, SetGravity)
{
  SetGravity(GetParam());
}

/////////////////////////////////////////////////
TEST_P(PhysicsMsgsTest, MoveTool)
{
  MoveTool(GetParam());
}

/////////////////////////////////////////////////
TEST_P(PhysicsMsgsTest, LinkProperties)
{
  LinkProperties(GetParam());
}

/////////////////////////////////////////////////
TEST_P(PhysicsMsgsTest, LinkPose)
{
  LinkPose(GetParam());
}

/////////////////////////////////////////////////
TEST_P(PhysicsMsgsTest, SimpleShapeResize)
{
  SimpleShapeResize(GetParam());
}

/////////////////////////////////////////////////
TEST_P(PhysicsMsgsTest, LinkVisualMsg)
{
  LinkVisualMsg(GetParam());
}

/////////////////////////////////////////////////
TEST_P(PhysicsMsgsTest, JointMsg)
{
  JointMsg(GetParam());
}

INSTANTIATE_TEST_CASE_P(PhysicsEngines, PhysicsMsgsTest,
                        PHYSICS_ENGINE_VALUES);

/////////////////////////////////////////////////
int main(int argc, char **argv)
{
  ::testing::InitGoogleTest(&argc, argv);
  return RUN_ALL_TESTS();
}<|MERGE_RESOLUTION|>--- conflicted
+++ resolved
@@ -133,13 +133,8 @@
   ASSERT_TRUE(model != NULL);
 
   {
-<<<<<<< HEAD
-    math::Pose initialPose = model->WorldPose();
-    EXPECT_EQ(pos, initialPose.pos);
-=======
-    math::Pose initialPose = model->GetWorldPose();
-    EXPECT_EQ(pos, initialPose.pos.Ign());
->>>>>>> a6997610
+    ignition::math::Pose3d initialPose = model->WorldPose();
+    EXPECT_EQ(pos, initialPose.Pos());
   }
 
   {
@@ -481,15 +476,9 @@
     model = world->ModelByName(name);
     EXPECT_TRUE(model != NULL);
 
-<<<<<<< HEAD
     pose1 = model->WorldPose();
-    x0 = modelPos[name].x;
-    y0 = modelPos[name].y;
-=======
-    pose1 = model->GetWorldPose();
     x0 = modelPos[name].X();
     y0 = modelPos[name].Y();
->>>>>>> a6997610
 
     EXPECT_NEAR(pose1.pos.x, x0, PHYSICS_TOL);
     EXPECT_NEAR(pose1.pos.y, y0, PHYSICS_TOL);
@@ -548,15 +537,9 @@
     {
       gzdbg << "Check ground contact of model " << name << '\n';
       // Check that model is resting on ground
-<<<<<<< HEAD
       pose1 = model->WorldPose();
-      x0 = modelPos[name].x;
-      y0 = modelPos[name].y;
-=======
-      pose1 = model->GetWorldPose();
       x0 = modelPos[name].X();
       y0 = modelPos[name].Y();
->>>>>>> a6997610
       double xTolerance = PHYSICS_TOL;
       double yTolerance = PHYSICS_TOL;
 #ifdef HAVE_BULLET
