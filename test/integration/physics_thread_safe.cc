/*
 * Copyright (C) 2012-2014 Open Source Robotics Foundation
 *
 * Licensed under the Apache License, Version 2.0 (the "License");
 * you may not use this file except in compliance with the License.
 * You may obtain a copy of the License at
 *
 *     http://www.apache.org/licenses/LICENSE-2.0
 *
 * Unless required by applicable law or agreed to in writing, software
 * distributed under the License is distributed on an "AS IS" BASIS,
 * WITHOUT WARRANTIES OR CONDITIONS OF ANY KIND, either express or implied.
 * See the License for the specific language governing permissions and
 * limitations under the License.
 *
*/
#include <string.h>

#include "gazebo/msgs/msgs.hh"
#include "gazebo/physics/physics.hh"
#include "gazebo/transport/transport.hh"
#include "ServerFixture.hh"
#include "helper_physics_generator.hh"

#define PHYSICS_TOL 1e-2
using namespace gazebo;

class PhysicsThreadSafeTest : public ServerFixture,
                        public testing::WithParamInterface<const char*>
{
  /// \brief Load a blank world and try to change gravity.
<<<<<<< HEAD
=======
  /// The test passes if it doesn't seg-fault.
>>>>>>> 31cfb4db
  /// \param[in] _physicsEngine Type of physics engine to use.
  public: void BlankWorld(const std::string &_physicsEngine);

  /// \brief Load the revolute joint test world, unthrottle the update rate,
  /// and repeately call Link::Get* functions to verify thread safety.
  /// \param[in] _physicsEngine Type of physics engine to use.
  public: void LinkGet(const std::string &_physicsEngine);
};

/////////////////////////////////////////////////
void PhysicsThreadSafeTest::BlankWorld(const std::string &_physicsEngine)
{
  Load("worlds/blank.world", true, _physicsEngine);
  physics::WorldPtr world = physics::get_world("default");
  ASSERT_TRUE(world != NULL);

  physics::PhysicsEnginePtr physics = world->GetPhysicsEngine();
  ASSERT_TRUE(physics != NULL);
  EXPECT_EQ(physics->GetType(), _physicsEngine);

<<<<<<< HEAD
=======
  // The following lines cause a seg-fault on revision 031749b
  // This test passes if it doesn't seg-fault.
>>>>>>> 31cfb4db
  math::Vector3 g = physics->GetGravity();
  physics->SetGravity(g);
}

/////////////////////////////////////////////////
void PhysicsThreadSafeTest::LinkGet(const std::string &_physicsEngine)
{
  Load("worlds/revolute_joint_test.world", true, _physicsEngine);
  physics::WorldPtr world = physics::get_world("default");
  ASSERT_TRUE(world != NULL);

  physics::PhysicsEnginePtr physics = world->GetPhysicsEngine();
  ASSERT_TRUE(physics != NULL);
  EXPECT_EQ(physics->GetType(), _physicsEngine);

  math::Vector3 g = physics->GetGravity();
  physics->SetGravity(0*g);

  // Unthrottle the update rate
  physics->SetRealTimeUpdateRate(0);

  std::string modelName = "pendulum_0deg";
  std::string linkName = "lower_link";

  physics::ModelPtr model = world->GetModel(modelName);
  ASSERT_TRUE(model != NULL);

  physics::LinkPtr link = model->GetLink(linkName);
  ASSERT_TRUE(link != NULL);

  // Start the simulation
  world->SetPaused(false);

  // Run for 5 seconds of sim time
  while (world->GetSimTime().sec < 5)
  {
    // Call these functions repeatedly
    // Test passes if it doesn't abort early
    math::Vector3 vel = link->GetWorldLinearVel();
    vel += link->GetWorldLinearVel(math::Vector3());
    vel += link->GetWorldLinearVel(math::Vector3(), math::Quaternion());
    vel += link->GetWorldCoGLinearVel();
    vel += link->GetWorldAngularVel();
    vel += physics->GetGravity();
    physics->SetGravity(math::Vector3(0, 0, -9.81));
  }
}

/////////////////////////////////////////////////
TEST_P(PhysicsThreadSafeTest, BlankWorld)
{
  BlankWorld(GetParam());
}

/////////////////////////////////////////////////
TEST_P(PhysicsThreadSafeTest, LinkGet)
{
  LinkGet(GetParam());
}

INSTANTIATE_TEST_CASE_P(PhysicsEngines, PhysicsThreadSafeTest,
                        PHYSICS_ENGINE_VALUES);

/////////////////////////////////////////////////
int main(int argc, char **argv)
{
  ::testing::InitGoogleTest(&argc, argv);
  return RUN_ALL_TESTS();
}<|MERGE_RESOLUTION|>--- conflicted
+++ resolved
@@ -29,10 +29,7 @@
                         public testing::WithParamInterface<const char*>
 {
   /// \brief Load a blank world and try to change gravity.
-<<<<<<< HEAD
-=======
   /// The test passes if it doesn't seg-fault.
->>>>>>> 31cfb4db
   /// \param[in] _physicsEngine Type of physics engine to use.
   public: void BlankWorld(const std::string &_physicsEngine);
 
@@ -53,11 +50,8 @@
   ASSERT_TRUE(physics != NULL);
   EXPECT_EQ(physics->GetType(), _physicsEngine);
 
-<<<<<<< HEAD
-=======
   // The following lines cause a seg-fault on revision 031749b
   // This test passes if it doesn't seg-fault.
->>>>>>> 31cfb4db
   math::Vector3 g = physics->GetGravity();
   physics->SetGravity(g);
 }
@@ -72,9 +66,6 @@
   physics::PhysicsEnginePtr physics = world->GetPhysicsEngine();
   ASSERT_TRUE(physics != NULL);
   EXPECT_EQ(physics->GetType(), _physicsEngine);
-
-  math::Vector3 g = physics->GetGravity();
-  physics->SetGravity(0*g);
 
   // Unthrottle the update rate
   physics->SetRealTimeUpdateRate(0);
@@ -101,8 +92,6 @@
     vel += link->GetWorldLinearVel(math::Vector3(), math::Quaternion());
     vel += link->GetWorldCoGLinearVel();
     vel += link->GetWorldAngularVel();
-    vel += physics->GetGravity();
-    physics->SetGravity(math::Vector3(0, 0, -9.81));
   }
 }
 
