/*
 * Copyright (C) 2012-2016 Open Source Robotics Foundation
 *
 * Licensed under the Apache License, Version 2.0 (the "License");
 * you may not use this file except in compliance with the License.
 * You may obtain a copy of the License at
 *
 *     http://www.apache.org/licenses/LICENSE-2.0
 *
 * Unless required by applicable law or agreed to in writing, software
 * distributed under the License is distributed on an "AS IS" BASIS,
 * WITHOUT WARRANTIES OR CONDITIONS OF ANY KIND, either express or implied.
 * See the License for the specific language governing permissions and
 * limitations under the License.
 *
*/
#include "gazebo/test/ServerFixture.hh"
#include "gazebo/physics/Light.hh"
#include "gazebo/physics/physics.hh"

using namespace gazebo;
class WorldTest : public ServerFixture
{
<<<<<<< HEAD
=======
  /// \brief Test clearing an empty (blank) world.
  /// \param[in] _physicsEngine Name of physics engine.
  public: void ClearEmptyWorld(const std::string &_physicsEngine);

  /// \brief Test Gravity, SetGravity
  /// \param[in] _physicsEngine Physics engine to use.
  public: void Gravity(const std::string &_physicsEngine);

  /// \brief Test MagneticField, SetMagneticField
  /// \param[in] _physicsEngine Physics engine to use.
  public: void MagneticField(const std::string &_physicsEngine);
>>>>>>> 8f307982
};

/////////////////////////////////////////////////
TEST_F(WorldTest, ClearEmptyWorld)
{
  Load("worlds/blank.world");
  physics::WorldPtr world = physics::get_world("default");
  ASSERT_TRUE(world != NULL);

  EXPECT_EQ(world->GetModelCount(), 0u);

  world->Clear();

  // Wait some bit of time since World::Clear is not immediate.
  for (unsigned int i = 0; i < 20; ++i)
    common::Time::MSleep(500);

  EXPECT_EQ(world->GetModelCount(), 0u);

  // Now spawn something, and the model count should increase
  SpawnSphere("sphere", math::Vector3(0, 0, 1), math::Vector3(0, 0, 0));
  EXPECT_EQ(world->GetModelCount(), 1u);
}

/////////////////////////////////////////////////
TEST_F(WorldTest, Clear)
{
  Load("worlds/pioneer2dx.world");
  physics::WorldPtr world = physics::get_world("default");
  ASSERT_TRUE(world != NULL);

  EXPECT_EQ(world->GetModelCount(), 2u);

  world->Clear();
  while (world->GetModelCount() > 0u)
    common::Time::MSleep(1000);

  EXPECT_EQ(world->GetModelCount(), 0u);

  SpawnSphere("sphere", math::Vector3(0, 0, 1), math::Vector3(0, 0, 0));

  EXPECT_EQ(world->GetModelCount(), 1u);
}

/////////////////////////////////////////////////
void WorldTest::Gravity(const std::string &_physicsEngine)
{
  this->Load("worlds/friction_demo.world", true, _physicsEngine);
  auto world = physics::get_world("default");
  ASSERT_TRUE(world != NULL);

  auto physics = world->GetPhysicsEngine();
  ASSERT_TRUE(physics != NULL);
  double dt = physics->GetMaxStepSize();

  // expect value from world file
  EXPECT_EQ(ignition::math::Vector3d(0, -1, -1), world->Gravity());

  // set gravity to point up
  const ignition::math::Vector3d gravity(0, 0, 10);
  world->SetGravity(gravity);
  EXPECT_EQ(gravity, world->Gravity());

  // get initial pose and velocity of a box
  auto model = world->GetModel("box_01_model");
  ASSERT_TRUE(model != NULL);
  auto initialPose = model->GetWorldPose().Ign();
  auto initialVelocity = model->GetWorldLinearVel().Ign();
  EXPECT_EQ(ignition::math::Vector3d::Zero, initialVelocity);

  // step simulation and verify that box moves upwards
  const int steps = 100;
  world->Step(steps);
  auto expectedVelocity = dt * steps * gravity;
  auto velocity = model->GetWorldLinearVel().Ign();
  auto expectedPosition = initialPose.Pos() + 0.5*(dt*steps) * expectedVelocity;
  EXPECT_GT(velocity.Z(), 0.95*expectedVelocity.Z());
  EXPECT_GT(model->GetWorldPose().Ign().Pos().Z(), 0.95*expectedPosition.Z());

  // set gravity back to zero
  world->SetGravity(ignition::math::Vector3d::Zero);
  EXPECT_EQ(ignition::math::Vector3d::Zero, world->Gravity());

  // step simulation and verify that velocity stays constant
  world->Step(steps);
  EXPECT_EQ(velocity, model->GetWorldLinearVel().Ign());
}

/////////////////////////////////////////////////
TEST_P(WorldTest, Gravity)
{
  Gravity(GetParam());
}

/////////////////////////////////////////////////
void WorldTest::MagneticField(const std::string &_physicsEngine)
{
  this->Load("worlds/magnetometer.world", true, _physicsEngine);
  auto world = physics::get_world("default");
  ASSERT_TRUE(world != NULL);

  // expect value from world file
  EXPECT_EQ(ignition::math::Vector3d(1, 0, 0), world->MagneticField());

  // set magnetic field to zero
  world->SetMagneticField(ignition::math::Vector3d::Zero);
  EXPECT_EQ(ignition::math::Vector3d::Zero, world->MagneticField());

  // set magnetic field to ones
  world->SetMagneticField(ignition::math::Vector3d::One);
  EXPECT_EQ(ignition::math::Vector3d::One, world->MagneticField());
}

/////////////////////////////////////////////////
TEST_P(WorldTest, MagneticField)
{
  MagneticField(GetParam());
}

/////////////////////////////////////////////////
TEST_F(WorldTest, ModifyLight)
{
  Load("worlds/empty.world");
  physics::WorldPtr world = physics::get_world("default");
  ASSERT_TRUE(world != NULL);
  world->SetPaused(true);

  // Make sure there is only one light, and it is named "sun"
  {
    // Check light objects
    physics::Light_V lights = world->Lights();
    EXPECT_EQ(lights.size(), 1u);
    EXPECT_STREQ(lights[0]->GetName().c_str(), "sun");

    // Check scene message
    msgs::Scene sceneMsg = world->GetSceneMsg();
    EXPECT_EQ(sceneMsg.light_size(), 1);
    EXPECT_STREQ(sceneMsg.light(0).name().c_str(), "sun");
  }

  transport::PublisherPtr lightModifyPub = this->node->Advertise<msgs::Light>(
        "~/light/modify");

  // Set the light to be green
  {
    msgs::Light lightMsg;
    lightMsg.set_name("sun");
    msgs::Set(lightMsg.mutable_diffuse(), common::Color(0, 1, 0));
    lightModifyPub->Publish(lightMsg);
  }

  // Allow the world time to process the messages
  // Must be big enough to pass `processMsgsPeriod`
  world->Step(1000);

  // Get the new scene, and make sure the color of the "sun" light is
  // correct.
  {
    // Check light objects
    physics::Light_V lights = world->Lights();
    EXPECT_EQ(lights.size(), 1u);
    EXPECT_STREQ(lights[0]->GetName().c_str(), "sun");
    msgs::Light lightMsg;
    lights[0]->FillMsg(lightMsg);
    EXPECT_EQ(lightMsg.diffuse().r(), 0);
    EXPECT_EQ(lightMsg.diffuse().g(), 1);
    EXPECT_EQ(lightMsg.diffuse().b(), 0);

    // Check scene message
    msgs::Scene sceneMsg = world->GetSceneMsg();
    EXPECT_EQ(sceneMsg.light_size(), 1);
    EXPECT_STREQ(sceneMsg.light(0).name().c_str(), "sun");
    EXPECT_EQ(sceneMsg.light(0).diffuse().r(), 0);
    EXPECT_EQ(sceneMsg.light(0).diffuse().g(), 1);
    EXPECT_EQ(sceneMsg.light(0).diffuse().b(), 0);
  }

  transport::PublisherPtr lightFactoryPub = this->node->Advertise<msgs::Light>(
        "~/factory/light");

  // Add a new light
  {
    msgs::Light lightMsg;
    lightMsg.set_name("test_light");
    msgs::Set(lightMsg.mutable_diffuse(), common::Color(1, 0, 1));
    lightMsg.set_type(msgs::Light::POINT);
    lightFactoryPub->Publish(lightMsg);
  }

  // Allow the world time to process the messages
  world->Step(1000);

  {
    // Check light objects
    physics::Light_V lights = world->Lights();
    EXPECT_EQ(lights.size(), 2u);
    EXPECT_STREQ(lights[1]->GetName().c_str(), "test_light");
    msgs::Light lightMsg;
    lights[1]->FillMsg(lightMsg);
    EXPECT_EQ(lightMsg.diffuse().r(), 1);
    EXPECT_EQ(lightMsg.diffuse().g(), 0);
    EXPECT_EQ(lightMsg.diffuse().b(), 1);
    EXPECT_EQ(lightMsg.type(), msgs::Light::POINT);

    // Check scene message
    msgs::Scene sceneMsg = world->GetSceneMsg();
    EXPECT_EQ(sceneMsg.light_size(), 2);
    EXPECT_STREQ(sceneMsg.light(1).name().c_str(), "test_light");
    EXPECT_EQ(sceneMsg.light(1).diffuse().r(), 1);
    EXPECT_EQ(sceneMsg.light(1).diffuse().g(), 0);
    EXPECT_EQ(sceneMsg.light(1).diffuse().b(), 1);
    EXPECT_EQ(sceneMsg.light(1).type(), msgs::Light::POINT);
  }

  // Delete the test_light
  ServerFixture::RemoveModel("test_light");

  // Allow the world time to process the messages
  world->Step(1000);

  // Verify that the test_light is gone and that the sun remains
  {
    // Check light objects
    physics::Light_V lights = world->Lights();
    EXPECT_EQ(lights.size(), 1u);
    EXPECT_STREQ(lights[0]->GetName().c_str(), "sun");

    // Check scene message
    msgs::Scene sceneMsg = world->GetSceneMsg();
    EXPECT_EQ(sceneMsg.light_size(), 1);
    EXPECT_STREQ(sceneMsg.light(0).name().c_str(), "sun");
  }

  // Add a new spot light
  {
    msgs::Light lightMsg;
    lightMsg.set_name("test_spot_light");
    msgs::Set(lightMsg.mutable_diffuse(), common::Color(1, 1, 0));
    lightMsg.set_type(msgs::Light::SPOT);
    lightFactoryPub->Publish(lightMsg);
  }

  // Allow the world time to process the messages
  world->Step(1000);

  {
    // Check light objects
    physics::Light_V lights = world->Lights();
    EXPECT_EQ(lights.size(), 2u);
    EXPECT_STREQ(lights[1]->GetName().c_str(), "test_spot_light");
    msgs::Light lightMsg;
    lights[1]->FillMsg(lightMsg);
    EXPECT_EQ(lightMsg.diffuse().r(), 1);
    EXPECT_EQ(lightMsg.diffuse().g(), 1);
    EXPECT_EQ(lightMsg.diffuse().b(), 0);
    EXPECT_EQ(lightMsg.type(), msgs::Light::SPOT);

    // Check scene message
    msgs::Scene sceneMsg = world->GetSceneMsg();
    EXPECT_EQ(sceneMsg.light_size(), 2);
    EXPECT_STREQ(sceneMsg.light(1).name().c_str(), "test_spot_light");
    EXPECT_EQ(sceneMsg.light(1).diffuse().r(), 1);
    EXPECT_EQ(sceneMsg.light(1).diffuse().g(), 1);
    EXPECT_EQ(sceneMsg.light(1).diffuse().b(), 0);
    EXPECT_EQ(sceneMsg.light(1).type(), msgs::Light::SPOT);
  }

  // Modify spot light pose
  {
    msgs::Light lightMsg;
    lightMsg.set_name("test_spot_light");
    msgs::Set(lightMsg.mutable_pose(),
        ignition::math::Pose3d(
          ignition::math::Vector3d(3, 2, 1),
          ignition::math::Quaterniond(0, 1, 0, 0)));
    lightModifyPub->Publish(lightMsg);
  }

  // Allow the world time to process the messages
  world->Step(1000);

  // Verify the light gets the new pose and retains values of other properties
  {
    // Check light objects
    physics::Light_V lights = world->Lights();
    EXPECT_EQ(lights.size(), 2u);
    EXPECT_STREQ(lights[1]->GetName().c_str(), "test_spot_light");
    msgs::Light lightMsg;
    lights[1]->FillMsg(lightMsg);
    EXPECT_EQ(lightMsg.diffuse().r(), 1);
    EXPECT_EQ(lightMsg.diffuse().g(), 1);
    EXPECT_EQ(lightMsg.diffuse().b(), 0);

    EXPECT_EQ(lightMsg.pose().position().x(), 3);
    EXPECT_EQ(lightMsg.pose().position().y(), 2);
    EXPECT_EQ(lightMsg.pose().position().z(), 1);
    EXPECT_EQ(lightMsg.pose().orientation().w(), 0);
    EXPECT_EQ(lightMsg.pose().orientation().x(), 1);
    EXPECT_EQ(lightMsg.pose().orientation().y(), 0);
    EXPECT_EQ(lightMsg.pose().orientation().z(), 0);

    EXPECT_EQ(lightMsg.type(), msgs::Light::SPOT);

    // Check scene message
    msgs::Scene sceneMsg = world->GetSceneMsg();
    EXPECT_EQ(sceneMsg.light_size(), 2);
    EXPECT_STREQ(sceneMsg.light(1).name().c_str(), "test_spot_light");
    EXPECT_EQ(sceneMsg.light(1).diffuse().r(), 1);
    EXPECT_EQ(sceneMsg.light(1).diffuse().g(), 1);
    EXPECT_EQ(sceneMsg.light(1).diffuse().b(), 0);

    EXPECT_EQ(sceneMsg.light(1).pose().position().x(), 3);
    EXPECT_EQ(sceneMsg.light(1).pose().position().y(), 2);
    EXPECT_EQ(sceneMsg.light(1).pose().position().z(), 1);
    EXPECT_EQ(sceneMsg.light(1).pose().orientation().w(), 0);
    EXPECT_EQ(sceneMsg.light(1).pose().orientation().x(), 1);
    EXPECT_EQ(sceneMsg.light(1).pose().orientation().y(), 0);
    EXPECT_EQ(sceneMsg.light(1).pose().orientation().z(), 0);

    EXPECT_EQ(sceneMsg.light(1).type(), msgs::Light::SPOT);
  }

  // Add a new light with the name of a light that has been deleted
  {
    msgs::Light lightMsg;
    lightMsg.set_name("test_light");
    msgs::Set(lightMsg.mutable_diffuse(), common::Color(0, 0, 1));
    lightMsg.set_type(msgs::Light::DIRECTIONAL);
    lightFactoryPub->Publish(lightMsg);
  }

  // Allow the world time to process the messages
  world->Step(1000);

  {
    // Check light objects
    physics::Light_V lights = world->Lights();
    EXPECT_EQ(lights.size(), 3u);
    EXPECT_STREQ(lights[2]->GetName().c_str(), "test_light");
    msgs::Light lightMsg;
    lights[2]->FillMsg(lightMsg);
    EXPECT_DOUBLE_EQ(lightMsg.diffuse().r(), 0);
    EXPECT_EQ(lightMsg.diffuse().g(), 0);
    EXPECT_EQ(lightMsg.diffuse().b(), 1);
    EXPECT_EQ(lightMsg.type(), msgs::Light::DIRECTIONAL);

    // Check scene message
    msgs::Scene sceneMsg = world->GetSceneMsg();
    EXPECT_EQ(sceneMsg.light_size(), 3);
    EXPECT_STREQ(sceneMsg.light(2).name().c_str(), "test_light");
    EXPECT_EQ(sceneMsg.light(2).diffuse().r(), 0);
    EXPECT_EQ(sceneMsg.light(2).diffuse().g(), 0);
    EXPECT_EQ(sceneMsg.light(2).diffuse().b(), 1);
    EXPECT_EQ(sceneMsg.light(2).type(), msgs::Light::DIRECTIONAL);
  }
}


/////////////////////////////////////////////////
TEST_F(WorldTest, RemoveModelPaused)
{
  Load("worlds/shapes.world", true);
  physics::WorldPtr world = physics::get_world("default");
  ASSERT_TRUE(world != NULL);

  physics::ModelPtr sphereModel = world->GetModel("sphere");
  physics::ModelPtr boxModel = world->GetModel("box");

  EXPECT_TRUE(sphereModel != NULL);
  EXPECT_TRUE(boxModel != NULL);

  world->RemoveModel(sphereModel);
  world->RemoveModel("box");

  sphereModel = world->GetModel("sphere");
  boxModel = world->GetModel("box");

  EXPECT_FALSE(sphereModel != NULL);
  EXPECT_FALSE(boxModel != NULL);
}

/////////////////////////////////////////////////
TEST_F(WorldTest, RemoveModelUnPaused)
{
  Load("worlds/shapes.world");
  physics::WorldPtr world = physics::get_world("default");
  ASSERT_TRUE(world != NULL);

  physics::ModelPtr sphereModel = world->GetModel("sphere");
  physics::ModelPtr boxModel = world->GetModel("box");

  EXPECT_TRUE(sphereModel != NULL);
  EXPECT_TRUE(boxModel != NULL);

  world->Step(1);
  world->RemoveModel(sphereModel);
  world->RemoveModel("box");

  sphereModel = world->GetModel("sphere");
  boxModel = world->GetModel("box");

  EXPECT_FALSE(sphereModel != NULL);
  EXPECT_FALSE(boxModel != NULL);
}

/////////////////////////////////////////////////
TEST_F(WorldTest, URI)
{
  Load("worlds/nested_model.world");
  physics::WorldPtr world = physics::get_world("default");
  ASSERT_TRUE(world != NULL);
  EXPECT_EQ(world->URI().Str(), "data://world/default");

  // Check a light.
  auto light = world->Light("sun");
  ASSERT_TRUE(light != NULL);
  EXPECT_EQ(light->URI().Str(), "data://world/default/light/sun");

  // Check a model.
  auto model = world->GetModel("ground_plane");
  ASSERT_TRUE(model != NULL);
  EXPECT_EQ(model->URI().Str(), "data://world/default/model/ground_plane");

  auto link = model->GetLink("link");
  ASSERT_TRUE(link != NULL);
  EXPECT_EQ(link->URI().Str(),
      "data://world/default/model/ground_plane/link/link");

  // Check a nested model.
  model = world->GetModel("model_00");
  ASSERT_TRUE(model != NULL);
  EXPECT_EQ(model->URI().Str(), "data://world/default/model/model_00");

  link = model->GetLink("link_00");
  ASSERT_TRUE(link != NULL);
  EXPECT_EQ(link->URI().Str(),
      "data://world/default/model/model_00/link/link_00");

  auto nestedModel = model->NestedModel("model_01");
  ASSERT_TRUE(nestedModel != NULL);
  EXPECT_EQ(nestedModel->URI().Str(),
      "data://world/default/model/model_00/model/model_01");

  link = nestedModel->GetLink("link_01");
  ASSERT_TRUE(link != NULL);
  EXPECT_EQ(link->URI().Str(),
      "data://world/default/model/model_00/model/model_01/link/link_01");
}

/////////////////////////////////////////////////
int main(int argc, char **argv)
{
  ::testing::InitGoogleTest(&argc, argv);
  return RUN_ALL_TESTS();
}<|MERGE_RESOLUTION|>--- conflicted
+++ resolved
@@ -21,11 +21,6 @@
 using namespace gazebo;
 class WorldTest : public ServerFixture
 {
-<<<<<<< HEAD
-=======
-  /// \brief Test clearing an empty (blank) world.
-  /// \param[in] _physicsEngine Name of physics engine.
-  public: void ClearEmptyWorld(const std::string &_physicsEngine);
 
   /// \brief Test Gravity, SetGravity
   /// \param[in] _physicsEngine Physics engine to use.
@@ -34,7 +29,6 @@
   /// \brief Test MagneticField, SetMagneticField
   /// \param[in] _physicsEngine Physics engine to use.
   public: void MagneticField(const std::string &_physicsEngine);
->>>>>>> 8f307982
 };
 
 /////////////////////////////////////////////////
