/*
 * Copyright (C) 2015 Open Source Robotics Foundation
 *
 * Licensed under the Apache License, Version 2.0 (the "License");
 * you may not use this file except in compliance with the License.
 * You may obtain a copy of the License at
 *
 *     http://www.apache.org/licenses/LICENSE-2.0
 *
 * Unless required by applicable law or agreed to in writing, software
 * distributed under the License is distributed on an "AS IS" BASIS,
 * WITHOUT WARRANTIES OR CONDITIONS OF ANY KIND, either express or implied.
 * See the License for the specific language governing permissions and
 * limitations under the License.
 *
*/

#include "gazebo/msgs/msgs.hh"
#include "gazebo/transport/TransportIface.hh"
#include "gazebo/gui/Actions.hh"
#include "gazebo/gui/MainWindow.hh"
#include "gazebo/gui/RenderWidget.hh"
#include "gazebo/gui/TimePanel.hh"
#include "gazebo/gui/UserCmdHistory.hh"
#include "undo.hh"

#include "test_config.h"

/////////////////////////////////////////////////
void UndoTest::OnUndoRedo(ConstUndoRedoPtr &_msg)
{
  if (_msg->undo())
    this->g_undoMsgReceived = true;
  else
    this->g_redoMsgReceived = true;
}

/////////////////////////////////////////////////
void UndoTest::OnUserCmdStats(ConstUserCmdStatsPtr &_msg)
{
  g_undoCmdCount = _msg->undo_cmd_count();
  g_redoCmdCount = _msg->redo_cmd_count();
}

/////////////////////////////////////////////////
void UndoTest::MsgPassing()
{
  this->resMaxPercentChange = 5.0;
  this->shareMaxPercentChange = 2.0;

  this->Load("worlds/empty.world", true, false, true);

  // Get world
  gazebo::physics::WorldPtr world = gazebo::physics::get_world("default");
  QVERIFY(world != NULL);

  // Create the main window.
  gazebo::gui::MainWindow *mainWindow = new gazebo::gui::MainWindow();
  QVERIFY(mainWindow != NULL);
  mainWindow->Load();
  mainWindow->Init();
  mainWindow->show();

  // Process some events and draw the screen
  for (size_t i = 0; i < 10; ++i)
  {
    gazebo::common::Time::MSleep(30);
    QCoreApplication::processEvents();
    mainWindow->repaint();
  }

  // Check actions
  QVERIFY(gazebo::gui::g_undoAct != NULL);
  QVERIFY(gazebo::gui::g_redoAct != NULL);
  QVERIFY(gazebo::gui::g_undoHistoryAct != NULL);
  QVERIFY(gazebo::gui::g_redoHistoryAct != NULL);

  QVERIFY(gazebo::gui::g_undoAct->isEnabled() == false);
  QVERIFY(gazebo::gui::g_redoAct->isEnabled() == false);
  QVERIFY(gazebo::gui::g_undoHistoryAct->isEnabled() == false);
  QVERIFY(gazebo::gui::g_redoHistoryAct->isEnabled() == false);

  // Transport
  gazebo::transport::NodePtr node;
  node = gazebo::transport::NodePtr(new gazebo::transport::Node());
  node->Init();

  gazebo::transport::PublisherPtr userCmdPub =
      node->Advertise<gazebo::msgs::UserCmd>("~/user_cmd");
  gazebo::transport::PublisherPtr undoRedoPub =
      node->Advertise<gazebo::msgs::UndoRedo>("~/undo_redo");
  gazebo::transport::SubscriberPtr undoRedoSub = node->Subscribe("~/undo_redo",
      &UndoTest::OnUndoRedo, this);
  gazebo::transport::SubscriberPtr userCmdStatsSub =
      node->Subscribe("~/user_cmd_stats",
      &UndoTest::OnUserCmdStats, this);

  // Check that no user cmd stats have been received
  QCOMPARE(g_undoCmdCount, -1);
  QCOMPARE(g_redoCmdCount, -1);

  // Publish a few command msgs as if the user was performing commands
  std::vector<gazebo::common::Time> cmdTimes;
  for (auto num : {1, 2, 3})
  {
    world->Step(100);

    gazebo::msgs::UserCmd msg;
    msg.set_description("description_" + std::to_string(num));
    msg.set_type(gazebo::msgs::UserCmd::MOVING);

    userCmdPub->Publish(msg);

    // Process some events and draw the screen
    for (size_t i = 0; i < 10; ++i)
    {
      gazebo::common::Time::MSleep(30);
      QCoreApplication::processEvents();
      mainWindow->repaint();
    }

    // Save sim times
    cmdTimes.push_back(world->GetSimTime());
    if (num == 0)
      QVERIFY(cmdTimes[num] > gazebo::common::Time::Zero);
    else
      QVERIFY(cmdTimes[num] > cmdTimes[num-1]);

    // Check that the server received the message and published proper stats
    QCOMPARE(g_undoCmdCount, num);
    QCOMPARE(g_redoCmdCount, 0);

    // Check that only undo was enabled
    QVERIFY(gazebo::gui::g_undoAct->isEnabled() == true);
    QVERIFY(gazebo::gui::g_redoAct->isEnabled() == false);
    QVERIFY(gazebo::gui::g_undoHistoryAct->isEnabled() == true);
    QVERIFY(gazebo::gui::g_redoHistoryAct->isEnabled() == false);
  }
  world->Step(100);

  // Get sim time
  gazebo::common::Time currentTime;
  gazebo::common::Time afterCmdsTime = world->GetSimTime();
  QVERIFY(afterCmdsTime > cmdTimes[2]);

  // Trigger undo
  QVERIFY(this->g_undoMsgReceived == false);
  gazebo::gui::g_undoAct->trigger();

  // Process some events and draw the screen
  for (size_t i = 0; i < 10; ++i)
  {
    gazebo::common::Time::MSleep(30);
    QCoreApplication::processEvents();
    mainWindow->repaint();
  }

  // Check undo msg was published
  QVERIFY(this->g_undoMsgReceived == true);

  // Check we went back to the last cmd time
  currentTime = world->GetSimTime();
  QVERIFY(currentTime == cmdTimes[2]);

  // Check that the server received the message and published proper stats
  QCOMPARE(g_undoCmdCount, 2);
  QCOMPARE(g_redoCmdCount, 1);

  // Check that redo is also enabled now
  QVERIFY(gazebo::gui::g_undoAct->isEnabled() == true);
  QVERIFY(gazebo::gui::g_redoAct->isEnabled() == true);
  QVERIFY(gazebo::gui::g_undoHistoryAct->isEnabled() == true);
  QVERIFY(gazebo::gui::g_redoHistoryAct->isEnabled() == true);

  // Trigger redo
  QVERIFY(this->g_redoMsgReceived == false);
  gazebo::gui::g_redoAct->trigger();

  // Process some events and draw the screen
  for (size_t i = 0; i < 10; ++i)
  {
    gazebo::common::Time::MSleep(30);
    QCoreApplication::processEvents();
    mainWindow->repaint();
  }

  // Check undo msg was published
  QVERIFY(this->g_redoMsgReceived == true);

  // Check we moved forward to the moment undo was triggered
  currentTime = world->GetSimTime();
  QVERIFY(currentTime == afterCmdsTime);

  // Check that the server received the message and published proper stats
  QCOMPARE(g_undoCmdCount, 3);
  QCOMPARE(g_redoCmdCount, 0);

  // Check that redo is not enabled anymore
  QVERIFY(gazebo::gui::g_undoAct->isEnabled() == true);
  QVERIFY(gazebo::gui::g_redoAct->isEnabled() == false);
  QVERIFY(gazebo::gui::g_undoHistoryAct->isEnabled() == true);
  QVERIFY(gazebo::gui::g_redoHistoryAct->isEnabled() == false);

  // Publish an undo request with skipped samples
  {
    gazebo::msgs::UndoRedo msg;
    msg.set_undo(true);
    msg.set_id(0);

    undoRedoPub->Publish(msg);
  }

  // Process some events and draw the screen
  for (size_t i = 0; i < 10; ++i)
  {
    gazebo::common::Time::MSleep(30);
    QCoreApplication::processEvents();
    mainWindow->repaint();
  }

  // Check we went back to the first cmd time
  currentTime = world->GetSimTime();
  QVERIFY(currentTime == cmdTimes[0]);

  // Check that the server received the message and published proper stats
  QCOMPARE(g_undoCmdCount, 0);
  QCOMPARE(g_redoCmdCount, 3);

  // Check that redo is enabled but undo isn't
  QVERIFY(gazebo::gui::g_undoAct->isEnabled() == false);
  QVERIFY(gazebo::gui::g_redoAct->isEnabled() == true);
  QVERIFY(gazebo::gui::g_undoHistoryAct->isEnabled() == false);
  QVERIFY(gazebo::gui::g_redoHistoryAct->isEnabled() == true);

  // Publish a redo request with skipped samples
  {
    gazebo::msgs::UndoRedo msg;
    msg.set_undo(false);
    msg.set_id(2);

    undoRedoPub->Publish(msg);
  }

  // Process some events and draw the screen
  for (size_t i = 0; i < 10; ++i)
  {
    gazebo::common::Time::MSleep(30);
    QCoreApplication::processEvents();
    mainWindow->repaint();
  }

  // Check we moved forward to the moment undo was triggered
  currentTime = world->GetSimTime();
  QVERIFY(currentTime == afterCmdsTime);

  // Check that the server received the message and published proper stats
  QCOMPARE(g_undoCmdCount, 3);
  QCOMPARE(g_redoCmdCount, 0);

  // Check that undo is enabled but redo isn't
  QVERIFY(gazebo::gui::g_undoAct->isEnabled() == true);
  QVERIFY(gazebo::gui::g_redoAct->isEnabled() == false);
  QVERIFY(gazebo::gui::g_undoHistoryAct->isEnabled() == true);
  QVERIFY(gazebo::gui::g_redoHistoryAct->isEnabled() == false);

  // Clean up
  node.reset();
  delete mainWindow;
  mainWindow = NULL;
}

/////////////////////////////////////////////////
<<<<<<< HEAD
void UndoTest::Wrench()
=======
void UndoTest::UndoResetTime()
>>>>>>> 998333b6
{
  this->resMaxPercentChange = 5.0;
  this->shareMaxPercentChange = 2.0;

<<<<<<< HEAD
  this->Load("worlds/shapes.world");
=======
  this->Load("worlds/shapes.world", false, false, true);
>>>>>>> 998333b6

  // Get world
  gazebo::physics::WorldPtr world = gazebo::physics::get_world("default");
  QVERIFY(world != NULL);

<<<<<<< HEAD
  // Get box
  auto box = world->GetModel("box");
  QVERIFY(box != NULL);
  auto boxPose = box->GetWorldPose();
=======
  // Create the main window.
  gazebo::gui::MainWindow *mainWindow = new gazebo::gui::MainWindow();
  QVERIFY(mainWindow != NULL);
  mainWindow->Load();
  mainWindow->Init();
  mainWindow->show();

  // Process some events and draw the screen
  for (size_t i = 0; i < 10; ++i)
  {
    gazebo::common::Time::MSleep(30);
    QCoreApplication::processEvents();
    mainWindow->repaint();
  }

  // Get box and move it
  auto box = world->GetModel("box");
  QVERIFY(box != NULL);
  auto boxInitialPose = box->GetWorldPose();

  auto boxFinalPose = gazebo::math::Pose(10, 20, 0.5, 0, 0, 0);
  box->SetWorldPose(boxFinalPose);
  QVERIFY(box->GetWorldPose() != boxInitialPose);
  QVERIFY(box->GetWorldPose() == boxFinalPose);

  // Get sim time
  world->SetPaused(true);
  auto initialTime = world->GetSimTime();
  QVERIFY(initialTime != gazebo::common::Time::Zero);

  // Reset time
  mainWindow->GetRenderWidget()->GetTimePanel()->OnTimeReset();

  // Check time
  int sleep = 0;
  int maxSleep = 100;
  auto newTime = world->GetSimTime();
  while (newTime != gazebo::common::Time::Zero && sleep < maxSleep)
  {
    newTime = world->GetSimTime();
    gazebo::common::Time::MSleep(100);
    QCoreApplication::processEvents();
    mainWindow->repaint();
    sleep++;
  }
  gzmsg << "Initial time [" << initialTime << "] new time [" << newTime
      << "]    sleep [" << sleep << "]" << std::endl;
  QVERIFY(newTime == gazebo::common::Time::Zero);

  // Check that box pose wasn't reset
  QVERIFY(box->GetWorldPose() == boxFinalPose);
  QVERIFY(box->GetWorldPose() != boxInitialPose);

  // Undo
  QVERIFY(gazebo::gui::g_undoAct != NULL);
  QVERIFY(gazebo::gui::g_undoAct->isEnabled() == true);

  gazebo::gui::g_undoAct->trigger();

  // Check time is back to initial time
  sleep = 0;
  maxSleep = 10;
  newTime = world->GetSimTime();
  while (newTime != initialTime && sleep < maxSleep)
  {
    newTime = world->GetSimTime();
    gazebo::common::Time::MSleep(100);
    QCoreApplication::processEvents();
    mainWindow->repaint();
    sleep++;
  }
  gzmsg << "Initial time [" << initialTime << "] new time [" << newTime
      << "]    sleep [" << sleep << "]" << std::endl;
  QVERIFY(newTime == initialTime);
}

/////////////////////////////////////////////////
void UndoTest::UndoResetWorld()
{
  this->resMaxPercentChange = 5.0;
  this->shareMaxPercentChange = 2.0;

  this->Load("worlds/shapes.world", false, false, true);

  // Get world
  gazebo::physics::WorldPtr world = gazebo::physics::get_world("default");
  QVERIFY(world != NULL);
>>>>>>> 998333b6

  // Create the main window.
  gazebo::gui::MainWindow *mainWindow = new gazebo::gui::MainWindow();
  QVERIFY(mainWindow != NULL);
  mainWindow->Load();
  mainWindow->Init();
  mainWindow->show();

  // Process some events and draw the screen
  for (size_t i = 0; i < 10; ++i)
  {
    gazebo::common::Time::MSleep(30);
    QCoreApplication::processEvents();
    mainWindow->repaint();
  }

<<<<<<< HEAD
  // Transport
  gazebo::transport::NodePtr node;
  node = gazebo::transport::NodePtr(new gazebo::transport::Node());
  node->Init();

  gazebo::transport::PublisherPtr userCmdPub =
      node->Advertise<gazebo::msgs::UserCmd>("~/user_cmd");

  // Apply wrench to box
  gazebo::msgs::Wrench wrenchMsg;
  gazebo::msgs::Set(wrenchMsg.mutable_force(), ignition::math::Vector3d(10000, 0, 0));
  gazebo::msgs::Set(wrenchMsg.mutable_torque(), ignition::math::Vector3d::Zero);
  gazebo::msgs::Set(wrenchMsg.mutable_force_offset(), ignition::math::Vector3d::Zero);

  gazebo::msgs::UserCmd msg;
  msg.set_description("Apply wrench");
  msg.set_type(gazebo::msgs::UserCmd::WRENCH);
  msg.mutable_wrench()->CopyFrom(wrenchMsg);
  msg.set_entity_name("box::link");

  userCmdPub->Publish(msg);

  // Check box has moved
  int sleep = 0;
  int maxSleep = 100;
  auto newBoxPose = box->GetWorldPose();
  while (newBoxPose == boxPose && sleep < maxSleep)
  {
    newBoxPose = box->GetWorldPose();
=======
  // Get box and move it
  auto box = world->GetModel("box");
  QVERIFY(box != NULL);
  auto boxInitialPose = box->GetWorldPose();

  gazebo::math::Pose boxFinalPose = gazebo::math::Pose(10, 20, 0.5, 0, 0, 0);
  box->SetWorldPose(boxFinalPose);
  QVERIFY(box->GetWorldPose() != boxInitialPose);
  QVERIFY(box->GetWorldPose() == boxFinalPose);

  // Get sim time
  world->SetPaused(true);
  auto initialTime = world->GetSimTime();
  QVERIFY(initialTime != gazebo::common::Time::Zero);

  // Reset world
  gazebo::gui::g_resetWorldAct->trigger();

  // Check time and box pose
  int sleep = 0;
  int maxSleep = 100;
  auto newTime = world->GetSimTime();
  auto boxNewPose = box->GetWorldPose();
  while (newTime != gazebo::common::Time::Zero && boxNewPose != boxInitialPose
      && sleep < maxSleep)
  {
    newTime = world->GetSimTime();
    boxNewPose = box->GetWorldPose();
    gazebo::common::Time::MSleep(100);
    QCoreApplication::processEvents();
    mainWindow->repaint();
    sleep++;
  }
  gzmsg << "Initial time [" << initialTime << "] new time [" << newTime
        << "] Initial pose [" << boxInitialPose << "] new pose [" << boxNewPose
        << "]    sleep [" << sleep << "]" << std::endl;
  QVERIFY(newTime == gazebo::common::Time::Zero);
  QVERIFY(boxNewPose == boxInitialPose);

  // Undo
  QVERIFY(gazebo::gui::g_undoAct != NULL);
  QVERIFY(gazebo::gui::g_undoAct->isEnabled() == true);

  gazebo::gui::g_undoAct->trigger();

  // Check time and box were reset
  sleep = 0;
  newTime = world->GetSimTime();
  boxNewPose = box->GetWorldPose();
  while (newTime != initialTime && boxNewPose == boxInitialPose &&
      sleep < maxSleep)
  {
    newTime = world->GetSimTime();
    boxNewPose = box->GetWorldPose();
    gazebo::common::Time::MSleep(100);
    QCoreApplication::processEvents();
    mainWindow->repaint();
    sleep++;
  }
  gzmsg << "Initial time [" << initialTime << "] new time [" << newTime
        << "] Initial pose [" << boxInitialPose << "] new pose [" << boxNewPose
        << "]    sleep [" << sleep << "]" << std::endl;
  QVERIFY(newTime == initialTime);
  QVERIFY(boxNewPose == boxFinalPose);
}

/////////////////////////////////////////////////
void UndoTest::UndoResetModelPoses()
{
  this->resMaxPercentChange = 5.0;
  this->shareMaxPercentChange = 2.0;

  this->Load("worlds/shapes.world", false, false, true);

  // Get world
  gazebo::physics::WorldPtr world = gazebo::physics::get_world("default");
  QVERIFY(world != NULL);

  // Create the main window.
  gazebo::gui::MainWindow *mainWindow = new gazebo::gui::MainWindow();
  QVERIFY(mainWindow != NULL);
  mainWindow->Load();
  mainWindow->Init();
  mainWindow->show();

  // Process some events and draw the screen
  for (size_t i = 0; i < 10; ++i)
  {
    gazebo::common::Time::MSleep(30);
    QCoreApplication::processEvents();
    mainWindow->repaint();
  }

  // Get box and move it
  auto box = world->GetModel("box");
  QVERIFY(box != NULL);
  auto boxInitialPose = box->GetWorldPose();

  gazebo::math::Pose boxFinalPose = gazebo::math::Pose(10, 20, 0.5, 0, 0, 0);
  box->SetWorldPose(boxFinalPose);
  QVERIFY(box->GetWorldPose() != boxInitialPose);
  QVERIFY(box->GetWorldPose() == boxFinalPose);

  // Get sim time
  world->SetPaused(true);
  auto initialTime = world->GetSimTime();
  QVERIFY(initialTime != gazebo::common::Time::Zero);

  // Reset model poses
  gazebo::gui::g_resetModelsAct->trigger();

  // Check time and box pose
  int sleep = 0;
  int maxSleep = 100;
  auto boxNewPose = box->GetWorldPose();
  while (boxNewPose != boxInitialPose && sleep < maxSleep)
  {
    boxNewPose = box->GetWorldPose();
>>>>>>> 998333b6
    gazebo::common::Time::MSleep(100);
    QCoreApplication::processEvents();
    mainWindow->repaint();
    sleep++;
  }
<<<<<<< HEAD
  gzmsg << "Command: Initial pose [" << boxPose << "] new pose [" << newBoxPose
      << "]    sleep [" << sleep << "]" << std::endl;
  QVERIFY(newBoxPose != boxPose);
=======
  gzmsg << "Initial pose [" << boxInitialPose << "] new pose [" << boxNewPose
        << "]    sleep [" << sleep << "]" << std::endl;
  QVERIFY(boxNewPose == boxInitialPose);

  // Check that time wasn't reset
  QVERIFY(world->GetSimTime() != gazebo::common::Time::Zero);
  QVERIFY(world->GetSimTime() == initialTime + gazebo::common::Time(0.001));
>>>>>>> 998333b6

  // Undo
  QVERIFY(gazebo::gui::g_undoAct != NULL);
  QVERIFY(gazebo::gui::g_undoAct->isEnabled() == true);

  gazebo::gui::g_undoAct->trigger();

<<<<<<< HEAD
  // Check box is back at original pose
  sleep = 0;
  maxSleep = 10;
  newBoxPose = box->GetWorldPose();
  while (newBoxPose != boxPose && sleep < maxSleep)
  {
    newBoxPose = box->GetWorldPose();
=======
  // Check time and box were reset
  sleep = 0;
  boxNewPose = box->GetWorldPose();
  while (boxNewPose == boxInitialPose && sleep < maxSleep)
  {
    boxNewPose = box->GetWorldPose();
>>>>>>> 998333b6
    gazebo::common::Time::MSleep(100);
    QCoreApplication::processEvents();
    mainWindow->repaint();
    sleep++;
  }
<<<<<<< HEAD
  gzmsg << "Undo: Initial pose [" << boxPose << "] new pose [" << newBoxPose <<
      "]" << std::endl;
  QVERIFY(newBoxPose == boxPose);
=======
  gzmsg << "Initial pose [" << boxInitialPose << "] new pose [" << boxNewPose
        << "]    sleep [" << sleep << "]" << std::endl;
  QVERIFY(boxNewPose == boxFinalPose);
>>>>>>> 998333b6
}

// Generate a main function for the test
QTEST_MAIN(UndoTest)<|MERGE_RESOLUTION|>--- conflicted
+++ resolved
@@ -270,31 +270,17 @@
 }
 
 /////////////////////////////////////////////////
-<<<<<<< HEAD
-void UndoTest::Wrench()
-=======
 void UndoTest::UndoResetTime()
->>>>>>> 998333b6
 {
   this->resMaxPercentChange = 5.0;
   this->shareMaxPercentChange = 2.0;
 
-<<<<<<< HEAD
-  this->Load("worlds/shapes.world");
-=======
   this->Load("worlds/shapes.world", false, false, true);
->>>>>>> 998333b6
 
   // Get world
   gazebo::physics::WorldPtr world = gazebo::physics::get_world("default");
   QVERIFY(world != NULL);
 
-<<<<<<< HEAD
-  // Get box
-  auto box = world->GetModel("box");
-  QVERIFY(box != NULL);
-  auto boxPose = box->GetWorldPose();
-=======
   // Create the main window.
   gazebo::gui::MainWindow *mainWindow = new gazebo::gui::MainWindow();
   QVERIFY(mainWindow != NULL);
@@ -382,7 +368,6 @@
   // Get world
   gazebo::physics::WorldPtr world = gazebo::physics::get_world("default");
   QVERIFY(world != NULL);
->>>>>>> 998333b6
 
   // Create the main window.
   gazebo::gui::MainWindow *mainWindow = new gazebo::gui::MainWindow();
@@ -399,37 +384,6 @@
     mainWindow->repaint();
   }
 
-<<<<<<< HEAD
-  // Transport
-  gazebo::transport::NodePtr node;
-  node = gazebo::transport::NodePtr(new gazebo::transport::Node());
-  node->Init();
-
-  gazebo::transport::PublisherPtr userCmdPub =
-      node->Advertise<gazebo::msgs::UserCmd>("~/user_cmd");
-
-  // Apply wrench to box
-  gazebo::msgs::Wrench wrenchMsg;
-  gazebo::msgs::Set(wrenchMsg.mutable_force(), ignition::math::Vector3d(10000, 0, 0));
-  gazebo::msgs::Set(wrenchMsg.mutable_torque(), ignition::math::Vector3d::Zero);
-  gazebo::msgs::Set(wrenchMsg.mutable_force_offset(), ignition::math::Vector3d::Zero);
-
-  gazebo::msgs::UserCmd msg;
-  msg.set_description("Apply wrench");
-  msg.set_type(gazebo::msgs::UserCmd::WRENCH);
-  msg.mutable_wrench()->CopyFrom(wrenchMsg);
-  msg.set_entity_name("box::link");
-
-  userCmdPub->Publish(msg);
-
-  // Check box has moved
-  int sleep = 0;
-  int maxSleep = 100;
-  auto newBoxPose = box->GetWorldPose();
-  while (newBoxPose == boxPose && sleep < maxSleep)
-  {
-    newBoxPose = box->GetWorldPose();
-=======
   // Get box and move it
   auto box = world->GetModel("box");
   QVERIFY(box != NULL);
@@ -548,25 +502,110 @@
   while (boxNewPose != boxInitialPose && sleep < maxSleep)
   {
     boxNewPose = box->GetWorldPose();
->>>>>>> 998333b6
-    gazebo::common::Time::MSleep(100);
-    QCoreApplication::processEvents();
-    mainWindow->repaint();
-    sleep++;
-  }
-<<<<<<< HEAD
+    gazebo::common::Time::MSleep(100);
+    QCoreApplication::processEvents();
+    mainWindow->repaint();
+    sleep++;
+  }
+  gzmsg << "Initial pose [" << boxInitialPose << "] new pose [" << boxNewPose
+        << "]    sleep [" << sleep << "]" << std::endl;
+  QVERIFY(boxNewPose == boxInitialPose);
+
+  // Check that time wasn't reset
+  QVERIFY(world->GetSimTime() != gazebo::common::Time::Zero);
+  QVERIFY(world->GetSimTime() == initialTime + gazebo::common::Time(0.001));
+
+  // Undo
+  QVERIFY(gazebo::gui::g_undoAct != NULL);
+  QVERIFY(gazebo::gui::g_undoAct->isEnabled() == true);
+
+  gazebo::gui::g_undoAct->trigger();
+
+  // Check time and box were reset
+  sleep = 0;
+  boxNewPose = box->GetWorldPose();
+  while (boxNewPose == boxInitialPose && sleep < maxSleep)
+  {
+    boxNewPose = box->GetWorldPose();
+    gazebo::common::Time::MSleep(100);
+    QCoreApplication::processEvents();
+    mainWindow->repaint();
+    sleep++;
+  }
+  gzmsg << "Initial pose [" << boxInitialPose << "] new pose [" << boxNewPose
+        << "]    sleep [" << sleep << "]" << std::endl;
+  QVERIFY(boxNewPose == boxFinalPose);
+}
+
+/////////////////////////////////////////////////
+void UndoTest::Wrench()
+{
+  this->resMaxPercentChange = 5.0;
+  this->shareMaxPercentChange = 2.0;
+
+  this->Load("worlds/shapes.world");
+
+  // Get world
+  gazebo::physics::WorldPtr world = gazebo::physics::get_world("default");
+  QVERIFY(world != NULL);
+
+  // Get box
+  auto box = world->GetModel("box");
+  QVERIFY(box != NULL);
+  auto boxPose = box->GetWorldPose();
+
+  // Create the main window.
+  gazebo::gui::MainWindow *mainWindow = new gazebo::gui::MainWindow();
+  QVERIFY(mainWindow != NULL);
+  mainWindow->Load();
+  mainWindow->Init();
+  mainWindow->show();
+
+  // Process some events and draw the screen
+  for (size_t i = 0; i < 10; ++i)
+  {
+    gazebo::common::Time::MSleep(30);
+    QCoreApplication::processEvents();
+    mainWindow->repaint();
+  }
+
+  // Transport
+  gazebo::transport::NodePtr node;
+  node = gazebo::transport::NodePtr(new gazebo::transport::Node());
+  node->Init();
+
+  gazebo::transport::PublisherPtr userCmdPub =
+      node->Advertise<gazebo::msgs::UserCmd>("~/user_cmd");
+
+  // Apply wrench to box
+  gazebo::msgs::Wrench wrenchMsg;
+  gazebo::msgs::Set(wrenchMsg.mutable_force(), ignition::math::Vector3d(10000, 0, 0));
+  gazebo::msgs::Set(wrenchMsg.mutable_torque(), ignition::math::Vector3d::Zero);
+  gazebo::msgs::Set(wrenchMsg.mutable_force_offset(), ignition::math::Vector3d::Zero);
+
+  gazebo::msgs::UserCmd msg;
+  msg.set_description("Apply wrench");
+  msg.set_type(gazebo::msgs::UserCmd::WRENCH);
+  msg.mutable_wrench()->CopyFrom(wrenchMsg);
+  msg.set_entity_name("box::link");
+
+  userCmdPub->Publish(msg);
+
+  // Check box has moved
+  int sleep = 0;
+  int maxSleep = 100;
+  auto newBoxPose = box->GetWorldPose();
+  while (newBoxPose == boxPose && sleep < maxSleep)
+  {
+    newBoxPose = box->GetWorldPose();
+    gazebo::common::Time::MSleep(100);
+    QCoreApplication::processEvents();
+    mainWindow->repaint();
+    sleep++;
+  }
   gzmsg << "Command: Initial pose [" << boxPose << "] new pose [" << newBoxPose
       << "]    sleep [" << sleep << "]" << std::endl;
   QVERIFY(newBoxPose != boxPose);
-=======
-  gzmsg << "Initial pose [" << boxInitialPose << "] new pose [" << boxNewPose
-        << "]    sleep [" << sleep << "]" << std::endl;
-  QVERIFY(boxNewPose == boxInitialPose);
-
-  // Check that time wasn't reset
-  QVERIFY(world->GetSimTime() != gazebo::common::Time::Zero);
-  QVERIFY(world->GetSimTime() == initialTime + gazebo::common::Time(0.001));
->>>>>>> 998333b6
 
   // Undo
   QVERIFY(gazebo::gui::g_undoAct != NULL);
@@ -574,7 +613,6 @@
 
   gazebo::gui::g_undoAct->trigger();
 
-<<<<<<< HEAD
   // Check box is back at original pose
   sleep = 0;
   maxSleep = 10;
@@ -582,28 +620,14 @@
   while (newBoxPose != boxPose && sleep < maxSleep)
   {
     newBoxPose = box->GetWorldPose();
-=======
-  // Check time and box were reset
-  sleep = 0;
-  boxNewPose = box->GetWorldPose();
-  while (boxNewPose == boxInitialPose && sleep < maxSleep)
-  {
-    boxNewPose = box->GetWorldPose();
->>>>>>> 998333b6
-    gazebo::common::Time::MSleep(100);
-    QCoreApplication::processEvents();
-    mainWindow->repaint();
-    sleep++;
-  }
-<<<<<<< HEAD
+    gazebo::common::Time::MSleep(100);
+    QCoreApplication::processEvents();
+    mainWindow->repaint();
+    sleep++;
+  }
   gzmsg << "Undo: Initial pose [" << boxPose << "] new pose [" << newBoxPose <<
       "]" << std::endl;
   QVERIFY(newBoxPose == boxPose);
-=======
-  gzmsg << "Initial pose [" << boxInitialPose << "] new pose [" << boxNewPose
-        << "]    sleep [" << sleep << "]" << std::endl;
-  QVERIFY(boxNewPose == boxFinalPose);
->>>>>>> 998333b6
 }
 
 // Generate a main function for the test
