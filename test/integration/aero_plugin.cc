/*
 * Copyright (C) 2012-2013 Open Source Robotics Foundation
 *
 * Licensed under the Apache License, Version 2.0 (the "License");
 * you may not use this file except in compliance with the License.
 * You may obtain a copy of the License at
 *
 *     http://www.apache.org/licenses/LICENSE-2.0
 *
 * Unless required by applicable law or agreed to in writing, software
 * distributed under the License is distributed on an "AS IS" BASIS,
 * WITHOUT WARRANTIES OR CONDITIONS OF ANY KIND, either express or implied.
 * See the License for the specific language governing permissions and
 * limitations under the License.
 *
*/

#include <gtest/gtest.h>
#include "gazebo/physics/physics.hh"
#include "gazebo/physics/Joint.hh"
#include "test/ServerFixture.hh"
#include "test/integration/helper_physics_generator.hh"

#define TOL 1e-6
#define TOL_CONT 2.0

using namespace gazebo;

class JointLiftDragPluginTest : public ServerFixture,
                             public testing::WithParamInterface<const char*>
{
  /// \brief Load example world with a lifting surface plugin
  /// Measure / verify force torques against analytical answers.
  /// \param[in] _physicsEngine Type of physics engine to use.
  public: void LiftDragPlugin1(const std::string &_physicsEngine);
};

/////////////////////////////////////////////////
void JointLiftDragPluginTest::LiftDragPlugin1(const std::string &_physicsEngine)
{
  if (_physicsEngine != "ode")
  {
    gzlog << "this test works for ode only for now (Link::AddForce)"
          << " missing for other engines.\n";
    return;
  }

  // Load our force torque test world
  Load("worlds/lift_drag_plugin.world", true, _physicsEngine);

  // Get a pointer to the world, make sure world loads
  physics::WorldPtr world = physics::get_world("default");
  ASSERT_TRUE(world != NULL);

  // Verify physics engine type
  physics::PhysicsEnginePtr physics = world->GetPhysicsEngine();
  ASSERT_TRUE(physics != NULL);
  EXPECT_EQ(physics->GetType(), _physicsEngine);

  physics->SetGravity(math::Vector3(0, 0, 0));

  // simulate 1 step
  world->Step(1);
  double t = world->GetSimTime().Double();

  // get time step size
  double dt = world->GetPhysicsEngine()->GetMaxStepSize();
  EXPECT_GT(dt, 0);
  gzlog << "dt : " << dt << "\n";

  // verify that time moves forward
  EXPECT_DOUBLE_EQ(t, dt);
  gzlog << "t after one step : " << t << "\n";

  // get joint and get force torque
  physics::ModelPtr model_1 = world->GetModel("lift_drag_demo_model");
  physics::LinkPtr body = model_1->GetLink("body");
  physics::LinkPtr wing_1 = model_1->GetLink("wing_1");
  physics::LinkPtr wing_2 = model_1->GetLink("wing_2");
  physics::JointPtr body_joint = model_1->GetJoint("body_joint");
  physics::JointPtr wing_1_joint = model_1->GetJoint("wing_1_joint");
  physics::JointPtr wing_2_joint = model_1->GetJoint("wing_2_joint");

  // some aero coeffs
  double cla = 4.0;
  double cda = 20.0;
  double dihedral = 0.1;
  double rho = 1.2041;
  double area = 10;
<<<<<<< HEAD
  // double stall_alpha = 10.0;
=======
  // double stall_v = 10.0;
>>>>>>> b25b07e2
  double a0 = 0.1;

  // run for 100 seconds
  for (unsigned int i = 0; i < 2400; ++i)
  {
    world->Step(1);
    body->AddForce(math::Vector3(-1, 0, 0));

    if (i > 2385)
    {
      double v = body->GetWorldLinearVel().x;
      double q = 0.5 * rho * v * v;
      double cl = cla * a0 * q * area;
      double cd = cda * a0 * q * area;

      physics::JointWrench body_wrench = body_joint->GetForceTorque(0);
      physics::JointWrench wing_1_wrench = wing_1_joint->GetForceTorque(0);
      physics::JointWrench wing_2_wrench = wing_2_joint->GetForceTorque(0);
      math::Pose wing_1_pose = wing_1->GetWorldPose();
      math::Vector3 wing_1_force =
        wing_1_pose.rot.RotateVector(wing_1_wrench.body2Force);
      math::Vector3 wing_1_torque =
        wing_1_pose.rot.RotateVector(wing_1_wrench.body2Torque);

      math::Pose wing_2_pose = wing_2->GetWorldPose();
      math::Vector3 wing_2_force =
        wing_2_pose.rot.RotateVector(wing_2_wrench.body2Force);
      math::Vector3 wing_2_torque =
        wing_2_pose.rot.RotateVector(wing_2_wrench.body2Torque);
      gzdbg << "body velocity [" << body->GetWorldLinearVel()
            << "] cl [" << cl
            << "] cd [" << cd
            << "] body force [" << body_wrench.body2Force
            << "] body torque [" << body_wrench.body2Torque
            << "] wing_1 force [" << wing_1_force
            << "] wing_1 torque [" << wing_1_torque
            << "] wing_2 force [" << wing_2_force
            << "] wing_2 torque [" << wing_2_torque
            << "]\n";
      
      EXPECT_NEAR(wing_1_force.z, cl * cos(dihedral), TOL);
    }
  }
}

TEST_P(JointLiftDragPluginTest, LiftDragPlugin1)
{
  LiftDragPlugin1(GetParam());
}

INSTANTIATE_TEST_CASE_P(PhysicsEngines, JointLiftDragPluginTest,
                        PHYSICS_ENGINE_VALUES);

int main(int argc, char **argv)
{
  ::testing::InitGoogleTest(&argc, argv);
  return RUN_ALL_TESTS();
}<|MERGE_RESOLUTION|>--- conflicted
+++ resolved
@@ -87,11 +87,7 @@
   double dihedral = 0.1;
   double rho = 1.2041;
   double area = 10;
-<<<<<<< HEAD
   // double stall_alpha = 10.0;
-=======
-  // double stall_v = 10.0;
->>>>>>> b25b07e2
   double a0 = 0.1;
 
   // run for 100 seconds
