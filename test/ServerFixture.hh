/*
 * Copyright 2012 Open Source Robotics Foundation
 *
 * Licensed under the Apache License, Version 2.0 (the "License");
 * you may not use this file except in compliance with the License.
 * You may obtain a copy of the License at
 *
 *     http://www.apache.org/licenses/LICENSE-2.0
 *
 * Unless required by applicable law or agreed to in writing, software
 * distributed under the License is distributed on an "AS IS" BASIS,
 * WITHOUT WARRANTIES OR CONDITIONS OF ANY KIND, either express or implied.
 * See the License for the specific language governing permissions and
 * limitations under the License.
 *
*/

#pragma GCC diagnostic ignored "-Wswitch-default"
#pragma GCC diagnostic ignored "-Wfloat-equal"
#pragma GCC diagnostic ignored "-Wshadow"

// The following is needed to enable the GetMemInfo function for OSX
#ifdef __MACH__
# include <mach/mach.h>
#endif  // __MACH__

#include <gtest/gtest.h>
#include <boost/thread.hpp>
#include <boost/filesystem.hpp>

#include <map>
#include <string>

#include "gazebo/transport/transport.hh"

#include "gazebo/common/SystemPaths.hh"
#include "gazebo/common/Console.hh"
#include "gazebo/physics/World.hh"
#include "gazebo/physics/PhysicsTypes.hh"
#include "gazebo/physics/Physics.hh"
#include "gazebo/sensors/sensors.hh"
#include "gazebo/rendering/rendering.hh"
#include "gazebo/msgs/msgs.hh"

#include "gazebo_config.h"
#include "gazebo/Server.hh"

#include "test_config.h"

using namespace gazebo;

class ServerFixture : public testing::Test
{
  protected: ServerFixture()
             {
               this->server = NULL;
               this->serverRunning = false;
               this->paused = false;
               this->percentRealTime = 0;
               this->gotImage = 0;
               this->imgData = NULL;
               this->serverThread = NULL;

               common::Console::Instance()->Init("test.log");
               common::SystemPaths::Instance()->AddGazeboPaths(
                   TEST_REGRESSION_PATH);

               // Add local search paths
               std::string path = TEST_REGRESSION_PATH;
               path += "/../..";
               gazebo::common::SystemPaths::Instance()->AddGazeboPaths(path);

               path = TEST_REGRESSION_PATH;
               path += "/../../sdf";
               gazebo::common::SystemPaths::Instance()->AddGazeboPaths(path);

               path = TEST_REGRESSION_PATH;
               path += "/../../gazebo";
               gazebo::common::SystemPaths::Instance()->AddGazeboPaths(path);

               path = TEST_REGRESSION_PATH;
               path += "/../../build/plugins";
               gazebo::common::SystemPaths::Instance()->AddPluginPaths(path);

               path = TEST_PATH;
               gazebo::common::SystemPaths::Instance()->AddGazeboPaths(path);
             }

  protected: virtual void TearDown()
             {
               this->Unload();
             }

  protected: virtual void Unload()
             {
               this->serverRunning = false;
               if (this->node)
                 this->node->Fini();

               if (this->server)
               {
                 this->server->Stop();

                 if (this->serverThread)
                 {
                   this->serverThread->join();
                 }
               }

               delete this->serverThread;
               this->serverThread = NULL;
             }

  protected: virtual void Load(const std::string &_worldFilename)
             {
               this->Load(_worldFilename, false);
             }

  protected: virtual void Load(const std::string &_worldFilename, bool _paused)
             {
               this->Load(_worldFilename, _paused, "");
             }

  protected: virtual void Load(const std::string &_worldFilename,
                               bool _paused, const std::string &_physics)
             {
               delete this->server;
               this->server = NULL;

               // Create, load, and run the server in its own thread
               this->serverThread = new boost::thread(
                  boost::bind(&ServerFixture::RunServer, this, _worldFilename,
                              _paused, _physics));

               // Wait for the server to come up
               // Use a 60 second timeout.
               int waitCount = 0, maxWaitCount = 6000;
               while ((!this->server || !this->server->GetInitialized()) &&
                      ++waitCount < maxWaitCount)
                 common::Time::MSleep(10);
               gzwarn << "ServerFixture load in "
                      << static_cast<double>(waitCount)/100.0
                      << " seconds, timeout after "
                      << static_cast<double>(maxWaitCount)/100.0
                      << " seconds\n";
               ASSERT_LT(waitCount, maxWaitCount);

               this->node = transport::NodePtr(new transport::Node());
               ASSERT_NO_THROW(this->node->Init());
               this->poseSub = this->node->Subscribe("~/pose/info",
                   &ServerFixture::OnPose, this, true);
               this->statsSub = this->node->Subscribe("~/world_stats",
                   &ServerFixture::OnStats, this);

               this->factoryPub =
                 this->node->Advertise<msgs::Factory>("~/factory");
               this->factoryPub->WaitForConnection();

               // Wait for the world to reach the correct pause state.
               // This might not work properly with multiple worlds.
               // Use a 30 second timeout.
               waitCount = 0;
               maxWaitCount = 3000;
               while ((!physics::get_world() ||
                        physics::get_world()->IsPaused() != _paused) &&
                      ++waitCount < maxWaitCount)
                 common::Time::MSleep(10);
               ASSERT_LT(waitCount, maxWaitCount);

             }

  protected: void RunServer(const std::string &_worldFilename)
             {
               this->RunServer(_worldFilename, false, "");
             }

  protected: rendering::ScenePtr GetScene(
                 const std::string &_sceneName = "default")
             {
               // Wait for the scene to get loaded.
               int i = 0;
               while (rendering::get_scene(_sceneName) == NULL && i < 20)
               {
                 common::Time::MSleep(100);
                 ++i;
               }

               if (i >= 20)
                 gzerr << "Unable to load the rendering scene.\n"
                   << "Test will fail";

               EXPECT_LT(i, 20);
               return rendering::get_scene(_sceneName);
             }

  protected: void RunServer(const std::string &_worldFilename, bool _paused,
                            const std::string &_physics)
             {
               ASSERT_NO_THROW(this->server = new Server());
               if (_physics.length())
                 ASSERT_NO_THROW(this->server->LoadFile(_worldFilename,
                                                        _physics));
               else
                 ASSERT_NO_THROW(this->server->LoadFile(_worldFilename));
               ASSERT_NO_THROW(this->server->Init());

               if (!rendering::get_scene(
                     gazebo::physics::get_world()->GetName()))
               {
                 rendering::create_scene(
                     gazebo::physics::get_world()->GetName(), false);
               }

               this->SetPause(_paused);

               this->server->Run();

               rendering::remove_scene(gazebo::physics::get_world()->GetName());

               ASSERT_NO_THROW(this->server->Fini());
               delete this->server;
               this->server = NULL;
             }

  protected: void OnStats(ConstWorldStatisticsPtr &_msg)
             {
               this->simTime = msgs::Convert(_msg->sim_time());
               this->realTime = msgs::Convert(_msg->real_time());
               this->pauseTime = msgs::Convert(_msg->pause_time());
               this->paused = _msg->paused();

               if (this->realTime == 0)
                 this->percentRealTime = 0;
               else
                 this->percentRealTime =
                   (this->simTime / this->realTime).Double();

               this->serverRunning = true;
             }

  protected: void SetPause(bool _pause)
             {
               physics::pause_worlds(_pause);
             }

  protected: double GetPercentRealTime() const
             {
               while (!this->serverRunning)
                 common::Time::MSleep(100);

               return this->percentRealTime;
             }

  protected: void OnPose(ConstPose_VPtr &_msg)
             {
               boost::mutex::scoped_lock lock(this->receiveMutex);
               for (int i = 0; i < _msg->pose_size(); ++i)
               {
                 this->poses[_msg->pose(i).name()] =
                   msgs::Convert(_msg->pose(i));
               }
             }

  protected: math::Pose GetEntityPose(const std::string &_name)
             {
               boost::mutex::scoped_lock lock(this->receiveMutex);

               std::map<std::string, math::Pose>::iterator iter;
               iter = this->poses.find(_name);
               EXPECT_TRUE(iter != this->poses.end());
               return iter->second;
             }

  protected: bool HasEntity(const std::string &_name)
             {
               boost::mutex::scoped_lock lock(this->receiveMutex);
               std::map<std::string, math::Pose>::iterator iter;
               iter = this->poses.find(_name);
               return iter != this->poses.end();
             }

  protected: void PrintImage(const std::string &_name, unsigned char **_image,
                 unsigned int _width, unsigned int _height, unsigned int _depth)
             {
               unsigned int count = _height * _width * _depth;
               printf("\n");
               printf("static unsigned char __%s[] = {", _name.c_str());
               unsigned int i;
               for (i = 0; i < count-1; i++)
               {
                 if (i % 10 == 0)
                   printf("\n");
                 else
                   printf(" ");
                 printf("%d,", (*_image)[i]);
               }
               printf(" %d};\n", (*_image)[i]);
               printf("static unsigned char *%s = __%s;\n", _name.c_str(),
                   _name.c_str());
             }

  protected: void PrintScan(const std::string &_name, double *_scan,
                            unsigned int _sampleCount)
             {
               printf("static double __%s[] = {\n", _name.c_str());
               for (unsigned int i = 0; i < _sampleCount-1; ++i)
               {
                 if ((i+1) % 5 == 0)
                   printf("%13.10f,\n", math::precision(_scan[i], 10));
                 else
                   printf("%13.10f, ", math::precision(_scan[i], 10));
               }
               printf("%13.10f};\n",
                   math::precision(_scan[_sampleCount-1], 10));
               printf("static double *%s = __%s;\n", _name.c_str(),
                   _name.c_str());
             }

  protected: void FloatCompare(float *_scanA, float *_scanB,
                 unsigned int _sampleCount, float &_diffMax,
                 float &_diffSum, float &_diffAvg)
             {
               float diff;
               _diffMax = 0;
               _diffSum = 0;
               _diffAvg = 0;
               for (unsigned int i = 0; i < _sampleCount; ++i)
               {
                 diff = fabs(math::precision(_scanA[i], 10) -
                             math::precision(_scanB[i], 10));
                 _diffSum += diff;
                 if (diff > _diffMax)
                 {
                   _diffMax = diff;
                 }
               }
               _diffAvg = _diffSum / _sampleCount;
             }

  protected: void DoubleCompare(double *_scanA, double *_scanB,
                 unsigned int _sampleCount, double &_diffMax,
                 double &_diffSum, double &_diffAvg)
             {
               double diff;
               _diffMax = 0;
               _diffSum = 0;
               _diffAvg = 0;
               for (unsigned int i = 0; i < _sampleCount; ++i)
               {
                 diff = fabs(math::precision(_scanA[i], 10) -
                             math::precision(_scanB[i], 10));
                 _diffSum += diff;
                 if (diff > _diffMax)
                 {
                   _diffMax = diff;
                 }
               }
               _diffAvg = _diffSum / _sampleCount;
             }

  protected: void ImageCompare(unsigned char **_imageA,
                 unsigned char *_imageB[],
                 unsigned int _width, unsigned int _height, unsigned int _depth,
                 unsigned int &_diffMax, unsigned int &_diffSum,
                 double &_diffAvg)
             {
               _diffMax = 0;
               _diffSum = 0;
               _diffAvg = 0;

               for (unsigned int y = 0; y < _height; y++)
               {
                 for (unsigned int x = 0; x < _width*_depth; x++)
                 {
                   unsigned int a = (*_imageA)[(y*_width*_depth)+x];
                   unsigned int b = (*_imageB)[(y*_width*_depth)+x];

                   unsigned int diff = (unsigned int)(fabs(a - b));

                   if (diff > _diffMax)
                     _diffMax = diff;

                   _diffSum += diff;
                 }
               }
               _diffAvg = _diffSum / (_height*_width*_depth);
             }

  private: void OnNewFrame(const unsigned char *_image,
                              unsigned int _width, unsigned int _height,
                              unsigned int _depth,
                              const std::string &/*_format*/)
           {
             memcpy(*this->imgData, _image, _width * _height * _depth);
             this->gotImage+= 1;
           }

  protected: void GetFrame(const std::string &_cameraName,
                 unsigned char **_imgData, unsigned int &_width,
                 unsigned int &_height)
             {
               sensors::SensorPtr sensor = sensors::get_sensor(_cameraName);
               EXPECT_TRUE(sensor);
               sensors::CameraSensorPtr camSensor =
                 boost::shared_dynamic_cast<sensors::CameraSensor>(sensor);

               _width = camSensor->GetImageWidth();
               _height = camSensor->GetImageHeight();

               if (*_imgData)
               {
                 delete *_imgData;
                 *_imgData = NULL;
               }
               (*_imgData) = new unsigned char[_width *_height*3];
               this->imgData = _imgData;

               this->gotImage = 0;
               event::ConnectionPtr c =
                 camSensor->GetCamera()->ConnectNewImageFrame(
                     boost::bind(&ServerFixture::OnNewFrame,
                                 this, _1, _2, _3, _4, _5));

               while (this->gotImage < 20)
                 common::Time::MSleep(10);

               camSensor->GetCamera()->DisconnectNewImageFrame(c);
             }

  protected: void SpawnCamera(const std::string &_modelName,
                 const std::string &_cameraName,
                 const math::Vector3 &_pos, const math::Vector3 &_rpy,
                 unsigned int _width = 320, unsigned int _height = 240,
                 double _rate = 25)
             {
               msgs::Factory msg;
               std::ostringstream newModelStr;

               newModelStr << "<sdf version='" << SDF_VERSION << "'>"
                 << "<model name ='" << _modelName << "'>"
                 << "<static>true</static>"
                 << "<pose>" << _pos << " " << _rpy << "</pose>"
                 << "<link name ='body'>"
                 << "  <sensor name ='" << _cameraName
                 << "' type ='camera'>"
                 << "    <always_on>1</always_on>"
                 << "    <update_rate>" << _rate << "</update_rate>"
                 << "    <visualize>true</visualize>"
                 << "    <camera>"
                 << "      <horizontal_fov>0.78539816339744828</horizontal_fov>"
                 << "      <image>"
                 << "        <width>" << _width << "</width>"
                 << "        <height>" << _height << "</height>"
                 << "        <format>R8G8B8</format>"
                 << "      </image>"
                 << "      <clip>"
                 << "        <near>0.1</near><far>100</far>"
                 << "      </clip>"
                 // << "      <save enabled ='true' path ='/tmp/camera/'/>"
                 << "    </camera>"
                 << "  </sensor>"
                 << "</link>"
                 << "</model>"
                 << "</sdf>";

               msg.set_sdf(newModelStr.str());
               this->factoryPub->Publish(msg);

               int i = 0;
               // Wait for the entity to spawn
               while (!this->HasEntity(_modelName) && i < 50)
               {
                 common::Time::MSleep(20);
                 ++i;
               }
               EXPECT_LT(i, 50);
             }

  protected: void SpawnRaySensor(const std::string &_modelName,
                 const std::string &_raySensorName,
                 const math::Vector3 &_pos, const math::Vector3 &_rpy,
                 double _hMinAngle = -2.0, double _hMaxAngle = 2.0,
                 double _minRange = 0.08, double _maxRange = 10,
                 double _rangeResolution = 0.01, unsigned int _samples = 640,
                 const std::string &_noiseType = "", double _noiseMean = 0.0,
                 double _noiseStdDev = 0.0)
             {
               msgs::Factory msg;
               std::ostringstream newModelStr;

               newModelStr << "<sdf version='" << SDF_VERSION << "'>"
                 << "<model name ='" << _modelName << "'>"
                 << "<static>true</static>"
                 << "<pose>" << _pos << " " << _rpy << "</pose>"
                 << "<link name ='body'>"
                 << "<collision name='parent_collision'>"
                 << "  <pose>0 0 0.0205 0 0 0</pose>"
                 << "  <geometry>"
                 << "    <cylinder>"
                 << "      <radius>0.021</radius>"
                 << "      <length>0.029</length>"
                 << "    </cylinder>"
                 << "  </geometry>"
                 << "</collision>"
                 << "  <sensor name ='" << _raySensorName << "' type ='ray'>"
                 << "    <ray>"
                 << "      <scan>"
                 << "        <horizontal>"
                 << "          <samples>" << _samples << "</samples>"
                 << "          <resolution> 1 </resolution>"
                 << "          <min_angle>" << _hMinAngle << "</min_angle>"
                 << "          <max_angle>" << _hMaxAngle << "</max_angle>"
                 << "        </horizontal>"
                 << "      </scan>"
                 << "      <range>"
                 << "        <min>" << _minRange << "</min>"
                 << "        <max>" << _maxRange << "</max>"
                 << "        <resolution>" << _rangeResolution <<"</resolution>"
                 << "      </range>";

               if (_noiseType.size() > 0)  
                 newModelStr << "      <noise>"
                 << "        <type>" << _noiseType << "</type>"
                 << "        <mean>" << _noiseMean << "</mean>"
                 << "        <stddev>" << _noiseStdDev << "</stddev>"
                 << "      </noise>";

               newModelStr << "    </ray>"
                 << "  </sensor>"
                 << "</link>"
                 << "</model>"
                 << "</sdf>";

               msg.set_sdf(newModelStr.str());
               this->factoryPub->Publish(msg);

               int i = 0;
               // Wait for the entity to spawn
               while (!this->HasEntity(_modelName) && i < 50)
               {
                 common::Time::MSleep(20);
                 ++i;
               }
               EXPECT_LT(i, 50);
             }

  /// \brief Spawn a contact sensor with the specified collision geometry
  /// \param[in] _name Model name
  /// \param[in] _sensorName Sensor name
  /// \param[in] _collisionType Type of collision, box or cylinder
  /// \param[in] _pos World position
  /// \param[in] _rpy World rotation in Euler angles
  /// \param[in] _static True to make the model static
  protected: void SpawnUnitContactSensor(const std::string &_name,
                 const std::string &_sensorName,
                 const std::string &_collisionType, const math::Vector3 &_pos,
                 const math::Vector3 &_rpy, bool _static = false)
             {
               msgs::Factory msg;
               std::ostringstream newModelStr;
               std::ostringstream shapeStr;
               if (_collisionType == "box")
                 shapeStr << " <box><size>1 1 1</size></box>";
               else if (_collisionType == "cylinder")
               {
                 shapeStr << "<cylinder>"
                          << "  <radius>.5</radius><length>1.0</length>"
                          << "</cylinder>";
               }
               newModelStr << "<sdf version='" << SDF_VERSION << "'>"
                 << "<model name ='" << _name << "'>"
                 << "<static>" << _static << "</static>"
                 << "<pose>" << _pos << " " << _rpy << "</pose>"
                 << "<link name ='body'>"
                 << "  <collision name ='contact_collision'>"
                 << "    <geometry>"
                 << shapeStr.str()
                 << "    </geometry>"
                 << "  </collision>"
                 << "  <visual name ='visual'>"
                 << "    <geometry>"
                 << shapeStr.str()
                 << "    </geometry>"
                 << "  </visual>"
                 << "  <sensor name='" << _sensorName << "' type='contact'>"
                 << "    <contact>"
                 << "      <collision>contact_collision</collision>"
                 << "    </contact>"
                 << "  </sensor>"
                 << "</link>"
                 << "</model>"
                 << "</sdf>";

               msg.set_sdf(newModelStr.str());
               this->factoryPub->Publish(msg);

               int i = 0;
               // Wait for the entity to spawn
               while (!this->HasEntity(_name) && i < 50)
               {
                 common::Time::MSleep(20);
                 ++i;
               }
               EXPECT_LT(i, 50);
             }

  protected: void SpawnCylinder(const std::string &_name,
                 const math::Vector3 &_pos, const math::Vector3 &_rpy,
                 bool _static = false)
             {
               msgs::Factory msg;
               std::ostringstream newModelStr;

               newModelStr << "<sdf version='" << SDF_VERSION << "'>"
                 << "<model name ='" << _name << "'>"
                 << "<static>" << _static << "</static>"
                 << "<pose>" << _pos << " " << _rpy << "</pose>"
                 << "<link name ='body'>"
                 << "  <collision name ='geom'>"
                 << "    <geometry>"
                 << "      <cylinder>"
                 << "        <radius>.5</radius><length>1.0</length>"
                 << "      </cylinder>"
                 << "    </geometry>"
                 << "  </collision>"
                 << "  <visual name ='visual'>"
                 << "    <geometry>"
                 << "      <cylinder>"
                 << "        <radius>.5</radius><length>1.0</length>"
                 << "      </cylinder>"
                 << "    </geometry>"
                 << "  </visual>"
                 << "</link>"
                 << "</model>"
                 << "</sdf>";

               msg.set_sdf(newModelStr.str());
               this->factoryPub->Publish(msg);

               // Wait for the entity to spawn
               while (!this->HasEntity(_name))
                 common::Time::MSleep(10);
             }

  protected: void SpawnSphere(const std::string &_name,
                 const math::Vector3 &_pos, const math::Vector3 &_rpy,
                 bool _wait = true, bool _static = false)
             {
               msgs::Factory msg;
               std::ostringstream newModelStr;

               newModelStr << "<sdf version='" << SDF_VERSION << "'>"
                 << "<model name ='" << _name << "'>"
                 << "<static>" << _static << "</static>"
                 << "<pose>" << _pos << " " << _rpy << "</pose>"
                 << "<link name ='body'>"
                 << "  <collision name ='geom'>"
                 << "    <geometry>"
                 << "      <sphere><radius>.5</radius></sphere>"
                 << "    </geometry>"
                 << "  </collision>"
                 << "  <visual name ='visual'>"
                 << "    <geometry>"
                 << "      <sphere><radius>.5</radius></sphere>"
                 << "    </geometry>"
                 << "  </visual>"
                 << "</link>"
                 << "</model>"
                 << "</sdf>";

               msg.set_sdf(newModelStr.str());
               this->factoryPub->Publish(msg);

               // Wait for the entity to spawn
               while (_wait && !this->HasEntity(_name))
                 common::Time::MSleep(10);
             }

  protected: void SpawnSphere(const std::string &_name,
                 const math::Vector3 &_pos, const math::Vector3 &_rpy,
                 const math::Vector3 &_cog, double _radius,
                 bool _wait = true, bool _static = false)
             {
               msgs::Factory msg;
               std::ostringstream newModelStr;

               newModelStr << "<sdf version='" << SDF_VERSION << "'>"
                 << "<model name ='" << _name << "'>"
                 << "<static>" << _static << "</static>"
                 << "<pose>" << _pos << " " << _rpy << "</pose>"
                 << "<link name ='body'>"
                 << "  <inertial>"
                 << "    <pose>" << _cog << " 0 0 0</pose>"
                 << "  </inertial>"
                 << "  <collision name ='geom'>"
                 << "    <geometry>"
                 << "      <sphere><radius>" << _radius << "</radius></sphere>"
                 << "    </geometry>"
                 << "  </collision>"
                 << "  <visual name ='visual'>"
                 << "    <geometry>"
                 << "      <sphere><radius>" << _radius << "</radius></sphere>"
                 << "    </geometry>"
                 << "  </visual>"
                 << "</link>"
                 << "</model>"
                 << "</sdf>";

               msg.set_sdf(newModelStr.str());
               this->factoryPub->Publish(msg);

               // Wait for the entity to spawn
               while (_wait && !this->HasEntity(_name))
                 common::Time::MSleep(10);
             }

  protected: void SpawnBox(const std::string &_name,
                 const math::Vector3 &_size, const math::Vector3 &_pos,
                 const math::Vector3 &_rpy, bool _static = false)
             {
               msgs::Factory msg;
               std::ostringstream newModelStr;

               newModelStr << "<sdf version='" << SDF_VERSION << "'>"
                 << "<model name ='" << _name << "'>"
                 << "<static>" << _static << "</static>"
                 << "<pose>" << _pos << " " << _rpy << "</pose>"
                 << "<link name ='body'>"
                 << "  <collision name ='geom'>"
                 << "    <geometry>"
                 << "      <box><size>" << _size << "</size></box>"
                 << "    </geometry>"
                 << "  </collision>"
                 << "  <visual name ='visual'>"
                 << "    <geometry>"
                 << "      <box><size>" << _size << "</size></box>"
                 << "    </geometry>"
                 << "  </visual>"
                 << "</link>"
                 << "</model>"
                 << "</sdf>";

               msg.set_sdf(newModelStr.str());
               this->factoryPub->Publish(msg);

               // Wait for the entity to spawn
               while (!this->HasEntity(_name))
                 common::Time::MSleep(10);
             }

  protected: void SpawnTrimesh(const std::string &_name,
                 const std::string &_modelPath, const math::Vector3 &_scale,
                 const math::Vector3 &_pos, const math::Vector3 &_rpy,
                 bool _static = false)
             {
               msgs::Factory msg;
               std::ostringstream newModelStr;

               newModelStr << "<sdf version='" << SDF_VERSION << "'>"
                 << "<model name ='" << _name << "'>"
                 << "<static>" << _static << "</static>"
                 << "<pose>" << _pos << " " << _rpy << "</pose>"
                 << "<link name ='body'>"
                 << "  <collision name ='geom'>"
                 << "    <geometry>"
                 << "      <mesh>"
                 << "        <uri>" << _modelPath << "</uri>"
                 << "        <scale>" << _scale << "</scale>"
                 << "      </mesh>"
                 << "    </geometry>"
                 << "  </collision>"
                 << "  <visual name ='visual'>"
                 << "    <geometry>"
                 << "      <mesh><uri>" << _modelPath << "</uri></mesh>"
                 << "    </geometry>"
                 << "  </visual>"
                 << "</link>"
                 << "</model>"
                 << "</sdf>";

               msg.set_sdf(newModelStr.str());
               this->factoryPub->Publish(msg);

               // Wait for the entity to spawn
               while (!this->HasEntity(_name))
                 common::Time::MSleep(10);
             }

  protected: void SpawnEmptyLink(const std::string &_name,
                 const math::Vector3 &_pos, const math::Vector3 &_rpy,
                 bool _static = false)
             {
               msgs::Factory msg;
               std::ostringstream newModelStr;

               newModelStr << "<sdf version='" << SDF_VERSION << "'>"
                 << "<model name ='" << _name << "'>"
                 << "<static>" << _static << "</static>"
                 << "<pose>" << _pos << " " << _rpy << "</pose>"
                 << "<link name ='body'>"
                 << "</link>"
                 << "</model>"
                 << "</sdf>";

               msg.set_sdf(newModelStr.str());
               this->factoryPub->Publish(msg);

               // Wait for the entity to spawn
               while (!this->HasEntity(_name))
                 common::Time::MSleep(10);
             }

  protected: void SpawnModel(const std::string &_filename)
             {
               msgs::Factory msg;
               msg.set_sdf_filename(_filename);
               this->factoryPub->Publish(msg);
             }

             /// \brief Send a factory message based on an SDF string.
             /// \param[in] _sdf SDF string to publish.
  protected: void SpawnSDF(const std::string &_sdf)
             {
               msgs::Factory msg;
               msg.set_sdf(_sdf);
               this->factoryPub->Publish(msg);

               // The code above sends a message, but it will take some time
               // before the message is processed.
               //
               // The code below parses the sdf string to find a model name,
               // then this function will block until that model
               // has been processed and recognized by the Server Fixture.
               sdf::SDF sdfParsed;
               sdfParsed.SetFromString(_sdf);
               // Check that sdf contains a model
               if (sdfParsed.root->HasElement("model"))
               {
                 // Timeout of 30 seconds (3000 * 10 ms)
                 int waitCount = 0, maxWaitCount = 3000;
                 sdf::ElementPtr model = sdfParsed.root->GetElement("model");
                 std::string name = model->GetValueString("name");
                 while (!this->HasEntity(name) && ++waitCount < maxWaitCount)
                   common::Time::MSleep(10);
                 ASSERT_LT(waitCount, maxWaitCount);
               }
             }

  protected: void LoadPlugin(const std::string &_filename,
                             const std::string &_name)
             {
               // Get the first world...we assume it the only one running
               physics::WorldPtr world = physics::get_world();
               world->LoadPlugin(_filename, _name, sdf::ElementPtr());
             }

  protected: physics::ModelPtr GetModel(const std::string &_name)
             {
               // Get the first world...we assume it the only one running
               physics::WorldPtr world = physics::get_world();
               return world->GetModel(_name);
             }


  protected: void RemovePlugin(const std::string &_name)
             {
               // Get the first world...we assume it the only one running
               physics::WorldPtr world = physics::get_world();
               world->RemovePlugin(_name);
             }

  protected: void GetMemInfo(double &_resident, double &_share)
            {
              int totalSize, residentPages, sharePages;
              totalSize = residentPages = sharePages = 0;

<<<<<<< HEAD
=======
#ifdef __linux__
>>>>>>> fecac79d
              std::ifstream buffer("/proc/self/statm");
              buffer >> totalSize >> residentPages >> sharePages;
              buffer.close();

              // in case x86-64 is configured to use 2MB pages
              int64_t pageSizeKb = sysconf(_SC_PAGE_SIZE) / 1024;

              _resident = residentPages * pageSizeKb;
              _share = sharePages * pageSizeKb;
<<<<<<< HEAD
=======
#elif __MACH__
              // /proc is only available on Linux
              // for OSX, use task_info to get resident and virtual memory
              struct task_basic_info t_info;
              mach_msg_type_number_t t_info_count = TASK_BASIC_INFO_COUNT;
              if (KERN_SUCCESS != task_info(mach_task_self(),
                                            TASK_BASIC_INFO,
                                            (task_info_t)&t_info,
                                            &t_info_count))
              {
                gzerr << "failure calling task_info\n";
                return;
              }
              _resident = static_cast<double>(t_info.resident_size/1024);
              _share = static_cast<double>(t_info.virtual_size/1024);
#else
              gzerr << "Unsupported architecture\n";
              return;
#endif
>>>>>>> fecac79d
            }

  protected: Server *server;
  protected: boost::thread *serverThread;

  protected: transport::NodePtr node;
  protected: transport::SubscriberPtr poseSub;
  protected: transport::SubscriberPtr statsSub;
  protected: transport::PublisherPtr factoryPub;

  protected: std::map<std::string, math::Pose> poses;
  protected: boost::mutex receiveMutex;

  private: unsigned char **imgData;
  private: int gotImage;

  protected: common::Time simTime, realTime, pauseTime;
  private: double percentRealTime;
  private: bool paused;
  private: bool serverRunning;
};<|MERGE_RESOLUTION|>--- conflicted
+++ resolved
@@ -874,10 +874,7 @@
               int totalSize, residentPages, sharePages;
               totalSize = residentPages = sharePages = 0;
 
-<<<<<<< HEAD
-=======
 #ifdef __linux__
->>>>>>> fecac79d
               std::ifstream buffer("/proc/self/statm");
               buffer >> totalSize >> residentPages >> sharePages;
               buffer.close();
@@ -887,8 +884,6 @@
 
               _resident = residentPages * pageSizeKb;
               _share = sharePages * pageSizeKb;
-<<<<<<< HEAD
-=======
 #elif __MACH__
               // /proc is only available on Linux
               // for OSX, use task_info to get resident and virtual memory
@@ -908,7 +903,6 @@
               gzerr << "Unsupported architecture\n";
               return;
 #endif
->>>>>>> fecac79d
             }
 
   protected: Server *server;
