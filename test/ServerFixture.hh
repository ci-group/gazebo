--- conflicted
+++ resolved
@@ -906,14 +906,14 @@
   /// \param[in] _gain Antenna gain (dBi)
   /// \param[in] _visualize Enable sensor visualization             
   protected: void SpawnWirelessTransmitterSensor(const std::string &_name,
-<<<<<<< HEAD
                  const std::string &_sensorName,
                  const math::Vector3 &_pos,
                  const math::Vector3 &_rpy,
                  const std::string &_essid,
                  double _freq,
                  double _power,
-                 double _gain)
+                 double _gain,
+                 bool _visualize = true)
              {
                msgs::Factory msg;
                std::ostringstream newModelStr;
@@ -927,7 +927,7 @@
                  <<         "' type='wireless_transmitter'>"
                  << "    <always_on>1</always_on>"
                  << "    <update_rate>1</update_rate>"
-                 << "    <visualize>false</visualize>"
+                 << "    <visualize>" << _visualize << "</visualize>"
                  << "    <transceiver>"
                  << "      <essid>" << _essid << "</essid>"
                  << "      <frequency>" << _freq << "</frequency>"
@@ -943,44 +943,6 @@
                this->factoryPub->Publish(msg);
                WaitUntilEntitySpawn(_name, 100, 100);
              }
-=======
-    const std::string &_sensorName,
-    const math::Vector3 &_pos,
-    const math::Vector3 &_rpy,
-    const std::string &_essid,
-    double _freq,
-    double _power,
-    double _gain,
-    bool _visualize = true)
-{
-  msgs::Factory msg;
-  std::ostringstream newModelStr;
-
-  newModelStr << "<sdf version='" << SDF_VERSION << "'>"
-    << "<model name ='" << _name << "'>"
-    << "<static>true</static>"
-    << "<pose>" << _pos << " " << _rpy << "</pose>"
-    << "<link name ='link'>"
-    << "  <sensor name='" << _sensorName << "' type='wireless_transmitter'>"
-    << "    <always_on>1</always_on>"
-    << "    <update_rate>1</update_rate>"
-    << "    <visualize>" << _visualize << "</visualize>"
-    << "    <transceiver>"
-    << "      <essid>" << _essid << "</essid>"
-    << "      <frequency>" << _freq << "</frequency>"
-    << "      <power>" << _power << "</power>"
-    << "      <gain>" << _gain << "</gain>"
-    << "    </transceiver>"
-    << "  </sensor>"
-    << "</link>"
-    << "</model>"
-    << "</sdf>";
-
-  msg.set_sdf(newModelStr.str());
-  this->factoryPub->Publish(msg);
-  WaitUntilEntitySpawn(_name, 100, 100);
-}
->>>>>>> 351f55c1
 
   /// \brief Spawn an Wireless receiver sensor on a link
   /// \param[in] _name Model name
@@ -994,7 +956,6 @@
   /// \param[in] _sensitivity Receiver sensitibity (dBm)
   /// \param[in] _visualize Enable sensor visualization
   protected: void SpawnWirelessReceiverSensor(const std::string &_name,
-<<<<<<< HEAD
                  const std::string &_sensorName,
                  const math::Vector3 &_pos,
                  const math::Vector3 &_rpy,
@@ -1002,7 +963,8 @@
                  double _maxFreq,
                  double _power,
                  double _gain,
-                 double _sensitivity)
+                 double _sensitivity,
+                 bool _visualize = true)
              {
                msgs::Factory msg;
                std::ostringstream newModelStr;
@@ -1015,7 +977,7 @@
                  << "  <sensor name='" << _sensorName
                  <<         "' type='wireless_receiver'>"
                  << "    <update_rate>1</update_rate>"
-                 << "    <visualize>true</visualize>"
+                 << "    <visualize>" << _visualize << "</visualize>"
                  << "    <transceiver>"
                  << "      <min_frequency>" << _minFreq << "</min_frequency>"
                  << "      <max_frequency>" << _maxFreq << "</max_frequency>"
@@ -1032,63 +994,24 @@
                this->factoryPub->Publish(msg);
                WaitUntilEntitySpawn(_name, 100, 100);
              }
-=======
-      const std::string &_sensorName,
-      const math::Vector3 &_pos,
-      const math::Vector3 &_rpy,
-      double _minFreq,
-      double _maxFreq,
-      double _power,
-      double _gain,
-      double _sensitivity,
-      bool _visualize = true)
- {
-    msgs::Factory msg;
-    std::ostringstream newModelStr;
-
-    newModelStr << "<sdf version='" << SDF_VERSION << "'>"
-      << "<model name ='" << _name << "'>"
-      << "<static>true</static>"
-      << "<pose>" << _pos << " " << _rpy << "</pose>"
-      << "<link name ='link'>"
-      << "  <sensor name='" << _sensorName << "' type='wireless_receiver'>"
-      << "    <update_rate>1</update_rate>"
-      << "    <visualize>" << _visualize << "</visualize>"
-      << "    <transceiver>"
-      << "      <min_frequency>" << _minFreq << "</min_frequency>"
-      << "      <max_frequency>" << _maxFreq << "</max_frequency>"
-      << "      <power>" << _power << "</power>"
-      << "      <gain>" << _gain << "</gain>"
-      << "      <sensitivity>" << _sensitivity << "</sensitivity>"
-      << "    </transceiver>"
-      << "  </sensor>"
-      << "</link>"
-      << "</model>"
-      << "</sdf>";
-
-    msg.set_sdf(newModelStr.str());
-    this->factoryPub->Publish(msg);
-    WaitUntilEntitySpawn(_name, 100, 100);
-  }
->>>>>>> 351f55c1
 
   /// \brief Wait for a number of ms. and attempts until the entity is spawned
   /// \param[in] _name Model name
   /// \param[in] _sleep_each Number of milliseconds to sleep in each iteration
   /// \param[in] _retries Number of iterations until give up
   private: void WaitUntilEntitySpawn(const std::string &_name,
-               unsigned int sleep_each,
-               int retries)
-           {
-             int i = 0;
-             // Wait for the entity to spawn
-             while (!this->HasEntity(_name) && i < retries)
-             {
-               common::Time::MSleep(sleep_each);
-               ++i;
-             }
-             EXPECT_LT(i, retries);
-           }
+                                     unsigned int _sleepEach,
+                                     int _retries)
+             {
+               int i = 0;
+               // Wait for the entity to spawn
+               while (!this->HasEntity(_name) && i < _retries)
+               {
+                 common::Time::MSleep(_sleepEeach);
+                 ++i;
+               }
+               EXPECT_LT(i, _retries);
+             }
 
   protected: void SpawnCylinder(const std::string &_name,
                  const math::Vector3 &_pos, const math::Vector3 &_rpy,
@@ -1333,7 +1256,7 @@
              }
 
   protected: void LoadPlugin(const std::string &_filename,
-                 const std::string &_name)
+                             const std::string &_name)
              {
                // Get the first world...we assume it the only one running
                physics::WorldPtr world = physics::get_world();
@@ -1362,40 +1285,40 @@
              }
 
   protected: void GetMemInfo(double &_resident, double &_share)
-             {
+            {
 #ifdef __linux__
-               int totalSize, residentPages, sharePages;
-               totalSize = residentPages = sharePages = 0;
-
-               std::ifstream buffer("/proc/self/statm");
-               buffer >> totalSize >> residentPages >> sharePages;
-               buffer.close();
-
-               // in case x86-64 is configured to use 2MB pages
-               int64_t pageSizeKb = sysconf(_SC_PAGE_SIZE) / 1024;
-
-               _resident = residentPages * pageSizeKb;
-               _share = sharePages * pageSizeKb;
+              int totalSize, residentPages, sharePages;
+              totalSize = residentPages = sharePages = 0;
+
+              std::ifstream buffer("/proc/self/statm");
+              buffer >> totalSize >> residentPages >> sharePages;
+              buffer.close();
+
+              // in case x86-64 is configured to use 2MB pages
+              int64_t pageSizeKb = sysconf(_SC_PAGE_SIZE) / 1024;
+
+              _resident = residentPages * pageSizeKb;
+              _share = sharePages * pageSizeKb;
 #elif __MACH__
-               // /proc is only available on Linux
-               // for OSX, use task_info to get resident and virtual memory
-               struct task_basic_info t_info;
-               mach_msg_type_number_t t_info_count = TASK_BASIC_INFO_COUNT;
-               if (KERN_SUCCESS != task_info(mach_task_self(),
-                     TASK_BASIC_INFO,
-                     (task_info_t)&t_info,
-                     &t_info_count))
-               {
-                 gzerr << "failure calling task_info\n";
-                 return;
-               }
-               _resident = static_cast<double>(t_info.resident_size/1024);
-               _share = static_cast<double>(t_info.virtual_size/1024);
+              // /proc is only available on Linux
+              // for OSX, use task_info to get resident and virtual memory
+              struct task_basic_info t_info;
+              mach_msg_type_number_t t_info_count = TASK_BASIC_INFO_COUNT;
+              if (KERN_SUCCESS != task_info(mach_task_self(),
+                                            TASK_BASIC_INFO,
+                                            (task_info_t)&t_info,
+                                            &t_info_count))
+              {
+                gzerr << "failure calling task_info\n";
+                return;
+              }
+              _resident = static_cast<double>(t_info.resident_size/1024);
+              _share = static_cast<double>(t_info.virtual_size/1024);
 #else
-               gzerr << "Unsupported architecture\n";
-               return;
+              gzerr << "Unsupported architecture\n";
+              return;
 #endif
-             }
+            }
 
   protected: Server *server;
   protected: boost::thread *serverThread;
