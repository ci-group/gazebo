--- conflicted
+++ resolved
@@ -71,11 +71,7 @@
   EXPECT_EQ(physics->GetType(), _physicsType);
 }
 
-<<<<<<< HEAD
 TEST_P(ServerFixtureTest, LoadEmptyOfType)
-=======
-TEST_P(ServerFixtureTest, Load)
->>>>>>> afb44782
 {
   LoadEmptyOfType(GetParam());
 }
@@ -121,22 +117,12 @@
   EXPECT_EQ(pose.pos, model->GetWorldPose().pos);
 }
 
-<<<<<<< HEAD
 TEST_P(ServerFixtureTest, SpawnSDF)
 {
   SpawnSDF(GetParam());
 }
 
-INSTANTIATE_TEST_CASE_P(TestODE, ServerFixtureTest,
-    ::testing::Values("ode"));
-
-#ifdef HAVE_BULLET
-INSTANTIATE_TEST_CASE_P(TestBullet, ServerFixtureTest,
-    ::testing::Values("bullet"));
-#endif  // HAVE_BULLET
-=======
 INSTANTIATE_PHYSICS_ENGINES_TEST(ServerFixtureTest);
->>>>>>> afb44782
 
 int main(int argc, char **argv)
 {
