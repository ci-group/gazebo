include_directories (
  ${ODE_INCLUDE_DIRS}
  ${OPENGL_INCLUDE_DIR}
  ${OGRE_INCLUDE_DIRS}
  ${Boost_INCLUDE_DIRS}
  ${PROTOBUF_INCLUDE_DIR}
)

link_directories(
  ${ogre_library_dirs}
  ${Boost_LIBRARY_DIRS}
  ${ODE_LIBRARY_DIRS}
)

if(HAVE_BULLET)
  include_directories ( ${BULLET_INCLUDE_DIRS} )
  link_directories ( ${BULLET_LIBRARY_DIRS} )
endif()
if(HAVE_DART)
  include_directories ( ${DART_INCLUDE_DIRS} )
  link_directories ( ${DART_LIBRARY_DIRS} )
endif()

set(tests
  494_joint_axis_frame.cc
  624_collision_world_pose.cc
  876_random_number_generator.cc
  978_joint_anchor.cc
<<<<<<< HEAD
  1082_pid_limits.cc
=======
  1112_force_torque_model_removal.cc
>>>>>>> 21d96d87
)

gz_build_tests(${tests})

set(display_tests
)

# Build the display tests (need extra sources to compile)
gz_build_display_tests(${display_tests})

set(dri_tests
  846_typo_in_camera.cc
)

gz_build_dri_tests(${dri_tests})<|MERGE_RESOLUTION|>--- conflicted
+++ resolved
@@ -26,11 +26,8 @@
   624_collision_world_pose.cc
   876_random_number_generator.cc
   978_joint_anchor.cc
-<<<<<<< HEAD
   1082_pid_limits.cc
-=======
   1112_force_torque_model_removal.cc
->>>>>>> 21d96d87
 )
 
 gz_build_tests(${tests})
