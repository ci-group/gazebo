--- conflicted
+++ resolved
@@ -35,11 +35,8 @@
   1146_collision_bounding_box.cc
   1208_world_plugin_init.cc
   1375_world_reset.cc
-<<<<<<< HEAD
   1569_hydra_crash.cc
-=======
   1694_world_accel.cc
->>>>>>> 2b24aa25
 )
 
 gz_build_tests(${tests})
