include_directories (
  ${PROJECT_SOURCE_DIR}/gazebo
  ${PROJECT_BINARY_DIR}/gazebo
  ${ODE_INCLUDE_DIRS}
  ${OPENGL_INCLUDE_DIR}
  ${OGRE_INCLUDE_DIRS}
  ${Boost_INCLUDE_DIRS}
  ${PROTOBUF_INCLUDE_DIR}
)

link_directories(
  ${ogre_library_dirs}
  ${Boost_LIBRARY_DIRS}
  ${ODE_LIBRARY_DIRS}
)

# Disable the player test for now, until we figure out a better way to test them
#if (INCLUDE_PLAYER)
#  add_subdirectory(player)
#endif()

if(HAVE_BULLET)
  include_directories ( ${BULLET_INCLUDE_DIRS} )
  link_directories ( ${BULLET_LIBRARY_DIRS} )
endif()

set(tests
  bandwidth.cc
  contact_sensor.cc
  factory.cc
  factory_stress.cc
  file_handling.cc
  imu.cc
  laser.cc
  nondefault_world.cc
  physics.cc
  pioneer2dx.cc
  transport.cc
  transport_stress.cc
  server_fixture.cc
  speed.cc
<<<<<<< HEAD
=======
  #state_log.cc
>>>>>>> 3ed54aab
  surface_properties.cc
  )

set (GZ_BUILD_TESTS_EXTRA_EXE_SRCS
  "${PROJECT_SOURCE_DIR}/gazebo/Server.cc;${PROJECT_SOURCE_DIR}/gazebo/Master.cc;${PROJECT_SOURCE_DIR}/gazebo/gazebo.cc;${PROJECT_SOURCE_DIR}/test/ServerFixture.cc")
gz_build_tests(${tests})

set(display_tests
)

# Build the display tests (need extra sources to compile)
set (GZ_BUILD_TESTS_EXTRA_EXE_SRCS
    "${PROJECT_SOURCE_DIR}/gazebo/Server.cc;${PROJECT_SOURCE_DIR}/gazebo/Master.cc;${PROJECT_SOURCE_DIR}/gazebo/gazebo.cc;${PROJECT_SOURCE_DIR}/test/ServerFixture.cc")
gz_build_display_tests(${display_tests})

set(dri_tests
  camera_sensor.cc
  heightmap.cc
  pr2.cc
  projector.cc
  speed_pr2.cc
)

set (GZ_BUILD_TESTS_EXTRA_EXE_SRCS
    "${PROJECT_SOURCE_DIR}/gazebo/Server.cc;${PROJECT_SOURCE_DIR}/gazebo/Master.cc;${PROJECT_SOURCE_DIR}/gazebo/gazebo.cc;${PROJECT_SOURCE_DIR}/test/ServerFixture.cc")
gz_build_dri_tests(${dri_tests})<|MERGE_RESOLUTION|>--- conflicted
+++ resolved
@@ -39,10 +39,7 @@
   transport_stress.cc
   server_fixture.cc
   speed.cc
-<<<<<<< HEAD
-=======
   #state_log.cc
->>>>>>> 3ed54aab
   surface_properties.cc
   )
 
