--- conflicted
+++ resolved
@@ -158,37 +158,22 @@
 
   // test GetLocalAxis, GetAxisFrame, and GetAxisFrameOffset
   // get axis specified locally (in joint frame or in parent model frame)
-<<<<<<< HEAD
   auto axisLocalFrame = _joint->GetLocalAxis(0).Ign();
   {
     // rotate axis into global frame
     auto axisGlobalFrame =
       _joint->AxisFrame(0).RotateVector(axisLocalFrame);
-=======
-  auto axisLocalFrame = _joint->GetLocalAxis(0);
-  {
-    // rotate axis into global frame
-    auto axisGlobalFrame =
-      _joint->GetAxisFrame(0).RotateVector(axisLocalFrame);
->>>>>>> 97036c18
     // Test GetAxisFrame: check that axis in global frame is
     // computed correctly.
-    EXPECT_EQ(axisGlobalFrame, _axis.Ign());
+    EXPECT_EQ(axisGlobalFrame, _axis);
   }
   {
     // rotate axis into joint frame
     auto axisJointFrame =
-<<<<<<< HEAD
       _joint->AxisFrameOffset(0).RotateVector(axisLocalFrame);
     // roate axis specified in global frame into joint frame
     auto axisJointFrame2 =
-      _joint->WorldPose().Rot().RotateVectorReverse(_axis.Ign());
-=======
-      _joint->GetAxisFrameOffset(0).RotateVector(axisLocalFrame);
-    // roate axis specified in global frame into joint frame
-    auto axisJointFrame2 =
-      _joint->GetWorldPose().rot.RotateVectorReverse(_axis);
->>>>>>> 97036c18
+      _joint->WorldPose().Rot().RotateVectorReverse(_axis);
     EXPECT_EQ(axisJointFrame, axisJointFrame2);
   }
 
