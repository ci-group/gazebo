--- conflicted
+++ resolved
@@ -72,11 +72,7 @@
     EXPECT_EQ(parent->GetParentJoints().size(), 0u);
 
     // Check anchor location
-<<<<<<< HEAD
-    EXPECT_EQ(joint->GetAnchor(0).Ign(), opt.modelPose.Pos());
-=======
-    EXPECT_EQ(joint->Anchor(0), opt.modelPose.pos.Ign());
->>>>>>> e9e13846
+    EXPECT_EQ(joint->Anchor(0), opt.modelPose.Pos());
   }
 }
 
