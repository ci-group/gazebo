add_subdirectory(deferred_rendering)

set (files
  camera_noise_gaussian_fs.glsl
  camera_noise_gaussian_vs.glsl

  grid_fp.glsl
  grid_vp.glsl
  shadow_caster_fp.glsl
  shadow_caster_vp.glsl
  spot_shadow_receiver_fp.glsl
  spot_shadow_receiver_vp.glsl
  directional_shadow_receiver_fp.glsl
  directional_shadow_receiver_vp.glsl
  point_receiver_vp.glsl
  point_receiver_fp.glsl
  ambient_one_texture_vp.glsl
  blur.glsl
  perpixel_vp.glsl
  perpixel_fp.glsl
  depth_map.frag
  depth_map.vert
  depth_points_map.frag
  depth_points_map.vert
  laser_1st_pass.frag
  laser_1st_pass_dbg.frag
  laser_1st_pass.vert
  laser_2nd_pass.frag
  laser_2nd_pass.vert
  plain_color_vs.glsl
  plain_color_fs.glsl
<<<<<<< HEAD
  camera_noise_gaussian_fs.glsl
  camera_noise_gaussian_vs.glsl
  camera_distortion_fs.glsl
  camera_distortion_vs.glsl
=======

  warp.vert
  warpWithChromeAb.frag
>>>>>>> a248d326
)

install(FILES ${files} DESTINATION ${CMAKE_INSTALL_PREFIX}/share/gazebo-${GAZEBO_VERSION}/media/materials/programs/)<|MERGE_RESOLUTION|>--- conflicted
+++ resolved
@@ -29,16 +29,11 @@
   laser_2nd_pass.vert
   plain_color_vs.glsl
   plain_color_fs.glsl
-<<<<<<< HEAD
-  camera_noise_gaussian_fs.glsl
-  camera_noise_gaussian_vs.glsl
-  camera_distortion_fs.glsl
-  camera_distortion_vs.glsl
-=======
 
   warp.vert
   warpWithChromeAb.frag
->>>>>>> a248d326
+  camera_distortion_fs.glsl  
+  camera_distortion_vs.glsl
 )
 
 install(FILES ${files} DESTINATION ${CMAKE_INSTALL_PREFIX}/share/gazebo-${GAZEBO_VERSION}/media/materials/programs/)