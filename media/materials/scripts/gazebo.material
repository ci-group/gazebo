import * from "grid.material"

vertex_program Gazebo/DepthMapVS glsl
{
  source depth_map.vert

  default_params
  {
    param_named_auto texelOffsets texel_offsets
  }
}

fragment_program Gazebo/DepthMapFS glsl
{
  source depth_map.frag

  default_params
  {
    param_named_auto pNear near_clip_distance
    param_named_auto pFar far_clip_distance
  }
}

material Gazebo/DepthMap
{
  technique
  {
    pass
    {
      vertex_program_ref Gazebo/DepthMapVS { }
      fragment_program_ref Gazebo/DepthMapFS { }
    }
  }
}

vertex_program Gazebo/XYZPointsVS glsl
{
  source depth_points_map.vert
}

fragment_program Gazebo/XYZPointsFS glsl
{
  source depth_points_map.frag

  default_params
  {
    param_named_auto width viewport_width
    param_named_auto height viewport_height
  }
}

material Gazebo/XYZPoints
{
  technique
  {
    pass pcd_tex
    {
      separate_scene_blend one zero one zero

      vertex_program_ref Gazebo/XYZPointsVS { }
      fragment_program_ref Gazebo/XYZPointsFS { }
    }
  }
}

vertex_program Gazebo/LaserScan1stVS glsl
{
  source laser_1st_pass.vert
}

fragment_program Gazebo/LaserScan1stFS glsl
{
  source laser_1st_pass.frag

  default_params
  {
    param_named retro float 0.0
    param_named_auto near near_clip_distance
    param_named_auto far far_clip_distance
  }
}

material Gazebo/LaserScan1st
{
  technique
  {
    pass laser_tex
    {
      separate_scene_blend one zero one zero

      vertex_program_ref Gazebo/LaserScan1stVS { }
      fragment_program_ref Gazebo/LaserScan1stFS { }
    }
  }
}

vertex_program Gazebo/LaserScan2ndVS glsl
{
  source laser_2nd_pass.vert
}

fragment_program Gazebo/LaserScan2ndFS glsl
{
  source laser_2nd_pass.frag

  default_params
  {
    param_named tex1 int 0
    param_named tex2 int 1
    param_named tex3 int 2
    param_named_auto texSize texture_size 0
  }
}

material Gazebo/LaserScan2nd
{
  technique
  {
    pass laser_tex_2nd
    {
      separate_scene_blend one zero one zero

      vertex_program_ref Gazebo/LaserScan2ndVS { }
      fragment_program_ref Gazebo/LaserScan2ndFS { }
    }
  }
}

material Gazebo/Grey
{
  technique
  {
    pass main
    {
      ambient .3 .3 .3  1.0
      diffuse .7 .7 .7  1.0
      specular 0.01 0.01 0.01 1.000000 1.500000
    }
  }
}

material Gazebo/DarkGrey
{
  technique
  {
    pass main
    {
      ambient .175 .175 .175  1.0
      diffuse .175 .175 .175  1.0
      specular .175 .175 .175 1.000000 1.500000
    }
  }
}

material Gazebo/White
{
  technique
  {
    pass ambient
    {
      ambient 1 1 1 1
    }

    pass light
    {
      diffuse 1 1 1 1
      specular .1 .1 .1 128
    }
  }
}

material Gazebo/FlatBlack
{
  technique
  {
    pass
    {
      ambient 0.1 0.1 0.1
      diffuse 0.1 0.1 0.1
      specular 0.01 0.01 0.01 1.0 1.0
    }
  }
}

material Gazebo/Black
{
  technique
  {
    pass
    {
      ambient 0 0 0 1
      diffuse 0 0 0 1
      specular 0.1 0.1 0.1 1 5.0
    }
  }
}


material Gazebo/Red
{
  technique
  {
    pass ambient
    {
      ambient 1 0 0
      diffuse 1 0 0
      specular 0.1 0.1 0.1 1 1
    }
  }
}

material Gazebo/RedBright
{
  technique
  {
    pass ambient
    {
      ambient 0.87 0.26 0.07
      diffuse 0.87 0.26 0.07
      specular 0.87 0.26 0.07 1 1
    }
  }
}

material Gazebo/Green
{
  technique
  {
    pass ambient
    {
      ambient 0 1 0
      diffuse 0 1 0
      specular 0.1 0.1 0.1 1 1
    }
  }
}

material Gazebo/Blue
{
  technique
  {
    pass ambient
    {
      ambient 0 0 1
      diffuse 0 0 1
      specular 0.1 0.1 0.1 1 1
    }
  }
}

material Gazebo/SkyBlue
{
  technique
  {
    pass ambient
    {
      ambient 0.13 0.44 0.70
      diffuse 0 0 1
      specular 0.1 0.1 0.1 1 1
    }
  }
}

material Gazebo/Yellow
{
  technique
  {
    pass ambient
    {
      ambient 1 1 0 1
      diffuse 1 1 0 1
      specular 0 0 0 0 0
    }
  }
}

material Gazebo/ZincYellow
{
  technique
  {
    pass ambient
    {
      ambient 0.9725 0.9529 0.2078 1
      diffuse 0.9725 0.9529 0.2078 1
      specular 0.9725 0.9529 0.2078 1 1
    }
  }
}

material Gazebo/Purple
{
  technique
  {
    pass ambient
    {
      ambient 1 0 1
      diffuse 1 0 1
      specular 0.1 0.1 0.1 1 1
    }
  }
}

material Gazebo/Turquoise
{
  technique
  {
    pass ambient
    {
      ambient 0 1 1
      diffuse 0 1 1
      specular 0.1 0.1 0.1 1 1
    }
  }
}

material Gazebo/Orange
{
  technique
  {
    pass ambient
    {
      lighting on

      ambient 1 0.5088 0.0468 1
      diffuse 1 0.5088 0.0468 1
      specular 0.5 0.5 0.5 128
    }
  }
}

material Gazebo/WhiteGlow : Gazebo/White
{
  technique
  {
    pass light
    {
      emissive 1 1 1
    }
  }
}

material Gazebo/RedGlow
{
  technique
  {
    pass ambient
    {
      ambient 1 0 0
      diffuse 1 0 0
      emissive 1 0 0
      specular 0 0 0 128
    }

    pass light
    {
      ambient 1 0 0
      diffuse 1 0 0
      emissive 1 0 0
      specular 1 0 0 128
    }
  }
}



material Gazebo/GreenGlow : Gazebo/Green
{
  technique
  {
    pass ambient
    {
      emissive 0 1 0
    }

    pass light
    {
      emissive 0 1 0
    }
  }
}

material Gazebo/BlueGlow : Gazebo/Blue
{
  technique
  {
    pass light
    {
      emissive 0 0 1
    }
  }
}

material Gazebo/YellowGlow : Gazebo/Yellow
{
  technique
  {
    pass light
    {
      emissive 1 1 0
    }
  }
}

material Gazebo/PurpleGlow : Gazebo/Purple
{
  technique
  {
    pass light
    {
      emissive 1 0 1
    }
  }
}

material Gazebo/TurquoiseGlow : Gazebo/Turquoise
{
  technique
  {
    pass light
    {
      emissive 0 1 1
    }
  }
}

material Gazebo/TurquoiseGlowOutline
{
  technique
  {
    pass ambient
    {
      scene_blend alpha_blend
      //lighting off

      diffuse 0 1 1 1
      specular .1 .1 .1 128
    }

    pass ambient2
    {
      scene_blend alpha_blend

      diffuse 0 1 1
      specular .1 .1 .1 128
      emissive 0 1 1

      polygon_mode wireframe
    }
  }
}

material Gazebo/RedTransparentOverlay
{
  technique
  {
    pass
    {
      scene_blend alpha_blend
      depth_write off
      lighting off
      depth_check off

      texture_unit
      {
        colour_op_ex source1 src_manual src_current 1 0 0
        alpha_op_ex source1 src_manual src_current 0.5
      }
    }
  }
}

material Gazebo/BlueTransparentOverlay
{
  technique
  {
    pass
    {
      scene_blend alpha_blend
      depth_write off
      lighting off
      depth_check off

      texture_unit
      {
        colour_op_ex source1 src_manual src_current 0 0 1
        alpha_op_ex source1 src_manual src_current 0.5
      }
    }
  }
}

material Gazebo/GreenTransparentOverlay
{
  technique
  {
    pass
    {
      scene_blend alpha_blend
      depth_write off
      lighting off
      depth_check off

      texture_unit
      {
        colour_op_ex source1 src_manual src_current 0 1 0
        alpha_op_ex source1 src_manual src_current 0.5
      }
    }
  }
}

material Gazebo/RedTransparent
{
  technique
  {
    pass
    {
      scene_blend alpha_blend
      depth_write off
      lighting off
      
      texture_unit
      {
        colour_op_ex source1 src_manual src_current 1 0 0
        alpha_op_ex source1 src_manual src_current 0.5
      }
    }
  }
}

material Gazebo/GreenTransparent
{
  technique
  {
    pass
    {
      scene_blend alpha_blend
      depth_write off

      ambient 0.0 1.0 0.0 1
      diffuse 0.0 1.0 0.0 1

      texture_unit
      {
        colour_op_ex source1 src_current src_current 0 1 0
        alpha_op_ex source1 src_manual src_current 0.5
      }
    }
  }
}

material Gazebo/BlueTransparent
{
  technique
  {
    pass
    {
      scene_blend alpha_blend
      depth_write off

      ambient 0.0 0.0 1.0 1
      diffuse 0.0 0.0 1.0 1

      texture_unit
      {
        colour_op_ex source1 src_current src_current 0 1 0
        alpha_op_ex source1 src_manual src_current 0.5
      }
    }
  }
}

material Gazebo/GreyTransparent
{
  technique
  {
    pass
    {
      scene_blend alpha_blend
      depth_write off

      ambient 0.5 0.5 0.5 1
      diffuse 0.5 0.5 0.5 1

      texture_unit
      {
        colour_op_ex source1 src_current src_current 0 1 0
        alpha_op_ex source1 src_manual src_current 0.5
      }
    }
  }
}

material Gazebo/YellowTransparent
{
  technique
  {
    pass
    {
      scene_blend alpha_blend
      depth_write off

      ambient 1.0 1.0 0.0 1
      diffuse 1.0 1.0 0.0 1

      texture_unit
      {
        colour_op_ex source1 src_current src_current 0 1 0
        alpha_op_ex source1 src_manual src_current 0.5
      }
    }
  }
}

material Gazebo/LightOn
{
  technique
  {
    pass ambient
    {
      diffuse 0 1 0
      ambient 0 1 0
      emissive 0 1 0
    }
  }
}

material Gazebo/LightOff
{
  technique
  {
    pass ambient
    {
      diffuse 1 0 0
      ambient 1 0 0
      emissive 1 0 0
    }
  }
}

material Gazebo/BlueLaser
{
  receive_shadows off

  technique
  {
    pass
    {
      scene_blend alpha_blend
      depth_write off
      cull_hardware none

      ambient 0.0 0.0 1.0 1
      diffuse 0.0 0.0 1.0 1

      texture_unit
      {
        colour_op_ex source1 src_current src_current 0 1 0
        alpha_op_ex source1 src_manual src_current 0.4
      }

    }
  }
}

material Gazebo/OrangeTransparent
{
  receive_shadows off

  technique
  {
    pass
    {
      scene_blend alpha_blend
      depth_write off

      ambient 1.0 0.44 0.0 1
      diffuse 1.0 0.44 0.0 1

      texture_unit
      {
        colour_op_ex source1 src_current src_current 0 1 0
        alpha_op_ex source1 src_manual src_current 0.4
      }

    }
  }
}


material Gazebo/JointAnchor
{
  receive_shadows off

  technique
  {
    pass
    {
      ambient 1.000000 1.000000 1.000000 1.000000
      diffuse 1.000000 1.000000 1.000000 1.000000
      specular 1.000000 1.000000 1.000000 1.000000
      emissive 1.000000 1.000000 1.000000 1.000000
      lighting off
    }
  }
}


material Gazebo/WoodFloor
{
  receive_shadows on

  technique
  {
    pass
    {
      ambient 0.5 0.5 0.5 1.000000

      texture_unit
      {
        texture hardwood_floor.jpg
      }
    }
  }
}

material Gazebo/CeilingTiled
{
  receive_shadows on

  technique
  {
    pass
    {
      ambient 0.5 0.5 0.5 1.000000

      texture_unit
      {
        texture ceiling_tiled.jpg
      }
    }
  }
}

material Gazebo/PaintedWall
{
  receive_shadows on

  technique
  {
    pass
    {
      ambient 1.0 1.0 1.0 1.000000

      texture_unit
      {
        texture paintedWall.jpg
      }
    }
  }
}

material Gazebo/PioneerBody
{
  receive_shadows on
  technique
  {
    pass Ambient
    {
      ambient 0.5 0 0

      texture_unit
      {
        texture pioneerBody.jpg
        filtering trilinear
      }
    }
    pass DirectionalLight
    {
      ambient 0 0 0
      diffuse 1 0 0 1
      specular 0.5 0 0 1 10

      texture_unit
      {
        texture pioneerBody.jpg
        filtering trilinear
      }
    }
    pass PointLight
    {
      ambient 0 0 0
      diffuse 1 0 0 1
      specular 0.5 0 0 1 10

      texture_unit
      {
        texture pioneerBody.jpg
        filtering trilinear
      }
    }

  }
}

material Gazebo/Pioneer2Body
{
  receive_shadows on
  technique
  {
    pass
    {
      //ambient 0.500000 0.500000 0.500000 1.000000
      ambient 0.481193 0.000123 0.000123 1.000000
      diffuse 0.681193 0.000923 0.000923 1.000000
      specular 0.500000 0.500000 0.500000 1.000000 12.500000
      emissive 0.000000 0.000000 0.000000 1.000000
    }
  }
}

material Gazebo/Gold
{
  receive_shadows on
  technique
  {
    pass
    {
      ambient 0.400000 0.248690 0.020759 1.000000
      diffuse 0.800000 0.648690 0.120759 1.000000
      specular 0.400000 0.400000 0.400000 1.000000 12.500000
    }
  }
}

material Gazebo/GreyGradientSky
{
  technique
  {
    pass
    {
      depth_write off
      lighting off

      texture_unit
      {
        texture grey_gradient.jpg
      }
    }
  }
}

material Gazebo/CloudySky
{
  technique
  {
    pass
    {
      depth_write off
      lighting off

      texture_unit
      {
        texture clouds.jpg
        scroll_anim 0.15 0
      }
    }
  }
}

material Gazebo/WoodPallet
{
  technique
  {
    pass
    {
      ambient 0.5 0.5 0.5 1.0
      diffuse 1.0 1.0 1.0 1.0
      specular 0.0 0.0 0.0 1.0 0.5

      texture_unit
      {
        texture WoodPallet.png
        filtering trilinear
      }
    }
  }

  /*
  technique
  {
    scheme GBuffer
    pass DeferredShading/GBuffer/Pass_16
    {
      lighting off

      vertex_program_ref Gazebo/NateVS
      {
      }

      fragment_program_ref Gazebo/NateFS
      {
      }
    }
  }*/
}

material Gazebo/Wood
{
  technique
  {
    pass
    {
      ambient 1.0 1.0 1.0 1.0
      diffuse 1.0 1.0 1.0 1.0
      specular 0.2 0.2 0.2 1.0 12.5

      texture_unit
      {
        texture wood.jpg
        filtering trilinear
      }
    }
  }
}

material Gazebo/Bricks
{
  technique
  {
    pass
    {
      ambient 1.0 1.0 1.0 1.0
      diffuse 1.0 1.0 1.0 1.0
      specular 0.2 0.2 0.2 1.0 12.5

      texture_unit
      {
        texture bricks.png
        filtering trilinear
      }
    }
  }
}

material Gazebo/Road
{
  technique
  {
    pass
    {
      ambient 0.1 0.1 0.1 1.0
      diffuse 0.8 0.8 0.8 1.0
      specular 0.01 0.01 0.01 1.0 2.0

      texture_unit
      {
        texture road1.jpg
        filtering trilinear
      }
    }
  }
}

material Gazebo/Residential
{
  technique
  {
    pass
    {
      ambient 0.1 0.1 0.1 1.0
      diffuse 0.8 0.8 0.8 1.0
      specular 0.01 0.01 0.01 1.0 2.0

      texture_unit
      {
        texture residential.jpg
        filtering trilinear
      }
    }
  }
}

material Gazebo/Tertiary
{
  technique
  {
    pass
    {
      ambient 0.1 0.1 0.1 1.0
      diffuse 0.8 0.8 0.8 1.0
      specular 0.01 0.01 0.01 1.0 2.0

      texture_unit
      {
        texture residential.jpg
        filtering trilinear
      }
    }
  }
}

material Gazebo/Pedestrian
{
  technique
  {
    pass
    {
      ambient 0.1 0.1 0.1 1.0
      diffuse 0.8 0.8 0.8 1.0
      specular 0.01 0.01 0.01 1.0 2.0

      texture_unit
      {
        texture sidewalk.jpg
        filtering trilinear
      }
    }
  }
}

material Gazebo/Footway
{
  technique
  {
    pass
    {
      ambient 0.1 0.1 0.1 1.0
      diffuse 0.8 0.8 0.8 1.0
      specular 0.01 0.01 0.01 1.0 2.0

      texture_unit
      {
        texture sidewalk.jpg
        filtering trilinear
      }
    }
  }
}

material Gazebo/Motorway
{
  technique
  {
    pass
    {
      ambient 0.1 0.1 0.1 1.0
      diffuse 0.8 0.8 0.8 1.0
      specular 0.01 0.01 0.01 1.0 2.0

      texture_unit
      {
        texture motorway.jpg
        filtering trilinear
      }
    }
  }
}

material Gazebo/Lanes_6
{
  technique
  {
    pass
    {
      ambient 0.1 0.1 0.1 1.0
      diffuse 0.8 0.8 0.8 1.0
      specular 0.01 0.01 0.01 1.0 2.0

      texture_unit
      {
        texture motorway.jpg
        filtering trilinear
      }
    }
  }
}

material Gazebo/Trunk
{
  technique
  {
    pass
    {
      ambient 0.1 0.1 0.1 1.0
      diffuse 0.8 0.8 0.8 1.0
      specular 0.01 0.01 0.01 1.0 2.0

      texture_unit
      {
        texture trunk.jpg
        filtering trilinear
      }
    }
  }
}

material Gazebo/Lanes_4
{
  technique
  {
    pass
    {
      ambient 0.1 0.1 0.1 1.0
      diffuse 0.8 0.8 0.8 1.0
      specular 0.01 0.01 0.01 1.0 2.0

      texture_unit
      {
        texture trunk.jpg
        filtering trilinear
      }
    }
  }
}

material Gazebo/Primary
{
  technique
  {
    pass
    {
      ambient 0.1 0.1 0.1 1.0
      diffuse 0.8 0.8 0.8 1.0
      specular 0.01 0.01 0.01 1.0 2.0

      texture_unit
      {
        texture primary.jpg
        filtering trilinear
      }
    }
  }
}

material Gazebo/Lanes_2
{
  technique
  {
    pass
    {
      ambient 0.1 0.1 0.1 1.0
      diffuse 0.8 0.8 0.8 1.0
      specular 0.01 0.01 0.01 1.0 2.0

      texture_unit
      {
        texture primary.jpg
        filtering trilinear
      }
    }
  }
}

material Gazebo/Secondary
{
  technique
  {
    pass
    {
      ambient 0.1 0.1 0.1 1.0
      diffuse 0.8 0.8 0.8 1.0
      specular 0.01 0.01 0.01 1.0 2.0

      texture_unit
      {
        texture secondary.jpg
        filtering trilinear
      }
    }
  }
}

material Gazebo/Lane_1
{
  technique
  {
    pass
    {
      ambient 0.1 0.1 0.1 1.0
      diffuse 0.8 0.8 0.8 1.0
      specular 0.01 0.01 0.01 1.0 2.0

      texture_unit
      {
        texture secondary.jpg
        filtering trilinear
      }
    }
  }
}

material Gazebo/Steps
{
  technique
  {
    pass
    {
      ambient 0.1 0.1 0.1 1.0
      diffuse 0.8 0.8 0.8 1.0
      specular 0.01 0.01 0.01 1.0 2.0

      texture_unit
      {
        texture steps.jpeg
        filtering trilinear
      }
    }
  }
}

material drc/san_fauxcity_sign
{
  receive_shadows off
  technique
  {
    pass
    {
      ambient 0.8 0.8 0.8 1.0
      diffuse 0.8 0.8 0.8 1.0
      specular 0.1 0.1 0.1 1.0 2.0

      texture_unit
      {
        texture san_fauxcity.png
        filtering trilinear
      }
    }
  }
}

vertex_program Gazebo/GaussianCameraNoiseVS glsl
{
  source camera_noise_gaussian_vs.glsl
}

fragment_program Gazebo/GaussianCameraNoiseFS glsl
{
  source camera_noise_gaussian_fs.glsl
  default_params
  {
    param_named RT int 0
    param_named mean float 0.0
    param_named stddev float 1.0
    param_named offsets float3 0.0 0.0 0.0
  }
}

material Gazebo/GaussianCameraNoise
{
  technique
  {
    pass
    {
      vertex_program_ref Gazebo/GaussianCameraNoiseVS { }
      fragment_program_ref Gazebo/GaussianCameraNoiseFS { }

      texture_unit RT
      {
        tex_coord_set 0
        tex_address_mode clamp
        filtering linear linear linear
      }
    }
  }
}

vertex_program Gazebo/CameraDistortionMapVS glsl
{
  source camera_distortion_map_vs.glsl
}

fragment_program Gazebo/CameraDistortionMapFS glsl
{
  source camera_distortion_map_fs.glsl
  default_params
  {
    param_named RT int 0
    param_named distortionMap int 1
    param_named scale float3 1.0 1.0 1.0
  }
}

material Gazebo/CameraDistortionMap
{
  technique
  {
    pass
    {
      vertex_program_ref Gazebo/CameraDistortionMapVS { }
      fragment_program_ref Gazebo/CameraDistortionMapFS { }

      texture_unit RT
      {
        tex_coord_set 0
        tex_address_mode border
        filtering linear linear linear
      }
    }
  }
}

material Gazebo/PointCloud
{
   technique
   {
      pass
      {
         diffuse vertexcolour
         specular vertexcolour
         ambient vertexcolour
         point_size 3
         point_sprites off
         point_size_attenuation off
      }
   }
}

material Gazebo/PointHandle
{
   technique
   {
      pass
      {
        lighting off
        scene_blend alpha_blend
        depth_write off
      }
   }
<<<<<<< HEAD
}
=======
}

material Gazebo/BuildingFrame
{
  technique
  {
    pass
    {
      ambient 1.0 1.0 1.0 1.0
      diffuse 1.0 1.0 1.0 1.0
      specular 0.2 0.2 0.2 1.0 12.5

      texture_unit
      {
        texture building_frame.png
        filtering trilinear
      }
    }
  }
}
>>>>>>> 7de9f894
<|MERGE_RESOLUTION|>--- conflicted
+++ resolved
@@ -1327,9 +1327,6 @@
         depth_write off
       }
    }
-<<<<<<< HEAD
-}
-=======
 }
 
 material Gazebo/BuildingFrame
@@ -1349,5 +1346,4 @@
       }
     }
   }
-}
->>>>>>> 7de9f894
+}