--- conflicted
+++ resolved
@@ -460,13 +460,7 @@
     default:
               break;
   };
-<<<<<<< HEAD
 
   return 0;
 }
-=======
->>>>>>> a4806bd3
-
-  return 0;
-}
 #endif