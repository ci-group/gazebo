--- conflicted
+++ resolved
@@ -2007,11 +2007,6 @@
   {
     const msgs::Pose& bonePose = _pose.pose(i);
     if (!this->skeleton->hasBone(bonePose.name()))
-<<<<<<< HEAD
-    {
-      gzerr << "Bone " << bonePose.name() << " not found.\n";
-=======
->>>>>>> bc58fcdd
       continue;
     Ogre::Bone *bone = this->skeleton->getBone(bonePose.name());
     Ogre::Vector3 p(bonePose.position().x(),
