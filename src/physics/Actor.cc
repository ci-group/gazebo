/*
 * Copyright 2011 Nate Koenig & Andrew Howard
 *
 * Licensed under the Apache License, Version 2.0 (the "License");
 * you may not use this file except in compliance with the License.
 * You may obtain a copy of the License at
 *
 *     http://www.apache.org/licenses/LICENSE-2.0
 *
 * Unless required by applicable law or agreed to in writing, software
 * distributed under the License is distributed on an "AS IS" BASIS,
 * WITHOUT WARRANTIES OR CONDITIONS OF ANY KIND, either express or implied.
 * See the License for the specific language governing permissions and
 * limitations under the License.
 *
*/
/* Desc: Base class for all models.
 * Author: Nathan Koenig and Andrew Howard
 * Date: 8 May 2003
 */
#include <boost/thread/recursive_mutex.hpp>
#include <sstream>

#include "common/KeyFrame.hh"
#include "common/Animation.hh"
#include "common/Plugin.hh"
#include "common/Events.hh"
#include "common/Exception.hh"
#include "common/Console.hh"
#include "common/CommonTypes.hh"
#include "common/MeshManager.hh"
#include "common/Mesh.hh"
#include "common/Skeleton.hh"

#include "physics/Joint.hh"
#include "physics/Link.hh"
#include "physics/World.hh"
#include "physics/PhysicsEngine.hh"
#include "physics/Actor.hh"

#include "transport/Node.hh"

using namespace gazebo;
using namespace physics;
using namespace common;

//////////////////////////////////////////////////
Actor::Actor(BasePtr _parent)
  : Model(_parent)
{
  this->AddType(ACTOR);
}

//////////////////////////////////////////////////
Actor::~Actor()
{
}

//////////////////////////////////////////////////
void Actor::Load(sdf::ElementPtr _sdf)
{
  std::string filename = _sdf->GetValueString("filename");

  MeshManager::Instance()->Load(filename);

  if (MeshManager::Instance()->HasMesh(filename))
  {
<<<<<<< HEAD
    const Mesh *mesh = MeshManager::Instance()->GetMesh(filename);

    if (!mesh->HasSkeleton())
      gzthrow("Collada file does not contain skeletal animation.");

    NodeMap nodes = mesh->GetSkeleton()->GetNodes();

    for (NodeMapIter iter = nodes.begin(); iter != nodes.end(); ++iter)
    {
      SkeletonNode* bone = iter->second;

      if (!bone->IsJoint())
        continue;

      sdf::ElementPtr linkSdf;
      if (bone->IsRootNode())
        linkSdf = _sdf->GetOrCreateElement("link");
      else
        linkSdf = _sdf->AddElement("link");

      linkSdf->GetAttribute("name")->Set(bone->GetName());
      linkSdf->GetAttribute("gravity")->Set(false);
      sdf::ElementPtr linkPose = linkSdf->GetOrCreateElement("origin");
      math::Pose pose(bone->GetWorldTransform().GetTranslation(),
                      bone->GetWorldTransform().GetRotation());
      linkPose->GetAttribute("pose")->Set(pose);

      /// FIXME hardcoded inertia of a sphere with mass 1.0 and radius 0.05
      sdf::ElementPtr inertialSdf = linkSdf->GetOrCreateElement("inertial");
      inertialSdf->GetAttribute("mass")->Set(1.0);
      sdf::ElementPtr tensorSdf = inertialSdf->GetOrCreateElement("inertia");
      tensorSdf->GetAttribute("ixx")->Set(0.01);
      tensorSdf->GetAttribute("ixy")->Set(0.00);
      tensorSdf->GetAttribute("ixz")->Set(0.00);
      tensorSdf->GetAttribute("iyy")->Set(0.01);
      tensorSdf->GetAttribute("iyz")->Set(0.00);
      tensorSdf->GetAttribute("izz")->Set(0.01);

      /// FIXME hardcoded collision to sphere with radius 0.05
      sdf::ElementPtr collisionSdf = linkSdf->GetOrCreateElement("collision");
      collisionSdf->GetAttribute("name")->Set(bone->GetName()+"_collision");
      sdf::ElementPtr geomColSdf = collisionSdf->GetOrCreateElement("geometry");
      sdf::ElementPtr sphereColSdf = geomColSdf->GetOrCreateElement("sphere");
      sphereColSdf->GetAttribute("radius")->Set(0.05);

      /// FIXME hardcoded visual to red sphere with radius 0.05
      sdf::ElementPtr visualSdf = linkSdf->GetOrCreateElement("visual");
      visualSdf->GetAttribute("name")->Set(bone->GetName()+"_visual");
      sdf::ElementPtr geomVisSdf = visualSdf->GetOrCreateElement("geometry");
      sdf::ElementPtr sphereVisSdf = geomVisSdf->GetOrCreateElement("sphere");
      sphereVisSdf->GetAttribute("radius")->Set(0.05);
      sdf::ElementPtr matSdf = visualSdf->GetOrCreateElement("material");
      matSdf->GetAttribute("script")->Set("Gazebo/Red");
      sdf::ElementPtr colorSdf = matSdf->GetOrCreateElement("ambient");
      colorSdf->GetAttribute("rgba")->Set(Color::Red);
    }
=======
    /*const Mesh *mesh =*/ MeshManager::Instance()->GetMesh(filename);
>>>>>>> 3aaecafc
  }
  else
    std::cerr << "no mesh\n";

  Model::Load(_sdf);
}

//////////////////////////////////////////////////
void Actor::Init()
{
}


//////////////////////////////////////////////////
void Actor::Update()
{
//  this->updateMutex->lock();

//  this->updateMutex->unlock();
}

//////////////////////////////////////////////////
void Actor::Fini()
{
  Model::Fini();
}

//////////////////////////////////////////////////
void Actor::UpdateParameters(sdf::ElementPtr /*_sdf*/)
{
//  Model::UpdateParameters(_sdf);
}

//////////////////////////////////////////////////
const sdf::ElementPtr Actor::GetSDF()
{
  return Model::GetSDF();
}
<|MERGE_RESOLUTION|>--- conflicted
+++ resolved
@@ -65,7 +65,6 @@
 
   if (MeshManager::Instance()->HasMesh(filename))
   {
-<<<<<<< HEAD
     const Mesh *mesh = MeshManager::Instance()->GetMesh(filename);
 
     if (!mesh->HasSkeleton())
@@ -122,9 +121,6 @@
       sdf::ElementPtr colorSdf = matSdf->GetOrCreateElement("ambient");
       colorSdf->GetAttribute("rgba")->Set(Color::Red);
     }
-=======
-    /*const Mesh *mesh =*/ MeshManager::Instance()->GetMesh(filename);
->>>>>>> 3aaecafc
   }
   else
     std::cerr << "no mesh\n";
