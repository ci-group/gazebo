include (${gazebo_cmake_dir}/GazeboUtils.cmake)

set ( sources ColladaLoader.cc
              Color.cc
              Diagnostics.cc
              Event.cc
              Events.cc
              SystemPaths.cc
              Exception.cc
              Console.cc
              Mesh.cc
              Skeleton.cc
              MeshLoader.cc
              MeshManager.cc
              Pid.cc
              STLLoader.cc
              Time.cc
              Timer.cc
              Image.cc
              Material.cc
              KeyFrame.cc
              Animation.cc
<<<<<<< HEAD
              BVHLoader.cc
=======
              PID.cc
>>>>>>> 215f24fa
)

set ( headers CommonTypes.hh
              ColladaLoader.hh
              Color.hh
              Diagnostics.hh
              Event.hh
              Events.hh
              SystemPaths.hh
              Exception.hh
              Console.hh
              Mesh.hh
              Skeleton.hh
              MeshLoader.hh
              MeshManager.hh
              Pid.hh
              Plugin.hh
              SingletonT.hh
              STLLoader.hh
              Time.hh
              Timer.hh
              Image.hh 
              Material.hh
              MouseEvent.hh
              KeyFrame.hh
              Animation.hh
<<<<<<< HEAD
              BVHLoader.hh
=======
              PID.hh
>>>>>>> 215f24fa
)

set (common_headers "" CACHE INTERNAL "common headers" FORCE)
foreach (hdr ${headers})
  APPEND_TO_CACHED_STRING(common_headers "Common Headers" "#include \"common/${hdr}\"\n")
endforeach()
configure_file ( ${CMAKE_CURRENT_SOURCE_DIR}/common.h.in ${CMAKE_CURRENT_BINARY_DIR}/common.h )


gz_add_library(gazebo_common ${sources})
target_link_libraries(gazebo_common gazebo_math
                                    ${libdl_library}
                                    ${tinyxml_libraries}
                                    ${boost_libraries}
                                    ${freeimage_library}
                                    ${tinyxml_libraries})

INSTALL_LIBRARY(gazebo_common)
INSTALL_INCLUDES("common" ${headers} ${CMAKE_CURRENT_BINARY_DIR}/common.h)<|MERGE_RESOLUTION|>--- conflicted
+++ resolved
@@ -1,61 +1,55 @@
 include (${gazebo_cmake_dir}/GazeboUtils.cmake)
 
-set ( sources ColladaLoader.cc
-              Color.cc
-              Diagnostics.cc
-              Event.cc
-              Events.cc
-              SystemPaths.cc
-              Exception.cc
-              Console.cc
-              Mesh.cc
-              Skeleton.cc
-              MeshLoader.cc
-              MeshManager.cc
-              Pid.cc
-              STLLoader.cc
-              Time.cc
-              Timer.cc
-              Image.cc
-              Material.cc
-              KeyFrame.cc
-              Animation.cc
-<<<<<<< HEAD
-              BVHLoader.cc
-=======
-              PID.cc
->>>>>>> 215f24fa
+set (sources 
+  Animation.cc
+  BVHLoader.cc
+  ColladaLoader.cc
+  Color.cc
+  Console.cc
+  Diagnostics.cc
+  Event.cc
+  Events.cc
+  Exception.cc
+  Image.cc
+  KeyFrame.cc
+  Material.cc
+  Mesh.cc
+  MeshLoader.cc
+  MeshManager.cc
+  PID.cc
+  Skeleton.cc
+  STLLoader.cc
+  SystemPaths.cc
+  Time.cc
+  Timer.cc
 )
 
-set ( headers CommonTypes.hh
-              ColladaLoader.hh
-              Color.hh
-              Diagnostics.hh
-              Event.hh
-              Events.hh
-              SystemPaths.hh
-              Exception.hh
-              Console.hh
-              Mesh.hh
-              Skeleton.hh
-              MeshLoader.hh
-              MeshManager.hh
-              Pid.hh
-              Plugin.hh
-              SingletonT.hh
-              STLLoader.hh
-              Time.hh
-              Timer.hh
-              Image.hh 
-              Material.hh
-              MouseEvent.hh
-              KeyFrame.hh
-              Animation.hh
-<<<<<<< HEAD
-              BVHLoader.hh
-=======
-              PID.hh
->>>>>>> 215f24fa
+set (headers 
+  Animation.hh
+  BVHLoader.hh
+  ColladaLoader.hh
+  CommonTypes.hh
+  Color.hh
+  Console.hh
+  Diagnostics.hh
+  Event.hh
+  Events.hh
+  Exception.hh
+  Image.hh 
+  KeyFrame.hh
+  Material.hh
+  Mesh.hh
+  MeshLoader.hh
+  MeshManager.hh
+  MouseEvent.hh
+  PID.hh
+  Plugin.hh
+  Skeleton.hh
+  SingletonT.hh
+  STLLoader.hh
+  SystemPaths.hh
+  Time.hh
+  Timer.hh
 )
 
 set (common_headers "" CACHE INTERNAL "common headers" FORCE)
