## Gazebo 9

## Gazebo 9.x.x (2018-xx-xx)

<<<<<<< HEAD
1. Added a joystick plugin that reads data from a joystick or gamepad.
    * [Pull request #2843](https://bitbucket.org/osrf/gazebo/pull-request/2843)

1. Added World::GetSDF()
=======
1. Provide option to preserve world velocity in Joint::SetPosition
    * [Pull request #2814](https://bitbucket.org/osrf/gazebo/pull-requests/2814)
    * [Issue 2111](https://bitbucket.org/osrf/gazebo/issues/2111)

1. Rename `BUILD_TYPE_*` macros to `GAZEBO_BUILD_TYPE_*`
    * [Pull request #2846](https://bitbucket.org/osrf/gazebo/pull-requests/2846)
    * [Issue 2343](https://bitbucket.org/osrf/gazebo/issues/2343)

1. Added World::SDF()
>>>>>>> 15e2ec80
    * [Pull request #2708](https://bitbucket.org/osrf/gazebo/pull-requests/2708)

1. Fix compile error with due to using gazebo::common::Color with sdformat 6
    * [Pull request #2786](https://bitbucket.org/osrf/gazebo/pull-request/2786)

1. Export dependency on ignition-fuel-tools in cmake and pkgconfig files if it's found
    * [Pull request #2850](https://bitbucket.org/osrf/gazebo/pull-request/2850)

1. Deprecate gazebo::common::Color
    * [Pull request #2818](https://bitbucket.org/osrf/gazebo/pull-request/2818)
    * [Pull request #2831](https://bitbucket.org/osrf/gazebo/pull-request/2831)
    * [Pull request #2837](https://bitbucket.org/osrf/gazebo/pull-request/2837)
    * [Pull request #2838](https://bitbucket.org/osrf/gazebo/pull-request/2838)
    * [Pull request #2842](https://bitbucket.org/osrf/gazebo/pull-request/2842)

1. Updates to MovableText
    * [Pull request #2839](https://bitbucket.org/osrf/gazebo/pull-request/2839)

1. Mark constructors as explicit to fix cppcheck warnings
    * [Pull request #2790](https://bitbucket.org/osrf/gazebo/pull-request/2790)
    * [Pull request #2792](https://bitbucket.org/osrf/gazebo/pull-request/2792)
    * [Pull request #2795](https://bitbucket.org/osrf/gazebo/pull-request/2795)
    * [Pull request #2822](https://bitbucket.org/osrf/gazebo/pull-request/2822)

1. Try finding both ignition math 3 or 4 until we switch to 4
    * [Pull request #2783](https://bitbucket.org/osrf/gazebo/pull-request/2783)

1. Replaced use of ignition::msgs::ImageStamped with ignition::msgs::Image
    * [Pull request #2781](https://bitbucket.org/osrf/gazebo/pull-request/2781)

1. Fix missing includes for boost lexical cast
    * [Pull request #2784](https://bitbucket.org/osrf/gazebo/pull-request/2784)

1. Try finding both sdformat 5 and 6 until we switch to 6
    * [Pull request #2750](https://bitbucket.org/osrf/gazebo/pull-request/2750)

1. HarnessPlugin: PIMPL and allow re-attaching
    * [Pull request #2697](https://bitbucket.org/osrf/gazebo/pull-request/2697)

1. DART: Update contact information also if physics engine is disabled
    * [Pull request #2704](https://bitbucket.org/osrf/gazebo/pull-requests/2704)

1. Integration of DART-6
    * [Pull request #2547](https://bitbucket.org/osrf/gazebo/

1. Remove Gazebo 8 deprecations
    * [Pull request #2605](https://bitbucket.org/osrf/gazebo/pull-request/2605)
    * [Pull request #2607](https://bitbucket.org/osrf/gazebo/pull-request/2607)
    * [Pull request #2603](https://bitbucket.org/osrf/gazebo/pull-request/2603)
    * [Pull request #2604](https://bitbucket.org/osrf/gazebo/pull-request/2604)
    * [Pull request #2627](https://bitbucket.org/osrf/gazebo/pull-request/2627)

1. Bullet: sending feedback on contact points on depth 0 as well
    * [Pull request #2630](https://bitbucket.org/osrf/gazebo/pull-requests/2630/)

1. Deprecate functions to set linear/angular acceleration
    * [Pull request #2622](https://bitbucket.org/osrf/gazebo/pull-request/2622)

1. Added GpuLaserDataIterator
    * [Pull request #2637](https://bitbucket.org/osrf/gazebo/pull-request/2637)

1. Added possibility to enforce contact computation
    * [Pull request #2629](https://bitbucket.org/osrf/gazebo/pull-requests/2629/)

1. Add function to retrieve scoped sensors name in multi-nested model
    * [Pull request #2676](https://bitbucket.org/osrf/gazebo/pull-request/2676)

## Gazebo 8

## Gazebo 8.x.x (2017-xx-xx)

1. Fix inserting models with invalid submesh
    * [Pull request 2828](https://bitbucket.org/osrf/gazebo/pull-request/2828)

1. Move Connection header buffer from heap to stack to avoid race condition.
    * [Pull request 2844](https://bitbucket.org/osrf/gazebo/pull-requests/2844)

1. Shadow improvements
    * [Pull request 2805](https://bitbucket.org/osrf/gazebo/pull-requests/2805)

1. Add light as child of link
    * [Pull request 2807](https://bitbucket.org/osrf/gazebo/pull-requests/2807)
    * [Issue 900](https://bitbucket.org/osrf/gazebo/issues/900)

1. Add camera lens flare effect
    * [Pull request 2806](https://bitbucket.org/osrf/gazebo/pull-request/2806)
    * [Pull request 2829](https://bitbucket.org/osrf/gazebo/pull-request/2829)

1. Image Viewer: fix QImage::Format used to display grayscale images
    * [Pull request #2813](https://bitbucket.org/osrf/gazebo/pull-requests/2813)

1. Fix gazebo8 homebrew build (support tinyxml2 6.0.0)
    * [Pull request 2823](https://bitbucket.org/osrf/gazebo/pull-request/2823)
    * [ign-common issue 28](https://bitbucket.org/ignitionrobotics/ign-common/issues/28)


## Gazebo 8.2.0 (2017-12-10)

1. Fix Collision::GetWorldPose for non-canonical links (and friction directions)
    * [Pull request 2702](https://bitbucket.org/osrf/gazebo/pull-request/2702)
    * [Issue 2068](https://bitbucket.org/osrf/gazebo/issues/2068)

1. Joint control menu highlight active
    * [Pull request 2747](https://bitbucket.org/osrf/gazebo/pull-requests/2747)
    * [Issue 2307](https://bitbucket.org/osrf/gazebo/issues/2307)

1. Fix inserted mesh scale during log playback
    * [Pull request #2723](https://bitbucket.org/osrf/gazebo/pull-request/2723)

1. rendering/UNIT_Grid_TEST: Fix test failure due to EXPECT_EQ on floats
    * [Pull request 2802](https://bitbucket.org/osrf/gazebo/pull-requests/2802)

1. Diagnostics: enable test and don't create so many empty folders
    * [Pull request 2798](https://bitbucket.org/osrf/gazebo/pull-requests/2798)

1. RenderEngine::SetupResources(): Fix resource locations being added multiple times
    * [Pull request 2801](https://bitbucket.org/osrf/gazebo/pull-request/2801)

1. Fix gui and rendering tests for gazebo8 + ogre1.9 on OSX
    * [Pull request 2793](https://bitbucket.org/osrf/gazebo/pull-request/2793)

1. Support off-diagonal inertia terms in bullet
    * [Pull request 2757](https://bitbucket.org/osrf/gazebo/pull-requests/2757)

1. Parallelize ODE physics with threaded islands parameter
    * [Pull request 2775](https://bitbucket.org/osrf/gazebo/pull-requests/2775)

1. Disable broken dart5 tests on gazebo8 branch
    * [Pull request 2771](https://bitbucket.org/osrf/gazebo/pull-request/2771)

1. Fix gazebo7 compile error with boost 1.58 for oculus support
    * [Pull request 2788](https://bitbucket.org/osrf/gazebo/pull-request/2788)
    * [Issue 2356](https://bitbucket.org/osrf/gazebo/issues/2356)

1. Logical Camera sees nested models
    * [Pull request 2776](https://bitbucket.org/osrf/gazebo/pull-request/2776)
    * [Issue 2342](https://bitbucket.org/osrf/gazebo/issues/2342)

1. Logical camera uses <topic>
    * [Pull request 2777](https://bitbucket.org/osrf/gazebo/pull-requests/2777)

1. Removed std::cout logging output on deferred shading
    * [Pull request 2779](https://bitbucket.org/osrf/gazebo/pull-request/2779)

1. Update depth camera shaders version
    * [Pull request 2767](https://bitbucket.org/osrf/gazebo/pull-request/2767)
    * [Issue 2323](https://bitbucket.org/osrf/gazebo/issues/2323)

1. Replaced Ogre::SharedPtr constructor calls with 0 arguments
    * [Pull request 2772](https://bitbucket.org/osrf/gazebo/pull-request/2772)

1. Send message to subscribers only once per connection
    * [Pull request 2763](https://bitbucket.org/osrf/gazebo/pull-request/2763)

1. Fix disabling mesh cast shadows
    * [Pull request 2710](https://bitbucket.org/osrf/gazebo/pull-request/2710)

1. Fix gzclient shutdown segmentation fault with ogre 1.10
    * [Pull request 2761](https://bitbucket.org/osrf/gazebo/pull-request/2761)
    * [Issue 2324](https://bitbucket.org/osrf/gazebo/issues/2324)

1. Fix right-click segfault
    * [Pull request 2809](https://bitbucket.org/osrf/gazebo/pull-request/2809)
    * [Issue 2377](https://bitbucket.org/osrf/gazebo/issues/2377)

1. Joint control menu highlight active
    * [Pull request 2747](https://bitbucket.org/osrf/gazebo/pull-requests/2747)
    * [Issue 2307](https://bitbucket.org/osrf/gazebo/issues/2307)

1. Don't use lib prefix for ogre plugins as of ogre1.9
    * [Pull request 2803](https://bitbucket.org/osrf/gazebo/pull-request/2803)

1. RenderEngine::SetupResources(): Fix resource locations being added multiple times
    * [Pull request 2801](https://bitbucket.org/osrf/gazebo/pull-request/2801)

1. Added and improved communications between the JointControlWidget and JointController
    * [Pull request 2730](https://bitbucket.org/osrf/gazebo/pull-request/2730)
    * [Issue 295](https://bitbucket.org/osrf/gazebo/issues/295)

1. Add function to retrieve scoped sensors name in multi-nested model
    * [Pull request 2674](https://bitbucket.org/osrf/gazebo/pull-request/2674)

1. Backport wide angle camera VM FSAA fix
    * [Pull request 2711](https://bitbucket.org/osrf/gazebo/pull-request/2711)

1. Add log record filter options
    * [Pull request 2715](https://bitbucket.org/osrf/gazebo/pull-request/2715)
    * [Pull request 2725](https://bitbucket.org/osrf/gazebo/pull-request/2725)

1. Fix inertia parameters in friction_spheres.world
    * [Pull request 2724](https://bitbucket.org/osrf/gazebo/pull-request/2724)

1. ODE slip parameter example world and test
    * [Pull request 2717](https://bitbucket.org/osrf/gazebo/pull-request/2717)

1. Aligned collision and visual geometries for friction_dir_test.world
    * [Pull request 2726](https://bitbucket.org/osrf/gazebo/pull-request/2726)

1. Do not display COM or inertia visualizations for static models
    * [Pull request 2727](https://bitbucket.org/osrf/gazebo/pull-request/2727)
    * [Issue 2286](https://bitbucket.org/osrf/gazebo/issues/2286)

1. Fix index error in VClouds/DataManager.cpp
    * [Pull request 2722](https://bitbucket.org/osrf/gazebo/pull-request/2722)

1. Fix orbiting view around heightmap
    * [Pull request 2688](https://bitbucket.org/osrf/gazebo/pull-request/2688)
    * [Issue 2049](https://bitbucket.org/osrf/gazebo/issues/2049)

1. Fix configure script on windows
    * [Pull request 2735](https://bitbucket.org/osrf/gazebo/pull-request/2735)

1. Add option in gui.ini to disable the use of spacenav
    * [Pull request 2754](https://bitbucket.org/osrf/gazebo/pull-requests/2754)

1. Test which demonstrates Simbody exception when manipulating object twice while paused
    * [Pull request 2737](https://bitbucket.org/osrf/gazebo/pull-request/2737)

## Gazebo 8.1.1 (2017-06-05)

1. Add the option --gui-client-plugin to load GUI plugins. Leave -g to load System Plugins.
    * [Pull request 2716](https://bitbucket.org/osrf/gazebo/pull-requests/2716)
    * [Issue 2279](https://bitbucket.org/osrf/gazebo/issues/2279)

1. Remove duplicate material block in ShadowCaster.material
    * [Pull request 2721](https://bitbucket.org/osrf/gazebo/pull-request/2721)

1. Fix race condition during Detach of HarnessPlugin
    * [Pull request 2696](https://bitbucket.org/osrf/gazebo/pull-request/2696)

1. Added support for pincushion distortion model; fixed bug where
   cameras with different distortion models would have the same distortion.
    * [Pull request 2678](https://bitbucket.org/osrf/gazebo/pull-requests/2678)

1. Add actors in World as models so they get returned with World::Models()
    * [Pull request 2706](https://bitbucket.org/osrf/gazebo/pull-request/2706)
    * [Issue 2271](https://bitbucket.org/osrf/gazebo/issues/2271)

1. Refactor tests to use models from world file instead of dynamically spawning models
    * [Pull request 2689](https://bitbucket.org/osrf/gazebo/pull-request/2689)

## Gazebo 8.1.0 (2017-05-04)

1. Fixed precompiled headers to work in more use-cases.
    * [Pull request 2662](https://bitbucket.org/osrf/gazebo/pull-request/2662)

1. Subdivide large heightmaps to fix LOD and support global texture mapping
    * [Pull request 2655](https://bitbucket.org/osrf/gazebo/pull-request/2655)

1. Added <collide_bitmask> support to bullet
    * [Pull request 2649](https://bitbucket.org/osrf/gazebo/pull-request/2649)

1. Fix linking when using HDF5_INSTRUMENT for logging ODE data
    * [Pull request 2669](https://bitbucket.org/osrf/gazebo/pull-request/2669)
    * [Issue 1841](https://bitbucket.org/osrf/gazebo/issues/1841)

1. Force / torque sensor visualization using WrenchVisual
    * [Pull request 2653](https://bitbucket.org/osrf/gazebo/pull-request/2653)

1. Cache heightmap tile data
    * [Pull request 2645](https://bitbucket.org/osrf/gazebo/pull-request/2645)

1. Add plugin for attaching lights to links in a model
    * [Pull request 2647](https://bitbucket.org/osrf/gazebo/pull-request/2647)

1. Support Heightmap LOD
    * [Pull request 2636](https://bitbucket.org/osrf/gazebo/pull-request/2636)

1. Support setting shadow texture size
    * [Pull request 2644](https://bitbucket.org/osrf/gazebo/pull-request/2644)

1. Fix deprecated sdf warnings produced by PluginToSDF
    * [Pull request 2646](https://bitbucket.org/osrf/gazebo/pull-request/2646)
    * [Issue 2202](https://bitbucket.org/osrf/gazebo/issues/2202)

1. Added TouchPlugin, which checks if a model has been in contact with another
   model exclusively for a certain time.
    * [Pull request 2651](https://bitbucket.org/osrf/gazebo/pull-request/2651)

1. Fixes -inf laser reading being displayed as +inf
    * [Pull request 2641](https://bitbucket.org/osrf/gazebo/pull-request/2641)

1. Proper exception handling for animated box example
    * [Pull request 2618](https://bitbucket.org/osrf/gazebo/pull-request/2618)

1. Fix examples compilation (#2177)
    * [Pull request 2634](https://bitbucket.org/osrf/gazebo/pull-request/2634)
    * [Issue 2177](https://bitbucket.org/osrf/gazebo/issues/2177)

1. Fix loading gui plugins and OSX framerate issue
    * [Pull request 2631](https://bitbucket.org/osrf/gazebo/pull-request/2631)
    * [Issue 1311](https://bitbucket.org/osrf/gazebo/issues/1311)
    * [Issue 2133](https://bitbucket.org/osrf/gazebo/issues/2133)

1. Fix ign-math3 deprecation warnings
    * [Pull request 2612](https://bitbucket.org/osrf/gazebo/pull-request/2612)
    * [Pull request 2626](https://bitbucket.org/osrf/gazebo/pull-request/2626)
    * [Pull request 2648](https://bitbucket.org/osrf/gazebo/pull-request/2648)

1. Re-order some gui tests to fix osx failures
    * [Pull request 2650](https://bitbucket.org/osrf/gazebo/pull-request/2650)
    * [Issue 2197](https://bitbucket.org/osrf/gazebo/issues/2197)


## Gazebo 8.0.0 (2017-01-25)

1. Depend on ignition math3
    * [Pull request #2588](https://bitbucket.org/osrf/gazebo/pull-request/2588)

1. Use ignition math with ServerFixture
    * [Pull request #2552](https://bitbucket.org/osrf/gazebo/pull-request/2552)

1. Changed the type of `FrictionPyramid::direction1` from `gazebo::math::Vector3` to `ignition::math::Vector3d`.
    * [Pull request #2548](https://bitbucket.org/osrf/gazebo/pull-request/2548)

1. Added igntition::transport interfaces to header files
    * [Pull request #2559](https://bitbucket.org/osrf/gazebo/pull-request/2559)

1. Added ignition transport dependency, and output camera sensor images on
   an ignition transport topic.
    * [Pull request #2544](https://bitbucket.org/osrf/gazebo/pull-request/2544)

1. Fix restoring submesh material transparency
    * [Pull request #2536](https://bitbucket.org/osrf/gazebo/pull-request/2536)

1. Updated `gz_log` tool to use `ignition::math`.
    * [Pull request #2532](https://bitbucket.org/osrf/gazebo/pull-request/2532)

1. Updated the following rendering classes to use `ignition::math`:
   `FPSViewController`, `JointVisual`, `OculusCamera`, `OrbitViewController`,
   `OrthoViewController`, `Projector`, `UserCamera`, `ViewController`.
    * [Pull request #2551](https://bitbucket.org/osrf/gazebo/pull-request/2551)

1. Update examples to use ign-math.
    * [Pull request #2539](https://bitbucket.org/osrf/gazebo/pull-request/2539)

1. Update plugins to use ign-math.
    * [Pull request #2531](https://bitbucket.org/osrf/gazebo/pull-request/2531)
    * [Pull request #2534](https://bitbucket.org/osrf/gazebo/pull-request/2534)
    * [Pull request #2538](https://bitbucket.org/osrf/gazebo/pull-request/2538)

1. Use ignition math with `rendering/Distortion` and update function names.
    * [Pull request #2529](https://bitbucket.org/osrf/gazebo/pull-request/2529)

1. Updated COMVisual class to use `ignition::math`.
    * [Pull request #2528](https://bitbucket.org/osrf/gazebo/pull-request/2528)

1. Deprecate angle API from physics::Joint, in favor of using doubles
    * [Pull request #2568](https://bitbucket.org/osrf/gazebo/pull-request/2568)
    * [Issue #553](https://bitbucket.org/osrf/gazebo/issues/553)
    * [Issue #1108](https://bitbucket.org/osrf/gazebo/issues/1108)

1. PIMPL-ize `gazebo/physics/Gripper` and use ignition-math.
    * [Pull request #2523](https://bitbucket.org/osrf/gazebo/pull-request/2523)

1. Added VisualMarkers to the rendering engine. Visual markers support
   programmatic rendering of various shapes in a scene.
    * [Pull request 2541](https://bitbucket.org/osrf/gazebo/pull-request/2541)

1. Support version 5 of the DART Physics Engine.
    * [Pull request #2459](https://bitbucket.org/osrf/gazebo/pull-request/2459)

1. UserCamera overrides `Camera::Render` to reduce CPU usage.
    * [Pull request 2480](https://bitbucket.org/osrf/gazebo/pull-request/2480)

1. Static links no longer subscribe to wrench topics.
    * [Pull request #2452]((https://bitbucket.org/osrf/gazebo/pull-request/2452)

1. Add Gazebo math helper functions to convert to and from Ignition Math
   objects.
    * [Pull request #2461](https://bitbucket.org/osrf/gazebo/pull-request/2461)

1. Add video recording of user camera. This change added an optional
   dependency on libavdevice>=56.4.100 for linux systems. When installed,
   libavdevice will allow a user to stream a simulated camera to a video4linux2
   loopback device.
    * [Pull request #2443](https://bitbucket.org/osrf/gazebo/pull-request/2443)

1. Removed deprecations
    * [Pull request #2427]((https://bitbucket.org/osrf/gazebo/pull-request/2427)

1. Include basic support for GNU Precompiled Headers to reduce compile time
    * [Pull request #2268](https://bitbucket.org/osrf/gazebo/pull-request/2268)

1. Plotting utility
    * [Pull request #2348](https://bitbucket.org/osrf/gazebo/pull-request/2348)
    * [Pull request #2325](https://bitbucket.org/osrf/gazebo/pull-request/2325)
    * [Pull request #2382](https://bitbucket.org/osrf/gazebo/pull-request/2382)
    * [Pull request #2448](https://bitbucket.org/osrf/gazebo/pull-request/2448)

1. Renamed `gazebo/gui/SaveDialog` to `gazebo/gui/SaveEntityDialog`. A new
   `SaveDialog` class will be added in a future pull request. The migration
   guide will be updated with that pull request.
    * [Pull request #2384](https://bitbucket.org/osrf/gazebo/pull-request/2384)

1. Add FiducialCameraPlugin for Camera Sensors
    * [Pull request #2350](https://bitbucket.org/osrf/gazebo/pull-request/2350)

1. Fix Road2d vertices and shadows
    * [Pull request #2362](https://bitbucket.org/osrf/gazebo/pull-request/2362)

1. Rearrange GLWidget::OnMouseMove so that the more common use cases it
   fewer if statements. Use std::thread in place of boost in OculusWindow.
   Pragma statements to prevent warnings. Prevent variable hiding in
   WallSegmentItem.
    * [Pull request #2376](https://bitbucket.org/osrf/gazebo/pull-request/2376)

1. Use single pixel selection buffer for mouse picking
    * [Pull request #2335](https://bitbucket.org/osrf/gazebo/pull-request/2335)

1. Refactor Visual classes
  * [Pull request #2331](https://bitbucket.org/osrf/gazebo/pull-requests/2331)

1. Windows plugins (with .dll extension) now accepted
    * [Pull request #2311](https://bitbucket.org/osrf/gazebo/pull-requests/2311)
    * Writing libMyPlugin.so in the sdf file will look for MyPlugin.dll on windows.

1. Add Introspection Manager and Client util
    * [Pull request #2304](https://bitbucket.org/osrf/gazebo/pull-request/2304)

1. Refactor Event classes and improve memory management.
    * [Pull request #2277](https://bitbucket.org/osrf/gazebo/pull-request/2277)
    * [Pull request #2317](https://bitbucket.org/osrf/gazebo/pull-request/2317)
    * [Pull request #2329](https://bitbucket.org/osrf/gazebo/pull-request/2329)
    * [gazebo_design Pull request #33](https://bitbucket.org/osrf/gazebo_design/pull-requests/33)

1. Remove EntityMakerPrivate and move its members to derived classes
    * [Pull request #2310](https://bitbucket.org/osrf/gazebo/pull-request/2310)

1. Conversion between ign-msgs and sdf, for plugin
    * [Pull request #2403](https://bitbucket.org/osrf/gazebo/pull-request/2403)

1. Change NULL to nullptr.
    * [Pull request #2294](https://bitbucket.org/osrf/gazebo/pull-request/2294)
    * [Pull request #2297](https://bitbucket.org/osrf/gazebo/pull-request/2297)
    * [Pull request #2298](https://bitbucket.org/osrf/gazebo/pull-request/2298)
    * [Pull request #2302](https://bitbucket.org/osrf/gazebo/pull-request/2302)
    * [Pull request #2295](https://bitbucket.org/osrf/gazebo/pull-request/2295)
    * [Pull request #2300](https://bitbucket.org/osrf/gazebo/pull-request/2300)

1. Fix memory and other issues found from running Coverity.
    * A contribution from Olivier Crave
    * [Pull request #2241](https://bitbucket.org/osrf/gazebo/pull-request/2241)
    * [Pull request #2242](https://bitbucket.org/osrf/gazebo/pull-request/2242)
    * [Pull request #2243](https://bitbucket.org/osrf/gazebo/pull-request/2243)
    * [Pull request #2244](https://bitbucket.org/osrf/gazebo/pull-request/2244)
    * [Pull request #2245](https://bitbucket.org/osrf/gazebo/pull-request/2245)

1. Deprecate gazebo::math
    * [Pull request #2594](https://bitbucket.org/osrf/gazebo/pull-request/2594)
    * [Pull request #2513](https://bitbucket.org/osrf/gazebo/pull-request/2513)
    * [Pull request #2586](https://bitbucket.org/osrf/gazebo/pull-request/2586)
    * [Pull request #2326](https://bitbucket.org/osrf/gazebo/pull-request/2326)
    * [Pull request #2579](https://bitbucket.org/osrf/gazebo/pull-request/2579)
    * [Pull request #2574](https://bitbucket.org/osrf/gazebo/pull-request/2574)
    * [Pull request #2426](https://bitbucket.org/osrf/gazebo/pull-request/2426)
    * [Pull request #2567](https://bitbucket.org/osrf/gazebo/pull-request/2567)
    * [Pull request #2355](https://bitbucket.org/osrf/gazebo/pull-request/2355)
    * [Pull request #2407](https://bitbucket.org/osrf/gazebo/pull-request/2407)
    * [Pull request #2564](https://bitbucket.org/osrf/gazebo/pull-request/2564)
    * [Pull request #2591](https://bitbucket.org/osrf/gazebo/pull-request/2591)
    * [Pull request #2425](https://bitbucket.org/osrf/gazebo/pull-request/2425)
    * [Pull request #2570](https://bitbucket.org/osrf/gazebo/pull-request/2570)
    * [Pull request #2436](https://bitbucket.org/osrf/gazebo/pull-request/2436)
    * [Pull request #2556](https://bitbucket.org/osrf/gazebo/pull-request/2556)
    * [Pull request #2472](https://bitbucket.org/osrf/gazebo/pull-request/2472)
    * [Pull request #2505](https://bitbucket.org/osrf/gazebo/pull-request/2505)
    * [Pull request #2583](https://bitbucket.org/osrf/gazebo/pull-request/2583)
    * [Pull request #2514](https://bitbucket.org/osrf/gazebo/pull-request/2514)
    * [Pull request #2522](https://bitbucket.org/osrf/gazebo/pull-request/2522)
    * [Pull request #2565](https://bitbucket.org/osrf/gazebo/pull-request/2565)
    * [Pull request #2525](https://bitbucket.org/osrf/gazebo/pull-request/2525)
    * [Pull request #2533](https://bitbucket.org/osrf/gazebo/pull-request/2533)
    * [Pull request #2543](https://bitbucket.org/osrf/gazebo/pull-request/2543)
    * [Pull request #2549](https://bitbucket.org/osrf/gazebo/pull-request/2549)
    * [Pull request #2554](https://bitbucket.org/osrf/gazebo/pull-request/2554)
    * [Pull request #2560](https://bitbucket.org/osrf/gazebo/pull-request/2560)
    * [Pull request #2585](https://bitbucket.org/osrf/gazebo/pull-request/2585)
    * [Pull request #2575](https://bitbucket.org/osrf/gazebo/pull-request/2575)
    * [Pull request #2563](https://bitbucket.org/osrf/gazebo/pull-request/2563)
    * [Pull request #2573](https://bitbucket.org/osrf/gazebo/pull-request/2573)
    * [Pull request #2577](https://bitbucket.org/osrf/gazebo/pull-request/2577)
    * [Pull request #2581](https://bitbucket.org/osrf/gazebo/pull-request/2581)
    * [Pull request #2566](https://bitbucket.org/osrf/gazebo/pull-request/2566)
    * [Pull request #2578](https://bitbucket.org/osrf/gazebo/pull-request/2578)

1. Add Wind support
    * [Pull request #1985](https://bitbucket.org/osrf/gazebo/pull-request/1985)
    * A contribution from Olivier Crave

1. Add const accessors to uri path and query
    * [Pull request #2400](https://bitbucket.org/osrf/gazebo/pull-request/2400)

1. Server generates unique model names in case of overlap, and added allow_renaming field to factory message.
    * [Pull request 2301](https://bitbucket.org/osrf/gazebo/pull-request/2301)
    * [Issue 510](https://bitbucket.org/osrf/gazebo/issues/510)

1. Adds an output option to gz log that allows the tool to filter a log file and write to a new log file.
    * [Pull request #2149](https://bitbucket.org/osrf/gazebo/pull-request/2149)

1. Add common::URI class
    * [Pull request #2275](https://bitbucket.org/osrf/gazebo/pull-request/2275)

1. Update Actor animations by faciliting skeleton visualization, control via a plugin. Also resolves issue #1785.
    * [Pull request #2219](https://bitbucket.org/osrf/gazebo/pull-request/2219)

1. Generalize actors to work even if not all elements are specified
    * [Pull request #2360](https://bitbucket.org/osrf/gazebo/pull-request/2360)

1. PIMPLize rendering/Grid
    * [Pull request 2330](https://bitbucket.org/osrf/gazebo/pull-request/2330)

1. Use only Gazebo's internal version of tinyxml2. The version of tinyxml2 distributed with Ubuntu fails when parsing large log files.
    * [Pull request #2146](https://bitbucket.org/osrf/gazebo/pull-request/2146)

1. Moved gazebo ODE includes to have correct include path
    * [Pull request #2186](https://bitbucket.org/osrf/gazebo/pull-request/2186)

1. Atmosphere model
    * [Pull request #1989](https://bitbucket.org/osrf/gazebo/pull-request/1989)

1. Added static camera when following a model.
    * [Pull request #1980](https://bitbucket.org/osrf/gazebo/pull-request/1980)
    * A contribution from Oliver Crave

1. Get plugin info with Ignition transport service
    * [Pull request #2420](https://bitbucket.org/osrf/gazebo/pull-request/2420)

1. Support conversions between SDF and protobuf for more sensors.
    * [Pull request #2118](https://bitbucket.org/osrf/gazebo/pull-request/2118)

1. Fix ODE Ray-Cylinder collision, and added ability to instantiate stand alone MultiRayShapes.
    * [Pull request #2122](https://bitbucket.org/osrf/gazebo/pull-request/2122)

1. Update depth camera sensor to publish depth data over a topic.
    * [Pull request #2112](https://bitbucket.org/osrf/gazebo/pull-request/2112)

1. Add color picker to config widget and fix visual and collision duplication.
    * [Pull request #2381](https://bitbucket.org/osrf/gazebo/pull-request/2381)

1. Model editor updates

    1. Undo / redo inserting and deleting links
        * [Pull request #2151](https://bitbucket.org/osrf/gazebo/pull-request/2151)

    1. Undo / redo inserting and deleting nested models
        * [Pull request #2229](https://bitbucket.org/osrf/gazebo/pull-request/2229)

    1. Undo insert / delete joints
        * [Pull request #2266](https://bitbucket.org/osrf/gazebo/pull-request/2266)

    1. Undo insert / delete model plugins
        * [Pull request #2334](https://bitbucket.org/osrf/gazebo/pull-request/2334)

    1. Undo translate, rotate, snap and align links and nested models
        * [Pull request #2314](https://bitbucket.org/osrf/gazebo/pull-request/2314)

    1. Undo scale links
        * [Pull request #2368](https://bitbucket.org/osrf/gazebo/pull-request/2368)

1. Google Summer of Code Graphical interface for inserting plugins during simulation.

    1. Display attached model plugins in the world tab / Add subheaders for model links, joints and plugins
        * [Pull request #2323](https://bitbucket.org/osrf/gazebo/pull-request/2323)
        * [Issue #1698](https://bitbucket.org/osrf/gazebo/issues/1698)

## Gazebo 7

## Gazebo 7.x.x (2017-xx-xx)

1. Move Connection header buffer from heap to stack to avoid race condition.
    * [Pull request 2844](https://bitbucket.org/osrf/gazebo/pull-requests/2844)

1. Shadow improvements
    * [Pull request 2805](https://bitbucket.org/osrf/gazebo/pull-requests/2805)

1. Add light as child of link
    * [Pull request 2807](https://bitbucket.org/osrf/gazebo/pull-requests/2807)
    * [Issue 900](https://bitbucket.org/osrf/gazebo/issues/900)

1. Add camera lens flare effect
    * [Pull request 2806](https://bitbucket.org/osrf/gazebo/pull-request/2806)
    * [Pull request 2829](https://bitbucket.org/osrf/gazebo/pull-request/2829)

1. Fix inserting models with invalid submesh
    * [Pull request 2828](https://bitbucket.org/osrf/gazebo/pull-request/2828)


## Gazebo 7.9.0 (2017-11-22)

1. Diagnostics: enable test and don't create so many empty folders
    * [Pull request 2798](https://bitbucket.org/osrf/gazebo/pull-requests/2798)

1. Parallelize ODE physics with threaded islands parameter
    * [Pull request 2775](https://bitbucket.org/osrf/gazebo/pull-requests/2775)

1. Logical camera uses <topic>
    * [Pull request 2777](https://bitbucket.org/osrf/gazebo/pull-requests/2777)

1. Support off-diagonal inertia terms in bullet
    * [Pull request 2757](https://bitbucket.org/osrf/gazebo/pull-requests/2757)

1. Add option in gui.ini to disable the use of spacenav
    * [Pull request 2754](https://bitbucket.org/osrf/gazebo/pull-requests/2754)

1. Fix disabling mesh cast shadows
    * [Pull request 2710](https://bitbucket.org/osrf/gazebo/pull-request/2710)

1. Do not display COM or inertia visualizations for static models
    * [Pull request 2727](https://bitbucket.org/osrf/gazebo/pull-request/2727)
    * [Issue 2286](https://bitbucket.org/osrf/gazebo/issues/2286)

1. Fix Collision::GetWorldPose for non-canonical links (and friction directions)
    * [Pull request 2702](https://bitbucket.org/osrf/gazebo/pull-request/2702)
    * [Issue 2068](https://bitbucket.org/osrf/gazebo/issues/2068)

1. Fix orbiting view around heightmap
    * [Pull request 2688](https://bitbucket.org/osrf/gazebo/pull-request/2688)
    * [Issue 2049](https://bitbucket.org/osrf/gazebo/issues/2049)

1. Logical Camera sees nested models
    * [Pull request 2776](https://bitbucket.org/osrf/gazebo/pull-request/2776)
    * [Issue 2342](https://bitbucket.org/osrf/gazebo/issues/2342)

1. Aligned collision and visual geometries for friction_dir_test.world
    * [Pull request 2726](https://bitbucket.org/osrf/gazebo/pull-request/2726)

1. Test which demonstrates Simbody exception when manipulating object twice while paused
    * [Pull request 2737](https://bitbucket.org/osrf/gazebo/pull-request/2737)

1. Send message to subscribers only once per connection
    * [Pull request 2763](https://bitbucket.org/osrf/gazebo/pull-request/2763)

1. Update depth camera shaders version
    * [Pull request 2767](https://bitbucket.org/osrf/gazebo/pull-request/2767)
    * [Issue 2323](https://bitbucket.org/osrf/gazebo/issues/2323)

1. Fix gazebo7 compile error with boost 1.58 for oculus support
    * [Pull request 2788](https://bitbucket.org/osrf/gazebo/pull-request/2788)
    * [Issue 2356](https://bitbucket.org/osrf/gazebo/issues/2356)

1. Fix gui and rendering tests for gazebo7 + ogre1.9 on OSX
    * [Pull request 2793](https://bitbucket.org/osrf/gazebo/pull-request/2793)

1. Fix right-click segfault
    * [Pull request 2809](https://bitbucket.org/osrf/gazebo/pull-request/2809)
    * [Issue 2377](https://bitbucket.org/osrf/gazebo/issues/2377)

## Gazebo 7.8.1 (2017-06-08)

1. ODE slip parameter example world and test
    * [Pull request 2717](https://bitbucket.org/osrf/gazebo/pull-request/2717)

1. Fix inserted mesh scale during log playback
    * [Pull request #2723](https://bitbucket.org/osrf/gazebo/pull-request/2723)

## Gazebo 7.8.0 (2017-06-02)

1. Add log record filter options
    * [Pull request 2715](https://bitbucket.org/osrf/gazebo/pull-request/2715)

1. Backport wide angle camera VM FSAA fix
    * [Pull request 2711](https://bitbucket.org/osrf/gazebo/pull-request/2711)

1. Add function to retrieve scoped sensors name in multi-nested model
    * [Pull request 2674](https://bitbucket.org/osrf/gazebo/pull-request/2674)

## Gazebo 7.7.0 (2017-05-04)

1. Fix race condition during Detach of HarnessPlugin
    * [Pull request 2696](https://bitbucket.org/osrf/gazebo/pull-request/2696)

1. Added support for pincushion distortion model; fixed bug where
   cameras with different distortion models would have the same distortion.
    * [Pull request 2678](https://bitbucket.org/osrf/gazebo/pull-requests/2678)

1. Added <collide_bitmask> support to bullet
    * [Pull request 2649](https://bitbucket.org/osrf/gazebo/pull-request/2649)

1. Fix linking when using HDF5_INSTRUMENT for logging ODE data
    * [Pull request 2669](https://bitbucket.org/osrf/gazebo/pull-request/2669)
    * [Issue 1841](https://bitbucket.org/osrf/gazebo/issues/1841)

1. Subdivide large heightmaps to fix LOD and support global texture mapping
    * [Pull request 2655](https://bitbucket.org/osrf/gazebo/pull-request/2655)

## Gazebo 7.6.0 (2017-03-20)

1. Force / torque sensor visualization using WrenchVisual
    * [Pull request 2653](https://bitbucket.org/osrf/gazebo/pull-request/2653)

1. Cache heightmap tile data
    * [Pull request 2645](https://bitbucket.org/osrf/gazebo/pull-request/2645)

1. Add plugin for attaching lights to links in a model
    * [Pull request 2647](https://bitbucket.org/osrf/gazebo/pull-request/2647)
    * [Issue 900](https://bitbucket.org/osrf/gazebo/issues/900)

1. Support Heightmap LOD
    * [Pull request 2636](https://bitbucket.org/osrf/gazebo/pull-request/2636)

1. Support setting shadow texture size
    * [Pull request 2644](https://bitbucket.org/osrf/gazebo/pull-request/2644)

1. Fix deprecated sdf warnings produced by PluginToSDF
    * [Pull request 2646](https://bitbucket.org/osrf/gazebo/pull-request/2646)

1. Added TouchPlugin, which checks if a model has been in contact with another
   model exclusively for a certain time.
    * [Pull request 2651](https://bitbucket.org/osrf/gazebo/pull-request/2651)

1. Fixes -inf laser reading being displayed as +inf
    * [Pull request 2641](https://bitbucket.org/osrf/gazebo/pull-request/2641)

1. Fix memory leaks in tests
    * [Pull request 2639](https://bitbucket.org/osrf/gazebo/pull-request/2639)

1. Remove end year from copyright
    * [Pull request 2614](https://bitbucket.org/osrf/gazebo/pull-request/2614)

## Gazebo 7.5.0 (2017-01-11)

1. Remove qt4 webkit in gazebo7 (used for HotkeyDialog).
    * [Pull request 2584](https://bitbucket.org/osrf/gazebo/pull-request/2584)

1. Support configuring heightmap sampling level
    * [Pull request 2519](https://bitbucket.org/osrf/gazebo/pull-request/2519)

1. Fix `model.config` dependency support, and add ability to reference
   textures using a URI.
    * [Pull request 2517](https://bitbucket.org/osrf/gazebo/pull-request/2517)

1. Fix DEM heightmap size, collision, scale
    * [Pull request 2477](https://bitbucket.org/osrf/gazebo/pull-request/2477)

1. Create ode_quiet parameter to silence solver messages
    * [Pull request 2512](https://bitbucket.org/osrf/gazebo/pull-request/2512)

1. Update QT render loop to throttle based on UserCamera::RenderRate.
    * [Pull request 2476](https://bitbucket.org/osrf/gazebo/pull-request/2476)
    * [Issue 1560](https://bitbucket.org/osrf/gazebo/issues/1560)

1. Generate visualization on demand, instead of on load. This helps to
   reduce load time.
    * [Pull request 2457](https://bitbucket.org/osrf/gazebo/pull-request/2457)

1. Added a plugin to teleoperate joints in a model with the keyboard.
    * [Pull request 2490](https://bitbucket.org/osrf/gazebo/pull-request/2490)

1. Add GUI items to change the user camera clip distance
    * [Pull request 2470](https://bitbucket.org/osrf/gazebo/pull-request/2470)
    * [Issue 2064](https://bitbucket.org/osrf/gazebo/issues/2064)

1. Support custom material scripts for heightmaps
    * [Pull request 2473](https://bitbucket.org/osrf/gazebo/pull-request/2473)

1. Sim events plugin accepts custom topics
    * [Pull request 2535](https://bitbucket.org/osrf/gazebo/pull-request/2535)

1. Model Editor: Show / hide collisions
    * [Pull request 2503](https://bitbucket.org/osrf/gazebo/pull-request/2503)

1. Model Editor: Show / hide visuals
    * [Pull request 2516](https://bitbucket.org/osrf/gazebo/pull-request/2516)

1. Model Editor: Show / hide link frames
    * [Pull request 2521](https://bitbucket.org/osrf/gazebo/pull-request/2521)

## Gazebo 7.4.0 (2016-10-11)

1. Add test for HarnessPlugin, reduce likelihood of race condition
    * [Pull request 2431](https://bitbucket.org/osrf/gazebo/pull-request/2431)
    * [Issue 2034](https://bitbucket.org/osrf/gazebo/issues/2034)

1. Add `syntax = proto2` in proto files to fix some protobuf3 warnings
    * [Pull request 2456](https://bitbucket.org/osrf/gazebo/pull-request/2456)

1. Add support for loading wavefront obj mesh files
    * [Pull request 2454](https://bitbucket.org/osrf/gazebo/pull-request/2454)

1. Added filesystem operations to the common library. Additions include
   `cwd`, `exists`, `isDirectory`, `isFile`, `copyFile`, and `moveFile`.
    * [Pull request 2417](https://bitbucket.org/osrf/gazebo/pull-request/2417)

1. Fix loading collada files with multiple texture coordinates.
    * [Pull request 2413](https://bitbucket.org/osrf/gazebo/pull-request/2413)

1. Added visualization of minimum range to laservisual.
    * [Pull request 2412](https://bitbucket.org/osrf/gazebo/pull-request/2412)
    * [Issue 2018](https://bitbucket.org/osrf/gazebo/issues/2018)

1. Use precision 2 for FPS display in TimePanel
    * [Pull request 2405](https://bitbucket.org/osrf/gazebo/pull-request/2405)

1. Switch ImuSensor::worldToReference transform from Pose to Quaternion
    * [Pull request 2410](https://bitbucket.org/osrf/gazebo/pull-request/2410)
    * [Issue 1959](https://bitbucket.org/osrf/gazebo/issues/1959)

1. Include Boost_LIBRARIES  in the linking of gazebo_physics
    * [Pull request 2402](https://bitbucket.org/osrf/gazebo/pull-request/2402)

1. Backported KeyboardGUIPlugin and msgs::Any
    * [Pull request 2416](https://bitbucket.org/osrf/gazebo/pull-request/2416)

1. Use XML_SUCCESS enum instead of XML_NO_ERROR, which has been deleted in tinyxml2 4.0
    * [Pull request 2397](https://bitbucket.org/osrf/gazebo/pull-request/2397)

1. Ignore ffmpeg deprecation warnings to clean up CI since they are noted in #2002
    * [Pull request 2388](https://bitbucket.org/osrf/gazebo/pull-request/2388)

1. Added a visual blinking plugin
    * [Pull request 2394](https://bitbucket.org/osrf/gazebo/pull-request/2394)

1. Fix InertiaVisual for non-diagonal inertia matrices
    * [Pull request 2354](https://bitbucket.org/osrf/gazebo/pull-request/2354)

## Gazebo 7.3.1 (2016-07-13)

1. Fix homebrew test failure of UNIT_ApplyWrenchDialog_TEST
    * [Pull request 2393](https://bitbucket.org/osrf/gazebo/pull-request/2393)

1. Fix MainWindow crash when window is minimized and maximized
    * [Pull request 2392](https://bitbucket.org/osrf/gazebo/pull-request/2392)
    * [Issue 2003](https://bitbucket.org/osrf/gazebo/issues/2003)

## Gazebo 7.3.0 (2016-07-12)

1. Fix selecting ApplyWrenchVisual's force torque visuals
    * [Pull request 2377](https://bitbucket.org/osrf/gazebo/pull-request/2377)
    * [Issue 1999](https://bitbucket.org/osrf/gazebo/issues/1999)

1. Use ignition math in gazebo::msgs
    * [Pull request 2389](https://bitbucket.org/osrf/gazebo/pull-request/2389)

1. Parse command-line options for GUI plugins in Server to fix parsing of
   positional argument for world file.
   This fixes command-line parsing for `gazebo -g gui_plugin.so`.
    * [Pull request 2387](https://bitbucket.org/osrf/gazebo/pull-request/2387)

1. Added a harness plugin that supports lowering a model at a controlled rate
    * [Pull request 2346](https://bitbucket.org/osrf/gazebo/pull-request/2346)

1. Fix ogre log test on xenial+nvidia
    * [Pull request 2374](https://bitbucket.org/osrf/gazebo/pull-request/2374)

1. Redirect QT messages to Gazebo's console message handling system.
    * [Pull request 2375](https://bitbucket.org/osrf/gazebo/pull-request/2375)

1. Fix buoyancy plugin when multiple link tags are used within the plugin
    * [Pull request 2369](https://bitbucket.org/osrf/gazebo/pull-request/2369)

1. Remove contact filters with names that contain `::`
    * [Pull request 2363](https://bitbucket.org/osrf/gazebo/pull-request/2363)
    * [Issue 1805](https://bitbucket.org/osrf/gazebo/issues/1805)

1. Fix Model Manipulator switching between local and global frames
    * [Pull request 2361](https://bitbucket.org/osrf/gazebo/pull-request/2361)

1. Remove duplicate code from cmake config file caused by bad merge
    * [Pull request 2347](https://bitbucket.org/osrf/gazebo/pull-request/2347)

1. Properly cleanup pointers when destroying a world with joints.
    * [Pull request 2309](https://bitbucket.org/osrf/gazebo/pull-request/2309)

1. Fix right click view options after deleting and respawning a model.
    * [Pull request 2349](https://bitbucket.org/osrf/gazebo/pull-request/2349)
    * [Issue 1985](https://bitbucket.org/osrf/gazebo/issues/1985)

1. Implement missing function: LogicalCamera::Topic()
    * [Pull request 2343](https://bitbucket.org/osrf/gazebo/pull-request/2343)
    * [Issue 1980](https://bitbucket.org/osrf/gazebo/issues/1980)

## Gazebo 7.2.0 (2016-06-13)

1. Backport single pixel selection buffer for mouse picking
    * [Pull request 2338](https://bitbucket.org/osrf/gazebo/pull-request/2338)

1. Prevent mouse pan and orbit from deselecting entities in model editor
    * [Pull request 2333](https://bitbucket.org/osrf/gazebo/pull-request/2333)

1. Handle model manipulation tool RTS shortcuts in keyPress
    * [Pull request 2312](https://bitbucket.org/osrf/gazebo/pull-request/2312)

1. Reset ODE joint force feedback after world reset
    * [Pull request 2255](https://bitbucket.org/osrf/gazebo/pull-request/2255)

1. Update model editor snap to grid modifier key
    * [Pull request 2259](https://bitbucket.org/osrf/gazebo/pull-request/2259)
    * [Issue #1583](https://bitbucket.org/osrf/gazebo/issues/1583)

1. PIMPLize gui/model/ModelEditorPalette
    * [Pull request 2279](https://bitbucket.org/osrf/gazebo/pull-request/2279)

1. Properly cleanup pointers when destroying a blank world.
    * [Pull request 2220](https://bitbucket.org/osrf/gazebo/pull-request/2220)

1. Properly cleanup pointers when destroying a world with models and lights.
    * [Pull request 2263](https://bitbucket.org/osrf/gazebo/pull-request/2263)

1. Fix view control mouse focus in model editor
    * [Pull request 2315](https://bitbucket.org/osrf/gazebo/pull-request/2315)
    * [Issue #1791](https://bitbucket.org/osrf/gazebo/issues/1791)

1. Server generates unique model names in case of overlap
    * [Pull request 2296](https://bitbucket.org/osrf/gazebo/pull-request/2296)
    * [Issue 510](https://bitbucket.org/osrf/gazebo/issues/510)

1. Model Editor: Select and align nested models
    * [Pull request 2282](https://bitbucket.org/osrf/gazebo/pull-request/2282)

## Gazebo 7.1.0 (2016-04-07)

1. fix: remove back projection
    * [Pull request 2201](https://bitbucket.org/osrf/gazebo/pull-request/2201)
    * A contribution from Yuki Furuta

1. Fix oculus 2 camera field of view
    * [Pull request 2157](https://bitbucket.org/osrf/gazebo/pull-request/2157)

1. Added BeforePhysicsUpdate world event
    * [Pull request 2128](https://bitbucket.org/osrf/gazebo/pull-request/2128)
    * A contribution from Martin Pecka

1. Update `gz sdf -c` command line tool to use the new `sdf::convertFile` API.
    * [Pull request #2227](https://bitbucket.org/osrf/gazebo/pull-requests/2227)

1. Backport depth camera OSX fix
    * [Pull request 2233](https://bitbucket.org/osrf/gazebo/pull-request/2233)

1. Feat load collision.sdf only once
    * [Pull request 2236](https://bitbucket.org/osrf/gazebo/pull-request/2236)

1. Update gui/building/Item API
    * [Pull request 2228](https://bitbucket.org/osrf/gazebo/pull-request/2228)

1. Semantic version class to compare model versions in the model database.
    * [Pull request 2207](https://bitbucket.org/osrf/gazebo/pull-request/2207)

1. Backport issue 1834 fix to gazebo7
    * [Pull request 2222](https://bitbucket.org/osrf/gazebo/pull-request/2222)

1. Backport ImagesView_TEST changes
    * [Pull request 2217](https://bitbucket.org/osrf/gazebo/pull-request/2217)

1. Backport pull request #2189 (mutex in Transport::Conection)
    * [Pull request 2208](https://bitbucket.org/osrf/gazebo/pull-request/2208)

1. Process insertions on World::SetState
    * [Pull request #2200](https://bitbucket.org/osrf/gazebo/pull-requests/2200)

1. Process deletions on World::SetState
    * [Pull request #2204](https://bitbucket.org/osrf/gazebo/pull-requests/2204)

1. Fix ray-cylinder collision
    * [Pull request 2124](https://bitbucket.org/osrf/gazebo/pull-request/2124)

1. Fix editing physics parameters in gzclient, update test
    * [Pull request 2192](https://bitbucket.org/osrf/gazebo/pull-request/2192)

1. Fix Audio Decoder test failure
    * [Pull request 2193](https://bitbucket.org/osrf/gazebo/pull-request/2193)

1. Add layers to building levels
    * [Pull request 2180](https://bitbucket.org/osrf/gazebo/pull-request/2180)

1. Allow dynamically adding links to a model.
    * [Pull request #2185](https://bitbucket.org/osrf/gazebo/pull-requests/2185)

1. Fix editing physics parameters in gzclient, update test
    * [Pull request #2192](https://bitbucket.org/osrf/gazebo/pull-requests/2192)
    * [Issue #1876](https://bitbucket.org/osrf/gazebo/issues/1876)

1. Model database selects the latest model version.
    * [Pull request #2207](https://bitbucket.org/osrf/gazebo/pull-requests/2207)

1. Only link relevant libraries to tests
    * [Pull request 2130](https://bitbucket.org/osrf/gazebo/pull-request/2130)

1. PIMPLize gui/model/ModelCreator
    * [Pull request 2171](https://bitbucket.org/osrf/gazebo/pull-request/2171)

1. backport warning and test fixes from pull request #2177
    * [Pull request 2179](https://bitbucket.org/osrf/gazebo/pull-request/2179)

1. Prevent xml parser error from crashing LogPlay on osx -> gazebo7
    * [Pull request 2174](https://bitbucket.org/osrf/gazebo/pull-request/2174)

1. PIMPLize gui/building/ScaleWidget
    * [Pull request 2164](https://bitbucket.org/osrf/gazebo/pull-request/2164)

1. Fix using Shift key while scaling inside the model editor
    * [Pull request 2165](https://bitbucket.org/osrf/gazebo/pull-request/2165)

1. Backport fix for ign-math explicit constructors -> gazebo7
    * [Pull request 2163](https://bitbucket.org/osrf/gazebo/pull-request/2163)

1. Display physics engine type in the GUI
    * [Pull request #2155](https://bitbucket.org/osrf/gazebo/pull-requests/2155)
    * [Issue #1121](https://bitbucket.org/osrf/gazebo/issues/1121)
    * A contribution from Mohamd Ayman

1. Fix compilation against ffmpeg3 (libavcodec)
    * [Pull request #2154](https://bitbucket.org/osrf/gazebo/pull-request/2154)

1. Append a missing </gazebo_log> tag to log files when played.
    * [Pull request #2143](https://bitbucket.org/osrf/gazebo/pull-request/2143)

1. Add helper function QTestFixture::ProcessEventsAndDraw
    * [Pull request #2147](https://bitbucket.org/osrf/gazebo/pull-request/2147)

1. Add qt resources to gazebo gui library
    * [Pull request 2134](https://bitbucket.org/osrf/gazebo/pull-request/2134)

1. Undo scaling during simulation
    * [Pull request #2108](https://bitbucket.org/osrf/gazebo/pull-request/2108)

1. Fix SensorManager::SensorContainer::RunLoop sensor update time assertion
    * [Pull request #2115](https://bitbucket.org/osrf/gazebo/pull-request/2115)

1. Fix use of not initialized static attribute in Light class
    * [Pull request 2075](https://bitbucket.org/osrf/gazebo/pull-request/2075)
    * A contribution from Silvio Traversaro

1. Install GuiTypes header
    * [Pull request 2106](https://bitbucket.org/osrf/gazebo/pull-request/2106)

1. Removes one function call and replaces a manual swap with std::swap in ODE heightfield.
    * [Pull request #2114](https://bitbucket.org/osrf/gazebo/pull-request/2114)

1. New world event: BeforePhysicsUpdate
    * [Pull request #2128](https://bitbucket.org/osrf/gazebo/pull-request/2128)
    * [Issue #1851](https://bitbucket.org/osrf/gazebo/issues/1851)

1. Model editor: Fix setting relative pose after alignment during joint creation.
    * [Issue #1844](https://bitbucket.org/osrf/gazebo/issues/1844)
    * [Pull request #2150](https://bitbucket.org/osrf/gazebo/pull-request/2150)

1. Model editor: Fix saving and spawning model with its original name
    * [Pull request #2183](https://bitbucket.org/osrf/gazebo/pull-request/2183)

1. Model editor: Fix inserting custom links
    * [Pull request #2222](https://bitbucket.org/osrf/gazebo/pull-request/2222)
    * [Issue #1834](https://bitbucket.org/osrf/gazebo/issues/1834)

1. Model editor: Reset visual / collision insertion / deletion
        * [Pull request #2254](https://bitbucket.org/osrf/gazebo/pull-request/2254)
        * [Issue #1777](https://bitbucket.org/osrf/gazebo/issues/1777)
        * [Issue #1852](https://bitbucket.org/osrf/gazebo/issues/1852)

1. Building editor: Add layers to building levels
    * [Pull request #2180](https://bitbucket.org/osrf/gazebo/pull-request/2180)
    * [Issue #1806](https://bitbucket.org/osrf/gazebo/issues/1806)

1. Building editor: Update gui/building/Item API
    * [Pull request #2228](https://bitbucket.org/osrf/gazebo/pull-request/2228)

## Gazebo 7.0.0 (2016-01-25)

1. Add FollowerPlugin
    * [Pull request #2085](https://bitbucket.org/osrf/gazebo/pull-request/2085)

1. Fix circular dependency so that physics does not call the sensors API.
    * [Pull request #2089](https://bitbucket.org/osrf/gazebo/pull-request/2089)
    * [Issue #1516](https://bitbucket.org/osrf/gazebo/issues/1516)

1. Add Gravity and MagneticField API to World class to match sdformat change.
    * [SDFormat pull request 247](https://bitbucket.org/osrf/sdformat/pull-requests/247)
    * [Issue #1823](https://bitbucket.org/osrf/gazebo/issues/1823)
    * [Pull request #2090](https://bitbucket.org/osrf/gazebo/pull-request/2090)

1. Use opaque pointers and deprecate functions in the rendering library
    * [Pull request #2069](https://bitbucket.org/osrf/gazebo/pull-request/2069)
    * [Pull request #2064](https://bitbucket.org/osrf/gazebo/pull-request/2064)
    * [Pull request #2066](https://bitbucket.org/osrf/gazebo/pull-request/2066)
    * [Pull request #2069](https://bitbucket.org/osrf/gazebo/pull-request/2069)
    * [Pull request #2074](https://bitbucket.org/osrf/gazebo/pull-request/2074)
    * [Pull request #2076](https://bitbucket.org/osrf/gazebo/pull-request/2076)
    * [Pull request #2070](https://bitbucket.org/osrf/gazebo/pull-request/2070)
    * [Pull request #2071](https://bitbucket.org/osrf/gazebo/pull-request/2071)
    * [Pull request #2084](https://bitbucket.org/osrf/gazebo/pull-request/2084)
    * [Pull request #2073](https://bitbucket.org/osrf/gazebo/pull-request/2073)

1. Use opaque pointers for the Master class.
    * [Pull request #2036](https://bitbucket.org/osrf/gazebo/pull-request/2036)

1. Use opaque pointers in the gui library
    * [Pull request #2057](https://bitbucket.org/osrf/gazebo/pull-request/2057)
    * [Pull request #2037](https://bitbucket.org/osrf/gazebo/pull-request/2037)
    * [Pull request #2052](https://bitbucket.org/osrf/gazebo/pull-request/2052)
    * [Pull request #2053](https://bitbucket.org/osrf/gazebo/pull-request/2053)
    * [Pull request #2028](https://bitbucket.org/osrf/gazebo/pull-request/2028)
    * [Pull request #2051](https://bitbucket.org/osrf/gazebo/pull-request/2051)
    * [Pull request #2027](https://bitbucket.org/osrf/gazebo/pull-request/2027)
    * [Pull request #2026](https://bitbucket.org/osrf/gazebo/pull-request/2026)
    * [Pull request #2029](https://bitbucket.org/osrf/gazebo/pull-request/2029)
    * [Pull request #2042](https://bitbucket.org/osrf/gazebo/pull-request/2042)

1. Use more opaque pointers.
    * [Pull request #2022](https://bitbucket.org/osrf/gazebo/pull-request/2022)
    * [Pull request #2025](https://bitbucket.org/osrf/gazebo/pull-request/2025)
    * [Pull request #2043](https://bitbucket.org/osrf/gazebo/pull-request/2043)
    * [Pull request #2044](https://bitbucket.org/osrf/gazebo/pull-request/2044)
    * [Pull request #2065](https://bitbucket.org/osrf/gazebo/pull-request/2065)
    * [Pull request #2067](https://bitbucket.org/osrf/gazebo/pull-request/2067)
    * [Pull request #2079](https://bitbucket.org/osrf/gazebo/pull-request/2079)

1. Fix visual transparency issues
    * [Pull request #2031](https://bitbucket.org/osrf/gazebo/pull-request/2031)
    * [Issue #1726](https://bitbucket.org/osrf/gazebo/issue/1726)
    * [Issue #1790](https://bitbucket.org/osrf/gazebo/issue/1790)

1. Implemented private data pointer for the RTShaderSystem class. Minimized shader updates to once per render update.
    * [Pull request #2003](https://bitbucket.org/osrf/gazebo/pull-request/2003)

1. Updating physics library to use ignition math.
    * [Pull request #2007](https://bitbucket.org/osrf/gazebo/pull-request/2007)

1. Switching to ignition math for the rendering library.
    * [Pull request #1993](https://bitbucket.org/osrf/gazebo/pull-request/1993)
    * [Pull request #1994](https://bitbucket.org/osrf/gazebo/pull-request/1994)
    * [Pull request #1995](https://bitbucket.org/osrf/gazebo/pull-request/1995)
    * [Pull request #1996](https://bitbucket.org/osrf/gazebo/pull-request/1996)

1. Removed deprecations
    * [Pull request #1992]((https://bitbucket.org/osrf/gazebo/pull-request/1992)

1. Add ability to set the pose of a visual from a link.
    * [Pull request #1963](https://bitbucket.org/osrf/gazebo/pull-request/1963)

1. Copy visual visibility flags on clone
    * [Pull request #2008](https://bitbucket.org/osrf/gazebo/pull-request/2008)

1. Publish camera sensor image size when rendering is not enabled
    * [Pull request #1969](https://bitbucket.org/osrf/gazebo/pull-request/1969)

1. Added Poissons Ratio and Elastic Modulus for ODE.
    * [Pull request #1974](https://bitbucket.org/osrf/gazebo/pull-request/1974)

1. Update rest web plugin to publish response messages and display login user name in toolbar.
    * [Pull request #1956](https://bitbucket.org/osrf/gazebo/pull-request/1956)

1. Improve overall speed of log playback. Added new functions to LogPlay.
   Use tinyxml2 for playback.
    * [Pull request #1931](https://bitbucket.org/osrf/gazebo/pull-request/1931)

1. Improve SVG import. Added support for transforms in paths.
    * [Pull request #1981](https://bitbucket.org/osrf/gazebo/pull-request/1981)

1. Enter time during log playback
    * [Pull request #2000](https://bitbucket.org/osrf/gazebo/pull-request/2000)

1. Added Ignition Transport dependency.
    * [Pull request #1930](https://bitbucket.org/osrf/gazebo/pull-request/1930)

1. Make latched subscribers receive the message only once
    * [Issue #1789](https://bitbucket.org/osrf/gazebo/issue/1789)
    * [Pull request #2019](https://bitbucket.org/osrf/gazebo/pull-request/2019)

1. Implemented transport clear buffers
    * [Pull request #2017](https://bitbucket.org/osrf/gazebo/pull-request/2017)

1. KeyEvent constructor should be in a source file. Removed a few visibility
flags from c functions. Windows did not like `CPPTYPE_*` in
`gazebo/gui/ConfigWidget.cc`, so I replaced it with `TYPE_*`.
    * [Pull request #1943](https://bitbucket.org/osrf/gazebo/pull-request/1943)

1. Added wide angle camera sensor.
    * [Pull request #1866](https://bitbucket.org/osrf/gazebo/pull-request/1866)

1. Change the `near` and `far` members of `gazebo/msgs/logical_camera_sensors.proto` to `near_clip` and `far_clip`
    + [Pull request #1942](https://bitbucket.org/osrf/gazebo/pull-request/1942)

1. Resolve issue #1702
    * [Issue #1702](https://bitbucket.org/osrf/gazebo/issue/1702)
    * [Pull request #1905](https://bitbucket.org/osrf/gazebo/pull-request/1905)
    * [Pull request #1913](https://bitbucket.org/osrf/gazebo/pull-request/1913)
    * [Pull request #1914](https://bitbucket.org/osrf/gazebo/pull-request/1914)

1. Update physics when the world is reset
    * [Pull request #1903](https://bitbucket.org/osrf/gazebo/pull-request/1903)

1. Light and light state for the server side
    * [Pull request #1920](https://bitbucket.org/osrf/gazebo/pull-request/1920)

1. Add scale to model state so scaling works on log/playback.
    * [Pull request #2020](https://bitbucket.org/osrf/gazebo/pull-request/2020)

1. Added tests for WorldState
    * [Pull request #1968](https://bitbucket.org/osrf/gazebo/pull-request/1968)

1. Rename Reset to Reset Time in time widget
    * [Pull request #1892](https://bitbucket.org/osrf/gazebo/pull-request/1892)
    * [Issue #1730](https://bitbucket.org/osrf/gazebo/issue/1730)

1. Set QTestfFxture to verbose
    * [Pull request #1944](https://bitbucket.org/osrf/gazebo/pull-request/1944)
    * [Issue #1756](https://bitbucket.org/osrf/gazebo/issue/1756)

1. Added torsional friction
    * [Pull request #1831](https://bitbucket.org/osrf/gazebo/pull-request/1831)

1. Support loading and spawning nested models
    * [Pull request #1868](https://bitbucket.org/osrf/gazebo/pull-request/1868)
    * [Pull request #1895](https://bitbucket.org/osrf/gazebo/pull-request/1895)

1. Undo user motion commands during simulation, added physics::UserCmdManager and gui::UserCmdHistory.
    * [Pull request #1934](https://bitbucket.org/osrf/gazebo/pull-request/1934)

1. Forward user command messages for undo.
    * [Pull request #2009](https://bitbucket.org/osrf/gazebo/pull-request/2009)

1. Undo reset commands during simulation, forwarding commands
    * [Pull request #1986](https://bitbucket.org/osrf/gazebo/pull-request/1986)

1. Undo apply force / torque during simulation
    * [Pull request #2030](https://bitbucket.org/osrf/gazebo/pull-request/2030)

1. Add function to get the derived scale of a Visual
    * [Pull request #1881](https://bitbucket.org/osrf/gazebo/pull-request/1881)

1. Added EnumIface, which supports iterators over enums.
    * [Pull request #1847](https://bitbucket.org/osrf/gazebo/pull-request/1847)

1. Added RegionEventBoxPlugin - fires events when models enter / exit the region
    * [Pull request #1856](https://bitbucket.org/osrf/gazebo/pull-request/1856)

1. Added tests for checking the playback control via messages.
    * [Pull request #1885](https://bitbucket.org/osrf/gazebo/pull-request/1885)

1. Added LoadArgs() function to ServerFixture for being able to load a server
using the same arguments used in the command line.
    * [Pull request #1874](https://bitbucket.org/osrf/gazebo/pull-request/1874)

1. Added battery class, plugins and test world.
    * [Pull request #1872](https://bitbucket.org/osrf/gazebo/pull-request/1872)

1. Display gearbox and screw joint properties in property tree
    * [Pull request #1838](https://bitbucket.org/osrf/gazebo/pull-request/1838)

1. Set window flags for dialogs and file dialogs
    * [Pull request #1816](https://bitbucket.org/osrf/gazebo/pull-request/1816)

1. Fix minimum window height
   * [Pull request #1977](https://bitbucket.org/osrf/gazebo/pull-request/1977)
   * [Issue #1706](https://bitbucket.org/osrf/gazebo/issue/1706)

1. Add option to reverse alignment direction
   * [Pull request #2040](https://bitbucket.org/osrf/gazebo/pull-request/2040)
   * [Issue #1242](https://bitbucket.org/osrf/gazebo/issue/1242)

1. Fix unadvertising a publisher - only unadvertise topic if it is the last publisher.
   * [Pull request #2005](https://bitbucket.org/osrf/gazebo/pull-request/2005)
   * [Issue #1782](https://bitbucket.org/osrf/gazebo/issue/1782)

1. Log playback GUI for multistep, rewind, forward and seek
    * [Pull request #1791](https://bitbucket.org/osrf/gazebo/pull-request/1791)

1. Added Apply Force/Torque movable text
    * [Pull request #1789](https://bitbucket.org/osrf/gazebo/pull-request/1789)

1. Added cascade parameter (apply to children) for Visual SetMaterial, SetAmbient, SetEmissive, SetSpecular, SetDiffuse, SetTransparency
    * [Pull request #1851](https://bitbucket.org/osrf/gazebo/pull-request/1851)

1. Tweaks to Data Logger, such as multiline text edit for path
    * [Pull request #1800](https://bitbucket.org/osrf/gazebo/pull-request/1800)

1. Added TopToolbar and hide / disable several widgets according to WindowMode
    * [Pull request #1869](https://bitbucket.org/osrf/gazebo/pull-request/1869)

1. Added Visual::IsAncestorOf and Visual::IsDescendantOf
    * [Pull request #1850](https://bitbucket.org/osrf/gazebo/pull-request/1850)

1. Added msgs::PluginFromSDF and tests
    * [Pull request #1858](https://bitbucket.org/osrf/gazebo/pull-request/1858)

1. Added msgs::CollisionFromSDF msgs::SurfaceFromSDF and msgs::FrictionFromSDF
    * [Pull request #1900](https://bitbucket.org/osrf/gazebo/pull-request/1900)

1. Added hotkeys chart dialog
    * [Pull request #1835](https://bitbucket.org/osrf/gazebo/pull-request/1835)

1. Space bar to play / pause
   * [Pull request #2023](https://bitbucket.org/osrf/gazebo/pull-request/2023)
   * [Issue #1798](https://bitbucket.org/osrf/gazebo/issue/1798)

1. Make it possible to create custom ConfigWidgets
    * [Pull request #1861](https://bitbucket.org/osrf/gazebo/pull-request/1861)

1. AddItem / RemoveItem / Clear enum config widgets
    * [Pull request #1878](https://bitbucket.org/osrf/gazebo/pull-request/1878)

1. Make all child ConfigWidgets emit signals.
    * [Pull request #1884](https://bitbucket.org/osrf/gazebo/pull-request/1884)

1. Refactored makers
    * [Pull request #1828](https://bitbucket.org/osrf/gazebo/pull-request/1828)

1. Added gui::Conversions to convert between Gazebo and Qt
    * [Pull request #2034](https://bitbucket.org/osrf/gazebo/pull-request/2034)

1. Model editor updates
    1. Support adding model plugins in model editor
        * [Pull request #2060](https://bitbucket.org/osrf/gazebo/pull-request/2060)

    1. Added support for copying and pasting top level nested models
        * [Pull request #2006](https://bitbucket.org/osrf/gazebo/pull-request/2006)

    1. Make non-editable background models white in model editor
        * [Pull request #1950](https://bitbucket.org/osrf/gazebo/pull-request/1950)

    1. Choose / swap parent and child links in joint inspector
        * [Pull request #1887](https://bitbucket.org/osrf/gazebo/pull-request/1887)
        * [Issue #1500](https://bitbucket.org/osrf/gazebo/issue/1500)

    1. Presets combo box for Vector3 config widget
        * [Pull request #1954](https://bitbucket.org/osrf/gazebo/pull-request/1954)

    1. Added support for more joint types (gearbox and fixed joints).
        * [Pull request #1794](https://bitbucket.org/osrf/gazebo/pull-request/1794)

    1. Added support for selecting links and joints, opening context menu and inspectors in Schematic View.
        * [Pull request #1787](https://bitbucket.org/osrf/gazebo/pull-request/1787)

    1. Color-coded edges in Schematic View to match joint color.
        * [Pull request #1781](https://bitbucket.org/osrf/gazebo/pull-request/1781)

    1. Scale link mass and inertia when a link is scaled
        * [Pull request #1836](https://bitbucket.org/osrf/gazebo/pull-request/1836)

    1. Add density widget to config widget and link inspector
        * [Pull request #1978](https://bitbucket.org/osrf/gazebo/pull-request/1978)

    1. Added icons for child and parent link in joint inspector
        * [Pull request #1953](https://bitbucket.org/osrf/gazebo/pull-request/1953)

    1. Load and save nested models
        * [Pull request #1894](https://bitbucket.org/osrf/gazebo/pull-request/1894)

    1. Display model plugins on the left panel and added model plugin inspector
        * [Pull request #1863](https://bitbucket.org/osrf/gazebo/pull-request/1863)

    1. Context menu and deletion for model plugins
        * [Pull request #1890](https://bitbucket.org/osrf/gazebo/pull-request/1890)

    1. Delete self from inspector
        * [Pull request #1904](https://bitbucket.org/osrf/gazebo/pull-request/1904)
        * [Issue #1543](https://bitbucket.org/osrf/gazebo/issue/1543)

    1. Apply inspector changes in real time and add reset button
        * [Pull request #1945](https://bitbucket.org/osrf/gazebo/pull-request/1945)
        * [Issue #1472](https://bitbucket.org/osrf/gazebo/issue/1472)

    1. Set physics to be paused when exiting model editor mode
        * [Pull request #1893](https://bitbucket.org/osrf/gazebo/pull-request/1893)
        * [Issue #1734](https://bitbucket.org/osrf/gazebo/issue/1734)

    1. Add Insert tab to model editor
        * [Pull request #1924](https://bitbucket.org/osrf/gazebo/pull-request/1924)

    1. Support inserting nested models from model maker
        * [Pull request #1982](https://bitbucket.org/osrf/gazebo/pull-request/1982)

    1. Added joint creation dialog
        * [Pull request #2021](https://bitbucket.org/osrf/gazebo/pull-request/2021)

    1. Added reverse checkboxes to joint creation dialog
        * [Pull request #2086](https://bitbucket.org/osrf/gazebo/pull-request/2086)

    1. Use opaque pointers in the model editor
        * [Pull request #2056](https://bitbucket.org/osrf/gazebo/pull-request/2056)
        * [Pull request #2059](https://bitbucket.org/osrf/gazebo/pull-request/2059)
        * [Pull request #2087](https://bitbucket.org/osrf/gazebo/pull-request/2087)

    1. Support joint creation between links in nested model.
        * [Pull request #2080](https://bitbucket.org/osrf/gazebo/pull-request/2080)

1. Building editor updates

    1. Use opaque pointers in the building editor
        * [Pull request #2041](https://bitbucket.org/osrf/gazebo/pull-request/2041)
        * [Pull request #2039](https://bitbucket.org/osrf/gazebo/pull-request/2039)
        * [Pull request #2055](https://bitbucket.org/osrf/gazebo/pull-request/2055)
        * [Pull request #2032](https://bitbucket.org/osrf/gazebo/pull-request/2032)
        * [Pull request #2082](https://bitbucket.org/osrf/gazebo/pull-request/2082)
        * [Pull request #2038](https://bitbucket.org/osrf/gazebo/pull-request/2038)
        * [Pull request #2033](https://bitbucket.org/osrf/gazebo/pull-request/2033)

    1. Use opaque pointers for GrabberHandle, add *LinkedGrabbers functions
        * [Pull request #2034](https://bitbucket.org/osrf/gazebo/pull-request/2034)

    1. Removed unused class: BuildingItem
        * [Pull request #2045](https://bitbucket.org/osrf/gazebo/pull-request/2045)

    1. Use opaque pointers for BuildingModelManip, move attachment logic to BuildingMaker
        * [Pull request #2046](https://bitbucket.org/osrf/gazebo/pull-request/2046)

    1. Use opaque pointers for all Dialog classes, add conversion from QPointF, move common logic to BaseInspectorDialog.
        * [Pull request #2083](https://bitbucket.org/osrf/gazebo/pull-request/2083)

## Gazebo 6.0

### Gazebo 6.7.0 (201X-01-12)

1. Add vector3 and quaternion rendering conversions
    * [Pull request 2276](https://bitbucket.org/osrf/gazebo/pull-request/2276)

1. Reverse view angle widget left and right view
    * [Pull request 2265](https://bitbucket.org/osrf/gazebo/pull-request/2265)
    * [Issue 1924](https://bitbucket.org/osrf/gazebo/issue/1924)

1. Fix race condition in ~TimePanelPrivate (#1919)
    * [Pull request 2250](https://bitbucket.org/osrf/gazebo/pull-request/2250)

1. Prevent orthographic camera from resetting zoom after animation
    * [Pull request 2267](https://bitbucket.org/osrf/gazebo/pull-request/2267)
    * [Issue #1927](https://bitbucket.org/osrf/gazebo/issues/1927)

1. Fix MeshToSDF missing scale issue
    * [Pull request 2258](https://bitbucket.org/osrf/gazebo/pull-request/2258)
    * [Issue #1925](https://bitbucket.org/osrf/gazebo/issues/1925)

1. Register Qt metatypes in gui tests
    * [Pull request 2273](https://bitbucket.org/osrf/gazebo/pull-request/2273)

1. Fix resetting model to initial pose
    * [Pull request 2307](https://bitbucket.org/osrf/gazebo/pull-request/2307)
    * [Issue #1960](https://bitbucket.org/osrf/gazebo/issues/1960)


### Gazebo 6.6.0 (2016-04-07)

1. fix: remove back projection
    * [Pull request 2201](https://bitbucket.org/osrf/gazebo/pull-request/2201)
    * A contribution from Yuki Furuta

1. Backport depth camera OSX fix and test
    * [Pull request 2230](https://bitbucket.org/osrf/gazebo/pull-request/2230)

1. Add missing tinyxml includes (gazebo6)
    * [Pull request 2218](https://bitbucket.org/osrf/gazebo/pull-request/2218)

1. Fix ray-cylinder collision in ode
    * [Pull request 2125](https://bitbucket.org/osrf/gazebo/pull-request/2125)

1. backport fixes for ffmpeg3 to gazebo6 (from pull request #2154)
    * [Pull request 2162](https://bitbucket.org/osrf/gazebo/pull-request/2162)

1. Install shapes_bitmask.world
    * [Pull request 2104](https://bitbucket.org/osrf/gazebo/pull-request/2104)

1. Add gazebo_client to gazebo.pc (gazebo6)
    * [Pull request 2102](https://bitbucket.org/osrf/gazebo/pull-request/2102)

1. Fix removing multiple camera sensors that have the same camera name
    * [Pull request 2081](https://bitbucket.org/osrf/gazebo/pull-request/2081)

1. Ensure that LINK_FRAME_VISUAL arrow components are deleted (#1812)
    * [Pull request 2078](https://bitbucket.org/osrf/gazebo/pull-request/2078)

1. add migration notes for gazebo::setupClient to gazebo::client::setup
    * [Pull request 2068](https://bitbucket.org/osrf/gazebo/pull-request/2068)

1. Update inertia properties during simulation: part 2
    * [Pull request 1984](https://bitbucket.org/osrf/gazebo/pull-request/1984)

1. Fix minimum window height
    * [Pull request 2002](https://bitbucket.org/osrf/gazebo/pull-request/2002)

1. Backport gpu laser test fix
    * [Pull request 1999](https://bitbucket.org/osrf/gazebo/pull-request/1999)

1. Relax physics tolerances for single-precision bullet (gazebo6)
    * [Pull request 1997](https://bitbucket.org/osrf/gazebo/pull-request/1997)

1. Fix minimum window height
    * [Pull request 1998](https://bitbucket.org/osrf/gazebo/pull-request/1998)

1. backport model editor fixed joint option to gazebo6
    * [Pull request 1957](https://bitbucket.org/osrf/gazebo/pull-request/1957)

1. Update shaders once per render update
    * [Pull request 1991](https://bitbucket.org/osrf/gazebo/pull-request/1991)

1. Relax physics tolerances for single-precision bullet
    * [Pull request 1976](https://bitbucket.org/osrf/gazebo/pull-request/1976)

1. Fix visual transparency issues
    * [Pull request 1967](https://bitbucket.org/osrf/gazebo/pull-request/1967)

1. fix memory corruption in transport/Publisher.cc
    * [Pull request 1951](https://bitbucket.org/osrf/gazebo/pull-request/1951)

1. Add test for SphericalCoordinates::LocalFromGlobal
    * [Pull request 1959](https://bitbucket.org/osrf/gazebo/pull-request/1959)

### Gazebo 6.5.1 (2015-10-29)

1. Fix removing multiple camera sensors that have the same camera name.
    * [Pull request #2081](https://bitbucket.org/osrf/gazebo/pull-request/2081)
    * [Issue #1811](https://bitbucket.org/osrf/gazebo/issues/1811)

1. Backport model editor toolbar fixed joint option from [pull request #1794](https://bitbucket.org/osrf/gazebo/pull-request/1794)
    * [Pull request #1957](https://bitbucket.org/osrf/gazebo/pull-request/1957)

1. Fix minimum window height
    * Backport of [pull request #1977](https://bitbucket.org/osrf/gazebo/pull-request/1977)
    * [Pull request #1998](https://bitbucket.org/osrf/gazebo/pull-request/1998)
    * [Issue #1706](https://bitbucket.org/osrf/gazebo/issue/1706)

1. Fix visual transparency issues
    * [Pull request #1967](https://bitbucket.org/osrf/gazebo/pull-request/1967)
    * [Issue #1726](https://bitbucket.org/osrf/gazebo/issue/1726)

### Gazebo 6.5.0 (2015-10-22)

1. Added ability to convert from spherical coordinates to local coordinates.
    * [Pull request #1955](https://bitbucket.org/osrf/gazebo/pull-request/1955)

### Gazebo 6.4.0 (2015-10-14)

1. Fix ABI problem. Make `Sensor::SetPose` function non virtual.
    * [Pull request #1947](https://bitbucket.org/osrf/gazebo/pull-request/1947)

1. Update inertia properties during simulation
    * [Pull request #1909](https://bitbucket.org/osrf/gazebo/pull-requests/1909)
    * [Design document](https://bitbucket.org/osrf/gazebo_design/src/default/inertia_resize/inertia_resize.md)

1. Fix transparency correction for opaque materials
    * [Pull request #1946](https://bitbucket.org/osrf/gazebo/pull-requests/1946/fix-transparency-correction-for-opaque/diff)

### Gazebo 6.3.0 (2015-10-06)

1. Added `Sensor::SetPose` function
    * [Pull request #1935](https://bitbucket.org/osrf/gazebo/pull-request/1935)

### Gazebo 6.2.0 (2015-10-02)

1. Update physics when the world is reset
    * Backport of [pull request #1903](https://bitbucket.org/osrf/gazebo/pull-request/1903)
    * [Pull request #1916](https://bitbucket.org/osrf/gazebo/pull-request/1916)
    * [Issue #101](https://bitbucket.org/osrf/gazebo/issue/101)

1. Added Copy constructor and assignment operator to MouseEvent
    * [Pull request #1855](https://bitbucket.org/osrf/gazebo/pull-request/1855)

### Gazebo 6.1.0 (2015-08-02)

1. Added logical_camera sensor.
    * [Pull request #1845](https://bitbucket.org/osrf/gazebo/pull-request/1845)

1. Added RandomVelocityPlugin, which applies a random velocity to a model's link.
    * [Pull request #1839](https://bitbucket.org/osrf/gazebo/pull-request/1839)

1. Sim events for joint position, velocity and applied force
    * [Pull request #1849](https://bitbucket.org/osrf/gazebo/pull-request/1849)

### Gazebo 6.0.0 (2015-07-27)

1. Added magnetometer sensor. A contribution from Andrew Symington.
    * [Pull request #1788](https://bitbucket.org/osrf/gazebo/pull-request/1788)

1. Added altimeter sensor. A contribution from Andrew Symington.
    * [Pull request #1792](https://bitbucket.org/osrf/gazebo/pull-request/1792)

1. Implement more control options for log playback:
  1. Rewind: The simulation starts from the beginning.
  1. Forward: The simulation jumps to the end of the log file.
  1. Seek: The simulation jumps to a specific point specified by its simulation
  time.
      * [Pull request #1737](https://bitbucket.org/osrf/gazebo/pull-request/1737)

1. Added Gazebo splash screen
    * [Pull request #1745](https://bitbucket.org/osrf/gazebo/pull-request/1745)

1. Added a transporter plugin which allows models to move from one location
   to another based on their location and the location of transporter pads.
    * [Pull request #1738](https://bitbucket.org/osrf/gazebo/pull-request/1738)

1. Implement forward/backwards multi-step for log playback. Now, the semantics
of a multi-step while playing back a log session are different from a multi-step
during a live simulation. While playback, a multi-step simulates all the
intermediate steps as before, but the client only perceives a single step.
E.g: You have a log file containing a 1 hour simulation session. You want to
jump to the minute 00H::30M::00S to check a specific aspect of the simulation.
You should not see continuous updates until minute 00H:30M:00S. Instead, you
should visualize a single jump to the specific instant of the simulation that
you are interested.
    * [Pull request #1623](https://bitbucket.org/osrf/gazebo/pull-request/1623)

1. Added browse button to log record dialog.
    * [Pull request #1719](https://bitbucket.org/osrf/gazebo/pull-request/1719)

1. Improved SVG support: arcs in paths, and contours made of multiple paths.
    * [Pull request #1608](https://bitbucket.org/osrf/gazebo/pull-request/1608)

1. Added simulation iterations to the world state.
    * [Pull request #1722](https://bitbucket.org/osrf/gazebo/pull-request/1722)

1. Added multiple LiftDrag plugins to the cessna_demo.world to allow the Cessna
C-172 model to fly.
    * [Pull request #1715](https://bitbucket.org/osrf/gazebo/pull-request/1715)

1. Added a plugin to control a Cessna C-172 via messages (CessnaPlugin), and a
GUI plugin to test this functionality with the keyboard (CessnaGUIPlugin). Added
world with the Cessna model and the two previous plugins loaded
(cessna_demo.world).
    * [Pull request #1712](https://bitbucket.org/osrf/gazebo/pull-request/1712)

1. Added world with OSRF building and an elevator
    * [Pull request #1697](https://bitbucket.org/osrf/gazebo/pull-request/1697)

1. Fixed collide bitmask by changing default value from 0x1 to 0xffff.
    * [Pull request #1696](https://bitbucket.org/osrf/gazebo/pull-request/1696)

1. Added a plugin to control an elevator (ElevatorPlugin), and an OccupiedEvent plugin that sends a message when a model is within a specified region.
    * [Pull request #1694](https://bitbucket.org/osrf/gazebo/pull-request/1694)
    * [Pull request #1775](https://bitbucket.org/osrf/gazebo/pull-request/1775)

1. Added Layers tab and meta information for visuals.
    * [Pull request #1674](https://bitbucket.org/osrf/gazebo/pull-request/1674)

1. Added countdown behavior for common::Timer and exposed the feature in TimerGUIPlugin.
    * [Pull request #1690](https://bitbucket.org/osrf/gazebo/pull-request/1690)

1. Added BuoyancyPlugin for simulating the buoyancy of an object in a column of fluid.
    * [Pull request #1622](https://bitbucket.org/osrf/gazebo/pull-request/1622)

1. Added ComputeVolume function for simple shape subclasses of Shape.hh.
    * [Pull request #1605](https://bitbucket.org/osrf/gazebo/pull-request/1605)

1. Add option to parallelize the ODE quickstep constraint solver,
which solves an LCP twice with different parameters in order
to corrected for position projection errors.
    * [Pull request #1561](https://bitbucket.org/osrf/gazebo/pull-request/1561)

1. Get/Set user camera pose in GUI.
    * [Pull request #1649](https://bitbucket.org/osrf/gazebo/pull-request/1649)
    * [Issue #1595](https://bitbucket.org/osrf/gazebo/issue/1595)

1. Added ViewAngleWidget, removed hard-coded reset view and removed MainWindow::Reset(). Also added GLWidget::GetSelectedVisuals().
    * [Pull request #1768](https://bitbucket.org/osrf/gazebo/pull-request/1768)
    * [Issue #1507](https://bitbucket.org/osrf/gazebo/issue/1507)

1. Windows support. This consists mostly of numerous small changes to support
compilation on Windows.
    * [Pull request #1616](https://bitbucket.org/osrf/gazebo/pull-request/1616)
    * [Pull request #1618](https://bitbucket.org/osrf/gazebo/pull-request/1618)
    * [Pull request #1620](https://bitbucket.org/osrf/gazebo/pull-request/1620)
    * [Pull request #1625](https://bitbucket.org/osrf/gazebo/pull-request/1625)
    * [Pull request #1626](https://bitbucket.org/osrf/gazebo/pull-request/1626)
    * [Pull request #1627](https://bitbucket.org/osrf/gazebo/pull-request/1627)
    * [Pull request #1628](https://bitbucket.org/osrf/gazebo/pull-request/1628)
    * [Pull request #1629](https://bitbucket.org/osrf/gazebo/pull-request/1629)
    * [Pull request #1630](https://bitbucket.org/osrf/gazebo/pull-request/1630)
    * [Pull request #1631](https://bitbucket.org/osrf/gazebo/pull-request/1631)
    * [Pull request #1632](https://bitbucket.org/osrf/gazebo/pull-request/1632)
    * [Pull request #1633](https://bitbucket.org/osrf/gazebo/pull-request/1633)
    * [Pull request #1635](https://bitbucket.org/osrf/gazebo/pull-request/1635)
    * [Pull request #1637](https://bitbucket.org/osrf/gazebo/pull-request/1637)
    * [Pull request #1639](https://bitbucket.org/osrf/gazebo/pull-request/1639)
    * [Pull request #1647](https://bitbucket.org/osrf/gazebo/pull-request/1647)
    * [Pull request #1650](https://bitbucket.org/osrf/gazebo/pull-request/1650)
    * [Pull request #1651](https://bitbucket.org/osrf/gazebo/pull-request/1651)
    * [Pull request #1653](https://bitbucket.org/osrf/gazebo/pull-request/1653)
    * [Pull request #1654](https://bitbucket.org/osrf/gazebo/pull-request/1654)
    * [Pull request #1657](https://bitbucket.org/osrf/gazebo/pull-request/1657)
    * [Pull request #1658](https://bitbucket.org/osrf/gazebo/pull-request/1658)
    * [Pull request #1659](https://bitbucket.org/osrf/gazebo/pull-request/1659)
    * [Pull request #1660](https://bitbucket.org/osrf/gazebo/pull-request/1660)
    * [Pull request #1661](https://bitbucket.org/osrf/gazebo/pull-request/1661)
    * [Pull request #1669](https://bitbucket.org/osrf/gazebo/pull-request/1669)
    * [Pull request #1670](https://bitbucket.org/osrf/gazebo/pull-request/1670)
    * [Pull request #1672](https://bitbucket.org/osrf/gazebo/pull-request/1672)
    * [Pull request #1682](https://bitbucket.org/osrf/gazebo/pull-request/1682)
    * [Pull request #1683](https://bitbucket.org/osrf/gazebo/pull-request/1683)

1. Install `libgazebo_server_fixture`. This will facilitate tests external to the main gazebo repository. See `examples/stand_alone/test_fixture`.
    * [Pull request #1606](https://bitbucket.org/osrf/gazebo/pull-request/1606)

1. Laser visualization renders light blue for rays that do not hit obstacles, and dark blue for other rays.
    * [Pull request #1607](https://bitbucket.org/osrf/gazebo/pull-request/1607)
    * [Issue #1576](https://bitbucket.org/osrf/gazebo/issue/1576)

1. Add VisualType enum to Visual and clean up visuals when entity is deleted.
    * [Pull request #1614](https://bitbucket.org/osrf/gazebo/pull-request/1614)

1. Alert user of connection problems when using the REST service plugin
    * [Pull request #1655](https://bitbucket.org/osrf/gazebo/pull-request/1655)
    * [Issue #1574](https://bitbucket.org/osrf/gazebo/issue/1574)

1. ignition-math is now a dependency.
    + [http://ignitionrobotics.org/libraries/math](http://ignitionrobotics.org/libraries/math)
    + [Gazebo::math migration](https://bitbucket.org/osrf/gazebo/src/583edbeb90759d43d994cc57c0797119dd6d2794/ign-math-migration.md)

1. Detect uuid library during compilation.
    * [Pull request #1655](https://bitbucket.org/osrf/gazebo/pull-request/1655)
    * [Issue #1572](https://bitbucket.org/osrf/gazebo/issue/1572)

1. New accessors in LogPlay class.
    * [Pull request #1577](https://bitbucket.org/osrf/gazebo/pull-request/1577)

1. Added a plugin to send messages to an existing website.
   Added gui::MainWindow::AddMenu and msgs/rest_error, msgs/rest_login, msgs rest/post
    * [Pull request #1524](https://bitbucket.org/osrf/gazebo/pull-request/1524)

1. Fix deprecation warnings when using SDFormat 3.0.2, 3.0.3 prereleases
    * [Pull request #1568](https://bitbucket.org/osrf/gazebo/pull-request/1568)

1. Use GAZEBO_CFLAGS or GAZEBO_CXX_FLAGS in CMakeLists.txt for example plugins
    * [Pull request #1573](https://bitbucket.org/osrf/gazebo/pull-request/1573)

1. Added Link::OnWrenchMsg subscriber with test
    * [Pull request #1582](https://bitbucket.org/osrf/gazebo/pull-request/1582)

1. Show/hide GUI overlays using the menu bar.
    * [Pull request #1555](https://bitbucket.org/osrf/gazebo/pull-request/1555)

1. Added world origin indicator rendering::OriginVisual.
    * [Pull request #1700](https://bitbucket.org/osrf/gazebo/pull-request/1700)

1. Show/hide toolbars using the menu bars and shortcut.
   Added MainWindow::CloneAction.
   Added Window menu to Model Editor.
    * [Pull request #1584](https://bitbucket.org/osrf/gazebo/pull-request/1584)

1. Added event to show/hide toolbars.
    * [Pull request #1707](https://bitbucket.org/osrf/gazebo/pull-request/1707)

1. Added optional start/stop/reset buttons to timer GUI plugin.
    * [Pull request #1576](https://bitbucket.org/osrf/gazebo/pull-request/1576)

1. Timer GUI Plugin: Treat negative positions as positions from the ends
    * [Pull request #1703](https://bitbucket.org/osrf/gazebo/pull-request/1703)

1. Added Visual::GetDepth() and Visual::GetNthAncestor()
    * [Pull request #1613](https://bitbucket.org/osrf/gazebo/pull-request/1613)

1. Added a context menu for links
    * [Pull request #1589](https://bitbucket.org/osrf/gazebo/pull-request/1589)

1. Separate TimePanel's display into TimeWidget and LogPlayWidget.
    * [Pull request #1564](https://bitbucket.org/osrf/gazebo/pull-request/1564)

1. Display confirmation message after log is saved
    * [Pull request #1646](https://bitbucket.org/osrf/gazebo/pull-request/1646)

1. Added LogPlayView to display timeline and LogPlaybackStatistics message type.
    * [Pull request #1724](https://bitbucket.org/osrf/gazebo/pull-request/1724)

1. Added Time::FormattedString and removed all other FormatTime functions.
    * [Pull request #1710](https://bitbucket.org/osrf/gazebo/pull-request/1710)

1. Added support for Oculus DK2
    * [Pull request #1526](https://bitbucket.org/osrf/gazebo/pull-request/1526)

1. Use collide_bitmask from SDF to perform collision filtering
    * [Pull request #1470](https://bitbucket.org/osrf/gazebo/pull-request/1470)

1. Pass Coulomb surface friction parameters to DART.
    * [Pull request #1420](https://bitbucket.org/osrf/gazebo/pull-request/1420)

1. Added ModelAlign::SetHighlighted
    * [Pull request #1598](https://bitbucket.org/osrf/gazebo/pull-request/1598)

1. Added various Get functions to Visual. Also added a ConvertGeometryType function to msgs.
    * [Pull request #1402](https://bitbucket.org/osrf/gazebo/pull-request/1402)

1. Get and Set visibility of SelectionObj's handles, with unit test.
    * [Pull request #1417](https://bitbucket.org/osrf/gazebo/pull-request/1417)

1. Set material of SelectionObj's handles.
    * [Pull request #1472](https://bitbucket.org/osrf/gazebo/pull-request/1472)

1. Add SelectionObj::Fini with tests and make Visual::Fini virtual
    * [Pull request #1685](https://bitbucket.org/osrf/gazebo/pull-request/1685)

1. Allow link selection with the mouse if parent model already selected.
    * [Pull request #1409](https://bitbucket.org/osrf/gazebo/pull-request/1409)

1. Added ModelRightMenu::EntityTypes.
    * [Pull request #1414](https://bitbucket.org/osrf/gazebo/pull-request/1414)

1. Scale joint visuals according to link size.
    * [Pull request #1591](https://bitbucket.org/osrf/gazebo/pull-request/1591)
    * [Issue #1563](https://bitbucket.org/osrf/gazebo/issue/1563)

1. Added Gazebo/CoM material.
    * [Pull request #1439](https://bitbucket.org/osrf/gazebo/pull-request/1439)

1. Added arc parameter to MeshManager::CreateTube
    * [Pull request #1436](https://bitbucket.org/osrf/gazebo/pull-request/1436)

1. Added View Inertia and InertiaVisual, changed COMVisual to sphere proportional to mass.
    * [Pull request #1445](https://bitbucket.org/osrf/gazebo/pull-request/1445)

1. Added View Link Frame and LinkFrameVisual. Visual::SetTransparency goes into texture_unit.
    * [Pull request #1762](https://bitbucket.org/osrf/gazebo/pull-request/1762)
    * [Issue #853](https://bitbucket.org/osrf/gazebo/issue/853)

1. Changed the position of Save and Cancel buttons on editor dialogs
    * [Pull request #1442](https://bitbucket.org/osrf/gazebo/pull-request/1442)
    * [Issue #1377](https://bitbucket.org/osrf/gazebo/issue/1377)

1. Fixed Visual material updates
    * [Pull request #1454](https://bitbucket.org/osrf/gazebo/pull-request/1454)
    * [Issue #1455](https://bitbucket.org/osrf/gazebo/issue/1455)

1. Added Matrix3::Inverse() and tests
    * [Pull request #1481](https://bitbucket.org/osrf/gazebo/pull-request/1481)

1. Implemented AddLinkForce for ODE.
    * [Pull request #1456](https://bitbucket.org/osrf/gazebo/pull-request/1456)

1. Updated ConfigWidget class to parse enum values.
    * [Pull request #1518](https://bitbucket.org/osrf/gazebo/pull-request/1518)

1. Added PresetManager to physics libraries and corresponding integration test.
    * [Pull request #1471](https://bitbucket.org/osrf/gazebo/pull-request/1471)

1. Sync name and location on SaveDialog.
    * [Pull request #1563](https://bitbucket.org/osrf/gazebo/pull-request/1563)

1. Added Apply Force/Torque dialog
    * [Pull request #1600](https://bitbucket.org/osrf/gazebo/pull-request/1600)

1. Added Apply Force/Torque visuals
    * [Pull request #1619](https://bitbucket.org/osrf/gazebo/pull-request/1619)

1. Added Apply Force/Torque OnMouseRelease and ActivateWindow
    * [Pull request #1699](https://bitbucket.org/osrf/gazebo/pull-request/1699)

1. Added Apply Force/Torque mouse interactions, modes, activation
    * [Pull request #1731](https://bitbucket.org/osrf/gazebo/pull-request/1731)

1. Added inertia pose getter for COMVisual and COMVisual_TEST
    * [Pull request #1581](https://bitbucket.org/osrf/gazebo/pull-request/1581)

1. Model editor updates
    1. Joint preview using JointVisuals.
        * [Pull request #1369](https://bitbucket.org/osrf/gazebo/pull-request/1369)

    1. Added inspector for configuring link, visual, and collision properties.
        * [Pull request #1408](https://bitbucket.org/osrf/gazebo/pull-request/1408)

    1. Saving, exiting, generalizing SaveDialog.
        * [Pull request #1401](https://bitbucket.org/osrf/gazebo/pull-request/1401)

    1. Inspectors redesign
        * [Pull request #1586](https://bitbucket.org/osrf/gazebo/pull-request/1586)

    1. Edit existing model.
        * [Pull request #1425](https://bitbucket.org/osrf/gazebo/pull-request/1425)

    1. Add joint inspector to link's context menu.
        * [Pull request #1449](https://bitbucket.org/osrf/gazebo/pull-request/1449)
        * [Issue #1443](https://bitbucket.org/osrf/gazebo/issue/1443)

    1. Added button to select mesh file on inspector.
        * [Pull request #1460](https://bitbucket.org/osrf/gazebo/pull-request/1460)
        * [Issue #1450](https://bitbucket.org/osrf/gazebo/issue/1450)

    1. Renamed Part to Link.
        * [Pull request #1478](https://bitbucket.org/osrf/gazebo/pull-request/1478)

    1. Fix snapping inside editor.
        * [Pull request #1489](https://bitbucket.org/osrf/gazebo/pull-request/1489)
        * [Issue #1457](https://bitbucket.org/osrf/gazebo/issue/1457)

    1. Moved DataLogger from Window menu to the toolbar and moved screenshot button to the right.
        * [Pull request #1665](https://bitbucket.org/osrf/gazebo/pull-request/1665)

    1. Keep loaded model's name.
        * [Pull request #1516](https://bitbucket.org/osrf/gazebo/pull-request/1516)
        * [Issue #1504](https://bitbucket.org/osrf/gazebo/issue/1504)

    1. Added ExtrudeDialog.
        * [Pull request #1483](https://bitbucket.org/osrf/gazebo/pull-request/1483)

    1. Hide time panel inside editor and keep main window's paused state.
        * [Pull request #1500](https://bitbucket.org/osrf/gazebo/pull-request/1500)

    1. Fixed pose issues and added ModelCreator_TEST.
        * [Pull request #1509](https://bitbucket.org/osrf/gazebo/pull-request/1509)
        * [Issue #1497](https://bitbucket.org/osrf/gazebo/issue/1497)
        * [Issue #1509](https://bitbucket.org/osrf/gazebo/issue/1509)

    1. Added list of links and joints.
        * [Pull request #1515](https://bitbucket.org/osrf/gazebo/pull-request/1515)
        * [Issue #1418](https://bitbucket.org/osrf/gazebo/issue/1418)

    1. Expose API to support adding items to the palette.
        * [Pull request #1565](https://bitbucket.org/osrf/gazebo/pull-request/1565)

    1. Added menu for toggling joint visualization
        * [Pull request #1551](https://bitbucket.org/osrf/gazebo/pull-request/1551)
        * [Issue #1483](https://bitbucket.org/osrf/gazebo/issue/1483)

    1. Add schematic view to model editor
        * [Pull request #1562](https://bitbucket.org/osrf/gazebo/pull-request/1562)

1. Building editor updates
    1. Make palette tips tooltip clickable to open.
        * [Pull request #1519](https://bitbucket.org/osrf/gazebo/pull-request/1519)
        * [Issue #1370](https://bitbucket.org/osrf/gazebo/issue/1370)

    1. Add measurement unit to building inspectors.
        * [Pull request #1741](https://bitbucket.org/osrf/gazebo/pull-request/1741)
        * [Issue #1363](https://bitbucket.org/osrf/gazebo/issue/1363)

    1. Add `BaseInspectorDialog` as a base class for inspectors.
        * [Pull request #1749](https://bitbucket.org/osrf/gazebo/pull-request/1749)

## Gazebo 5.0

### Gazebo 5.4.0 (2017-01-17)

1. Check FSAA support when creating camera render textures
    * [Pull request 2442](https://bitbucket.org/osrf/gazebo/pull-request/2442)
    * [Issue #1837](https://bitbucket.org/osrf/gazebo/issue/1837)

1. Fix mouse picking with transparent visuals
    * [Pull request 2305](https://bitbucket.org/osrf/gazebo/pull-request/2305)
    * [Issue #1956](https://bitbucket.org/osrf/gazebo/issue/1956)

1. Backport fix for DepthCamera visibility mask
    * [Pull request 2286](https://bitbucket.org/osrf/gazebo/pull-request/2286)
    * [Pull request 2287](https://bitbucket.org/osrf/gazebo/pull-request/2287)

1. Backport sensor reset fix
    * [Pull request 2272](https://bitbucket.org/osrf/gazebo/pull-request/2272)
    * [Issue #1917](https://bitbucket.org/osrf/gazebo/issue/1917)

1. Fix model snap tool highlighting
    * [Pull request 2293](https://bitbucket.org/osrf/gazebo/pull-request/2293)
    * [Issue #1955](https://bitbucket.org/osrf/gazebo/issue/1955)

### Gazebo 5.3.0 (2015-04-07)

1. fix: remove back projection
    * [Pull request 2201](https://bitbucket.org/osrf/gazebo/pull-request/2201)
    * A contribution from Yuki Furuta

1. Backport depth camera OSX fix and test
    * [Pull request 2230](https://bitbucket.org/osrf/gazebo/pull-request/2230)

1. Add missing tinyxml includes
    * [Pull request 2216](https://bitbucket.org/osrf/gazebo/pull-request/2216)

1. backport fixes for ffmpeg3 to gazebo5 (from pull request #2154)
    * [Pull request 2161](https://bitbucket.org/osrf/gazebo/pull-request/2161)

1. Check for valid display using xwininfo -root
    * [Pull request 2111](https://bitbucket.org/osrf/gazebo/pull-request/2111)

1. Don't search for sdformat4 on gazebo5, since gazebo5 can't handle sdformat protocol 1.6
    * [Pull request 2092](https://bitbucket.org/osrf/gazebo/pull-request/2092)

1. Fix minimum window height
    * [Pull request 2002](https://bitbucket.org/osrf/gazebo/pull-request/2002)

1. Relax physics tolerances for single-precision bullet
    * [Pull request 1976](https://bitbucket.org/osrf/gazebo/pull-request/1976)

1. Try finding sdformat 4 in gazebo5 branch
    * [Pull request 1972](https://bitbucket.org/osrf/gazebo/pull-request/1972)

1. Fix_send_message (backport of pull request #1951)
    * [Pull request 1964](https://bitbucket.org/osrf/gazebo/pull-request/1964)
    * A contribution from Samuel Lekieffre

1. Export the media path in the cmake config file.
    * [Pull request 1933](https://bitbucket.org/osrf/gazebo/pull-request/1933)

1. Shorten gearbox test since it is failing via timeout on osx
    * [Pull request 1937](https://bitbucket.org/osrf/gazebo/pull-request/1937)

### Gazebo 5.2.1 (2015-10-02)

1. Fix minimum window height
    * Backport of [pull request #1977](https://bitbucket.org/osrf/gazebo/pull-request/1977)
    * [Pull request #2002](https://bitbucket.org/osrf/gazebo/pull-request/2002)
    * [Issue #1706](https://bitbucket.org/osrf/gazebo/issue/1706)

### Gazebo 5.2.0 (2015-10-02)

1. Initialize sigact struct fields that valgrind said were being used uninitialized
    * [Pull request #1809](https://bitbucket.org/osrf/gazebo/pull-request/1809)

1. Add missing ogre includes to ensure macros are properly defined
    * [Pull request #1813](https://bitbucket.org/osrf/gazebo/pull-request/1813)

1. Use ToSDF functions to simplify physics_friction test
    * [Pull request #1808](https://bitbucket.org/osrf/gazebo/pull-request/1808)

1. Added lines to laser sensor visualization
    * [Pull request #1742](https://bitbucket.org/osrf/gazebo/pull-request/1742)
    * [Issue #935](https://bitbucket.org/osrf/gazebo/issue/935)

1. Fix BulletSliderJoint friction for bullet 2.83
    * [Pull request #1686](https://bitbucket.org/osrf/gazebo/pull-request/1686)

1. Fix heightmap model texture loading.
    * [Pull request #1592](https://bitbucket.org/osrf/gazebo/pull-request/1592)

1. Disable failing pr2 test for dart
    * [Pull request #1540](https://bitbucket.org/osrf/gazebo/pull-request/1540)
    * [Issue #1435](https://bitbucket.org/osrf/gazebo/issue/1435)

### Gazebo 5.1.0 (2015-03-20)
1. Backport pull request #1527 (FindOGRE.cmake for non-Debian systems)
  * [Pull request #1532](https://bitbucket.org/osrf/gazebo/pull-request/1532)

1. Respect system cflags when not using USE_UPSTREAM_CFLAGS
  * [Pull request #1531](https://bitbucket.org/osrf/gazebo/pull-request/1531)

1. Allow light manipulation
  * [Pull request #1529](https://bitbucket.org/osrf/gazebo/pull-request/1529)

1. Allow sdformat 2.3.1+ or 3+ and fix tests
  * [Pull request #1484](https://bitbucket.org/osrf/gazebo/pull-request/1484)

1. Add Link::GetWorldAngularMomentum function and test.
  * [Pull request #1482](https://bitbucket.org/osrf/gazebo/pull-request/1482)

1. Preserve previous GAZEBO_MODEL_PATH values when sourcing setup.sh
  * [Pull request #1430](https://bitbucket.org/osrf/gazebo/pull-request/1430)

1. Implement Coulomb joint friction for DART
  * [Pull request #1427](https://bitbucket.org/osrf/gazebo/pull-request/1427)
  * [Issue #1281](https://bitbucket.org/osrf/gazebo/issue/1281)

1. Fix simple shape normals.
    * [Pull request #1477](https://bitbucket.org/osrf/gazebo/pull-request/1477)
    * [Issue #1369](https://bitbucket.org/osrf/gazebo/issue/1369)

1. Use Msg-to-SDF conversion functions in tests, add ServerFixture::SpawnModel(msgs::Model).
    * [Pull request #1466](https://bitbucket.org/osrf/gazebo/pull-request/1466)

1. Added Model Msg-to-SDF conversion functions and test.
    * [Pull request #1429](https://bitbucket.org/osrf/gazebo/pull-request/1429)

1. Added Joint Msg-to-SDF conversion functions and test.
    * [Pull request #1419](https://bitbucket.org/osrf/gazebo/pull-request/1419)

1. Added Visual, Material Msg-to-SDF conversion functions and ShaderType to string conversion functions.
    * [Pull request #1415](https://bitbucket.org/osrf/gazebo/pull-request/1415)

1. Implement Coulomb joint friction for BulletSliderJoint
  * [Pull request #1452](https://bitbucket.org/osrf/gazebo/pull-request/1452)
  * [Issue #1348](https://bitbucket.org/osrf/gazebo/issue/1348)

### Gazebo 5.0.0 (2015-01-27)
1. Support for using [digital elevation maps](http://gazebosim.org/tutorials?tut=dem) has been added to debian packages.

1. C++11 support (C++11 compatible compiler is now required)
    * [Pull request #1340](https://bitbucket.org/osrf/gazebo/pull-request/1340)

1. Implemented private data pointer for the World class.
    * [Pull request #1383](https://bitbucket.org/osrf/gazebo/pull-request/1383)

1. Implemented private data pointer for the Scene class.
    * [Pull request #1385](https://bitbucket.org/osrf/gazebo/pull-request/1385)

1. Added a events::Event::resetWorld event that is triggered when World::Reset is called.
    * [Pull request #1332](https://bitbucket.org/osrf/gazebo/pull-request/1332)
    * [Issue #1375](https://bitbucket.org/osrf/gazebo/issue/1375)

1. Fixed `math::Box::GetCenter` functionality.
    * [Pull request #1278](https://bitbucket.org/osrf/gazebo/pull-request/1278)
    * [Issue #1327](https://bitbucket.org/osrf/gazebo/issue/1327)

1. Added a GUI timer plugin that facilitates the display and control a timer inside the Gazebo UI.
    * [Pull request #1270](https://bitbucket.org/osrf/gazebo/pull-request/1270)

1. Added ability to load plugins via SDF.
    * [Pull request #1261](https://bitbucket.org/osrf/gazebo/pull-request/1261)

1. Added GUIEvent to hide/show the left GUI pane.
    * [Pull request #1269](https://bitbucket.org/osrf/gazebo/pull-request/1269)

1. Modified KeyEventHandler and GLWidget so that hotkeys can be suppressed by custom KeyEvents set up by developers
    * [Pull request #1251](https://bitbucket.org/osrf/gazebo/pull-request/1251)

1. Added ability to read the directory where the log files are stored.
    * [Pull request #1277](https://bitbucket.org/osrf/gazebo/pull-request/1277)

1. Implemented a simulation cloner
    * [Pull request #1180](https://bitbucket.org/osrf/gazebo/pull-request/1180/clone-a-simulation)

1. Added GUI overlay plugins. Users can now write a Gazebo + QT plugin that displays widgets over the render window.
  * [Pull request #1181](https://bitbucket.org/osrf/gazebo/pull-request/1181)

1. Change behavior of Joint::SetVelocity, add Joint::SetVelocityLimit(unsigned int, double)
  * [Pull request #1218](https://bitbucket.org/osrf/gazebo/pull-request/1218)
  * [Issue #964](https://bitbucket.org/osrf/gazebo/issue/964)

1. Implement Coulomb joint friction for ODE
  * [Pull request #1221](https://bitbucket.org/osrf/gazebo/pull-request/1221)
  * [Issue #381](https://bitbucket.org/osrf/gazebo/issue/381)

1. Implement Coulomb joint friction for BulletHingeJoint
  * [Pull request #1317](https://bitbucket.org/osrf/gazebo/pull-request/1317)
  * [Issue #1348](https://bitbucket.org/osrf/gazebo/issue/1348)

1. Implemented camera lens distortion.
  * [Pull request #1213](https://bitbucket.org/osrf/gazebo/pull-request/1213)

1. Kill rogue gzservers left over from failed INTEGRATION_world_clone tests
   and improve robustness of `UNIT_gz_TEST`
  * [Pull request #1232](https://bitbucket.org/osrf/gazebo/pull-request/1232)
  * [Issue #1299](https://bitbucket.org/osrf/gazebo/issue/1299)

1. Added RenderWidget::ShowToolbar to toggle visibility of top toolbar.
  * [Pull request #1248](https://bitbucket.org/osrf/gazebo/pull-request/1248)

1. Fix joint axis visualization.
  * [Pull request #1258](https://bitbucket.org/osrf/gazebo/pull-request/1258)

1. Change UserCamera view control via joysticks. Clean up rate control vs. pose control.
   see UserCamera::OnJoyPose and UserCamera::OnJoyTwist. Added view twist control toggle
   with joystick button 1.
  * [Pull request #1249](https://bitbucket.org/osrf/gazebo/pull-request/1249)

1. Added RenderWidget::GetToolbar to get the top toolbar and change its actions on ModelEditor.
    * [Pull request #1263](https://bitbucket.org/osrf/gazebo/pull-request/1263)

1. Added accessor for MainWindow graphical widget to GuiIface.
    * [Pull request #1250](https://bitbucket.org/osrf/gazebo/pull-request/1250)

1. Added a ConfigWidget class that takes in a google protobuf message and generates widgets for configuring the fields in the message
    * [Pull request #1285](https://bitbucket.org/osrf/gazebo/pull-request/1285)

1. Added GLWidget::OnModelEditor when model editor is triggered, and MainWindow::OnEditorGroup to manually uncheck editor actions.
    * [Pull request #1283](https://bitbucket.org/osrf/gazebo/pull-request/1283)

1. Added Collision, Geometry, Inertial, Surface Msg-to-SDF conversion functions.
    * [Pull request #1315](https://bitbucket.org/osrf/gazebo/pull-request/1315)

1. Added "button modifier" fields (control, shift, and alt) to common::KeyEvent.
    * [Pull request #1325](https://bitbucket.org/osrf/gazebo/pull-request/1325)

1. Added inputs for environment variable GAZEBO_GUI_INI_FILE for reading a custom .ini file.
    * [Pull request #1252](https://bitbucket.org/osrf/gazebo/pull-request/1252)

1. Fixed crash on "permission denied" bug, added insert_model integration test.
    * [Pull request #1329](https://bitbucket.org/osrf/gazebo/pull-request/1329/)

1. Enable simbody joint tests, implement `SimbodyJoint::GetParam`, create
   `Joint::GetParam`, fix bug in `BulletHingeJoint::SetParam`.
    * [Pull request #1404](https://bitbucket.org/osrf/gazebo/pull-request/1404/)

1. Building editor updates
    1. Fixed inspector resizing.
        * [Pull request #1230](https://bitbucket.org/osrf/gazebo/pull-request/1230)
        * [Issue #395](https://bitbucket.org/osrf/gazebo/issue/395)

    1. Doors and windows move proportionally with wall.
        * [Pull request #1231](https://bitbucket.org/osrf/gazebo/pull-request/1231)
        * [Issue #368](https://bitbucket.org/osrf/gazebo/issue/368)

    1. Inspector dialogs stay on top.
        * [Pull request #1229](https://bitbucket.org/osrf/gazebo/pull-request/1229)
        * [Issue #417](https://bitbucket.org/osrf/gazebo/issue/417)

    1. Make model name editable on palette.
        * [Pull request #1239](https://bitbucket.org/osrf/gazebo/pull-request/1239)

    1. Import background image and improve add/delete levels.
        * [Pull request #1214](https://bitbucket.org/osrf/gazebo/pull-request/1214)
        * [Issue #422](https://bitbucket.org/osrf/gazebo/issue/422)
        * [Issue #361](https://bitbucket.org/osrf/gazebo/issue/361)

    1. Fix changing draw mode.
        * [Pull request #1233](https://bitbucket.org/osrf/gazebo/pull-request/1233)
        * [Issue #405](https://bitbucket.org/osrf/gazebo/issue/405)

    1. Tips on palette's top-right corner.
        * [Pull request #1241](https://bitbucket.org/osrf/gazebo/pull-request/1241)

    1. New buttons and layout for the palette.
        * [Pull request #1242](https://bitbucket.org/osrf/gazebo/pull-request/1242)

    1. Individual wall segments instead of polylines.
        * [Pull request #1246](https://bitbucket.org/osrf/gazebo/pull-request/1246)
        * [Issue #389](https://bitbucket.org/osrf/gazebo/issue/389)
        * [Issue #415](https://bitbucket.org/osrf/gazebo/issue/415)

    1. Fix exiting and saving, exiting when there's nothing drawn, fix text on popups.
        * [Pull request #1296](https://bitbucket.org/osrf/gazebo/pull-request/1296)

    1. Display measure for selected wall segment.
        * [Pull request #1291](https://bitbucket.org/osrf/gazebo/pull-request/1291)
        * [Issue #366](https://bitbucket.org/osrf/gazebo/issue/366)

    1. Highlight selected item's 3D visual.
        * [Pull request #1292](https://bitbucket.org/osrf/gazebo/pull-request/1292)

    1. Added color picker to inspector dialogs.
        * [Pull request #1298](https://bitbucket.org/osrf/gazebo/pull-request/1298)

    1. Snapping on by default, off holding Shift. Improved snapping.
        * [Pull request #1304](https://bitbucket.org/osrf/gazebo/pull-request/1304)

    1. Snap walls to length increments, moved scale to SegmentItem and added Get/SetScale, added SegmentItem::SnapAngle and SegmentItem::SnapLength.
        * [Pull request #1311](https://bitbucket.org/osrf/gazebo/pull-request/1311)

    1. Make buildings available in "Insert Models" tab, improve save flow.
        * [Pull request #1312](https://bitbucket.org/osrf/gazebo/pull-request/1312)

    1. Added EditorItem::SetHighlighted.
        * [Pull request #1308](https://bitbucket.org/osrf/gazebo/pull-request/1308)

    1. Current level is transparent, lower levels opaque, higher levels invisible.
        * [Pull request #1303](https://bitbucket.org/osrf/gazebo/pull-request/1303)

    1. Detach all child manips when item is deleted, added BuildingMaker::DetachAllChildren.
        * [Pull request #1316](https://bitbucket.org/osrf/gazebo/pull-request/1316)

    1. Added texture picker to inspector dialogs.
        * [Pull request #1306](https://bitbucket.org/osrf/gazebo/pull-request/1306)

    1. Measures for doors and windows. Added RectItem::angleOnWall and related Get/Set.
        * [Pull request #1322](https://bitbucket.org/osrf/gazebo/pull-request/1322)
        * [Issue #370](https://bitbucket.org/osrf/gazebo/issue/370)

    1. Added Gazebo/BuildingFrame material to display holes for doors and windows on walls.
        * [Pull request #1338](https://bitbucket.org/osrf/gazebo/pull-request/1338)

    1. Added Gazebo/Bricks material to be used as texture on the building editor.
        * [Pull request #1333](https://bitbucket.org/osrf/gazebo/pull-request/1333)

    1. Pick colors from the palette and assign on 3D view. Added mouse and key event handlers to BuildingMaker, and events to communicate from BuildingModelManip to EditorItem.
        * [Pull request #1336](https://bitbucket.org/osrf/gazebo/pull-request/1336)

    1. Pick textures from the palette and assign in 3D view.
        * [Pull request #1368](https://bitbucket.org/osrf/gazebo/pull-request/1368)

1. Model editor updates
    1. Fix adding/removing event filters .
        * [Pull request #1279](https://bitbucket.org/osrf/gazebo/pull-request/1279)

    1. Enabled multi-selection and align tool inside model editor.
        * [Pull request #1302](https://bitbucket.org/osrf/gazebo/pull-request/1302)
        * [Issue #1323](https://bitbucket.org/osrf/gazebo/issue/1323)

    1. Enabled snap mode inside model editor.
        * [Pull request #1331](https://bitbucket.org/osrf/gazebo/pull-request/1331)
        * [Issue #1318](https://bitbucket.org/osrf/gazebo/issue/1318)

    1. Implemented copy/pasting of links.
        * [Pull request #1330](https://bitbucket.org/osrf/gazebo/pull-request/1330)

1. GUI publishes model selection information on ~/selection topic.
    * [Pull request #1318](https://bitbucket.org/osrf/gazebo/pull-request/1318)

## Gazebo 4.0

### Gazebo 4.x.x (2015-xx-xx)

1. Fix build for Bullet 2.83, enable angle wrapping for BulletHingeJoint
    * [Pull request #1664](https://bitbucket.org/osrf/gazebo/pull-request/1664)

### Gazebo 4.1.3 (2015-05-07)

1. Fix saving visual geom SDF values
    * [Pull request #1597](https://bitbucket.org/osrf/gazebo/pull-request/1597)
1. Fix heightmap model texture loading.
    * [Pull request #1595](https://bitbucket.org/osrf/gazebo/pull-request/1595)
1. Fix visual collision scale on separate client
    * [Pull request #1585](https://bitbucket.org/osrf/gazebo/pull-request/1585)
1. Fix several clang compiler warnings
    * [Pull request #1594](https://bitbucket.org/osrf/gazebo/pull-request/1594)
1. Fix blank save / browse dialogs
    * [Pull request #1544](https://bitbucket.org/osrf/gazebo/pull-request/1544)

### Gazebo 4.1.2 (2015-03-20)

1. Fix quaternion documentation: target Gazebo_4.1
    * [Pull request #1525](https://bitbucket.org/osrf/gazebo/pull-request/1525)
1. Speed up World::Step in loops
    * [Pull request #1492](https://bitbucket.org/osrf/gazebo/pull-request/1492)
1. Reduce selection buffer updates -> 4.1
    * [Pull request #1494](https://bitbucket.org/osrf/gazebo/pull-request/1494)
1. Fix loading of SimbodyPhysics parameters
    * [Pull request #1474](https://bitbucket.org/osrf/gazebo/pull-request/1474)
1. Fix heightmap on OSX -> 4.1
    * [Pull request #1455](https://bitbucket.org/osrf/gazebo/pull-request/1455)
1. Remove extra pose tag in a world file that should not be there
    * [Pull request #1458](https://bitbucket.org/osrf/gazebo/pull-request/1458)
1. Better fix for #236 for IMU that doesn't require ABI changes
    * [Pull request #1448](https://bitbucket.org/osrf/gazebo/pull-request/1448)
1. Fix regression of #236 for ImuSensor in 4.1
    * [Pull request #1446](https://bitbucket.org/osrf/gazebo/pull-request/1446)
1. Preserve previous GAZEBO_MODEL_PATH values when sourcing setup.sh
    * [Pull request #1430](https://bitbucket.org/osrf/gazebo/pull-request/1430)
1. issue #857: fix segfault for simbody screw joint when setting limits due to uninitialized limitForce.
    * [Pull request #1423](https://bitbucket.org/osrf/gazebo/pull-request/1423)
1. Allow multiple contact sensors per link (#960)
    * [Pull request #1413](https://bitbucket.org/osrf/gazebo/pull-request/1413)
1. Fix for issue #351, ODE World Step
    * [Pull request #1406](https://bitbucket.org/osrf/gazebo/pull-request/1406)
1. Disable failing InelasticCollision/0 test (#1394)
    * [Pull request #1405](https://bitbucket.org/osrf/gazebo/pull-request/1405)
1. Prevent out of bounds array access in SkidSteerDrivePlugin (found by cppcheck 1.68)
    * [Pull request #1379](https://bitbucket.org/osrf/gazebo/pull-request/1379)

### Gazebo 4.1.1 (2015-01-15)

1. Fix BulletPlaneShape bounding box (#1265)
    * [Pull request #1367](https://bitbucket.org/osrf/gazebo/pull-request/1367)
1. Fix dart linking errors on osx
    * [Pull request #1372](https://bitbucket.org/osrf/gazebo/pull-request/1372)
1. Update to player interfaces
    * [Pull request #1324](https://bitbucket.org/osrf/gazebo/pull-request/1324)
1. Handle GpuLaser name collisions (#1403)
    * [Pull request #1360](https://bitbucket.org/osrf/gazebo/pull-request/1360)
1. Add checks for handling array's with counts of zero, and read specular values
    * [Pull request #1339](https://bitbucket.org/osrf/gazebo/pull-request/1339)
1. Fix model list widget test
    * [Pull request #1327](https://bitbucket.org/osrf/gazebo/pull-request/1327)
1. Fix ogre includes
    * [Pull request #1323](https://bitbucket.org/osrf/gazebo/pull-request/1323)

### Gazebo 4.1.0 (2014-11-20)

1. Modified GUI rendering to improve the rendering update rate.
    * [Pull request #1487](https://bitbucket.org/osrf/gazebo/pull-request/1487)
1. Add ArrangePlugin for arranging groups of models.
   Also add Model::ResetPhysicsStates to call Link::ResetPhysicsStates
   recursively on all links in model.
    * [Pull request #1208](https://bitbucket.org/osrf/gazebo/pull-request/1208)
1. The `gz model` command line tool will output model info using either `-i` for complete info, or `-p` for just the model pose.
    * [Pull request #1212](https://bitbucket.org/osrf/gazebo/pull-request/1212)
    * [DRCSim Issue #389](https://bitbucket.org/osrf/drcsim/issue/389)
1. Added SignalStats class for computing incremental signal statistics.
    * [Pull request #1198](https://bitbucket.org/osrf/gazebo/pull-request/1198)
1. Add InitialVelocityPlugin to setting the initial state of links
    * [Pull request #1237](https://bitbucket.org/osrf/gazebo/pull-request/1237)
1. Added Quaternion::Integrate function.
    * [Pull request #1255](https://bitbucket.org/osrf/gazebo/pull-request/1255)
1. Added ConvertJointType functions, display more joint info on model list.
    * [Pull request #1259](https://bitbucket.org/osrf/gazebo/pull-request/1259)
1. Added ModelListWidget::AddProperty, removed unnecessary checks on ModelListWidget.
    * [Pull request #1271](https://bitbucket.org/osrf/gazebo/pull-request/1271)
1. Fix loading collada meshes with unsupported input semantics.
    * [Pull request #1319](https://bitbucket.org/osrf/gazebo/pull-request/1319)

### Gazebo 4.0.2 (2014-09-23)

1. Fix and improve mechanism to generate pkgconfig libs
    * [Pull request #1207](https://bitbucket.org/osrf/gazebo/pull-request/1207)
    * [Issue #1284](https://bitbucket.org/osrf/gazebo/issue/1284)
1. Added arat.world
    * [Pull request #1205](https://bitbucket.org/osrf/gazebo/pull-request/1205)
1. Update gzprop to output zip files.
    * [Pull request #1197](https://bitbucket.org/osrf/gazebo/pull-request/1197)
1. Make Collision::GetShape a const function
    * [Pull requset #1189](https://bitbucket.org/osrf/gazebo/pull-request/1189)
1. Install missing physics headers
    * [Pull requset #1183](https://bitbucket.org/osrf/gazebo/pull-request/1183)
1. Remove SimbodyLink::AddTorque console message
    * [Pull requset #1185](https://bitbucket.org/osrf/gazebo/pull-request/1185)
1. Fix log xml
    * [Pull requset #1188](https://bitbucket.org/osrf/gazebo/pull-request/1188)

### Gazebo 4.0.0 (2014-08-08)

1. Added lcov support to cmake
    * [Pull request #1047](https://bitbucket.org/osrf/gazebo/pull-request/1047)
1. Fixed memory leak in image conversion
    * [Pull request #1057](https://bitbucket.org/osrf/gazebo/pull-request/1057)
1. Removed deprecated function
    * [Pull request #1067](https://bitbucket.org/osrf/gazebo/pull-request/1067)
1. Improved collada loading performance
    * [Pull request #1066](https://bitbucket.org/osrf/gazebo/pull-request/1066)
    * [Pull request #1082](https://bitbucket.org/osrf/gazebo/pull-request/1082)
    * [Issue #1134](https://bitbucket.org/osrf/gazebo/issue/1134)
1. Implemented a collada exporter
    * [Pull request #1064](https://bitbucket.org/osrf/gazebo/pull-request/1064)
1. Force torque sensor now makes use of sensor's pose.
    * [Pull request #1076](https://bitbucket.org/osrf/gazebo/pull-request/1076)
    * [Issue #940](https://bitbucket.org/osrf/gazebo/issue/940)
1. Fix Model::GetLinks segfault
    * [Pull request #1093](https://bitbucket.org/osrf/gazebo/pull-request/1093)
1. Fix deleting and saving lights in gzserver
    * [Pull request #1094](https://bitbucket.org/osrf/gazebo/pull-request/1094)
    * [Issue #1182](https://bitbucket.org/osrf/gazebo/issue/1182)
    * [Issue #346](https://bitbucket.org/osrf/gazebo/issue/346)
1. Fix Collision::GetWorldPose. The pose of a collision would not update properly.
    * [Pull request #1049](https://bitbucket.org/osrf/gazebo/pull-request/1049)
    * [Issue #1124](https://bitbucket.org/osrf/gazebo/issue/1124)
1. Fixed the animate_box and animate_joints examples
    * [Pull request #1086](https://bitbucket.org/osrf/gazebo/pull-request/1086)
1. Integrated Oculus Rift functionality
    * [Pull request #1074](https://bitbucket.org/osrf/gazebo/pull-request/1074)
    * [Pull request #1136](https://bitbucket.org/osrf/gazebo/pull-request/1136)
    * [Pull request #1139](https://bitbucket.org/osrf/gazebo/pull-request/1139)
1. Updated Base::GetScopedName
    * [Pull request #1104](https://bitbucket.org/osrf/gazebo/pull-request/1104)
1. Fix collada loader from adding duplicate materials into a Mesh
    * [Pull request #1105](https://bitbucket.org/osrf/gazebo/pull-request/1105)
    * [Issue #1180](https://bitbucket.org/osrf/gazebo/issue/1180)
1. Integrated Razer Hydra functionality
    * [Pull request #1083](https://bitbucket.org/osrf/gazebo/pull-request/1083)
    * [Pull request #1109](https://bitbucket.org/osrf/gazebo/pull-request/1109)
1. Added ability to copy and paste models in the GUI
    * [Pull request #1103](https://bitbucket.org/osrf/gazebo/pull-request/1103)
1. Removed unnecessary inclusion of gazebo.hh and common.hh in plugins
    * [Pull request #1111](https://bitbucket.org/osrf/gazebo/pull-request/1111)
1. Added ability to specify custom road textures
    * [Pull request #1027](https://bitbucket.org/osrf/gazebo/pull-request/1027)
1. Added support for DART 4.1
    * [Pull request #1113](https://bitbucket.org/osrf/gazebo/pull-request/1113)
    * [Pull request #1132](https://bitbucket.org/osrf/gazebo/pull-request/1132)
    * [Pull request #1134](https://bitbucket.org/osrf/gazebo/pull-request/1134)
    * [Pull request #1154](https://bitbucket.org/osrf/gazebo/pull-request/1154)
1. Allow position of joints to be directly set.
    * [Pull request #1097](https://bitbucket.org/osrf/gazebo/pull-request/1097)
    * [Issue #1138](https://bitbucket.org/osrf/gazebo/issue/1138)
1. Added extruded polyline geometry
    * [Pull request #1026](https://bitbucket.org/osrf/gazebo/pull-request/1026)
1. Fixed actor animation
    * [Pull request #1133](https://bitbucket.org/osrf/gazebo/pull-request/1133)
    * [Pull request #1141](https://bitbucket.org/osrf/gazebo/pull-request/1141)
1. Generate a versioned cmake config file
    * [Pull request #1153](https://bitbucket.org/osrf/gazebo/pull-request/1153)
    * [Issue #1226](https://bitbucket.org/osrf/gazebo/issue/1226)
1. Added KMeans class
    * [Pull request #1147](https://bitbucket.org/osrf/gazebo/pull-request/1147)
1. Added --summary-range feature to bitbucket pullrequest tool
    * [Pull request #1156](https://bitbucket.org/osrf/gazebo/pull-request/1156)
1. Updated web links
    * [Pull request #1159](https://bitbucket.org/osrf/gazebo/pull-request/1159)
1. Update tests
    * [Pull request #1155](https://bitbucket.org/osrf/gazebo/pull-request/1155)
    * [Pull request #1143](https://bitbucket.org/osrf/gazebo/pull-request/1143)
    * [Pull request #1138](https://bitbucket.org/osrf/gazebo/pull-request/1138)
    * [Pull request #1140](https://bitbucket.org/osrf/gazebo/pull-request/1140)
    * [Pull request #1127](https://bitbucket.org/osrf/gazebo/pull-request/1127)
    * [Pull request #1115](https://bitbucket.org/osrf/gazebo/pull-request/1115)
    * [Pull request #1102](https://bitbucket.org/osrf/gazebo/pull-request/1102)
    * [Pull request #1087](https://bitbucket.org/osrf/gazebo/pull-request/1087)
    * [Pull request #1084](https://bitbucket.org/osrf/gazebo/pull-request/1084)

## Gazebo 3.0

### Gazebo 3.x.x (yyyy-mm-dd)

1. Fixed sonar and wireless sensor visualization
    * [Pull request #1254](https://bitbucket.org/osrf/gazebo/pull-request/1254)
1. Update visual bounding box when model is selected
    * [Pull request #1280](https://bitbucket.org/osrf/gazebo/pull-request/1280)

### Gazebo 3.1.0 (2014-08-08)

1. Implemented Simbody::Link::Set*Vel
    * [Pull request #1160](https://bitbucket.org/osrf/gazebo/pull-request/1160)
    * [Issue #1012](https://bitbucket.org/osrf/gazebo/issue/1012)
1. Added World::RemoveModel function
    * [Pull request #1106](https://bitbucket.org/osrf/gazebo/pull-request/1106)
    * [Issue #1177](https://bitbucket.org/osrf/gazebo/issue/1177)
1. Fix exit from camera follow mode using the escape key
    * [Pull request #1137](https://bitbucket.org/osrf/gazebo/pull-request/1137)
    * [Issue #1220](https://bitbucket.org/osrf/gazebo/issue/1220)
1. Added support for SDF joint spring stiffness and reference positions
    * [Pull request #1117](https://bitbucket.org/osrf/gazebo/pull-request/1117)
1. Removed the gzmodel_create script
    * [Pull request #1130](https://bitbucket.org/osrf/gazebo/pull-request/1130)
1. Added Vector2 dot product
    * [Pull request #1101](https://bitbucket.org/osrf/gazebo/pull-request/1101)
1. Added SetPositionPID and SetVelocityPID to JointController
    * [Pull request #1091](https://bitbucket.org/osrf/gazebo/pull-request/1091)
1. Fix gzclient startup crash with ogre 1.9
    * [Pull request #1098](https://bitbucket.org/osrf/gazebo/pull-request/1098)
    * [Issue #996](https://bitbucket.org/osrf/gazebo/issue/996)
1. Update the bitbucket_pullrequests tool
    * [Pull request #1108](https://bitbucket.org/osrf/gazebo/pull-request/1108)
1. Light properties now remain in place after move by the user via the GUI.
    * [Pull request #1110](https://bitbucket.org/osrf/gazebo/pull-request/1110)
    * [Issue #1211](https://bitbucket.org/osrf/gazebo/issue/1211)
1. Allow position of joints to be directly set.
    * [Pull request #1096](https://bitbucket.org/osrf/gazebo/pull-request/1096)
    * [Issue #1138](https://bitbucket.org/osrf/gazebo/issue/1138)

### Gazebo 3.0.0 (2014-04-11)

1. Fix bug when deleting the sun light
    * [Pull request #1088](https://bitbucket.org/osrf/gazebo/pull-request/1088)
    * [Issue #1133](https://bitbucket.org/osrf/gazebo/issue/1133)
1. Fix ODE screw joint
    * [Pull request #1078](https://bitbucket.org/osrf/gazebo/pull-request/1078)
    * [Issue #1167](https://bitbucket.org/osrf/gazebo/issue/1167)
1. Update joint integration tests
    * [Pull request #1081](https://bitbucket.org/osrf/gazebo/pull-request/1081)
1. Fixed false positives in cppcheck.
    * [Pull request #1061](https://bitbucket.org/osrf/gazebo/pull-request/1061)
1. Made joint axis reference frame relative to child, and updated simbody and dart accordingly.
    * [Pull request #1069](https://bitbucket.org/osrf/gazebo/pull-request/1069)
    * [Issue #494](https://bitbucket.org/osrf/gazebo/issue/494)
    * [Issue #1143](https://bitbucket.org/osrf/gazebo/issue/1143)
1. Added ability to pass vector of strings to SetupClient and SetupServer
    * [Pull request #1068](https://bitbucket.org/osrf/gazebo/pull-request/1068)
    * [Issue #1132](https://bitbucket.org/osrf/gazebo/issue/1132)
1. Fix error correction in screw constraints for ODE
    * [Pull request #1070](https://bitbucket.org/osrf/gazebo/pull-request/1070)
    * [Issue #1159](https://bitbucket.org/osrf/gazebo/issue/1159)
1. Improved pkgconfig with SDF
    * [Pull request #1062](https://bitbucket.org/osrf/gazebo/pull-request/1062)
1. Added a plugin to simulate aero dynamics
    * [Pull request #905](https://bitbucket.org/osrf/gazebo/pull-request/905)
1. Updated bullet support
    * [Issue #1069](https://bitbucket.org/osrf/gazebo/issue/1069)
    * [Pull request #1011](https://bitbucket.org/osrf/gazebo/pull-request/1011)
    * [Pull request #996](https://bitbucket.org/osrf/gazebo/pull-request/966)
    * [Pull request #1024](https://bitbucket.org/osrf/gazebo/pull-request/1024)
1. Updated simbody support
    * [Pull request #995](https://bitbucket.org/osrf/gazebo/pull-request/995)
1. Updated worlds to SDF 1.5
    * [Pull request #1021](https://bitbucket.org/osrf/gazebo/pull-request/1021)
1. Improvements to ODE
    * [Pull request #1001](https://bitbucket.org/osrf/gazebo/pull-request/1001)
    * [Pull request #1014](https://bitbucket.org/osrf/gazebo/pull-request/1014)
    * [Pull request #1015](https://bitbucket.org/osrf/gazebo/pull-request/1015)
    * [Pull request #1016](https://bitbucket.org/osrf/gazebo/pull-request/1016)
1. New command line tool
    * [Pull request #972](https://bitbucket.org/osrf/gazebo/pull-request/972)
1. Graphical user interface improvements
    * [Pull request #971](https://bitbucket.org/osrf/gazebo/pull-request/971)
    * [Pull request #1013](https://bitbucket.org/osrf/gazebo/pull-request/1013)
    * [Pull request #989](https://bitbucket.org/osrf/gazebo/pull-request/989)
1. Created a friction pyramid class
    * [Pull request #935](https://bitbucket.org/osrf/gazebo/pull-request/935)
1. Added GetWorldEnergy functions to Model, Joint, and Link
    * [Pull request #1017](https://bitbucket.org/osrf/gazebo/pull-request/1017)
1. Preparing Gazebo for admission into Ubuntu
    * [Pull request #969](https://bitbucket.org/osrf/gazebo/pull-request/969)
    * [Pull request #998](https://bitbucket.org/osrf/gazebo/pull-request/998)
    * [Pull request #1002](https://bitbucket.org/osrf/gazebo/pull-request/1002)
1. Add method for querying if useImplicitStiffnessDamping flag is set for a given joint
    * [Issue #629](https://bitbucket.org/osrf/gazebo/issue/629)
    * [Pull request #1006](https://bitbucket.org/osrf/gazebo/pull-request/1006)
1. Fix joint axis frames
    * [Issue #494](https://bitbucket.org/osrf/gazebo/issue/494)
    * [Pull request #963](https://bitbucket.org/osrf/gazebo/pull-request/963)
1. Compute joint anchor pose relative to parent
    * [Issue #1029](https://bitbucket.org/osrf/gazebo/issue/1029)
    * [Pull request #982](https://bitbucket.org/osrf/gazebo/pull-request/982)
1. Cleanup the installed worlds
    * [Issue #1036](https://bitbucket.org/osrf/gazebo/issue/1036)
    * [Pull request #984](https://bitbucket.org/osrf/gazebo/pull-request/984)
1. Update to the GPS sensor
    * [Issue #1059](https://bitbucket.org/osrf/gazebo/issue/1059)
    * [Pull request #978](https://bitbucket.org/osrf/gazebo/pull-request/978)
1. Removed libtool from plugin loading
    * [Pull request #981](https://bitbucket.org/osrf/gazebo/pull-request/981)
1. Added functions to get inertial information for a link in the world frame.
    * [Pull request #1005](https://bitbucket.org/osrf/gazebo/pull-request/1005)

## Gazebo 2.0

### Gazebo 2.2.6 (2015-09-28)

1. Backport fixes to setup.sh from pull request #1430 to 2.2 branch
    * [Pull request 1889](https://bitbucket.org/osrf/gazebo/pull-request/1889)
1. Fix heightmap texture loading (2.2)
    * [Pull request 1596](https://bitbucket.org/osrf/gazebo/pull-request/1596)
1. Prevent out of bounds array access in SkidSteerDrivePlugin (found by cppcheck 1.68)
    * [Pull request 1379](https://bitbucket.org/osrf/gazebo/pull-request/1379)
1. Fix build with boost 1.57 for 2.2 branch (#1399)
    * [Pull request 1358](https://bitbucket.org/osrf/gazebo/pull-request/1358)
1. Fix manpage test failures by incrementing year to 2015
    * [Pull request 1361](https://bitbucket.org/osrf/gazebo/pull-request/1361)
1. Fix build for OS X 10.10 (#1304, #1289)
    * [Pull request 1346](https://bitbucket.org/osrf/gazebo/pull-request/1346)
1. Restore ODELink ABI, use Link variables instead (#1354)
    * [Pull request 1347](https://bitbucket.org/osrf/gazebo/pull-request/1347)
1. Fix inertia_ratio test
    * [Pull request 1344](https://bitbucket.org/osrf/gazebo/pull-request/1344)
1. backport collision visual fix -> 2.2
    * [Pull request 1343](https://bitbucket.org/osrf/gazebo/pull-request/1343)
1. Fix two code_check errors on 2.2
    * [Pull request 1314](https://bitbucket.org/osrf/gazebo/pull-request/1314)
1. issue #243 fix Link::GetWorldLinearAccel and Link::GetWorldAngularAccel for ODE
    * [Pull request 1284](https://bitbucket.org/osrf/gazebo/pull-request/1284)

### Gazebo 2.2.3 (2014-04-29)

1. Removed redundant call to World::Init
    * [Pull request #1107](https://bitbucket.org/osrf/gazebo/pull-request/1107)
    * [Issue #1208](https://bitbucket.org/osrf/gazebo/issue/1208)
1. Return proper error codes when gazebo exits
    * [Pull request #1085](https://bitbucket.org/osrf/gazebo/pull-request/1085)
    * [Issue #1178](https://bitbucket.org/osrf/gazebo/issue/1178)
1. Fixed Camera::GetWorldRotation().
    * [Pull request #1071](https://bitbucket.org/osrf/gazebo/pull-request/1071)
    * [Issue #1087](https://bitbucket.org/osrf/gazebo/issue/1087)
1. Fixed memory leak in image conversion
    * [Pull request #1073](https://bitbucket.org/osrf/gazebo/pull-request/1073)

### Gazebo 2.2.1 (xxxx-xx-xx)

1. Fix heightmap model texture loading.
    * [Pull request #1596](https://bitbucket.org/osrf/gazebo/pull-request/1596)

### Gazebo 2.2.0 (2014-01-10)

1. Fix compilation when using OGRE-1.9 (full support is being worked on)
    * [Issue #994](https://bitbucket.org/osrf/gazebo/issue/994)
    * [Issue #995](https://bitbucket.org/osrf/gazebo/issue/995)
    * [Issue #996](https://bitbucket.org/osrf/gazebo/issue/996)
    * [Pull request #883](https://bitbucket.org/osrf/gazebo/pull-request/883)
1. Added unit test for issue 624.
    * [Issue #624](https://bitbucket.org/osrf/gazebo/issue/624).
    * [Pull request #889](https://bitbucket.org/osrf/gazebo/pull-request/889)
1. Use 3x3 PCF shadows for smoother shadows.
    * [Pull request #887](https://bitbucket.org/osrf/gazebo/pull-request/887)
1. Update manpage copyright to 2014.
    * [Pull request #893](https://bitbucket.org/osrf/gazebo/pull-request/893)
1. Added friction integration test .
    * [Pull request #885](https://bitbucket.org/osrf/gazebo/pull-request/885)
1. Fix joint anchor when link pose is not specified.
    * [Issue #978](https://bitbucket.org/osrf/gazebo/issue/978)
    * [Pull request #862](https://bitbucket.org/osrf/gazebo/pull-request/862)
1. Added (ESC) tooltip for GUI Selection Mode icon.
    * [Issue #993](https://bitbucket.org/osrf/gazebo/issue/993)
    * [Pull request #888](https://bitbucket.org/osrf/gazebo/pull-request/888)
1. Removed old comment about resolved issue.
    * [Issue #837](https://bitbucket.org/osrf/gazebo/issue/837)
    * [Pull request #880](https://bitbucket.org/osrf/gazebo/pull-request/880)
1. Made SimbodyLink::Get* function thread-safe
    * [Issue #918](https://bitbucket.org/osrf/gazebo/issue/918)
    * [Pull request #872](https://bitbucket.org/osrf/gazebo/pull-request/872)
1. Suppressed spurious gzlog messages in ODE::Body
    * [Issue #983](https://bitbucket.org/osrf/gazebo/issue/983)
    * [Pull request #875](https://bitbucket.org/osrf/gazebo/pull-request/875)
1. Fixed Force Torque Sensor Test by properly initializing some values.
    * [Issue #982](https://bitbucket.org/osrf/gazebo/issue/982)
    * [Pull request #869](https://bitbucket.org/osrf/gazebo/pull-request/869)
1. Added breakable joint plugin to support breakable walls.
    * [Pull request #865](https://bitbucket.org/osrf/gazebo/pull-request/865)
1. Used different tuple syntax to fix compilation on OSX mavericks.
    * [Issue #947](https://bitbucket.org/osrf/gazebo/issue/947)
    * [Pull request #858](https://bitbucket.org/osrf/gazebo/pull-request/858)
1. Fixed sonar test and deprecation warning.
    * [Pull request #856](https://bitbucket.org/osrf/gazebo/pull-request/856)
1. Speed up test compilation.
    * Part of [Issue #955](https://bitbucket.org/osrf/gazebo/issue/955)
    * [Pull request #846](https://bitbucket.org/osrf/gazebo/pull-request/846)
1. Added Joint::SetEffortLimit API
    * [Issue #923](https://bitbucket.org/osrf/gazebo/issue/923)
    * [Pull request #808](https://bitbucket.org/osrf/gazebo/pull-request/808)
1. Made bullet output less verbose.
    * [Pull request #839](https://bitbucket.org/osrf/gazebo/pull-request/839)
1. Convergence acceleration and stability tweak to make atlas_v3 stable
    * [Issue #895](https://bitbucket.org/osrf/gazebo/issue/895)
    * [Pull request #772](https://bitbucket.org/osrf/gazebo/pull-request/772)
1. Added colors, textures and world files for the SPL RoboCup environment
    * [Pull request #838](https://bitbucket.org/osrf/gazebo/pull-request/838)
1. Fixed bitbucket_pullrequests tool to work with latest BitBucket API.
    * [Issue #933](https://bitbucket.org/osrf/gazebo/issue/933)
    * [Pull request #841](https://bitbucket.org/osrf/gazebo/pull-request/841)
1. Fixed cppcheck warnings.
    * [Pull request #842](https://bitbucket.org/osrf/gazebo/pull-request/842)

### Gazebo 2.1.0 (2013-11-08)
1. Fix mainwindow unit test
    * [Pull request #752](https://bitbucket.org/osrf/gazebo/pull-request/752)
1. Visualize moment of inertia
    * Pull request [#745](https://bitbucket.org/osrf/gazebo/pull-request/745), [#769](https://bitbucket.org/osrf/gazebo/pull-request/769), [#787](https://bitbucket.org/osrf/gazebo/pull-request/787)
    * [Issue #203](https://bitbucket.org/osrf/gazebo/issue/203)
1. Update tool to count lines of code
    * [Pull request #758](https://bitbucket.org/osrf/gazebo/pull-request/758)
1. Implement World::Clear
    * Pull request [#785](https://bitbucket.org/osrf/gazebo/pull-request/785), [#804](https://bitbucket.org/osrf/gazebo/pull-request/804)
1. Improve Bullet support
    * [Pull request #805](https://bitbucket.org/osrf/gazebo/pull-request/805)
1. Fix doxygen spacing
    * [Pull request #740](https://bitbucket.org/osrf/gazebo/pull-request/740)
1. Add tool to generate model images for thepropshop.org
    * [Pull request #734](https://bitbucket.org/osrf/gazebo/pull-request/734)
1. Added paging support for terrains
    * [Pull request #707](https://bitbucket.org/osrf/gazebo/pull-request/707)
1. Added plugin path to LID_LIBRARY_PATH in setup.sh
    * [Pull request #750](https://bitbucket.org/osrf/gazebo/pull-request/750)
1. Fix for OSX
    * [Pull request #766](https://bitbucket.org/osrf/gazebo/pull-request/766)
    * [Pull request #786](https://bitbucket.org/osrf/gazebo/pull-request/786)
    * [Issue #906](https://bitbucket.org/osrf/gazebo/issue/906)
1. Update copyright information
    * [Pull request #771](https://bitbucket.org/osrf/gazebo/pull-request/771)
1. Enable screen dependent tests
    * [Pull request #764](https://bitbucket.org/osrf/gazebo/pull-request/764)
    * [Issue #811](https://bitbucket.org/osrf/gazebo/issue/811)
1. Fix gazebo command line help message
    * [Pull request #775](https://bitbucket.org/osrf/gazebo/pull-request/775)
    * [Issue #898](https://bitbucket.org/osrf/gazebo/issue/898)
1. Fix man page test
    * [Pull request #774](https://bitbucket.org/osrf/gazebo/pull-request/774)
1. Improve load time by reducing calls to RTShader::Update
    * [Pull request #773](https://bitbucket.org/osrf/gazebo/pull-request/773)
    * [Issue #877](https://bitbucket.org/osrf/gazebo/issue/877)
1. Fix joint visualization
    * [Pull request #776](https://bitbucket.org/osrf/gazebo/pull-request/776)
    * [Pull request #802](https://bitbucket.org/osrf/gazebo/pull-request/802)
    * [Issue #464](https://bitbucket.org/osrf/gazebo/issue/464)
1. Add helpers to fix NaN
    * [Pull request #742](https://bitbucket.org/osrf/gazebo/pull-request/742)
1. Fix model resizing via the GUI
    * [Pull request #763](https://bitbucket.org/osrf/gazebo/pull-request/763)
    * [Issue #885](https://bitbucket.org/osrf/gazebo/issue/885)
1. Simplify gzlog test by using sha1
    * [Pull request #781](https://bitbucket.org/osrf/gazebo/pull-request/781)
    * [Issue #837](https://bitbucket.org/osrf/gazebo/issue/837)
1. Enable cppcheck for header files
    * [Pull request #782](https://bitbucket.org/osrf/gazebo/pull-request/782)
    * [Issue #907](https://bitbucket.org/osrf/gazebo/issue/907)
1. Fix broken regression test
    * [Pull request #784](https://bitbucket.org/osrf/gazebo/pull-request/784)
    * [Issue #884](https://bitbucket.org/osrf/gazebo/issue/884)
1. All simbody and dart to pass tests
    * [Pull request #790](https://bitbucket.org/osrf/gazebo/pull-request/790)
    * [Issue #873](https://bitbucket.org/osrf/gazebo/issue/873)
1. Fix camera rotation from SDF
    * [Pull request #789](https://bitbucket.org/osrf/gazebo/pull-request/789)
    * [Issue #920](https://bitbucket.org/osrf/gazebo/issue/920)
1. Fix bitbucket pullrequest command line tool to match new API
    * [Pull request #803](https://bitbucket.org/osrf/gazebo/pull-request/803)
1. Fix transceiver spawn errors in tests
    * [Pull request #811](https://bitbucket.org/osrf/gazebo/pull-request/811)
    * [Pull request #814](https://bitbucket.org/osrf/gazebo/pull-request/814)

### Gazebo 2.0.0 (2013-10-08)
1. Refactor code check tool.
    * [Pull Request #669](https://bitbucket.org/osrf/gazebo/pull-request/669)
1. Added pull request tool for Bitbucket.
    * [Pull Request #670](https://bitbucket.org/osrf/gazebo/pull-request/670)
    * [Pull Request #691](https://bitbucket.org/osrf/gazebo/pull-request/671)
1. New wireless receiver and transmitter sensor models.
    * [Pull Request #644](https://bitbucket.org/osrf/gazebo/pull-request/644)
    * [Pull Request #675](https://bitbucket.org/osrf/gazebo/pull-request/675)
    * [Pull Request #727](https://bitbucket.org/osrf/gazebo/pull-request/727)
1. Audio support using OpenAL.
    * [Pull Request #648](https://bitbucket.org/osrf/gazebo/pull-request/648)
    * [Pull Request #704](https://bitbucket.org/osrf/gazebo/pull-request/704)
1. Simplify command-line parsing of gztopic echo output.
    * [Pull Request #674](https://bitbucket.org/osrf/gazebo/pull-request/674)
    * Resolves: [Issue #795](https://bitbucket.org/osrf/gazebo/issue/795)
1. Use UNIX directories through the user of GNUInstallDirs cmake module.
    * [Pull Request #676](https://bitbucket.org/osrf/gazebo/pull-request/676)
    * [Pull Request #681](https://bitbucket.org/osrf/gazebo/pull-request/681)
1. New GUI interactions for object manipulation.
    * [Pull Request #634](https://bitbucket.org/osrf/gazebo/pull-request/634)
1. Fix for OSX menubar.
    * [Pull Request #677](https://bitbucket.org/osrf/gazebo/pull-request/677)
1. Remove internal SDF directories and dependencies.
    * [Pull Request #680](https://bitbucket.org/osrf/gazebo/pull-request/680)
1. Add minimum version for sdformat.
    * [Pull Request #682](https://bitbucket.org/osrf/gazebo/pull-request/682)
    * Resolves: [Issue #818](https://bitbucket.org/osrf/gazebo/issue/818)
1. Allow different gtest parameter types with ServerFixture
    * [Pull Request #686](https://bitbucket.org/osrf/gazebo/pull-request/686)
    * Resolves: [Issue #820](https://bitbucket.org/osrf/gazebo/issue/820)
1. GUI model scaling when using Bullet.
    * [Pull Request #683](https://bitbucket.org/osrf/gazebo/pull-request/683)
1. Fix typo in cmake config.
    * [Pull Request #694](https://bitbucket.org/osrf/gazebo/pull-request/694)
    * Resolves: [Issue #824](https://bitbucket.org/osrf/gazebo/issue/824)
1. Remove gazebo include subdir from pkgconfig and cmake config.
    * [Pull Request #691](https://bitbucket.org/osrf/gazebo/pull-request/691)
1. Torsional spring demo
    * [Pull Request #693](https://bitbucket.org/osrf/gazebo/pull-request/693)
1. Remove repeated call to SetAxis in Joint.cc
    * [Pull Request #695](https://bitbucket.org/osrf/gazebo/pull-request/695)
    * Resolves: [Issue #823](https://bitbucket.org/osrf/gazebo/issue/823)
1. Add test for rotational joints.
    * [Pull Request #697](https://bitbucket.org/osrf/gazebo/pull-request/697)
    * Resolves: [Issue #820](https://bitbucket.org/osrf/gazebo/issue/820)
1. Fix compilation of tests using Joint base class
    * [Pull Request #701](https://bitbucket.org/osrf/gazebo/pull-request/701)
1. Terrain paging implemented.
    * [Pull Request #687](https://bitbucket.org/osrf/gazebo/pull-request/687)
1. Improve timeout error reporting in ServerFixture
    * [Pull Request #705](https://bitbucket.org/osrf/gazebo/pull-request/705)
1. Fix mouse picking for cases where visuals overlap with the laser
    * [Pull Request #709](https://bitbucket.org/osrf/gazebo/pull-request/709)
1. Fix string literals for OSX
    * [Pull Request #712](https://bitbucket.org/osrf/gazebo/pull-request/712)
    * Resolves: [Issue #803](https://bitbucket.org/osrf/gazebo/issue/803)
1. Support for ENABLE_TESTS_COMPILATION cmake parameter
    * [Pull Request #708](https://bitbucket.org/osrf/gazebo/pull-request/708)
1. Updated system gui plugin
    * [Pull Request #702](https://bitbucket.org/osrf/gazebo/pull-request/702)
1. Fix force torque unit test issue
    * [Pull Request #673](https://bitbucket.org/osrf/gazebo/pull-request/673)
    * Resolves: [Issue #813](https://bitbucket.org/osrf/gazebo/issue/813)
1. Use variables to control auto generation of CFlags
    * [Pull Request #699](https://bitbucket.org/osrf/gazebo/pull-request/699)
1. Remove deprecated functions.
    * [Pull Request #715](https://bitbucket.org/osrf/gazebo/pull-request/715)
1. Fix typo in `Camera.cc`
    * [Pull Request #719](https://bitbucket.org/osrf/gazebo/pull-request/719)
    * Resolves: [Issue #846](https://bitbucket.org/osrf/gazebo/issue/846)
1. Performance improvements
    * [Pull Request #561](https://bitbucket.org/osrf/gazebo/pull-request/561)
1. Fix gripper model.
    * [Pull Request #713](https://bitbucket.org/osrf/gazebo/pull-request/713)
    * Resolves: [Issue #314](https://bitbucket.org/osrf/gazebo/issue/314)
1. First part of Simbody integration
    * [Pull Request #716](https://bitbucket.org/osrf/gazebo/pull-request/716)

## Gazebo 1.9

### Gazebo 1.9.6 (2014-04-29)

1. Refactored inertia ratio reduction for ODE
    * [Pull request #1114](https://bitbucket.org/osrf/gazebo/pull-request/1114)
1. Improved collada loading performance
    * [Pull request #1075](https://bitbucket.org/osrf/gazebo/pull-request/1075)

### Gazebo 1.9.3 (2014-01-10)

1. Add thickness to plane to remove shadow flickering.
    * [Pull request #886](https://bitbucket.org/osrf/gazebo/pull-request/886)
1. Temporary GUI shadow toggle fix.
    * [Issue #925](https://bitbucket.org/osrf/gazebo/issue/925)
    * [Pull request #868](https://bitbucket.org/osrf/gazebo/pull-request/868)
1. Fix memory access bugs with libc++ on mavericks.
    * [Issue #965](https://bitbucket.org/osrf/gazebo/issue/965)
    * [Pull request #857](https://bitbucket.org/osrf/gazebo/pull-request/857)
    * [Pull request #881](https://bitbucket.org/osrf/gazebo/pull-request/881)
1. Replaced printf with cout in gztopic hz.
    * [Issue #969](https://bitbucket.org/osrf/gazebo/issue/969)
    * [Pull request #854](https://bitbucket.org/osrf/gazebo/pull-request/854)
1. Add Dark grey material and fix indentation.
    * [Pull request #851](https://bitbucket.org/osrf/gazebo/pull-request/851)
1. Fixed sonar sensor unit test.
    * [Pull request #848](https://bitbucket.org/osrf/gazebo/pull-request/848)
1. Convergence acceleration and stability tweak to make atlas_v3 stable.
    * [Pull request #845](https://bitbucket.org/osrf/gazebo/pull-request/845)
1. Update gtest to 1.7.0 to resolve problems with libc++.
    * [Issue #947](https://bitbucket.org/osrf/gazebo/issue/947)
    * [Pull request #827](https://bitbucket.org/osrf/gazebo/pull-request/827)
1. Fixed LD_LIBRARY_PATH for plugins.
    * [Issue #957](https://bitbucket.org/osrf/gazebo/issue/957)
    * [Pull request #844](https://bitbucket.org/osrf/gazebo/pull-request/844)
1. Fix transceiver sporadic errors.
    * Backport of [pull request #811](https://bitbucket.org/osrf/gazebo/pull-request/811)
    * [Pull request #836](https://bitbucket.org/osrf/gazebo/pull-request/836)
1. Modified the MsgTest to be deterministic with time checks.
    * [Pull request #843](https://bitbucket.org/osrf/gazebo/pull-request/843)
1. Fixed seg fault in LaserVisual.
    * [Issue #950](https://bitbucket.org/osrf/gazebo/issue/950)
    * [Pull request #832](https://bitbucket.org/osrf/gazebo/pull-request/832)
1. Implemented the option to disable tests that need a working screen to run properly.
    * Backport of [Pull request #764](https://bitbucket.org/osrf/gazebo/pull-request/764)
    * [Pull request #837](https://bitbucket.org/osrf/gazebo/pull-request/837)
1. Cleaned up gazebo shutdown.
    * [Pull request #829](https://bitbucket.org/osrf/gazebo/pull-request/829)
1. Fixed bug associated with loading joint child links.
    * [Issue #943](https://bitbucket.org/osrf/gazebo/issue/943)
    * [Pull request #820](https://bitbucket.org/osrf/gazebo/pull-request/820)

### Gazebo 1.9.2 (2013-11-08)
1. Fix enable/disable sky and clouds from SDF
    * [Pull request #809](https://bitbucket.org/osrf/gazebo/pull-request/809])
1. Fix occasional blank GUI screen on startup
    * [Pull request #815](https://bitbucket.org/osrf/gazebo/pull-request/815])
1. Fix GPU laser when interacting with heightmaps
    * [Pull request #796](https://bitbucket.org/osrf/gazebo/pull-request/796])
1. Added API/ABI checker command line tool
    * [Pull request #765](https://bitbucket.org/osrf/gazebo/pull-request/765])
1. Added gtest version information
    * [Pull request #801](https://bitbucket.org/osrf/gazebo/pull-request/801])
1. Fix GUI world saving
    * [Pull request #806](https://bitbucket.org/osrf/gazebo/pull-request/806])
1. Enable anti-aliasing for camera sensor
    * [Pull request #800](https://bitbucket.org/osrf/gazebo/pull-request/800])
1. Make sensor noise deterministic
    * [Pull request #788](https://bitbucket.org/osrf/gazebo/pull-request/788])
1. Fix build problem
    * [Issue #901](https://bitbucket.org/osrf/gazebo/issue/901)
    * [Pull request #778](https://bitbucket.org/osrf/gazebo/pull-request/778])
1. Fix a typo in Camera.cc
    * [Pull request #720](https://bitbucket.org/osrf/gazebo/pull-request/720])
    * [Issue #846](https://bitbucket.org/osrf/gazebo/issue/846)
1. Fix OSX menu bar
    * [Pull request #688](https://bitbucket.org/osrf/gazebo/pull-request/688])
1. Fix gazebo::init by calling sdf::setFindCallback() before loading the sdf in gzfactory.
    * [Pull request #678](https://bitbucket.org/osrf/gazebo/pull-request/678])
    * [Issue #817](https://bitbucket.org/osrf/gazebo/issue/817)

### Gazebo 1.9.1 (2013-08-20)
* Deprecate header files that require case-sensitive filesystem (e.g. Common.hh, Physics.hh) [https://bitbucket.org/osrf/gazebo/pull-request/638/fix-for-775-deprecate-headers-that-require]
* Initial support for building on Mac OS X [https://bitbucket.org/osrf/gazebo/pull-request/660/osx-support-for-gazebo-19] [https://bitbucket.org/osrf/gazebo/pull-request/657/cmake-fixes-for-osx]
* Fixes for various issues [https://bitbucket.org/osrf/gazebo/pull-request/635/fix-for-issue-792/diff] [https://bitbucket.org/osrf/gazebo/pull-request/628/allow-scoped-and-non-scoped-joint-names-to/diff] [https://bitbucket.org/osrf/gazebo/pull-request/636/fix-build-dependency-in-message-generation/diff] [https://bitbucket.org/osrf/gazebo/pull-request/639/make-the-unversioned-setupsh-a-copy-of-the/diff] [https://bitbucket.org/osrf/gazebo/pull-request/650/added-missing-lib-to-player-client-library/diff] [https://bitbucket.org/osrf/gazebo/pull-request/656/install-gzmode_create-without-sh-suffix/diff]

### Gazebo 1.9.0 (2013-07-23)
* Use external package [sdformat](https://bitbucket.org/osrf/sdformat) for sdf parsing, refactor the `Element::GetValue*` function calls, and deprecate Gazebo's internal sdf parser [https://bitbucket.org/osrf/gazebo/pull-request/627]
* Improved ROS support ([[Tutorials#ROS_Integration |documentation here]]) [https://bitbucket.org/osrf/gazebo/pull-request/559]
* Added Sonar, Force-Torque, and Tactile Pressure sensors [https://bitbucket.org/osrf/gazebo/pull-request/557], [https://bitbucket.org/osrf/gazebo/pull-request/567]
* Add compile-time defaults for environment variables so that sourcing setup.sh is unnecessary in most cases [https://bitbucket.org/osrf/gazebo/pull-request/620]
* Enable user camera to follow objects in client window [https://bitbucket.org/osrf/gazebo/pull-request/603]
* Install protobuf message files for use in custom messages [https://bitbucket.org/osrf/gazebo/pull-request/614]
* Change default compilation flags to improve debugging [https://bitbucket.org/osrf/gazebo/pull-request/617]
* Change to supported relative include paths [https://bitbucket.org/osrf/gazebo/pull-request/594]
* Fix display of laser scans when sensor is rotated [https://bitbucket.org/osrf/gazebo/pull-request/599]

## Gazebo 1.8

### Gazebo 1.8.7 (2013-07-16)
* Fix bug in URDF parsing of Vector3 elements [https://bitbucket.org/osrf/gazebo/pull-request/613]
* Fix compilation errors with newest libraries [https://bitbucket.org/osrf/gazebo/pull-request/615]

### Gazebo 1.8.6 (2013-06-07)
* Fix inertia lumping in the URDF parser[https://bitbucket.org/osrf/gazebo/pull-request/554]
* Fix for ODEJoint CFM damping sign error [https://bitbucket.org/osrf/gazebo/pull-request/586]
* Fix transport memory growth[https://bitbucket.org/osrf/gazebo/pull-request/584]
* Reduce log file data in order to reduce buffer growth that results in out of memory kernel errors[https://bitbucket.org/osrf/gazebo/pull-request/587]

### Gazebo 1.8.5 (2013-06-04)
* Fix Gazebo build for machines without a valid display.[https://bitbucket.org/osrf/gazebo/commits/37f00422eea03365b839a632c1850431ee6a1d67]

### Gazebo 1.8.4 (2013-06-03)
* Fix UDRF to SDF converter so that URDF gazebo extensions are applied to all collisions in a link.[https://bitbucket.org/osrf/gazebo/pull-request/579]
* Prevent transport layer from locking when a gzclient connects to a gzserver over a connection with high latency.[https://bitbucket.org/osrf/gazebo/pull-request/572]
* Improve performance and fix uninitialized conditional jumps.[https://bitbucket.org/osrf/gazebo/pull-request/571]

### Gazebo 1.8.3 (2013-06-03)
* Fix for gzlog hanging when gzserver is not present or not responsive[https://bitbucket.org/osrf/gazebo/pull-request/577]
* Fix occasional segfault when generating log files[https://bitbucket.org/osrf/gazebo/pull-request/575]
* Performance improvement to ODE[https://bitbucket.org/osrf/gazebo/pull-request/556]
* Fix node initialization[https://bitbucket.org/osrf/gazebo/pull-request/570]
* Fix GPU laser Hz rate reduction when sensor moved away from world origin[https://bitbucket.org/osrf/gazebo/pull-request/566]
* Fix incorrect lighting in camera sensors when GPU laser is subscribe to[https://bitbucket.org/osrf/gazebo/pull-request/563]

### Gazebo 1.8.2 (2013-05-28)
* ODE performance improvements[https://bitbucket.org/osrf/gazebo/pull-request/535][https://bitbucket.org/osrf/gazebo/pull-request/537]
* Fixed tests[https://bitbucket.org/osrf/gazebo/pull-request/538][https://bitbucket.org/osrf/gazebo/pull-request/541][https://bitbucket.org/osrf/gazebo/pull-request/542]
* Fixed sinking vehicle bug[https://bitbucket.org/osrf/drcsim/issue/300] in pull-request[https://bitbucket.org/osrf/gazebo/pull-request/538]
* Fix GPU sensor throttling[https://bitbucket.org/osrf/gazebo/pull-request/536]
* Reduce string comparisons for better performance[https://bitbucket.org/osrf/gazebo/pull-request/546]
* Contact manager performance improvements[https://bitbucket.org/osrf/gazebo/pull-request/543]
* Transport performance improvements[https://bitbucket.org/osrf/gazebo/pull-request/548]
* Reduce friction noise[https://bitbucket.org/osrf/gazebo/pull-request/545]

### Gazebo 1.8.1 (2013-05-22)
* Please note that 1.8.1 contains a bug[https://bitbucket.org/osrf/drcsim/issue/300] that causes interpenetration between objects in resting contact to grow slowly.  Please update to 1.8.2 for the patch.
* Added warm starting[https://bitbucket.org/osrf/gazebo/pull-request/529]
* Reduced console output[https://bitbucket.org/osrf/gazebo/pull-request/533]
* Improved off screen rendering performance[https://bitbucket.org/osrf/gazebo/pull-request/530]
* Performance improvements [https://bitbucket.org/osrf/gazebo/pull-request/535] [https://bitbucket.org/osrf/gazebo/pull-request/537]

### Gazebo 1.8.0 (2013-05-17)
* Fixed slider axis [https://bitbucket.org/osrf/gazebo/pull-request/527]
* Fixed heightmap shadows [https://bitbucket.org/osrf/gazebo/pull-request/525]
* Fixed model and canonical link pose [https://bitbucket.org/osrf/gazebo/pull-request/519]
* Fixed OSX message header[https://bitbucket.org/osrf/gazebo/pull-request/524]
* Added zlib compression for logging [https://bitbucket.org/osrf/gazebo/pull-request/515]
* Allow clouds to be disabled in cameras [https://bitbucket.org/osrf/gazebo/pull-request/507]
* Camera rendering performance [https://bitbucket.org/osrf/gazebo/pull-request/528]


## Gazebo 1.7

### Gazebo 1.7.3 (2013-05-08)
* Fixed log cleanup (again) [https://bitbucket.org/osrf/gazebo/pull-request/511/fix-log-cleanup-logic]

### Gazebo 1.7.2 (2013-05-07)
* Fixed log cleanup [https://bitbucket.org/osrf/gazebo/pull-request/506/fix-gzlog-stop-command-line]
* Minor documentation fix [https://bitbucket.org/osrf/gazebo/pull-request/488/minor-documentation-fix]

### Gazebo 1.7.1 (2013-04-19)
* Fixed tests
* IMU sensor receives time stamped data from links
* Fix saving image frames [https://bitbucket.org/osrf/gazebo/pull-request/466/fix-saving-frames/diff]
* Wireframe rendering in GUI [https://bitbucket.org/osrf/gazebo/pull-request/414/allow-rendering-of-models-in-wireframe]
* Improved logging performance [https://bitbucket.org/osrf/gazebo/pull-request/457/improvements-to-gzlog-filter-and-logging]
* Viscous mud model [https://bitbucket.org/osrf/gazebo/pull-request/448/mud-plugin/diff]

## Gazebo 1.6

### Gazebo 1.6.3 (2013-04-15)
* Fixed a [critical SDF bug](https://bitbucket.org/osrf/gazebo/pull-request/451)
* Fixed a [laser offset bug](https://bitbucket.org/osrf/gazebo/pull-request/449)

### Gazebo 1.6.2 (2013-04-14)
* Fix for fdir1 physics property [https://bitbucket.org/osrf/gazebo/pull-request/429/fixes-to-treat-fdir1-better-1-rotate-into/diff]
* Fix for force torque sensor [https://bitbucket.org/osrf/gazebo/pull-request/447]
* SDF documentation fix [https://bitbucket.org/osrf/gazebo/issue/494/joint-axis-reference-frame-doesnt-match]

### Gazebo 1.6.1 (2013-04-05)
* Switch default build type to Release.

### Gazebo 1.6.0 (2013-04-05)
* Improvements to inertia in rubble pile
* Various Bullet integration advances.
* Noise models for ray, camera, and imu sensors.
* SDF 1.4, which accommodates more physics engine parameters and also some sensor noise models.
* Initial support for making movies from within Gazebo.
* Many performance improvements.
* Many bug fixes.
* Progress toward to building on OS X.

## Gazebo 1.5

### Gazebo 1.5.0 (2013-03-11)
* Partial integration of Bullet
  * Includes: cubes, spheres, cylinders, planes, meshes, revolute joints, ray sensors
* GUI Interface for log writing.
* Threaded sensors.
* Multi-camera sensor.

* Fixed the following issues:
 * [https://bitbucket.org/osrf/gazebo/issue/236 Issue #236]
 * [https://bitbucket.org/osrf/gazebo/issue/507 Issue #507]
 * [https://bitbucket.org/osrf/gazebo/issue/530 Issue #530]
 * [https://bitbucket.org/osrf/gazebo/issue/279 Issue #279]
 * [https://bitbucket.org/osrf/gazebo/issue/529 Issue #529]
 * [https://bitbucket.org/osrf/gazebo/issue/239 Issue #239]
 * [https://bitbucket.org/osrf/gazebo/issue/5 Issue #5]

## Gazebo 1.4

### Gazebo 1.4.0 (2013-02-01)
* New Features:
 * GUI elements to display messages from the server.
 * Multi-floor building editor and creator.
 * Improved sensor visualizations.
 * Improved mouse interactions

* Fixed the following issues:
 * [https://bitbucket.org/osrf/gazebo/issue/16 Issue #16]
 * [https://bitbucket.org/osrf/gazebo/issue/142 Issue #142]
 * [https://bitbucket.org/osrf/gazebo/issue/229 Issue #229]
 * [https://bitbucket.org/osrf/gazebo/issue/277 Issue #277]
 * [https://bitbucket.org/osrf/gazebo/issue/291 Issue #291]
 * [https://bitbucket.org/osrf/gazebo/issue/310 Issue #310]
 * [https://bitbucket.org/osrf/gazebo/issue/320 Issue #320]
 * [https://bitbucket.org/osrf/gazebo/issue/329 Issue #329]
 * [https://bitbucket.org/osrf/gazebo/issue/333 Issue #333]
 * [https://bitbucket.org/osrf/gazebo/issue/334 Issue #334]
 * [https://bitbucket.org/osrf/gazebo/issue/335 Issue #335]
 * [https://bitbucket.org/osrf/gazebo/issue/341 Issue #341]
 * [https://bitbucket.org/osrf/gazebo/issue/350 Issue #350]
 * [https://bitbucket.org/osrf/gazebo/issue/384 Issue #384]
 * [https://bitbucket.org/osrf/gazebo/issue/431 Issue #431]
 * [https://bitbucket.org/osrf/gazebo/issue/433 Issue #433]
 * [https://bitbucket.org/osrf/gazebo/issue/453 Issue #453]
 * [https://bitbucket.org/osrf/gazebo/issue/456 Issue #456]
 * [https://bitbucket.org/osrf/gazebo/issue/457 Issue #457]
 * [https://bitbucket.org/osrf/gazebo/issue/459 Issue #459]

## Gazebo 1.3

### Gazebo 1.3.1 (2012-12-14)
* Fixed the following issues:
 * [https://bitbucket.org/osrf/gazebo/issue/297 Issue #297]
* Other bugs fixed:
 * [https://bitbucket.org/osrf/gazebo/pull-request/164/ Fix light bounding box to disable properly when deselected]
 * [https://bitbucket.org/osrf/gazebo/pull-request/169/ Determine correct local IP address, to make remote clients work properly]
 * Various test fixes

### Gazebo 1.3.0 (2012-12-03)
* Fixed the following issues:
 * [https://bitbucket.org/osrf/gazebo/issue/233 Issue #233]
 * [https://bitbucket.org/osrf/gazebo/issue/238 Issue #238]
 * [https://bitbucket.org/osrf/gazebo/issue/2 Issue #2]
 * [https://bitbucket.org/osrf/gazebo/issue/95 Issue #95]
 * [https://bitbucket.org/osrf/gazebo/issue/97 Issue #97]
 * [https://bitbucket.org/osrf/gazebo/issue/90 Issue #90]
 * [https://bitbucket.org/osrf/gazebo/issue/253 Issue #253]
 * [https://bitbucket.org/osrf/gazebo/issue/163 Issue #163]
 * [https://bitbucket.org/osrf/gazebo/issue/91 Issue #91]
 * [https://bitbucket.org/osrf/gazebo/issue/245 Issue #245]
 * [https://bitbucket.org/osrf/gazebo/issue/242 Issue #242]
 * [https://bitbucket.org/osrf/gazebo/issue/156 Issue #156]
 * [https://bitbucket.org/osrf/gazebo/issue/78 Issue #78]
 * [https://bitbucket.org/osrf/gazebo/issue/36 Issue #36]
 * [https://bitbucket.org/osrf/gazebo/issue/104 Issue #104]
 * [https://bitbucket.org/osrf/gazebo/issue/249 Issue #249]
 * [https://bitbucket.org/osrf/gazebo/issue/244 Issue #244]

* New features:
 * Default camera view changed to look down at the origin from a height of 2 meters at location (5, -5, 2).
 * Record state data using the '-r' command line option, playback recorded state data using the '-p' command line option
 * Adjust placement of lights using the mouse.
 * Reduced the startup time.
 * Added visual reference for GUI mouse movements.
 * SDF version 1.3 released (changes from 1.2 listed below):
     - added `name` to `<camera name="cam_name"/>`
     - added `pose` to `<camera><pose>...</pose></camera>`
     - removed `filename` from `<mesh><filename>...</filename><mesh>`, use uri only.
     - recovered `provide_feedback` under `<joint>`, allowing calling `physics::Joint::GetForceTorque` in plugins.
     - added `imu` under `<sensor>`.

## Gazebo 1.2

### Gazebo 1.2.6 (2012-11-08)
* Fixed a transport issue with the GUI. Fixed saving the world via the GUI. Added more documentation. ([https://bitbucket.org/osrf/gazebo/pull-request/43/fixed-a-transport-issue-with-the-gui-fixed/diff pull request #43])
* Clean up mutex usage. ([https://bitbucket.org/osrf/gazebo/pull-request/54/fix-mutex-in-modellistwidget-using-boost/diff pull request #54])
* Fix OGRE path determination ([https://bitbucket.org/osrf/gazebo/pull-request/58/fix-ogre-paths-so-this-also-works-with/diff pull request #58], [https://bitbucket.org/osrf/gazebo/pull-request/68/fix-ogre-plugindir-determination/diff pull request #68])
* Fixed a couple of crashes and model selection/dragging problems ([https://bitbucket.org/osrf/gazebo/pull-request/59/fixed-a-couple-of-crashes-and-model/diff pull request #59])

### Gazebo 1.2.5 (2012-10-22)
* Step increment update while paused fixed ([https://bitbucket.org/osrf/gazebo/pull-request/45/fix-proper-world-stepinc-count-we-were/diff pull request #45])
* Actually call plugin destructors on shutdown ([https://bitbucket.org/osrf/gazebo/pull-request/51/fixed-a-bug-which-prevent-a-plugin/diff pull request #51])
* Don't crash on bad SDF input ([https://bitbucket.org/osrf/gazebo/pull-request/52/fixed-loading-of-bad-sdf-files/diff pull request #52])
* Fix cleanup of ray sensors on model deletion ([https://bitbucket.org/osrf/gazebo/pull-request/53/deleting-a-model-with-a-ray-sensor-did/diff pull request #53])
* Fix loading / deletion of improperly specified models ([https://bitbucket.org/osrf/gazebo/pull-request/56/catch-when-loading-bad-models-joint/diff pull request #56])

### Gazebo 1.2.4 (10-19-2012:08:00:52)
*  Style fixes ([https://bitbucket.org/osrf/gazebo/pull-request/30/style-fixes/diff pull request #30]).
*  Fix joint position control ([https://bitbucket.org/osrf/gazebo/pull-request/49/fixed-position-joint-control/diff pull request #49])

### Gazebo 1.2.3 (10-16-2012:18:39:54)
*  Disabled selection highlighting due to bug ([https://bitbucket.org/osrf/gazebo/pull-request/44/disabled-selection-highlighting-fixed/diff pull request #44]).
*  Fixed saving a world via the GUI.

### Gazebo 1.2.2 (10-16-2012:15:12:22)
*  Skip search for system install of libccd, use version inside gazebo ([https://bitbucket.org/osrf/gazebo/pull-request/39/skip-search-for-system-install-of-libccd/diff pull request #39]).
*  Fixed sensor initialization race condition ([https://bitbucket.org/osrf/gazebo/pull-request/42/fix-sensor-initializaiton-race-condition pull request #42]).

### Gazebo 1.2.1 (10-15-2012:21:32:55)
*  Properly removed projectors attached to deleted models ([https://bitbucket.org/osrf/gazebo/pull-request/37/remove-projectors-that-are-attached-to/diff pull request #37]).
*  Fix model plugin loading bug ([https://bitbucket.org/osrf/gazebo/pull-request/31/moving-bool-first-in-model-and-world pull request #31]).
*  Fix light insertion and visualization of models prior to insertion ([https://bitbucket.org/osrf/gazebo/pull-request/35/fixed-light-insertion-and-visualization-of/diff pull request #35]).
*  Fixed GUI manipulation of static objects ([https://bitbucket.org/osrf/gazebo/issue/63/moving-static-objects-does-not-move-the issue #63] [https://bitbucket.org/osrf/gazebo/pull-request/38/issue-63-bug-patch-moving-static-objects/diff pull request #38]).
*  Fixed GUI selection bug ([https://bitbucket.org/osrf/gazebo/pull-request/40/fixed-selection-of-multiple-objects-at/diff pull request #40])

### Gazebo 1.2.0 (10-04-2012:20:01:20)
*  Updated GUI: new style, improved mouse controls, and removal of non-functional items.
*  Model database: An online repository of models.
*  Numerous bug fixes
*  APT repository hosted at [http://osrfoundation.org OSRF]
*  Improved process control prevents zombie processes<|MERGE_RESOLUTION|>--- conflicted
+++ resolved
@@ -2,12 +2,9 @@
 
 ## Gazebo 9.x.x (2018-xx-xx)
 
-<<<<<<< HEAD
 1. Added a joystick plugin that reads data from a joystick or gamepad.
     * [Pull request #2843](https://bitbucket.org/osrf/gazebo/pull-request/2843)
 
-1. Added World::GetSDF()
-=======
 1. Provide option to preserve world velocity in Joint::SetPosition
     * [Pull request #2814](https://bitbucket.org/osrf/gazebo/pull-requests/2814)
     * [Issue 2111](https://bitbucket.org/osrf/gazebo/issues/2111)
@@ -17,7 +14,6 @@
     * [Issue 2343](https://bitbucket.org/osrf/gazebo/issues/2343)
 
 1. Added World::SDF()
->>>>>>> 15e2ec80
     * [Pull request #2708](https://bitbucket.org/osrf/gazebo/pull-requests/2708)
 
 1. Fix compile error with due to using gazebo::common::Color with sdformat 6
