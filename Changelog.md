--- conflicted
+++ resolved
@@ -12,10 +12,7 @@
     * [Pull request #2112](https://bitbucket.org/osrf/gazebo/pull-request/2112)
 
 1. Model editor updates
-<<<<<<< HEAD
-=======
-
->>>>>>> 80bea4a1
+
     1. Undo / redo inserting and deleting links
         * [Pull request #2151](https://bitbucket.org/osrf/gazebo/pull-request/2151)
 
