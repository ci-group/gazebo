## Gazebo 5.0

### Gazebo 5.0.0

1. Fixed `math::Box::GetCenter` functionality.
    * [Pull request #1278](https://bitbucket.org/osrf/gazebo/pull-request/1278)
    * [Issue #1327](https://bitbucket.org/osrf/gazebo/issue/1327)

1. Added a GUI timer plugin that facilitates the display and control a timer inside the Gazebo UI.
    * [Pull request #1270](https://bitbucket.org/osrf/gazebo/pull-request/1270)

1. Added ability to load plugins via SDF.
    * [Pull request #1261](https://bitbucket.org/osrf/gazebo/pull-request/1261)

1. Added GUIEvent to hide/show the left GUI pane.
    * [Pull request #1269](https://bitbucket.org/osrf/gazebo/pull-request/1269)

1. Modified KeyEventHandler and GLWidget so that hotkeys can be suppressed by custom KeyEvents set up by developers
    * [Pull request #1251](https://bitbucket.org/osrf/gazebo/pull-request/1251)

1. Added ability to read the directory where the log files are stored.
    * [Pull request #1277](https://bitbucket.org/osrf/gazebo/pull-request/1277)

1. Implemented a simulation cloner
    * [Pull request #1180](https://bitbucket.org/osrf/gazebo/pull-request/1180/clone-a-simulation)

1. Added GUI overlay plugins. Users can now write a Gazebo + QT plugin that displays widgets over the render window.
  * [Pull request #1181](https://bitbucket.org/osrf/gazebo/pull-request/1181)

1. Change behavior of Joint::SetVelocity, add Joint::SetVelocityLimit(unsigned int, double)
  * [Pull request #1218](https://bitbucket.org/osrf/gazebo/pull-request/1218)
  * [Issue #964](https://bitbucket.org/osrf/gazebo/issue/964)

1. Implement Coulomb joint friction for ODE
  * [Pull request #1221](https://bitbucket.org/osrf/gazebo/pull-request/1221)
  * [Issue #381](https://bitbucket.org/osrf/gazebo/issue/381)

1. Implemented camera lens distortion.
  * [Pull request #1213](https://bitbucket.org/osrf/gazebo/pull-request/1213)

1. Kill rogue gzservers left over from failed INTEGRATION_world_clone tests
   and improve robustness of `UNIT_gz_TEST`
  * [Pull request #1232](https://bitbucket.org/osrf/gazebo/pull-request/1232)
  * [Issue #1299](https://bitbucket.org/osrf/gazebo/issue/1299)

1. Added RenderWidget::ShowToolbar to toggle visibility of top toolbar.
  * [Pull request #1248](https://bitbucket.org/osrf/gazebo/pull-request/1248)

1. Fix joint axis visualization.
  * [Pull request #1258](https://bitbucket.org/osrf/gazebo/pull-request/1258)

1. Change UserCamera view control via joysticks. Clean up rate control vs. pose control.
   see UserCamera::OnJoyPose and UserCamera::OnJoyTwist. Added view twist control toggle
   with joystick button 1.
  * [Pull request #1249](https://bitbucket.org/osrf/gazebo/pull-request/1249)

1. Added RenderWidget::GetToolbar to get the top toolbar and change its actions on ModelEditor.
    * [Pull request #1263](https://bitbucket.org/osrf/gazebo/pull-request/1263)

1. Added accessor for MainWindow graphical widget to GuiIface.
    * [Pull request #1250](https://bitbucket.org/osrf/gazebo/pull-request/1250)

1. Added a ConfigWidget class that takes in a google protobuf message and generates widgets for configuring the fields in the message
    * [Pull request #1285](https://bitbucket.org/osrf/gazebo/pull-request/1285)

1. Added GLWidget::OnModelEditor when model editor is triggered, and MainWindow::OnEditorGroup to manually uncheck editor actions.
    * [Pull request #1283](https://bitbucket.org/osrf/gazebo/pull-request/1283)

<<<<<<< HEAD
1. Added Collision, Geometry, Inertial, Surface Msg-to-SDF conversion functions.
    * [Pull request #1315](https://bitbucket.org/osrf/gazebo/pull-request/1315)
=======
1. Added "button modifier" fields (control, shift, and alt) to common::KeyEvent.
    * [Pull request #1325](https://bitbucket.org/osrf/gazebo/pull-request/1325)
>>>>>>> be3b5b6e

1. Building editor updates
    1. Fixed inspector resizing.
        * [Pull request #1230](https://bitbucket.org/osrf/gazebo/pull-request/1230)
        * [Issue #395](https://bitbucket.org/osrf/gazebo/issue/395)

    1. Doors and windows move proportionally with wall.
        * [Pull request #1231](https://bitbucket.org/osrf/gazebo/pull-request/1231)
        * [Issue #368](https://bitbucket.org/osrf/gazebo/issue/368)

    1. Inspector dialogs stay on top.
        * [Pull request #1229](https://bitbucket.org/osrf/gazebo/pull-request/1229)
        * [Issue #417](https://bitbucket.org/osrf/gazebo/issue/417)

    1. Make model name editable on palette.
        * [Pull request #1239](https://bitbucket.org/osrf/gazebo/pull-request/1239)

    1. Import background image and improve add/delete levels.
        * [Pull request #1214](https://bitbucket.org/osrf/gazebo/pull-request/1214)
        * [Issue #422](https://bitbucket.org/osrf/gazebo/issue/422)
        * [Issue #361](https://bitbucket.org/osrf/gazebo/issue/361)

    1. Fix changing draw mode.
        * [Pull request #1233](https://bitbucket.org/osrf/gazebo/pull-request/1233)
        * [Issue #405](https://bitbucket.org/osrf/gazebo/issue/405)

    1. Tips on palette's top-right corner.
        * [Pull request #1241](https://bitbucket.org/osrf/gazebo/pull-request/1241)

    1. New buttons and layout for the palette.
        * [Pull request #1242](https://bitbucket.org/osrf/gazebo/pull-request/1242)

    1. Individual wall segments instead of polylines.
        * [Pull request #1246](https://bitbucket.org/osrf/gazebo/pull-request/1246)
        * [Issue #389](https://bitbucket.org/osrf/gazebo/issue/389)
        * [Issue #415](https://bitbucket.org/osrf/gazebo/issue/415)

    1. Fix exiting and saving, exiting when there's nothing drawn, fix text on popups.
        * [Pull request #1296](https://bitbucket.org/osrf/gazebo/pull-request/1296)

    1. Display measure for selected wall segment.
        * [Pull request #1291](https://bitbucket.org/osrf/gazebo/pull-request/1291)
        * [Issue #366](https://bitbucket.org/osrf/gazebo/issue/366)

    1. Highlight selected item's 3D visual.
        * [Pull request #1292](https://bitbucket.org/osrf/gazebo/pull-request/1292)

    1. Added color picker to inspector dialogs.
        * [Pull request #1298](https://bitbucket.org/osrf/gazebo/pull-request/1298)

    1. Snapping on by default, off holding Shift. Improved snapping.
        * [Pull request #1304](https://bitbucket.org/osrf/gazebo/pull-request/1304)

    1. Snap walls to length increments, moved scale to SegmentItem and added Get/SetScale, added SegmentItem::SnapAngle and SegmentItem::SnapLength.
        * [Pull request #1311](https://bitbucket.org/osrf/gazebo/pull-request/1311)

    1. Added EditorItem::SetHighlighted.
        * [Pull request #1308](https://bitbucket.org/osrf/gazebo/pull-request/1308)

    1. Current level is transparent, lower levels opaque, higher levels invisible.
        * [Pull request #1303](https://bitbucket.org/osrf/gazebo/pull-request/1303)

    1. Detach all child manips when item is deleted, added BuildingMaker::DetachAllChildren.
        * [Pull request #1316](https://bitbucket.org/osrf/gazebo/pull-request/1316)

    1. Enabled multi-selection and align tool inside model editor.
        * [Pull request #1302](https://bitbucket.org/osrf/gazebo/pull-request/1302)
        * [Issue #1323](https://bitbucket.org/osrf/gazebo/issue/1323)

    1. Added texture picker to inspector dialogs.
        * [Pull request #1306](https://bitbucket.org/osrf/gazebo/pull-request/1306)

1. Model editor updates
    1. Fix adding/removing event filters .
        * [Pull request #1279](https://bitbucket.org/osrf/gazebo/pull-request/1279)


## Gazebo 4.0

### Gazebo 4.x.x (yyyy-mm-dd)

### Gazebo 4.1.0 (2014-11-20)

1. Add ArrangePlugin for arranging groups of models.
   Also add Model::ResetPhysicsStates to call Link::ResetPhysicsStates
   recursively on all links in model.
    * [Pull request #1208](https://bitbucket.org/osrf/gazebo/pull-request/1208)
1. The `gz model` command line tool will output model info using either `-i` for complete info, or `-p` for just the model pose.
    * [Pull request #1212](https://bitbucket.org/osrf/gazebo/pull-request/1212)
    * [DRCSim Issue #389](https://bitbucket.org/osrf/drcsim/issue/389)
1. Added SignalStats class for computing incremental signal statistics.
    * [Pull request #1198](https://bitbucket.org/osrf/gazebo/pull-request/1198)
1. Add InitialVelocityPlugin to setting the initial state of links
    * [Pull request #1237](https://bitbucket.org/osrf/gazebo/pull-request/1237)
1. Added Quaternion::Integrate function.
    * [Pull request #1255](https://bitbucket.org/osrf/gazebo/pull-request/1255)
1. Added ConvertJointType functions, display more joint info on model list.
    * [Pull request #1259](https://bitbucket.org/osrf/gazebo/pull-request/1259)
1. Added ModelListWidget::AddProperty, removed unnecessary checks on ModelListWidget.
    * [Pull request #1271](https://bitbucket.org/osrf/gazebo/pull-request/1271)
1. Fix loading collada meshes with unsupported input semantics.
    * [Pull request #1319](https://bitbucket.org/osrf/gazebo/pull-request/1319)

### Gazebo 4.0.2 (2014-09-23)

1. Fix and improve mechanism to generate pkgconfig libs
    * [Pull request #1027](https://bitbucket.org/osrf/gazebo/pull-request/1027)
    * [Issue #1284](https://bitbucket.org/osrf/gazebo/issue/1284)
1. Added arat.world
    * [Pull request #1205](https://bitbucket.org/osrf/gazebo/pull-request/1205)
1. Update gzprop to output zip files.
    * [Pull request #1197](https://bitbucket.org/osrf/gazebo/pull-request/1197)
1. Make Collision::GetShape a const function
    * [Pull requset #1189](https://bitbucket.org/osrf/gazebo/pull-request/1189)
1. Install missing physics headers
    * [Pull requset #1183](https://bitbucket.org/osrf/gazebo/pull-request/1183)
1. Remove SimbodyLink::AddTorque console message
    * [Pull requset #1185](https://bitbucket.org/osrf/gazebo/pull-request/1185)
1. Fix log xml
    * [Pull requset #1188](https://bitbucket.org/osrf/gazebo/pull-request/1188)

### Gazebo 4.0.0 (2014-08-08)

1. Added lcov support to cmake
    * [Pull request #1047](https://bitbucket.org/osrf/gazebo/pull-request/1047)
1. Fixed memory leak in image conversion
    * [Pull request #1057](https://bitbucket.org/osrf/gazebo/pull-request/1057)
1. Removed deprecated function
    * [Pull request #1067](https://bitbucket.org/osrf/gazebo/pull-request/1067)
1. Improved collada loading performance
    * [Pull request #1066](https://bitbucket.org/osrf/gazebo/pull-request/1066)
    * [Pull request #1082](https://bitbucket.org/osrf/gazebo/pull-request/1082)
    * [Issue #1134](https://bitbucket.org/osrf/gazebo/issue/1134)
1. Implemented a collada exporter
    * [Pull request #1064](https://bitbucket.org/osrf/gazebo/pull-request/1064)
1. Force torque sensor now makes use of sensor's pose.
    * [Pull request #1076](https://bitbucket.org/osrf/gazebo/pull-request/1076)
    * [Issue #940](https://bitbucket.org/osrf/gazebo/issue/940)
1. Fix Model::GetLinks segfault
    * [Pull request #1093](https://bitbucket.org/osrf/gazebo/pull-request/1093)
1. Fix deleting and saving lights in gzserver
    * [Pull request #1094](https://bitbucket.org/osrf/gazebo/pull-request/1094)
    * [Issue #1182](https://bitbucket.org/osrf/gazebo/issue/1182)
    * [Issue #346](https://bitbucket.org/osrf/gazebo/issue/346)
1. Fix Collision::GetWorldPose. The pose of a collision would not update properly.
    * [Pull request #1049](https://bitbucket.org/osrf/gazebo/pull-request/1049)
    * [Issue #1124](https://bitbucket.org/osrf/gazebo/issue/1124)
1. Fixed the animate_box and animate_joints examples
    * [Pull request #1086](https://bitbucket.org/osrf/gazebo/pull-request/1086)
1. Integrated Oculus Rift functionality
    * [Pull request #1074](https://bitbucket.org/osrf/gazebo/pull-request/1074)
    * [Pull request #1136](https://bitbucket.org/osrf/gazebo/pull-request/1136)
    * [Pull request #1139](https://bitbucket.org/osrf/gazebo/pull-request/1139)
1. Updated Base::GetScopedName
    * [Pull request #1104](https://bitbucket.org/osrf/gazebo/pull-request/1104)
1. Fix collada loader from adding duplicate materials into a Mesh
    * [Pull request #1105](https://bitbucket.org/osrf/gazebo/pull-request/1105)
    * [Issue #1180](https://bitbucket.org/osrf/gazebo/issue/1180)
1. Integrated Razer Hydra functionality
    * [Pull request #1083](https://bitbucket.org/osrf/gazebo/pull-request/1083)
    * [Pull request #1109](https://bitbucket.org/osrf/gazebo/pull-request/1109)
1. Added ability to copy and paste models in the GUI
    * [Pull request #1103](https://bitbucket.org/osrf/gazebo/pull-request/1103)
1. Removed unnecessary inclusion of gazebo.hh and common.hh in plugins
    * [Pull request #1111](https://bitbucket.org/osrf/gazebo/pull-request/1111)
1. Added ability to specify custom road textures
    * [Pull request #1027](https://bitbucket.org/osrf/gazebo/pull-request/1027)
1. Added support for DART 4.1
    * [Pull request #1113](https://bitbucket.org/osrf/gazebo/pull-request/1113)
    * [Pull request #1132](https://bitbucket.org/osrf/gazebo/pull-request/1132)
    * [Pull request #1134](https://bitbucket.org/osrf/gazebo/pull-request/1134)
    * [Pull request #1154](https://bitbucket.org/osrf/gazebo/pull-request/1154)
1. Allow position of joints to be directly set.
    * [Pull request #1097](https://bitbucket.org/osrf/gazebo/pull-request/1097)
    * [Issue #1138](https://bitbucket.org/osrf/gazebo/issue/1138)
1. Added extruded polyline geometry
    * [Pull request #1026](https://bitbucket.org/osrf/gazebo/pull-request/1026)
1. Fixed actor animation
    * [Pull request #1133](https://bitbucket.org/osrf/gazebo/pull-request/1133)
    * [Pull request #1141](https://bitbucket.org/osrf/gazebo/pull-request/1141)
1. Generate a versioned cmake config file
    * [Pull request #1153](https://bitbucket.org/osrf/gazebo/pull-request/1153)
    * [Issue #1226](https://bitbucket.org/osrf/gazebo/issue/1226)
1. Added KMeans class
    * [Pull request #1147](https://bitbucket.org/osrf/gazebo/pull-request/1147)
1. Added --summary-range feature to bitbucket pullrequest tool
    * [Pull request #1156](https://bitbucket.org/osrf/gazebo/pull-request/1156)
1. Updated web links
    * [Pull request #1159](https://bitbucket.org/osrf/gazebo/pull-request/1159)
1. Update tests
    * [Pull request #1155](https://bitbucket.org/osrf/gazebo/pull-request/1155)
    * [Pull request #1143](https://bitbucket.org/osrf/gazebo/pull-request/1143)
    * [Pull request #1138](https://bitbucket.org/osrf/gazebo/pull-request/1138)
    * [Pull request #1140](https://bitbucket.org/osrf/gazebo/pull-request/1140)
    * [Pull request #1127](https://bitbucket.org/osrf/gazebo/pull-request/1127)
    * [Pull request #1115](https://bitbucket.org/osrf/gazebo/pull-request/1115)
    * [Pull request #1102](https://bitbucket.org/osrf/gazebo/pull-request/1102)
    * [Pull request #1087](https://bitbucket.org/osrf/gazebo/pull-request/1087)
    * [Pull request #1084](https://bitbucket.org/osrf/gazebo/pull-request/1084)

## Gazebo 3.0

### Gazebo 3.x.x (yyyy-mm-dd)

1. Fixed sonar and wireless sensor visualization
    * [Pull request #1254](https://bitbucket.org/osrf/gazebo/pull-request/1254)
1. Update visual bounding box when model is selected
    * [Pull request #1280](https://bitbucket.org/osrf/gazebo/pull-request/1280)

### Gazebo 3.1.0 (2014-08-08)

1. Implemented Simbody::Link::Set*Vel
    * [Pull request #1160](https://bitbucket.org/osrf/gazebo/pull-request/1160)
    * [Issue #1012](https://bitbucket.org/osrf/gazebo/issue/1012)
1. Added World::RemoveModel function
    * [Pull request #1106](https://bitbucket.org/osrf/gazebo/pull-request/1106)
    * [Issue #1177](https://bitbucket.org/osrf/gazebo/issue/1177)
1. Fix exit from camera follow mode using the escape key
    * [Pull request #1137](https://bitbucket.org/osrf/gazebo/pull-request/1137)
    * [Issue #1220](https://bitbucket.org/osrf/gazebo/issue/1220)
1. Added support for SDF joint spring stiffness and reference positions
    * [Pull request #1117](https://bitbucket.org/osrf/gazebo/pull-request/1117)
1. Removed the gzmodel_create script
    * [Pull request #1130](https://bitbucket.org/osrf/gazebo/pull-request/1130)
1. Added Vector2 dot product
    * [Pull request #1101](https://bitbucket.org/osrf/gazebo/pull-request/1101)
1. Added SetPositionPID and SetVelocityPID to JointController
    * [Pull request #1091](https://bitbucket.org/osrf/gazebo/pull-request/1091)
1. Fix gzclient startup crash with ogre 1.9
    * [Pull request #1098](https://bitbucket.org/osrf/gazebo/pull-request/1098)
    * [Issue #996](https://bitbucket.org/osrf/gazebo/issue/996)
1. Update the bitbucket_pullrequests tool
    * [Pull request #1108](https://bitbucket.org/osrf/gazebo/pull-request/1108)
1. Light properties now remain in place after move by the user via the GUI.
    * [Pull request #1110](https://bitbucket.org/osrf/gazebo/pull-request/1110)
    * [Issue #1211](https://bitbucket.org/osrf/gazebo/issue/1211)
1. Allow position of joints to be directly set.
    * [Pull request #1096](https://bitbucket.org/osrf/gazebo/pull-request/1096)
    * [Issue #1138](https://bitbucket.org/osrf/gazebo/issue/1138)

### Gazebo 3.0.0 (2014-04-11)

1. Fix bug when deleting the sun light
    * [Pull request #1088](https://bitbucket.org/osrf/gazebo/pull-request/1088)
    * [Issue #1133](https://bitbucket.org/osrf/gazebo/issue/1133)
1. Fix ODE screw joint
    * [Pull request #1078](https://bitbucket.org/osrf/gazebo/pull-request/1078)
    * [Issue #1167](https://bitbucket.org/osrf/gazebo/issue/1167)
1. Update joint integration tests
    * [Pull request #1081](https://bitbucket.org/osrf/gazebo/pull-request/1081)
1. Fixed false positives in cppcheck.
    * [Pull request #1061](https://bitbucket.org/osrf/gazebo/pull-request/1061)
1. Made joint axis reference frame relative to child, and updated simbody and dart accordingly.
    * [Pull request #1069](https://bitbucket.org/osrf/gazebo/pull-request/1069)
    * [Issue #494](https://bitbucket.org/osrf/gazebo/issue/494)
    * [Issue #1143](https://bitbucket.org/osrf/gazebo/issue/1143)
1. Added ability to pass vector of strings to SetupClient and SetupServer
    * [Pull request #1068](https://bitbucket.org/osrf/gazebo/pull-request/1068)
    * [Issue #1132](https://bitbucket.org/osrf/gazebo/issue/1132)
1. Fix error correction in screw constraints for ODE
    * [Pull request #1159](https://bitbucket.org/osrf/gazebo/pull-request/1159)
    * [Issue #1159](https://bitbucket.org/osrf/gazebo/issue/1159)
1. Improved pkgconfig with SDF
    * [Pull request #1062](https://bitbucket.org/osrf/gazebo/pull-request/1062)
1. Added a plugin to simulate aero dynamics
    * [Pull request #905](https://bitbucket.org/osrf/gazebo/pull-request/905)
1. Updated bullet support
    * [Issue #1069](https://bitbucket.org/osrf/gazebo/issue/1069)
    * [Pull request #1011](https://bitbucket.org/osrf/gazebo/pull-request/1011)
    * [Pull request #996](https://bitbucket.org/osrf/gazebo/pull-request/966)
    * [Pull request #1024](https://bitbucket.org/osrf/gazebo/pull-request/1024)
1. Updated simbody support
    * [Pull request #995](https://bitbucket.org/osrf/gazebo/pull-request/995)
1. Updated worlds to SDF 1.5
    * [Pull request #1021](https://bitbucket.org/osrf/gazebo/pull-request/1021)
1. Improvements to ODE
    * [Pull request #1001](https://bitbucket.org/osrf/gazebo/pull-request/1001)
    * [Pull request #1014](https://bitbucket.org/osrf/gazebo/pull-request/1014)
    * [Pull request #1015](https://bitbucket.org/osrf/gazebo/pull-request/1015)
    * [Pull request #1016](https://bitbucket.org/osrf/gazebo/pull-request/1016)
1. New command line tool
    * [Pull request #972](https://bitbucket.org/osrf/gazebo/pull-request/972)
1. Graphical user interface improvements
    * [Pull request #971](https://bitbucket.org/osrf/gazebo/pull-request/971)
    * [Pull request #1013](https://bitbucket.org/osrf/gazebo/pull-request/1013)
    * [Pull request #989](https://bitbucket.org/osrf/gazebo/pull-request/989)
1. Created a friction pyramid class
    * [Pull request #935](https://bitbucket.org/osrf/gazebo/pull-request/935)
1. Added GetWorldEnergy functions to Model, Joint, and Link
    * [Pull request #1017](https://bitbucket.org/osrf/gazebo/pull-request/1017)
1. Preparing Gazebo for admission into Ubuntu
    * [Pull request #969](https://bitbucket.org/osrf/gazebo/pull-request/969)
    * [Pull request #998](https://bitbucket.org/osrf/gazebo/pull-request/998)
    * [Pull request #1002](https://bitbucket.org/osrf/gazebo/pull-request/1002)
1. Add method for querying if useImplicitStiffnessDamping flag is set for a given joint
    * [Issue #629](https://bitbucket.org/osrf/gazebo/issue/629)
    * [Pull request #1006](https://bitbucket.org/osrf/gazebo/pull-request/1006)
1. Fix joint axis frames
    * [Issue #494](https://bitbucket.org/osrf/gazebo/issue/494)
    * [Pull request #963](https://bitbucket.org/osrf/gazebo/pull-request/963)
1. Compute joint anchor pose relative to parent
    * [Issue #1029](https://bitbucket.org/osrf/gazebo/issue/1029)
    * [Pull request #982](https://bitbucket.org/osrf/gazebo/pull-request/982)
1. Cleanup the installed worlds
    * [Issue #1036](https://bitbucket.org/osrf/gazebo/issue/1036)
    * [Pull request #984](https://bitbucket.org/osrf/gazebo/pull-request/984)
1. Update to the GPS sensor
    * [Issue #1059](https://bitbucket.org/osrf/gazebo/issue/1059)
    * [Pull request #984](https://bitbucket.org/osrf/gazebo/pull-request/984)
1. Removed libtool from plugin loading
    * [Pull request #981](https://bitbucket.org/osrf/gazebo/pull-request/981)
1. Added functions to get inertial information for a link in the world frame.
    * [Pull request #1005](https://bitbucket.org/osrf/gazebo/pull-request/1005)

## Gazebo 2.0

### Gazebo 2.2.3 (2014-04-29)

1. Removed redundant call to World::Init
    * [Pull request #1107](https://bitbucket.org/osrf/gazebo/pull-request/1107)
    * [Issue #1208](https://bitbucket.org/osrf/gazebo/issue/1208)
1. Return proper error codes when gazebo exits
    * [Pull request #1085](https://bitbucket.org/osrf/gazebo/pull-request/1085)
    * [Issue #1178](https://bitbucket.org/osrf/gazebo/issue/1178)
1. Fixed Camera::GetWorldRotation().
    * [Pull request #1071](https://bitbucket.org/osrf/gazebo/pull-request/1071)
    * [Issue #1087](https://bitbucket.org/osrf/gazebo/issue/1087)
1. Fixed memory leak in image conversion
    * [Pull request #1073](https://bitbucket.org/osrf/gazebo/pull-request/1073)

### Gazebo 2.2.0 (2014-01-10)

1. Fix compilation when using OGRE-1.9 (full support is being worked on)
    * [Issue #994](https://bitbucket.org/osrf/gazebo/issue/994)
    * [Issue #995](https://bitbucket.org/osrf/gazebo/issue/995)
    * [Issue #996](https://bitbucket.org/osrf/gazebo/issue/996)
    * [Pull request #883](https://bitbucket.org/osrf/gazebo/pull-request/883)
1. Added unit test for issue 624.
    * [Issue #624](https://bitbucket.org/osrf/gazebo/issue/624).
    * [Pull request #889](https://bitbucket.org/osrf/gazebo/pull-request/889)
1. Use 3x3 PCF shadows for smoother shadows.
    * [Pull request #887](https://bitbucket.org/osrf/gazebo/pull-request/887)
1. Update manpage copyright to 2014.
    * [Pull request #893](https://bitbucket.org/osrf/gazebo/pull-request/893)
1. Added friction integration test .
    * [Pull request #885](https://bitbucket.org/osrf/gazebo/pull-request/885)
1. Fix joint anchor when link pose is not specified.
    * [Issue #978](https://bitbucket.org/osrf/gazebo/issue/978)
    * [Pull request #862](https://bitbucket.org/osrf/gazebo/pull-request/862)
1. Added (ESC) tooltip for GUI Selection Mode icon.
    * [Issue #993](https://bitbucket.org/osrf/gazebo/issue/993)
    * [Pull request #888](https://bitbucket.org/osrf/gazebo/pull-request/888)
1. Removed old comment about resolved issue.
    * [Issue #837](https://bitbucket.org/osrf/gazebo/issue/837)
    * [Pull request #880](https://bitbucket.org/osrf/gazebo/pull-request/880)
1. Made SimbodyLink::Get* function thread-safe
    * [Issue #918](https://bitbucket.org/osrf/gazebo/issue/918)
    * [Pull request #872](https://bitbucket.org/osrf/gazebo/pull-request/872)
1. Suppressed spurious gzlog messages in ODE::Body
    * [Issue #983](https://bitbucket.org/osrf/gazebo/issue/983)
    * [Pull request #875](https://bitbucket.org/osrf/gazebo/pull-request/875)
1. Fixed Force Torque Sensor Test by properly initializing some values.
    * [Issue #982](https://bitbucket.org/osrf/gazebo/issue/982)
    * [Pull request #869](https://bitbucket.org/osrf/gazebo/pull-request/869)
1. Added breakable joint plugin to support breakable walls.
    * [Pull request #865](https://bitbucket.org/osrf/gazebo/pull-request/865)
1. Used different tuple syntax to fix compilation on OSX mavericks.
    * [Issue #947](https://bitbucket.org/osrf/gazebo/issue/947)
    * [Pull request #858](https://bitbucket.org/osrf/gazebo/pull-request/858)
1. Fixed sonar test and deprecation warning.
    * [Pull request #856](https://bitbucket.org/osrf/gazebo/pull-request/856)
1. Speed up test compilation.
    * Part of [Issue #955](https://bitbucket.org/osrf/gazebo/issue/955)
    * [Pull request #846](https://bitbucket.org/osrf/gazebo/pull-request/846)
1. Added Joint::SetEffortLimit API
    * [Issue #923](https://bitbucket.org/osrf/gazebo/issue/923)
    * [Pull request #808](https://bitbucket.org/osrf/gazebo/pull-request/808)
1. Made bullet output less verbose.
    * [Pull request #839](https://bitbucket.org/osrf/gazebo/pull-request/839)
1. Convergence acceleration and stability tweak to make atlas_v3 stable
    * [Issue #895](https://bitbucket.org/osrf/gazebo/issue/895)
    * [Pull request #772](https://bitbucket.org/osrf/gazebo/pull-request/772)
1. Added colors, textures and world files for the SPL RoboCup environment
    * [Pull request #838](https://bitbucket.org/osrf/gazebo/pull-request/838)
1. Fixed bitbucket_pullrequests tool to work with latest BitBucket API.
    * [Issue #933](https://bitbucket.org/osrf/gazebo/issue/933)
    * [Pull request #841](https://bitbucket.org/osrf/gazebo/pull-request/841)
1. Fixed cppcheck warnings.
    * [Pull request #842](https://bitbucket.org/osrf/gazebo/pull-request/842)

### Gazebo 2.1.0 (2013-11-08)
1. Fix mainwindow unit test
    * [Pull request #752](https://bitbucket.org/osrf/gazebo/pull-request/752)
1. Visualize moment of inertia
    * Pull request [#745](https://bitbucket.org/osrf/gazebo/pull-request/745), [#769](https://bitbucket.org/osrf/gazebo/pull-request/769), [#787](https://bitbucket.org/osrf/gazebo/pull-request/787)
    * [Issue #203](https://bitbucket.org/osrf/gazebo/issue/203)
1. Update tool to count lines of code
    * [Pull request #758](https://bitbucket.org/osrf/gazebo/pull-request/758)
1. Implement World::Clear
    * Pull request [#785](https://bitbucket.org/osrf/gazebo/pull-request/785), [#804](https://bitbucket.org/osrf/gazebo/pull-request/804)
1. Improve Bullet support
    * [Pull request #805](https://bitbucket.org/osrf/gazebo/pull-request/805)
1. Fix doxygen spacing
    * [Pull request #740](https://bitbucket.org/osrf/gazebo/pull-request/740)
1. Add tool to generate model images for thepropshop.org
    * [Pull request #734](https://bitbucket.org/osrf/gazebo/pull-request/734)
1. Added paging support for terrains
    * [Pull request #707](https://bitbucket.org/osrf/gazebo/pull-request/707)
1. Added plugin path to LID_LIBRARY_PATH in setup.sh
    * [Pull request #750](https://bitbucket.org/osrf/gazebo/pull-request/750)
1. Fix for OSX
    * [Pull request #766](https://bitbucket.org/osrf/gazebo/pull-request/766)
    * [Pull request #786](https://bitbucket.org/osrf/gazebo/pull-request/786)
    * [Issue #906](https://bitbucket.org/osrf/gazebo/issue/906)
1. Update copyright information
    * [Pull request #771](https://bitbucket.org/osrf/gazebo/pull-request/771)
1. Enable screen dependent tests
    * [Pull request #764](https://bitbucket.org/osrf/gazebo/pull-request/764)
    * [Issue #811](https://bitbucket.org/osrf/gazebo/issue/811)
1. Fix gazebo command line help message
    * [Pull request #775](https://bitbucket.org/osrf/gazebo/pull-request/775)
    * [Issue #898](https://bitbucket.org/osrf/gazebo/issue/898)
1. Fix man page test
    * [Pull request #774](https://bitbucket.org/osrf/gazebo/pull-request/774)
1. Improve load time by reducing calls to RTShader::Update
    * [Pull request #773](https://bitbucket.org/osrf/gazebo/pull-request/773)
    * [Issue #877](https://bitbucket.org/osrf/gazebo/issue/877)
1. Fix joint visualization
    * [Pull request #776](https://bitbucket.org/osrf/gazebo/pull-request/776)
    * [Pull request #802](https://bitbucket.org/osrf/gazebo/pull-request/802)
    * [Issue #464](https://bitbucket.org/osrf/gazebo/issue/464)
1. Add helpers to fix NaN
    * [Pull request #742](https://bitbucket.org/osrf/gazebo/pull-request/742)
1. Fix model resizing via the GUI
    * [Pull request #763](https://bitbucket.org/osrf/gazebo/pull-request/763)
    * [Issue #885](https://bitbucket.org/osrf/gazebo/issue/885)
1. Simplify gzlog test by using sha1
    * [Pull request #781](https://bitbucket.org/osrf/gazebo/pull-request/781)
    * [Issue #837](https://bitbucket.org/osrf/gazebo/issue/837)
1. Enable cppcheck for header files
    * [Pull request #782](https://bitbucket.org/osrf/gazebo/pull-request/782)
    * [Issue #907](https://bitbucket.org/osrf/gazebo/issue/907)
1. Fix broken regression test
    * [Pull request #784](https://bitbucket.org/osrf/gazebo/pull-request/784)
    * [Issue #884](https://bitbucket.org/osrf/gazebo/issue/884)
1. All simbody and dart to pass tests
    * [Pull request #790](https://bitbucket.org/osrf/gazebo/pull-request/790)
    * [Issue #873](https://bitbucket.org/osrf/gazebo/issue/873)
1. Fix camera rotation from SDF
    * [Pull request #789](https://bitbucket.org/osrf/gazebo/pull-request/789)
    * [Issue #920](https://bitbucket.org/osrf/gazebo/issue/920)
1. Fix bitbucket pullrequest command line tool to match new API
    * [Pull request #803](https://bitbucket.org/osrf/gazebo/pull-request/803)
1. Fix transceiver spawn errors in tests
    * [Pull request #811](https://bitbucket.org/osrf/gazebo/pull-request/811)
    * [Pull request #814](https://bitbucket.org/osrf/gazebo/pull-request/814)

### Gazebo 2.0.0 (2013-10-08)
1. Refactor code check tool.
    * [Pull Request #669](https://bitbucket.org/osrf/gazebo/pull-request/669)
1. Added pull request tool for Bitbucket.
    * [Pull Request #670](https://bitbucket.org/osrf/gazebo/pull-request/670)
    * [Pull Request #691](https://bitbucket.org/osrf/gazebo/pull-request/671)
1. New wireless receiver and transmitter sensor models.
    * [Pull Request #644](https://bitbucket.org/osrf/gazebo/pull-request/644)
    * [Pull Request #675](https://bitbucket.org/osrf/gazebo/pull-request/675)
    * [Pull Request #727](https://bitbucket.org/osrf/gazebo/pull-request/727)
1. Audio support using OpenAL.
    * [Pull Request #648](https://bitbucket.org/osrf/gazebo/pull-request/648)
    * [Pull Request #704](https://bitbucket.org/osrf/gazebo/pull-request/704)
1. Simplify command-line parsing of gztopic echo output.
    * [Pull Request #674](https://bitbucket.org/osrf/gazebo/pull-request/674)
    * Resolves: [Issue #795](https://bitbucket.org/osrf/gazebo/issue/795)
1. Use UNIX directories through the user of GNUInstallDirs cmake module.
    * [Pull Request #676](https://bitbucket.org/osrf/gazebo/pull-request/676)
    * [Pull Request #681](https://bitbucket.org/osrf/gazebo/pull-request/681)
1. New GUI interactions for object manipulation.
    * [Pull Request #634](https://bitbucket.org/osrf/gazebo/pull-request/634)
1. Fix for OSX menubar.
    * [Pull Request #677](https://bitbucket.org/osrf/gazebo/pull-request/677)
1. Remove internal SDF directories and dependencies.
    * [Pull Request #680](https://bitbucket.org/osrf/gazebo/pull-request/680)
1. Add minimum version for sdformat.
    * [Pull Request #682](https://bitbucket.org/osrf/gazebo/pull-request/682)
    * Resolves: [Issue #818](https://bitbucket.org/osrf/gazebo/issue/818)
1. Allow different gtest parameter types with ServerFixture
    * [Pull Request #686](https://bitbucket.org/osrf/gazebo/pull-request/686)
    * Resolves: [Issue #820](https://bitbucket.org/osrf/gazebo/issue/820)
1. GUI model scaling when using Bullet.
    * [Pull Request #683](https://bitbucket.org/osrf/gazebo/pull-request/683)
1. Fix typo in cmake config.
    * [Pull Request #694](https://bitbucket.org/osrf/gazebo/pull-request/694)
    * Resolves: [Issue #824](https://bitbucket.org/osrf/gazebo/issue/824)
1. Remove gazebo include subdir from pkgconfig and cmake config.
    * [Pull Request #691](https://bitbucket.org/osrf/gazebo/pull-request/691)
1. Torsional spring demo
    * [Pull Request #693](https://bitbucket.org/osrf/gazebo/pull-request/693)
1. Remove repeated call to SetAxis in Joint.cc
    * [Pull Request #695](https://bitbucket.org/osrf/gazebo/pull-request/695)
    * Resolves: [Issue #823](https://bitbucket.org/osrf/gazebo/issue/823)
1. Add test for rotational joints.
    * [Pull Request #697](https://bitbucket.org/osrf/gazebo/pull-request/697)
    * Resolves: [Issue #820](https://bitbucket.org/osrf/gazebo/issue/820)
1. Fix compilation of tests using Joint base class
    * [Pull Request #701](https://bitbucket.org/osrf/gazebo/pull-request/701)
1. Terrain paging implemented.
    * [Pull Request #687](https://bitbucket.org/osrf/gazebo/pull-request/687)
1. Improve timeout error reporting in ServerFixture
    * [Pull Request #705](https://bitbucket.org/osrf/gazebo/pull-request/705)
1. Fix mouse picking for cases where visuals overlap with the laser
    * [Pull Request #709](https://bitbucket.org/osrf/gazebo/pull-request/709)
1. Fix string literals for OSX
    * [Pull Request #712](https://bitbucket.org/osrf/gazebo/pull-request/712)
    * Resolves: [Issue #803](https://bitbucket.org/osrf/gazebo/issue/803)
1. Support for ENABLE_TESTS_COMPILATION cmake parameter
    * [Pull Request #708](https://bitbucket.org/osrf/gazebo/pull-request/708)
1. Updated system gui plugin
    * [Pull Request #702](https://bitbucket.org/osrf/gazebo/pull-request/702)
1. Fix force torque unit test issue
    * [Pull Request #673](https://bitbucket.org/osrf/gazebo/pull-request/673)
    * Resolves: [Issue #813](https://bitbucket.org/osrf/gazebo/issue/813)
1. Use variables to control auto generation of CFlags
    * [Pull Request #699](https://bitbucket.org/osrf/gazebo/pull-request/699)
1. Remove deprecated functions.
    * [Pull Request #715](https://bitbucket.org/osrf/gazebo/pull-request/715)
1. Fix typo in `Camera.cc`
    * [Pull Request #719](https://bitbucket.org/osrf/gazebo/pull-request/719)
    * Resolves: [Issue #846](https://bitbucket.org/osrf/gazebo/issue/846)
1. Performance improvements
    * [Pull Request #561](https://bitbucket.org/osrf/gazebo/pull-request/561)
1. Fix gripper model.
    * [Pull Request #713](https://bitbucket.org/osrf/gazebo/pull-request/713)
    * Resolves: [Issue #314](https://bitbucket.org/osrf/gazebo/issue/314)
1. First part of Simbody integration
    * [Pull Request #716](https://bitbucket.org/osrf/gazebo/pull-request/716)

## Gazebo 1.9

### Gazebo 1.9.6 (2014-04-29)

1. Refactored inertia ratio reduction for ODE
    * [Pull request #1114](https://bitbucket.org/osrf/gazebo/pull-request/1114)
1. Improved collada loading performance
    * [Pull request #1075](https://bitbucket.org/osrf/gazebo/pull-request/1075)

### Gazebo 1.9.3 (2014-01-10)

1. Add thickness to plane to remove shadow flickering.
    * [Pull request #886](https://bitbucket.org/osrf/gazebo/pull-request/886)
1. Temporary GUI shadow toggle fix.
    * [Issue #925](https://bitbucket.org/osrf/gazebo/issue/925)
    * [Pull request #868](https://bitbucket.org/osrf/gazebo/pull-request/868)
1. Fix memory access bugs with libc++ on mavericks.
    * [Issue #965](https://bitbucket.org/osrf/gazebo/issue/965)
    * [Pull request #857](https://bitbucket.org/osrf/gazebo/pull-request/857)
    * [Pull request #881](https://bitbucket.org/osrf/gazebo/pull-request/881)
1. Replaced printf with cout in gztopic hz.
    * [Issue #969](https://bitbucket.org/osrf/gazebo/issue/969)
    * [Pull request #854](https://bitbucket.org/osrf/gazebo/pull-request/854)
1. Add Dark grey material and fix indentation.
    * [Pull request #851](https://bitbucket.org/osrf/gazebo/pull-request/851)
1. Fixed sonar sensor unit test.
    * [Pull request #848](https://bitbucket.org/osrf/gazebo/pull-request/848)
1. Convergence acceleration and stability tweak to make atlas_v3 stable.
    * [Pull request #845](https://bitbucket.org/osrf/gazebo/pull-request/845)
1. Update gtest to 1.7.0 to resolve problems with libc++.
    * [Issue #947](https://bitbucket.org/osrf/gazebo/issue/947)
    * [Pull request #827](https://bitbucket.org/osrf/gazebo/pull-request/827)
1. Fixed LD_LIBRARY_PATH for plugins.
    * [Issue #957](https://bitbucket.org/osrf/gazebo/issue/957)
    * [Pull request #844](https://bitbucket.org/osrf/gazebo/pull-request/844)
1. Fix transceiver sporadic errors.
    * Backport of [pull request #811](https://bitbucket.org/osrf/gazebo/pull-request/811)
    * [Pull request #836](https://bitbucket.org/osrf/gazebo/pull-request/836)
1. Modified the MsgTest to be deterministic with time checks.
    * [Pull request #843](https://bitbucket.org/osrf/gazebo/pull-request/843)
1. Fixed seg fault in LaserVisual.
    * [Issue #950](https://bitbucket.org/osrf/gazebo/issue/950)
    * [Pull request #832](https://bitbucket.org/osrf/gazebo/pull-request/832)
1. Implemented the option to disable tests that need a working screen to run properly.
    * Backport of [Pull request #764](https://bitbucket.org/osrf/gazebo/pull-request/764)
    * [Pull request #837](https://bitbucket.org/osrf/gazebo/pull-request/837)
1. Cleaned up gazebo shutdown.
    * [Pull request #829](https://bitbucket.org/osrf/gazebo/pull-request/829)
1. Fixed bug associated with loading joint child links.
    * [Issue #943](https://bitbucket.org/osrf/gazebo/issue/943)
    * [Pull request #820](https://bitbucket.org/osrf/gazebo/pull-request/820)

### Gazebo 1.9.2 (2013-11-08)
1. Fix enable/disable sky and clouds from SDF
    * [Pull request #809](https://bitbucket.org/osrf/gazebo/pull-request/809])
1. Fix occasional blank GUI screen on startup
    * [Pull request #815](https://bitbucket.org/osrf/gazebo/pull-request/815])
1. Fix GPU laser when interacting with heightmaps
    * [Pull request #796](https://bitbucket.org/osrf/gazebo/pull-request/796])
1. Added API/ABI checker command line tool
    * [Pull request #765](https://bitbucket.org/osrf/gazebo/pull-request/765])
1. Added gtest version information
    * [Pull request #801](https://bitbucket.org/osrf/gazebo/pull-request/801])
1. Fix GUI world saving
    * [Pull request #806](https://bitbucket.org/osrf/gazebo/pull-request/806])
1. Enable anti-aliasing for camera sensor
    * [Pull request #800](https://bitbucket.org/osrf/gazebo/pull-request/800])
1. Make sensor noise deterministic
    * [Pull request #788](https://bitbucket.org/osrf/gazebo/pull-request/788])
1. Fix build problem
    * [Issue #901](https://bitbucket.org/osrf/gazebo/issue/901)
    * [Pull request #778](https://bitbucket.org/osrf/gazebo/pull-request/778])
1. Fix a typo in Camera.cc
    * [Pull request #720](https://bitbucket.org/osrf/gazebo/pull-request/720])
    * [Issue #846](https://bitbucket.org/osrf/gazebo/issue/846)
1. Fix OSX menu bar
    * [Pull request #688](https://bitbucket.org/osrf/gazebo/pull-request/688])
1. Fix gazebo::init by calling sdf::setFindCallback() before loading the sdf in gzfactory.
    * [Pull request #678](https://bitbucket.org/osrf/gazebo/pull-request/678])
    * [Issue #817](https://bitbucket.org/osrf/gazebo/issue/817)

### Gazebo 1.9.1 (2013-08-20)
* Deprecate header files that require case-sensitive filesystem (e.g. Common.hh, Physics.hh) [https://bitbucket.org/osrf/gazebo/pull-request/638/fix-for-775-deprecate-headers-that-require]
* Initial support for building on Mac OS X [https://bitbucket.org/osrf/gazebo/pull-request/660/osx-support-for-gazebo-19] [https://bitbucket.org/osrf/gazebo/pull-request/657/cmake-fixes-for-osx]
* Fixes for various issues [https://bitbucket.org/osrf/gazebo/pull-request/635/fix-for-issue-792/diff] [https://bitbucket.org/osrf/gazebo/pull-request/628/allow-scoped-and-non-scoped-joint-names-to/diff] [https://bitbucket.org/osrf/gazebo/pull-request/636/fix-build-dependency-in-message-generation/diff] [https://bitbucket.org/osrf/gazebo/pull-request/639/make-the-unversioned-setupsh-a-copy-of-the/diff] [https://bitbucket.org/osrf/gazebo/pull-request/650/added-missing-lib-to-player-client-library/diff] [https://bitbucket.org/osrf/gazebo/pull-request/656/install-gzmode_create-without-sh-suffix/diff]

### Gazebo 1.9.0 (2013-07-23)
* Use external package [sdformat](https://bitbucket.org/osrf/sdformat) for sdf parsing, refactor the `Element::GetValue*` function calls, and deprecate Gazebo's internal sdf parser [https://bitbucket.org/osrf/gazebo/pull-request/627]
* Improved ROS support ([[Tutorials#ROS_Integration |documentation here]]) [https://bitbucket.org/osrf/gazebo/pull-request/559]
* Added Sonar, Force-Torque, and Tactile Pressure sensors [https://bitbucket.org/osrf/gazebo/pull-request/557], [https://bitbucket.org/osrf/gazebo/pull-request/567]
* Add compile-time defaults for environment variables so that sourcing setup.sh is unnecessary in most cases [https://bitbucket.org/osrf/gazebo/pull-request/620]
* Enable user camera to follow objects in client window [https://bitbucket.org/osrf/gazebo/pull-request/603]
* Install protobuf message files for use in custom messages [https://bitbucket.org/osrf/gazebo/pull-request/614]
* Change default compilation flags to improve debugging [https://bitbucket.org/osrf/gazebo/pull-request/617]
* Change to supported relative include paths [https://bitbucket.org/osrf/gazebo/pull-request/594]
* Fix display of laser scans when sensor is rotated [https://bitbucket.org/osrf/gazebo/pull-request/599]

## Gazebo 1.8

### Gazebo 1.8.7 (2013-07-16)
* Fix bug in URDF parsing of Vector3 elements [https://bitbucket.org/osrf/gazebo/pull-request/613]
* Fix compilation errors with newest libraries [https://bitbucket.org/osrf/gazebo/pull-request/615]

### Gazebo 1.8.6 (2013-06-07)
* Fix inertia lumping in the URDF parser[https://bitbucket.org/osrf/gazebo/pull-request/554]
* Fix for ODEJoint CFM damping sign error [https://bitbucket.org/osrf/gazebo/pull-request/586]
* Fix transport memory growth[https://bitbucket.org/osrf/gazebo/pull-request/584]
* Reduce log file data in order to reduce buffer growth that results in out of memory kernel errors[https://bitbucket.org/osrf/gazebo/pull-request/587]

### Gazebo 1.8.5 (2013-06-04)
* Fix Gazebo build for machines without a valid display.[https://bitbucket.org/osrf/gazebo/commits/37f00422eea03365b839a632c1850431ee6a1d67]

### Gazebo 1.8.4 (2013-06-03)
* Fix UDRF to SDF converter so that URDF gazebo extensions are applied to all collisions in a link.[https://bitbucket.org/osrf/gazebo/pull-request/579]
* Prevent transport layer from locking when a gzclient connects to a gzserver over a connection with high latency.[https://bitbucket.org/osrf/gazebo/pull-request/572]
* Improve performance and fix uninitialized conditional jumps.[https://bitbucket.org/osrf/gazebo/pull-request/571]

### Gazebo 1.8.3 (2013-06-03)
* Fix for gzlog hanging when gzserver is not present or not responsive[https://bitbucket.org/osrf/gazebo/pull-request/577]
* Fix occasional segfault when generating log files[https://bitbucket.org/osrf/gazebo/pull-request/575]
* Performance improvement to ODE[https://bitbucket.org/osrf/gazebo/pull-request/556]
* Fix node initialization[https://bitbucket.org/osrf/gazebo/pull-request/570]
* Fix GPU laser Hz rate reduction when sensor moved away from world origin[https://bitbucket.org/osrf/gazebo/pull-request/566]
* Fix incorrect lighting in camera sensors when GPU laser is subscribe to[https://bitbucket.org/osrf/gazebo/pull-request/563]

### Gazebo 1.8.2 (2013-05-28)
* ODE performance improvements[https://bitbucket.org/osrf/gazebo/pull-request/535][https://bitbucket.org/osrf/gazebo/pull-request/537]
* Fixed tests[https://bitbucket.org/osrf/gazebo/pull-request/538][https://bitbucket.org/osrf/gazebo/pull-request/541][https://bitbucket.org/osrf/gazebo/pull-request/542]
* Fixed sinking vehicle bug[https://bitbucket.org/osrf/drcsim/issue/300] in pull-request[https://bitbucket.org/osrf/gazebo/pull-request/538]
* Fix GPU sensor throttling[https://bitbucket.org/osrf/gazebo/pull-request/536]
* Reduce string comparisons for better performance[https://bitbucket.org/osrf/gazebo/pull-request/546]
* Contact manager performance improvements[https://bitbucket.org/osrf/gazebo/pull-request/543]
* Transport performance improvements[https://bitbucket.org/osrf/gazebo/pull-request/548]
* Reduce friction noise[https://bitbucket.org/osrf/gazebo/pull-request/545]

### Gazebo 1.8.1 (2013-05-22)
* Please note that 1.8.1 contains a bug[https://bitbucket.org/osrf/drcsim/issue/300] that causes interpenetration between objects in resting contact to grow slowly.  Please update to 1.8.2 for the patch.
* Added warm starting[https://bitbucket.org/osrf/gazebo/pull-request/529]
* Reduced console output[https://bitbucket.org/osrf/gazebo/pull-request/533]
* Improved off screen rendering performance[https://bitbucket.org/osrf/gazebo/pull-request/530]
* Performance improvements [https://bitbucket.org/osrf/gazebo/pull-request/535] [https://bitbucket.org/osrf/gazebo/pull-request/537]

### Gazebo 1.8.0 (2013-05-17)
* Fixed slider axis [https://bitbucket.org/osrf/gazebo/pull-request/527]
* Fixed heightmap shadows [https://bitbucket.org/osrf/gazebo/pull-request/525]
* Fixed model and canonical link pose [https://bitbucket.org/osrf/gazebo/pull-request/519]
* Fixed OSX message header[https://bitbucket.org/osrf/gazebo/pull-request/524]
* Added zlib compression for logging [https://bitbucket.org/osrf/gazebo/pull-request/515]
* Allow clouds to be disabled in cameras [https://bitbucket.org/osrf/gazebo/pull-request/507]
* Camera rendering performance [https://bitbucket.org/osrf/gazebo/pull-request/528]


## Gazebo 1.7

### Gazebo 1.7.3 (2013-05-08)
* Fixed log cleanup (again) [https://bitbucket.org/osrf/gazebo/pull-request/511/fix-log-cleanup-logic]

### Gazebo 1.7.2 (2013-05-07)
* Fixed log cleanup [https://bitbucket.org/osrf/gazebo/pull-request/506/fix-gzlog-stop-command-line]
* Minor documentation fix [https://bitbucket.org/osrf/gazebo/pull-request/488/minor-documentation-fix]

### Gazebo 1.7.1 (2013-04-19)
* Fixed tests
* IMU sensor receives time stamped data from links
* Fix saving image frames [https://bitbucket.org/osrf/gazebo/pull-request/466/fix-saving-frames/diff]
* Wireframe rendering in GUI [https://bitbucket.org/osrf/gazebo/pull-request/414/allow-rendering-of-models-in-wireframe]
* Improved logging performance [https://bitbucket.org/osrf/gazebo/pull-request/457/improvements-to-gzlog-filter-and-logging]
* Viscous mud model [https://bitbucket.org/osrf/gazebo/pull-request/448/mud-plugin/diff]

## Gazebo 1.6

### Gazebo 1.6.3 (2013-04-15)
* Fixed a [critical SDF bug](https://bitbucket.org/osrf/gazebo/pull-request/451)
* Fixed a [laser offset bug](https://bitbucket.org/osrf/gazebo/pull-request/449)

### Gazebo 1.6.2 (2013-04-14)
* Fix for fdir1 physics property [https://bitbucket.org/osrf/gazebo/pull-request/429/fixes-to-treat-fdir1-better-1-rotate-into/diff]
* Fix for force torque sensor [https://bitbucket.org/osrf/gazebo/pull-request/447]
* SDF documentation fix [https://bitbucket.org/osrf/gazebo/issue/494/joint-axis-reference-frame-doesnt-match]

### Gazebo 1.6.1 (2013-04-05)
* Switch default build type to Release.

### Gazebo 1.6.0 (2013-04-05)
* Improvements to inertia in rubble pile
* Various Bullet integration advances.
* Noise models for ray, camera, and imu sensors.
* SDF 1.4, which accommodates more physics engine parameters and also some sensor noise models.
* Initial support for making movies from within Gazebo.
* Many performance improvements.
* Many bug fixes.
* Progress toward to building on OS X.

## Gazebo 1.5

### Gazebo 1.5.0 (2013-03-11)
* Partial integration of Bullet
  * Includes: cubes, spheres, cylinders, planes, meshes, revolute joints, ray sensors
* GUI Interface for log writing.
* Threaded sensors.
* Multi-camera sensor.

* Fixed the following issues:
 * [https://bitbucket.org/osrf/gazebo/issue/236 Issue #236]
 * [https://bitbucket.org/osrf/gazebo/issue/507 Issue #507]
 * [https://bitbucket.org/osrf/gazebo/issue/530 Issue #530]
 * [https://bitbucket.org/osrf/gazebo/issue/279 Issue #279]
 * [https://bitbucket.org/osrf/gazebo/issue/529 Issue #529]
 * [https://bitbucket.org/osrf/gazebo/issue/239 Issue #239]
 * [https://bitbucket.org/osrf/gazebo/issue/5 Issue #5]

## Gazebo 1.4

### Gazebo 1.4.0 (2013-02-01)
* New Features:
 * GUI elements to display messages from the server.
 * Multi-floor building editor and creator.
 * Improved sensor visualizations.
 * Improved mouse interactions

* Fixed the following issues:
 * [https://bitbucket.org/osrf/gazebo/issue/16 Issue #16]
 * [https://bitbucket.org/osrf/gazebo/issue/142 Issue #142]
 * [https://bitbucket.org/osrf/gazebo/issue/229 Issue #229]
 * [https://bitbucket.org/osrf/gazebo/issue/277 Issue #277]
 * [https://bitbucket.org/osrf/gazebo/issue/291 Issue #291]
 * [https://bitbucket.org/osrf/gazebo/issue/310 Issue #310]
 * [https://bitbucket.org/osrf/gazebo/issue/320 Issue #320]
 * [https://bitbucket.org/osrf/gazebo/issue/329 Issue #329]
 * [https://bitbucket.org/osrf/gazebo/issue/333 Issue #333]
 * [https://bitbucket.org/osrf/gazebo/issue/334 Issue #334]
 * [https://bitbucket.org/osrf/gazebo/issue/335 Issue #335]
 * [https://bitbucket.org/osrf/gazebo/issue/341 Issue #341]
 * [https://bitbucket.org/osrf/gazebo/issue/350 Issue #350]
 * [https://bitbucket.org/osrf/gazebo/issue/384 Issue #384]
 * [https://bitbucket.org/osrf/gazebo/issue/431 Issue #431]
 * [https://bitbucket.org/osrf/gazebo/issue/433 Issue #433]
 * [https://bitbucket.org/osrf/gazebo/issue/453 Issue #453]
 * [https://bitbucket.org/osrf/gazebo/issue/456 Issue #456]
 * [https://bitbucket.org/osrf/gazebo/issue/457 Issue #457]
 * [https://bitbucket.org/osrf/gazebo/issue/459 Issue #459]

## Gazebo 1.3

### Gazebo 1.3.1 (2012-12-14)
* Fixed the following issues:
 * [https://bitbucket.org/osrf/gazebo/issue/297 Issue #297]
* Other bugs fixed:
 * [https://bitbucket.org/osrf/gazebo/pull-request/164/ Fix light bounding box to disable properly when deselected]
 * [https://bitbucket.org/osrf/gazebo/pull-request/169/ Determine correct local IP address, to make remote clients work properly]
 * Various test fixes

### Gazebo 1.3.0 (2012-12-03)
* Fixed the following issues:
 * [https://bitbucket.org/osrf/gazebo/issue/233 Issue #233]
 * [https://bitbucket.org/osrf/gazebo/issue/238 Issue #238]
 * [https://bitbucket.org/osrf/gazebo/issue/2 Issue #2]
 * [https://bitbucket.org/osrf/gazebo/issue/95 Issue #95]
 * [https://bitbucket.org/osrf/gazebo/issue/97 Issue #97]
 * [https://bitbucket.org/osrf/gazebo/issue/90 Issue #90]
 * [https://bitbucket.org/osrf/gazebo/issue/253 Issue #253]
 * [https://bitbucket.org/osrf/gazebo/issue/163 Issue #163]
 * [https://bitbucket.org/osrf/gazebo/issue/91 Issue #91]
 * [https://bitbucket.org/osrf/gazebo/issue/245 Issue #245]
 * [https://bitbucket.org/osrf/gazebo/issue/242 Issue #242]
 * [https://bitbucket.org/osrf/gazebo/issue/156 Issue #156]
 * [https://bitbucket.org/osrf/gazebo/issue/78 Issue #78]
 * [https://bitbucket.org/osrf/gazebo/issue/36 Issue #36]
 * [https://bitbucket.org/osrf/gazebo/issue/104 Issue #104]
 * [https://bitbucket.org/osrf/gazebo/issue/249 Issue #249]
 * [https://bitbucket.org/osrf/gazebo/issue/244 Issue #244]
 * [https://bitbucket.org/osrf/gazebo/issue/36 Issue #36]

* New features:
 * Default camera view changed to look down at the origin from a height of 2 meters at location (5, -5, 2).
 * Record state data using the '-r' command line option, playback recorded state data using the '-p' command line option
 * Adjust placement of lights using the mouse.
 * Reduced the startup time.
 * Added visual reference for GUI mouse movements.
 * SDF version 1.3 released (changes from 1.2 listed below):
     - added `name` to `<camera name="cam_name"/>`
     - added `pose` to `<camera><pose>...</pose></camera>`
     - removed `filename` from `<mesh><filename>...</filename><mesh>`, use uri only.
     - recovered `provide_feedback` under `<joint>`, allowing calling `physics::Joint::GetForceTorque` in plugins.
     - added `imu` under `<sensor>`.

## Gazebo 1.2

### Gazebo 1.2.6 (2012-11-08)
* Fixed a transport issue with the GUI. Fixed saving the world via the GUI. Added more documentation. ([https://bitbucket.org/osrf/gazebo/pull-request/43/fixed-a-transport-issue-with-the-gui-fixed/diff pull request #43])
* Clean up mutex usage. ([https://bitbucket.org/osrf/gazebo/pull-request/54/fix-mutex-in-modellistwidget-using-boost/diff pull request #54])
* Fix OGRE path determination ([https://bitbucket.org/osrf/gazebo/pull-request/58/fix-ogre-paths-so-this-also-works-with/diff pull request #58], [https://bitbucket.org/osrf/gazebo/pull-request/68/fix-ogre-plugindir-determination/diff pull request #68])
* Fixed a couple of crashes and model selection/dragging problems ([https://bitbucket.org/osrf/gazebo/pull-request/59/fixed-a-couple-of-crashes-and-model/diff pull request #59])

### Gazebo 1.2.5 (2012-10-22)
* Step increment update while paused fixed ([https://bitbucket.org/osrf/gazebo/pull-request/45/fix-proper-world-stepinc-count-we-were/diff pull request #45])
* Actually call plugin destructors on shutdown ([https://bitbucket.org/osrf/gazebo/pull-request/51/fixed-a-bug-which-prevent-a-plugin/diff pull request #51])
* Don't crash on bad SDF input ([https://bitbucket.org/osrf/gazebo/pull-request/52/fixed-loading-of-bad-sdf-files/diff pull request #52])
* Fix cleanup of ray sensors on model deletion ([https://bitbucket.org/osrf/gazebo/pull-request/53/deleting-a-model-with-a-ray-sensor-did/diff pull request #53])
* Fix loading / deletion of improperly specified models ([https://bitbucket.org/osrf/gazebo/pull-request/56/catch-when-loading-bad-models-joint/diff pull request #56])

### Gazebo 1.2.4 (10-19-2012:08:00:52)
*  Style fixes ([https://bitbucket.org/osrf/gazebo/pull-request/30/style-fixes/diff pull request #30]).
*  Fix joint position control ([https://bitbucket.org/osrf/gazebo/pull-request/49/fixed-position-joint-control/diff pull request #49])

### Gazebo 1.2.3 (10-16-2012:18:39:54)
*  Disabled selection highlighting due to bug ([https://bitbucket.org/osrf/gazebo/pull-request/44/disabled-selection-highlighting-fixed/diff pull request #44]).
*  Fixed saving a world via the GUI.

### Gazebo 1.2.2 (10-16-2012:15:12:22)
*  Skip search for system install of libccd, use version inside gazebo ([https://bitbucket.org/osrf/gazebo/pull-request/39/skip-search-for-system-install-of-libccd/diff pull request #39]).
*  Fixed sensor initialization race condition ([https://bitbucket.org/osrf/gazebo/pull-request/42/fix-sensor-initializaiton-race-condition pull request #42]).

### Gazebo 1.2.1 (10-15-2012:21:32:55)
*  Properly removed projectors attached to deleted models ([https://bitbucket.org/osrf/gazebo/pull-request/37/remove-projectors-that-are-attached-to/diff pull request #37]).
*  Fix model plugin loading bug ([https://bitbucket.org/osrf/gazebo/pull-request/31/moving-bool-first-in-model-and-world pull request #31]).
*  Fix light insertion and visualization of models prior to insertion ([https://bitbucket.org/osrf/gazebo/pull-request/35/fixed-light-insertion-and-visualization-of/diff pull request #35]).
*  Fixed GUI manipulation of static objects ([https://bitbucket.org/osrf/gazebo/issue/63/moving-static-objects-does-not-move-the issue #63] [https://bitbucket.org/osrf/gazebo/pull-request/38/issue-63-bug-patch-moving-static-objects/diff pull request #38]).
*  Fixed GUI selection bug ([https://bitbucket.org/osrf/gazebo/pull-request/40/fixed-selection-of-multiple-objects-at/diff pull request #40])

### Gazebo 1.2.0 (10-04-2012:20:01:20)
*  Updated GUI: new style, improved mouse controls, and removal of non-functional items.
*  Model database: An online repository of models.
*  Numerous bug fixes
*  APT repository hosted at [http://osrfoundation.org OSRF]
*  Improved process control prevents zombie processes<|MERGE_RESOLUTION|>--- conflicted
+++ resolved
@@ -66,13 +66,11 @@
 1. Added GLWidget::OnModelEditor when model editor is triggered, and MainWindow::OnEditorGroup to manually uncheck editor actions.
     * [Pull request #1283](https://bitbucket.org/osrf/gazebo/pull-request/1283)
 
-<<<<<<< HEAD
 1. Added Collision, Geometry, Inertial, Surface Msg-to-SDF conversion functions.
     * [Pull request #1315](https://bitbucket.org/osrf/gazebo/pull-request/1315)
-=======
+
 1. Added "button modifier" fields (control, shift, and alt) to common::KeyEvent.
     * [Pull request #1325](https://bitbucket.org/osrf/gazebo/pull-request/1325)
->>>>>>> be3b5b6e
 
 1. Building editor updates
     1. Fixed inspector resizing.
