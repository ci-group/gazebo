## Gazebo 6.0
<<<<<<< HEAD
1. Implement forward/backwards multi-step for log playback.
    * [Pull request #1623](https://bitbucket.org/osrf/gazebo/pull-request/1623)
=======
1. Added multiple LiftDrag plugins to the cessna_demo.world to allow the Cessna
C-172 model to fly.
    * [Pull request #1715](https://bitbucket.org/osrf/gazebo/pull-request/1715)

1. Added a plugin to control a Cessna C-172 via messages (CessnaPlugin), and a
GUI plugin to test this functionality with the keyboard (CessnaGUIPlugin). Added
world with the Cessna model and the two previous plugins loaded
(cessna_demo.world).
    * [Pull request #1712](https://bitbucket.org/osrf/gazebo/pull-request/1712)
>>>>>>> 69ea5b7c

1. Added world with OSRF building and an elevator
    * [Pull request #1697](https://bitbucket.org/osrf/gazebo/pull-request/1697)

1. Fixed collide bitmask by changing default value from 0x1 to 0xffff.
    * [Pull request #1696](https://bitbucket.org/osrf/gazebo/pull-request/1696)

1. Added a plugin to control an elevator (ElevatorPlugin), and an OccupiedEvent plugin that sends a message when a model is within a specified region.
    * [Pull request #1694](https://bitbucket.org/osrf/gazebo/pull-request/1694)

1. Added BuoyancyPlugin for simulating the buoyancy of an object in a column of fluid.
    * [Pull request #1622](https://bitbucket.org/osrf/gazebo/pull-request/1622)

1. Added ComputeVolume function for simple shape subclasses of Shape.hh.
    * [Pull request #1605](https://bitbucket.org/osrf/gazebo/pull-request/1605)

1. Add option to parallelize the ODE quickstep constraint solver,
which solves an LCP twice with different parameters in order
to corrected for position projection errors.
    * [Pull request #1561](https://bitbucket.org/osrf/gazebo/pull-request/1561)

1. Get/Set user camera pose in GUI.
    * [Pull request #1649](https://bitbucket.org/osrf/gazebo/pull-request/1649)
    * [Issue #1595](https://bitbucket.org/osrf/gazebo/issue/1595)

1. Windows support. This consists mostly of numerous small changes to support
compilation on Windows.
    * [Pull request #1616](https://bitbucket.org/osrf/gazebo/pull-request/1616)
    * [Pull request #1618](https://bitbucket.org/osrf/gazebo/pull-request/1618)
    * [Pull request #1620](https://bitbucket.org/osrf/gazebo/pull-request/1620)
    * [Pull request #1625](https://bitbucket.org/osrf/gazebo/pull-request/1625)
    * [Pull request #1626](https://bitbucket.org/osrf/gazebo/pull-request/1626)
    * [Pull request #1627](https://bitbucket.org/osrf/gazebo/pull-request/1627)
    * [Pull request #1628](https://bitbucket.org/osrf/gazebo/pull-request/1628)
    * [Pull request #1629](https://bitbucket.org/osrf/gazebo/pull-request/1629)
    * [Pull request #1630](https://bitbucket.org/osrf/gazebo/pull-request/1630)
    * [Pull request #1631](https://bitbucket.org/osrf/gazebo/pull-request/1631)
    * [Pull request #1632](https://bitbucket.org/osrf/gazebo/pull-request/1632)
    * [Pull request #1633](https://bitbucket.org/osrf/gazebo/pull-request/1633)
    * [Pull request #1635](https://bitbucket.org/osrf/gazebo/pull-request/1635)
    * [Pull request #1637](https://bitbucket.org/osrf/gazebo/pull-request/1637)
    * [Pull request #1639](https://bitbucket.org/osrf/gazebo/pull-request/1639)
    * [Pull request #1647](https://bitbucket.org/osrf/gazebo/pull-request/1647)
    * [Pull request #1650](https://bitbucket.org/osrf/gazebo/pull-request/1650)
    * [Pull request #1651](https://bitbucket.org/osrf/gazebo/pull-request/1651)
    * [Pull request #1653](https://bitbucket.org/osrf/gazebo/pull-request/1653)
    * [Pull request #1654](https://bitbucket.org/osrf/gazebo/pull-request/1654)
    * [Pull request #1657](https://bitbucket.org/osrf/gazebo/pull-request/1657)
    * [Pull request #1658](https://bitbucket.org/osrf/gazebo/pull-request/1658)
    * [Pull request #1659](https://bitbucket.org/osrf/gazebo/pull-request/1659)
    * [Pull request #1660](https://bitbucket.org/osrf/gazebo/pull-request/1660)
    * [Pull request #1661](https://bitbucket.org/osrf/gazebo/pull-request/1661)
    * [Pull request #1669](https://bitbucket.org/osrf/gazebo/pull-request/1669)
    * [Pull request #1670](https://bitbucket.org/osrf/gazebo/pull-request/1670)
    * [Pull request #1672](https://bitbucket.org/osrf/gazebo/pull-request/1672)
    * [Pull request #1682](https://bitbucket.org/osrf/gazebo/pull-request/1682)
    * [Pull request #1683](https://bitbucket.org/osrf/gazebo/pull-request/1683)

1. Install `libgazebo_server_fixture`. This will facilitate tests external to the main gazebo repository. See `examples/stand_alone/test_fixture`.
    * [Pull request #1606](https://bitbucket.org/osrf/gazebo/pull-request/1606)

1. Laser visualization renders light blue for rays that do not hit obstacles, and dark blue for other rays.
    * [Pull request #1607](https://bitbucket.org/osrf/gazebo/pull-request/1607)
    * [Issue #1576](https://bitbucket.org/osrf/gazebo/issue/1576)

1. New accessors in LogPlay class.
    * [Pull request #1577](https://bitbucket.org/osrf/gazebo/pull-request/1577)

1. Added a plugin to send messages to an existing website.
   Added gui::MainWindow::AddMenu and msgs/rest_error, msgs/rest_login, msgs rest/post
    * [Pull request #1524](https://bitbucket.org/osrf/gazebo/pull-request/1524)

1. Fix deprecation warnings when using SDFormat 3.0.2, 3.0.3 prereleases
    * [Pull request #1568](https://bitbucket.org/osrf/gazebo/pull-request/1568)

1. Use GAZEBO_CFLAGS or GAZEBO_CXX_FLAGS in CMakeLists.txt for example plugins
    * [Pull request #1573](https://bitbucket.org/osrf/gazebo/pull-request/1573)

1. Added Link::OnWrenchMsg subscriber with test
    * [Pull request #1582](https://bitbucket.org/osrf/gazebo/pull-request/1582)

1. Show/hide GUI overlays using the menu bar.
    * [Pull request #1555](https://bitbucket.org/osrf/gazebo/pull-request/1555)

<<<<<<< HEAD
1. Separate TimePanel's display into TimeWidget and LogPlayWidget.
    * [Pull request #1564](https://bitbucket.org/osrf/gazebo/pull-request/1564)
=======
1. Added world origin indicator rendering::OriginVisual.
    * [Pull request #1700](https://bitbucket.org/osrf/gazebo/pull-request/1700)
>>>>>>> 69ea5b7c

1. Show/hide toolbars using the menu bars and shortcut.
   Added MainWindow::CloneAction.
   Added Window menu to Model Editor.
    * [Pull request #1584](https://bitbucket.org/osrf/gazebo/pull-request/1584)

1. Added event to show/hide toolbars.
    * [Pull request #1707](https://bitbucket.org/osrf/gazebo/pull-request/1707)

1. Added optional start/stop/reset buttons to timer GUI plugin.
    * [Pull request #1576](https://bitbucket.org/osrf/gazebo/pull-request/1576)

1. Timer GUI Plugin: Treat negative positions as positions from the ends
    * [Pull request #1703](https://bitbucket.org/osrf/gazebo/pull-request/1703)

1. Added Visual::GetDepth() and Visual::GetNthAncestor()
    * [Pull request #1613](https://bitbucket.org/osrf/gazebo/pull-request/1613)

1. Added a context menu for links
    * [Pull request #1589](https://bitbucket.org/osrf/gazebo/pull-request/1589)

1. Separate TimePanel's display into TimeWidget and LogPlayWidget.
    * [Pull request #1564](https://bitbucket.org/osrf/gazebo/pull-request/1564)

1. Display confirmation message after log is saved
    * [Pull request #1646](https://bitbucket.org/osrf/gazebo/pull-request/1646)

1. Added LogPlayView to display timeline and LogPlaybackStatistics message type.
    * [Pull request #1724](https://bitbucket.org/osrf/gazebo/pull-request/1724)

1. Added Time::FormattedString and removed all other FormatTime functions.
    * [Pull request #1710](https://bitbucket.org/osrf/gazebo/pull-request/1710)

1. Added support for Oculus DK2
    * [Pull request #1526](https://bitbucket.org/osrf/gazebo/pull-request/1526)

1. Use collide_bitmask from SDF to perform collision filtering
    * [Pull request #1470](https://bitbucket.org/osrf/gazebo/pull-request/1470)

1. Pass Coulomb surface friction parameters to DART.
    * [Pull request #1420](https://bitbucket.org/osrf/gazebo/pull-request/1420)

1. Added ModelAlign::SetHighlighted
    * [Pull request #1598](https://bitbucket.org/osrf/gazebo/pull-request/1598)

1. Added various Get functions to Visual. Also added a ConvertGeometryType function to msgs.
    * [Pull request #1402](https://bitbucket.org/osrf/gazebo/pull-request/1402)

1. Get and Set visibility of SelectionObj's handles, with unit test.
    * [Pull request #1417](https://bitbucket.org/osrf/gazebo/pull-request/1417)

1. Set material of SelectionObj's handles.
    * [Pull request #1472](https://bitbucket.org/osrf/gazebo/pull-request/1472)

1. Add SelectionObj::Fini with tests and make Visual::Fini virtual
    * [Pull request #1685](https://bitbucket.org/osrf/gazebo/pull-request/1685)

1. Allow link selection with the mouse if parent model already selected.
    * [Pull request #1409](https://bitbucket.org/osrf/gazebo/pull-request/1409)

1. Added ModelRightMenu::EntityTypes.
    * [Pull request #1414](https://bitbucket.org/osrf/gazebo/pull-request/1414)

1. Scale joint visuals according to link size.
    * [Pull request #1591](https://bitbucket.org/osrf/gazebo/pull-request/1591)
    * [Issue #1563](https://bitbucket.org/osrf/gazebo/issue/1563)

1. Added Gazebo/CoM material.
    * [Pull request #1439](https://bitbucket.org/osrf/gazebo/pull-request/1439)

1. Added arc parameter to MeshManager::CreateTube
    * [Pull request #1436](https://bitbucket.org/osrf/gazebo/pull-request/1436)

1. Added View Inertia and InertiaVisual, changed COMVisual to sphere proportional to mass.
    * [Pull request #1445](https://bitbucket.org/osrf/gazebo/pull-request/1445)

1. Changed the position of Save and Cancel buttons on editor dialogs
    * [Pull request #1442](https://bitbucket.org/osrf/gazebo/pull-request/1442)
    * [Issue #1377](https://bitbucket.org/osrf/gazebo/issue/1377)

1. Fixed Visual material updates
    * [Pull request #1454](https://bitbucket.org/osrf/gazebo/pull-request/1454)
    * [Issue #1455](https://bitbucket.org/osrf/gazebo/issue/1455)

1. Added Matrix3::Inverse() and tests
    * [Pull request #1481](https://bitbucket.org/osrf/gazebo/pull-request/1481)

1. Implemented AddLinkForce for ODE.
    * [Pull request #1456](https://bitbucket.org/osrf/gazebo/pull-request/1456)

1. Updated ConfigWidget class to parse enum values.
    * [Pull request #1518](https://bitbucket.org/osrf/gazebo/pull-request/1518)

1. Added PresetManager to physics libraries and corresponding integration test.
    * [Pull request #1471](https://bitbucket.org/osrf/gazebo/pull-request/1471)

1. Sync name and location on SaveDialog.
    * [Pull request #1563](https://bitbucket.org/osrf/gazebo/pull-request/1563)

1. Added Apply Force/Torque dialog
    * [Pull request #1600](https://bitbucket.org/osrf/gazebo/pull-request/1600)

1. Added Apply Force/Torque visuals
    * [Pull request #1619](https://bitbucket.org/osrf/gazebo/pull-request/1619)

1. Added Apply Force/Torque OnMouseRelease and ActivateWindow
    * [Pull request #1699](https://bitbucket.org/osrf/gazebo/pull-request/1699)

1. Added inertia pose getter for COMVisual and COMVisual_TEST
    * [Pull request #1581](https://bitbucket.org/osrf/gazebo/pull-request/1581)

1. Model editor updates
    1. Joint preview using JointVisuals.
        * [Pull request #1369](https://bitbucket.org/osrf/gazebo/pull-request/1369)

    1. Added inspector for configuring link, visual, and collision properties.
        * [Pull request #1408](https://bitbucket.org/osrf/gazebo/pull-request/1408)

    1. Saving, exiting, generalizing SaveDialog.
        * [Pull request #1401](https://bitbucket.org/osrf/gazebo/pull-request/1401)

    1. Inspectors redesign
        * [Pull request #1586](https://bitbucket.org/osrf/gazebo/pull-request/1586)

    1. Edit existing model.
        * [Pull request #1425](https://bitbucket.org/osrf/gazebo/pull-request/1425)

    1. Add joint inspector to link's context menu.
        * [Pull request #1449](https://bitbucket.org/osrf/gazebo/pull-request/1449)
        * [Issue #1443](https://bitbucket.org/osrf/gazebo/issue/1443)

    1. Added button to select mesh file on inspector.
        * [Pull request #1460](https://bitbucket.org/osrf/gazebo/pull-request/1460)
        * [Issue #1450](https://bitbucket.org/osrf/gazebo/issue/1450)

    1. Renamed Part to Link.
        * [Pull request #1478](https://bitbucket.org/osrf/gazebo/pull-request/1478)

    1. Fix snapping inside editor.
        * [Pull request #1489](https://bitbucket.org/osrf/gazebo/pull-request/1489)
        * [Issue #1457](https://bitbucket.org/osrf/gazebo/issue/1457)

    1. Keep loaded model's name.
        * [Pull request #1516](https://bitbucket.org/osrf/gazebo/pull-request/1516)
        * [Issue #1504](https://bitbucket.org/osrf/gazebo/issue/1504)

    1. Added ExtrudeDialog.
        * [Pull request #1483](https://bitbucket.org/osrf/gazebo/pull-request/1483)

    1. Hide time panel inside editor and keep main window's paused state.
        * [Pull request #1500](https://bitbucket.org/osrf/gazebo/pull-request/1500)

    1. Fixed pose issues and added ModelCreator_TEST.
        * [Pull request #1509](https://bitbucket.org/osrf/gazebo/pull-request/1509)
        * [Issue #1497](https://bitbucket.org/osrf/gazebo/issue/1497)
        * [Issue #1509](https://bitbucket.org/osrf/gazebo/issue/1509)

    1. Added list of links and joints.
        * [Pull request #1515](https://bitbucket.org/osrf/gazebo/pull-request/1515)
        * [Issue #1418](https://bitbucket.org/osrf/gazebo/issue/1418)

    1. Expose API to support adding items to the palette.
        * [Pull request #1565](https://bitbucket.org/osrf/gazebo/pull-request/1565)

    1. Added menu for toggling joint visualization
        * [Pull request #1551](https://bitbucket.org/osrf/gazebo/pull-request/1551)
        * [Issue #1483](https://bitbucket.org/osrf/gazebo/issue/1483)

    1. Add schematic view to model editor
        * [Pull request #1562](https://bitbucket.org/osrf/gazebo/pull-request/1562)

    1. Added list of links and joints.
        * [Pull request #1515](https://bitbucket.org/osrf/gazebo/pull-request/1515)
        * [Issue #1418](https://bitbucket.org/osrf/gazebo/issue/1418)

1. Building editor updates
    1. Make palette tips tooltip clickable to open.
        * [Pull request #1519](https://bitbucket.org/osrf/gazebo/pull-request/1519)
        * [Issue #1370](https://bitbucket.org/osrf/gazebo/issue/1370)

## Gazebo 5.0

### Gazebo 5.x.x

1. Fix heightmap model texture loading.
    * [Pull request #1592](https://bitbucket.org/osrf/gazebo/pull-request/1592)

1. Disable failing pr2 test for dart
    * [Pull request #1540](https://bitbucket.org/osrf/gazebo/pull-request/1540)
    * [Issue #1435](https://bitbucket.org/osrf/gazebo/issue/1435)

### Gazebo 5.1.0 (2015-03-20)
1. Backport pull request #1527 (FindOGRE.cmake for non-Debian systems)
  * [Pull request #1532](https://bitbucket.org/osrf/gazebo/pull-request/1532)

1. Respect system cflags when not using USE_UPSTREAM_CFLAGS
  * [Pull request #1531](https://bitbucket.org/osrf/gazebo/pull-request/1531)

1. Allow light manipulation
  * [Pull request #1529](https://bitbucket.org/osrf/gazebo/pull-request/1529)

1. Allow sdformat 2.3.1+ or 3+ and fix tests
  * [Pull request #1484](https://bitbucket.org/osrf/gazebo/pull-request/1484)

1. Add Link::GetWorldAngularMomentum function and test.
  * [Pull request #1482](https://bitbucket.org/osrf/gazebo/pull-request/1482)

1. Preserve previous GAZEBO_MODEL_PATH values when sourcing setup.sh
  * [Pull request #1430](https://bitbucket.org/osrf/gazebo/pull-request/1430)

1. Implement Coulomb joint friction for DART
  * [Pull request #1427](https://bitbucket.org/osrf/gazebo/pull-request/1427)
  * [Issue #1281](https://bitbucket.org/osrf/gazebo/issue/1281)

1. Fix simple shape normals.
    * [Pull request #1477](https://bitbucket.org/osrf/gazebo/pull-request/1477)
    * [Issue #1369](https://bitbucket.org/osrf/gazebo/issue/1369)

1. Use Msg-to-SDF conversion functions in tests, add ServerFixture::SpawnModel(msgs::Model).
    * [Pull request #1466](https://bitbucket.org/osrf/gazebo/pull-request/1466)

1. Added Model Msg-to-SDF conversion functions and test.
    * [Pull request #1429](https://bitbucket.org/osrf/gazebo/pull-request/1429)

1. Added Joint Msg-to-SDF conversion functions and test.
    * [Pull request #1419](https://bitbucket.org/osrf/gazebo/pull-request/1419)

1. Added Visual, Material Msg-to-SDF conversion functions and ShaderType to string conversion functions.
    * [Pull request #1415](https://bitbucket.org/osrf/gazebo/pull-request/1415)

1. Implement Coulomb joint friction for BulletSliderJoint
  * [Pull request #1452](https://bitbucket.org/osrf/gazebo/pull-request/1452)
  * [Issue #1348](https://bitbucket.org/osrf/gazebo/issue/1348)

### Gazebo 5.0.0 (2015-01-27)
1. Support for using [digital elevation maps](http://gazebosim.org/tutorials?tut=dem) has been added to debian packages.

1. C++11 support (C++11 compatible compiler is now required)
    * [Pull request #1340](https://bitbucket.org/osrf/gazebo/pull-request/1340)

1. Implemented private data pointer for the World class.
    * [Pull request #1383](https://bitbucket.org/osrf/gazebo/pull-request/1383)

1. Implemented private data pointer for the Scene class.
    * [Pull request #1385](https://bitbucket.org/osrf/gazebo/pull-request/1385)

1. Added a events::Event::resetWorld event that is triggered when World::Reset is called.
    * [Pull request #1332](https://bitbucket.org/osrf/gazebo/pull-request/1332)
    * [Issue #1375](https://bitbucket.org/osrf/gazebo/issue/1375)

1. Fixed `math::Box::GetCenter` functionality.
    * [Pull request #1278](https://bitbucket.org/osrf/gazebo/pull-request/1278)
    * [Issue #1327](https://bitbucket.org/osrf/gazebo/issue/1327)

1. Added a GUI timer plugin that facilitates the display and control a timer inside the Gazebo UI.
    * [Pull request #1270](https://bitbucket.org/osrf/gazebo/pull-request/1270)

1. Added ability to load plugins via SDF.
    * [Pull request #1261](https://bitbucket.org/osrf/gazebo/pull-request/1261)

1. Added GUIEvent to hide/show the left GUI pane.
    * [Pull request #1269](https://bitbucket.org/osrf/gazebo/pull-request/1269)

1. Modified KeyEventHandler and GLWidget so that hotkeys can be suppressed by custom KeyEvents set up by developers
    * [Pull request #1251](https://bitbucket.org/osrf/gazebo/pull-request/1251)

1. Added ability to read the directory where the log files are stored.
    * [Pull request #1277](https://bitbucket.org/osrf/gazebo/pull-request/1277)

1. Implemented a simulation cloner
    * [Pull request #1180](https://bitbucket.org/osrf/gazebo/pull-request/1180/clone-a-simulation)

1. Added GUI overlay plugins. Users can now write a Gazebo + QT plugin that displays widgets over the render window.
  * [Pull request #1181](https://bitbucket.org/osrf/gazebo/pull-request/1181)

1. Change behavior of Joint::SetVelocity, add Joint::SetVelocityLimit(unsigned int, double)
  * [Pull request #1218](https://bitbucket.org/osrf/gazebo/pull-request/1218)
  * [Issue #964](https://bitbucket.org/osrf/gazebo/issue/964)

1. Implement Coulomb joint friction for ODE
  * [Pull request #1221](https://bitbucket.org/osrf/gazebo/pull-request/1221)
  * [Issue #381](https://bitbucket.org/osrf/gazebo/issue/381)

1. Implement Coulomb joint friction for BulletHingeJoint
  * [Pull request #1317](https://bitbucket.org/osrf/gazebo/pull-request/1317)
  * [Issue #1348](https://bitbucket.org/osrf/gazebo/issue/1348)

1. Implemented camera lens distortion.
  * [Pull request #1213](https://bitbucket.org/osrf/gazebo/pull-request/1213)

1. Kill rogue gzservers left over from failed INTEGRATION_world_clone tests
   and improve robustness of `UNIT_gz_TEST`
  * [Pull request #1232](https://bitbucket.org/osrf/gazebo/pull-request/1232)
  * [Issue #1299](https://bitbucket.org/osrf/gazebo/issue/1299)

1. Added RenderWidget::ShowToolbar to toggle visibility of top toolbar.
  * [Pull request #1248](https://bitbucket.org/osrf/gazebo/pull-request/1248)

1. Fix joint axis visualization.
  * [Pull request #1258](https://bitbucket.org/osrf/gazebo/pull-request/1258)

1. Change UserCamera view control via joysticks. Clean up rate control vs. pose control.
   see UserCamera::OnJoyPose and UserCamera::OnJoyTwist. Added view twist control toggle
   with joystick button 1.
  * [Pull request #1249](https://bitbucket.org/osrf/gazebo/pull-request/1249)

1. Added RenderWidget::GetToolbar to get the top toolbar and change its actions on ModelEditor.
    * [Pull request #1263](https://bitbucket.org/osrf/gazebo/pull-request/1263)

1. Added accessor for MainWindow graphical widget to GuiIface.
    * [Pull request #1250](https://bitbucket.org/osrf/gazebo/pull-request/1250)

1. Added a ConfigWidget class that takes in a google protobuf message and generates widgets for configuring the fields in the message
    * [Pull request #1285](https://bitbucket.org/osrf/gazebo/pull-request/1285)

1. Added GLWidget::OnModelEditor when model editor is triggered, and MainWindow::OnEditorGroup to manually uncheck editor actions.
    * [Pull request #1283](https://bitbucket.org/osrf/gazebo/pull-request/1283)

1. Added Collision, Geometry, Inertial, Surface Msg-to-SDF conversion functions.
    * [Pull request #1315](https://bitbucket.org/osrf/gazebo/pull-request/1315)

1. Added "button modifier" fields (control, shift, and alt) to common::KeyEvent.
    * [Pull request #1325](https://bitbucket.org/osrf/gazebo/pull-request/1325)

1. Added inputs for environment variable GAZEBO_GUI_INI_FILE for reading a custom .ini file.
    * [Pull request #1252](https://bitbucket.org/osrf/gazebo/pull-request/1252)

1. Fixed crash on "permission denied" bug, added insert_model integration test.
    * [Pull request #1329](https://bitbucket.org/osrf/gazebo/pull-request/1329/)

1. Enable simbody joint tests, implement `SimbodyJoint::GetParam`, create
   `Joint::GetParam`, fix bug in `BulletHingeJoint::SetParam`.
    * [Pull request #1404](https://bitbucket.org/osrf/gazebo/pull-request/1404/)

1. Building editor updates
    1. Fixed inspector resizing.
        * [Pull request #1230](https://bitbucket.org/osrf/gazebo/pull-request/1230)
        * [Issue #395](https://bitbucket.org/osrf/gazebo/issue/395)

    1. Doors and windows move proportionally with wall.
        * [Pull request #1231](https://bitbucket.org/osrf/gazebo/pull-request/1231)
        * [Issue #368](https://bitbucket.org/osrf/gazebo/issue/368)

    1. Inspector dialogs stay on top.
        * [Pull request #1229](https://bitbucket.org/osrf/gazebo/pull-request/1229)
        * [Issue #417](https://bitbucket.org/osrf/gazebo/issue/417)

    1. Make model name editable on palette.
        * [Pull request #1239](https://bitbucket.org/osrf/gazebo/pull-request/1239)

    1. Import background image and improve add/delete levels.
        * [Pull request #1214](https://bitbucket.org/osrf/gazebo/pull-request/1214)
        * [Issue #422](https://bitbucket.org/osrf/gazebo/issue/422)
        * [Issue #361](https://bitbucket.org/osrf/gazebo/issue/361)

    1. Fix changing draw mode.
        * [Pull request #1233](https://bitbucket.org/osrf/gazebo/pull-request/1233)
        * [Issue #405](https://bitbucket.org/osrf/gazebo/issue/405)

    1. Tips on palette's top-right corner.
        * [Pull request #1241](https://bitbucket.org/osrf/gazebo/pull-request/1241)

    1. New buttons and layout for the palette.
        * [Pull request #1242](https://bitbucket.org/osrf/gazebo/pull-request/1242)

    1. Individual wall segments instead of polylines.
        * [Pull request #1246](https://bitbucket.org/osrf/gazebo/pull-request/1246)
        * [Issue #389](https://bitbucket.org/osrf/gazebo/issue/389)
        * [Issue #415](https://bitbucket.org/osrf/gazebo/issue/415)

    1. Fix exiting and saving, exiting when there's nothing drawn, fix text on popups.
        * [Pull request #1296](https://bitbucket.org/osrf/gazebo/pull-request/1296)

    1. Display measure for selected wall segment.
        * [Pull request #1291](https://bitbucket.org/osrf/gazebo/pull-request/1291)
        * [Issue #366](https://bitbucket.org/osrf/gazebo/issue/366)

    1. Highlight selected item's 3D visual.
        * [Pull request #1292](https://bitbucket.org/osrf/gazebo/pull-request/1292)

    1. Added color picker to inspector dialogs.
        * [Pull request #1298](https://bitbucket.org/osrf/gazebo/pull-request/1298)

    1. Snapping on by default, off holding Shift. Improved snapping.
        * [Pull request #1304](https://bitbucket.org/osrf/gazebo/pull-request/1304)

    1. Snap walls to length increments, moved scale to SegmentItem and added Get/SetScale, added SegmentItem::SnapAngle and SegmentItem::SnapLength.
        * [Pull request #1311](https://bitbucket.org/osrf/gazebo/pull-request/1311)

    1. Make buildings available in "Insert Models" tab, improve save flow.
        * [Pull request #1312](https://bitbucket.org/osrf/gazebo/pull-request/1312)

    1. Added EditorItem::SetHighlighted.
        * [Pull request #1308](https://bitbucket.org/osrf/gazebo/pull-request/1308)

    1. Current level is transparent, lower levels opaque, higher levels invisible.
        * [Pull request #1303](https://bitbucket.org/osrf/gazebo/pull-request/1303)

    1. Detach all child manips when item is deleted, added BuildingMaker::DetachAllChildren.
        * [Pull request #1316](https://bitbucket.org/osrf/gazebo/pull-request/1316)

    1. Added texture picker to inspector dialogs.
        * [Pull request #1306](https://bitbucket.org/osrf/gazebo/pull-request/1306)

    1. Measures for doors and windows. Added RectItem::angleOnWall and related Get/Set.
        * [Pull request #1322](https://bitbucket.org/osrf/gazebo/pull-request/1322)
        * [Issue #370](https://bitbucket.org/osrf/gazebo/issue/370)

    1. Added Gazebo/BuildingFrame material to display holes for doors and windows on walls.
        * [Pull request #1338](https://bitbucket.org/osrf/gazebo/pull-request/1338)

    1. Added Gazebo/Bricks material to be used as texture on the building editor.
        * [Pull request #1333](https://bitbucket.org/osrf/gazebo/pull-request/1333)

    1. Pick colors from the palette and assign on 3D view. Added mouse and key event handlers to BuildingMaker, and events to communicate from BuildingModelManip to EditorItem.
        * [Pull request #1336](https://bitbucket.org/osrf/gazebo/pull-request/1336)

    1. Pick textures from the palette and assign in 3D view.
        * [Pull request #1368](https://bitbucket.org/osrf/gazebo/pull-request/1368)

1. Model editor updates
    1. Fix adding/removing event filters .
        * [Pull request #1279](https://bitbucket.org/osrf/gazebo/pull-request/1279)

    1. Enabled multi-selection and align tool inside model editor.
        * [Pull request #1302](https://bitbucket.org/osrf/gazebo/pull-request/1302)
        * [Issue #1323](https://bitbucket.org/osrf/gazebo/issue/1323)

    1. Enabled snap mode inside model editor.
        * [Pull request #1331](https://bitbucket.org/osrf/gazebo/pull-request/1331)
        * [Issue #1318](https://bitbucket.org/osrf/gazebo/issue/1318)

    1. Implemented copy/pasting of links.
        * [Pull request #1330](https://bitbucket.org/osrf/gazebo/pull-request/1330)

1. GUI publishes model selection information on ~/selection topic.
    * [Pull request #1318](https://bitbucket.org/osrf/gazebo/pull-request/1318)

## Gazebo 4.0

### Gazebo 4.x.x (2015-xx-xx)

1. Fix build for Bullet 2.83, enable angle wrapping for BulletHingeJoint
    * [Pull request #1664](https://bitbucket.org/osrf/gazebo/pull-request/1664)

### Gazebo 4.1.3 (2015-05-07)

1. Fix saving visual geom SDF values
    * [Pull request #1597](https://bitbucket.org/osrf/gazebo/pull-request/1597)
1. Fix heightmap model texture loading.
    * [Pull request #1595](https://bitbucket.org/osrf/gazebo/pull-request/1595)
1. Fix visual collision scale on separate client
    * [Pull request #1585](https://bitbucket.org/osrf/gazebo/pull-request/1585)
1. Fix several clang compiler warnings
    * [Pull request #1594](https://bitbucket.org/osrf/gazebo/pull-request/1594)
1. Fix blank save / browse dialogs
    * [Pull request #1544](https://bitbucket.org/osrf/gazebo/pull-request/1544)

### Gazebo 4.1.2 (2015-03-20)

1. Fix quaternion documentation: target Gazebo_4.1
    * [Pull request #1525](https://bitbucket.org/osrf/gazebo/pull-request/1525)
1. Speed up World::Step in loops
    * [Pull request #1492](https://bitbucket.org/osrf/gazebo/pull-request/1492)
1. Reduce selection buffer updates -> 4.1
    * [Pull request #1494](https://bitbucket.org/osrf/gazebo/pull-request/1494)
1. Fix QT rendering, and rendering update rate
    * [Pull request #1487](https://bitbucket.org/osrf/gazebo/pull-request/1487)
1. Fix loading of SimbodyPhysics parameters
    * [Pull request #1474](https://bitbucket.org/osrf/gazebo/pull-request/1474)
1. Fix heightmap on OSX -> 4.1
    * [Pull request #1455](https://bitbucket.org/osrf/gazebo/pull-request/1455)
1. Remove extra pose tag in a world file that should not be there
    * [Pull request #1458](https://bitbucket.org/osrf/gazebo/pull-request/1458)
1. Better fix for #236 for IMU that doesn't require ABI changes
    * [Pull request #1448](https://bitbucket.org/osrf/gazebo/pull-request/1448)
1. Fix regression of #236 for ImuSensor in 4.1
    * [Pull request #1446](https://bitbucket.org/osrf/gazebo/pull-request/1446)
1. Preserve previous GAZEBO_MODEL_PATH values when sourcing setup.sh
    * [Pull request #1430](https://bitbucket.org/osrf/gazebo/pull-request/1430)
1. issue #857: fix segfault for simbody screw joint when setting limits due to uninitialized limitForce.
    * [Pull request #1423](https://bitbucket.org/osrf/gazebo/pull-request/1423)
1. Allow multiple contact sensors per link (#960)
    * [Pull request #1413](https://bitbucket.org/osrf/gazebo/pull-request/1413)
1. Fix for issue #351, ODE World Step
    * [Pull request #1406](https://bitbucket.org/osrf/gazebo/pull-request/1406)
1. Disable failing InelasticCollision/0 test (#1394)
    * [Pull request #1405](https://bitbucket.org/osrf/gazebo/pull-request/1405)
1. Prevent out of bounds array access in SkidSteerDrivePlugin (found by cppcheck 1.68)
    * [Pull request #1379](https://bitbucket.org/osrf/gazebo/pull-request/1379)

### Gazebo 4.1.1 (2015-01-15)

1. Fix BulletPlaneShape bounding box (#1265)
    * [Pull request #1367](https://bitbucket.org/osrf/gazebo/pull-request/1367)
1. Fix dart linking errors on osx
    * [Pull request #1372](https://bitbucket.org/osrf/gazebo/pull-request/1372)
1. Update to player interfaces
    * [Pull request #1324](https://bitbucket.org/osrf/gazebo/pull-request/1324)
1. Handle GpuLaser name collisions (#1403)
    * [Pull request #1360](https://bitbucket.org/osrf/gazebo/pull-request/1360)
1. Add checks for handling array's with counts of zero, and read specular values
    * [Pull request #1339](https://bitbucket.org/osrf/gazebo/pull-request/1339)
1. Fix model list widget test
    * [Pull request #1327](https://bitbucket.org/osrf/gazebo/pull-request/1327)
1. Fix ogre includes
    * [Pull request #1323](https://bitbucket.org/osrf/gazebo/pull-request/1323)

### Gazebo 4.1.0 (2014-11-20)

1. Modified GUI rendering to improve the rendering update rate.
    * [Pull request #1487](https://bitbucket.org/osrf/gazebo/pull-request/1487)

### Gazebo 4.1.0 (2014-11-20)

1. Add ArrangePlugin for arranging groups of models.
   Also add Model::ResetPhysicsStates to call Link::ResetPhysicsStates
   recursively on all links in model.
    * [Pull request #1208](https://bitbucket.org/osrf/gazebo/pull-request/1208)
1. The `gz model` command line tool will output model info using either `-i` for complete info, or `-p` for just the model pose.
    * [Pull request #1212](https://bitbucket.org/osrf/gazebo/pull-request/1212)
    * [DRCSim Issue #389](https://bitbucket.org/osrf/drcsim/issue/389)
1. Added SignalStats class for computing incremental signal statistics.
    * [Pull request #1198](https://bitbucket.org/osrf/gazebo/pull-request/1198)
1. Add InitialVelocityPlugin to setting the initial state of links
    * [Pull request #1237](https://bitbucket.org/osrf/gazebo/pull-request/1237)
1. Added Quaternion::Integrate function.
    * [Pull request #1255](https://bitbucket.org/osrf/gazebo/pull-request/1255)
1. Added ConvertJointType functions, display more joint info on model list.
    * [Pull request #1259](https://bitbucket.org/osrf/gazebo/pull-request/1259)
1. Added ModelListWidget::AddProperty, removed unnecessary checks on ModelListWidget.
    * [Pull request #1271](https://bitbucket.org/osrf/gazebo/pull-request/1271)
1. Fix loading collada meshes with unsupported input semantics.
    * [Pull request #1319](https://bitbucket.org/osrf/gazebo/pull-request/1319)

### Gazebo 4.0.2 (2014-09-23)

1. Fix and improve mechanism to generate pkgconfig libs
    * [Pull request #1027](https://bitbucket.org/osrf/gazebo/pull-request/1027)
    * [Issue #1284](https://bitbucket.org/osrf/gazebo/issue/1284)
1. Added arat.world
    * [Pull request #1205](https://bitbucket.org/osrf/gazebo/pull-request/1205)
1. Update gzprop to output zip files.
    * [Pull request #1197](https://bitbucket.org/osrf/gazebo/pull-request/1197)
1. Make Collision::GetShape a const function
    * [Pull requset #1189](https://bitbucket.org/osrf/gazebo/pull-request/1189)
1. Install missing physics headers
    * [Pull requset #1183](https://bitbucket.org/osrf/gazebo/pull-request/1183)
1. Remove SimbodyLink::AddTorque console message
    * [Pull requset #1185](https://bitbucket.org/osrf/gazebo/pull-request/1185)
1. Fix log xml
    * [Pull requset #1188](https://bitbucket.org/osrf/gazebo/pull-request/1188)

### Gazebo 4.0.0 (2014-08-08)

1. Added lcov support to cmake
    * [Pull request #1047](https://bitbucket.org/osrf/gazebo/pull-request/1047)
1. Fixed memory leak in image conversion
    * [Pull request #1057](https://bitbucket.org/osrf/gazebo/pull-request/1057)
1. Removed deprecated function
    * [Pull request #1067](https://bitbucket.org/osrf/gazebo/pull-request/1067)
1. Improved collada loading performance
    * [Pull request #1066](https://bitbucket.org/osrf/gazebo/pull-request/1066)
    * [Pull request #1082](https://bitbucket.org/osrf/gazebo/pull-request/1082)
    * [Issue #1134](https://bitbucket.org/osrf/gazebo/issue/1134)
1. Implemented a collada exporter
    * [Pull request #1064](https://bitbucket.org/osrf/gazebo/pull-request/1064)
1. Force torque sensor now makes use of sensor's pose.
    * [Pull request #1076](https://bitbucket.org/osrf/gazebo/pull-request/1076)
    * [Issue #940](https://bitbucket.org/osrf/gazebo/issue/940)
1. Fix Model::GetLinks segfault
    * [Pull request #1093](https://bitbucket.org/osrf/gazebo/pull-request/1093)
1. Fix deleting and saving lights in gzserver
    * [Pull request #1094](https://bitbucket.org/osrf/gazebo/pull-request/1094)
    * [Issue #1182](https://bitbucket.org/osrf/gazebo/issue/1182)
    * [Issue #346](https://bitbucket.org/osrf/gazebo/issue/346)
1. Fix Collision::GetWorldPose. The pose of a collision would not update properly.
    * [Pull request #1049](https://bitbucket.org/osrf/gazebo/pull-request/1049)
    * [Issue #1124](https://bitbucket.org/osrf/gazebo/issue/1124)
1. Fixed the animate_box and animate_joints examples
    * [Pull request #1086](https://bitbucket.org/osrf/gazebo/pull-request/1086)
1. Integrated Oculus Rift functionality
    * [Pull request #1074](https://bitbucket.org/osrf/gazebo/pull-request/1074)
    * [Pull request #1136](https://bitbucket.org/osrf/gazebo/pull-request/1136)
    * [Pull request #1139](https://bitbucket.org/osrf/gazebo/pull-request/1139)
1. Updated Base::GetScopedName
    * [Pull request #1104](https://bitbucket.org/osrf/gazebo/pull-request/1104)
1. Fix collada loader from adding duplicate materials into a Mesh
    * [Pull request #1105](https://bitbucket.org/osrf/gazebo/pull-request/1105)
    * [Issue #1180](https://bitbucket.org/osrf/gazebo/issue/1180)
1. Integrated Razer Hydra functionality
    * [Pull request #1083](https://bitbucket.org/osrf/gazebo/pull-request/1083)
    * [Pull request #1109](https://bitbucket.org/osrf/gazebo/pull-request/1109)
1. Added ability to copy and paste models in the GUI
    * [Pull request #1103](https://bitbucket.org/osrf/gazebo/pull-request/1103)
1. Removed unnecessary inclusion of gazebo.hh and common.hh in plugins
    * [Pull request #1111](https://bitbucket.org/osrf/gazebo/pull-request/1111)
1. Added ability to specify custom road textures
    * [Pull request #1027](https://bitbucket.org/osrf/gazebo/pull-request/1027)
1. Added support for DART 4.1
    * [Pull request #1113](https://bitbucket.org/osrf/gazebo/pull-request/1113)
    * [Pull request #1132](https://bitbucket.org/osrf/gazebo/pull-request/1132)
    * [Pull request #1134](https://bitbucket.org/osrf/gazebo/pull-request/1134)
    * [Pull request #1154](https://bitbucket.org/osrf/gazebo/pull-request/1154)
1. Allow position of joints to be directly set.
    * [Pull request #1097](https://bitbucket.org/osrf/gazebo/pull-request/1097)
    * [Issue #1138](https://bitbucket.org/osrf/gazebo/issue/1138)
1. Added extruded polyline geometry
    * [Pull request #1026](https://bitbucket.org/osrf/gazebo/pull-request/1026)
1. Fixed actor animation
    * [Pull request #1133](https://bitbucket.org/osrf/gazebo/pull-request/1133)
    * [Pull request #1141](https://bitbucket.org/osrf/gazebo/pull-request/1141)
1. Generate a versioned cmake config file
    * [Pull request #1153](https://bitbucket.org/osrf/gazebo/pull-request/1153)
    * [Issue #1226](https://bitbucket.org/osrf/gazebo/issue/1226)
1. Added KMeans class
    * [Pull request #1147](https://bitbucket.org/osrf/gazebo/pull-request/1147)
1. Added --summary-range feature to bitbucket pullrequest tool
    * [Pull request #1156](https://bitbucket.org/osrf/gazebo/pull-request/1156)
1. Updated web links
    * [Pull request #1159](https://bitbucket.org/osrf/gazebo/pull-request/1159)
1. Update tests
    * [Pull request #1155](https://bitbucket.org/osrf/gazebo/pull-request/1155)
    * [Pull request #1143](https://bitbucket.org/osrf/gazebo/pull-request/1143)
    * [Pull request #1138](https://bitbucket.org/osrf/gazebo/pull-request/1138)
    * [Pull request #1140](https://bitbucket.org/osrf/gazebo/pull-request/1140)
    * [Pull request #1127](https://bitbucket.org/osrf/gazebo/pull-request/1127)
    * [Pull request #1115](https://bitbucket.org/osrf/gazebo/pull-request/1115)
    * [Pull request #1102](https://bitbucket.org/osrf/gazebo/pull-request/1102)
    * [Pull request #1087](https://bitbucket.org/osrf/gazebo/pull-request/1087)
    * [Pull request #1084](https://bitbucket.org/osrf/gazebo/pull-request/1084)

## Gazebo 3.0

### Gazebo 3.x.x (yyyy-mm-dd)

1. Fixed sonar and wireless sensor visualization
    * [Pull request #1254](https://bitbucket.org/osrf/gazebo/pull-request/1254)
1. Update visual bounding box when model is selected
    * [Pull request #1280](https://bitbucket.org/osrf/gazebo/pull-request/1280)

### Gazebo 3.1.0 (2014-08-08)

1. Implemented Simbody::Link::Set*Vel
    * [Pull request #1160](https://bitbucket.org/osrf/gazebo/pull-request/1160)
    * [Issue #1012](https://bitbucket.org/osrf/gazebo/issue/1012)
1. Added World::RemoveModel function
    * [Pull request #1106](https://bitbucket.org/osrf/gazebo/pull-request/1106)
    * [Issue #1177](https://bitbucket.org/osrf/gazebo/issue/1177)
1. Fix exit from camera follow mode using the escape key
    * [Pull request #1137](https://bitbucket.org/osrf/gazebo/pull-request/1137)
    * [Issue #1220](https://bitbucket.org/osrf/gazebo/issue/1220)
1. Added support for SDF joint spring stiffness and reference positions
    * [Pull request #1117](https://bitbucket.org/osrf/gazebo/pull-request/1117)
1. Removed the gzmodel_create script
    * [Pull request #1130](https://bitbucket.org/osrf/gazebo/pull-request/1130)
1. Added Vector2 dot product
    * [Pull request #1101](https://bitbucket.org/osrf/gazebo/pull-request/1101)
1. Added SetPositionPID and SetVelocityPID to JointController
    * [Pull request #1091](https://bitbucket.org/osrf/gazebo/pull-request/1091)
1. Fix gzclient startup crash with ogre 1.9
    * [Pull request #1098](https://bitbucket.org/osrf/gazebo/pull-request/1098)
    * [Issue #996](https://bitbucket.org/osrf/gazebo/issue/996)
1. Update the bitbucket_pullrequests tool
    * [Pull request #1108](https://bitbucket.org/osrf/gazebo/pull-request/1108)
1. Light properties now remain in place after move by the user via the GUI.
    * [Pull request #1110](https://bitbucket.org/osrf/gazebo/pull-request/1110)
    * [Issue #1211](https://bitbucket.org/osrf/gazebo/issue/1211)
1. Allow position of joints to be directly set.
    * [Pull request #1096](https://bitbucket.org/osrf/gazebo/pull-request/1096)
    * [Issue #1138](https://bitbucket.org/osrf/gazebo/issue/1138)

### Gazebo 3.0.0 (2014-04-11)

1. Fix bug when deleting the sun light
    * [Pull request #1088](https://bitbucket.org/osrf/gazebo/pull-request/1088)
    * [Issue #1133](https://bitbucket.org/osrf/gazebo/issue/1133)
1. Fix ODE screw joint
    * [Pull request #1078](https://bitbucket.org/osrf/gazebo/pull-request/1078)
    * [Issue #1167](https://bitbucket.org/osrf/gazebo/issue/1167)
1. Update joint integration tests
    * [Pull request #1081](https://bitbucket.org/osrf/gazebo/pull-request/1081)
1. Fixed false positives in cppcheck.
    * [Pull request #1061](https://bitbucket.org/osrf/gazebo/pull-request/1061)
1. Made joint axis reference frame relative to child, and updated simbody and dart accordingly.
    * [Pull request #1069](https://bitbucket.org/osrf/gazebo/pull-request/1069)
    * [Issue #494](https://bitbucket.org/osrf/gazebo/issue/494)
    * [Issue #1143](https://bitbucket.org/osrf/gazebo/issue/1143)
1. Added ability to pass vector of strings to SetupClient and SetupServer
    * [Pull request #1068](https://bitbucket.org/osrf/gazebo/pull-request/1068)
    * [Issue #1132](https://bitbucket.org/osrf/gazebo/issue/1132)
1. Fix error correction in screw constraints for ODE
    * [Pull request #1159](https://bitbucket.org/osrf/gazebo/pull-request/1159)
    * [Issue #1159](https://bitbucket.org/osrf/gazebo/issue/1159)
1. Improved pkgconfig with SDF
    * [Pull request #1062](https://bitbucket.org/osrf/gazebo/pull-request/1062)
1. Added a plugin to simulate aero dynamics
    * [Pull request #905](https://bitbucket.org/osrf/gazebo/pull-request/905)
1. Updated bullet support
    * [Issue #1069](https://bitbucket.org/osrf/gazebo/issue/1069)
    * [Pull request #1011](https://bitbucket.org/osrf/gazebo/pull-request/1011)
    * [Pull request #996](https://bitbucket.org/osrf/gazebo/pull-request/966)
    * [Pull request #1024](https://bitbucket.org/osrf/gazebo/pull-request/1024)
1. Updated simbody support
    * [Pull request #995](https://bitbucket.org/osrf/gazebo/pull-request/995)
1. Updated worlds to SDF 1.5
    * [Pull request #1021](https://bitbucket.org/osrf/gazebo/pull-request/1021)
1. Improvements to ODE
    * [Pull request #1001](https://bitbucket.org/osrf/gazebo/pull-request/1001)
    * [Pull request #1014](https://bitbucket.org/osrf/gazebo/pull-request/1014)
    * [Pull request #1015](https://bitbucket.org/osrf/gazebo/pull-request/1015)
    * [Pull request #1016](https://bitbucket.org/osrf/gazebo/pull-request/1016)
1. New command line tool
    * [Pull request #972](https://bitbucket.org/osrf/gazebo/pull-request/972)
1. Graphical user interface improvements
    * [Pull request #971](https://bitbucket.org/osrf/gazebo/pull-request/971)
    * [Pull request #1013](https://bitbucket.org/osrf/gazebo/pull-request/1013)
    * [Pull request #989](https://bitbucket.org/osrf/gazebo/pull-request/989)
1. Created a friction pyramid class
    * [Pull request #935](https://bitbucket.org/osrf/gazebo/pull-request/935)
1. Added GetWorldEnergy functions to Model, Joint, and Link
    * [Pull request #1017](https://bitbucket.org/osrf/gazebo/pull-request/1017)
1. Preparing Gazebo for admission into Ubuntu
    * [Pull request #969](https://bitbucket.org/osrf/gazebo/pull-request/969)
    * [Pull request #998](https://bitbucket.org/osrf/gazebo/pull-request/998)
    * [Pull request #1002](https://bitbucket.org/osrf/gazebo/pull-request/1002)
1. Add method for querying if useImplicitStiffnessDamping flag is set for a given joint
    * [Issue #629](https://bitbucket.org/osrf/gazebo/issue/629)
    * [Pull request #1006](https://bitbucket.org/osrf/gazebo/pull-request/1006)
1. Fix joint axis frames
    * [Issue #494](https://bitbucket.org/osrf/gazebo/issue/494)
    * [Pull request #963](https://bitbucket.org/osrf/gazebo/pull-request/963)
1. Compute joint anchor pose relative to parent
    * [Issue #1029](https://bitbucket.org/osrf/gazebo/issue/1029)
    * [Pull request #982](https://bitbucket.org/osrf/gazebo/pull-request/982)
1. Cleanup the installed worlds
    * [Issue #1036](https://bitbucket.org/osrf/gazebo/issue/1036)
    * [Pull request #984](https://bitbucket.org/osrf/gazebo/pull-request/984)
1. Update to the GPS sensor
    * [Issue #1059](https://bitbucket.org/osrf/gazebo/issue/1059)
    * [Pull request #984](https://bitbucket.org/osrf/gazebo/pull-request/984)
1. Removed libtool from plugin loading
    * [Pull request #981](https://bitbucket.org/osrf/gazebo/pull-request/981)
1. Added functions to get inertial information for a link in the world frame.
    * [Pull request #1005](https://bitbucket.org/osrf/gazebo/pull-request/1005)

## Gazebo 2.0

### Gazebo 2.2.3 (2014-04-29)

1. Removed redundant call to World::Init
    * [Pull request #1107](https://bitbucket.org/osrf/gazebo/pull-request/1107)
    * [Issue #1208](https://bitbucket.org/osrf/gazebo/issue/1208)
1. Return proper error codes when gazebo exits
    * [Pull request #1085](https://bitbucket.org/osrf/gazebo/pull-request/1085)
    * [Issue #1178](https://bitbucket.org/osrf/gazebo/issue/1178)
1. Fixed Camera::GetWorldRotation().
    * [Pull request #1071](https://bitbucket.org/osrf/gazebo/pull-request/1071)
    * [Issue #1087](https://bitbucket.org/osrf/gazebo/issue/1087)
1. Fixed memory leak in image conversion
    * [Pull request #1073](https://bitbucket.org/osrf/gazebo/pull-request/1073)

### Gazebo 2.2.0 (2014-01-10)

1. Fix compilation when using OGRE-1.9 (full support is being worked on)
    * [Issue #994](https://bitbucket.org/osrf/gazebo/issue/994)
    * [Issue #995](https://bitbucket.org/osrf/gazebo/issue/995)
    * [Issue #996](https://bitbucket.org/osrf/gazebo/issue/996)
    * [Pull request #883](https://bitbucket.org/osrf/gazebo/pull-request/883)
1. Added unit test for issue 624.
    * [Issue #624](https://bitbucket.org/osrf/gazebo/issue/624).
    * [Pull request #889](https://bitbucket.org/osrf/gazebo/pull-request/889)
1. Use 3x3 PCF shadows for smoother shadows.
    * [Pull request #887](https://bitbucket.org/osrf/gazebo/pull-request/887)
1. Update manpage copyright to 2014.
    * [Pull request #893](https://bitbucket.org/osrf/gazebo/pull-request/893)
1. Added friction integration test .
    * [Pull request #885](https://bitbucket.org/osrf/gazebo/pull-request/885)
1. Fix joint anchor when link pose is not specified.
    * [Issue #978](https://bitbucket.org/osrf/gazebo/issue/978)
    * [Pull request #862](https://bitbucket.org/osrf/gazebo/pull-request/862)
1. Added (ESC) tooltip for GUI Selection Mode icon.
    * [Issue #993](https://bitbucket.org/osrf/gazebo/issue/993)
    * [Pull request #888](https://bitbucket.org/osrf/gazebo/pull-request/888)
1. Removed old comment about resolved issue.
    * [Issue #837](https://bitbucket.org/osrf/gazebo/issue/837)
    * [Pull request #880](https://bitbucket.org/osrf/gazebo/pull-request/880)
1. Made SimbodyLink::Get* function thread-safe
    * [Issue #918](https://bitbucket.org/osrf/gazebo/issue/918)
    * [Pull request #872](https://bitbucket.org/osrf/gazebo/pull-request/872)
1. Suppressed spurious gzlog messages in ODE::Body
    * [Issue #983](https://bitbucket.org/osrf/gazebo/issue/983)
    * [Pull request #875](https://bitbucket.org/osrf/gazebo/pull-request/875)
1. Fixed Force Torque Sensor Test by properly initializing some values.
    * [Issue #982](https://bitbucket.org/osrf/gazebo/issue/982)
    * [Pull request #869](https://bitbucket.org/osrf/gazebo/pull-request/869)
1. Added breakable joint plugin to support breakable walls.
    * [Pull request #865](https://bitbucket.org/osrf/gazebo/pull-request/865)
1. Used different tuple syntax to fix compilation on OSX mavericks.
    * [Issue #947](https://bitbucket.org/osrf/gazebo/issue/947)
    * [Pull request #858](https://bitbucket.org/osrf/gazebo/pull-request/858)
1. Fixed sonar test and deprecation warning.
    * [Pull request #856](https://bitbucket.org/osrf/gazebo/pull-request/856)
1. Speed up test compilation.
    * Part of [Issue #955](https://bitbucket.org/osrf/gazebo/issue/955)
    * [Pull request #846](https://bitbucket.org/osrf/gazebo/pull-request/846)
1. Added Joint::SetEffortLimit API
    * [Issue #923](https://bitbucket.org/osrf/gazebo/issue/923)
    * [Pull request #808](https://bitbucket.org/osrf/gazebo/pull-request/808)
1. Made bullet output less verbose.
    * [Pull request #839](https://bitbucket.org/osrf/gazebo/pull-request/839)
1. Convergence acceleration and stability tweak to make atlas_v3 stable
    * [Issue #895](https://bitbucket.org/osrf/gazebo/issue/895)
    * [Pull request #772](https://bitbucket.org/osrf/gazebo/pull-request/772)
1. Added colors, textures and world files for the SPL RoboCup environment
    * [Pull request #838](https://bitbucket.org/osrf/gazebo/pull-request/838)
1. Fixed bitbucket_pullrequests tool to work with latest BitBucket API.
    * [Issue #933](https://bitbucket.org/osrf/gazebo/issue/933)
    * [Pull request #841](https://bitbucket.org/osrf/gazebo/pull-request/841)
1. Fixed cppcheck warnings.
    * [Pull request #842](https://bitbucket.org/osrf/gazebo/pull-request/842)

### Gazebo 2.1.0 (2013-11-08)
1. Fix mainwindow unit test
    * [Pull request #752](https://bitbucket.org/osrf/gazebo/pull-request/752)
1. Visualize moment of inertia
    * Pull request [#745](https://bitbucket.org/osrf/gazebo/pull-request/745), [#769](https://bitbucket.org/osrf/gazebo/pull-request/769), [#787](https://bitbucket.org/osrf/gazebo/pull-request/787)
    * [Issue #203](https://bitbucket.org/osrf/gazebo/issue/203)
1. Update tool to count lines of code
    * [Pull request #758](https://bitbucket.org/osrf/gazebo/pull-request/758)
1. Implement World::Clear
    * Pull request [#785](https://bitbucket.org/osrf/gazebo/pull-request/785), [#804](https://bitbucket.org/osrf/gazebo/pull-request/804)
1. Improve Bullet support
    * [Pull request #805](https://bitbucket.org/osrf/gazebo/pull-request/805)
1. Fix doxygen spacing
    * [Pull request #740](https://bitbucket.org/osrf/gazebo/pull-request/740)
1. Add tool to generate model images for thepropshop.org
    * [Pull request #734](https://bitbucket.org/osrf/gazebo/pull-request/734)
1. Added paging support for terrains
    * [Pull request #707](https://bitbucket.org/osrf/gazebo/pull-request/707)
1. Added plugin path to LID_LIBRARY_PATH in setup.sh
    * [Pull request #750](https://bitbucket.org/osrf/gazebo/pull-request/750)
1. Fix for OSX
    * [Pull request #766](https://bitbucket.org/osrf/gazebo/pull-request/766)
    * [Pull request #786](https://bitbucket.org/osrf/gazebo/pull-request/786)
    * [Issue #906](https://bitbucket.org/osrf/gazebo/issue/906)
1. Update copyright information
    * [Pull request #771](https://bitbucket.org/osrf/gazebo/pull-request/771)
1. Enable screen dependent tests
    * [Pull request #764](https://bitbucket.org/osrf/gazebo/pull-request/764)
    * [Issue #811](https://bitbucket.org/osrf/gazebo/issue/811)
1. Fix gazebo command line help message
    * [Pull request #775](https://bitbucket.org/osrf/gazebo/pull-request/775)
    * [Issue #898](https://bitbucket.org/osrf/gazebo/issue/898)
1. Fix man page test
    * [Pull request #774](https://bitbucket.org/osrf/gazebo/pull-request/774)
1. Improve load time by reducing calls to RTShader::Update
    * [Pull request #773](https://bitbucket.org/osrf/gazebo/pull-request/773)
    * [Issue #877](https://bitbucket.org/osrf/gazebo/issue/877)
1. Fix joint visualization
    * [Pull request #776](https://bitbucket.org/osrf/gazebo/pull-request/776)
    * [Pull request #802](https://bitbucket.org/osrf/gazebo/pull-request/802)
    * [Issue #464](https://bitbucket.org/osrf/gazebo/issue/464)
1. Add helpers to fix NaN
    * [Pull request #742](https://bitbucket.org/osrf/gazebo/pull-request/742)
1. Fix model resizing via the GUI
    * [Pull request #763](https://bitbucket.org/osrf/gazebo/pull-request/763)
    * [Issue #885](https://bitbucket.org/osrf/gazebo/issue/885)
1. Simplify gzlog test by using sha1
    * [Pull request #781](https://bitbucket.org/osrf/gazebo/pull-request/781)
    * [Issue #837](https://bitbucket.org/osrf/gazebo/issue/837)
1. Enable cppcheck for header files
    * [Pull request #782](https://bitbucket.org/osrf/gazebo/pull-request/782)
    * [Issue #907](https://bitbucket.org/osrf/gazebo/issue/907)
1. Fix broken regression test
    * [Pull request #784](https://bitbucket.org/osrf/gazebo/pull-request/784)
    * [Issue #884](https://bitbucket.org/osrf/gazebo/issue/884)
1. All simbody and dart to pass tests
    * [Pull request #790](https://bitbucket.org/osrf/gazebo/pull-request/790)
    * [Issue #873](https://bitbucket.org/osrf/gazebo/issue/873)
1. Fix camera rotation from SDF
    * [Pull request #789](https://bitbucket.org/osrf/gazebo/pull-request/789)
    * [Issue #920](https://bitbucket.org/osrf/gazebo/issue/920)
1. Fix bitbucket pullrequest command line tool to match new API
    * [Pull request #803](https://bitbucket.org/osrf/gazebo/pull-request/803)
1. Fix transceiver spawn errors in tests
    * [Pull request #811](https://bitbucket.org/osrf/gazebo/pull-request/811)
    * [Pull request #814](https://bitbucket.org/osrf/gazebo/pull-request/814)

### Gazebo 2.0.0 (2013-10-08)
1. Refactor code check tool.
    * [Pull Request #669](https://bitbucket.org/osrf/gazebo/pull-request/669)
1. Added pull request tool for Bitbucket.
    * [Pull Request #670](https://bitbucket.org/osrf/gazebo/pull-request/670)
    * [Pull Request #691](https://bitbucket.org/osrf/gazebo/pull-request/671)
1. New wireless receiver and transmitter sensor models.
    * [Pull Request #644](https://bitbucket.org/osrf/gazebo/pull-request/644)
    * [Pull Request #675](https://bitbucket.org/osrf/gazebo/pull-request/675)
    * [Pull Request #727](https://bitbucket.org/osrf/gazebo/pull-request/727)
1. Audio support using OpenAL.
    * [Pull Request #648](https://bitbucket.org/osrf/gazebo/pull-request/648)
    * [Pull Request #704](https://bitbucket.org/osrf/gazebo/pull-request/704)
1. Simplify command-line parsing of gztopic echo output.
    * [Pull Request #674](https://bitbucket.org/osrf/gazebo/pull-request/674)
    * Resolves: [Issue #795](https://bitbucket.org/osrf/gazebo/issue/795)
1. Use UNIX directories through the user of GNUInstallDirs cmake module.
    * [Pull Request #676](https://bitbucket.org/osrf/gazebo/pull-request/676)
    * [Pull Request #681](https://bitbucket.org/osrf/gazebo/pull-request/681)
1. New GUI interactions for object manipulation.
    * [Pull Request #634](https://bitbucket.org/osrf/gazebo/pull-request/634)
1. Fix for OSX menubar.
    * [Pull Request #677](https://bitbucket.org/osrf/gazebo/pull-request/677)
1. Remove internal SDF directories and dependencies.
    * [Pull Request #680](https://bitbucket.org/osrf/gazebo/pull-request/680)
1. Add minimum version for sdformat.
    * [Pull Request #682](https://bitbucket.org/osrf/gazebo/pull-request/682)
    * Resolves: [Issue #818](https://bitbucket.org/osrf/gazebo/issue/818)
1. Allow different gtest parameter types with ServerFixture
    * [Pull Request #686](https://bitbucket.org/osrf/gazebo/pull-request/686)
    * Resolves: [Issue #820](https://bitbucket.org/osrf/gazebo/issue/820)
1. GUI model scaling when using Bullet.
    * [Pull Request #683](https://bitbucket.org/osrf/gazebo/pull-request/683)
1. Fix typo in cmake config.
    * [Pull Request #694](https://bitbucket.org/osrf/gazebo/pull-request/694)
    * Resolves: [Issue #824](https://bitbucket.org/osrf/gazebo/issue/824)
1. Remove gazebo include subdir from pkgconfig and cmake config.
    * [Pull Request #691](https://bitbucket.org/osrf/gazebo/pull-request/691)
1. Torsional spring demo
    * [Pull Request #693](https://bitbucket.org/osrf/gazebo/pull-request/693)
1. Remove repeated call to SetAxis in Joint.cc
    * [Pull Request #695](https://bitbucket.org/osrf/gazebo/pull-request/695)
    * Resolves: [Issue #823](https://bitbucket.org/osrf/gazebo/issue/823)
1. Add test for rotational joints.
    * [Pull Request #697](https://bitbucket.org/osrf/gazebo/pull-request/697)
    * Resolves: [Issue #820](https://bitbucket.org/osrf/gazebo/issue/820)
1. Fix compilation of tests using Joint base class
    * [Pull Request #701](https://bitbucket.org/osrf/gazebo/pull-request/701)
1. Terrain paging implemented.
    * [Pull Request #687](https://bitbucket.org/osrf/gazebo/pull-request/687)
1. Improve timeout error reporting in ServerFixture
    * [Pull Request #705](https://bitbucket.org/osrf/gazebo/pull-request/705)
1. Fix mouse picking for cases where visuals overlap with the laser
    * [Pull Request #709](https://bitbucket.org/osrf/gazebo/pull-request/709)
1. Fix string literals for OSX
    * [Pull Request #712](https://bitbucket.org/osrf/gazebo/pull-request/712)
    * Resolves: [Issue #803](https://bitbucket.org/osrf/gazebo/issue/803)
1. Support for ENABLE_TESTS_COMPILATION cmake parameter
    * [Pull Request #708](https://bitbucket.org/osrf/gazebo/pull-request/708)
1. Updated system gui plugin
    * [Pull Request #702](https://bitbucket.org/osrf/gazebo/pull-request/702)
1. Fix force torque unit test issue
    * [Pull Request #673](https://bitbucket.org/osrf/gazebo/pull-request/673)
    * Resolves: [Issue #813](https://bitbucket.org/osrf/gazebo/issue/813)
1. Use variables to control auto generation of CFlags
    * [Pull Request #699](https://bitbucket.org/osrf/gazebo/pull-request/699)
1. Remove deprecated functions.
    * [Pull Request #715](https://bitbucket.org/osrf/gazebo/pull-request/715)
1. Fix typo in `Camera.cc`
    * [Pull Request #719](https://bitbucket.org/osrf/gazebo/pull-request/719)
    * Resolves: [Issue #846](https://bitbucket.org/osrf/gazebo/issue/846)
1. Performance improvements
    * [Pull Request #561](https://bitbucket.org/osrf/gazebo/pull-request/561)
1. Fix gripper model.
    * [Pull Request #713](https://bitbucket.org/osrf/gazebo/pull-request/713)
    * Resolves: [Issue #314](https://bitbucket.org/osrf/gazebo/issue/314)
1. First part of Simbody integration
    * [Pull Request #716](https://bitbucket.org/osrf/gazebo/pull-request/716)

## Gazebo 1.9

### Gazebo 1.9.6 (2014-04-29)

1. Refactored inertia ratio reduction for ODE
    * [Pull request #1114](https://bitbucket.org/osrf/gazebo/pull-request/1114)
1. Improved collada loading performance
    * [Pull request #1075](https://bitbucket.org/osrf/gazebo/pull-request/1075)

### Gazebo 1.9.3 (2014-01-10)

1. Add thickness to plane to remove shadow flickering.
    * [Pull request #886](https://bitbucket.org/osrf/gazebo/pull-request/886)
1. Temporary GUI shadow toggle fix.
    * [Issue #925](https://bitbucket.org/osrf/gazebo/issue/925)
    * [Pull request #868](https://bitbucket.org/osrf/gazebo/pull-request/868)
1. Fix memory access bugs with libc++ on mavericks.
    * [Issue #965](https://bitbucket.org/osrf/gazebo/issue/965)
    * [Pull request #857](https://bitbucket.org/osrf/gazebo/pull-request/857)
    * [Pull request #881](https://bitbucket.org/osrf/gazebo/pull-request/881)
1. Replaced printf with cout in gztopic hz.
    * [Issue #969](https://bitbucket.org/osrf/gazebo/issue/969)
    * [Pull request #854](https://bitbucket.org/osrf/gazebo/pull-request/854)
1. Add Dark grey material and fix indentation.
    * [Pull request #851](https://bitbucket.org/osrf/gazebo/pull-request/851)
1. Fixed sonar sensor unit test.
    * [Pull request #848](https://bitbucket.org/osrf/gazebo/pull-request/848)
1. Convergence acceleration and stability tweak to make atlas_v3 stable.
    * [Pull request #845](https://bitbucket.org/osrf/gazebo/pull-request/845)
1. Update gtest to 1.7.0 to resolve problems with libc++.
    * [Issue #947](https://bitbucket.org/osrf/gazebo/issue/947)
    * [Pull request #827](https://bitbucket.org/osrf/gazebo/pull-request/827)
1. Fixed LD_LIBRARY_PATH for plugins.
    * [Issue #957](https://bitbucket.org/osrf/gazebo/issue/957)
    * [Pull request #844](https://bitbucket.org/osrf/gazebo/pull-request/844)
1. Fix transceiver sporadic errors.
    * Backport of [pull request #811](https://bitbucket.org/osrf/gazebo/pull-request/811)
    * [Pull request #836](https://bitbucket.org/osrf/gazebo/pull-request/836)
1. Modified the MsgTest to be deterministic with time checks.
    * [Pull request #843](https://bitbucket.org/osrf/gazebo/pull-request/843)
1. Fixed seg fault in LaserVisual.
    * [Issue #950](https://bitbucket.org/osrf/gazebo/issue/950)
    * [Pull request #832](https://bitbucket.org/osrf/gazebo/pull-request/832)
1. Implemented the option to disable tests that need a working screen to run properly.
    * Backport of [Pull request #764](https://bitbucket.org/osrf/gazebo/pull-request/764)
    * [Pull request #837](https://bitbucket.org/osrf/gazebo/pull-request/837)
1. Cleaned up gazebo shutdown.
    * [Pull request #829](https://bitbucket.org/osrf/gazebo/pull-request/829)
1. Fixed bug associated with loading joint child links.
    * [Issue #943](https://bitbucket.org/osrf/gazebo/issue/943)
    * [Pull request #820](https://bitbucket.org/osrf/gazebo/pull-request/820)

### Gazebo 1.9.2 (2013-11-08)
1. Fix enable/disable sky and clouds from SDF
    * [Pull request #809](https://bitbucket.org/osrf/gazebo/pull-request/809])
1. Fix occasional blank GUI screen on startup
    * [Pull request #815](https://bitbucket.org/osrf/gazebo/pull-request/815])
1. Fix GPU laser when interacting with heightmaps
    * [Pull request #796](https://bitbucket.org/osrf/gazebo/pull-request/796])
1. Added API/ABI checker command line tool
    * [Pull request #765](https://bitbucket.org/osrf/gazebo/pull-request/765])
1. Added gtest version information
    * [Pull request #801](https://bitbucket.org/osrf/gazebo/pull-request/801])
1. Fix GUI world saving
    * [Pull request #806](https://bitbucket.org/osrf/gazebo/pull-request/806])
1. Enable anti-aliasing for camera sensor
    * [Pull request #800](https://bitbucket.org/osrf/gazebo/pull-request/800])
1. Make sensor noise deterministic
    * [Pull request #788](https://bitbucket.org/osrf/gazebo/pull-request/788])
1. Fix build problem
    * [Issue #901](https://bitbucket.org/osrf/gazebo/issue/901)
    * [Pull request #778](https://bitbucket.org/osrf/gazebo/pull-request/778])
1. Fix a typo in Camera.cc
    * [Pull request #720](https://bitbucket.org/osrf/gazebo/pull-request/720])
    * [Issue #846](https://bitbucket.org/osrf/gazebo/issue/846)
1. Fix OSX menu bar
    * [Pull request #688](https://bitbucket.org/osrf/gazebo/pull-request/688])
1. Fix gazebo::init by calling sdf::setFindCallback() before loading the sdf in gzfactory.
    * [Pull request #678](https://bitbucket.org/osrf/gazebo/pull-request/678])
    * [Issue #817](https://bitbucket.org/osrf/gazebo/issue/817)

### Gazebo 1.9.1 (2013-08-20)
* Deprecate header files that require case-sensitive filesystem (e.g. Common.hh, Physics.hh) [https://bitbucket.org/osrf/gazebo/pull-request/638/fix-for-775-deprecate-headers-that-require]
* Initial support for building on Mac OS X [https://bitbucket.org/osrf/gazebo/pull-request/660/osx-support-for-gazebo-19] [https://bitbucket.org/osrf/gazebo/pull-request/657/cmake-fixes-for-osx]
* Fixes for various issues [https://bitbucket.org/osrf/gazebo/pull-request/635/fix-for-issue-792/diff] [https://bitbucket.org/osrf/gazebo/pull-request/628/allow-scoped-and-non-scoped-joint-names-to/diff] [https://bitbucket.org/osrf/gazebo/pull-request/636/fix-build-dependency-in-message-generation/diff] [https://bitbucket.org/osrf/gazebo/pull-request/639/make-the-unversioned-setupsh-a-copy-of-the/diff] [https://bitbucket.org/osrf/gazebo/pull-request/650/added-missing-lib-to-player-client-library/diff] [https://bitbucket.org/osrf/gazebo/pull-request/656/install-gzmode_create-without-sh-suffix/diff]

### Gazebo 1.9.0 (2013-07-23)
* Use external package [sdformat](https://bitbucket.org/osrf/sdformat) for sdf parsing, refactor the `Element::GetValue*` function calls, and deprecate Gazebo's internal sdf parser [https://bitbucket.org/osrf/gazebo/pull-request/627]
* Improved ROS support ([[Tutorials#ROS_Integration |documentation here]]) [https://bitbucket.org/osrf/gazebo/pull-request/559]
* Added Sonar, Force-Torque, and Tactile Pressure sensors [https://bitbucket.org/osrf/gazebo/pull-request/557], [https://bitbucket.org/osrf/gazebo/pull-request/567]
* Add compile-time defaults for environment variables so that sourcing setup.sh is unnecessary in most cases [https://bitbucket.org/osrf/gazebo/pull-request/620]
* Enable user camera to follow objects in client window [https://bitbucket.org/osrf/gazebo/pull-request/603]
* Install protobuf message files for use in custom messages [https://bitbucket.org/osrf/gazebo/pull-request/614]
* Change default compilation flags to improve debugging [https://bitbucket.org/osrf/gazebo/pull-request/617]
* Change to supported relative include paths [https://bitbucket.org/osrf/gazebo/pull-request/594]
* Fix display of laser scans when sensor is rotated [https://bitbucket.org/osrf/gazebo/pull-request/599]

## Gazebo 1.8

### Gazebo 1.8.7 (2013-07-16)
* Fix bug in URDF parsing of Vector3 elements [https://bitbucket.org/osrf/gazebo/pull-request/613]
* Fix compilation errors with newest libraries [https://bitbucket.org/osrf/gazebo/pull-request/615]

### Gazebo 1.8.6 (2013-06-07)
* Fix inertia lumping in the URDF parser[https://bitbucket.org/osrf/gazebo/pull-request/554]
* Fix for ODEJoint CFM damping sign error [https://bitbucket.org/osrf/gazebo/pull-request/586]
* Fix transport memory growth[https://bitbucket.org/osrf/gazebo/pull-request/584]
* Reduce log file data in order to reduce buffer growth that results in out of memory kernel errors[https://bitbucket.org/osrf/gazebo/pull-request/587]

### Gazebo 1.8.5 (2013-06-04)
* Fix Gazebo build for machines without a valid display.[https://bitbucket.org/osrf/gazebo/commits/37f00422eea03365b839a632c1850431ee6a1d67]

### Gazebo 1.8.4 (2013-06-03)
* Fix UDRF to SDF converter so that URDF gazebo extensions are applied to all collisions in a link.[https://bitbucket.org/osrf/gazebo/pull-request/579]
* Prevent transport layer from locking when a gzclient connects to a gzserver over a connection with high latency.[https://bitbucket.org/osrf/gazebo/pull-request/572]
* Improve performance and fix uninitialized conditional jumps.[https://bitbucket.org/osrf/gazebo/pull-request/571]

### Gazebo 1.8.3 (2013-06-03)
* Fix for gzlog hanging when gzserver is not present or not responsive[https://bitbucket.org/osrf/gazebo/pull-request/577]
* Fix occasional segfault when generating log files[https://bitbucket.org/osrf/gazebo/pull-request/575]
* Performance improvement to ODE[https://bitbucket.org/osrf/gazebo/pull-request/556]
* Fix node initialization[https://bitbucket.org/osrf/gazebo/pull-request/570]
* Fix GPU laser Hz rate reduction when sensor moved away from world origin[https://bitbucket.org/osrf/gazebo/pull-request/566]
* Fix incorrect lighting in camera sensors when GPU laser is subscribe to[https://bitbucket.org/osrf/gazebo/pull-request/563]

### Gazebo 1.8.2 (2013-05-28)
* ODE performance improvements[https://bitbucket.org/osrf/gazebo/pull-request/535][https://bitbucket.org/osrf/gazebo/pull-request/537]
* Fixed tests[https://bitbucket.org/osrf/gazebo/pull-request/538][https://bitbucket.org/osrf/gazebo/pull-request/541][https://bitbucket.org/osrf/gazebo/pull-request/542]
* Fixed sinking vehicle bug[https://bitbucket.org/osrf/drcsim/issue/300] in pull-request[https://bitbucket.org/osrf/gazebo/pull-request/538]
* Fix GPU sensor throttling[https://bitbucket.org/osrf/gazebo/pull-request/536]
* Reduce string comparisons for better performance[https://bitbucket.org/osrf/gazebo/pull-request/546]
* Contact manager performance improvements[https://bitbucket.org/osrf/gazebo/pull-request/543]
* Transport performance improvements[https://bitbucket.org/osrf/gazebo/pull-request/548]
* Reduce friction noise[https://bitbucket.org/osrf/gazebo/pull-request/545]

### Gazebo 1.8.1 (2013-05-22)
* Please note that 1.8.1 contains a bug[https://bitbucket.org/osrf/drcsim/issue/300] that causes interpenetration between objects in resting contact to grow slowly.  Please update to 1.8.2 for the patch.
* Added warm starting[https://bitbucket.org/osrf/gazebo/pull-request/529]
* Reduced console output[https://bitbucket.org/osrf/gazebo/pull-request/533]
* Improved off screen rendering performance[https://bitbucket.org/osrf/gazebo/pull-request/530]
* Performance improvements [https://bitbucket.org/osrf/gazebo/pull-request/535] [https://bitbucket.org/osrf/gazebo/pull-request/537]

### Gazebo 1.8.0 (2013-05-17)
* Fixed slider axis [https://bitbucket.org/osrf/gazebo/pull-request/527]
* Fixed heightmap shadows [https://bitbucket.org/osrf/gazebo/pull-request/525]
* Fixed model and canonical link pose [https://bitbucket.org/osrf/gazebo/pull-request/519]
* Fixed OSX message header[https://bitbucket.org/osrf/gazebo/pull-request/524]
* Added zlib compression for logging [https://bitbucket.org/osrf/gazebo/pull-request/515]
* Allow clouds to be disabled in cameras [https://bitbucket.org/osrf/gazebo/pull-request/507]
* Camera rendering performance [https://bitbucket.org/osrf/gazebo/pull-request/528]


## Gazebo 1.7

### Gazebo 1.7.3 (2013-05-08)
* Fixed log cleanup (again) [https://bitbucket.org/osrf/gazebo/pull-request/511/fix-log-cleanup-logic]

### Gazebo 1.7.2 (2013-05-07)
* Fixed log cleanup [https://bitbucket.org/osrf/gazebo/pull-request/506/fix-gzlog-stop-command-line]
* Minor documentation fix [https://bitbucket.org/osrf/gazebo/pull-request/488/minor-documentation-fix]

### Gazebo 1.7.1 (2013-04-19)
* Fixed tests
* IMU sensor receives time stamped data from links
* Fix saving image frames [https://bitbucket.org/osrf/gazebo/pull-request/466/fix-saving-frames/diff]
* Wireframe rendering in GUI [https://bitbucket.org/osrf/gazebo/pull-request/414/allow-rendering-of-models-in-wireframe]
* Improved logging performance [https://bitbucket.org/osrf/gazebo/pull-request/457/improvements-to-gzlog-filter-and-logging]
* Viscous mud model [https://bitbucket.org/osrf/gazebo/pull-request/448/mud-plugin/diff]

## Gazebo 1.6

### Gazebo 1.6.3 (2013-04-15)
* Fixed a [critical SDF bug](https://bitbucket.org/osrf/gazebo/pull-request/451)
* Fixed a [laser offset bug](https://bitbucket.org/osrf/gazebo/pull-request/449)

### Gazebo 1.6.2 (2013-04-14)
* Fix for fdir1 physics property [https://bitbucket.org/osrf/gazebo/pull-request/429/fixes-to-treat-fdir1-better-1-rotate-into/diff]
* Fix for force torque sensor [https://bitbucket.org/osrf/gazebo/pull-request/447]
* SDF documentation fix [https://bitbucket.org/osrf/gazebo/issue/494/joint-axis-reference-frame-doesnt-match]

### Gazebo 1.6.1 (2013-04-05)
* Switch default build type to Release.

### Gazebo 1.6.0 (2013-04-05)
* Improvements to inertia in rubble pile
* Various Bullet integration advances.
* Noise models for ray, camera, and imu sensors.
* SDF 1.4, which accommodates more physics engine parameters and also some sensor noise models.
* Initial support for making movies from within Gazebo.
* Many performance improvements.
* Many bug fixes.
* Progress toward to building on OS X.

## Gazebo 1.5

### Gazebo 1.5.0 (2013-03-11)
* Partial integration of Bullet
  * Includes: cubes, spheres, cylinders, planes, meshes, revolute joints, ray sensors
* GUI Interface for log writing.
* Threaded sensors.
* Multi-camera sensor.

* Fixed the following issues:
 * [https://bitbucket.org/osrf/gazebo/issue/236 Issue #236]
 * [https://bitbucket.org/osrf/gazebo/issue/507 Issue #507]
 * [https://bitbucket.org/osrf/gazebo/issue/530 Issue #530]
 * [https://bitbucket.org/osrf/gazebo/issue/279 Issue #279]
 * [https://bitbucket.org/osrf/gazebo/issue/529 Issue #529]
 * [https://bitbucket.org/osrf/gazebo/issue/239 Issue #239]
 * [https://bitbucket.org/osrf/gazebo/issue/5 Issue #5]

## Gazebo 1.4

### Gazebo 1.4.0 (2013-02-01)
* New Features:
 * GUI elements to display messages from the server.
 * Multi-floor building editor and creator.
 * Improved sensor visualizations.
 * Improved mouse interactions

* Fixed the following issues:
 * [https://bitbucket.org/osrf/gazebo/issue/16 Issue #16]
 * [https://bitbucket.org/osrf/gazebo/issue/142 Issue #142]
 * [https://bitbucket.org/osrf/gazebo/issue/229 Issue #229]
 * [https://bitbucket.org/osrf/gazebo/issue/277 Issue #277]
 * [https://bitbucket.org/osrf/gazebo/issue/291 Issue #291]
 * [https://bitbucket.org/osrf/gazebo/issue/310 Issue #310]
 * [https://bitbucket.org/osrf/gazebo/issue/320 Issue #320]
 * [https://bitbucket.org/osrf/gazebo/issue/329 Issue #329]
 * [https://bitbucket.org/osrf/gazebo/issue/333 Issue #333]
 * [https://bitbucket.org/osrf/gazebo/issue/334 Issue #334]
 * [https://bitbucket.org/osrf/gazebo/issue/335 Issue #335]
 * [https://bitbucket.org/osrf/gazebo/issue/341 Issue #341]
 * [https://bitbucket.org/osrf/gazebo/issue/350 Issue #350]
 * [https://bitbucket.org/osrf/gazebo/issue/384 Issue #384]
 * [https://bitbucket.org/osrf/gazebo/issue/431 Issue #431]
 * [https://bitbucket.org/osrf/gazebo/issue/433 Issue #433]
 * [https://bitbucket.org/osrf/gazebo/issue/453 Issue #453]
 * [https://bitbucket.org/osrf/gazebo/issue/456 Issue #456]
 * [https://bitbucket.org/osrf/gazebo/issue/457 Issue #457]
 * [https://bitbucket.org/osrf/gazebo/issue/459 Issue #459]

## Gazebo 1.3

### Gazebo 1.3.1 (2012-12-14)
* Fixed the following issues:
 * [https://bitbucket.org/osrf/gazebo/issue/297 Issue #297]
* Other bugs fixed:
 * [https://bitbucket.org/osrf/gazebo/pull-request/164/ Fix light bounding box to disable properly when deselected]
 * [https://bitbucket.org/osrf/gazebo/pull-request/169/ Determine correct local IP address, to make remote clients work properly]
 * Various test fixes

### Gazebo 1.3.0 (2012-12-03)
* Fixed the following issues:
 * [https://bitbucket.org/osrf/gazebo/issue/233 Issue #233]
 * [https://bitbucket.org/osrf/gazebo/issue/238 Issue #238]
 * [https://bitbucket.org/osrf/gazebo/issue/2 Issue #2]
 * [https://bitbucket.org/osrf/gazebo/issue/95 Issue #95]
 * [https://bitbucket.org/osrf/gazebo/issue/97 Issue #97]
 * [https://bitbucket.org/osrf/gazebo/issue/90 Issue #90]
 * [https://bitbucket.org/osrf/gazebo/issue/253 Issue #253]
 * [https://bitbucket.org/osrf/gazebo/issue/163 Issue #163]
 * [https://bitbucket.org/osrf/gazebo/issue/91 Issue #91]
 * [https://bitbucket.org/osrf/gazebo/issue/245 Issue #245]
 * [https://bitbucket.org/osrf/gazebo/issue/242 Issue #242]
 * [https://bitbucket.org/osrf/gazebo/issue/156 Issue #156]
 * [https://bitbucket.org/osrf/gazebo/issue/78 Issue #78]
 * [https://bitbucket.org/osrf/gazebo/issue/36 Issue #36]
 * [https://bitbucket.org/osrf/gazebo/issue/104 Issue #104]
 * [https://bitbucket.org/osrf/gazebo/issue/249 Issue #249]
 * [https://bitbucket.org/osrf/gazebo/issue/244 Issue #244]
 * [https://bitbucket.org/osrf/gazebo/issue/36 Issue #36]

* New features:
 * Default camera view changed to look down at the origin from a height of 2 meters at location (5, -5, 2).
 * Record state data using the '-r' command line option, playback recorded state data using the '-p' command line option
 * Adjust placement of lights using the mouse.
 * Reduced the startup time.
 * Added visual reference for GUI mouse movements.
 * SDF version 1.3 released (changes from 1.2 listed below):
     - added `name` to `<camera name="cam_name"/>`
     - added `pose` to `<camera><pose>...</pose></camera>`
     - removed `filename` from `<mesh><filename>...</filename><mesh>`, use uri only.
     - recovered `provide_feedback` under `<joint>`, allowing calling `physics::Joint::GetForceTorque` in plugins.
     - added `imu` under `<sensor>`.

## Gazebo 1.2

### Gazebo 1.2.6 (2012-11-08)
* Fixed a transport issue with the GUI. Fixed saving the world via the GUI. Added more documentation. ([https://bitbucket.org/osrf/gazebo/pull-request/43/fixed-a-transport-issue-with-the-gui-fixed/diff pull request #43])
* Clean up mutex usage. ([https://bitbucket.org/osrf/gazebo/pull-request/54/fix-mutex-in-modellistwidget-using-boost/diff pull request #54])
* Fix OGRE path determination ([https://bitbucket.org/osrf/gazebo/pull-request/58/fix-ogre-paths-so-this-also-works-with/diff pull request #58], [https://bitbucket.org/osrf/gazebo/pull-request/68/fix-ogre-plugindir-determination/diff pull request #68])
* Fixed a couple of crashes and model selection/dragging problems ([https://bitbucket.org/osrf/gazebo/pull-request/59/fixed-a-couple-of-crashes-and-model/diff pull request #59])

### Gazebo 1.2.5 (2012-10-22)
* Step increment update while paused fixed ([https://bitbucket.org/osrf/gazebo/pull-request/45/fix-proper-world-stepinc-count-we-were/diff pull request #45])
* Actually call plugin destructors on shutdown ([https://bitbucket.org/osrf/gazebo/pull-request/51/fixed-a-bug-which-prevent-a-plugin/diff pull request #51])
* Don't crash on bad SDF input ([https://bitbucket.org/osrf/gazebo/pull-request/52/fixed-loading-of-bad-sdf-files/diff pull request #52])
* Fix cleanup of ray sensors on model deletion ([https://bitbucket.org/osrf/gazebo/pull-request/53/deleting-a-model-with-a-ray-sensor-did/diff pull request #53])
* Fix loading / deletion of improperly specified models ([https://bitbucket.org/osrf/gazebo/pull-request/56/catch-when-loading-bad-models-joint/diff pull request #56])

### Gazebo 1.2.4 (10-19-2012:08:00:52)
*  Style fixes ([https://bitbucket.org/osrf/gazebo/pull-request/30/style-fixes/diff pull request #30]).
*  Fix joint position control ([https://bitbucket.org/osrf/gazebo/pull-request/49/fixed-position-joint-control/diff pull request #49])

### Gazebo 1.2.3 (10-16-2012:18:39:54)
*  Disabled selection highlighting due to bug ([https://bitbucket.org/osrf/gazebo/pull-request/44/disabled-selection-highlighting-fixed/diff pull request #44]).
*  Fixed saving a world via the GUI.

### Gazebo 1.2.2 (10-16-2012:15:12:22)
*  Skip search for system install of libccd, use version inside gazebo ([https://bitbucket.org/osrf/gazebo/pull-request/39/skip-search-for-system-install-of-libccd/diff pull request #39]).
*  Fixed sensor initialization race condition ([https://bitbucket.org/osrf/gazebo/pull-request/42/fix-sensor-initializaiton-race-condition pull request #42]).

### Gazebo 1.2.1 (10-15-2012:21:32:55)
*  Properly removed projectors attached to deleted models ([https://bitbucket.org/osrf/gazebo/pull-request/37/remove-projectors-that-are-attached-to/diff pull request #37]).
*  Fix model plugin loading bug ([https://bitbucket.org/osrf/gazebo/pull-request/31/moving-bool-first-in-model-and-world pull request #31]).
*  Fix light insertion and visualization of models prior to insertion ([https://bitbucket.org/osrf/gazebo/pull-request/35/fixed-light-insertion-and-visualization-of/diff pull request #35]).
*  Fixed GUI manipulation of static objects ([https://bitbucket.org/osrf/gazebo/issue/63/moving-static-objects-does-not-move-the issue #63] [https://bitbucket.org/osrf/gazebo/pull-request/38/issue-63-bug-patch-moving-static-objects/diff pull request #38]).
*  Fixed GUI selection bug ([https://bitbucket.org/osrf/gazebo/pull-request/40/fixed-selection-of-multiple-objects-at/diff pull request #40])

### Gazebo 1.2.0 (10-04-2012:20:01:20)
*  Updated GUI: new style, improved mouse controls, and removal of non-functional items.
*  Model database: An online repository of models.
*  Numerous bug fixes
*  APT repository hosted at [http://osrfoundation.org OSRF]
*  Improved process control prevents zombie processes<|MERGE_RESOLUTION|>--- conflicted
+++ resolved
@@ -1,8 +1,7 @@
 ## Gazebo 6.0
-<<<<<<< HEAD
 1. Implement forward/backwards multi-step for log playback.
     * [Pull request #1623](https://bitbucket.org/osrf/gazebo/pull-request/1623)
-=======
+
 1. Added multiple LiftDrag plugins to the cessna_demo.world to allow the Cessna
 C-172 model to fly.
     * [Pull request #1715](https://bitbucket.org/osrf/gazebo/pull-request/1715)
@@ -12,7 +11,6 @@
 world with the Cessna model and the two previous plugins loaded
 (cessna_demo.world).
     * [Pull request #1712](https://bitbucket.org/osrf/gazebo/pull-request/1712)
->>>>>>> 69ea5b7c
 
 1. Added world with OSRF building and an elevator
     * [Pull request #1697](https://bitbucket.org/osrf/gazebo/pull-request/1697)
@@ -97,13 +95,8 @@
 1. Show/hide GUI overlays using the menu bar.
     * [Pull request #1555](https://bitbucket.org/osrf/gazebo/pull-request/1555)
 
-<<<<<<< HEAD
-1. Separate TimePanel's display into TimeWidget and LogPlayWidget.
-    * [Pull request #1564](https://bitbucket.org/osrf/gazebo/pull-request/1564)
-=======
 1. Added world origin indicator rendering::OriginVisual.
     * [Pull request #1700](https://bitbucket.org/osrf/gazebo/pull-request/1700)
->>>>>>> 69ea5b7c
 
 1. Show/hide toolbars using the menu bars and shortcut.
    Added MainWindow::CloneAction.
@@ -274,10 +267,6 @@
 
     1. Add schematic view to model editor
         * [Pull request #1562](https://bitbucket.org/osrf/gazebo/pull-request/1562)
-
-    1. Added list of links and joints.
-        * [Pull request #1515](https://bitbucket.org/osrf/gazebo/pull-request/1515)
-        * [Issue #1418](https://bitbucket.org/osrf/gazebo/issue/1418)
 
 1. Building editor updates
     1. Make palette tips tooltip clickable to open.
