--- conflicted
+++ resolved
@@ -60,13 +60,11 @@
 1. Added accessor for MainWindow graphical widget to GuiIface.
     * [Pull request #1250](https://bitbucket.org/osrf/gazebo/pull-request/1250)
 
-<<<<<<< HEAD
+1. Added a ConfigWidget class that takes in a google protobuf message and generates widgets for configuring the fields in the message
+    * [Pull request #1285](https://bitbucket.org/osrf/gazebo/pull-request/1285)
+
 1. Added GLWidget::OnModelEditor when model editor is triggered, and MainWindow::OnEditorGroup to manually uncheck editor actions.
     * [Pull request #1283](https://bitbucket.org/osrf/gazebo/pull-request/1283)
-=======
-1. Added a ConfigWidget class that takes in a google protobuf message and generates widgets for configuring the fields in the message
-    * [Pull request #1285](https://bitbucket.org/osrf/gazebo/pull-request/1285)
->>>>>>> 9cded856
 
 ## Gazebo 4.0
 
