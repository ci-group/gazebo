--- conflicted
+++ resolved
@@ -1,16 +1,12 @@
 ## Gazebo 7
 
-<<<<<<< HEAD
-## Gazebo 7.X.X (XXXX-XX-XX)
+## Gazebo 7.x.x (2016-xx-xx)
 
 1. Added a visual blinking plugin
     * [Pull request 2394](https://bitbucket.org/osrf/gazebo/pull-request/2394)
-=======
-## Gazebo 7.x.x (2016-xx-xx)
 
 1. Fix InertiaVisual for non-diagonal inertia matrices
     * [Pull request 2354](https://bitbucket.org/osrf/gazebo/pull-request/2354)
->>>>>>> 4b3d3f2c
 
 ## Gazebo 7.3.1 (2016-07-13)
 
