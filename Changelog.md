--- conflicted
+++ resolved
@@ -2,10 +2,6 @@
 
 ## Gazebo 7.x.x (2016-xx-xx)
 
-<<<<<<< HEAD
-1. Fix InertiaVisual for non-diagonal inertia matrices
-    * [Pull request 2354](https://bitbucket.org/osrf/gazebo/pull-request/2354)
-=======
 1. Redirect QT messages to Gazebo's console message handling system.
     * [Pull request 2375](https://bitbucket.org/osrf/gazebo/pull-request/2375)
 
@@ -15,7 +11,9 @@
 1. Remove contact filters with names that contain `::`
     * [Pull request 2363](https://bitbucket.org/osrf/gazebo/pull-request/2363)
     * [Issue 1985](https://bitbucket.org/osrf/gazebo/issues/1805)
->>>>>>> 7e82483f
+
+1. Fix InertiaVisual for non-diagonal inertia matrices
+    * [Pull request 2354](https://bitbucket.org/osrf/gazebo/pull-request/2354)
 
 ## Gazebo 7.2.0 (2016-06-13)
 
