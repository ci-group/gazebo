## Gazebo 8

## Gazebo 8.x.x (2017-xx-xx)

<<<<<<< HEAD
1. Added VisualMarkers to the rendering engine. Visual markers support
   programmatic rendering of various shapes in a scene.
    * [Pull request 2498](https://bitbucket.org/osrf/gazebo/pull-request/2498)
=======
1. Support version 5 of the DART Physics Engine.
    * [Pull request #2459](https://bitbucket.org/osrf/gazebo/pull-request/2459)
>>>>>>> 9d4c3712

1. UserCamera overrides `Camera::Render` to reduce CPU usage.
    * [Pull request 2480](https://bitbucket.org/osrf/gazebo/pull-request/2480)

1. Static links no longer subscribe to wrench topics.
    * [Pull request #2452]((https://bitbucket.org/osrf/gazebo/pull-request/2452)

1. Add Gazebo math helper functions to convert to and from Ignition Math
   objects.
    * [Pull request #2461](https://bitbucket.org/osrf/gazebo/pull-request/2461)

1. Add video recording of user camera. This change added an optional
   dependency on libavdevice>=56.4.100 for linux systems. When installed,
   libavdevice will allow a user to stream a simulated camera to a video4linux2
   loopback device.
    * [Pull request #2443](https://bitbucket.org/osrf/gazebo/pull-request/2443)

1. Removed deprecations
    * [Pull request #2427]((https://bitbucket.org/osrf/gazebo/pull-request/2427)

1. Include basic support for GNU Precompiled Headers to reduce compile time
    * [Pull request #2268](https://bitbucket.org/osrf/gazebo/pull-request/2268)

1. Plotting utility
    * [Pull request #2348](https://bitbucket.org/osrf/gazebo/pull-request/2348)
    * [Pull request #2325](https://bitbucket.org/osrf/gazebo/pull-request/2325)
    * [Pull request #2382](https://bitbucket.org/osrf/gazebo/pull-request/2382)
    * [Pull request #2448](https://bitbucket.org/osrf/gazebo/pull-request/2448)

1. Renamed `gazebo/gui/SaveDialog` to `gazebo/gui/SaveEntityDialog`. A new
   `SaveDialog` class will be added in a future pull request. The migration
   guide will be updated with that pull request.
    * [Pull request #2384](https://bitbucket.org/osrf/gazebo/pull-request/2384)

1. Add FiducialCameraPlugin for Camera Sensors
    * [Pull request #2350](https://bitbucket.org/osrf/gazebo/pull-request/2350)

1. Fix Road2d vertices and shadows
    * [Pull request #2362](https://bitbucket.org/osrf/gazebo/pull-request/2362)

1. Rearrange GLWidget::OnMouseMove so that the more common use cases it
   fewer if statements. Use std::thread in place of boost in OculusWindow.
   Pragma statements to prevent warnings. Prevent variable hiding in
   WallSegmentItem.
    * [Pull request #2376](https://bitbucket.org/osrf/gazebo/pull-request/2376)

1. Use single pixel selection buffer for mouse picking
    * [Pull request #2335](https://bitbucket.org/osrf/gazebo/pull-request/2335)

1. Refactor Visual classes
  * [Pull request #2331](https://bitbucket.org/osrf/gazebo/pull-requests/2331)

1. Windows plugins (with .dll extension) now accepted
    * [Pull request #2311](https://bitbucket.org/osrf/gazebo/pull-requests/2311)
    * Writing libMyPlugin.so in the sdf file will look for MyPlugin.dll on windows.

1. Add Introspection Manager and Client util
    * [Pull request #2304](https://bitbucket.org/osrf/gazebo/pull-request/2304)

1. Refactor Event classes and improve memory management.
    * [Pull request #2277](https://bitbucket.org/osrf/gazebo/pull-request/2277)
    * [Pull request #2317](https://bitbucket.org/osrf/gazebo/pull-request/2317)
    * [Pull request #2329](https://bitbucket.org/osrf/gazebo/pull-request/2329)
    * [gazebo_design Pull request #33](https://bitbucket.org/osrf/gazebo_design/pull-requests/33)

1. Remove EntityMakerPrivate and move its members to derived classes
    * [Pull request #2310](https://bitbucket.org/osrf/gazebo/pull-request/2310)

1. Conversion between ign-msgs and sdf, for plugin
    * [Pull request #2403](https://bitbucket.org/osrf/gazebo/pull-request/2403)

1. Change NULL to nullptr.
    * [Pull request #2294](https://bitbucket.org/osrf/gazebo/pull-request/2294)
    * [Pull request #2297](https://bitbucket.org/osrf/gazebo/pull-request/2297)
    * [Pull request #2298](https://bitbucket.org/osrf/gazebo/pull-request/2298)
    * [Pull request #2302](https://bitbucket.org/osrf/gazebo/pull-request/2302)
    * [Pull request #2295](https://bitbucket.org/osrf/gazebo/pull-request/2295)
    * [Pull request #2300](https://bitbucket.org/osrf/gazebo/pull-request/2300)

1. Fix memory and other issues found from running Coverity.
    * A contribution from Olivier Crave
    * [Pull request #2241](https://bitbucket.org/osrf/gazebo/pull-request/2241)
    * [Pull request #2242](https://bitbucket.org/osrf/gazebo/pull-request/2242)
    * [Pull request #2243](https://bitbucket.org/osrf/gazebo/pull-request/2243)
    * [Pull request #2244](https://bitbucket.org/osrf/gazebo/pull-request/2244)
    * [Pull request #2245](https://bitbucket.org/osrf/gazebo/pull-request/2245)

1. Deprecate gazebo::math
    * [Pull request #2326](https://bitbucket.org/osrf/gazebo/pull-request/2326)
    * [Pull request #2426](https://bitbucket.org/osrf/gazebo/pull-request/2426)
    * [Pull request #2355](https://bitbucket.org/osrf/gazebo/pull-request/2355)
    * [Pull request #2407](https://bitbucket.org/osrf/gazebo/pull-request/2407)
    * [Pull request #2425](https://bitbucket.org/osrf/gazebo/pull-request/2425)
    * [Pull request #2436](https://bitbucket.org/osrf/gazebo/pull-request/2436)
    * [Pull request #2472](https://bitbucket.org/osrf/gazebo/pull-request/2472)

1. Add Wind support
    * [Pull request #1985](https://bitbucket.org/osrf/gazebo/pull-request/1985)
    * A contribution from Olivier Crave

1. Add const accessors to uri path and query
    * [Pull request #2400](https://bitbucket.org/osrf/gazebo/pull-request/2400)

1. Server generates unique model names in case of overlap, and added allow_renaming field to factory message.
    * [Pull request 2301](https://bitbucket.org/osrf/gazebo/pull-request/2301)
    * [Issue 510](https://bitbucket.org/osrf/gazebo/issues/510)

1. Adds an output option to gz log that allows the tool to filter a log file and write to a new log file.
    * [Pull request #2149](https://bitbucket.org/osrf/gazebo/pull-request/2149)

1. Add common::URI class
    * [Pull request #2275](https://bitbucket.org/osrf/gazebo/pull-request/2275)

1. Update Actor animations by faciliting skeleton visualization, control via a plugin. Also resolves issue #1785.
    * [Pull request #2219](https://bitbucket.org/osrf/gazebo/pull-request/2219)

1. Generalize actors to work even if not all elements are specified
    * [Pull request #2360](https://bitbucket.org/osrf/gazebo/pull-request/2360)

1. PIMPLize rendering/Grid
    * [Pull request 2330](https://bitbucket.org/osrf/gazebo/pull-request/2330)

1. Use only Gazebo's internal version of tinyxml2. The version of tinyxml2 distributed with Ubuntu fails when parsing large log files.
    * [Pull request #2146](https://bitbucket.org/osrf/gazebo/pull-request/2146)

1. Moved gazebo ODE includes to have correct include path
    * [Pull request #2186](https://bitbucket.org/osrf/gazebo/pull-request/2186)

1. Atmosphere model
    * [Pull request #1989](https://bitbucket.org/osrf/gazebo/pull-request/1989)

1. Added static camera when following a model.
    * [Pull request #1980](https://bitbucket.org/osrf/gazebo/pull-request/1980)
    * A contribution from Oliver Crave

1. Support conversions between SDF and protobuf for more sensors.
    * [Pull request #2118](https://bitbucket.org/osrf/gazebo/pull-request/2118)

1. Fix ODE Ray-Cylinder collision, and added ability to instantiate stand alone MultiRayShapes.
    * [Pull request #2122](https://bitbucket.org/osrf/gazebo/pull-request/2122)

1. Update depth camera sensor to publish depth data over a topic.
    * [Pull request #2112](https://bitbucket.org/osrf/gazebo/pull-request/2112)

1. Add color picker to config widget and fix visual and collision duplication.
    * [Pull request #2381](https://bitbucket.org/osrf/gazebo/pull-request/2381)

1. Model editor updates

    1. Undo / redo inserting and deleting links
        * [Pull request #2151](https://bitbucket.org/osrf/gazebo/pull-request/2151)

    1. Undo / redo inserting and deleting nested models
        * [Pull request #2229](https://bitbucket.org/osrf/gazebo/pull-request/2229)

    1. Undo insert / delete joints
        * [Pull request #2266](https://bitbucket.org/osrf/gazebo/pull-request/2266)

    1. Undo insert / delete model plugins
        * [Pull request #2334](https://bitbucket.org/osrf/gazebo/pull-request/2334)

    1. Undo translate, rotate, snap and align links and nested models
        * [Pull request #2314](https://bitbucket.org/osrf/gazebo/pull-request/2314)

    1. Undo scale links
        * [Pull request #2368](https://bitbucket.org/osrf/gazebo/pull-request/2368)

1. Google Summer of Code Graphical interface for inserting plugins during simulation.

    1. Display attached model plugins in the world tab / Add subheaders for model links, joints and plugins
        * [Pull request #2323](https://bitbucket.org/osrf/gazebo/pull-request/2323)
        * [Issue #1698](https://bitbucket.org/osrf/gazebo/pull-request/1698)

## Gazebo 7

## Gazebo 7.x.x (2016-xx-xx)

1. Fix DEM heightmap size, collision, scale
    * [Pull request 2477](https://bitbucket.org/osrf/gazebo/pull-request/2477)

1. Update QT render loop to throttle based on UserCamera::RenderRate.
    * [Pull request 2476](https://bitbucket.org/osrf/gazebo/pull-request/2476)
    * [Issue 1560](https://bitbucket.org/osrf/gazebo/issues/1560)

1. Generate visualization on demand, instead of on load. This helps to
   reduce load time.
    * [Pull request 2457](https://bitbucket.org/osrf/gazebo/pull-request/2457)

1. Add GUI items to change the user camera clip distance
    * [Pull request 2470](https://bitbucket.org/osrf/gazebo/pull-request/2470)
    * [Issue 2064](https://bitbucket.org/osrf/gazebo/issues/2064)

1. Support custom material scripts for heightmaps
    * [Pull request 2473](https://bitbucket.org/osrf/gazebo/pull-request/2473)

## Gazebo 7.4.0 (2016-10-11)

1. Add test for HarnessPlugin, reduce likelihood of race condition
    * [Pull request 2431](https://bitbucket.org/osrf/gazebo/pull-request/2431)
    * [Issue 2034](https://bitbucket.org/osrf/gazebo/issues/2034)

1. Add `syntax = proto2` in proto files to fix some protobuf3 warnings
    * [Pull request 2456](https://bitbucket.org/osrf/gazebo/pull-request/2456)

1. Add support for loading wavefront obj mesh files
    * [Pull request 2454](https://bitbucket.org/osrf/gazebo/pull-request/2454)

1. Added filesystem operations to the common library. Additions include
   `cwd`, `exists`, `isDirectory`, `isFile`, `copyFile`, and `moveFile`.
    * [Pull request 2417](https://bitbucket.org/osrf/gazebo/pull-request/2417)

1. Fix loading collada files with multiple texture coordinates.
    * [Pull request 2413](https://bitbucket.org/osrf/gazebo/pull-request/2413)

1. Added visualization of minimum range to laservisual.
    * [Pull request 2412](https://bitbucket.org/osrf/gazebo/pull-request/2412)
    * [Issue 2018](https://bitbucket.org/osrf/gazebo/issues/2018)

1. Use precision 2 for FPS display in TimePanel
    * [Pull request 2405](https://bitbucket.org/osrf/gazebo/pull-request/2405)

1. Switch ImuSensor::worldToReference transform from Pose to Quaternion
    * [Pull request 2410](https://bitbucket.org/osrf/gazebo/pull-request/2410)
    * [Issue 1959](https://bitbucket.org/osrf/gazebo/issues/1959)

1. Include Boost_LIBRARIES  in the linking of gazebo_physics
    * [Pull request 2402](https://bitbucket.org/osrf/gazebo/pull-request/2402)

1. Backported KeyboardGUIPlugin and msgs::Any
    * [Pull request 2416](https://bitbucket.org/osrf/gazebo/pull-request/2416)

1. Use XML_SUCCESS enum instead of XML_NO_ERROR, which has been deleted in tinyxml2 4.0
    * [Pull request 2397](https://bitbucket.org/osrf/gazebo/pull-request/2397)

1. Ignore ffmpeg deprecation warnings to clean up CI since they are noted in #2002
    * [Pull request 2388](https://bitbucket.org/osrf/gazebo/pull-request/2388)

1. Added a visual blinking plugin
    * [Pull request 2394](https://bitbucket.org/osrf/gazebo/pull-request/2394)

1. Fix InertiaVisual for non-diagonal inertia matrices
    * [Pull request 2354](https://bitbucket.org/osrf/gazebo/pull-request/2354)

## Gazebo 7.3.1 (2016-07-13)

1. Fix homebrew test failure of UNIT_ApplyWrenchDialog_TEST
    * [Pull request 2393](https://bitbucket.org/osrf/gazebo/pull-request/2393)

1. Fix MainWindow crash when window is minimized and maximized
    * [Pull request 2392](https://bitbucket.org/osrf/gazebo/pull-request/2392)
    * [Issue 2003](https://bitbucket.org/osrf/gazebo/issues/2003)

## Gazebo 7.3.0 (2016-07-12)

1. Fix selecting ApplyWrenchVisual's force torque visuals
    * [Pull request 2377](https://bitbucket.org/osrf/gazebo/pull-request/2377)
    * [Issue 1999](https://bitbucket.org/osrf/gazebo/issues/1999)

1. Use ignition math in gazebo::msgs
    * [Pull request 2389](https://bitbucket.org/osrf/gazebo/pull-request/2389)

1. Parse command-line options for GUI plugins in Server to fix parsing of
   positional argument for world file.
   This fixes command-line parsing for `gazebo -g gui_plugin.so`.
    * [Pull request 2387](https://bitbucket.org/osrf/gazebo/pull-request/2387)

1. Added a harness plugin that supports lowering a model at a controlled rate
    * [Pull request 2346](https://bitbucket.org/osrf/gazebo/pull-request/2346)

1. Fix ogre log test on xenial+nvidia
    * [Pull request 2374](https://bitbucket.org/osrf/gazebo/pull-request/2374)

1. Redirect QT messages to Gazebo's console message handling system.
    * [Pull request 2375](https://bitbucket.org/osrf/gazebo/pull-request/2375)

1. Fix buoyancy plugin when multiple link tags are used within the plugin
    * [Pull request 2369](https://bitbucket.org/osrf/gazebo/pull-request/2369)

1. Remove contact filters with names that contain `::`
    * [Pull request 2363](https://bitbucket.org/osrf/gazebo/pull-request/2363)
    * [Issue 1805](https://bitbucket.org/osrf/gazebo/issues/1805)

1. Fix Model Manipulator switching between local and global frames
    * [Pull request 2361](https://bitbucket.org/osrf/gazebo/pull-request/2361)

1. Remove duplicate code from cmake config file caused by bad merge
    * [Pull request 2347](https://bitbucket.org/osrf/gazebo/pull-request/2347)

1. Properly cleanup pointers when destroying a world with joints.
    * [Pull request 2309](https://bitbucket.org/osrf/gazebo/pull-request/2309)

1. Fix right click view options after deleting and respawning a model.
    * [Pull request 2349](https://bitbucket.org/osrf/gazebo/pull-request/2349)
    * [Issue 1985](https://bitbucket.org/osrf/gazebo/issues/1985)

1. Implement missing function: LogicalCamera::Topic()
    * [Pull request 2343](https://bitbucket.org/osrf/gazebo/pull-request/2343)
    * [Issue 1980](https://bitbucket.org/osrf/gazebo/issues/1980)

## Gazebo 7.2.0 (2016-06-13)

1. Backport single pixel selection buffer for mouse picking
    * [Pull request 2338](https://bitbucket.org/osrf/gazebo/pull-request/2338)

1. Prevent mouse pan and orbit from deselecting entities in model editor
    * [Pull request 2333](https://bitbucket.org/osrf/gazebo/pull-request/2333)

1. Handle model manipulation tool RTS shortcuts in keyPress
    * [Pull request 2312](https://bitbucket.org/osrf/gazebo/pull-request/2312)

1. Reset ODE joint force feedback after world reset
    * [Pull request 2255](https://bitbucket.org/osrf/gazebo/pull-request/2255)

1. Update model editor snap to grid modifier key
    * [Pull request 2259](https://bitbucket.org/osrf/gazebo/pull-request/2259)
    * [Issue #1583](https://bitbucket.org/osrf/gazebo/issues/1583)

1. PIMPLize gui/model/ModelEditorPalette
    * [Pull request 2279](https://bitbucket.org/osrf/gazebo/pull-request/2279)

1. Properly cleanup pointers when destroying a blank world.
    * [Pull request 2220](https://bitbucket.org/osrf/gazebo/pull-request/2220)

1. Properly cleanup pointers when destroying a world with models and lights.
    * [Pull request 2263](https://bitbucket.org/osrf/gazebo/pull-request/2263)

1. Fix view control mouse focus in model editor
    * [Pull request 2315](https://bitbucket.org/osrf/gazebo/pull-request/2315)
    * [Issue #1791](https://bitbucket.org/osrf/gazebo/issues/1791)

1. Server generates unique model names in case of overlap
    * [Pull request 2296](https://bitbucket.org/osrf/gazebo/pull-request/2296)
    * [Issue 510](https://bitbucket.org/osrf/gazebo/issues/510)

1. Model Editor: Select and align nested models
    * [Pull request 2282](https://bitbucket.org/osrf/gazebo/pull-request/2282)

## Gazebo 7.1.0 (2016-04-07)

1. fix: remove back projection
    * [Pull request 2201](https://bitbucket.org/osrf/gazebo/pull-request/2201)
    * A contribution from Yuki Furuta

1. Fix oculus 2 camera field of view
    * [Pull request 2157](https://bitbucket.org/osrf/gazebo/pull-request/2157)

1. Added BeforePhysicsUpdate world event
    * [Pull request 2128](https://bitbucket.org/osrf/gazebo/pull-request/2128)
    * A contribution from Martin Pecka

1. Update `gz sdf -c` command line tool to use the new `sdf::convertFile` API.
    * [Pull request #2227](https://bitbucket.org/osrf/gazebo/pull-requests/2227)

1. Backport depth camera OSX fix
    * [Pull request 2233](https://bitbucket.org/osrf/gazebo/pull-request/2233)

1. Feat load collision.sdf only once
    * [Pull request 2236](https://bitbucket.org/osrf/gazebo/pull-request/2236)

1. Update gui/building/Item API
    * [Pull request 2228](https://bitbucket.org/osrf/gazebo/pull-request/2228)

1. Semantic version class to compare model versions in the model database.
    * [Pull request 2207](https://bitbucket.org/osrf/gazebo/pull-request/2207)

1. Backport issue 1834 fix to gazebo7
    * [Pull request 2222](https://bitbucket.org/osrf/gazebo/pull-request/2222)

1. Backport ImagesView_TEST changes
    * [Pull request 2217](https://bitbucket.org/osrf/gazebo/pull-request/2217)

1. Backport pull request #2189 (mutex in Transport::Conection)
    * [Pull request 2208](https://bitbucket.org/osrf/gazebo/pull-request/2208)

1. Process insertions on World::SetState
    * [Pull request #2200](https://bitbucket.org/osrf/gazebo/pull-requests/2200)

1. Process deletions on World::SetState
    * [Pull request #2204](https://bitbucket.org/osrf/gazebo/pull-requests/2204)

1. Fix ray-cylinder collision
    * [Pull request 2124](https://bitbucket.org/osrf/gazebo/pull-request/2124)

1. Fix editing physics parameters in gzclient, update test
    * [Pull request 2192](https://bitbucket.org/osrf/gazebo/pull-request/2192)

1. Fix Audio Decoder test failure
    * [Pull request 2193](https://bitbucket.org/osrf/gazebo/pull-request/2193)

1. Add layers to building levels
    * [Pull request 2180](https://bitbucket.org/osrf/gazebo/pull-request/2180)

1. Allow dynamically adding links to a model.
    * [Pull request #2185](https://bitbucket.org/osrf/gazebo/pull-requests/2185)

1. Fix editing physics parameters in gzclient, update test
    * [Pull request #2192](https://bitbucket.org/osrf/gazebo/pull-requests/2192)
    * [Issue #1876](https://bitbucket.org/osrf/gazebo/issues/1876)

1. Model database selects the latest model version.
    * [Pull request #2207](https://bitbucket.org/osrf/gazebo/pull-requests/2207)

1. Only link relevant libraries to tests
    * [Pull request 2130](https://bitbucket.org/osrf/gazebo/pull-request/2130)

1. PIMPLize gui/model/ModelCreator
    * [Pull request 2171](https://bitbucket.org/osrf/gazebo/pull-request/2171)

1. backport warning and test fixes from pull request #2177
    * [Pull request 2179](https://bitbucket.org/osrf/gazebo/pull-request/2179)

1. Prevent xml parser error from crashing LogPlay on osx -> gazebo7
    * [Pull request 2174](https://bitbucket.org/osrf/gazebo/pull-request/2174)

1. PIMPLize gui/building/ScaleWidget
    * [Pull request 2164](https://bitbucket.org/osrf/gazebo/pull-request/2164)

1. Fix using Shift key while scaling inside the model editor
    * [Pull request 2165](https://bitbucket.org/osrf/gazebo/pull-request/2165)

1. Backport fix for ign-math explicit constructors -> gazebo7
    * [Pull request 2163](https://bitbucket.org/osrf/gazebo/pull-request/2163)

1. Display physics engine type in the GUI
    * [Pull request #2155](https://bitbucket.org/osrf/gazebo/pull-requests/2155)
    * [Issue #1121](https://bitbucket.org/osrf/gazebo/issues/1121)
    * A contribution from Mohamd Ayman

1. Fix compilation against ffmpeg3 (libavcodec)
    * [Pull request #2154](https://bitbucket.org/osrf/gazebo/pull-request/2154)

1. Append a missing </gazebo_log> tag to log files when played.
    * [Pull request #2143](https://bitbucket.org/osrf/gazebo/pull-request/2143)

1. Add helper function QTestFixture::ProcessEventsAndDraw
    * [Pull request #2147](https://bitbucket.org/osrf/gazebo/pull-request/2147)

1. Add qt resources to gazebo gui library
    * [Pull request 2134](https://bitbucket.org/osrf/gazebo/pull-request/2134)

1. Undo scaling during simulation
    * [Pull request #2108](https://bitbucket.org/osrf/gazebo/pull-request/2108)

1. Fix SensorManager::SensorContainer::RunLoop sensor update time assertion
    * [Pull request #2115](https://bitbucket.org/osrf/gazebo/pull-request/2115)

1. Fix use of not initialized static attribute in Light class
    * [Pull request 2075](https://bitbucket.org/osrf/gazebo/pull-request/2075)
    * A contribution from Silvio Traversaro

1. Install GuiTypes header
    * [Pull request 2106](https://bitbucket.org/osrf/gazebo/pull-request/2106)

1. Removes one function call and replaces a manual swap with std::swap in ODE heightfield.
    * [Pull request #2114](https://bitbucket.org/osrf/gazebo/pull-request/2114)

1. New world event: BeforePhysicsUpdate
    * [Pull request #2128](https://bitbucket.org/osrf/gazebo/pull-request/2128)
    * [Issue #1851](https://bitbucket.org/osrf/gazebo/issues/1851)

1. Model editor: Fix setting relative pose after alignment during joint creation.
    * [Issue #1844](https://bitbucket.org/osrf/gazebo/issues/1844)
    * [Pull request #2150](https://bitbucket.org/osrf/gazebo/pull-request/2150)

1. Model editor: Fix saving and spawning model with its original name
    * [Pull request #2183](https://bitbucket.org/osrf/gazebo/pull-request/2183)

1. Model editor: Fix inserting custom links
    * [Pull request #2222](https://bitbucket.org/osrf/gazebo/pull-request/2222)
    * [Issue #1834](https://bitbucket.org/osrf/gazebo/issues/1834)

1. Model editor: Reset visual / collision insertion / deletion
        * [Pull request #2254](https://bitbucket.org/osrf/gazebo/pull-request/2254)
        * [Issue #1777](https://bitbucket.org/osrf/gazebo/issues/1777)
        * [Issue #1852](https://bitbucket.org/osrf/gazebo/issues/1852)

1. Building editor: Add layers to building levels
    * [Pull request #2180](https://bitbucket.org/osrf/gazebo/pull-request/2180)
    * [Issue #1806](https://bitbucket.org/osrf/gazebo/issues/1806)

1. Building editor: Update gui/building/Item API
    * [Pull request #2228](https://bitbucket.org/osrf/gazebo/pull-request/2228)

## Gazebo 7.0.0 (2016-01-25)

1. Add FollowerPlugin
    * [Pull request #2085](https://bitbucket.org/osrf/gazebo/pull-request/2085)

1. Fix circular dependency so that physics does not call the sensors API.
    * [Pull request #2089](https://bitbucket.org/osrf/gazebo/pull-request/2089)
    * [Issue #1516](https://bitbucket.org/osrf/gazebo/issues/1516)

1. Add Gravity and MagneticField API to World class to match sdformat change.
    * [SDFormat pull request 247](https://bitbucket.org/osrf/sdformat/pull-requests/247)
    * [Issue #1823](https://bitbucket.org/osrf/gazebo/issues/1823)
    * [Pull request #2090](https://bitbucket.org/osrf/gazebo/pull-request/2090)

1. Use opaque pointers and deprecate functions in the rendering library
    * [Pull request #2069](https://bitbucket.org/osrf/gazebo/pull-request/2069)
    * [Pull request #2064](https://bitbucket.org/osrf/gazebo/pull-request/2064)
    * [Pull request #2066](https://bitbucket.org/osrf/gazebo/pull-request/2066)
    * [Pull request #2069](https://bitbucket.org/osrf/gazebo/pull-request/2069)
    * [Pull request #2074](https://bitbucket.org/osrf/gazebo/pull-request/2074)
    * [Pull request #2076](https://bitbucket.org/osrf/gazebo/pull-request/2076)
    * [Pull request #2070](https://bitbucket.org/osrf/gazebo/pull-request/2070)
    * [Pull request #2071](https://bitbucket.org/osrf/gazebo/pull-request/2071)
    * [Pull request #2084](https://bitbucket.org/osrf/gazebo/pull-request/2084)
    * [Pull request #2073](https://bitbucket.org/osrf/gazebo/pull-request/2073)

1. Use opaque pointers for the Master class.
    * [Pull request #2036](https://bitbucket.org/osrf/gazebo/pull-request/2036)

1. Use opaque pointers in the gui library
    * [Pull request #2057](https://bitbucket.org/osrf/gazebo/pull-request/2057)
    * [Pull request #2037](https://bitbucket.org/osrf/gazebo/pull-request/2037)
    * [Pull request #2052](https://bitbucket.org/osrf/gazebo/pull-request/2052)
    * [Pull request #2053](https://bitbucket.org/osrf/gazebo/pull-request/2053)
    * [Pull request #2028](https://bitbucket.org/osrf/gazebo/pull-request/2028)
    * [Pull request #2051](https://bitbucket.org/osrf/gazebo/pull-request/2051)
    * [Pull request #2027](https://bitbucket.org/osrf/gazebo/pull-request/2027)
    * [Pull request #2026](https://bitbucket.org/osrf/gazebo/pull-request/2026)
    * [Pull request #2029](https://bitbucket.org/osrf/gazebo/pull-request/2029)
    * [Pull request #2042](https://bitbucket.org/osrf/gazebo/pull-request/2042)

1. Use more opaque pointers.
    * [Pull request #2022](https://bitbucket.org/osrf/gazebo/pull-request/2022)
    * [Pull request #2025](https://bitbucket.org/osrf/gazebo/pull-request/2025)
    * [Pull request #2043](https://bitbucket.org/osrf/gazebo/pull-request/2043)
    * [Pull request #2044](https://bitbucket.org/osrf/gazebo/pull-request/2044)
    * [Pull request #2065](https://bitbucket.org/osrf/gazebo/pull-request/2065)
    * [Pull request #2067](https://bitbucket.org/osrf/gazebo/pull-request/2067)
    * [Pull request #2079](https://bitbucket.org/osrf/gazebo/pull-request/2079)

1. Fix visual transparency issues
    * [Pull request #2031](https://bitbucket.org/osrf/gazebo/pull-request/2031)
    * [Issue #1726](https://bitbucket.org/osrf/gazebo/issue/1726)
    * [Issue #1790](https://bitbucket.org/osrf/gazebo/issue/1790)

1. Implemented private data pointer for the RTShaderSystem class. Minimized shader updates to once per render update.
    * [Pull request #2003](https://bitbucket.org/osrf/gazebo/pull-request/2003)

1. Updating physics library to use ignition math.
    * [Pull request #2007](https://bitbucket.org/osrf/gazebo/pull-request/2007)

1. Switching to ignition math for the rendering library.
    * [Pull request #1993](https://bitbucket.org/osrf/gazebo/pull-request/1993)
    * [Pull request #1994](https://bitbucket.org/osrf/gazebo/pull-request/1994)
    * [Pull request #1995](https://bitbucket.org/osrf/gazebo/pull-request/1995)
    * [Pull request #1996](https://bitbucket.org/osrf/gazebo/pull-request/1996)

1. Removed deprecations
    * [Pull request #1992]((https://bitbucket.org/osrf/gazebo/pull-request/1992)

1. Add ability to set the pose of a visual from a link.
    * [Pull request #1963](https://bitbucket.org/osrf/gazebo/pull-request/1963)

1. Copy visual visibility flags on clone
    * [Pull request #2008](https://bitbucket.org/osrf/gazebo/pull-request/2008)

1. Publish camera sensor image size when rendering is not enabled
    * [Pull request #1969](https://bitbucket.org/osrf/gazebo/pull-request/1969)

1. Added Poissons Ratio and Elastic Modulus for ODE.
    * [Pull request #1974](https://bitbucket.org/osrf/gazebo/pull-request/1974)

1. Update rest web plugin to publish response messages and display login user name in toolbar.
    * [Pull request #1956](https://bitbucket.org/osrf/gazebo/pull-request/1956)

1. Improve overall speed of log playback. Added new functions to LogPlay.
   Use tinyxml2 for playback.
    * [Pull request #1931](https://bitbucket.org/osrf/gazebo/pull-request/1931)

1. Improve SVG import. Added support for transforms in paths.
    * [Pull request #1981](https://bitbucket.org/osrf/gazebo/pull-request/1981)

1. Enter time during log playback
    * [Pull request #2000](https://bitbucket.org/osrf/gazebo/pull-request/2000)

1. Added Ignition Transport dependency.
    * [Pull request #1930](https://bitbucket.org/osrf/gazebo/pull-request/1930)

1. Make latched subscribers receive the message only once
    * [Issue #1789](https://bitbucket.org/osrf/gazebo/issue/1789)
    * [Pull request #2019](https://bitbucket.org/osrf/gazebo/pull-request/2019)

1. Implemented transport clear buffers
    * [Pull request #2017](https://bitbucket.org/osrf/gazebo/pull-request/2017)

1. KeyEvent constructor should be in a source file. Removed a few visibility
flags from c functions. Windows did not like `CPPTYPE_*` in
`gazebo/gui/ConfigWidget.cc`, so I replaced it with `TYPE_*`.
    * [Pull request #1943](https://bitbucket.org/osrf/gazebo/pull-request/1943)

1. Added wide angle camera sensor.
    * [Pull request #1866](https://bitbucket.org/osrf/gazebo/pull-request/1866)

1. Change the `near` and `far` members of `gazebo/msgs/logical_camera_sensors.proto` to `near_clip` and `far_clip`
    + [Pull request #1942](https://bitbucket.org/osrf/gazebo/pull-request/1942)

1. Resolve issue #1702
    * [Issue #1702](https://bitbucket.org/osrf/gazebo/issue/1702)
    * [Pull request #1905](https://bitbucket.org/osrf/gazebo/pull-request/1905)
    * [Pull request #1913](https://bitbucket.org/osrf/gazebo/pull-request/1913)
    * [Pull request #1914](https://bitbucket.org/osrf/gazebo/pull-request/1914)

1. Update physics when the world is reset
    * [Pull request #1903](https://bitbucket.org/osrf/gazebo/pull-request/1903)

1. Light and light state for the server side
    * [Pull request #1920](https://bitbucket.org/osrf/gazebo/pull-request/1920)

1. Add scale to model state so scaling works on log/playback.
    * [Pull request #2020](https://bitbucket.org/osrf/gazebo/pull-request/2020)

1. Added tests for WorldState
    * [Pull request #1968](https://bitbucket.org/osrf/gazebo/pull-request/1968)

1. Rename Reset to Reset Time in time widget
    * [Pull request #1892](https://bitbucket.org/osrf/gazebo/pull-request/1892)
    * [Issue #1730](https://bitbucket.org/osrf/gazebo/issue/1730)

1. Set QTestfFxture to verbose
    * [Pull request #1944](https://bitbucket.org/osrf/gazebo/pull-request/1944)
    * [Issue #1756](https://bitbucket.org/osrf/gazebo/issue/1756)

1. Added torsional friction
    * [Pull request #1831](https://bitbucket.org/osrf/gazebo/pull-request/1831)

1. Support loading and spawning nested models
    * [Pull request #1868](https://bitbucket.org/osrf/gazebo/pull-request/1868)
    * [Pull request #1895](https://bitbucket.org/osrf/gazebo/pull-request/1895)

1. Undo user motion commands during simulation, added physics::UserCmdManager and gui::UserCmdHistory.
    * [Pull request #1934](https://bitbucket.org/osrf/gazebo/pull-request/1934)

1. Forward user command messages for undo.
    * [Pull request #2009](https://bitbucket.org/osrf/gazebo/pull-request/2009)

1. Undo reset commands during simulation, forwarding commands
    * [Pull request #1986](https://bitbucket.org/osrf/gazebo/pull-request/1986)

1. Undo apply force / torque during simulation
    * [Pull request #2030](https://bitbucket.org/osrf/gazebo/pull-request/2030)

1. Add function to get the derived scale of a Visual
    * [Pull request #1881](https://bitbucket.org/osrf/gazebo/pull-request/1881)

1. Added EnumIface, which supports iterators over enums.
    * [Pull request #1847](https://bitbucket.org/osrf/gazebo/pull-request/1847)

1. Added RegionEventBoxPlugin - fires events when models enter / exit the region
    * [Pull request #1856](https://bitbucket.org/osrf/gazebo/pull-request/1856)

1. Added tests for checking the playback control via messages.
    * [Pull request #1885](https://bitbucket.org/osrf/gazebo/pull-request/1885)

1. Added LoadArgs() function to ServerFixture for being able to load a server
using the same arguments used in the command line.
    * [Pull request #1874](https://bitbucket.org/osrf/gazebo/pull-request/1874)

1. Added battery class, plugins and test world.
    * [Pull request #1872](https://bitbucket.org/osrf/gazebo/pull-request/1872)

1. Display gearbox and screw joint properties in property tree
    * [Pull request #1838](https://bitbucket.org/osrf/gazebo/pull-request/1838)

1. Set window flags for dialogs and file dialogs
    * [Pull request #1816](https://bitbucket.org/osrf/gazebo/pull-request/1816)

1. Fix minimum window height
   * [Pull request #1977](https://bitbucket.org/osrf/gazebo/pull-request/1977)
   * [Issue #1706](https://bitbucket.org/osrf/gazebo/issue/1706)

1. Add option to reverse alignment direction
   * [Pull request #2040](https://bitbucket.org/osrf/gazebo/pull-request/2040)
   * [Issue #1242](https://bitbucket.org/osrf/gazebo/issue/1242)

1. Fix unadvertising a publisher - only unadvertise topic if it is the last publisher.
   * [Pull request #2005](https://bitbucket.org/osrf/gazebo/pull-request/2005)
   * [Issue #1782](https://bitbucket.org/osrf/gazebo/issue/1782)

1. Log playback GUI for multistep, rewind, forward and seek
    * [Pull request #1791](https://bitbucket.org/osrf/gazebo/pull-request/1791)

1. Added Apply Force/Torque movable text
    * [Pull request #1789](https://bitbucket.org/osrf/gazebo/pull-request/1789)

1. Added cascade parameter (apply to children) for Visual SetMaterial, SetAmbient, SetEmissive, SetSpecular, SetDiffuse, SetTransparency
    * [Pull request #1851](https://bitbucket.org/osrf/gazebo/pull-request/1851)

1. Tweaks to Data Logger, such as multiline text edit for path
    * [Pull request #1800](https://bitbucket.org/osrf/gazebo/pull-request/1800)

1. Added TopToolbar and hide / disable several widgets according to WindowMode
    * [Pull request #1869](https://bitbucket.org/osrf/gazebo/pull-request/1869)

1. Added Visual::IsAncestorOf and Visual::IsDescendantOf
    * [Pull request #1850](https://bitbucket.org/osrf/gazebo/pull-request/1850)

1. Added msgs::PluginFromSDF and tests
    * [Pull request #1858](https://bitbucket.org/osrf/gazebo/pull-request/1858)

1. Added msgs::CollisionFromSDF msgs::SurfaceFromSDF and msgs::FrictionFromSDF
    * [Pull request #1900](https://bitbucket.org/osrf/gazebo/pull-request/1900)

1. Added hotkeys chart dialog
    * [Pull request #1835](https://bitbucket.org/osrf/gazebo/pull-request/1835)

1. Space bar to play / pause
   * [Pull request #2023](https://bitbucket.org/osrf/gazebo/pull-request/2023)
   * [Issue #1798](https://bitbucket.org/osrf/gazebo/issue/1798)

1. Make it possible to create custom ConfigWidgets
    * [Pull request #1861](https://bitbucket.org/osrf/gazebo/pull-request/1861)

1. AddItem / RemoveItem / Clear enum config widgets
    * [Pull request #1878](https://bitbucket.org/osrf/gazebo/pull-request/1878)

1. Make all child ConfigWidgets emit signals.
    * [Pull request #1884](https://bitbucket.org/osrf/gazebo/pull-request/1884)

1. Refactored makers
    * [Pull request #1828](https://bitbucket.org/osrf/gazebo/pull-request/1828)

1. Added gui::Conversions to convert between Gazebo and Qt
    * [Pull request #2034](https://bitbucket.org/osrf/gazebo/pull-request/2034)

1. Model editor updates
    1. Support adding model plugins in model editor
        * [Pull request #2060](https://bitbucket.org/osrf/gazebo/pull-request/2060)

    1. Added support for copying and pasting top level nested models
        * [Pull request #2006](https://bitbucket.org/osrf/gazebo/pull-request/2006)

    1. Make non-editable background models white in model editor
        * [Pull request #1950](https://bitbucket.org/osrf/gazebo/pull-request/1950)

    1. Choose / swap parent and child links in joint inspector
        * [Pull request #1887](https://bitbucket.org/osrf/gazebo/pull-request/1887)
        * [Issue #1500](https://bitbucket.org/osrf/gazebo/issue/1500)

    1. Presets combo box for Vector3 config widget
        * [Pull request #1954](https://bitbucket.org/osrf/gazebo/pull-request/1954)

    1. Added support for more joint types (gearbox and fixed joints).
        * [Pull request #1794](https://bitbucket.org/osrf/gazebo/pull-request/1794)

    1. Added support for selecting links and joints, opening context menu and inspectors in Schematic View.
        * [Pull request #1787](https://bitbucket.org/osrf/gazebo/pull-request/1787)

    1. Color-coded edges in Schematic View to match joint color.
        * [Pull request #1781](https://bitbucket.org/osrf/gazebo/pull-request/1781)

    1. Scale link mass and inertia when a link is scaled
        * [Pull request #1836](https://bitbucket.org/osrf/gazebo/pull-request/1836)

    1. Add density widget to config widget and link inspector
        * [Pull request #1978](https://bitbucket.org/osrf/gazebo/pull-request/1978)

    1. Added icons for child and parent link in joint inspector
        * [Pull request #1953](https://bitbucket.org/osrf/gazebo/pull-request/1953)

    1. Load and save nested models
        * [Pull request #1894](https://bitbucket.org/osrf/gazebo/pull-request/1894)

    1. Display model plugins on the left panel and added model plugin inspector
        * [Pull request #1863](https://bitbucket.org/osrf/gazebo/pull-request/1863)

    1. Context menu and deletion for model plugins
        * [Pull request #1890](https://bitbucket.org/osrf/gazebo/pull-request/1890)

    1. Delete self from inspector
        * [Pull request #1904](https://bitbucket.org/osrf/gazebo/pull-request/1904)
        * [Issue #1543](https://bitbucket.org/osrf/gazebo/issue/1543)

    1. Apply inspector changes in real time and add reset button
        * [Pull request #1945](https://bitbucket.org/osrf/gazebo/pull-request/1945)
        * [Issue #1472](https://bitbucket.org/osrf/gazebo/issue/1472)

    1. Set physics to be paused when exiting model editor mode
        * [Pull request #1893](https://bitbucket.org/osrf/gazebo/pull-request/1893)
        * [Issue #1734](https://bitbucket.org/osrf/gazebo/issue/1734)

    1. Add Insert tab to model editor
        * [Pull request #1924](https://bitbucket.org/osrf/gazebo/pull-request/1924)

    1. Support inserting nested models from model maker
        * [Pull request #1982](https://bitbucket.org/osrf/gazebo/pull-request/1982)

    1. Added joint creation dialog
        * [Pull request #2021](https://bitbucket.org/osrf/gazebo/pull-request/2021)

    1. Added reverse checkboxes to joint creation dialog
        * [Pull request #2086](https://bitbucket.org/osrf/gazebo/pull-request/2086)

    1. Use opaque pointers in the model editor
        * [Pull request #2056](https://bitbucket.org/osrf/gazebo/pull-request/2056)
        * [Pull request #2059](https://bitbucket.org/osrf/gazebo/pull-request/2059)
        * [Pull request #2087](https://bitbucket.org/osrf/gazebo/pull-request/2087)

    1. Support joint creation between links in nested model.
        * [Pull request #2080](https://bitbucket.org/osrf/gazebo/pull-request/2080)

1. Building editor updates

    1. Use opaque pointers in the building editor
        * [Pull request #2041](https://bitbucket.org/osrf/gazebo/pull-request/2041)
        * [Pull request #2039](https://bitbucket.org/osrf/gazebo/pull-request/2039)
        * [Pull request #2055](https://bitbucket.org/osrf/gazebo/pull-request/2055)
        * [Pull request #2032](https://bitbucket.org/osrf/gazebo/pull-request/2032)
        * [Pull request #2082](https://bitbucket.org/osrf/gazebo/pull-request/2082)
        * [Pull request #2038](https://bitbucket.org/osrf/gazebo/pull-request/2038)
        * [Pull request #2033](https://bitbucket.org/osrf/gazebo/pull-request/2033)

    1. Use opaque pointers for GrabberHandle, add *LinkedGrabbers functions
        * [Pull request #2034](https://bitbucket.org/osrf/gazebo/pull-request/2034)

    1. Removed unused class: BuildingItem
        * [Pull request #2045](https://bitbucket.org/osrf/gazebo/pull-request/2045)

    1. Use opaque pointers for BuildingModelManip, move attachment logic to BuildingMaker
        * [Pull request #2046](https://bitbucket.org/osrf/gazebo/pull-request/2046)

    1. Use opaque pointers for all Dialog classes, add conversion from QPointF, move common logic to BaseInspectorDialog.
        * [Pull request #2083](https://bitbucket.org/osrf/gazebo/pull-request/2083)

## Gazebo 6.0

### Gazebo 6.X.X (201X-XX-XX)

1. Fix buoyancy plugin when multiple link tags are used within the plugin
    * [Pull request 2369](https://bitbucket.org/osrf/gazebo/pull-request/2369)

1. Fix race condition in ~TimePanelPrivate (#1919)
    * [Pull request 2250](https://bitbucket.org/osrf/gazebo/pull-request/2250)

### Gazebo 6.6.0 (2016-04-07)

1. fix: remove back projection
    * [Pull request 2201](https://bitbucket.org/osrf/gazebo/pull-request/2201)
    * A contribution from Yuki Furuta

1. Backport depth camera OSX fix and test
    * [Pull request 2230](https://bitbucket.org/osrf/gazebo/pull-request/2230)

1. Add missing tinyxml includes (gazebo6)
    * [Pull request 2218](https://bitbucket.org/osrf/gazebo/pull-request/2218)

1. Fix ray-cylinder collision in ode
    * [Pull request 2125](https://bitbucket.org/osrf/gazebo/pull-request/2125)

1. backport fixes for ffmpeg3 to gazebo6 (from pull request #2154)
    * [Pull request 2162](https://bitbucket.org/osrf/gazebo/pull-request/2162)

1. Install shapes_bitmask.world
    * [Pull request 2104](https://bitbucket.org/osrf/gazebo/pull-request/2104)

1. Add gazebo_client to gazebo.pc (gazebo6)
    * [Pull request 2102](https://bitbucket.org/osrf/gazebo/pull-request/2102)

1. Fix removing multiple camera sensors that have the same camera name
    * [Pull request 2081](https://bitbucket.org/osrf/gazebo/pull-request/2081)

1. Ensure that LINK_FRAME_VISUAL arrow components are deleted (#1812)
    * [Pull request 2078](https://bitbucket.org/osrf/gazebo/pull-request/2078)

1. add migration notes for gazebo::setupClient to gazebo::client::setup
    * [Pull request 2068](https://bitbucket.org/osrf/gazebo/pull-request/2068)

1. Update inertia properties during simulation: part 2
    * [Pull request 1984](https://bitbucket.org/osrf/gazebo/pull-request/1984)

1. Fix minimum window height
    * [Pull request 2002](https://bitbucket.org/osrf/gazebo/pull-request/2002)

1. Backport gpu laser test fix
    * [Pull request 1999](https://bitbucket.org/osrf/gazebo/pull-request/1999)

1. Relax physics tolerances for single-precision bullet (gazebo6)
    * [Pull request 1997](https://bitbucket.org/osrf/gazebo/pull-request/1997)

1. Fix minimum window height
    * [Pull request 1998](https://bitbucket.org/osrf/gazebo/pull-request/1998)

1. backport model editor fixed joint option to gazebo6
    * [Pull request 1957](https://bitbucket.org/osrf/gazebo/pull-request/1957)

1. Update shaders once per render update
    * [Pull request 1991](https://bitbucket.org/osrf/gazebo/pull-request/1991)

1. Relax physics tolerances for single-precision bullet
    * [Pull request 1976](https://bitbucket.org/osrf/gazebo/pull-request/1976)

1. Fix visual transparency issues
    * [Pull request 1967](https://bitbucket.org/osrf/gazebo/pull-request/1967)

1. fix memory corruption in transport/Publisher.cc
    * [Pull request 1951](https://bitbucket.org/osrf/gazebo/pull-request/1951)

1. Add test for SphericalCoordinates::LocalFromGlobal
    * [Pull request 1959](https://bitbucket.org/osrf/gazebo/pull-request/1959)

### Gazebo 6.5.1 (2015-10-29)

1. Fix removing multiple camera sensors that have the same camera name.
    * [Pull request #2081](https://bitbucket.org/osrf/gazebo/pull-request/2081)
    * [Issue #1811](https://bitbucket.org/osrf/gazebo/issues/1811)

1. Backport model editor toolbar fixed joint option from [pull request #1794](https://bitbucket.org/osrf/gazebo/pull-request/1794)
    * [Pull request #1957](https://bitbucket.org/osrf/gazebo/pull-request/1957)

1. Fix minimum window height
    * Backport of [pull request #1977](https://bitbucket.org/osrf/gazebo/pull-request/1977)
    * [Pull request #1998](https://bitbucket.org/osrf/gazebo/pull-request/1998)
    * [Issue #1706](https://bitbucket.org/osrf/gazebo/issue/1706)

1. Fix visual transparency issues
    * [Pull request #1967](https://bitbucket.org/osrf/gazebo/pull-request/1967)
    * [Issue #1726](https://bitbucket.org/osrf/gazebo/issue/1726)

### Gazebo 6.5.0 (2015-10-22)

1. Added ability to convert from spherical coordinates to local coordinates.
    * [Pull request #1955](https://bitbucket.org/osrf/gazebo/pull-request/1955)

### Gazebo 6.4.0 (2015-10-14)

1. Fix ABI problem. Make `Sensor::SetPose` function non virtual.
    * [Pull request #1947](https://bitbucket.org/osrf/gazebo/pull-request/1947)

1. Update inertia properties during simulation
    * [Pull request #1909](https://bitbucket.org/osrf/gazebo/pull-requests/1909)
    * [Design document](https://bitbucket.org/osrf/gazebo_design/src/default/inertia_resize/inertia_resize.md)

1. Fix transparency correction for opaque materials
    * [Pull request #1946](https://bitbucket.org/osrf/gazebo/pull-requests/1946/fix-transparency-correction-for-opaque/diff)

### Gazebo 6.3.0 (2015-10-06)

1. Added `Sensor::SetPose` function
    * [Pull request #1935](https://bitbucket.org/osrf/gazebo/pull-request/1935)

### Gazebo 6.2.0 (2015-10-02)

1. Update physics when the world is reset
    * Backport of [pull request #1903](https://bitbucket.org/osrf/gazebo/pull-request/1903)
    * [Pull request #1916](https://bitbucket.org/osrf/gazebo/pull-request/1916)
    * [Issue #101](https://bitbucket.org/osrf/gazebo/issue/101)

1. Added Copy constructor and assignment operator to MouseEvent
    * [Pull request #1855](https://bitbucket.org/osrf/gazebo/pull-request/1855)

### Gazebo 6.1.0 (2015-08-02)

1. Added logical_camera sensor.
    * [Pull request #1845](https://bitbucket.org/osrf/gazebo/pull-request/1845)

1. Added RandomVelocityPlugin, which applies a random velocity to a model's link.
    * [Pull request #1839](https://bitbucket.org/osrf/gazebo/pull-request/1839)

1. Sim events for joint position, velocity and applied force
    * [Pull request #1849](https://bitbucket.org/osrf/gazebo/pull-request/1849)

### Gazebo 6.0.0 (2015-07-27)

1. Added magnetometer sensor. A contribution from Andrew Symington.
    * [Pull request #1788](https://bitbucket.org/osrf/gazebo/pull-request/1788)

1. Added altimeter sensor. A contribution from Andrew Symington.
    * [Pull request #1792](https://bitbucket.org/osrf/gazebo/pull-request/1792)

1. Implement more control options for log playback:
  1. Rewind: The simulation starts from the beginning.
  1. Forward: The simulation jumps to the end of the log file.
  1. Seek: The simulation jumps to a specific point specified by its simulation
  time.
      * [Pull request #1737](https://bitbucket.org/osrf/gazebo/pull-request/1737)

1. Added Gazebo splash screen
    * [Pull request #1745](https://bitbucket.org/osrf/gazebo/pull-request/1745)

1. Added a transporter plugin which allows models to move from one location
   to another based on their location and the location of transporter pads.
    * [Pull request #1738](https://bitbucket.org/osrf/gazebo/pull-request/1738)

1. Implement forward/backwards multi-step for log playback. Now, the semantics
of a multi-step while playing back a log session are different from a multi-step
during a live simulation. While playback, a multi-step simulates all the
intermediate steps as before, but the client only perceives a single step.
E.g: You have a log file containing a 1 hour simulation session. You want to
jump to the minute 00H::30M::00S to check a specific aspect of the simulation.
You should not see continuous updates until minute 00H:30M:00S. Instead, you
should visualize a single jump to the specific instant of the simulation that
you are interested.
    * [Pull request #1623](https://bitbucket.org/osrf/gazebo/pull-request/1623)

1. Added browse button to log record dialog.
    * [Pull request #1719](https://bitbucket.org/osrf/gazebo/pull-request/1719)

1. Improved SVG support: arcs in paths, and contours made of multiple paths.
    * [Pull request #1608](https://bitbucket.org/osrf/gazebo/pull-request/1608)

1. Added simulation iterations to the world state.
    * [Pull request #1722](https://bitbucket.org/osrf/gazebo/pull-request/1722)

1. Added multiple LiftDrag plugins to the cessna_demo.world to allow the Cessna
C-172 model to fly.
    * [Pull request #1715](https://bitbucket.org/osrf/gazebo/pull-request/1715)

1. Added a plugin to control a Cessna C-172 via messages (CessnaPlugin), and a
GUI plugin to test this functionality with the keyboard (CessnaGUIPlugin). Added
world with the Cessna model and the two previous plugins loaded
(cessna_demo.world).
    * [Pull request #1712](https://bitbucket.org/osrf/gazebo/pull-request/1712)

1. Added world with OSRF building and an elevator
    * [Pull request #1697](https://bitbucket.org/osrf/gazebo/pull-request/1697)

1. Fixed collide bitmask by changing default value from 0x1 to 0xffff.
    * [Pull request #1696](https://bitbucket.org/osrf/gazebo/pull-request/1696)

1. Added a plugin to control an elevator (ElevatorPlugin), and an OccupiedEvent plugin that sends a message when a model is within a specified region.
    * [Pull request #1694](https://bitbucket.org/osrf/gazebo/pull-request/1694)
    * [Pull request #1775](https://bitbucket.org/osrf/gazebo/pull-request/1775)

1. Added Layers tab and meta information for visuals.
    * [Pull request #1674](https://bitbucket.org/osrf/gazebo/pull-request/1674)

1. Added countdown behavior for common::Timer and exposed the feature in TimerGUIPlugin.
    * [Pull request #1690](https://bitbucket.org/osrf/gazebo/pull-request/1690)

1. Added BuoyancyPlugin for simulating the buoyancy of an object in a column of fluid.
    * [Pull request #1622](https://bitbucket.org/osrf/gazebo/pull-request/1622)

1. Added ComputeVolume function for simple shape subclasses of Shape.hh.
    * [Pull request #1605](https://bitbucket.org/osrf/gazebo/pull-request/1605)

1. Add option to parallelize the ODE quickstep constraint solver,
which solves an LCP twice with different parameters in order
to corrected for position projection errors.
    * [Pull request #1561](https://bitbucket.org/osrf/gazebo/pull-request/1561)

1. Get/Set user camera pose in GUI.
    * [Pull request #1649](https://bitbucket.org/osrf/gazebo/pull-request/1649)
    * [Issue #1595](https://bitbucket.org/osrf/gazebo/issue/1595)

1. Added ViewAngleWidget, removed hard-coded reset view and removed MainWindow::Reset(). Also added GLWidget::GetSelectedVisuals().
    * [Pull request #1768](https://bitbucket.org/osrf/gazebo/pull-request/1768)
    * [Issue #1507](https://bitbucket.org/osrf/gazebo/issue/1507)

1. Windows support. This consists mostly of numerous small changes to support
compilation on Windows.
    * [Pull request #1616](https://bitbucket.org/osrf/gazebo/pull-request/1616)
    * [Pull request #1618](https://bitbucket.org/osrf/gazebo/pull-request/1618)
    * [Pull request #1620](https://bitbucket.org/osrf/gazebo/pull-request/1620)
    * [Pull request #1625](https://bitbucket.org/osrf/gazebo/pull-request/1625)
    * [Pull request #1626](https://bitbucket.org/osrf/gazebo/pull-request/1626)
    * [Pull request #1627](https://bitbucket.org/osrf/gazebo/pull-request/1627)
    * [Pull request #1628](https://bitbucket.org/osrf/gazebo/pull-request/1628)
    * [Pull request #1629](https://bitbucket.org/osrf/gazebo/pull-request/1629)
    * [Pull request #1630](https://bitbucket.org/osrf/gazebo/pull-request/1630)
    * [Pull request #1631](https://bitbucket.org/osrf/gazebo/pull-request/1631)
    * [Pull request #1632](https://bitbucket.org/osrf/gazebo/pull-request/1632)
    * [Pull request #1633](https://bitbucket.org/osrf/gazebo/pull-request/1633)
    * [Pull request #1635](https://bitbucket.org/osrf/gazebo/pull-request/1635)
    * [Pull request #1637](https://bitbucket.org/osrf/gazebo/pull-request/1637)
    * [Pull request #1639](https://bitbucket.org/osrf/gazebo/pull-request/1639)
    * [Pull request #1647](https://bitbucket.org/osrf/gazebo/pull-request/1647)
    * [Pull request #1650](https://bitbucket.org/osrf/gazebo/pull-request/1650)
    * [Pull request #1651](https://bitbucket.org/osrf/gazebo/pull-request/1651)
    * [Pull request #1653](https://bitbucket.org/osrf/gazebo/pull-request/1653)
    * [Pull request #1654](https://bitbucket.org/osrf/gazebo/pull-request/1654)
    * [Pull request #1657](https://bitbucket.org/osrf/gazebo/pull-request/1657)
    * [Pull request #1658](https://bitbucket.org/osrf/gazebo/pull-request/1658)
    * [Pull request #1659](https://bitbucket.org/osrf/gazebo/pull-request/1659)
    * [Pull request #1660](https://bitbucket.org/osrf/gazebo/pull-request/1660)
    * [Pull request #1661](https://bitbucket.org/osrf/gazebo/pull-request/1661)
    * [Pull request #1669](https://bitbucket.org/osrf/gazebo/pull-request/1669)
    * [Pull request #1670](https://bitbucket.org/osrf/gazebo/pull-request/1670)
    * [Pull request #1672](https://bitbucket.org/osrf/gazebo/pull-request/1672)
    * [Pull request #1682](https://bitbucket.org/osrf/gazebo/pull-request/1682)
    * [Pull request #1683](https://bitbucket.org/osrf/gazebo/pull-request/1683)

1. Install `libgazebo_server_fixture`. This will facilitate tests external to the main gazebo repository. See `examples/stand_alone/test_fixture`.
    * [Pull request #1606](https://bitbucket.org/osrf/gazebo/pull-request/1606)

1. Laser visualization renders light blue for rays that do not hit obstacles, and dark blue for other rays.
    * [Pull request #1607](https://bitbucket.org/osrf/gazebo/pull-request/1607)
    * [Issue #1576](https://bitbucket.org/osrf/gazebo/issue/1576)

1. Add VisualType enum to Visual and clean up visuals when entity is deleted.
    * [Pull request #1614](https://bitbucket.org/osrf/gazebo/pull-request/1614)

1. Alert user of connection problems when using the REST service plugin
    * [Pull request #1655](https://bitbucket.org/osrf/gazebo/pull-request/1655)
    * [Issue #1574](https://bitbucket.org/osrf/gazebo/issue/1574)

1. ignition-math is now a dependency.
    + [http://ignitionrobotics.org/libraries/math](http://ignitionrobotics.org/libraries/math)
    + [Gazebo::math migration](https://bitbucket.org/osrf/gazebo/src/583edbeb90759d43d994cc57c0797119dd6d2794/ign-math-migration.md)

1. Detect uuid library during compilation.
    * [Pull request #1655](https://bitbucket.org/osrf/gazebo/pull-request/1655)
    * [Issue #1572](https://bitbucket.org/osrf/gazebo/issue/1572)

1. New accessors in LogPlay class.
    * [Pull request #1577](https://bitbucket.org/osrf/gazebo/pull-request/1577)

1. Added a plugin to send messages to an existing website.
   Added gui::MainWindow::AddMenu and msgs/rest_error, msgs/rest_login, msgs rest/post
    * [Pull request #1524](https://bitbucket.org/osrf/gazebo/pull-request/1524)

1. Fix deprecation warnings when using SDFormat 3.0.2, 3.0.3 prereleases
    * [Pull request #1568](https://bitbucket.org/osrf/gazebo/pull-request/1568)

1. Use GAZEBO_CFLAGS or GAZEBO_CXX_FLAGS in CMakeLists.txt for example plugins
    * [Pull request #1573](https://bitbucket.org/osrf/gazebo/pull-request/1573)

1. Added Link::OnWrenchMsg subscriber with test
    * [Pull request #1582](https://bitbucket.org/osrf/gazebo/pull-request/1582)

1. Show/hide GUI overlays using the menu bar.
    * [Pull request #1555](https://bitbucket.org/osrf/gazebo/pull-request/1555)

1. Added world origin indicator rendering::OriginVisual.
    * [Pull request #1700](https://bitbucket.org/osrf/gazebo/pull-request/1700)

1. Show/hide toolbars using the menu bars and shortcut.
   Added MainWindow::CloneAction.
   Added Window menu to Model Editor.
    * [Pull request #1584](https://bitbucket.org/osrf/gazebo/pull-request/1584)

1. Added event to show/hide toolbars.
    * [Pull request #1707](https://bitbucket.org/osrf/gazebo/pull-request/1707)

1. Added optional start/stop/reset buttons to timer GUI plugin.
    * [Pull request #1576](https://bitbucket.org/osrf/gazebo/pull-request/1576)

1. Timer GUI Plugin: Treat negative positions as positions from the ends
    * [Pull request #1703](https://bitbucket.org/osrf/gazebo/pull-request/1703)

1. Added Visual::GetDepth() and Visual::GetNthAncestor()
    * [Pull request #1613](https://bitbucket.org/osrf/gazebo/pull-request/1613)

1. Added a context menu for links
    * [Pull request #1589](https://bitbucket.org/osrf/gazebo/pull-request/1589)

1. Separate TimePanel's display into TimeWidget and LogPlayWidget.
    * [Pull request #1564](https://bitbucket.org/osrf/gazebo/pull-request/1564)

1. Display confirmation message after log is saved
    * [Pull request #1646](https://bitbucket.org/osrf/gazebo/pull-request/1646)

1. Added LogPlayView to display timeline and LogPlaybackStatistics message type.
    * [Pull request #1724](https://bitbucket.org/osrf/gazebo/pull-request/1724)

1. Added Time::FormattedString and removed all other FormatTime functions.
    * [Pull request #1710](https://bitbucket.org/osrf/gazebo/pull-request/1710)

1. Added support for Oculus DK2
    * [Pull request #1526](https://bitbucket.org/osrf/gazebo/pull-request/1526)

1. Use collide_bitmask from SDF to perform collision filtering
    * [Pull request #1470](https://bitbucket.org/osrf/gazebo/pull-request/1470)

1. Pass Coulomb surface friction parameters to DART.
    * [Pull request #1420](https://bitbucket.org/osrf/gazebo/pull-request/1420)

1. Added ModelAlign::SetHighlighted
    * [Pull request #1598](https://bitbucket.org/osrf/gazebo/pull-request/1598)

1. Added various Get functions to Visual. Also added a ConvertGeometryType function to msgs.
    * [Pull request #1402](https://bitbucket.org/osrf/gazebo/pull-request/1402)

1. Get and Set visibility of SelectionObj's handles, with unit test.
    * [Pull request #1417](https://bitbucket.org/osrf/gazebo/pull-request/1417)

1. Set material of SelectionObj's handles.
    * [Pull request #1472](https://bitbucket.org/osrf/gazebo/pull-request/1472)

1. Add SelectionObj::Fini with tests and make Visual::Fini virtual
    * [Pull request #1685](https://bitbucket.org/osrf/gazebo/pull-request/1685)

1. Allow link selection with the mouse if parent model already selected.
    * [Pull request #1409](https://bitbucket.org/osrf/gazebo/pull-request/1409)

1. Added ModelRightMenu::EntityTypes.
    * [Pull request #1414](https://bitbucket.org/osrf/gazebo/pull-request/1414)

1. Scale joint visuals according to link size.
    * [Pull request #1591](https://bitbucket.org/osrf/gazebo/pull-request/1591)
    * [Issue #1563](https://bitbucket.org/osrf/gazebo/issue/1563)

1. Added Gazebo/CoM material.
    * [Pull request #1439](https://bitbucket.org/osrf/gazebo/pull-request/1439)

1. Added arc parameter to MeshManager::CreateTube
    * [Pull request #1436](https://bitbucket.org/osrf/gazebo/pull-request/1436)

1. Added View Inertia and InertiaVisual, changed COMVisual to sphere proportional to mass.
    * [Pull request #1445](https://bitbucket.org/osrf/gazebo/pull-request/1445)

1. Added View Link Frame and LinkFrameVisual. Visual::SetTransparency goes into texture_unit.
    * [Pull request #1762](https://bitbucket.org/osrf/gazebo/pull-request/1762)
    * [Issue #853](https://bitbucket.org/osrf/gazebo/issue/853)

1. Changed the position of Save and Cancel buttons on editor dialogs
    * [Pull request #1442](https://bitbucket.org/osrf/gazebo/pull-request/1442)
    * [Issue #1377](https://bitbucket.org/osrf/gazebo/issue/1377)

1. Fixed Visual material updates
    * [Pull request #1454](https://bitbucket.org/osrf/gazebo/pull-request/1454)
    * [Issue #1455](https://bitbucket.org/osrf/gazebo/issue/1455)

1. Added Matrix3::Inverse() and tests
    * [Pull request #1481](https://bitbucket.org/osrf/gazebo/pull-request/1481)

1. Implemented AddLinkForce for ODE.
    * [Pull request #1456](https://bitbucket.org/osrf/gazebo/pull-request/1456)

1. Updated ConfigWidget class to parse enum values.
    * [Pull request #1518](https://bitbucket.org/osrf/gazebo/pull-request/1518)

1. Added PresetManager to physics libraries and corresponding integration test.
    * [Pull request #1471](https://bitbucket.org/osrf/gazebo/pull-request/1471)

1. Sync name and location on SaveDialog.
    * [Pull request #1563](https://bitbucket.org/osrf/gazebo/pull-request/1563)

1. Added Apply Force/Torque dialog
    * [Pull request #1600](https://bitbucket.org/osrf/gazebo/pull-request/1600)

1. Added Apply Force/Torque visuals
    * [Pull request #1619](https://bitbucket.org/osrf/gazebo/pull-request/1619)

1. Added Apply Force/Torque OnMouseRelease and ActivateWindow
    * [Pull request #1699](https://bitbucket.org/osrf/gazebo/pull-request/1699)

1. Added Apply Force/Torque mouse interactions, modes, activation
    * [Pull request #1731](https://bitbucket.org/osrf/gazebo/pull-request/1731)

1. Added inertia pose getter for COMVisual and COMVisual_TEST
    * [Pull request #1581](https://bitbucket.org/osrf/gazebo/pull-request/1581)

1. Model editor updates
    1. Joint preview using JointVisuals.
        * [Pull request #1369](https://bitbucket.org/osrf/gazebo/pull-request/1369)

    1. Added inspector for configuring link, visual, and collision properties.
        * [Pull request #1408](https://bitbucket.org/osrf/gazebo/pull-request/1408)

    1. Saving, exiting, generalizing SaveDialog.
        * [Pull request #1401](https://bitbucket.org/osrf/gazebo/pull-request/1401)

    1. Inspectors redesign
        * [Pull request #1586](https://bitbucket.org/osrf/gazebo/pull-request/1586)

    1. Edit existing model.
        * [Pull request #1425](https://bitbucket.org/osrf/gazebo/pull-request/1425)

    1. Add joint inspector to link's context menu.
        * [Pull request #1449](https://bitbucket.org/osrf/gazebo/pull-request/1449)
        * [Issue #1443](https://bitbucket.org/osrf/gazebo/issue/1443)

    1. Added button to select mesh file on inspector.
        * [Pull request #1460](https://bitbucket.org/osrf/gazebo/pull-request/1460)
        * [Issue #1450](https://bitbucket.org/osrf/gazebo/issue/1450)

    1. Renamed Part to Link.
        * [Pull request #1478](https://bitbucket.org/osrf/gazebo/pull-request/1478)

    1. Fix snapping inside editor.
        * [Pull request #1489](https://bitbucket.org/osrf/gazebo/pull-request/1489)
        * [Issue #1457](https://bitbucket.org/osrf/gazebo/issue/1457)

    1. Moved DataLogger from Window menu to the toolbar and moved screenshot button to the right.
        * [Pull request #1665](https://bitbucket.org/osrf/gazebo/pull-request/1665)

    1. Keep loaded model's name.
        * [Pull request #1516](https://bitbucket.org/osrf/gazebo/pull-request/1516)
        * [Issue #1504](https://bitbucket.org/osrf/gazebo/issue/1504)

    1. Added ExtrudeDialog.
        * [Pull request #1483](https://bitbucket.org/osrf/gazebo/pull-request/1483)

    1. Hide time panel inside editor and keep main window's paused state.
        * [Pull request #1500](https://bitbucket.org/osrf/gazebo/pull-request/1500)

    1. Fixed pose issues and added ModelCreator_TEST.
        * [Pull request #1509](https://bitbucket.org/osrf/gazebo/pull-request/1509)
        * [Issue #1497](https://bitbucket.org/osrf/gazebo/issue/1497)
        * [Issue #1509](https://bitbucket.org/osrf/gazebo/issue/1509)

    1. Added list of links and joints.
        * [Pull request #1515](https://bitbucket.org/osrf/gazebo/pull-request/1515)
        * [Issue #1418](https://bitbucket.org/osrf/gazebo/issue/1418)

    1. Expose API to support adding items to the palette.
        * [Pull request #1565](https://bitbucket.org/osrf/gazebo/pull-request/1565)

    1. Added menu for toggling joint visualization
        * [Pull request #1551](https://bitbucket.org/osrf/gazebo/pull-request/1551)
        * [Issue #1483](https://bitbucket.org/osrf/gazebo/issue/1483)

    1. Add schematic view to model editor
        * [Pull request #1562](https://bitbucket.org/osrf/gazebo/pull-request/1562)

1. Building editor updates
    1. Make palette tips tooltip clickable to open.
        * [Pull request #1519](https://bitbucket.org/osrf/gazebo/pull-request/1519)
        * [Issue #1370](https://bitbucket.org/osrf/gazebo/issue/1370)

    1. Add measurement unit to building inspectors.
        * [Pull request #1741](https://bitbucket.org/osrf/gazebo/pull-request/1741)
        * [Issue #1363](https://bitbucket.org/osrf/gazebo/issue/1363)

    1. Add `BaseInspectorDialog` as a base class for inspectors.
        * [Pull request #1749](https://bitbucket.org/osrf/gazebo/pull-request/1749)

## Gazebo 5.0

### Gazebo 5.x.x

1. Fix mouse picking with transparent visuals
    * [Pull request 2305](https://bitbucket.org/osrf/gazebo/pull-request/2305)
    * [Issue #1956](https://bitbucket.org/osrf/gazebo/issue/1956)

1. Backport fix for DepthCamera visibility mask
    * [Pull request 2286](https://bitbucket.org/osrf/gazebo/pull-request/2286)
    * [Pull request 2287](https://bitbucket.org/osrf/gazebo/pull-request/2287)

1. Backport sensor reset fix
    * [Pull request 2272](https://bitbucket.org/osrf/gazebo/pull-request/2272)
    * [Issue #1917](https://bitbucket.org/osrf/gazebo/issue/1917)

1. Fix model snap tool highlighting
    * [Pull request 2293](https://bitbucket.org/osrf/gazebo/pull-request/2293)
    * [Issue #1955](https://bitbucket.org/osrf/gazebo/issue/1955)

### Gazebo 5.3.0 (2015-04-07)

1. fix: remove back projection
    * [Pull request 2201](https://bitbucket.org/osrf/gazebo/pull-request/2201)
    * A contribution from Yuki Furuta

1. Backport depth camera OSX fix and test
    * [Pull request 2230](https://bitbucket.org/osrf/gazebo/pull-request/2230)

1. Add missing tinyxml includes
    * [Pull request 2216](https://bitbucket.org/osrf/gazebo/pull-request/2216)

1. backport fixes for ffmpeg3 to gazebo5 (from pull request #2154)
    * [Pull request 2161](https://bitbucket.org/osrf/gazebo/pull-request/2161)

1. Check for valid display using xwininfo -root
    * [Pull request 2111](https://bitbucket.org/osrf/gazebo/pull-request/2111)

1. Don't search for sdformat4 on gazebo5, since gazebo5 can't handle sdformat protocol 1.6
    * [Pull request 2092](https://bitbucket.org/osrf/gazebo/pull-request/2092)

1. Fix minimum window height
    * [Pull request 2002](https://bitbucket.org/osrf/gazebo/pull-request/2002)

1. Relax physics tolerances for single-precision bullet
    * [Pull request 1976](https://bitbucket.org/osrf/gazebo/pull-request/1976)

1. Try finding sdformat 4 in gazebo5 branch
    * [Pull request 1972](https://bitbucket.org/osrf/gazebo/pull-request/1972)

1. Fix_send_message (backport of pull request #1951)
    * [Pull request 1964](https://bitbucket.org/osrf/gazebo/pull-request/1964)
    * A contribution from Samuel Lekieffre

1. Export the media path in the cmake config file.
    * [Pull request 1933](https://bitbucket.org/osrf/gazebo/pull-request/1933)

1. Shorten gearbox test since it is failing via timeout on osx
    * [Pull request 1937](https://bitbucket.org/osrf/gazebo/pull-request/1937)

### Gazebo 5.2.1 (2015-10-02)

1. Fix minimum window height
    * Backport of [pull request #1977](https://bitbucket.org/osrf/gazebo/pull-request/1977)
    * [Pull request #2002](https://bitbucket.org/osrf/gazebo/pull-request/2002)
    * [Issue #1706](https://bitbucket.org/osrf/gazebo/issue/1706)

### Gazebo 5.2.0 (2015-10-02)

1. Initialize sigact struct fields that valgrind said were being used uninitialized
    * [Pull request #1809](https://bitbucket.org/osrf/gazebo/pull-request/1809)

1. Add missing ogre includes to ensure macros are properly defined
    * [Pull request #1813](https://bitbucket.org/osrf/gazebo/pull-request/1813)

1. Use ToSDF functions to simplify physics_friction test
    * [Pull request #1808](https://bitbucket.org/osrf/gazebo/pull-request/1808)

1. Added lines to laser sensor visualization
    * [Pull request #1742](https://bitbucket.org/osrf/gazebo/pull-request/1742)
    * [Issue #935](https://bitbucket.org/osrf/gazebo/issue/935)

1. Fix BulletSliderJoint friction for bullet 2.83
    * [Pull request #1686](https://bitbucket.org/osrf/gazebo/pull-request/1686)

1. Fix heightmap model texture loading.
    * [Pull request #1592](https://bitbucket.org/osrf/gazebo/pull-request/1592)

1. Disable failing pr2 test for dart
    * [Pull request #1540](https://bitbucket.org/osrf/gazebo/pull-request/1540)
    * [Issue #1435](https://bitbucket.org/osrf/gazebo/issue/1435)

### Gazebo 5.1.0 (2015-03-20)
1. Backport pull request #1527 (FindOGRE.cmake for non-Debian systems)
  * [Pull request #1532](https://bitbucket.org/osrf/gazebo/pull-request/1532)

1. Respect system cflags when not using USE_UPSTREAM_CFLAGS
  * [Pull request #1531](https://bitbucket.org/osrf/gazebo/pull-request/1531)

1. Allow light manipulation
  * [Pull request #1529](https://bitbucket.org/osrf/gazebo/pull-request/1529)

1. Allow sdformat 2.3.1+ or 3+ and fix tests
  * [Pull request #1484](https://bitbucket.org/osrf/gazebo/pull-request/1484)

1. Add Link::GetWorldAngularMomentum function and test.
  * [Pull request #1482](https://bitbucket.org/osrf/gazebo/pull-request/1482)

1. Preserve previous GAZEBO_MODEL_PATH values when sourcing setup.sh
  * [Pull request #1430](https://bitbucket.org/osrf/gazebo/pull-request/1430)

1. Implement Coulomb joint friction for DART
  * [Pull request #1427](https://bitbucket.org/osrf/gazebo/pull-request/1427)
  * [Issue #1281](https://bitbucket.org/osrf/gazebo/issue/1281)

1. Fix simple shape normals.
    * [Pull request #1477](https://bitbucket.org/osrf/gazebo/pull-request/1477)
    * [Issue #1369](https://bitbucket.org/osrf/gazebo/issue/1369)

1. Use Msg-to-SDF conversion functions in tests, add ServerFixture::SpawnModel(msgs::Model).
    * [Pull request #1466](https://bitbucket.org/osrf/gazebo/pull-request/1466)

1. Added Model Msg-to-SDF conversion functions and test.
    * [Pull request #1429](https://bitbucket.org/osrf/gazebo/pull-request/1429)

1. Added Joint Msg-to-SDF conversion functions and test.
    * [Pull request #1419](https://bitbucket.org/osrf/gazebo/pull-request/1419)

1. Added Visual, Material Msg-to-SDF conversion functions and ShaderType to string conversion functions.
    * [Pull request #1415](https://bitbucket.org/osrf/gazebo/pull-request/1415)

1. Implement Coulomb joint friction for BulletSliderJoint
  * [Pull request #1452](https://bitbucket.org/osrf/gazebo/pull-request/1452)
  * [Issue #1348](https://bitbucket.org/osrf/gazebo/issue/1348)

### Gazebo 5.0.0 (2015-01-27)
1. Support for using [digital elevation maps](http://gazebosim.org/tutorials?tut=dem) has been added to debian packages.

1. C++11 support (C++11 compatible compiler is now required)
    * [Pull request #1340](https://bitbucket.org/osrf/gazebo/pull-request/1340)

1. Implemented private data pointer for the World class.
    * [Pull request #1383](https://bitbucket.org/osrf/gazebo/pull-request/1383)

1. Implemented private data pointer for the Scene class.
    * [Pull request #1385](https://bitbucket.org/osrf/gazebo/pull-request/1385)

1. Added a events::Event::resetWorld event that is triggered when World::Reset is called.
    * [Pull request #1332](https://bitbucket.org/osrf/gazebo/pull-request/1332)
    * [Issue #1375](https://bitbucket.org/osrf/gazebo/issue/1375)

1. Fixed `math::Box::GetCenter` functionality.
    * [Pull request #1278](https://bitbucket.org/osrf/gazebo/pull-request/1278)
    * [Issue #1327](https://bitbucket.org/osrf/gazebo/issue/1327)

1. Added a GUI timer plugin that facilitates the display and control a timer inside the Gazebo UI.
    * [Pull request #1270](https://bitbucket.org/osrf/gazebo/pull-request/1270)

1. Added ability to load plugins via SDF.
    * [Pull request #1261](https://bitbucket.org/osrf/gazebo/pull-request/1261)

1. Added GUIEvent to hide/show the left GUI pane.
    * [Pull request #1269](https://bitbucket.org/osrf/gazebo/pull-request/1269)

1. Modified KeyEventHandler and GLWidget so that hotkeys can be suppressed by custom KeyEvents set up by developers
    * [Pull request #1251](https://bitbucket.org/osrf/gazebo/pull-request/1251)

1. Added ability to read the directory where the log files are stored.
    * [Pull request #1277](https://bitbucket.org/osrf/gazebo/pull-request/1277)

1. Implemented a simulation cloner
    * [Pull request #1180](https://bitbucket.org/osrf/gazebo/pull-request/1180/clone-a-simulation)

1. Added GUI overlay plugins. Users can now write a Gazebo + QT plugin that displays widgets over the render window.
  * [Pull request #1181](https://bitbucket.org/osrf/gazebo/pull-request/1181)

1. Change behavior of Joint::SetVelocity, add Joint::SetVelocityLimit(unsigned int, double)
  * [Pull request #1218](https://bitbucket.org/osrf/gazebo/pull-request/1218)
  * [Issue #964](https://bitbucket.org/osrf/gazebo/issue/964)

1. Implement Coulomb joint friction for ODE
  * [Pull request #1221](https://bitbucket.org/osrf/gazebo/pull-request/1221)
  * [Issue #381](https://bitbucket.org/osrf/gazebo/issue/381)

1. Implement Coulomb joint friction for BulletHingeJoint
  * [Pull request #1317](https://bitbucket.org/osrf/gazebo/pull-request/1317)
  * [Issue #1348](https://bitbucket.org/osrf/gazebo/issue/1348)

1. Implemented camera lens distortion.
  * [Pull request #1213](https://bitbucket.org/osrf/gazebo/pull-request/1213)

1. Kill rogue gzservers left over from failed INTEGRATION_world_clone tests
   and improve robustness of `UNIT_gz_TEST`
  * [Pull request #1232](https://bitbucket.org/osrf/gazebo/pull-request/1232)
  * [Issue #1299](https://bitbucket.org/osrf/gazebo/issue/1299)

1. Added RenderWidget::ShowToolbar to toggle visibility of top toolbar.
  * [Pull request #1248](https://bitbucket.org/osrf/gazebo/pull-request/1248)

1. Fix joint axis visualization.
  * [Pull request #1258](https://bitbucket.org/osrf/gazebo/pull-request/1258)

1. Change UserCamera view control via joysticks. Clean up rate control vs. pose control.
   see UserCamera::OnJoyPose and UserCamera::OnJoyTwist. Added view twist control toggle
   with joystick button 1.
  * [Pull request #1249](https://bitbucket.org/osrf/gazebo/pull-request/1249)

1. Added RenderWidget::GetToolbar to get the top toolbar and change its actions on ModelEditor.
    * [Pull request #1263](https://bitbucket.org/osrf/gazebo/pull-request/1263)

1. Added accessor for MainWindow graphical widget to GuiIface.
    * [Pull request #1250](https://bitbucket.org/osrf/gazebo/pull-request/1250)

1. Added a ConfigWidget class that takes in a google protobuf message and generates widgets for configuring the fields in the message
    * [Pull request #1285](https://bitbucket.org/osrf/gazebo/pull-request/1285)

1. Added GLWidget::OnModelEditor when model editor is triggered, and MainWindow::OnEditorGroup to manually uncheck editor actions.
    * [Pull request #1283](https://bitbucket.org/osrf/gazebo/pull-request/1283)

1. Added Collision, Geometry, Inertial, Surface Msg-to-SDF conversion functions.
    * [Pull request #1315](https://bitbucket.org/osrf/gazebo/pull-request/1315)

1. Added "button modifier" fields (control, shift, and alt) to common::KeyEvent.
    * [Pull request #1325](https://bitbucket.org/osrf/gazebo/pull-request/1325)

1. Added inputs for environment variable GAZEBO_GUI_INI_FILE for reading a custom .ini file.
    * [Pull request #1252](https://bitbucket.org/osrf/gazebo/pull-request/1252)

1. Fixed crash on "permission denied" bug, added insert_model integration test.
    * [Pull request #1329](https://bitbucket.org/osrf/gazebo/pull-request/1329/)

1. Enable simbody joint tests, implement `SimbodyJoint::GetParam`, create
   `Joint::GetParam`, fix bug in `BulletHingeJoint::SetParam`.
    * [Pull request #1404](https://bitbucket.org/osrf/gazebo/pull-request/1404/)

1. Building editor updates
    1. Fixed inspector resizing.
        * [Pull request #1230](https://bitbucket.org/osrf/gazebo/pull-request/1230)
        * [Issue #395](https://bitbucket.org/osrf/gazebo/issue/395)

    1. Doors and windows move proportionally with wall.
        * [Pull request #1231](https://bitbucket.org/osrf/gazebo/pull-request/1231)
        * [Issue #368](https://bitbucket.org/osrf/gazebo/issue/368)

    1. Inspector dialogs stay on top.
        * [Pull request #1229](https://bitbucket.org/osrf/gazebo/pull-request/1229)
        * [Issue #417](https://bitbucket.org/osrf/gazebo/issue/417)

    1. Make model name editable on palette.
        * [Pull request #1239](https://bitbucket.org/osrf/gazebo/pull-request/1239)

    1. Import background image and improve add/delete levels.
        * [Pull request #1214](https://bitbucket.org/osrf/gazebo/pull-request/1214)
        * [Issue #422](https://bitbucket.org/osrf/gazebo/issue/422)
        * [Issue #361](https://bitbucket.org/osrf/gazebo/issue/361)

    1. Fix changing draw mode.
        * [Pull request #1233](https://bitbucket.org/osrf/gazebo/pull-request/1233)
        * [Issue #405](https://bitbucket.org/osrf/gazebo/issue/405)

    1. Tips on palette's top-right corner.
        * [Pull request #1241](https://bitbucket.org/osrf/gazebo/pull-request/1241)

    1. New buttons and layout for the palette.
        * [Pull request #1242](https://bitbucket.org/osrf/gazebo/pull-request/1242)

    1. Individual wall segments instead of polylines.
        * [Pull request #1246](https://bitbucket.org/osrf/gazebo/pull-request/1246)
        * [Issue #389](https://bitbucket.org/osrf/gazebo/issue/389)
        * [Issue #415](https://bitbucket.org/osrf/gazebo/issue/415)

    1. Fix exiting and saving, exiting when there's nothing drawn, fix text on popups.
        * [Pull request #1296](https://bitbucket.org/osrf/gazebo/pull-request/1296)

    1. Display measure for selected wall segment.
        * [Pull request #1291](https://bitbucket.org/osrf/gazebo/pull-request/1291)
        * [Issue #366](https://bitbucket.org/osrf/gazebo/issue/366)

    1. Highlight selected item's 3D visual.
        * [Pull request #1292](https://bitbucket.org/osrf/gazebo/pull-request/1292)

    1. Added color picker to inspector dialogs.
        * [Pull request #1298](https://bitbucket.org/osrf/gazebo/pull-request/1298)

    1. Snapping on by default, off holding Shift. Improved snapping.
        * [Pull request #1304](https://bitbucket.org/osrf/gazebo/pull-request/1304)

    1. Snap walls to length increments, moved scale to SegmentItem and added Get/SetScale, added SegmentItem::SnapAngle and SegmentItem::SnapLength.
        * [Pull request #1311](https://bitbucket.org/osrf/gazebo/pull-request/1311)

    1. Make buildings available in "Insert Models" tab, improve save flow.
        * [Pull request #1312](https://bitbucket.org/osrf/gazebo/pull-request/1312)

    1. Added EditorItem::SetHighlighted.
        * [Pull request #1308](https://bitbucket.org/osrf/gazebo/pull-request/1308)

    1. Current level is transparent, lower levels opaque, higher levels invisible.
        * [Pull request #1303](https://bitbucket.org/osrf/gazebo/pull-request/1303)

    1. Detach all child manips when item is deleted, added BuildingMaker::DetachAllChildren.
        * [Pull request #1316](https://bitbucket.org/osrf/gazebo/pull-request/1316)

    1. Added texture picker to inspector dialogs.
        * [Pull request #1306](https://bitbucket.org/osrf/gazebo/pull-request/1306)

    1. Measures for doors and windows. Added RectItem::angleOnWall and related Get/Set.
        * [Pull request #1322](https://bitbucket.org/osrf/gazebo/pull-request/1322)
        * [Issue #370](https://bitbucket.org/osrf/gazebo/issue/370)

    1. Added Gazebo/BuildingFrame material to display holes for doors and windows on walls.
        * [Pull request #1338](https://bitbucket.org/osrf/gazebo/pull-request/1338)

    1. Added Gazebo/Bricks material to be used as texture on the building editor.
        * [Pull request #1333](https://bitbucket.org/osrf/gazebo/pull-request/1333)

    1. Pick colors from the palette and assign on 3D view. Added mouse and key event handlers to BuildingMaker, and events to communicate from BuildingModelManip to EditorItem.
        * [Pull request #1336](https://bitbucket.org/osrf/gazebo/pull-request/1336)

    1. Pick textures from the palette and assign in 3D view.
        * [Pull request #1368](https://bitbucket.org/osrf/gazebo/pull-request/1368)

1. Model editor updates
    1. Fix adding/removing event filters .
        * [Pull request #1279](https://bitbucket.org/osrf/gazebo/pull-request/1279)

    1. Enabled multi-selection and align tool inside model editor.
        * [Pull request #1302](https://bitbucket.org/osrf/gazebo/pull-request/1302)
        * [Issue #1323](https://bitbucket.org/osrf/gazebo/issue/1323)

    1. Enabled snap mode inside model editor.
        * [Pull request #1331](https://bitbucket.org/osrf/gazebo/pull-request/1331)
        * [Issue #1318](https://bitbucket.org/osrf/gazebo/issue/1318)

    1. Implemented copy/pasting of links.
        * [Pull request #1330](https://bitbucket.org/osrf/gazebo/pull-request/1330)

1. GUI publishes model selection information on ~/selection topic.
    * [Pull request #1318](https://bitbucket.org/osrf/gazebo/pull-request/1318)

## Gazebo 4.0

### Gazebo 4.x.x (2015-xx-xx)

1. Fix build for Bullet 2.83, enable angle wrapping for BulletHingeJoint
    * [Pull request #1664](https://bitbucket.org/osrf/gazebo/pull-request/1664)

### Gazebo 4.1.3 (2015-05-07)

1. Fix saving visual geom SDF values
    * [Pull request #1597](https://bitbucket.org/osrf/gazebo/pull-request/1597)
1. Fix heightmap model texture loading.
    * [Pull request #1595](https://bitbucket.org/osrf/gazebo/pull-request/1595)
1. Fix visual collision scale on separate client
    * [Pull request #1585](https://bitbucket.org/osrf/gazebo/pull-request/1585)
1. Fix several clang compiler warnings
    * [Pull request #1594](https://bitbucket.org/osrf/gazebo/pull-request/1594)
1. Fix blank save / browse dialogs
    * [Pull request #1544](https://bitbucket.org/osrf/gazebo/pull-request/1544)

### Gazebo 4.1.2 (2015-03-20)

1. Fix quaternion documentation: target Gazebo_4.1
    * [Pull request #1525](https://bitbucket.org/osrf/gazebo/pull-request/1525)
1. Speed up World::Step in loops
    * [Pull request #1492](https://bitbucket.org/osrf/gazebo/pull-request/1492)
1. Reduce selection buffer updates -> 4.1
    * [Pull request #1494](https://bitbucket.org/osrf/gazebo/pull-request/1494)
1. Fix loading of SimbodyPhysics parameters
    * [Pull request #1474](https://bitbucket.org/osrf/gazebo/pull-request/1474)
1. Fix heightmap on OSX -> 4.1
    * [Pull request #1455](https://bitbucket.org/osrf/gazebo/pull-request/1455)
1. Remove extra pose tag in a world file that should not be there
    * [Pull request #1458](https://bitbucket.org/osrf/gazebo/pull-request/1458)
1. Better fix for #236 for IMU that doesn't require ABI changes
    * [Pull request #1448](https://bitbucket.org/osrf/gazebo/pull-request/1448)
1. Fix regression of #236 for ImuSensor in 4.1
    * [Pull request #1446](https://bitbucket.org/osrf/gazebo/pull-request/1446)
1. Preserve previous GAZEBO_MODEL_PATH values when sourcing setup.sh
    * [Pull request #1430](https://bitbucket.org/osrf/gazebo/pull-request/1430)
1. issue #857: fix segfault for simbody screw joint when setting limits due to uninitialized limitForce.
    * [Pull request #1423](https://bitbucket.org/osrf/gazebo/pull-request/1423)
1. Allow multiple contact sensors per link (#960)
    * [Pull request #1413](https://bitbucket.org/osrf/gazebo/pull-request/1413)
1. Fix for issue #351, ODE World Step
    * [Pull request #1406](https://bitbucket.org/osrf/gazebo/pull-request/1406)
1. Disable failing InelasticCollision/0 test (#1394)
    * [Pull request #1405](https://bitbucket.org/osrf/gazebo/pull-request/1405)
1. Prevent out of bounds array access in SkidSteerDrivePlugin (found by cppcheck 1.68)
    * [Pull request #1379](https://bitbucket.org/osrf/gazebo/pull-request/1379)

### Gazebo 4.1.1 (2015-01-15)

1. Fix BulletPlaneShape bounding box (#1265)
    * [Pull request #1367](https://bitbucket.org/osrf/gazebo/pull-request/1367)
1. Fix dart linking errors on osx
    * [Pull request #1372](https://bitbucket.org/osrf/gazebo/pull-request/1372)
1. Update to player interfaces
    * [Pull request #1324](https://bitbucket.org/osrf/gazebo/pull-request/1324)
1. Handle GpuLaser name collisions (#1403)
    * [Pull request #1360](https://bitbucket.org/osrf/gazebo/pull-request/1360)
1. Add checks for handling array's with counts of zero, and read specular values
    * [Pull request #1339](https://bitbucket.org/osrf/gazebo/pull-request/1339)
1. Fix model list widget test
    * [Pull request #1327](https://bitbucket.org/osrf/gazebo/pull-request/1327)
1. Fix ogre includes
    * [Pull request #1323](https://bitbucket.org/osrf/gazebo/pull-request/1323)

### Gazebo 4.1.0 (2014-11-20)

1. Modified GUI rendering to improve the rendering update rate.
    * [Pull request #1487](https://bitbucket.org/osrf/gazebo/pull-request/1487)
1. Add ArrangePlugin for arranging groups of models.
   Also add Model::ResetPhysicsStates to call Link::ResetPhysicsStates
   recursively on all links in model.
    * [Pull request #1208](https://bitbucket.org/osrf/gazebo/pull-request/1208)
1. The `gz model` command line tool will output model info using either `-i` for complete info, or `-p` for just the model pose.
    * [Pull request #1212](https://bitbucket.org/osrf/gazebo/pull-request/1212)
    * [DRCSim Issue #389](https://bitbucket.org/osrf/drcsim/issue/389)
1. Added SignalStats class for computing incremental signal statistics.
    * [Pull request #1198](https://bitbucket.org/osrf/gazebo/pull-request/1198)
1. Add InitialVelocityPlugin to setting the initial state of links
    * [Pull request #1237](https://bitbucket.org/osrf/gazebo/pull-request/1237)
1. Added Quaternion::Integrate function.
    * [Pull request #1255](https://bitbucket.org/osrf/gazebo/pull-request/1255)
1. Added ConvertJointType functions, display more joint info on model list.
    * [Pull request #1259](https://bitbucket.org/osrf/gazebo/pull-request/1259)
1. Added ModelListWidget::AddProperty, removed unnecessary checks on ModelListWidget.
    * [Pull request #1271](https://bitbucket.org/osrf/gazebo/pull-request/1271)
1. Fix loading collada meshes with unsupported input semantics.
    * [Pull request #1319](https://bitbucket.org/osrf/gazebo/pull-request/1319)

### Gazebo 4.0.2 (2014-09-23)

1. Fix and improve mechanism to generate pkgconfig libs
    * [Pull request #1207](https://bitbucket.org/osrf/gazebo/pull-request/1207)
    * [Issue #1284](https://bitbucket.org/osrf/gazebo/issue/1284)
1. Added arat.world
    * [Pull request #1205](https://bitbucket.org/osrf/gazebo/pull-request/1205)
1. Update gzprop to output zip files.
    * [Pull request #1197](https://bitbucket.org/osrf/gazebo/pull-request/1197)
1. Make Collision::GetShape a const function
    * [Pull requset #1189](https://bitbucket.org/osrf/gazebo/pull-request/1189)
1. Install missing physics headers
    * [Pull requset #1183](https://bitbucket.org/osrf/gazebo/pull-request/1183)
1. Remove SimbodyLink::AddTorque console message
    * [Pull requset #1185](https://bitbucket.org/osrf/gazebo/pull-request/1185)
1. Fix log xml
    * [Pull requset #1188](https://bitbucket.org/osrf/gazebo/pull-request/1188)

### Gazebo 4.0.0 (2014-08-08)

1. Added lcov support to cmake
    * [Pull request #1047](https://bitbucket.org/osrf/gazebo/pull-request/1047)
1. Fixed memory leak in image conversion
    * [Pull request #1057](https://bitbucket.org/osrf/gazebo/pull-request/1057)
1. Removed deprecated function
    * [Pull request #1067](https://bitbucket.org/osrf/gazebo/pull-request/1067)
1. Improved collada loading performance
    * [Pull request #1066](https://bitbucket.org/osrf/gazebo/pull-request/1066)
    * [Pull request #1082](https://bitbucket.org/osrf/gazebo/pull-request/1082)
    * [Issue #1134](https://bitbucket.org/osrf/gazebo/issue/1134)
1. Implemented a collada exporter
    * [Pull request #1064](https://bitbucket.org/osrf/gazebo/pull-request/1064)
1. Force torque sensor now makes use of sensor's pose.
    * [Pull request #1076](https://bitbucket.org/osrf/gazebo/pull-request/1076)
    * [Issue #940](https://bitbucket.org/osrf/gazebo/issue/940)
1. Fix Model::GetLinks segfault
    * [Pull request #1093](https://bitbucket.org/osrf/gazebo/pull-request/1093)
1. Fix deleting and saving lights in gzserver
    * [Pull request #1094](https://bitbucket.org/osrf/gazebo/pull-request/1094)
    * [Issue #1182](https://bitbucket.org/osrf/gazebo/issue/1182)
    * [Issue #346](https://bitbucket.org/osrf/gazebo/issue/346)
1. Fix Collision::GetWorldPose. The pose of a collision would not update properly.
    * [Pull request #1049](https://bitbucket.org/osrf/gazebo/pull-request/1049)
    * [Issue #1124](https://bitbucket.org/osrf/gazebo/issue/1124)
1. Fixed the animate_box and animate_joints examples
    * [Pull request #1086](https://bitbucket.org/osrf/gazebo/pull-request/1086)
1. Integrated Oculus Rift functionality
    * [Pull request #1074](https://bitbucket.org/osrf/gazebo/pull-request/1074)
    * [Pull request #1136](https://bitbucket.org/osrf/gazebo/pull-request/1136)
    * [Pull request #1139](https://bitbucket.org/osrf/gazebo/pull-request/1139)
1. Updated Base::GetScopedName
    * [Pull request #1104](https://bitbucket.org/osrf/gazebo/pull-request/1104)
1. Fix collada loader from adding duplicate materials into a Mesh
    * [Pull request #1105](https://bitbucket.org/osrf/gazebo/pull-request/1105)
    * [Issue #1180](https://bitbucket.org/osrf/gazebo/issue/1180)
1. Integrated Razer Hydra functionality
    * [Pull request #1083](https://bitbucket.org/osrf/gazebo/pull-request/1083)
    * [Pull request #1109](https://bitbucket.org/osrf/gazebo/pull-request/1109)
1. Added ability to copy and paste models in the GUI
    * [Pull request #1103](https://bitbucket.org/osrf/gazebo/pull-request/1103)
1. Removed unnecessary inclusion of gazebo.hh and common.hh in plugins
    * [Pull request #1111](https://bitbucket.org/osrf/gazebo/pull-request/1111)
1. Added ability to specify custom road textures
    * [Pull request #1027](https://bitbucket.org/osrf/gazebo/pull-request/1027)
1. Added support for DART 4.1
    * [Pull request #1113](https://bitbucket.org/osrf/gazebo/pull-request/1113)
    * [Pull request #1132](https://bitbucket.org/osrf/gazebo/pull-request/1132)
    * [Pull request #1134](https://bitbucket.org/osrf/gazebo/pull-request/1134)
    * [Pull request #1154](https://bitbucket.org/osrf/gazebo/pull-request/1154)
1. Allow position of joints to be directly set.
    * [Pull request #1097](https://bitbucket.org/osrf/gazebo/pull-request/1097)
    * [Issue #1138](https://bitbucket.org/osrf/gazebo/issue/1138)
1. Added extruded polyline geometry
    * [Pull request #1026](https://bitbucket.org/osrf/gazebo/pull-request/1026)
1. Fixed actor animation
    * [Pull request #1133](https://bitbucket.org/osrf/gazebo/pull-request/1133)
    * [Pull request #1141](https://bitbucket.org/osrf/gazebo/pull-request/1141)
1. Generate a versioned cmake config file
    * [Pull request #1153](https://bitbucket.org/osrf/gazebo/pull-request/1153)
    * [Issue #1226](https://bitbucket.org/osrf/gazebo/issue/1226)
1. Added KMeans class
    * [Pull request #1147](https://bitbucket.org/osrf/gazebo/pull-request/1147)
1. Added --summary-range feature to bitbucket pullrequest tool
    * [Pull request #1156](https://bitbucket.org/osrf/gazebo/pull-request/1156)
1. Updated web links
    * [Pull request #1159](https://bitbucket.org/osrf/gazebo/pull-request/1159)
1. Update tests
    * [Pull request #1155](https://bitbucket.org/osrf/gazebo/pull-request/1155)
    * [Pull request #1143](https://bitbucket.org/osrf/gazebo/pull-request/1143)
    * [Pull request #1138](https://bitbucket.org/osrf/gazebo/pull-request/1138)
    * [Pull request #1140](https://bitbucket.org/osrf/gazebo/pull-request/1140)
    * [Pull request #1127](https://bitbucket.org/osrf/gazebo/pull-request/1127)
    * [Pull request #1115](https://bitbucket.org/osrf/gazebo/pull-request/1115)
    * [Pull request #1102](https://bitbucket.org/osrf/gazebo/pull-request/1102)
    * [Pull request #1087](https://bitbucket.org/osrf/gazebo/pull-request/1087)
    * [Pull request #1084](https://bitbucket.org/osrf/gazebo/pull-request/1084)

## Gazebo 3.0

### Gazebo 3.x.x (yyyy-mm-dd)

1. Fixed sonar and wireless sensor visualization
    * [Pull request #1254](https://bitbucket.org/osrf/gazebo/pull-request/1254)
1. Update visual bounding box when model is selected
    * [Pull request #1280](https://bitbucket.org/osrf/gazebo/pull-request/1280)

### Gazebo 3.1.0 (2014-08-08)

1. Implemented Simbody::Link::Set*Vel
    * [Pull request #1160](https://bitbucket.org/osrf/gazebo/pull-request/1160)
    * [Issue #1012](https://bitbucket.org/osrf/gazebo/issue/1012)
1. Added World::RemoveModel function
    * [Pull request #1106](https://bitbucket.org/osrf/gazebo/pull-request/1106)
    * [Issue #1177](https://bitbucket.org/osrf/gazebo/issue/1177)
1. Fix exit from camera follow mode using the escape key
    * [Pull request #1137](https://bitbucket.org/osrf/gazebo/pull-request/1137)
    * [Issue #1220](https://bitbucket.org/osrf/gazebo/issue/1220)
1. Added support for SDF joint spring stiffness and reference positions
    * [Pull request #1117](https://bitbucket.org/osrf/gazebo/pull-request/1117)
1. Removed the gzmodel_create script
    * [Pull request #1130](https://bitbucket.org/osrf/gazebo/pull-request/1130)
1. Added Vector2 dot product
    * [Pull request #1101](https://bitbucket.org/osrf/gazebo/pull-request/1101)
1. Added SetPositionPID and SetVelocityPID to JointController
    * [Pull request #1091](https://bitbucket.org/osrf/gazebo/pull-request/1091)
1. Fix gzclient startup crash with ogre 1.9
    * [Pull request #1098](https://bitbucket.org/osrf/gazebo/pull-request/1098)
    * [Issue #996](https://bitbucket.org/osrf/gazebo/issue/996)
1. Update the bitbucket_pullrequests tool
    * [Pull request #1108](https://bitbucket.org/osrf/gazebo/pull-request/1108)
1. Light properties now remain in place after move by the user via the GUI.
    * [Pull request #1110](https://bitbucket.org/osrf/gazebo/pull-request/1110)
    * [Issue #1211](https://bitbucket.org/osrf/gazebo/issue/1211)
1. Allow position of joints to be directly set.
    * [Pull request #1096](https://bitbucket.org/osrf/gazebo/pull-request/1096)
    * [Issue #1138](https://bitbucket.org/osrf/gazebo/issue/1138)

### Gazebo 3.0.0 (2014-04-11)

1. Fix bug when deleting the sun light
    * [Pull request #1088](https://bitbucket.org/osrf/gazebo/pull-request/1088)
    * [Issue #1133](https://bitbucket.org/osrf/gazebo/issue/1133)
1. Fix ODE screw joint
    * [Pull request #1078](https://bitbucket.org/osrf/gazebo/pull-request/1078)
    * [Issue #1167](https://bitbucket.org/osrf/gazebo/issue/1167)
1. Update joint integration tests
    * [Pull request #1081](https://bitbucket.org/osrf/gazebo/pull-request/1081)
1. Fixed false positives in cppcheck.
    * [Pull request #1061](https://bitbucket.org/osrf/gazebo/pull-request/1061)
1. Made joint axis reference frame relative to child, and updated simbody and dart accordingly.
    * [Pull request #1069](https://bitbucket.org/osrf/gazebo/pull-request/1069)
    * [Issue #494](https://bitbucket.org/osrf/gazebo/issue/494)
    * [Issue #1143](https://bitbucket.org/osrf/gazebo/issue/1143)
1. Added ability to pass vector of strings to SetupClient and SetupServer
    * [Pull request #1068](https://bitbucket.org/osrf/gazebo/pull-request/1068)
    * [Issue #1132](https://bitbucket.org/osrf/gazebo/issue/1132)
1. Fix error correction in screw constraints for ODE
    * [Pull request #1070](https://bitbucket.org/osrf/gazebo/pull-request/1070)
    * [Issue #1159](https://bitbucket.org/osrf/gazebo/issue/1159)
1. Improved pkgconfig with SDF
    * [Pull request #1062](https://bitbucket.org/osrf/gazebo/pull-request/1062)
1. Added a plugin to simulate aero dynamics
    * [Pull request #905](https://bitbucket.org/osrf/gazebo/pull-request/905)
1. Updated bullet support
    * [Issue #1069](https://bitbucket.org/osrf/gazebo/issue/1069)
    * [Pull request #1011](https://bitbucket.org/osrf/gazebo/pull-request/1011)
    * [Pull request #996](https://bitbucket.org/osrf/gazebo/pull-request/966)
    * [Pull request #1024](https://bitbucket.org/osrf/gazebo/pull-request/1024)
1. Updated simbody support
    * [Pull request #995](https://bitbucket.org/osrf/gazebo/pull-request/995)
1. Updated worlds to SDF 1.5
    * [Pull request #1021](https://bitbucket.org/osrf/gazebo/pull-request/1021)
1. Improvements to ODE
    * [Pull request #1001](https://bitbucket.org/osrf/gazebo/pull-request/1001)
    * [Pull request #1014](https://bitbucket.org/osrf/gazebo/pull-request/1014)
    * [Pull request #1015](https://bitbucket.org/osrf/gazebo/pull-request/1015)
    * [Pull request #1016](https://bitbucket.org/osrf/gazebo/pull-request/1016)
1. New command line tool
    * [Pull request #972](https://bitbucket.org/osrf/gazebo/pull-request/972)
1. Graphical user interface improvements
    * [Pull request #971](https://bitbucket.org/osrf/gazebo/pull-request/971)
    * [Pull request #1013](https://bitbucket.org/osrf/gazebo/pull-request/1013)
    * [Pull request #989](https://bitbucket.org/osrf/gazebo/pull-request/989)
1. Created a friction pyramid class
    * [Pull request #935](https://bitbucket.org/osrf/gazebo/pull-request/935)
1. Added GetWorldEnergy functions to Model, Joint, and Link
    * [Pull request #1017](https://bitbucket.org/osrf/gazebo/pull-request/1017)
1. Preparing Gazebo for admission into Ubuntu
    * [Pull request #969](https://bitbucket.org/osrf/gazebo/pull-request/969)
    * [Pull request #998](https://bitbucket.org/osrf/gazebo/pull-request/998)
    * [Pull request #1002](https://bitbucket.org/osrf/gazebo/pull-request/1002)
1. Add method for querying if useImplicitStiffnessDamping flag is set for a given joint
    * [Issue #629](https://bitbucket.org/osrf/gazebo/issue/629)
    * [Pull request #1006](https://bitbucket.org/osrf/gazebo/pull-request/1006)
1. Fix joint axis frames
    * [Issue #494](https://bitbucket.org/osrf/gazebo/issue/494)
    * [Pull request #963](https://bitbucket.org/osrf/gazebo/pull-request/963)
1. Compute joint anchor pose relative to parent
    * [Issue #1029](https://bitbucket.org/osrf/gazebo/issue/1029)
    * [Pull request #982](https://bitbucket.org/osrf/gazebo/pull-request/982)
1. Cleanup the installed worlds
    * [Issue #1036](https://bitbucket.org/osrf/gazebo/issue/1036)
    * [Pull request #984](https://bitbucket.org/osrf/gazebo/pull-request/984)
1. Update to the GPS sensor
    * [Issue #1059](https://bitbucket.org/osrf/gazebo/issue/1059)
    * [Pull request #978](https://bitbucket.org/osrf/gazebo/pull-request/978)
1. Removed libtool from plugin loading
    * [Pull request #981](https://bitbucket.org/osrf/gazebo/pull-request/981)
1. Added functions to get inertial information for a link in the world frame.
    * [Pull request #1005](https://bitbucket.org/osrf/gazebo/pull-request/1005)

## Gazebo 2.0

### Gazebo 2.2.6 (2015-09-28)

1. Backport fixes to setup.sh from pull request #1430 to 2.2 branch
    * [Pull request 1889](https://bitbucket.org/osrf/gazebo/pull-request/1889)
1. Fix heightmap texture loading (2.2)
    * [Pull request 1596](https://bitbucket.org/osrf/gazebo/pull-request/1596)
1. Prevent out of bounds array access in SkidSteerDrivePlugin (found by cppcheck 1.68)
    * [Pull request 1379](https://bitbucket.org/osrf/gazebo/pull-request/1379)
1. Fix build with boost 1.57 for 2.2 branch (#1399)
    * [Pull request 1358](https://bitbucket.org/osrf/gazebo/pull-request/1358)
1. Fix manpage test failures by incrementing year to 2015
    * [Pull request 1361](https://bitbucket.org/osrf/gazebo/pull-request/1361)
1. Fix build for OS X 10.10 (#1304, #1289)
    * [Pull request 1346](https://bitbucket.org/osrf/gazebo/pull-request/1346)
1. Restore ODELink ABI, use Link variables instead (#1354)
    * [Pull request 1347](https://bitbucket.org/osrf/gazebo/pull-request/1347)
1. Fix inertia_ratio test
    * [Pull request 1344](https://bitbucket.org/osrf/gazebo/pull-request/1344)
1. backport collision visual fix -> 2.2
    * [Pull request 1343](https://bitbucket.org/osrf/gazebo/pull-request/1343)
1. Fix two code_check errors on 2.2
    * [Pull request 1314](https://bitbucket.org/osrf/gazebo/pull-request/1314)
1. issue #243 fix Link::GetWorldLinearAccel and Link::GetWorldAngularAccel for ODE
    * [Pull request 1284](https://bitbucket.org/osrf/gazebo/pull-request/1284)

### Gazebo 2.2.3 (2014-04-29)

1. Removed redundant call to World::Init
    * [Pull request #1107](https://bitbucket.org/osrf/gazebo/pull-request/1107)
    * [Issue #1208](https://bitbucket.org/osrf/gazebo/issue/1208)
1. Return proper error codes when gazebo exits
    * [Pull request #1085](https://bitbucket.org/osrf/gazebo/pull-request/1085)
    * [Issue #1178](https://bitbucket.org/osrf/gazebo/issue/1178)
1. Fixed Camera::GetWorldRotation().
    * [Pull request #1071](https://bitbucket.org/osrf/gazebo/pull-request/1071)
    * [Issue #1087](https://bitbucket.org/osrf/gazebo/issue/1087)
1. Fixed memory leak in image conversion
    * [Pull request #1073](https://bitbucket.org/osrf/gazebo/pull-request/1073)

### Gazebo 2.2.1 (xxxx-xx-xx)

1. Fix heightmap model texture loading.
    * [Pull request #1596](https://bitbucket.org/osrf/gazebo/pull-request/1596)

### Gazebo 2.2.0 (2014-01-10)

1. Fix compilation when using OGRE-1.9 (full support is being worked on)
    * [Issue #994](https://bitbucket.org/osrf/gazebo/issue/994)
    * [Issue #995](https://bitbucket.org/osrf/gazebo/issue/995)
    * [Issue #996](https://bitbucket.org/osrf/gazebo/issue/996)
    * [Pull request #883](https://bitbucket.org/osrf/gazebo/pull-request/883)
1. Added unit test for issue 624.
    * [Issue #624](https://bitbucket.org/osrf/gazebo/issue/624).
    * [Pull request #889](https://bitbucket.org/osrf/gazebo/pull-request/889)
1. Use 3x3 PCF shadows for smoother shadows.
    * [Pull request #887](https://bitbucket.org/osrf/gazebo/pull-request/887)
1. Update manpage copyright to 2014.
    * [Pull request #893](https://bitbucket.org/osrf/gazebo/pull-request/893)
1. Added friction integration test .
    * [Pull request #885](https://bitbucket.org/osrf/gazebo/pull-request/885)
1. Fix joint anchor when link pose is not specified.
    * [Issue #978](https://bitbucket.org/osrf/gazebo/issue/978)
    * [Pull request #862](https://bitbucket.org/osrf/gazebo/pull-request/862)
1. Added (ESC) tooltip for GUI Selection Mode icon.
    * [Issue #993](https://bitbucket.org/osrf/gazebo/issue/993)
    * [Pull request #888](https://bitbucket.org/osrf/gazebo/pull-request/888)
1. Removed old comment about resolved issue.
    * [Issue #837](https://bitbucket.org/osrf/gazebo/issue/837)
    * [Pull request #880](https://bitbucket.org/osrf/gazebo/pull-request/880)
1. Made SimbodyLink::Get* function thread-safe
    * [Issue #918](https://bitbucket.org/osrf/gazebo/issue/918)
    * [Pull request #872](https://bitbucket.org/osrf/gazebo/pull-request/872)
1. Suppressed spurious gzlog messages in ODE::Body
    * [Issue #983](https://bitbucket.org/osrf/gazebo/issue/983)
    * [Pull request #875](https://bitbucket.org/osrf/gazebo/pull-request/875)
1. Fixed Force Torque Sensor Test by properly initializing some values.
    * [Issue #982](https://bitbucket.org/osrf/gazebo/issue/982)
    * [Pull request #869](https://bitbucket.org/osrf/gazebo/pull-request/869)
1. Added breakable joint plugin to support breakable walls.
    * [Pull request #865](https://bitbucket.org/osrf/gazebo/pull-request/865)
1. Used different tuple syntax to fix compilation on OSX mavericks.
    * [Issue #947](https://bitbucket.org/osrf/gazebo/issue/947)
    * [Pull request #858](https://bitbucket.org/osrf/gazebo/pull-request/858)
1. Fixed sonar test and deprecation warning.
    * [Pull request #856](https://bitbucket.org/osrf/gazebo/pull-request/856)
1. Speed up test compilation.
    * Part of [Issue #955](https://bitbucket.org/osrf/gazebo/issue/955)
    * [Pull request #846](https://bitbucket.org/osrf/gazebo/pull-request/846)
1. Added Joint::SetEffortLimit API
    * [Issue #923](https://bitbucket.org/osrf/gazebo/issue/923)
    * [Pull request #808](https://bitbucket.org/osrf/gazebo/pull-request/808)
1. Made bullet output less verbose.
    * [Pull request #839](https://bitbucket.org/osrf/gazebo/pull-request/839)
1. Convergence acceleration and stability tweak to make atlas_v3 stable
    * [Issue #895](https://bitbucket.org/osrf/gazebo/issue/895)
    * [Pull request #772](https://bitbucket.org/osrf/gazebo/pull-request/772)
1. Added colors, textures and world files for the SPL RoboCup environment
    * [Pull request #838](https://bitbucket.org/osrf/gazebo/pull-request/838)
1. Fixed bitbucket_pullrequests tool to work with latest BitBucket API.
    * [Issue #933](https://bitbucket.org/osrf/gazebo/issue/933)
    * [Pull request #841](https://bitbucket.org/osrf/gazebo/pull-request/841)
1. Fixed cppcheck warnings.
    * [Pull request #842](https://bitbucket.org/osrf/gazebo/pull-request/842)

### Gazebo 2.1.0 (2013-11-08)
1. Fix mainwindow unit test
    * [Pull request #752](https://bitbucket.org/osrf/gazebo/pull-request/752)
1. Visualize moment of inertia
    * Pull request [#745](https://bitbucket.org/osrf/gazebo/pull-request/745), [#769](https://bitbucket.org/osrf/gazebo/pull-request/769), [#787](https://bitbucket.org/osrf/gazebo/pull-request/787)
    * [Issue #203](https://bitbucket.org/osrf/gazebo/issue/203)
1. Update tool to count lines of code
    * [Pull request #758](https://bitbucket.org/osrf/gazebo/pull-request/758)
1. Implement World::Clear
    * Pull request [#785](https://bitbucket.org/osrf/gazebo/pull-request/785), [#804](https://bitbucket.org/osrf/gazebo/pull-request/804)
1. Improve Bullet support
    * [Pull request #805](https://bitbucket.org/osrf/gazebo/pull-request/805)
1. Fix doxygen spacing
    * [Pull request #740](https://bitbucket.org/osrf/gazebo/pull-request/740)
1. Add tool to generate model images for thepropshop.org
    * [Pull request #734](https://bitbucket.org/osrf/gazebo/pull-request/734)
1. Added paging support for terrains
    * [Pull request #707](https://bitbucket.org/osrf/gazebo/pull-request/707)
1. Added plugin path to LID_LIBRARY_PATH in setup.sh
    * [Pull request #750](https://bitbucket.org/osrf/gazebo/pull-request/750)
1. Fix for OSX
    * [Pull request #766](https://bitbucket.org/osrf/gazebo/pull-request/766)
    * [Pull request #786](https://bitbucket.org/osrf/gazebo/pull-request/786)
    * [Issue #906](https://bitbucket.org/osrf/gazebo/issue/906)
1. Update copyright information
    * [Pull request #771](https://bitbucket.org/osrf/gazebo/pull-request/771)
1. Enable screen dependent tests
    * [Pull request #764](https://bitbucket.org/osrf/gazebo/pull-request/764)
    * [Issue #811](https://bitbucket.org/osrf/gazebo/issue/811)
1. Fix gazebo command line help message
    * [Pull request #775](https://bitbucket.org/osrf/gazebo/pull-request/775)
    * [Issue #898](https://bitbucket.org/osrf/gazebo/issue/898)
1. Fix man page test
    * [Pull request #774](https://bitbucket.org/osrf/gazebo/pull-request/774)
1. Improve load time by reducing calls to RTShader::Update
    * [Pull request #773](https://bitbucket.org/osrf/gazebo/pull-request/773)
    * [Issue #877](https://bitbucket.org/osrf/gazebo/issue/877)
1. Fix joint visualization
    * [Pull request #776](https://bitbucket.org/osrf/gazebo/pull-request/776)
    * [Pull request #802](https://bitbucket.org/osrf/gazebo/pull-request/802)
    * [Issue #464](https://bitbucket.org/osrf/gazebo/issue/464)
1. Add helpers to fix NaN
    * [Pull request #742](https://bitbucket.org/osrf/gazebo/pull-request/742)
1. Fix model resizing via the GUI
    * [Pull request #763](https://bitbucket.org/osrf/gazebo/pull-request/763)
    * [Issue #885](https://bitbucket.org/osrf/gazebo/issue/885)
1. Simplify gzlog test by using sha1
    * [Pull request #781](https://bitbucket.org/osrf/gazebo/pull-request/781)
    * [Issue #837](https://bitbucket.org/osrf/gazebo/issue/837)
1. Enable cppcheck for header files
    * [Pull request #782](https://bitbucket.org/osrf/gazebo/pull-request/782)
    * [Issue #907](https://bitbucket.org/osrf/gazebo/issue/907)
1. Fix broken regression test
    * [Pull request #784](https://bitbucket.org/osrf/gazebo/pull-request/784)
    * [Issue #884](https://bitbucket.org/osrf/gazebo/issue/884)
1. All simbody and dart to pass tests
    * [Pull request #790](https://bitbucket.org/osrf/gazebo/pull-request/790)
    * [Issue #873](https://bitbucket.org/osrf/gazebo/issue/873)
1. Fix camera rotation from SDF
    * [Pull request #789](https://bitbucket.org/osrf/gazebo/pull-request/789)
    * [Issue #920](https://bitbucket.org/osrf/gazebo/issue/920)
1. Fix bitbucket pullrequest command line tool to match new API
    * [Pull request #803](https://bitbucket.org/osrf/gazebo/pull-request/803)
1. Fix transceiver spawn errors in tests
    * [Pull request #811](https://bitbucket.org/osrf/gazebo/pull-request/811)
    * [Pull request #814](https://bitbucket.org/osrf/gazebo/pull-request/814)

### Gazebo 2.0.0 (2013-10-08)
1. Refactor code check tool.
    * [Pull Request #669](https://bitbucket.org/osrf/gazebo/pull-request/669)
1. Added pull request tool for Bitbucket.
    * [Pull Request #670](https://bitbucket.org/osrf/gazebo/pull-request/670)
    * [Pull Request #691](https://bitbucket.org/osrf/gazebo/pull-request/671)
1. New wireless receiver and transmitter sensor models.
    * [Pull Request #644](https://bitbucket.org/osrf/gazebo/pull-request/644)
    * [Pull Request #675](https://bitbucket.org/osrf/gazebo/pull-request/675)
    * [Pull Request #727](https://bitbucket.org/osrf/gazebo/pull-request/727)
1. Audio support using OpenAL.
    * [Pull Request #648](https://bitbucket.org/osrf/gazebo/pull-request/648)
    * [Pull Request #704](https://bitbucket.org/osrf/gazebo/pull-request/704)
1. Simplify command-line parsing of gztopic echo output.
    * [Pull Request #674](https://bitbucket.org/osrf/gazebo/pull-request/674)
    * Resolves: [Issue #795](https://bitbucket.org/osrf/gazebo/issue/795)
1. Use UNIX directories through the user of GNUInstallDirs cmake module.
    * [Pull Request #676](https://bitbucket.org/osrf/gazebo/pull-request/676)
    * [Pull Request #681](https://bitbucket.org/osrf/gazebo/pull-request/681)
1. New GUI interactions for object manipulation.
    * [Pull Request #634](https://bitbucket.org/osrf/gazebo/pull-request/634)
1. Fix for OSX menubar.
    * [Pull Request #677](https://bitbucket.org/osrf/gazebo/pull-request/677)
1. Remove internal SDF directories and dependencies.
    * [Pull Request #680](https://bitbucket.org/osrf/gazebo/pull-request/680)
1. Add minimum version for sdformat.
    * [Pull Request #682](https://bitbucket.org/osrf/gazebo/pull-request/682)
    * Resolves: [Issue #818](https://bitbucket.org/osrf/gazebo/issue/818)
1. Allow different gtest parameter types with ServerFixture
    * [Pull Request #686](https://bitbucket.org/osrf/gazebo/pull-request/686)
    * Resolves: [Issue #820](https://bitbucket.org/osrf/gazebo/issue/820)
1. GUI model scaling when using Bullet.
    * [Pull Request #683](https://bitbucket.org/osrf/gazebo/pull-request/683)
1. Fix typo in cmake config.
    * [Pull Request #694](https://bitbucket.org/osrf/gazebo/pull-request/694)
    * Resolves: [Issue #824](https://bitbucket.org/osrf/gazebo/issue/824)
1. Remove gazebo include subdir from pkgconfig and cmake config.
    * [Pull Request #691](https://bitbucket.org/osrf/gazebo/pull-request/691)
1. Torsional spring demo
    * [Pull Request #693](https://bitbucket.org/osrf/gazebo/pull-request/693)
1. Remove repeated call to SetAxis in Joint.cc
    * [Pull Request #695](https://bitbucket.org/osrf/gazebo/pull-request/695)
    * Resolves: [Issue #823](https://bitbucket.org/osrf/gazebo/issue/823)
1. Add test for rotational joints.
    * [Pull Request #697](https://bitbucket.org/osrf/gazebo/pull-request/697)
    * Resolves: [Issue #820](https://bitbucket.org/osrf/gazebo/issue/820)
1. Fix compilation of tests using Joint base class
    * [Pull Request #701](https://bitbucket.org/osrf/gazebo/pull-request/701)
1. Terrain paging implemented.
    * [Pull Request #687](https://bitbucket.org/osrf/gazebo/pull-request/687)
1. Improve timeout error reporting in ServerFixture
    * [Pull Request #705](https://bitbucket.org/osrf/gazebo/pull-request/705)
1. Fix mouse picking for cases where visuals overlap with the laser
    * [Pull Request #709](https://bitbucket.org/osrf/gazebo/pull-request/709)
1. Fix string literals for OSX
    * [Pull Request #712](https://bitbucket.org/osrf/gazebo/pull-request/712)
    * Resolves: [Issue #803](https://bitbucket.org/osrf/gazebo/issue/803)
1. Support for ENABLE_TESTS_COMPILATION cmake parameter
    * [Pull Request #708](https://bitbucket.org/osrf/gazebo/pull-request/708)
1. Updated system gui plugin
    * [Pull Request #702](https://bitbucket.org/osrf/gazebo/pull-request/702)
1. Fix force torque unit test issue
    * [Pull Request #673](https://bitbucket.org/osrf/gazebo/pull-request/673)
    * Resolves: [Issue #813](https://bitbucket.org/osrf/gazebo/issue/813)
1. Use variables to control auto generation of CFlags
    * [Pull Request #699](https://bitbucket.org/osrf/gazebo/pull-request/699)
1. Remove deprecated functions.
    * [Pull Request #715](https://bitbucket.org/osrf/gazebo/pull-request/715)
1. Fix typo in `Camera.cc`
    * [Pull Request #719](https://bitbucket.org/osrf/gazebo/pull-request/719)
    * Resolves: [Issue #846](https://bitbucket.org/osrf/gazebo/issue/846)
1. Performance improvements
    * [Pull Request #561](https://bitbucket.org/osrf/gazebo/pull-request/561)
1. Fix gripper model.
    * [Pull Request #713](https://bitbucket.org/osrf/gazebo/pull-request/713)
    * Resolves: [Issue #314](https://bitbucket.org/osrf/gazebo/issue/314)
1. First part of Simbody integration
    * [Pull Request #716](https://bitbucket.org/osrf/gazebo/pull-request/716)

## Gazebo 1.9

### Gazebo 1.9.6 (2014-04-29)

1. Refactored inertia ratio reduction for ODE
    * [Pull request #1114](https://bitbucket.org/osrf/gazebo/pull-request/1114)
1. Improved collada loading performance
    * [Pull request #1075](https://bitbucket.org/osrf/gazebo/pull-request/1075)

### Gazebo 1.9.3 (2014-01-10)

1. Add thickness to plane to remove shadow flickering.
    * [Pull request #886](https://bitbucket.org/osrf/gazebo/pull-request/886)
1. Temporary GUI shadow toggle fix.
    * [Issue #925](https://bitbucket.org/osrf/gazebo/issue/925)
    * [Pull request #868](https://bitbucket.org/osrf/gazebo/pull-request/868)
1. Fix memory access bugs with libc++ on mavericks.
    * [Issue #965](https://bitbucket.org/osrf/gazebo/issue/965)
    * [Pull request #857](https://bitbucket.org/osrf/gazebo/pull-request/857)
    * [Pull request #881](https://bitbucket.org/osrf/gazebo/pull-request/881)
1. Replaced printf with cout in gztopic hz.
    * [Issue #969](https://bitbucket.org/osrf/gazebo/issue/969)
    * [Pull request #854](https://bitbucket.org/osrf/gazebo/pull-request/854)
1. Add Dark grey material and fix indentation.
    * [Pull request #851](https://bitbucket.org/osrf/gazebo/pull-request/851)
1. Fixed sonar sensor unit test.
    * [Pull request #848](https://bitbucket.org/osrf/gazebo/pull-request/848)
1. Convergence acceleration and stability tweak to make atlas_v3 stable.
    * [Pull request #845](https://bitbucket.org/osrf/gazebo/pull-request/845)
1. Update gtest to 1.7.0 to resolve problems with libc++.
    * [Issue #947](https://bitbucket.org/osrf/gazebo/issue/947)
    * [Pull request #827](https://bitbucket.org/osrf/gazebo/pull-request/827)
1. Fixed LD_LIBRARY_PATH for plugins.
    * [Issue #957](https://bitbucket.org/osrf/gazebo/issue/957)
    * [Pull request #844](https://bitbucket.org/osrf/gazebo/pull-request/844)
1. Fix transceiver sporadic errors.
    * Backport of [pull request #811](https://bitbucket.org/osrf/gazebo/pull-request/811)
    * [Pull request #836](https://bitbucket.org/osrf/gazebo/pull-request/836)
1. Modified the MsgTest to be deterministic with time checks.
    * [Pull request #843](https://bitbucket.org/osrf/gazebo/pull-request/843)
1. Fixed seg fault in LaserVisual.
    * [Issue #950](https://bitbucket.org/osrf/gazebo/issue/950)
    * [Pull request #832](https://bitbucket.org/osrf/gazebo/pull-request/832)
1. Implemented the option to disable tests that need a working screen to run properly.
    * Backport of [Pull request #764](https://bitbucket.org/osrf/gazebo/pull-request/764)
    * [Pull request #837](https://bitbucket.org/osrf/gazebo/pull-request/837)
1. Cleaned up gazebo shutdown.
    * [Pull request #829](https://bitbucket.org/osrf/gazebo/pull-request/829)
1. Fixed bug associated with loading joint child links.
    * [Issue #943](https://bitbucket.org/osrf/gazebo/issue/943)
    * [Pull request #820](https://bitbucket.org/osrf/gazebo/pull-request/820)

### Gazebo 1.9.2 (2013-11-08)
1. Fix enable/disable sky and clouds from SDF
    * [Pull request #809](https://bitbucket.org/osrf/gazebo/pull-request/809])
1. Fix occasional blank GUI screen on startup
    * [Pull request #815](https://bitbucket.org/osrf/gazebo/pull-request/815])
1. Fix GPU laser when interacting with heightmaps
    * [Pull request #796](https://bitbucket.org/osrf/gazebo/pull-request/796])
1. Added API/ABI checker command line tool
    * [Pull request #765](https://bitbucket.org/osrf/gazebo/pull-request/765])
1. Added gtest version information
    * [Pull request #801](https://bitbucket.org/osrf/gazebo/pull-request/801])
1. Fix GUI world saving
    * [Pull request #806](https://bitbucket.org/osrf/gazebo/pull-request/806])
1. Enable anti-aliasing for camera sensor
    * [Pull request #800](https://bitbucket.org/osrf/gazebo/pull-request/800])
1. Make sensor noise deterministic
    * [Pull request #788](https://bitbucket.org/osrf/gazebo/pull-request/788])
1. Fix build problem
    * [Issue #901](https://bitbucket.org/osrf/gazebo/issue/901)
    * [Pull request #778](https://bitbucket.org/osrf/gazebo/pull-request/778])
1. Fix a typo in Camera.cc
    * [Pull request #720](https://bitbucket.org/osrf/gazebo/pull-request/720])
    * [Issue #846](https://bitbucket.org/osrf/gazebo/issue/846)
1. Fix OSX menu bar
    * [Pull request #688](https://bitbucket.org/osrf/gazebo/pull-request/688])
1. Fix gazebo::init by calling sdf::setFindCallback() before loading the sdf in gzfactory.
    * [Pull request #678](https://bitbucket.org/osrf/gazebo/pull-request/678])
    * [Issue #817](https://bitbucket.org/osrf/gazebo/issue/817)

### Gazebo 1.9.1 (2013-08-20)
* Deprecate header files that require case-sensitive filesystem (e.g. Common.hh, Physics.hh) [https://bitbucket.org/osrf/gazebo/pull-request/638/fix-for-775-deprecate-headers-that-require]
* Initial support for building on Mac OS X [https://bitbucket.org/osrf/gazebo/pull-request/660/osx-support-for-gazebo-19] [https://bitbucket.org/osrf/gazebo/pull-request/657/cmake-fixes-for-osx]
* Fixes for various issues [https://bitbucket.org/osrf/gazebo/pull-request/635/fix-for-issue-792/diff] [https://bitbucket.org/osrf/gazebo/pull-request/628/allow-scoped-and-non-scoped-joint-names-to/diff] [https://bitbucket.org/osrf/gazebo/pull-request/636/fix-build-dependency-in-message-generation/diff] [https://bitbucket.org/osrf/gazebo/pull-request/639/make-the-unversioned-setupsh-a-copy-of-the/diff] [https://bitbucket.org/osrf/gazebo/pull-request/650/added-missing-lib-to-player-client-library/diff] [https://bitbucket.org/osrf/gazebo/pull-request/656/install-gzmode_create-without-sh-suffix/diff]

### Gazebo 1.9.0 (2013-07-23)
* Use external package [sdformat](https://bitbucket.org/osrf/sdformat) for sdf parsing, refactor the `Element::GetValue*` function calls, and deprecate Gazebo's internal sdf parser [https://bitbucket.org/osrf/gazebo/pull-request/627]
* Improved ROS support ([[Tutorials#ROS_Integration |documentation here]]) [https://bitbucket.org/osrf/gazebo/pull-request/559]
* Added Sonar, Force-Torque, and Tactile Pressure sensors [https://bitbucket.org/osrf/gazebo/pull-request/557], [https://bitbucket.org/osrf/gazebo/pull-request/567]
* Add compile-time defaults for environment variables so that sourcing setup.sh is unnecessary in most cases [https://bitbucket.org/osrf/gazebo/pull-request/620]
* Enable user camera to follow objects in client window [https://bitbucket.org/osrf/gazebo/pull-request/603]
* Install protobuf message files for use in custom messages [https://bitbucket.org/osrf/gazebo/pull-request/614]
* Change default compilation flags to improve debugging [https://bitbucket.org/osrf/gazebo/pull-request/617]
* Change to supported relative include paths [https://bitbucket.org/osrf/gazebo/pull-request/594]
* Fix display of laser scans when sensor is rotated [https://bitbucket.org/osrf/gazebo/pull-request/599]

## Gazebo 1.8

### Gazebo 1.8.7 (2013-07-16)
* Fix bug in URDF parsing of Vector3 elements [https://bitbucket.org/osrf/gazebo/pull-request/613]
* Fix compilation errors with newest libraries [https://bitbucket.org/osrf/gazebo/pull-request/615]

### Gazebo 1.8.6 (2013-06-07)
* Fix inertia lumping in the URDF parser[https://bitbucket.org/osrf/gazebo/pull-request/554]
* Fix for ODEJoint CFM damping sign error [https://bitbucket.org/osrf/gazebo/pull-request/586]
* Fix transport memory growth[https://bitbucket.org/osrf/gazebo/pull-request/584]
* Reduce log file data in order to reduce buffer growth that results in out of memory kernel errors[https://bitbucket.org/osrf/gazebo/pull-request/587]

### Gazebo 1.8.5 (2013-06-04)
* Fix Gazebo build for machines without a valid display.[https://bitbucket.org/osrf/gazebo/commits/37f00422eea03365b839a632c1850431ee6a1d67]

### Gazebo 1.8.4 (2013-06-03)
* Fix UDRF to SDF converter so that URDF gazebo extensions are applied to all collisions in a link.[https://bitbucket.org/osrf/gazebo/pull-request/579]
* Prevent transport layer from locking when a gzclient connects to a gzserver over a connection with high latency.[https://bitbucket.org/osrf/gazebo/pull-request/572]
* Improve performance and fix uninitialized conditional jumps.[https://bitbucket.org/osrf/gazebo/pull-request/571]

### Gazebo 1.8.3 (2013-06-03)
* Fix for gzlog hanging when gzserver is not present or not responsive[https://bitbucket.org/osrf/gazebo/pull-request/577]
* Fix occasional segfault when generating log files[https://bitbucket.org/osrf/gazebo/pull-request/575]
* Performance improvement to ODE[https://bitbucket.org/osrf/gazebo/pull-request/556]
* Fix node initialization[https://bitbucket.org/osrf/gazebo/pull-request/570]
* Fix GPU laser Hz rate reduction when sensor moved away from world origin[https://bitbucket.org/osrf/gazebo/pull-request/566]
* Fix incorrect lighting in camera sensors when GPU laser is subscribe to[https://bitbucket.org/osrf/gazebo/pull-request/563]

### Gazebo 1.8.2 (2013-05-28)
* ODE performance improvements[https://bitbucket.org/osrf/gazebo/pull-request/535][https://bitbucket.org/osrf/gazebo/pull-request/537]
* Fixed tests[https://bitbucket.org/osrf/gazebo/pull-request/538][https://bitbucket.org/osrf/gazebo/pull-request/541][https://bitbucket.org/osrf/gazebo/pull-request/542]
* Fixed sinking vehicle bug[https://bitbucket.org/osrf/drcsim/issue/300] in pull-request[https://bitbucket.org/osrf/gazebo/pull-request/538]
* Fix GPU sensor throttling[https://bitbucket.org/osrf/gazebo/pull-request/536]
* Reduce string comparisons for better performance[https://bitbucket.org/osrf/gazebo/pull-request/546]
* Contact manager performance improvements[https://bitbucket.org/osrf/gazebo/pull-request/543]
* Transport performance improvements[https://bitbucket.org/osrf/gazebo/pull-request/548]
* Reduce friction noise[https://bitbucket.org/osrf/gazebo/pull-request/545]

### Gazebo 1.8.1 (2013-05-22)
* Please note that 1.8.1 contains a bug[https://bitbucket.org/osrf/drcsim/issue/300] that causes interpenetration between objects in resting contact to grow slowly.  Please update to 1.8.2 for the patch.
* Added warm starting[https://bitbucket.org/osrf/gazebo/pull-request/529]
* Reduced console output[https://bitbucket.org/osrf/gazebo/pull-request/533]
* Improved off screen rendering performance[https://bitbucket.org/osrf/gazebo/pull-request/530]
* Performance improvements [https://bitbucket.org/osrf/gazebo/pull-request/535] [https://bitbucket.org/osrf/gazebo/pull-request/537]

### Gazebo 1.8.0 (2013-05-17)
* Fixed slider axis [https://bitbucket.org/osrf/gazebo/pull-request/527]
* Fixed heightmap shadows [https://bitbucket.org/osrf/gazebo/pull-request/525]
* Fixed model and canonical link pose [https://bitbucket.org/osrf/gazebo/pull-request/519]
* Fixed OSX message header[https://bitbucket.org/osrf/gazebo/pull-request/524]
* Added zlib compression for logging [https://bitbucket.org/osrf/gazebo/pull-request/515]
* Allow clouds to be disabled in cameras [https://bitbucket.org/osrf/gazebo/pull-request/507]
* Camera rendering performance [https://bitbucket.org/osrf/gazebo/pull-request/528]


## Gazebo 1.7

### Gazebo 1.7.3 (2013-05-08)
* Fixed log cleanup (again) [https://bitbucket.org/osrf/gazebo/pull-request/511/fix-log-cleanup-logic]

### Gazebo 1.7.2 (2013-05-07)
* Fixed log cleanup [https://bitbucket.org/osrf/gazebo/pull-request/506/fix-gzlog-stop-command-line]
* Minor documentation fix [https://bitbucket.org/osrf/gazebo/pull-request/488/minor-documentation-fix]

### Gazebo 1.7.1 (2013-04-19)
* Fixed tests
* IMU sensor receives time stamped data from links
* Fix saving image frames [https://bitbucket.org/osrf/gazebo/pull-request/466/fix-saving-frames/diff]
* Wireframe rendering in GUI [https://bitbucket.org/osrf/gazebo/pull-request/414/allow-rendering-of-models-in-wireframe]
* Improved logging performance [https://bitbucket.org/osrf/gazebo/pull-request/457/improvements-to-gzlog-filter-and-logging]
* Viscous mud model [https://bitbucket.org/osrf/gazebo/pull-request/448/mud-plugin/diff]

## Gazebo 1.6

### Gazebo 1.6.3 (2013-04-15)
* Fixed a [critical SDF bug](https://bitbucket.org/osrf/gazebo/pull-request/451)
* Fixed a [laser offset bug](https://bitbucket.org/osrf/gazebo/pull-request/449)

### Gazebo 1.6.2 (2013-04-14)
* Fix for fdir1 physics property [https://bitbucket.org/osrf/gazebo/pull-request/429/fixes-to-treat-fdir1-better-1-rotate-into/diff]
* Fix for force torque sensor [https://bitbucket.org/osrf/gazebo/pull-request/447]
* SDF documentation fix [https://bitbucket.org/osrf/gazebo/issue/494/joint-axis-reference-frame-doesnt-match]

### Gazebo 1.6.1 (2013-04-05)
* Switch default build type to Release.

### Gazebo 1.6.0 (2013-04-05)
* Improvements to inertia in rubble pile
* Various Bullet integration advances.
* Noise models for ray, camera, and imu sensors.
* SDF 1.4, which accommodates more physics engine parameters and also some sensor noise models.
* Initial support for making movies from within Gazebo.
* Many performance improvements.
* Many bug fixes.
* Progress toward to building on OS X.

## Gazebo 1.5

### Gazebo 1.5.0 (2013-03-11)
* Partial integration of Bullet
  * Includes: cubes, spheres, cylinders, planes, meshes, revolute joints, ray sensors
* GUI Interface for log writing.
* Threaded sensors.
* Multi-camera sensor.

* Fixed the following issues:
 * [https://bitbucket.org/osrf/gazebo/issue/236 Issue #236]
 * [https://bitbucket.org/osrf/gazebo/issue/507 Issue #507]
 * [https://bitbucket.org/osrf/gazebo/issue/530 Issue #530]
 * [https://bitbucket.org/osrf/gazebo/issue/279 Issue #279]
 * [https://bitbucket.org/osrf/gazebo/issue/529 Issue #529]
 * [https://bitbucket.org/osrf/gazebo/issue/239 Issue #239]
 * [https://bitbucket.org/osrf/gazebo/issue/5 Issue #5]

## Gazebo 1.4

### Gazebo 1.4.0 (2013-02-01)
* New Features:
 * GUI elements to display messages from the server.
 * Multi-floor building editor and creator.
 * Improved sensor visualizations.
 * Improved mouse interactions

* Fixed the following issues:
 * [https://bitbucket.org/osrf/gazebo/issue/16 Issue #16]
 * [https://bitbucket.org/osrf/gazebo/issue/142 Issue #142]
 * [https://bitbucket.org/osrf/gazebo/issue/229 Issue #229]
 * [https://bitbucket.org/osrf/gazebo/issue/277 Issue #277]
 * [https://bitbucket.org/osrf/gazebo/issue/291 Issue #291]
 * [https://bitbucket.org/osrf/gazebo/issue/310 Issue #310]
 * [https://bitbucket.org/osrf/gazebo/issue/320 Issue #320]
 * [https://bitbucket.org/osrf/gazebo/issue/329 Issue #329]
 * [https://bitbucket.org/osrf/gazebo/issue/333 Issue #333]
 * [https://bitbucket.org/osrf/gazebo/issue/334 Issue #334]
 * [https://bitbucket.org/osrf/gazebo/issue/335 Issue #335]
 * [https://bitbucket.org/osrf/gazebo/issue/341 Issue #341]
 * [https://bitbucket.org/osrf/gazebo/issue/350 Issue #350]
 * [https://bitbucket.org/osrf/gazebo/issue/384 Issue #384]
 * [https://bitbucket.org/osrf/gazebo/issue/431 Issue #431]
 * [https://bitbucket.org/osrf/gazebo/issue/433 Issue #433]
 * [https://bitbucket.org/osrf/gazebo/issue/453 Issue #453]
 * [https://bitbucket.org/osrf/gazebo/issue/456 Issue #456]
 * [https://bitbucket.org/osrf/gazebo/issue/457 Issue #457]
 * [https://bitbucket.org/osrf/gazebo/issue/459 Issue #459]

## Gazebo 1.3

### Gazebo 1.3.1 (2012-12-14)
* Fixed the following issues:
 * [https://bitbucket.org/osrf/gazebo/issue/297 Issue #297]
* Other bugs fixed:
 * [https://bitbucket.org/osrf/gazebo/pull-request/164/ Fix light bounding box to disable properly when deselected]
 * [https://bitbucket.org/osrf/gazebo/pull-request/169/ Determine correct local IP address, to make remote clients work properly]
 * Various test fixes

### Gazebo 1.3.0 (2012-12-03)
* Fixed the following issues:
 * [https://bitbucket.org/osrf/gazebo/issue/233 Issue #233]
 * [https://bitbucket.org/osrf/gazebo/issue/238 Issue #238]
 * [https://bitbucket.org/osrf/gazebo/issue/2 Issue #2]
 * [https://bitbucket.org/osrf/gazebo/issue/95 Issue #95]
 * [https://bitbucket.org/osrf/gazebo/issue/97 Issue #97]
 * [https://bitbucket.org/osrf/gazebo/issue/90 Issue #90]
 * [https://bitbucket.org/osrf/gazebo/issue/253 Issue #253]
 * [https://bitbucket.org/osrf/gazebo/issue/163 Issue #163]
 * [https://bitbucket.org/osrf/gazebo/issue/91 Issue #91]
 * [https://bitbucket.org/osrf/gazebo/issue/245 Issue #245]
 * [https://bitbucket.org/osrf/gazebo/issue/242 Issue #242]
 * [https://bitbucket.org/osrf/gazebo/issue/156 Issue #156]
 * [https://bitbucket.org/osrf/gazebo/issue/78 Issue #78]
 * [https://bitbucket.org/osrf/gazebo/issue/36 Issue #36]
 * [https://bitbucket.org/osrf/gazebo/issue/104 Issue #104]
 * [https://bitbucket.org/osrf/gazebo/issue/249 Issue #249]
 * [https://bitbucket.org/osrf/gazebo/issue/244 Issue #244]

* New features:
 * Default camera view changed to look down at the origin from a height of 2 meters at location (5, -5, 2).
 * Record state data using the '-r' command line option, playback recorded state data using the '-p' command line option
 * Adjust placement of lights using the mouse.
 * Reduced the startup time.
 * Added visual reference for GUI mouse movements.
 * SDF version 1.3 released (changes from 1.2 listed below):
     - added `name` to `<camera name="cam_name"/>`
     - added `pose` to `<camera><pose>...</pose></camera>`
     - removed `filename` from `<mesh><filename>...</filename><mesh>`, use uri only.
     - recovered `provide_feedback` under `<joint>`, allowing calling `physics::Joint::GetForceTorque` in plugins.
     - added `imu` under `<sensor>`.

## Gazebo 1.2

### Gazebo 1.2.6 (2012-11-08)
* Fixed a transport issue with the GUI. Fixed saving the world via the GUI. Added more documentation. ([https://bitbucket.org/osrf/gazebo/pull-request/43/fixed-a-transport-issue-with-the-gui-fixed/diff pull request #43])
* Clean up mutex usage. ([https://bitbucket.org/osrf/gazebo/pull-request/54/fix-mutex-in-modellistwidget-using-boost/diff pull request #54])
* Fix OGRE path determination ([https://bitbucket.org/osrf/gazebo/pull-request/58/fix-ogre-paths-so-this-also-works-with/diff pull request #58], [https://bitbucket.org/osrf/gazebo/pull-request/68/fix-ogre-plugindir-determination/diff pull request #68])
* Fixed a couple of crashes and model selection/dragging problems ([https://bitbucket.org/osrf/gazebo/pull-request/59/fixed-a-couple-of-crashes-and-model/diff pull request #59])

### Gazebo 1.2.5 (2012-10-22)
* Step increment update while paused fixed ([https://bitbucket.org/osrf/gazebo/pull-request/45/fix-proper-world-stepinc-count-we-were/diff pull request #45])
* Actually call plugin destructors on shutdown ([https://bitbucket.org/osrf/gazebo/pull-request/51/fixed-a-bug-which-prevent-a-plugin/diff pull request #51])
* Don't crash on bad SDF input ([https://bitbucket.org/osrf/gazebo/pull-request/52/fixed-loading-of-bad-sdf-files/diff pull request #52])
* Fix cleanup of ray sensors on model deletion ([https://bitbucket.org/osrf/gazebo/pull-request/53/deleting-a-model-with-a-ray-sensor-did/diff pull request #53])
* Fix loading / deletion of improperly specified models ([https://bitbucket.org/osrf/gazebo/pull-request/56/catch-when-loading-bad-models-joint/diff pull request #56])

### Gazebo 1.2.4 (10-19-2012:08:00:52)
*  Style fixes ([https://bitbucket.org/osrf/gazebo/pull-request/30/style-fixes/diff pull request #30]).
*  Fix joint position control ([https://bitbucket.org/osrf/gazebo/pull-request/49/fixed-position-joint-control/diff pull request #49])

### Gazebo 1.2.3 (10-16-2012:18:39:54)
*  Disabled selection highlighting due to bug ([https://bitbucket.org/osrf/gazebo/pull-request/44/disabled-selection-highlighting-fixed/diff pull request #44]).
*  Fixed saving a world via the GUI.

### Gazebo 1.2.2 (10-16-2012:15:12:22)
*  Skip search for system install of libccd, use version inside gazebo ([https://bitbucket.org/osrf/gazebo/pull-request/39/skip-search-for-system-install-of-libccd/diff pull request #39]).
*  Fixed sensor initialization race condition ([https://bitbucket.org/osrf/gazebo/pull-request/42/fix-sensor-initializaiton-race-condition pull request #42]).

### Gazebo 1.2.1 (10-15-2012:21:32:55)
*  Properly removed projectors attached to deleted models ([https://bitbucket.org/osrf/gazebo/pull-request/37/remove-projectors-that-are-attached-to/diff pull request #37]).
*  Fix model plugin loading bug ([https://bitbucket.org/osrf/gazebo/pull-request/31/moving-bool-first-in-model-and-world pull request #31]).
*  Fix light insertion and visualization of models prior to insertion ([https://bitbucket.org/osrf/gazebo/pull-request/35/fixed-light-insertion-and-visualization-of/diff pull request #35]).
*  Fixed GUI manipulation of static objects ([https://bitbucket.org/osrf/gazebo/issue/63/moving-static-objects-does-not-move-the issue #63] [https://bitbucket.org/osrf/gazebo/pull-request/38/issue-63-bug-patch-moving-static-objects/diff pull request #38]).
*  Fixed GUI selection bug ([https://bitbucket.org/osrf/gazebo/pull-request/40/fixed-selection-of-multiple-objects-at/diff pull request #40])

### Gazebo 1.2.0 (10-04-2012:20:01:20)
*  Updated GUI: new style, improved mouse controls, and removal of non-functional items.
*  Model database: An online repository of models.
*  Numerous bug fixes
*  APT repository hosted at [http://osrfoundation.org OSRF]
*  Improved process control prevents zombie processes<|MERGE_RESOLUTION|>--- conflicted
+++ resolved
@@ -2,14 +2,12 @@
 
 ## Gazebo 8.x.x (2017-xx-xx)
 
-<<<<<<< HEAD
 1. Added VisualMarkers to the rendering engine. Visual markers support
    programmatic rendering of various shapes in a scene.
     * [Pull request 2498](https://bitbucket.org/osrf/gazebo/pull-request/2498)
-=======
+
 1. Support version 5 of the DART Physics Engine.
     * [Pull request #2459](https://bitbucket.org/osrf/gazebo/pull-request/2459)
->>>>>>> 9d4c3712
 
 1. UserCamera overrides `Camera::Render` to reduce CPU usage.
     * [Pull request 2480](https://bitbucket.org/osrf/gazebo/pull-request/2480)
