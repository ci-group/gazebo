--- conflicted
+++ resolved
@@ -1,15 +1,13 @@
 ## Gazebo 7.0
 
-<<<<<<< HEAD
 1. Fix circular dependency so that physics does not call the sensors API.
     * [Pull request #2089](https://bitbucket.org/osrf/gazebo/pull-request/2089)
     * [Issue #1516](https://bitbucket.org/osrf/gazebo/issues/1516)
-=======
+
 1. Add Gravity and MagneticField API to World class to match sdformat change.
     * [SDFormat pull request 247](https://bitbucket.org/osrf/sdformat/pull-requests/247)
     * [Issue #1823](https://bitbucket.org/osrf/gazebo/issues/1823)
     * [Pull request #2090](https://bitbucket.org/osrf/gazebo/pull-request/2090)
->>>>>>> 0ecbbc4d
 
 1. Use opaque pointers and deprecate functions in the rendering library
     * [Pull request #2069](https://bitbucket.org/osrf/gazebo/pull-request/2069)
