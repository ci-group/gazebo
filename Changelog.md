--- conflicted
+++ resolved
@@ -136,18 +136,16 @@
     1. Detach all child manips when item is deleted, added BuildingMaker::DetachAllChildren.
         * [Pull request #1316](https://bitbucket.org/osrf/gazebo/pull-request/1316)
 
-<<<<<<< HEAD
+    1. Enabled multi-selection and align tool inside model editor.
+        * [Pull request #1302](https://bitbucket.org/osrf/gazebo/pull-request/1302)
+        * [Issue #1323](https://bitbucket.org/osrf/gazebo/issue/1323)
+
+    1. Added texture picker to inspector dialogs.
+        * [Pull request #1306](https://bitbucket.org/osrf/gazebo/pull-request/1306)
+
     1. Measures for doors and windows. Added RectItem::angleOnWall and related Get/Set.
         * [Pull request #1322](https://bitbucket.org/osrf/gazebo/pull-request/1322)
         * [Issue #370](https://bitbucket.org/osrf/gazebo/issue/370)
-=======
-    1. Enabled multi-selection and align tool inside model editor.
-        * [Pull request #1302](https://bitbucket.org/osrf/gazebo/pull-request/1302)
-        * [Issue #1323](https://bitbucket.org/osrf/gazebo/issue/1323)
-
-    1. Added texture picker to inspector dialogs.
-        * [Pull request #1306](https://bitbucket.org/osrf/gazebo/pull-request/1306)
->>>>>>> c83ebffa
 
 1. Model editor updates
     1. Fix adding/removing event filters .
