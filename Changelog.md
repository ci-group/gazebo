--- conflicted
+++ resolved
@@ -1,14 +1,11 @@
 ## Gazebo 7.0
 
-<<<<<<< HEAD
 1. Implemented private data pointer for the RTShaderSystem class. Minimized shader updates to once per render update.
     * [Pull request #2003](https://bitbucket.org/osrf/gazebo/pull-request/2003)
     
-=======
 1. Publish camera sensor image size when rendering is not enabled
     * [Pull request #1969](https://bitbucket.org/osrf/gazebo/pull-request/1969)
 
->>>>>>> f29dbeb7
 1. Added Poissons Ratio and Elastic Modulus for ODE.
     * [Pull request #1974](https://bitbucket.org/osrf/gazebo/pull-request/1974)
 
