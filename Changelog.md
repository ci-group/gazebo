## Gazebo 6.0
1. Added BuoyancyPlugin for simulating the buoyancy of an object in a column of fluid.
    * [Pull request #1622](https://bitbucket.org/osrf/gazebo/pull-request/1622)

1. Added ComputeVolume function for simple shape subclasses of Shape.hh.
    * [Pull request #1605](https://bitbucket.org/osrf/gazebo/pull-request/1605)

1. Get/Set user camera pose in GUI.
    * [Pull request #1649](https://bitbucket.org/osrf/gazebo/pull-request/1649)
    * [Issue #1595](https://bitbucket.org/osrf/gazebo/issue/1595)

1. Windows support. This consists mostly of numerous small changes to support
compilation on Windows.
    * [Pull request #1616](https://bitbucket.org/osrf/gazebo/pull-request/1616)
    * [Pull request #1618](https://bitbucket.org/osrf/gazebo/pull-request/1618)
    * [Pull request #1620](https://bitbucket.org/osrf/gazebo/pull-request/1620)
    * [Pull request #1625](https://bitbucket.org/osrf/gazebo/pull-request/1625)
    * [Pull request #1626](https://bitbucket.org/osrf/gazebo/pull-request/1626)
    * [Pull request #1627](https://bitbucket.org/osrf/gazebo/pull-request/1627)
    * [Pull request #1628](https://bitbucket.org/osrf/gazebo/pull-request/1628)
    * [Pull request #1629](https://bitbucket.org/osrf/gazebo/pull-request/1629)
    * [Pull request #1630](https://bitbucket.org/osrf/gazebo/pull-request/1630)
    * [Pull request #1631](https://bitbucket.org/osrf/gazebo/pull-request/1631)
    * [Pull request #1632](https://bitbucket.org/osrf/gazebo/pull-request/1632)
    * [Pull request #1633](https://bitbucket.org/osrf/gazebo/pull-request/1633)
    * [Pull request #1635](https://bitbucket.org/osrf/gazebo/pull-request/1635)
    * [Pull request #1637](https://bitbucket.org/osrf/gazebo/pull-request/1637)
    * [Pull request #1639](https://bitbucket.org/osrf/gazebo/pull-request/1639)
    * [Pull request #1647](https://bitbucket.org/osrf/gazebo/pull-request/1647)
    * [Pull request #1650](https://bitbucket.org/osrf/gazebo/pull-request/1650)
    * [Pull request #1651](https://bitbucket.org/osrf/gazebo/pull-request/1651)
    * [Pull request #1653](https://bitbucket.org/osrf/gazebo/pull-request/1653)
    * [Pull request #1654](https://bitbucket.org/osrf/gazebo/pull-request/1654)
    * [Pull request #1657](https://bitbucket.org/osrf/gazebo/pull-request/1657)
    * [Pull request #1658](https://bitbucket.org/osrf/gazebo/pull-request/1658)
    * [Pull request #1659](https://bitbucket.org/osrf/gazebo/pull-request/1659)
    * [Pull request #1660](https://bitbucket.org/osrf/gazebo/pull-request/1660)
    * [Pull request #1661](https://bitbucket.org/osrf/gazebo/pull-request/1661)
    * [Pull request #1669](https://bitbucket.org/osrf/gazebo/pull-request/1669)
    * [Pull request #1670](https://bitbucket.org/osrf/gazebo/pull-request/1670)
    * [Pull request #1672](https://bitbucket.org/osrf/gazebo/pull-request/1672)
<<<<<<< HEAD
    * [Pull request #1679](https://bitbucket.org/osrf/gazebo/pull-request/1679)
=======
    * [Pull request #1682](https://bitbucket.org/osrf/gazebo/pull-request/1682)
>>>>>>> 1ff9a9c6

1. Install `libgazebo_server_fixture`. This will facilitate tests external to the main gazebo repository. See `examples/stand_alone/test_fixture`.
    * [Pull request #1606](https://bitbucket.org/osrf/gazebo/pull-request/1606)

1. Laser visualization renders light blue for rays that do not hit obstacles, and dark blue for other rays.
    * [Pull request #1607](https://bitbucket.org/osrf/gazebo/pull-request/1607)
    * [Issue #1576](https://bitbucket.org/osrf/gazebo/issue/1576)

1. New accessors in LogPlay class.
    * [Pull request #1577](https://bitbucket.org/osrf/gazebo/pull-request/1577)

1. Added a plugin to send messages to an existing website.
   Added gui::MainWindow::AddMenu and msgs/rest_error, msgs/rest_login, msgs rest/post
    * [Pull request #1524](https://bitbucket.org/osrf/gazebo/pull-request/1524)

1. Fix deprecation warnings when using SDFormat 3.0.2, 3.0.3 prereleases
    * [Pull request #1568](https://bitbucket.org/osrf/gazebo/pull-request/1568)

1. Use GAZEBO_CFLAGS or GAZEBO_CXX_FLAGS in CMakeLists.txt for example plugins
    * [Pull request #1573](https://bitbucket.org/osrf/gazebo/pull-request/1573)

1. Added Link::OnWrenchMsg subscriber with test
    * [Pull request #1582](https://bitbucket.org/osrf/gazebo/pull-request/1582)

1. Show/hide GUI overlays using the menu bar.
    * [Pull request #1555](https://bitbucket.org/osrf/gazebo/pull-request/1555)

1. Show/hide toolbars using the menu bars and shortcut.
   Added MainWindow::CloneAction.
   Added Window menu to Model Editor.
    * [Pull request #1584](https://bitbucket.org/osrf/gazebo/pull-request/1584)

1. Added optional start/stop/reset buttons to timer GUI plugin.
    * [Pull request #1576](https://bitbucket.org/osrf/gazebo/pull-request/1576)

1. Added Visual::GetDepth() and Visual::GetNthAncestor()
    * [Pull request #1613](https://bitbucket.org/osrf/gazebo/pull-request/1613)

1. Added a context menu for links
    * [Pull request #1589](https://bitbucket.org/osrf/gazebo/pull-request/1589)

1. Separate TimePanel's display into TimeWidget and LogPlayWidget.
    * [Pull request #1564](https://bitbucket.org/osrf/gazebo/pull-request/1564)

1. Added support for Oculus DK2
    * [Pull request #1526](https://bitbucket.org/osrf/gazebo/pull-request/1526)

1. Use collide_bitmask from SDF to perform collision filtering
    * [Pull request #1470](https://bitbucket.org/osrf/gazebo/pull-request/1470)

1. Pass Coulomb surface friction parameters to DART.
    * [Pull request #1420](https://bitbucket.org/osrf/gazebo/pull-request/1420)

1. Added ModelAlign::SetHighlighted
    * [Pull request #1598](https://bitbucket.org/osrf/gazebo/pull-request/1598)

1. Added various Get functions to Visual. Also added a ConvertGeometryType function to msgs.
    * [Pull request #1402](https://bitbucket.org/osrf/gazebo/pull-request/1402)

1. Get and Set visibility of SelectionObj's handles, with unit test.
    * [Pull request #1417](https://bitbucket.org/osrf/gazebo/pull-request/1417)

1. Set material of SelectionObj's handles.
    * [Pull request #1472](https://bitbucket.org/osrf/gazebo/pull-request/1472)

1. Allow link selection with the mouse if parent model already selected.
    * [Pull request #1409](https://bitbucket.org/osrf/gazebo/pull-request/1409)

1. Added ModelRightMenu::EntityTypes.
    * [Pull request #1414](https://bitbucket.org/osrf/gazebo/pull-request/1414)

1. Scale joint visuals according to link size.
    * [Pull request #1591](https://bitbucket.org/osrf/gazebo/pull-request/1591)
    * [Issue #1563](https://bitbucket.org/osrf/gazebo/issue/1563)

1. Added Gazebo/CoM material.
    * [Pull request #1439](https://bitbucket.org/osrf/gazebo/pull-request/1439)

1. Added arc parameter to MeshManager::CreateTube
    * [Pull request #1436](https://bitbucket.org/osrf/gazebo/pull-request/1436)

1. Added View Inertia and InertiaVisual, changed COMVisual to sphere proportional to mass.
    * [Pull request #1445](https://bitbucket.org/osrf/gazebo/pull-request/1445)

1. Changed the position of Save and Cancel buttons on editor dialogs
    * [Pull request #1442](https://bitbucket.org/osrf/gazebo/pull-request/1442)
    * [Issue #1377](https://bitbucket.org/osrf/gazebo/issue/1377)

1. Fixed Visual material updates
    * [Pull request #1454](https://bitbucket.org/osrf/gazebo/pull-request/1454)
    * [Issue #1455](https://bitbucket.org/osrf/gazebo/issue/1455)

1. Added Matrix3::Inverse() and tests
    * [Pull request #1481](https://bitbucket.org/osrf/gazebo/pull-request/1481)

1. Implemented AddLinkForce for ODE.
    * [Pull request #1456](https://bitbucket.org/osrf/gazebo/pull-request/1456)

1. Updated ConfigWidget class to parse enum values.
    * [Pull request #1518](https://bitbucket.org/osrf/gazebo/pull-request/1518)

1. Added PresetManager to physics libraries and corresponding integration test.
    * [Pull request #1471](https://bitbucket.org/osrf/gazebo/pull-request/1471)

1. Sync name and location on SaveDialog.
    * [Pull request #1563](https://bitbucket.org/osrf/gazebo/pull-request/1563)

1. Added Apply Force/Torque dialog
    * [Pull request #1600](https://bitbucket.org/osrf/gazebo/pull-request/1600)

1. Added Apply Force/Torque visuals
    * [Pull request #1619](https://bitbucket.org/osrf/gazebo/pull-request/1619)

1. Added inertia pose getter for COMVisual and COMVisual_TEST
    * [Pull request #1581](https://bitbucket.org/osrf/gazebo/pull-request/1581)

1. Model editor updates
    1. Joint preview using JointVisuals.
        * [Pull request #1369](https://bitbucket.org/osrf/gazebo/pull-request/1369)

    1. Added inspector for configuring link, visual, and collision properties.
        * [Pull request #1408](https://bitbucket.org/osrf/gazebo/pull-request/1408)

    1. Saving, exiting, generalizing SaveDialog.
        * [Pull request #1401](https://bitbucket.org/osrf/gazebo/pull-request/1401)

    1. Inspectors redesign
        * [Pull request #1586](https://bitbucket.org/osrf/gazebo/pull-request/1586)

    1. Edit existing model.
        * [Pull request #1425](https://bitbucket.org/osrf/gazebo/pull-request/1425)

    1. Add joint inspector to link's context menu.
        * [Pull request #1449](https://bitbucket.org/osrf/gazebo/pull-request/1449)
        * [Issue #1443](https://bitbucket.org/osrf/gazebo/issue/1443)

    1. Added button to select mesh file on inspector.
        * [Pull request #1460](https://bitbucket.org/osrf/gazebo/pull-request/1460)
        * [Issue #1450](https://bitbucket.org/osrf/gazebo/issue/1450)

    1. Renamed Part to Link.
        * [Pull request #1478](https://bitbucket.org/osrf/gazebo/pull-request/1478)

    1. Fix snapping inside editor.
        * [Pull request #1489](https://bitbucket.org/osrf/gazebo/pull-request/1489)
        * [Issue #1457](https://bitbucket.org/osrf/gazebo/issue/1457)

    1. Keep loaded model's name.
        * [Pull request #1516](https://bitbucket.org/osrf/gazebo/pull-request/1516)
        * [Issue #1504](https://bitbucket.org/osrf/gazebo/issue/1504)

    1. Added ExtrudeDialog.
        * [Pull request #1483](https://bitbucket.org/osrf/gazebo/pull-request/1483)

    1. Hide time panel inside editor and keep main window's paused state.
        * [Pull request #1500](https://bitbucket.org/osrf/gazebo/pull-request/1500)

    1. Fixed pose issues and added ModelCreator_TEST.
        * [Pull request #1509](https://bitbucket.org/osrf/gazebo/pull-request/1509)
        * [Issue #1497](https://bitbucket.org/osrf/gazebo/issue/1497)
        * [Issue #1509](https://bitbucket.org/osrf/gazebo/issue/1509)

    1. Added list of links and joints.
        * [Pull request #1515](https://bitbucket.org/osrf/gazebo/pull-request/1515)
        * [Issue #1418](https://bitbucket.org/osrf/gazebo/issue/1418)

    1. Expose API to support adding items to the palette.
        * [Pull request #1565](https://bitbucket.org/osrf/gazebo/pull-request/1565)

    1. Added menu for toggling joint visualization
        * [Pull request #1551](https://bitbucket.org/osrf/gazebo/pull-request/1551)
        * [Issue #1483](https://bitbucket.org/osrf/gazebo/issue/1483)

    1. Add schematic view to model editor
        * [Pull request #1562](https://bitbucket.org/osrf/gazebo/pull-request/1562)

1. Building editor updates
    1. Make palette tips tooltip clickable to open.
        * [Pull request #1519](https://bitbucket.org/osrf/gazebo/pull-request/1519)
        * [Issue #1370](https://bitbucket.org/osrf/gazebo/issue/1370)

## Gazebo 5.0

### Gazebo 5.x.x

1. Fix heightmap model texture loading.
    * [Pull request #1592](https://bitbucket.org/osrf/gazebo/pull-request/1592)

1. Disable failing pr2 test for dart
    * [Pull request #1540](https://bitbucket.org/osrf/gazebo/pull-request/1540)
    * [Issue #1435](https://bitbucket.org/osrf/gazebo/issue/1435)

### Gazebo 5.1.0 (2015-03-20)
1. Backport pull request #1527 (FindOGRE.cmake for non-Debian systems)
  * [Pull request #1532](https://bitbucket.org/osrf/gazebo/pull-request/1532)

1. Respect system cflags when not using USE_UPSTREAM_CFLAGS
  * [Pull request #1531](https://bitbucket.org/osrf/gazebo/pull-request/1531)

1. Allow light manipulation
  * [Pull request #1529](https://bitbucket.org/osrf/gazebo/pull-request/1529)

1. Allow sdformat 2.3.1+ or 3+ and fix tests
  * [Pull request #1484](https://bitbucket.org/osrf/gazebo/pull-request/1484)

1. Add Link::GetWorldAngularMomentum function and test.
  * [Pull request #1482](https://bitbucket.org/osrf/gazebo/pull-request/1482)

1. Preserve previous GAZEBO_MODEL_PATH values when sourcing setup.sh
  * [Pull request #1430](https://bitbucket.org/osrf/gazebo/pull-request/1430)

1. Implement Coulomb joint friction for DART
  * [Pull request #1427](https://bitbucket.org/osrf/gazebo/pull-request/1427)
  * [Issue #1281](https://bitbucket.org/osrf/gazebo/issue/1281)

1. Fix simple shape normals.
    * [Pull request #1477](https://bitbucket.org/osrf/gazebo/pull-request/1477)
    * [Issue #1369](https://bitbucket.org/osrf/gazebo/issue/1369)

1. Use Msg-to-SDF conversion functions in tests, add ServerFixture::SpawnModel(msgs::Model).
    * [Pull request #1466](https://bitbucket.org/osrf/gazebo/pull-request/1466)

1. Added Model Msg-to-SDF conversion functions and test.
    * [Pull request #1429](https://bitbucket.org/osrf/gazebo/pull-request/1429)

1. Added Joint Msg-to-SDF conversion functions and test.
    * [Pull request #1419](https://bitbucket.org/osrf/gazebo/pull-request/1419)

1. Added Visual, Material Msg-to-SDF conversion functions and ShaderType to string conversion functions.
    * [Pull request #1415](https://bitbucket.org/osrf/gazebo/pull-request/1415)

1. Implement Coulomb joint friction for BulletSliderJoint
  * [Pull request #1452](https://bitbucket.org/osrf/gazebo/pull-request/1452)
  * [Issue #1348](https://bitbucket.org/osrf/gazebo/issue/1348)

### Gazebo 5.0.0 (2015-01-27)
1. Support for using [digital elevation maps](http://gazebosim.org/tutorials?tut=dem) has been added to debian packages.

1. C++11 support (C++11 compatible compiler is now required)
    * [Pull request #1340](https://bitbucket.org/osrf/gazebo/pull-request/1340)

1. Implemented private data pointer for the World class.
    * [Pull request #1383](https://bitbucket.org/osrf/gazebo/pull-request/1383)

1. Implemented private data pointer for the Scene class.
    * [Pull request #1385](https://bitbucket.org/osrf/gazebo/pull-request/1385)

1. Added a events::Event::resetWorld event that is triggered when World::Reset is called.
    * [Pull request #1332](https://bitbucket.org/osrf/gazebo/pull-request/1332)
    * [Issue #1375](https://bitbucket.org/osrf/gazebo/issue/1375)

1. Fixed `math::Box::GetCenter` functionality.
    * [Pull request #1278](https://bitbucket.org/osrf/gazebo/pull-request/1278)
    * [Issue #1327](https://bitbucket.org/osrf/gazebo/issue/1327)

1. Added a GUI timer plugin that facilitates the display and control a timer inside the Gazebo UI.
    * [Pull request #1270](https://bitbucket.org/osrf/gazebo/pull-request/1270)

1. Added ability to load plugins via SDF.
    * [Pull request #1261](https://bitbucket.org/osrf/gazebo/pull-request/1261)

1. Added GUIEvent to hide/show the left GUI pane.
    * [Pull request #1269](https://bitbucket.org/osrf/gazebo/pull-request/1269)

1. Modified KeyEventHandler and GLWidget so that hotkeys can be suppressed by custom KeyEvents set up by developers
    * [Pull request #1251](https://bitbucket.org/osrf/gazebo/pull-request/1251)

1. Added ability to read the directory where the log files are stored.
    * [Pull request #1277](https://bitbucket.org/osrf/gazebo/pull-request/1277)

1. Implemented a simulation cloner
    * [Pull request #1180](https://bitbucket.org/osrf/gazebo/pull-request/1180/clone-a-simulation)

1. Added GUI overlay plugins. Users can now write a Gazebo + QT plugin that displays widgets over the render window.
  * [Pull request #1181](https://bitbucket.org/osrf/gazebo/pull-request/1181)

1. Change behavior of Joint::SetVelocity, add Joint::SetVelocityLimit(unsigned int, double)
  * [Pull request #1218](https://bitbucket.org/osrf/gazebo/pull-request/1218)
  * [Issue #964](https://bitbucket.org/osrf/gazebo/issue/964)

1. Implement Coulomb joint friction for ODE
  * [Pull request #1221](https://bitbucket.org/osrf/gazebo/pull-request/1221)
  * [Issue #381](https://bitbucket.org/osrf/gazebo/issue/381)

1. Implement Coulomb joint friction for BulletHingeJoint
  * [Pull request #1317](https://bitbucket.org/osrf/gazebo/pull-request/1317)
  * [Issue #1348](https://bitbucket.org/osrf/gazebo/issue/1348)

1. Implemented camera lens distortion.
  * [Pull request #1213](https://bitbucket.org/osrf/gazebo/pull-request/1213)

1. Kill rogue gzservers left over from failed INTEGRATION_world_clone tests
   and improve robustness of `UNIT_gz_TEST`
  * [Pull request #1232](https://bitbucket.org/osrf/gazebo/pull-request/1232)
  * [Issue #1299](https://bitbucket.org/osrf/gazebo/issue/1299)

1. Added RenderWidget::ShowToolbar to toggle visibility of top toolbar.
  * [Pull request #1248](https://bitbucket.org/osrf/gazebo/pull-request/1248)

1. Fix joint axis visualization.
  * [Pull request #1258](https://bitbucket.org/osrf/gazebo/pull-request/1258)

1. Change UserCamera view control via joysticks. Clean up rate control vs. pose control.
   see UserCamera::OnJoyPose and UserCamera::OnJoyTwist. Added view twist control toggle
   with joystick button 1.
  * [Pull request #1249](https://bitbucket.org/osrf/gazebo/pull-request/1249)

1. Added RenderWidget::GetToolbar to get the top toolbar and change its actions on ModelEditor.
    * [Pull request #1263](https://bitbucket.org/osrf/gazebo/pull-request/1263)

1. Added accessor for MainWindow graphical widget to GuiIface.
    * [Pull request #1250](https://bitbucket.org/osrf/gazebo/pull-request/1250)

1. Added a ConfigWidget class that takes in a google protobuf message and generates widgets for configuring the fields in the message
    * [Pull request #1285](https://bitbucket.org/osrf/gazebo/pull-request/1285)

1. Added GLWidget::OnModelEditor when model editor is triggered, and MainWindow::OnEditorGroup to manually uncheck editor actions.
    * [Pull request #1283](https://bitbucket.org/osrf/gazebo/pull-request/1283)

1. Added Collision, Geometry, Inertial, Surface Msg-to-SDF conversion functions.
    * [Pull request #1315](https://bitbucket.org/osrf/gazebo/pull-request/1315)

1. Added "button modifier" fields (control, shift, and alt) to common::KeyEvent.
    * [Pull request #1325](https://bitbucket.org/osrf/gazebo/pull-request/1325)

1. Added inputs for environment variable GAZEBO_GUI_INI_FILE for reading a custom .ini file.
    * [Pull request #1252](https://bitbucket.org/osrf/gazebo/pull-request/1252)

1. Fixed crash on "permission denied" bug, added insert_model integration test.
    * [Pull request #1329](https://bitbucket.org/osrf/gazebo/pull-request/1329/)

1. Enable simbody joint tests, implement `SimbodyJoint::GetParam`, create
   `Joint::GetParam`, fix bug in `BulletHingeJoint::SetParam`.
    * [Pull request #1404](https://bitbucket.org/osrf/gazebo/pull-request/1404/)

1. Building editor updates
    1. Fixed inspector resizing.
        * [Pull request #1230](https://bitbucket.org/osrf/gazebo/pull-request/1230)
        * [Issue #395](https://bitbucket.org/osrf/gazebo/issue/395)

    1. Doors and windows move proportionally with wall.
        * [Pull request #1231](https://bitbucket.org/osrf/gazebo/pull-request/1231)
        * [Issue #368](https://bitbucket.org/osrf/gazebo/issue/368)

    1. Inspector dialogs stay on top.
        * [Pull request #1229](https://bitbucket.org/osrf/gazebo/pull-request/1229)
        * [Issue #417](https://bitbucket.org/osrf/gazebo/issue/417)

    1. Make model name editable on palette.
        * [Pull request #1239](https://bitbucket.org/osrf/gazebo/pull-request/1239)

    1. Import background image and improve add/delete levels.
        * [Pull request #1214](https://bitbucket.org/osrf/gazebo/pull-request/1214)
        * [Issue #422](https://bitbucket.org/osrf/gazebo/issue/422)
        * [Issue #361](https://bitbucket.org/osrf/gazebo/issue/361)

    1. Fix changing draw mode.
        * [Pull request #1233](https://bitbucket.org/osrf/gazebo/pull-request/1233)
        * [Issue #405](https://bitbucket.org/osrf/gazebo/issue/405)

    1. Tips on palette's top-right corner.
        * [Pull request #1241](https://bitbucket.org/osrf/gazebo/pull-request/1241)

    1. New buttons and layout for the palette.
        * [Pull request #1242](https://bitbucket.org/osrf/gazebo/pull-request/1242)

    1. Individual wall segments instead of polylines.
        * [Pull request #1246](https://bitbucket.org/osrf/gazebo/pull-request/1246)
        * [Issue #389](https://bitbucket.org/osrf/gazebo/issue/389)
        * [Issue #415](https://bitbucket.org/osrf/gazebo/issue/415)

    1. Fix exiting and saving, exiting when there's nothing drawn, fix text on popups.
        * [Pull request #1296](https://bitbucket.org/osrf/gazebo/pull-request/1296)

    1. Display measure for selected wall segment.
        * [Pull request #1291](https://bitbucket.org/osrf/gazebo/pull-request/1291)
        * [Issue #366](https://bitbucket.org/osrf/gazebo/issue/366)

    1. Highlight selected item's 3D visual.
        * [Pull request #1292](https://bitbucket.org/osrf/gazebo/pull-request/1292)

    1. Added color picker to inspector dialogs.
        * [Pull request #1298](https://bitbucket.org/osrf/gazebo/pull-request/1298)

    1. Snapping on by default, off holding Shift. Improved snapping.
        * [Pull request #1304](https://bitbucket.org/osrf/gazebo/pull-request/1304)

    1. Snap walls to length increments, moved scale to SegmentItem and added Get/SetScale, added SegmentItem::SnapAngle and SegmentItem::SnapLength.
        * [Pull request #1311](https://bitbucket.org/osrf/gazebo/pull-request/1311)

    1. Make buildings available in "Insert Models" tab, improve save flow.
        * [Pull request #1312](https://bitbucket.org/osrf/gazebo/pull-request/1312)

    1. Added EditorItem::SetHighlighted.
        * [Pull request #1308](https://bitbucket.org/osrf/gazebo/pull-request/1308)

    1. Current level is transparent, lower levels opaque, higher levels invisible.
        * [Pull request #1303](https://bitbucket.org/osrf/gazebo/pull-request/1303)

    1. Detach all child manips when item is deleted, added BuildingMaker::DetachAllChildren.
        * [Pull request #1316](https://bitbucket.org/osrf/gazebo/pull-request/1316)

    1. Added texture picker to inspector dialogs.
        * [Pull request #1306](https://bitbucket.org/osrf/gazebo/pull-request/1306)

    1. Measures for doors and windows. Added RectItem::angleOnWall and related Get/Set.
        * [Pull request #1322](https://bitbucket.org/osrf/gazebo/pull-request/1322)
        * [Issue #370](https://bitbucket.org/osrf/gazebo/issue/370)

    1. Added Gazebo/BuildingFrame material to display holes for doors and windows on walls.
        * [Pull request #1338](https://bitbucket.org/osrf/gazebo/pull-request/1338)

    1. Added Gazebo/Bricks material to be used as texture on the building editor.
        * [Pull request #1333](https://bitbucket.org/osrf/gazebo/pull-request/1333)

    1. Pick colors from the palette and assign on 3D view. Added mouse and key event handlers to BuildingMaker, and events to communicate from BuildingModelManip to EditorItem.
        * [Pull request #1336](https://bitbucket.org/osrf/gazebo/pull-request/1336)

    1. Pick textures from the palette and assign in 3D view.
        * [Pull request #1368](https://bitbucket.org/osrf/gazebo/pull-request/1368)

1. Model editor updates
    1. Fix adding/removing event filters .
        * [Pull request #1279](https://bitbucket.org/osrf/gazebo/pull-request/1279)

    1. Enabled multi-selection and align tool inside model editor.
        * [Pull request #1302](https://bitbucket.org/osrf/gazebo/pull-request/1302)
        * [Issue #1323](https://bitbucket.org/osrf/gazebo/issue/1323)

    1. Enabled snap mode inside model editor.
        * [Pull request #1331](https://bitbucket.org/osrf/gazebo/pull-request/1331)
        * [Issue #1318](https://bitbucket.org/osrf/gazebo/issue/1318)

    1. Implemented copy/pasting of links.
        * [Pull request #1330](https://bitbucket.org/osrf/gazebo/pull-request/1330)

1. GUI publishes model selection information on ~/selection topic.
    * [Pull request #1318](https://bitbucket.org/osrf/gazebo/pull-request/1318)

## Gazebo 4.0

### Gazebo 4.x.x (2015-xx-xx)

1. Fix build for Bullet 2.83, enable angle wrapping for BulletHingeJoint
    * [Pull request #1664](https://bitbucket.org/osrf/gazebo/pull-request/1664)

### Gazebo 4.1.3 (2015-05-07)

1. Fix heightmap model texture loading.
    * [Pull request #1595](https://bitbucket.org/osrf/gazebo/pull-request/1595)
1. Fix visual collision scale on separate client
    * [Pull request #1585](https://bitbucket.org/osrf/gazebo/pull-request/1585)
1. Fix several clang compiler warnings
    * [Pull request #1594](https://bitbucket.org/osrf/gazebo/pull-request/1594)
1. Fix blank save / browse dialogs
    * [Pull request #1544](https://bitbucket.org/osrf/gazebo/pull-request/1544)

### Gazebo 4.1.2 (2015-03-20)

1. Fix quaternion documentation: target Gazebo_4.1
    * [Pull request #1525](https://bitbucket.org/osrf/gazebo/pull-request/1525)
1. Speed up World::Step in loops
    * [Pull request #1492](https://bitbucket.org/osrf/gazebo/pull-request/1492)
1. Reduce selection buffer updates -> 4.1
    * [Pull request #1494](https://bitbucket.org/osrf/gazebo/pull-request/1494)
1. Fix QT rendering, and rendering update rate
    * [Pull request #1487](https://bitbucket.org/osrf/gazebo/pull-request/1487)
1. Fix loading of SimbodyPhysics parameters
    * [Pull request #1474](https://bitbucket.org/osrf/gazebo/pull-request/1474)
1. Fix heightmap on OSX -> 4.1
    * [Pull request #1455](https://bitbucket.org/osrf/gazebo/pull-request/1455)
1. Remove extra pose tag in a world file that should not be there
    * [Pull request #1458](https://bitbucket.org/osrf/gazebo/pull-request/1458)
1. Better fix for #236 for IMU that doesn't require ABI changes
    * [Pull request #1448](https://bitbucket.org/osrf/gazebo/pull-request/1448)
1. Fix regression of #236 for ImuSensor in 4.1
    * [Pull request #1446](https://bitbucket.org/osrf/gazebo/pull-request/1446)
1. Preserve previous GAZEBO_MODEL_PATH values when sourcing setup.sh
    * [Pull request #1430](https://bitbucket.org/osrf/gazebo/pull-request/1430)
1. issue #857: fix segfault for simbody screw joint when setting limits due to uninitialized limitForce.
    * [Pull request #1423](https://bitbucket.org/osrf/gazebo/pull-request/1423)
1. Allow multiple contact sensors per link (#960)
    * [Pull request #1413](https://bitbucket.org/osrf/gazebo/pull-request/1413)
1. Fix for issue #351, ODE World Step
    * [Pull request #1406](https://bitbucket.org/osrf/gazebo/pull-request/1406)
1. Disable failing InelasticCollision/0 test (#1394)
    * [Pull request #1405](https://bitbucket.org/osrf/gazebo/pull-request/1405)
1. Prevent out of bounds array access in SkidSteerDrivePlugin (found by cppcheck 1.68)
    * [Pull request #1379](https://bitbucket.org/osrf/gazebo/pull-request/1379)

### Gazebo 4.1.1 (2015-01-15)

1. Fix BulletPlaneShape bounding box (#1265)
    * [Pull request #1367](https://bitbucket.org/osrf/gazebo/pull-request/1367)
1. Fix dart linking errors on osx
    * [Pull request #1372](https://bitbucket.org/osrf/gazebo/pull-request/1372)
1. Update to player interfaces
    * [Pull request #1324](https://bitbucket.org/osrf/gazebo/pull-request/1324)
1. Handle GpuLaser name collisions (#1403)
    * [Pull request #1360](https://bitbucket.org/osrf/gazebo/pull-request/1360)
1. Add checks for handling array's with counts of zero, and read specular values
    * [Pull request #1339](https://bitbucket.org/osrf/gazebo/pull-request/1339)
1. Fix model list widget test
    * [Pull request #1327](https://bitbucket.org/osrf/gazebo/pull-request/1327)
1. Fix ogre includes
    * [Pull request #1323](https://bitbucket.org/osrf/gazebo/pull-request/1323)

### Gazebo 4.1.0 (2014-11-20)

1. Modified GUI rendering to improve the rendering update rate.
    * [Pull request #1487](https://bitbucket.org/osrf/gazebo/pull-request/1487)

### Gazebo 4.1.0 (2014-11-20)

1. Add ArrangePlugin for arranging groups of models.
   Also add Model::ResetPhysicsStates to call Link::ResetPhysicsStates
   recursively on all links in model.
    * [Pull request #1208](https://bitbucket.org/osrf/gazebo/pull-request/1208)
1. The `gz model` command line tool will output model info using either `-i` for complete info, or `-p` for just the model pose.
    * [Pull request #1212](https://bitbucket.org/osrf/gazebo/pull-request/1212)
    * [DRCSim Issue #389](https://bitbucket.org/osrf/drcsim/issue/389)
1. Added SignalStats class for computing incremental signal statistics.
    * [Pull request #1198](https://bitbucket.org/osrf/gazebo/pull-request/1198)
1. Add InitialVelocityPlugin to setting the initial state of links
    * [Pull request #1237](https://bitbucket.org/osrf/gazebo/pull-request/1237)
1. Added Quaternion::Integrate function.
    * [Pull request #1255](https://bitbucket.org/osrf/gazebo/pull-request/1255)
1. Added ConvertJointType functions, display more joint info on model list.
    * [Pull request #1259](https://bitbucket.org/osrf/gazebo/pull-request/1259)
1. Added ModelListWidget::AddProperty, removed unnecessary checks on ModelListWidget.
    * [Pull request #1271](https://bitbucket.org/osrf/gazebo/pull-request/1271)
1. Fix loading collada meshes with unsupported input semantics.
    * [Pull request #1319](https://bitbucket.org/osrf/gazebo/pull-request/1319)

### Gazebo 4.0.2 (2014-09-23)

1. Fix and improve mechanism to generate pkgconfig libs
    * [Pull request #1027](https://bitbucket.org/osrf/gazebo/pull-request/1027)
    * [Issue #1284](https://bitbucket.org/osrf/gazebo/issue/1284)
1. Added arat.world
    * [Pull request #1205](https://bitbucket.org/osrf/gazebo/pull-request/1205)
1. Update gzprop to output zip files.
    * [Pull request #1197](https://bitbucket.org/osrf/gazebo/pull-request/1197)
1. Make Collision::GetShape a const function
    * [Pull requset #1189](https://bitbucket.org/osrf/gazebo/pull-request/1189)
1. Install missing physics headers
    * [Pull requset #1183](https://bitbucket.org/osrf/gazebo/pull-request/1183)
1. Remove SimbodyLink::AddTorque console message
    * [Pull requset #1185](https://bitbucket.org/osrf/gazebo/pull-request/1185)
1. Fix log xml
    * [Pull requset #1188](https://bitbucket.org/osrf/gazebo/pull-request/1188)

### Gazebo 4.0.0 (2014-08-08)

1. Added lcov support to cmake
    * [Pull request #1047](https://bitbucket.org/osrf/gazebo/pull-request/1047)
1. Fixed memory leak in image conversion
    * [Pull request #1057](https://bitbucket.org/osrf/gazebo/pull-request/1057)
1. Removed deprecated function
    * [Pull request #1067](https://bitbucket.org/osrf/gazebo/pull-request/1067)
1. Improved collada loading performance
    * [Pull request #1066](https://bitbucket.org/osrf/gazebo/pull-request/1066)
    * [Pull request #1082](https://bitbucket.org/osrf/gazebo/pull-request/1082)
    * [Issue #1134](https://bitbucket.org/osrf/gazebo/issue/1134)
1. Implemented a collada exporter
    * [Pull request #1064](https://bitbucket.org/osrf/gazebo/pull-request/1064)
1. Force torque sensor now makes use of sensor's pose.
    * [Pull request #1076](https://bitbucket.org/osrf/gazebo/pull-request/1076)
    * [Issue #940](https://bitbucket.org/osrf/gazebo/issue/940)
1. Fix Model::GetLinks segfault
    * [Pull request #1093](https://bitbucket.org/osrf/gazebo/pull-request/1093)
1. Fix deleting and saving lights in gzserver
    * [Pull request #1094](https://bitbucket.org/osrf/gazebo/pull-request/1094)
    * [Issue #1182](https://bitbucket.org/osrf/gazebo/issue/1182)
    * [Issue #346](https://bitbucket.org/osrf/gazebo/issue/346)
1. Fix Collision::GetWorldPose. The pose of a collision would not update properly.
    * [Pull request #1049](https://bitbucket.org/osrf/gazebo/pull-request/1049)
    * [Issue #1124](https://bitbucket.org/osrf/gazebo/issue/1124)
1. Fixed the animate_box and animate_joints examples
    * [Pull request #1086](https://bitbucket.org/osrf/gazebo/pull-request/1086)
1. Integrated Oculus Rift functionality
    * [Pull request #1074](https://bitbucket.org/osrf/gazebo/pull-request/1074)
    * [Pull request #1136](https://bitbucket.org/osrf/gazebo/pull-request/1136)
    * [Pull request #1139](https://bitbucket.org/osrf/gazebo/pull-request/1139)
1. Updated Base::GetScopedName
    * [Pull request #1104](https://bitbucket.org/osrf/gazebo/pull-request/1104)
1. Fix collada loader from adding duplicate materials into a Mesh
    * [Pull request #1105](https://bitbucket.org/osrf/gazebo/pull-request/1105)
    * [Issue #1180](https://bitbucket.org/osrf/gazebo/issue/1180)
1. Integrated Razer Hydra functionality
    * [Pull request #1083](https://bitbucket.org/osrf/gazebo/pull-request/1083)
    * [Pull request #1109](https://bitbucket.org/osrf/gazebo/pull-request/1109)
1. Added ability to copy and paste models in the GUI
    * [Pull request #1103](https://bitbucket.org/osrf/gazebo/pull-request/1103)
1. Removed unnecessary inclusion of gazebo.hh and common.hh in plugins
    * [Pull request #1111](https://bitbucket.org/osrf/gazebo/pull-request/1111)
1. Added ability to specify custom road textures
    * [Pull request #1027](https://bitbucket.org/osrf/gazebo/pull-request/1027)
1. Added support for DART 4.1
    * [Pull request #1113](https://bitbucket.org/osrf/gazebo/pull-request/1113)
    * [Pull request #1132](https://bitbucket.org/osrf/gazebo/pull-request/1132)
    * [Pull request #1134](https://bitbucket.org/osrf/gazebo/pull-request/1134)
    * [Pull request #1154](https://bitbucket.org/osrf/gazebo/pull-request/1154)
1. Allow position of joints to be directly set.
    * [Pull request #1097](https://bitbucket.org/osrf/gazebo/pull-request/1097)
    * [Issue #1138](https://bitbucket.org/osrf/gazebo/issue/1138)
1. Added extruded polyline geometry
    * [Pull request #1026](https://bitbucket.org/osrf/gazebo/pull-request/1026)
1. Fixed actor animation
    * [Pull request #1133](https://bitbucket.org/osrf/gazebo/pull-request/1133)
    * [Pull request #1141](https://bitbucket.org/osrf/gazebo/pull-request/1141)
1. Generate a versioned cmake config file
    * [Pull request #1153](https://bitbucket.org/osrf/gazebo/pull-request/1153)
    * [Issue #1226](https://bitbucket.org/osrf/gazebo/issue/1226)
1. Added KMeans class
    * [Pull request #1147](https://bitbucket.org/osrf/gazebo/pull-request/1147)
1. Added --summary-range feature to bitbucket pullrequest tool
    * [Pull request #1156](https://bitbucket.org/osrf/gazebo/pull-request/1156)
1. Updated web links
    * [Pull request #1159](https://bitbucket.org/osrf/gazebo/pull-request/1159)
1. Update tests
    * [Pull request #1155](https://bitbucket.org/osrf/gazebo/pull-request/1155)
    * [Pull request #1143](https://bitbucket.org/osrf/gazebo/pull-request/1143)
    * [Pull request #1138](https://bitbucket.org/osrf/gazebo/pull-request/1138)
    * [Pull request #1140](https://bitbucket.org/osrf/gazebo/pull-request/1140)
    * [Pull request #1127](https://bitbucket.org/osrf/gazebo/pull-request/1127)
    * [Pull request #1115](https://bitbucket.org/osrf/gazebo/pull-request/1115)
    * [Pull request #1102](https://bitbucket.org/osrf/gazebo/pull-request/1102)
    * [Pull request #1087](https://bitbucket.org/osrf/gazebo/pull-request/1087)
    * [Pull request #1084](https://bitbucket.org/osrf/gazebo/pull-request/1084)

## Gazebo 3.0

### Gazebo 3.x.x (yyyy-mm-dd)

1. Fixed sonar and wireless sensor visualization
    * [Pull request #1254](https://bitbucket.org/osrf/gazebo/pull-request/1254)
1. Update visual bounding box when model is selected
    * [Pull request #1280](https://bitbucket.org/osrf/gazebo/pull-request/1280)

### Gazebo 3.1.0 (2014-08-08)

1. Implemented Simbody::Link::Set*Vel
    * [Pull request #1160](https://bitbucket.org/osrf/gazebo/pull-request/1160)
    * [Issue #1012](https://bitbucket.org/osrf/gazebo/issue/1012)
1. Added World::RemoveModel function
    * [Pull request #1106](https://bitbucket.org/osrf/gazebo/pull-request/1106)
    * [Issue #1177](https://bitbucket.org/osrf/gazebo/issue/1177)
1. Fix exit from camera follow mode using the escape key
    * [Pull request #1137](https://bitbucket.org/osrf/gazebo/pull-request/1137)
    * [Issue #1220](https://bitbucket.org/osrf/gazebo/issue/1220)
1. Added support for SDF joint spring stiffness and reference positions
    * [Pull request #1117](https://bitbucket.org/osrf/gazebo/pull-request/1117)
1. Removed the gzmodel_create script
    * [Pull request #1130](https://bitbucket.org/osrf/gazebo/pull-request/1130)
1. Added Vector2 dot product
    * [Pull request #1101](https://bitbucket.org/osrf/gazebo/pull-request/1101)
1. Added SetPositionPID and SetVelocityPID to JointController
    * [Pull request #1091](https://bitbucket.org/osrf/gazebo/pull-request/1091)
1. Fix gzclient startup crash with ogre 1.9
    * [Pull request #1098](https://bitbucket.org/osrf/gazebo/pull-request/1098)
    * [Issue #996](https://bitbucket.org/osrf/gazebo/issue/996)
1. Update the bitbucket_pullrequests tool
    * [Pull request #1108](https://bitbucket.org/osrf/gazebo/pull-request/1108)
1. Light properties now remain in place after move by the user via the GUI.
    * [Pull request #1110](https://bitbucket.org/osrf/gazebo/pull-request/1110)
    * [Issue #1211](https://bitbucket.org/osrf/gazebo/issue/1211)
1. Allow position of joints to be directly set.
    * [Pull request #1096](https://bitbucket.org/osrf/gazebo/pull-request/1096)
    * [Issue #1138](https://bitbucket.org/osrf/gazebo/issue/1138)

### Gazebo 3.0.0 (2014-04-11)

1. Fix bug when deleting the sun light
    * [Pull request #1088](https://bitbucket.org/osrf/gazebo/pull-request/1088)
    * [Issue #1133](https://bitbucket.org/osrf/gazebo/issue/1133)
1. Fix ODE screw joint
    * [Pull request #1078](https://bitbucket.org/osrf/gazebo/pull-request/1078)
    * [Issue #1167](https://bitbucket.org/osrf/gazebo/issue/1167)
1. Update joint integration tests
    * [Pull request #1081](https://bitbucket.org/osrf/gazebo/pull-request/1081)
1. Fixed false positives in cppcheck.
    * [Pull request #1061](https://bitbucket.org/osrf/gazebo/pull-request/1061)
1. Made joint axis reference frame relative to child, and updated simbody and dart accordingly.
    * [Pull request #1069](https://bitbucket.org/osrf/gazebo/pull-request/1069)
    * [Issue #494](https://bitbucket.org/osrf/gazebo/issue/494)
    * [Issue #1143](https://bitbucket.org/osrf/gazebo/issue/1143)
1. Added ability to pass vector of strings to SetupClient and SetupServer
    * [Pull request #1068](https://bitbucket.org/osrf/gazebo/pull-request/1068)
    * [Issue #1132](https://bitbucket.org/osrf/gazebo/issue/1132)
1. Fix error correction in screw constraints for ODE
    * [Pull request #1159](https://bitbucket.org/osrf/gazebo/pull-request/1159)
    * [Issue #1159](https://bitbucket.org/osrf/gazebo/issue/1159)
1. Improved pkgconfig with SDF
    * [Pull request #1062](https://bitbucket.org/osrf/gazebo/pull-request/1062)
1. Added a plugin to simulate aero dynamics
    * [Pull request #905](https://bitbucket.org/osrf/gazebo/pull-request/905)
1. Updated bullet support
    * [Issue #1069](https://bitbucket.org/osrf/gazebo/issue/1069)
    * [Pull request #1011](https://bitbucket.org/osrf/gazebo/pull-request/1011)
    * [Pull request #996](https://bitbucket.org/osrf/gazebo/pull-request/966)
    * [Pull request #1024](https://bitbucket.org/osrf/gazebo/pull-request/1024)
1. Updated simbody support
    * [Pull request #995](https://bitbucket.org/osrf/gazebo/pull-request/995)
1. Updated worlds to SDF 1.5
    * [Pull request #1021](https://bitbucket.org/osrf/gazebo/pull-request/1021)
1. Improvements to ODE
    * [Pull request #1001](https://bitbucket.org/osrf/gazebo/pull-request/1001)
    * [Pull request #1014](https://bitbucket.org/osrf/gazebo/pull-request/1014)
    * [Pull request #1015](https://bitbucket.org/osrf/gazebo/pull-request/1015)
    * [Pull request #1016](https://bitbucket.org/osrf/gazebo/pull-request/1016)
1. New command line tool
    * [Pull request #972](https://bitbucket.org/osrf/gazebo/pull-request/972)
1. Graphical user interface improvements
    * [Pull request #971](https://bitbucket.org/osrf/gazebo/pull-request/971)
    * [Pull request #1013](https://bitbucket.org/osrf/gazebo/pull-request/1013)
    * [Pull request #989](https://bitbucket.org/osrf/gazebo/pull-request/989)
1. Created a friction pyramid class
    * [Pull request #935](https://bitbucket.org/osrf/gazebo/pull-request/935)
1. Added GetWorldEnergy functions to Model, Joint, and Link
    * [Pull request #1017](https://bitbucket.org/osrf/gazebo/pull-request/1017)
1. Preparing Gazebo for admission into Ubuntu
    * [Pull request #969](https://bitbucket.org/osrf/gazebo/pull-request/969)
    * [Pull request #998](https://bitbucket.org/osrf/gazebo/pull-request/998)
    * [Pull request #1002](https://bitbucket.org/osrf/gazebo/pull-request/1002)
1. Add method for querying if useImplicitStiffnessDamping flag is set for a given joint
    * [Issue #629](https://bitbucket.org/osrf/gazebo/issue/629)
    * [Pull request #1006](https://bitbucket.org/osrf/gazebo/pull-request/1006)
1. Fix joint axis frames
    * [Issue #494](https://bitbucket.org/osrf/gazebo/issue/494)
    * [Pull request #963](https://bitbucket.org/osrf/gazebo/pull-request/963)
1. Compute joint anchor pose relative to parent
    * [Issue #1029](https://bitbucket.org/osrf/gazebo/issue/1029)
    * [Pull request #982](https://bitbucket.org/osrf/gazebo/pull-request/982)
1. Cleanup the installed worlds
    * [Issue #1036](https://bitbucket.org/osrf/gazebo/issue/1036)
    * [Pull request #984](https://bitbucket.org/osrf/gazebo/pull-request/984)
1. Update to the GPS sensor
    * [Issue #1059](https://bitbucket.org/osrf/gazebo/issue/1059)
    * [Pull request #984](https://bitbucket.org/osrf/gazebo/pull-request/984)
1. Removed libtool from plugin loading
    * [Pull request #981](https://bitbucket.org/osrf/gazebo/pull-request/981)
1. Added functions to get inertial information for a link in the world frame.
    * [Pull request #1005](https://bitbucket.org/osrf/gazebo/pull-request/1005)

## Gazebo 2.0

### Gazebo 2.2.3 (2014-04-29)

1. Removed redundant call to World::Init
    * [Pull request #1107](https://bitbucket.org/osrf/gazebo/pull-request/1107)
    * [Issue #1208](https://bitbucket.org/osrf/gazebo/issue/1208)
1. Return proper error codes when gazebo exits
    * [Pull request #1085](https://bitbucket.org/osrf/gazebo/pull-request/1085)
    * [Issue #1178](https://bitbucket.org/osrf/gazebo/issue/1178)
1. Fixed Camera::GetWorldRotation().
    * [Pull request #1071](https://bitbucket.org/osrf/gazebo/pull-request/1071)
    * [Issue #1087](https://bitbucket.org/osrf/gazebo/issue/1087)
1. Fixed memory leak in image conversion
    * [Pull request #1073](https://bitbucket.org/osrf/gazebo/pull-request/1073)

### Gazebo 2.2.0 (2014-01-10)

1. Fix compilation when using OGRE-1.9 (full support is being worked on)
    * [Issue #994](https://bitbucket.org/osrf/gazebo/issue/994)
    * [Issue #995](https://bitbucket.org/osrf/gazebo/issue/995)
    * [Issue #996](https://bitbucket.org/osrf/gazebo/issue/996)
    * [Pull request #883](https://bitbucket.org/osrf/gazebo/pull-request/883)
1. Added unit test for issue 624.
    * [Issue #624](https://bitbucket.org/osrf/gazebo/issue/624).
    * [Pull request #889](https://bitbucket.org/osrf/gazebo/pull-request/889)
1. Use 3x3 PCF shadows for smoother shadows.
    * [Pull request #887](https://bitbucket.org/osrf/gazebo/pull-request/887)
1. Update manpage copyright to 2014.
    * [Pull request #893](https://bitbucket.org/osrf/gazebo/pull-request/893)
1. Added friction integration test .
    * [Pull request #885](https://bitbucket.org/osrf/gazebo/pull-request/885)
1. Fix joint anchor when link pose is not specified.
    * [Issue #978](https://bitbucket.org/osrf/gazebo/issue/978)
    * [Pull request #862](https://bitbucket.org/osrf/gazebo/pull-request/862)
1. Added (ESC) tooltip for GUI Selection Mode icon.
    * [Issue #993](https://bitbucket.org/osrf/gazebo/issue/993)
    * [Pull request #888](https://bitbucket.org/osrf/gazebo/pull-request/888)
1. Removed old comment about resolved issue.
    * [Issue #837](https://bitbucket.org/osrf/gazebo/issue/837)
    * [Pull request #880](https://bitbucket.org/osrf/gazebo/pull-request/880)
1. Made SimbodyLink::Get* function thread-safe
    * [Issue #918](https://bitbucket.org/osrf/gazebo/issue/918)
    * [Pull request #872](https://bitbucket.org/osrf/gazebo/pull-request/872)
1. Suppressed spurious gzlog messages in ODE::Body
    * [Issue #983](https://bitbucket.org/osrf/gazebo/issue/983)
    * [Pull request #875](https://bitbucket.org/osrf/gazebo/pull-request/875)
1. Fixed Force Torque Sensor Test by properly initializing some values.
    * [Issue #982](https://bitbucket.org/osrf/gazebo/issue/982)
    * [Pull request #869](https://bitbucket.org/osrf/gazebo/pull-request/869)
1. Added breakable joint plugin to support breakable walls.
    * [Pull request #865](https://bitbucket.org/osrf/gazebo/pull-request/865)
1. Used different tuple syntax to fix compilation on OSX mavericks.
    * [Issue #947](https://bitbucket.org/osrf/gazebo/issue/947)
    * [Pull request #858](https://bitbucket.org/osrf/gazebo/pull-request/858)
1. Fixed sonar test and deprecation warning.
    * [Pull request #856](https://bitbucket.org/osrf/gazebo/pull-request/856)
1. Speed up test compilation.
    * Part of [Issue #955](https://bitbucket.org/osrf/gazebo/issue/955)
    * [Pull request #846](https://bitbucket.org/osrf/gazebo/pull-request/846)
1. Added Joint::SetEffortLimit API
    * [Issue #923](https://bitbucket.org/osrf/gazebo/issue/923)
    * [Pull request #808](https://bitbucket.org/osrf/gazebo/pull-request/808)
1. Made bullet output less verbose.
    * [Pull request #839](https://bitbucket.org/osrf/gazebo/pull-request/839)
1. Convergence acceleration and stability tweak to make atlas_v3 stable
    * [Issue #895](https://bitbucket.org/osrf/gazebo/issue/895)
    * [Pull request #772](https://bitbucket.org/osrf/gazebo/pull-request/772)
1. Added colors, textures and world files for the SPL RoboCup environment
    * [Pull request #838](https://bitbucket.org/osrf/gazebo/pull-request/838)
1. Fixed bitbucket_pullrequests tool to work with latest BitBucket API.
    * [Issue #933](https://bitbucket.org/osrf/gazebo/issue/933)
    * [Pull request #841](https://bitbucket.org/osrf/gazebo/pull-request/841)
1. Fixed cppcheck warnings.
    * [Pull request #842](https://bitbucket.org/osrf/gazebo/pull-request/842)

### Gazebo 2.1.0 (2013-11-08)
1. Fix mainwindow unit test
    * [Pull request #752](https://bitbucket.org/osrf/gazebo/pull-request/752)
1. Visualize moment of inertia
    * Pull request [#745](https://bitbucket.org/osrf/gazebo/pull-request/745), [#769](https://bitbucket.org/osrf/gazebo/pull-request/769), [#787](https://bitbucket.org/osrf/gazebo/pull-request/787)
    * [Issue #203](https://bitbucket.org/osrf/gazebo/issue/203)
1. Update tool to count lines of code
    * [Pull request #758](https://bitbucket.org/osrf/gazebo/pull-request/758)
1. Implement World::Clear
    * Pull request [#785](https://bitbucket.org/osrf/gazebo/pull-request/785), [#804](https://bitbucket.org/osrf/gazebo/pull-request/804)
1. Improve Bullet support
    * [Pull request #805](https://bitbucket.org/osrf/gazebo/pull-request/805)
1. Fix doxygen spacing
    * [Pull request #740](https://bitbucket.org/osrf/gazebo/pull-request/740)
1. Add tool to generate model images for thepropshop.org
    * [Pull request #734](https://bitbucket.org/osrf/gazebo/pull-request/734)
1. Added paging support for terrains
    * [Pull request #707](https://bitbucket.org/osrf/gazebo/pull-request/707)
1. Added plugin path to LID_LIBRARY_PATH in setup.sh
    * [Pull request #750](https://bitbucket.org/osrf/gazebo/pull-request/750)
1. Fix for OSX
    * [Pull request #766](https://bitbucket.org/osrf/gazebo/pull-request/766)
    * [Pull request #786](https://bitbucket.org/osrf/gazebo/pull-request/786)
    * [Issue #906](https://bitbucket.org/osrf/gazebo/issue/906)
1. Update copyright information
    * [Pull request #771](https://bitbucket.org/osrf/gazebo/pull-request/771)
1. Enable screen dependent tests
    * [Pull request #764](https://bitbucket.org/osrf/gazebo/pull-request/764)
    * [Issue #811](https://bitbucket.org/osrf/gazebo/issue/811)
1. Fix gazebo command line help message
    * [Pull request #775](https://bitbucket.org/osrf/gazebo/pull-request/775)
    * [Issue #898](https://bitbucket.org/osrf/gazebo/issue/898)
1. Fix man page test
    * [Pull request #774](https://bitbucket.org/osrf/gazebo/pull-request/774)
1. Improve load time by reducing calls to RTShader::Update
    * [Pull request #773](https://bitbucket.org/osrf/gazebo/pull-request/773)
    * [Issue #877](https://bitbucket.org/osrf/gazebo/issue/877)
1. Fix joint visualization
    * [Pull request #776](https://bitbucket.org/osrf/gazebo/pull-request/776)
    * [Pull request #802](https://bitbucket.org/osrf/gazebo/pull-request/802)
    * [Issue #464](https://bitbucket.org/osrf/gazebo/issue/464)
1. Add helpers to fix NaN
    * [Pull request #742](https://bitbucket.org/osrf/gazebo/pull-request/742)
1. Fix model resizing via the GUI
    * [Pull request #763](https://bitbucket.org/osrf/gazebo/pull-request/763)
    * [Issue #885](https://bitbucket.org/osrf/gazebo/issue/885)
1. Simplify gzlog test by using sha1
    * [Pull request #781](https://bitbucket.org/osrf/gazebo/pull-request/781)
    * [Issue #837](https://bitbucket.org/osrf/gazebo/issue/837)
1. Enable cppcheck for header files
    * [Pull request #782](https://bitbucket.org/osrf/gazebo/pull-request/782)
    * [Issue #907](https://bitbucket.org/osrf/gazebo/issue/907)
1. Fix broken regression test
    * [Pull request #784](https://bitbucket.org/osrf/gazebo/pull-request/784)
    * [Issue #884](https://bitbucket.org/osrf/gazebo/issue/884)
1. All simbody and dart to pass tests
    * [Pull request #790](https://bitbucket.org/osrf/gazebo/pull-request/790)
    * [Issue #873](https://bitbucket.org/osrf/gazebo/issue/873)
1. Fix camera rotation from SDF
    * [Pull request #789](https://bitbucket.org/osrf/gazebo/pull-request/789)
    * [Issue #920](https://bitbucket.org/osrf/gazebo/issue/920)
1. Fix bitbucket pullrequest command line tool to match new API
    * [Pull request #803](https://bitbucket.org/osrf/gazebo/pull-request/803)
1. Fix transceiver spawn errors in tests
    * [Pull request #811](https://bitbucket.org/osrf/gazebo/pull-request/811)
    * [Pull request #814](https://bitbucket.org/osrf/gazebo/pull-request/814)

### Gazebo 2.0.0 (2013-10-08)
1. Refactor code check tool.
    * [Pull Request #669](https://bitbucket.org/osrf/gazebo/pull-request/669)
1. Added pull request tool for Bitbucket.
    * [Pull Request #670](https://bitbucket.org/osrf/gazebo/pull-request/670)
    * [Pull Request #691](https://bitbucket.org/osrf/gazebo/pull-request/671)
1. New wireless receiver and transmitter sensor models.
    * [Pull Request #644](https://bitbucket.org/osrf/gazebo/pull-request/644)
    * [Pull Request #675](https://bitbucket.org/osrf/gazebo/pull-request/675)
    * [Pull Request #727](https://bitbucket.org/osrf/gazebo/pull-request/727)
1. Audio support using OpenAL.
    * [Pull Request #648](https://bitbucket.org/osrf/gazebo/pull-request/648)
    * [Pull Request #704](https://bitbucket.org/osrf/gazebo/pull-request/704)
1. Simplify command-line parsing of gztopic echo output.
    * [Pull Request #674](https://bitbucket.org/osrf/gazebo/pull-request/674)
    * Resolves: [Issue #795](https://bitbucket.org/osrf/gazebo/issue/795)
1. Use UNIX directories through the user of GNUInstallDirs cmake module.
    * [Pull Request #676](https://bitbucket.org/osrf/gazebo/pull-request/676)
    * [Pull Request #681](https://bitbucket.org/osrf/gazebo/pull-request/681)
1. New GUI interactions for object manipulation.
    * [Pull Request #634](https://bitbucket.org/osrf/gazebo/pull-request/634)
1. Fix for OSX menubar.
    * [Pull Request #677](https://bitbucket.org/osrf/gazebo/pull-request/677)
1. Remove internal SDF directories and dependencies.
    * [Pull Request #680](https://bitbucket.org/osrf/gazebo/pull-request/680)
1. Add minimum version for sdformat.
    * [Pull Request #682](https://bitbucket.org/osrf/gazebo/pull-request/682)
    * Resolves: [Issue #818](https://bitbucket.org/osrf/gazebo/issue/818)
1. Allow different gtest parameter types with ServerFixture
    * [Pull Request #686](https://bitbucket.org/osrf/gazebo/pull-request/686)
    * Resolves: [Issue #820](https://bitbucket.org/osrf/gazebo/issue/820)
1. GUI model scaling when using Bullet.
    * [Pull Request #683](https://bitbucket.org/osrf/gazebo/pull-request/683)
1. Fix typo in cmake config.
    * [Pull Request #694](https://bitbucket.org/osrf/gazebo/pull-request/694)
    * Resolves: [Issue #824](https://bitbucket.org/osrf/gazebo/issue/824)
1. Remove gazebo include subdir from pkgconfig and cmake config.
    * [Pull Request #691](https://bitbucket.org/osrf/gazebo/pull-request/691)
1. Torsional spring demo
    * [Pull Request #693](https://bitbucket.org/osrf/gazebo/pull-request/693)
1. Remove repeated call to SetAxis in Joint.cc
    * [Pull Request #695](https://bitbucket.org/osrf/gazebo/pull-request/695)
    * Resolves: [Issue #823](https://bitbucket.org/osrf/gazebo/issue/823)
1. Add test for rotational joints.
    * [Pull Request #697](https://bitbucket.org/osrf/gazebo/pull-request/697)
    * Resolves: [Issue #820](https://bitbucket.org/osrf/gazebo/issue/820)
1. Fix compilation of tests using Joint base class
    * [Pull Request #701](https://bitbucket.org/osrf/gazebo/pull-request/701)
1. Terrain paging implemented.
    * [Pull Request #687](https://bitbucket.org/osrf/gazebo/pull-request/687)
1. Improve timeout error reporting in ServerFixture
    * [Pull Request #705](https://bitbucket.org/osrf/gazebo/pull-request/705)
1. Fix mouse picking for cases where visuals overlap with the laser
    * [Pull Request #709](https://bitbucket.org/osrf/gazebo/pull-request/709)
1. Fix string literals for OSX
    * [Pull Request #712](https://bitbucket.org/osrf/gazebo/pull-request/712)
    * Resolves: [Issue #803](https://bitbucket.org/osrf/gazebo/issue/803)
1. Support for ENABLE_TESTS_COMPILATION cmake parameter
    * [Pull Request #708](https://bitbucket.org/osrf/gazebo/pull-request/708)
1. Updated system gui plugin
    * [Pull Request #702](https://bitbucket.org/osrf/gazebo/pull-request/702)
1. Fix force torque unit test issue
    * [Pull Request #673](https://bitbucket.org/osrf/gazebo/pull-request/673)
    * Resolves: [Issue #813](https://bitbucket.org/osrf/gazebo/issue/813)
1. Use variables to control auto generation of CFlags
    * [Pull Request #699](https://bitbucket.org/osrf/gazebo/pull-request/699)
1. Remove deprecated functions.
    * [Pull Request #715](https://bitbucket.org/osrf/gazebo/pull-request/715)
1. Fix typo in `Camera.cc`
    * [Pull Request #719](https://bitbucket.org/osrf/gazebo/pull-request/719)
    * Resolves: [Issue #846](https://bitbucket.org/osrf/gazebo/issue/846)
1. Performance improvements
    * [Pull Request #561](https://bitbucket.org/osrf/gazebo/pull-request/561)
1. Fix gripper model.
    * [Pull Request #713](https://bitbucket.org/osrf/gazebo/pull-request/713)
    * Resolves: [Issue #314](https://bitbucket.org/osrf/gazebo/issue/314)
1. First part of Simbody integration
    * [Pull Request #716](https://bitbucket.org/osrf/gazebo/pull-request/716)

## Gazebo 1.9

### Gazebo 1.9.6 (2014-04-29)

1. Refactored inertia ratio reduction for ODE
    * [Pull request #1114](https://bitbucket.org/osrf/gazebo/pull-request/1114)
1. Improved collada loading performance
    * [Pull request #1075](https://bitbucket.org/osrf/gazebo/pull-request/1075)

### Gazebo 1.9.3 (2014-01-10)

1. Add thickness to plane to remove shadow flickering.
    * [Pull request #886](https://bitbucket.org/osrf/gazebo/pull-request/886)
1. Temporary GUI shadow toggle fix.
    * [Issue #925](https://bitbucket.org/osrf/gazebo/issue/925)
    * [Pull request #868](https://bitbucket.org/osrf/gazebo/pull-request/868)
1. Fix memory access bugs with libc++ on mavericks.
    * [Issue #965](https://bitbucket.org/osrf/gazebo/issue/965)
    * [Pull request #857](https://bitbucket.org/osrf/gazebo/pull-request/857)
    * [Pull request #881](https://bitbucket.org/osrf/gazebo/pull-request/881)
1. Replaced printf with cout in gztopic hz.
    * [Issue #969](https://bitbucket.org/osrf/gazebo/issue/969)
    * [Pull request #854](https://bitbucket.org/osrf/gazebo/pull-request/854)
1. Add Dark grey material and fix indentation.
    * [Pull request #851](https://bitbucket.org/osrf/gazebo/pull-request/851)
1. Fixed sonar sensor unit test.
    * [Pull request #848](https://bitbucket.org/osrf/gazebo/pull-request/848)
1. Convergence acceleration and stability tweak to make atlas_v3 stable.
    * [Pull request #845](https://bitbucket.org/osrf/gazebo/pull-request/845)
1. Update gtest to 1.7.0 to resolve problems with libc++.
    * [Issue #947](https://bitbucket.org/osrf/gazebo/issue/947)
    * [Pull request #827](https://bitbucket.org/osrf/gazebo/pull-request/827)
1. Fixed LD_LIBRARY_PATH for plugins.
    * [Issue #957](https://bitbucket.org/osrf/gazebo/issue/957)
    * [Pull request #844](https://bitbucket.org/osrf/gazebo/pull-request/844)
1. Fix transceiver sporadic errors.
    * Backport of [pull request #811](https://bitbucket.org/osrf/gazebo/pull-request/811)
    * [Pull request #836](https://bitbucket.org/osrf/gazebo/pull-request/836)
1. Modified the MsgTest to be deterministic with time checks.
    * [Pull request #843](https://bitbucket.org/osrf/gazebo/pull-request/843)
1. Fixed seg fault in LaserVisual.
    * [Issue #950](https://bitbucket.org/osrf/gazebo/issue/950)
    * [Pull request #832](https://bitbucket.org/osrf/gazebo/pull-request/832)
1. Implemented the option to disable tests that need a working screen to run properly.
    * Backport of [Pull request #764](https://bitbucket.org/osrf/gazebo/pull-request/764)
    * [Pull request #837](https://bitbucket.org/osrf/gazebo/pull-request/837)
1. Cleaned up gazebo shutdown.
    * [Pull request #829](https://bitbucket.org/osrf/gazebo/pull-request/829)
1. Fixed bug associated with loading joint child links.
    * [Issue #943](https://bitbucket.org/osrf/gazebo/issue/943)
    * [Pull request #820](https://bitbucket.org/osrf/gazebo/pull-request/820)

### Gazebo 1.9.2 (2013-11-08)
1. Fix enable/disable sky and clouds from SDF
    * [Pull request #809](https://bitbucket.org/osrf/gazebo/pull-request/809])
1. Fix occasional blank GUI screen on startup
    * [Pull request #815](https://bitbucket.org/osrf/gazebo/pull-request/815])
1. Fix GPU laser when interacting with heightmaps
    * [Pull request #796](https://bitbucket.org/osrf/gazebo/pull-request/796])
1. Added API/ABI checker command line tool
    * [Pull request #765](https://bitbucket.org/osrf/gazebo/pull-request/765])
1. Added gtest version information
    * [Pull request #801](https://bitbucket.org/osrf/gazebo/pull-request/801])
1. Fix GUI world saving
    * [Pull request #806](https://bitbucket.org/osrf/gazebo/pull-request/806])
1. Enable anti-aliasing for camera sensor
    * [Pull request #800](https://bitbucket.org/osrf/gazebo/pull-request/800])
1. Make sensor noise deterministic
    * [Pull request #788](https://bitbucket.org/osrf/gazebo/pull-request/788])
1. Fix build problem
    * [Issue #901](https://bitbucket.org/osrf/gazebo/issue/901)
    * [Pull request #778](https://bitbucket.org/osrf/gazebo/pull-request/778])
1. Fix a typo in Camera.cc
    * [Pull request #720](https://bitbucket.org/osrf/gazebo/pull-request/720])
    * [Issue #846](https://bitbucket.org/osrf/gazebo/issue/846)
1. Fix OSX menu bar
    * [Pull request #688](https://bitbucket.org/osrf/gazebo/pull-request/688])
1. Fix gazebo::init by calling sdf::setFindCallback() before loading the sdf in gzfactory.
    * [Pull request #678](https://bitbucket.org/osrf/gazebo/pull-request/678])
    * [Issue #817](https://bitbucket.org/osrf/gazebo/issue/817)

### Gazebo 1.9.1 (2013-08-20)
* Deprecate header files that require case-sensitive filesystem (e.g. Common.hh, Physics.hh) [https://bitbucket.org/osrf/gazebo/pull-request/638/fix-for-775-deprecate-headers-that-require]
* Initial support for building on Mac OS X [https://bitbucket.org/osrf/gazebo/pull-request/660/osx-support-for-gazebo-19] [https://bitbucket.org/osrf/gazebo/pull-request/657/cmake-fixes-for-osx]
* Fixes for various issues [https://bitbucket.org/osrf/gazebo/pull-request/635/fix-for-issue-792/diff] [https://bitbucket.org/osrf/gazebo/pull-request/628/allow-scoped-and-non-scoped-joint-names-to/diff] [https://bitbucket.org/osrf/gazebo/pull-request/636/fix-build-dependency-in-message-generation/diff] [https://bitbucket.org/osrf/gazebo/pull-request/639/make-the-unversioned-setupsh-a-copy-of-the/diff] [https://bitbucket.org/osrf/gazebo/pull-request/650/added-missing-lib-to-player-client-library/diff] [https://bitbucket.org/osrf/gazebo/pull-request/656/install-gzmode_create-without-sh-suffix/diff]

### Gazebo 1.9.0 (2013-07-23)
* Use external package [sdformat](https://bitbucket.org/osrf/sdformat) for sdf parsing, refactor the `Element::GetValue*` function calls, and deprecate Gazebo's internal sdf parser [https://bitbucket.org/osrf/gazebo/pull-request/627]
* Improved ROS support ([[Tutorials#ROS_Integration |documentation here]]) [https://bitbucket.org/osrf/gazebo/pull-request/559]
* Added Sonar, Force-Torque, and Tactile Pressure sensors [https://bitbucket.org/osrf/gazebo/pull-request/557], [https://bitbucket.org/osrf/gazebo/pull-request/567]
* Add compile-time defaults for environment variables so that sourcing setup.sh is unnecessary in most cases [https://bitbucket.org/osrf/gazebo/pull-request/620]
* Enable user camera to follow objects in client window [https://bitbucket.org/osrf/gazebo/pull-request/603]
* Install protobuf message files for use in custom messages [https://bitbucket.org/osrf/gazebo/pull-request/614]
* Change default compilation flags to improve debugging [https://bitbucket.org/osrf/gazebo/pull-request/617]
* Change to supported relative include paths [https://bitbucket.org/osrf/gazebo/pull-request/594]
* Fix display of laser scans when sensor is rotated [https://bitbucket.org/osrf/gazebo/pull-request/599]

## Gazebo 1.8

### Gazebo 1.8.7 (2013-07-16)
* Fix bug in URDF parsing of Vector3 elements [https://bitbucket.org/osrf/gazebo/pull-request/613]
* Fix compilation errors with newest libraries [https://bitbucket.org/osrf/gazebo/pull-request/615]

### Gazebo 1.8.6 (2013-06-07)
* Fix inertia lumping in the URDF parser[https://bitbucket.org/osrf/gazebo/pull-request/554]
* Fix for ODEJoint CFM damping sign error [https://bitbucket.org/osrf/gazebo/pull-request/586]
* Fix transport memory growth[https://bitbucket.org/osrf/gazebo/pull-request/584]
* Reduce log file data in order to reduce buffer growth that results in out of memory kernel errors[https://bitbucket.org/osrf/gazebo/pull-request/587]

### Gazebo 1.8.5 (2013-06-04)
* Fix Gazebo build for machines without a valid display.[https://bitbucket.org/osrf/gazebo/commits/37f00422eea03365b839a632c1850431ee6a1d67]

### Gazebo 1.8.4 (2013-06-03)
* Fix UDRF to SDF converter so that URDF gazebo extensions are applied to all collisions in a link.[https://bitbucket.org/osrf/gazebo/pull-request/579]
* Prevent transport layer from locking when a gzclient connects to a gzserver over a connection with high latency.[https://bitbucket.org/osrf/gazebo/pull-request/572]
* Improve performance and fix uninitialized conditional jumps.[https://bitbucket.org/osrf/gazebo/pull-request/571]

### Gazebo 1.8.3 (2013-06-03)
* Fix for gzlog hanging when gzserver is not present or not responsive[https://bitbucket.org/osrf/gazebo/pull-request/577]
* Fix occasional segfault when generating log files[https://bitbucket.org/osrf/gazebo/pull-request/575]
* Performance improvement to ODE[https://bitbucket.org/osrf/gazebo/pull-request/556]
* Fix node initialization[https://bitbucket.org/osrf/gazebo/pull-request/570]
* Fix GPU laser Hz rate reduction when sensor moved away from world origin[https://bitbucket.org/osrf/gazebo/pull-request/566]
* Fix incorrect lighting in camera sensors when GPU laser is subscribe to[https://bitbucket.org/osrf/gazebo/pull-request/563]

### Gazebo 1.8.2 (2013-05-28)
* ODE performance improvements[https://bitbucket.org/osrf/gazebo/pull-request/535][https://bitbucket.org/osrf/gazebo/pull-request/537]
* Fixed tests[https://bitbucket.org/osrf/gazebo/pull-request/538][https://bitbucket.org/osrf/gazebo/pull-request/541][https://bitbucket.org/osrf/gazebo/pull-request/542]
* Fixed sinking vehicle bug[https://bitbucket.org/osrf/drcsim/issue/300] in pull-request[https://bitbucket.org/osrf/gazebo/pull-request/538]
* Fix GPU sensor throttling[https://bitbucket.org/osrf/gazebo/pull-request/536]
* Reduce string comparisons for better performance[https://bitbucket.org/osrf/gazebo/pull-request/546]
* Contact manager performance improvements[https://bitbucket.org/osrf/gazebo/pull-request/543]
* Transport performance improvements[https://bitbucket.org/osrf/gazebo/pull-request/548]
* Reduce friction noise[https://bitbucket.org/osrf/gazebo/pull-request/545]

### Gazebo 1.8.1 (2013-05-22)
* Please note that 1.8.1 contains a bug[https://bitbucket.org/osrf/drcsim/issue/300] that causes interpenetration between objects in resting contact to grow slowly.  Please update to 1.8.2 for the patch.
* Added warm starting[https://bitbucket.org/osrf/gazebo/pull-request/529]
* Reduced console output[https://bitbucket.org/osrf/gazebo/pull-request/533]
* Improved off screen rendering performance[https://bitbucket.org/osrf/gazebo/pull-request/530]
* Performance improvements [https://bitbucket.org/osrf/gazebo/pull-request/535] [https://bitbucket.org/osrf/gazebo/pull-request/537]

### Gazebo 1.8.0 (2013-05-17)
* Fixed slider axis [https://bitbucket.org/osrf/gazebo/pull-request/527]
* Fixed heightmap shadows [https://bitbucket.org/osrf/gazebo/pull-request/525]
* Fixed model and canonical link pose [https://bitbucket.org/osrf/gazebo/pull-request/519]
* Fixed OSX message header[https://bitbucket.org/osrf/gazebo/pull-request/524]
* Added zlib compression for logging [https://bitbucket.org/osrf/gazebo/pull-request/515]
* Allow clouds to be disabled in cameras [https://bitbucket.org/osrf/gazebo/pull-request/507]
* Camera rendering performance [https://bitbucket.org/osrf/gazebo/pull-request/528]


## Gazebo 1.7

### Gazebo 1.7.3 (2013-05-08)
* Fixed log cleanup (again) [https://bitbucket.org/osrf/gazebo/pull-request/511/fix-log-cleanup-logic]

### Gazebo 1.7.2 (2013-05-07)
* Fixed log cleanup [https://bitbucket.org/osrf/gazebo/pull-request/506/fix-gzlog-stop-command-line]
* Minor documentation fix [https://bitbucket.org/osrf/gazebo/pull-request/488/minor-documentation-fix]

### Gazebo 1.7.1 (2013-04-19)
* Fixed tests
* IMU sensor receives time stamped data from links
* Fix saving image frames [https://bitbucket.org/osrf/gazebo/pull-request/466/fix-saving-frames/diff]
* Wireframe rendering in GUI [https://bitbucket.org/osrf/gazebo/pull-request/414/allow-rendering-of-models-in-wireframe]
* Improved logging performance [https://bitbucket.org/osrf/gazebo/pull-request/457/improvements-to-gzlog-filter-and-logging]
* Viscous mud model [https://bitbucket.org/osrf/gazebo/pull-request/448/mud-plugin/diff]

## Gazebo 1.6

### Gazebo 1.6.3 (2013-04-15)
* Fixed a [critical SDF bug](https://bitbucket.org/osrf/gazebo/pull-request/451)
* Fixed a [laser offset bug](https://bitbucket.org/osrf/gazebo/pull-request/449)

### Gazebo 1.6.2 (2013-04-14)
* Fix for fdir1 physics property [https://bitbucket.org/osrf/gazebo/pull-request/429/fixes-to-treat-fdir1-better-1-rotate-into/diff]
* Fix for force torque sensor [https://bitbucket.org/osrf/gazebo/pull-request/447]
* SDF documentation fix [https://bitbucket.org/osrf/gazebo/issue/494/joint-axis-reference-frame-doesnt-match]

### Gazebo 1.6.1 (2013-04-05)
* Switch default build type to Release.

### Gazebo 1.6.0 (2013-04-05)
* Improvements to inertia in rubble pile
* Various Bullet integration advances.
* Noise models for ray, camera, and imu sensors.
* SDF 1.4, which accommodates more physics engine parameters and also some sensor noise models.
* Initial support for making movies from within Gazebo.
* Many performance improvements.
* Many bug fixes.
* Progress toward to building on OS X.

## Gazebo 1.5

### Gazebo 1.5.0 (2013-03-11)
* Partial integration of Bullet
  * Includes: cubes, spheres, cylinders, planes, meshes, revolute joints, ray sensors
* GUI Interface for log writing.
* Threaded sensors.
* Multi-camera sensor.

* Fixed the following issues:
 * [https://bitbucket.org/osrf/gazebo/issue/236 Issue #236]
 * [https://bitbucket.org/osrf/gazebo/issue/507 Issue #507]
 * [https://bitbucket.org/osrf/gazebo/issue/530 Issue #530]
 * [https://bitbucket.org/osrf/gazebo/issue/279 Issue #279]
 * [https://bitbucket.org/osrf/gazebo/issue/529 Issue #529]
 * [https://bitbucket.org/osrf/gazebo/issue/239 Issue #239]
 * [https://bitbucket.org/osrf/gazebo/issue/5 Issue #5]

## Gazebo 1.4

### Gazebo 1.4.0 (2013-02-01)
* New Features:
 * GUI elements to display messages from the server.
 * Multi-floor building editor and creator.
 * Improved sensor visualizations.
 * Improved mouse interactions

* Fixed the following issues:
 * [https://bitbucket.org/osrf/gazebo/issue/16 Issue #16]
 * [https://bitbucket.org/osrf/gazebo/issue/142 Issue #142]
 * [https://bitbucket.org/osrf/gazebo/issue/229 Issue #229]
 * [https://bitbucket.org/osrf/gazebo/issue/277 Issue #277]
 * [https://bitbucket.org/osrf/gazebo/issue/291 Issue #291]
 * [https://bitbucket.org/osrf/gazebo/issue/310 Issue #310]
 * [https://bitbucket.org/osrf/gazebo/issue/320 Issue #320]
 * [https://bitbucket.org/osrf/gazebo/issue/329 Issue #329]
 * [https://bitbucket.org/osrf/gazebo/issue/333 Issue #333]
 * [https://bitbucket.org/osrf/gazebo/issue/334 Issue #334]
 * [https://bitbucket.org/osrf/gazebo/issue/335 Issue #335]
 * [https://bitbucket.org/osrf/gazebo/issue/341 Issue #341]
 * [https://bitbucket.org/osrf/gazebo/issue/350 Issue #350]
 * [https://bitbucket.org/osrf/gazebo/issue/384 Issue #384]
 * [https://bitbucket.org/osrf/gazebo/issue/431 Issue #431]
 * [https://bitbucket.org/osrf/gazebo/issue/433 Issue #433]
 * [https://bitbucket.org/osrf/gazebo/issue/453 Issue #453]
 * [https://bitbucket.org/osrf/gazebo/issue/456 Issue #456]
 * [https://bitbucket.org/osrf/gazebo/issue/457 Issue #457]
 * [https://bitbucket.org/osrf/gazebo/issue/459 Issue #459]

## Gazebo 1.3

### Gazebo 1.3.1 (2012-12-14)
* Fixed the following issues:
 * [https://bitbucket.org/osrf/gazebo/issue/297 Issue #297]
* Other bugs fixed:
 * [https://bitbucket.org/osrf/gazebo/pull-request/164/ Fix light bounding box to disable properly when deselected]
 * [https://bitbucket.org/osrf/gazebo/pull-request/169/ Determine correct local IP address, to make remote clients work properly]
 * Various test fixes

### Gazebo 1.3.0 (2012-12-03)
* Fixed the following issues:
 * [https://bitbucket.org/osrf/gazebo/issue/233 Issue #233]
 * [https://bitbucket.org/osrf/gazebo/issue/238 Issue #238]
 * [https://bitbucket.org/osrf/gazebo/issue/2 Issue #2]
 * [https://bitbucket.org/osrf/gazebo/issue/95 Issue #95]
 * [https://bitbucket.org/osrf/gazebo/issue/97 Issue #97]
 * [https://bitbucket.org/osrf/gazebo/issue/90 Issue #90]
 * [https://bitbucket.org/osrf/gazebo/issue/253 Issue #253]
 * [https://bitbucket.org/osrf/gazebo/issue/163 Issue #163]
 * [https://bitbucket.org/osrf/gazebo/issue/91 Issue #91]
 * [https://bitbucket.org/osrf/gazebo/issue/245 Issue #245]
 * [https://bitbucket.org/osrf/gazebo/issue/242 Issue #242]
 * [https://bitbucket.org/osrf/gazebo/issue/156 Issue #156]
 * [https://bitbucket.org/osrf/gazebo/issue/78 Issue #78]
 * [https://bitbucket.org/osrf/gazebo/issue/36 Issue #36]
 * [https://bitbucket.org/osrf/gazebo/issue/104 Issue #104]
 * [https://bitbucket.org/osrf/gazebo/issue/249 Issue #249]
 * [https://bitbucket.org/osrf/gazebo/issue/244 Issue #244]
 * [https://bitbucket.org/osrf/gazebo/issue/36 Issue #36]

* New features:
 * Default camera view changed to look down at the origin from a height of 2 meters at location (5, -5, 2).
 * Record state data using the '-r' command line option, playback recorded state data using the '-p' command line option
 * Adjust placement of lights using the mouse.
 * Reduced the startup time.
 * Added visual reference for GUI mouse movements.
 * SDF version 1.3 released (changes from 1.2 listed below):
     - added `name` to `<camera name="cam_name"/>`
     - added `pose` to `<camera><pose>...</pose></camera>`
     - removed `filename` from `<mesh><filename>...</filename><mesh>`, use uri only.
     - recovered `provide_feedback` under `<joint>`, allowing calling `physics::Joint::GetForceTorque` in plugins.
     - added `imu` under `<sensor>`.

## Gazebo 1.2

### Gazebo 1.2.6 (2012-11-08)
* Fixed a transport issue with the GUI. Fixed saving the world via the GUI. Added more documentation. ([https://bitbucket.org/osrf/gazebo/pull-request/43/fixed-a-transport-issue-with-the-gui-fixed/diff pull request #43])
* Clean up mutex usage. ([https://bitbucket.org/osrf/gazebo/pull-request/54/fix-mutex-in-modellistwidget-using-boost/diff pull request #54])
* Fix OGRE path determination ([https://bitbucket.org/osrf/gazebo/pull-request/58/fix-ogre-paths-so-this-also-works-with/diff pull request #58], [https://bitbucket.org/osrf/gazebo/pull-request/68/fix-ogre-plugindir-determination/diff pull request #68])
* Fixed a couple of crashes and model selection/dragging problems ([https://bitbucket.org/osrf/gazebo/pull-request/59/fixed-a-couple-of-crashes-and-model/diff pull request #59])

### Gazebo 1.2.5 (2012-10-22)
* Step increment update while paused fixed ([https://bitbucket.org/osrf/gazebo/pull-request/45/fix-proper-world-stepinc-count-we-were/diff pull request #45])
* Actually call plugin destructors on shutdown ([https://bitbucket.org/osrf/gazebo/pull-request/51/fixed-a-bug-which-prevent-a-plugin/diff pull request #51])
* Don't crash on bad SDF input ([https://bitbucket.org/osrf/gazebo/pull-request/52/fixed-loading-of-bad-sdf-files/diff pull request #52])
* Fix cleanup of ray sensors on model deletion ([https://bitbucket.org/osrf/gazebo/pull-request/53/deleting-a-model-with-a-ray-sensor-did/diff pull request #53])
* Fix loading / deletion of improperly specified models ([https://bitbucket.org/osrf/gazebo/pull-request/56/catch-when-loading-bad-models-joint/diff pull request #56])

### Gazebo 1.2.4 (10-19-2012:08:00:52)
*  Style fixes ([https://bitbucket.org/osrf/gazebo/pull-request/30/style-fixes/diff pull request #30]).
*  Fix joint position control ([https://bitbucket.org/osrf/gazebo/pull-request/49/fixed-position-joint-control/diff pull request #49])

### Gazebo 1.2.3 (10-16-2012:18:39:54)
*  Disabled selection highlighting due to bug ([https://bitbucket.org/osrf/gazebo/pull-request/44/disabled-selection-highlighting-fixed/diff pull request #44]).
*  Fixed saving a world via the GUI.

### Gazebo 1.2.2 (10-16-2012:15:12:22)
*  Skip search for system install of libccd, use version inside gazebo ([https://bitbucket.org/osrf/gazebo/pull-request/39/skip-search-for-system-install-of-libccd/diff pull request #39]).
*  Fixed sensor initialization race condition ([https://bitbucket.org/osrf/gazebo/pull-request/42/fix-sensor-initializaiton-race-condition pull request #42]).

### Gazebo 1.2.1 (10-15-2012:21:32:55)
*  Properly removed projectors attached to deleted models ([https://bitbucket.org/osrf/gazebo/pull-request/37/remove-projectors-that-are-attached-to/diff pull request #37]).
*  Fix model plugin loading bug ([https://bitbucket.org/osrf/gazebo/pull-request/31/moving-bool-first-in-model-and-world pull request #31]).
*  Fix light insertion and visualization of models prior to insertion ([https://bitbucket.org/osrf/gazebo/pull-request/35/fixed-light-insertion-and-visualization-of/diff pull request #35]).
*  Fixed GUI manipulation of static objects ([https://bitbucket.org/osrf/gazebo/issue/63/moving-static-objects-does-not-move-the issue #63] [https://bitbucket.org/osrf/gazebo/pull-request/38/issue-63-bug-patch-moving-static-objects/diff pull request #38]).
*  Fixed GUI selection bug ([https://bitbucket.org/osrf/gazebo/pull-request/40/fixed-selection-of-multiple-objects-at/diff pull request #40])

### Gazebo 1.2.0 (10-04-2012:20:01:20)
*  Updated GUI: new style, improved mouse controls, and removal of non-functional items.
*  Model database: An online repository of models.
*  Numerous bug fixes
*  APT repository hosted at [http://osrfoundation.org OSRF]
*  Improved process control prevents zombie processes<|MERGE_RESOLUTION|>--- conflicted
+++ resolved
@@ -39,11 +39,7 @@
     * [Pull request #1669](https://bitbucket.org/osrf/gazebo/pull-request/1669)
     * [Pull request #1670](https://bitbucket.org/osrf/gazebo/pull-request/1670)
     * [Pull request #1672](https://bitbucket.org/osrf/gazebo/pull-request/1672)
-<<<<<<< HEAD
-    * [Pull request #1679](https://bitbucket.org/osrf/gazebo/pull-request/1679)
-=======
     * [Pull request #1682](https://bitbucket.org/osrf/gazebo/pull-request/1682)
->>>>>>> 1ff9a9c6
 
 1. Install `libgazebo_server_fixture`. This will facilitate tests external to the main gazebo repository. See `examples/stand_alone/test_fixture`.
     * [Pull request #1606](https://bitbucket.org/osrf/gazebo/pull-request/1606)
