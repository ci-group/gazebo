## Gazebo 5.0

<<<<<<< HEAD
### Gazebo 5.0.0

1. Implemented a simulation cloner
    * [Pull request #1180](https://bitbucket.org/osrf/gazebo/pull-request/1180/clone-a-simulation)
=======
1. Added GUI overlay plugins. Users can now write a Gazebo + QT plugin that displays widgets over the render window.
  * [Pull request #1181](https://bitbucket.org/osrf/gazebo/pull-request/1181)
>>>>>>> d6dc25f6

## Gazebo 4.0

### Gazebo 4.0.0 (2014-08-08)

1. Added lcov support to cmake
    * [Pull request #1047](https://bitbucket.org/osrf/gazebo/pull-request/1047)
1. Fixed memory leak in image conversion
    * [Pull request #1057](https://bitbucket.org/osrf/gazebo/pull-request/1057)
1. Removed deprecated function
    * [Pull request #1067](https://bitbucket.org/osrf/gazebo/pull-request/1067)
1. Improved collada loading performance
    * [Pull request #1066](https://bitbucket.org/osrf/gazebo/pull-request/1066)
    * [Pull request #1082](https://bitbucket.org/osrf/gazebo/pull-request/1082)
    * [Issue #1134](https://bitbucket.org/osrf/gazebo/issue/1134)
1. Implemented a collada exporter
    * [Pull request #1064](https://bitbucket.org/osrf/gazebo/pull-request/1064)
1. Force torque sensor now makes use of sensor's pose.
    * [Pull request #1076](https://bitbucket.org/osrf/gazebo/pull-request/1076)
    * [Issue #940](https://bitbucket.org/osrf/gazebo/issue/940)
1. Fix Model::GetLinks segfault
    * [Pull request #1093](https://bitbucket.org/osrf/gazebo/pull-request/1093)
1. Fix deleting and saving lights in gzserver
    * [Pull request #1094](https://bitbucket.org/osrf/gazebo/pull-request/1094)
    * [Issue #1182](https://bitbucket.org/osrf/gazebo/issue/1182)
    * [Issue #346](https://bitbucket.org/osrf/gazebo/issue/346)
1. Fix Collision::GetWorldPose. The pose of a collision would not update properly.
    * [Pull request #1049](https://bitbucket.org/osrf/gazebo/pull-request/1049)
    * [Issue #1124](https://bitbucket.org/osrf/gazebo/issue/1124)
1. Fixed the animate_box and animate_joints examples
    * [Pull request #1086](https://bitbucket.org/osrf/gazebo/pull-request/1086)
1. Integrated Oculus Rift functionality
    * [Pull request #1074](https://bitbucket.org/osrf/gazebo/pull-request/1074)
    * [Pull request #1136](https://bitbucket.org/osrf/gazebo/pull-request/1136)
    * [Pull request #1139](https://bitbucket.org/osrf/gazebo/pull-request/1139)
1. Updated Base::GetScopedName
    * [Pull request #1104](https://bitbucket.org/osrf/gazebo/pull-request/1104)
1. Fix collada loader from adding duplicate materials into a Mesh
    * [Pull request #1105](https://bitbucket.org/osrf/gazebo/pull-request/1105)
    * [Issue #1180](https://bitbucket.org/osrf/gazebo/issue/1180)
1. Integrated Razer Hydra functionality
    * [Pull request #1083](https://bitbucket.org/osrf/gazebo/pull-request/1083)
    * [Pull request #1109](https://bitbucket.org/osrf/gazebo/pull-request/1109)
1. Added ability to copy and paste models in the GUI
    * [Pull request #1103](https://bitbucket.org/osrf/gazebo/pull-request/1103)
1. Removed unnecessary inclusion of gazebo.hh and common.hh in plugins
    * [Pull request #1111](https://bitbucket.org/osrf/gazebo/pull-request/1111)
1. Added ability to specify custom road textures
    * [Pull request #1027](https://bitbucket.org/osrf/gazebo/pull-request/1027)
1. Added support for DART 4.1
    * [Pull request #1113](https://bitbucket.org/osrf/gazebo/pull-request/1113)
    * [Pull request #1132](https://bitbucket.org/osrf/gazebo/pull-request/1132)
    * [Pull request #1134](https://bitbucket.org/osrf/gazebo/pull-request/1134)
    * [Pull request #1154](https://bitbucket.org/osrf/gazebo/pull-request/1154)
1. Allow position of joints to be directly set.
    * [Pull request #1097](https://bitbucket.org/osrf/gazebo/pull-request/1097)
    * [Issue #1138](https://bitbucket.org/osrf/gazebo/issue/1138)
1. Added extruded polyline geometry
    * [Pull request #1026](https://bitbucket.org/osrf/gazebo/pull-request/1026)
1. Fixed actor animation
    * [Pull request #1133](https://bitbucket.org/osrf/gazebo/pull-request/1133)
    * [Pull request #1141](https://bitbucket.org/osrf/gazebo/pull-request/1141)
1. Generate a versioned cmake config file
    * [Pull request #1153](https://bitbucket.org/osrf/gazebo/pull-request/1153)
    * [Issue #1226](https://bitbucket.org/osrf/gazebo/issue/1226)
1. Added KMeans class
    * [Pull request #1147](https://bitbucket.org/osrf/gazebo/pull-request/1147)
1. Added --summary-range feature to bitbucket pullrequest tool
    * [Pull request #1156](https://bitbucket.org/osrf/gazebo/pull-request/1156)
1. Updated web links
    * [Pull request #1159](https://bitbucket.org/osrf/gazebo/pull-request/1159)
1. Update tests
    * [Pull request #1155](https://bitbucket.org/osrf/gazebo/pull-request/1155)
    * [Pull request #1143](https://bitbucket.org/osrf/gazebo/pull-request/1143)
    * [Pull request #1138](https://bitbucket.org/osrf/gazebo/pull-request/1138)
    * [Pull request #1140](https://bitbucket.org/osrf/gazebo/pull-request/1140)
    * [Pull request #1127](https://bitbucket.org/osrf/gazebo/pull-request/1127)
    * [Pull request #1115](https://bitbucket.org/osrf/gazebo/pull-request/1115)
    * [Pull request #1102](https://bitbucket.org/osrf/gazebo/pull-request/1102)
    * [Pull request #1087](https://bitbucket.org/osrf/gazebo/pull-request/1087)
    * [Pull request #1084](https://bitbucket.org/osrf/gazebo/pull-request/1084)

## Gazebo 3.0

### Gazebo 3.1.0 (2014-08-08)

1. Implemented Simbody::Link::Set*Vel
    * [Pull request #1160](https://bitbucket.org/osrf/gazebo/pull-request/1160)
    * [Issue #1012](https://bitbucket.org/osrf/gazebo/issue/1012)
1. Added World::RemoveModel function
    * [Pull request #1106](https://bitbucket.org/osrf/gazebo/pull-request/1106)
    * [Issue #1177](https://bitbucket.org/osrf/gazebo/issue/1177)
1. Fix exit from camera follow mode using the escape key
    * [Pull request #1137](https://bitbucket.org/osrf/gazebo/pull-request/1137)
    * [Issue #1220](https://bitbucket.org/osrf/gazebo/issue/1220)
1. Added support for SDF joint spring stiffness and reference positions
    * [Pull request #1117](https://bitbucket.org/osrf/gazebo/pull-request/1117)
1. Removed the gzmodel_create script
    * [Pull request #1130](https://bitbucket.org/osrf/gazebo/pull-request/1130)
1. Added Vector2 dot product
    * [Pull request #1101](https://bitbucket.org/osrf/gazebo/pull-request/1101)
1. Added SetPositionPID and SetVelocityPID to JointController
    * [Pull request #1091](https://bitbucket.org/osrf/gazebo/pull-request/1091)
1. Fix gzclient startup crash with ogre 1.9
    * [Pull request #1098](https://bitbucket.org/osrf/gazebo/pull-request/1098)
    * [Issue #996](https://bitbucket.org/osrf/gazebo/issue/996)
1. Update the bitbucket_pullrequests tool
    * [Pull request #1108](https://bitbucket.org/osrf/gazebo/pull-request/1108)
1. Light properties now remain in place after move by the user via the GUI.
    * [Pull request #1110](https://bitbucket.org/osrf/gazebo/pull-request/1110)
    * [Issue #1211](https://bitbucket.org/osrf/gazebo/issue/1211)
1. Allow position of joints to be directly set.
    * [Pull request #1096](https://bitbucket.org/osrf/gazebo/pull-request/1096)
    * [Issue #1138](https://bitbucket.org/osrf/gazebo/issue/1138)

### Gazebo 3.0.0 (2014-04-11)

1. Fix bug when deleting the sun light
    * [Pull request #1088](https://bitbucket.org/osrf/gazebo/pull-request/1088)
    * [Issue #1133](https://bitbucket.org/osrf/gazebo/issue/1133)
1. Fix ODE screw joint
    * [Pull request #1078](https://bitbucket.org/osrf/gazebo/pull-request/1078)
    * [Issue #1167](https://bitbucket.org/osrf/gazebo/issue/1167)
1. Update joint integration tests
    * [Pull request #1081](https://bitbucket.org/osrf/gazebo/pull-request/1081)
1. Fixed false positives in cppcheck.
    * [Pull request #1061](https://bitbucket.org/osrf/gazebo/pull-request/1061)
1. Made joint axis reference frame relative to child, and updated simbody and dart accordingly.
    * [Pull request #1069](https://bitbucket.org/osrf/gazebo/pull-request/1069)
    * [Issue #494](https://bitbucket.org/osrf/gazebo/issue/494)
    * [Issue #1143](https://bitbucket.org/osrf/gazebo/issue/1143)
1. Added ability to pass vector of strings to SetupClient and SetupServer
    * [Pull request #1068](https://bitbucket.org/osrf/gazebo/pull-request/1068)
    * [Issue #1132](https://bitbucket.org/osrf/gazebo/issue/1132)
1. Fix error correction in screw constraints for ODE
    * [Pull request #1159](https://bitbucket.org/osrf/gazebo/pull-request/1159)
    * [Issue #1159](https://bitbucket.org/osrf/gazebo/issue/1159)
1. Improved pkgconfig with SDF
    * [Pull request #1062](https://bitbucket.org/osrf/gazebo/pull-request/1062)
1. Added a plugin to simulate aero dynamics
    * [Pull request #905](https://bitbucket.org/osrf/gazebo/pull-request/905)
1. Updated bullet support
    * [Issue #1069](https://bitbucket.org/osrf/gazebo/issue/1069)
    * [Pull request #1011](https://bitbucket.org/osrf/gazebo/pull-request/1011)
    * [Pull request #996](https://bitbucket.org/osrf/gazebo/pull-request/966)
    * [Pull request #1024](https://bitbucket.org/osrf/gazebo/pull-request/1024)
1. Updated simbody support
    * [Pull request #995](https://bitbucket.org/osrf/gazebo/pull-request/995)
1. Updated worlds to SDF 1.5
    * [Pull request #1021](https://bitbucket.org/osrf/gazebo/pull-request/1021)
1. Improvements to ODE
    * [Pull request #1001](https://bitbucket.org/osrf/gazebo/pull-request/1001)
    * [Pull request #1014](https://bitbucket.org/osrf/gazebo/pull-request/1014)
    * [Pull request #1015](https://bitbucket.org/osrf/gazebo/pull-request/1015)
    * [Pull request #1016](https://bitbucket.org/osrf/gazebo/pull-request/1016)
1. New command line tool
    * [Pull request #972](https://bitbucket.org/osrf/gazebo/pull-request/972)
1. Graphical user interface improvements
    * [Pull request #971](https://bitbucket.org/osrf/gazebo/pull-request/971)
    * [Pull request #1013](https://bitbucket.org/osrf/gazebo/pull-request/1013)
    * [Pull request #989](https://bitbucket.org/osrf/gazebo/pull-request/989)
1. Created a friction pyramid class
    * [Pull request #935](https://bitbucket.org/osrf/gazebo/pull-request/935)
1. Added GetWorldEnergy functions to Model, Joint, and Link
    * [Pull request #1017](https://bitbucket.org/osrf/gazebo/pull-request/1017)
1. Preparing Gazebo for admission into Ubuntu
    * [Pull request #969](https://bitbucket.org/osrf/gazebo/pull-request/969)
    * [Pull request #998](https://bitbucket.org/osrf/gazebo/pull-request/998)
    * [Pull request #1002](https://bitbucket.org/osrf/gazebo/pull-request/1002)
1. Add method for querying if useImplicitStiffnessDamping flag is set for a given joint
    * [Issue #629](https://bitbucket.org/osrf/gazebo/issue/629)
    * [Pull request #1006](https://bitbucket.org/osrf/gazebo/pull-request/1006)
1. Fix joint axis frames
    * [Issue #494](https://bitbucket.org/osrf/gazebo/issue/494)
    * [Pull request #963](https://bitbucket.org/osrf/gazebo/pull-request/963)
1. Compute joint anchor pose relative to parent
    * [Issue #1029](https://bitbucket.org/osrf/gazebo/issue/1029)
    * [Pull request #982](https://bitbucket.org/osrf/gazebo/pull-request/982)
1. Cleanup the installed worlds
    * [Issue #1036](https://bitbucket.org/osrf/gazebo/issue/1036)
    * [Pull request #984](https://bitbucket.org/osrf/gazebo/pull-request/984)
1. Update to the GPS sensor
    * [Issue #1059](https://bitbucket.org/osrf/gazebo/issue/1059)
    * [Pull request #984](https://bitbucket.org/osrf/gazebo/pull-request/984)
1. Removed libtool from plugin loading
    * [Pull request #981](https://bitbucket.org/osrf/gazebo/pull-request/981)
1. Added functions to get inertial information for a link in the world frame.
    * [Pull request #1005](https://bitbucket.org/osrf/gazebo/pull-request/1005)

## Gazebo 2.0

### Gazebo 2.2.3 (2014-04-29)

1. Removed redundant call to World::Init
    * [Pull request #1107](https://bitbucket.org/osrf/gazebo/pull-request/1107)
    * [Issue #1208](https://bitbucket.org/osrf/gazebo/issue/1208)
1. Return proper error codes when gazebo exits
    * [Pull request #1085](https://bitbucket.org/osrf/gazebo/pull-request/1085)
    * [Issue #1178](https://bitbucket.org/osrf/gazebo/issue/1178)
1. Fixed Camera::GetWorldRotation().
    * [Pull request #1071](https://bitbucket.org/osrf/gazebo/pull-request/1071)
    * [Issue #1087](https://bitbucket.org/osrf/gazebo/issue/1087)
1. Fixed memory leak in image conversion
    * [Pull request #1073](https://bitbucket.org/osrf/gazebo/pull-request/1073)

### Gazebo 2.2.0 (2014-01-10)

1. Fix compilation when using OGRE-1.9 (full support is being worked on)
    * [Issue #994](https://bitbucket.org/osrf/gazebo/issue/994)
    * [Issue #995](https://bitbucket.org/osrf/gazebo/issue/995)
    * [Issue #996](https://bitbucket.org/osrf/gazebo/issue/996)
    * [Pull request #883](https://bitbucket.org/osrf/gazebo/pull-request/883)
1. Added unit test for issue 624.
    * [Issue #624](https://bitbucket.org/osrf/gazebo/issue/624).
    * [Pull request #889](https://bitbucket.org/osrf/gazebo/pull-request/889)
1. Use 3x3 PCF shadows for smoother shadows.
    * [Pull request #887](https://bitbucket.org/osrf/gazebo/pull-request/887)
1. Update manpage copyright to 2014.
    * [Pull request #893](https://bitbucket.org/osrf/gazebo/pull-request/893)
1. Added friction integration test .
    * [Pull request #885](https://bitbucket.org/osrf/gazebo/pull-request/885)
1. Fix joint anchor when link pose is not specified.
    * [Issue #978](https://bitbucket.org/osrf/gazebo/issue/978)
    * [Pull request #862](https://bitbucket.org/osrf/gazebo/pull-request/862)
1. Added (ESC) tooltip for GUI Selection Mode icon.
    * [Issue #993](https://bitbucket.org/osrf/gazebo/issue/993)
    * [Pull request #888](https://bitbucket.org/osrf/gazebo/pull-request/888)
1. Removed old comment about resolved issue.
    * [Issue #837](https://bitbucket.org/osrf/gazebo/issue/837)
    * [Pull request #880](https://bitbucket.org/osrf/gazebo/pull-request/880)
1. Made SimbodyLink::Get* function thread-safe
    * [Issue #918](https://bitbucket.org/osrf/gazebo/issue/918)
    * [Pull request #872](https://bitbucket.org/osrf/gazebo/pull-request/872)
1. Suppressed spurious gzlog messages in ODE::Body
    * [Issue #983](https://bitbucket.org/osrf/gazebo/issue/983)
    * [Pull request #875](https://bitbucket.org/osrf/gazebo/pull-request/875)
1. Fixed Force Torque Sensor Test by properly initializing some values.
    * [Issue #982](https://bitbucket.org/osrf/gazebo/issue/982)
    * [Pull request #869](https://bitbucket.org/osrf/gazebo/pull-request/869)
1. Added breakable joint plugin to support breakable walls.
    * [Pull request #865](https://bitbucket.org/osrf/gazebo/pull-request/865)
1. Used different tuple syntax to fix compilation on OSX mavericks.
    * [Issue #947](https://bitbucket.org/osrf/gazebo/issue/947)
    * [Pull request #858](https://bitbucket.org/osrf/gazebo/pull-request/858)
1. Fixed sonar test and deprecation warning.
    * [Pull request #856](https://bitbucket.org/osrf/gazebo/pull-request/856)
1. Speed up test compilation.
    * Part of [Issue #955](https://bitbucket.org/osrf/gazebo/issue/955)
    * [Pull request #846](https://bitbucket.org/osrf/gazebo/pull-request/846)
1. Added Joint::SetEffortLimit API
    * [Issue #923](https://bitbucket.org/osrf/gazebo/issue/923)
    * [Pull request #808](https://bitbucket.org/osrf/gazebo/pull-request/808)
1. Made bullet output less verbose.
    * [Pull request #839](https://bitbucket.org/osrf/gazebo/pull-request/839)
1. Convergence acceleration and stability tweak to make atlas_v3 stable
    * [Issue #895](https://bitbucket.org/osrf/gazebo/issue/895)
    * [Pull request #772](https://bitbucket.org/osrf/gazebo/pull-request/772)
1. Added colors, textures and world files for the SPL RoboCup environment
    * [Pull request #838](https://bitbucket.org/osrf/gazebo/pull-request/838)
1. Fixed bitbucket_pullrequests tool to work with latest BitBucket API.
    * [Issue #933](https://bitbucket.org/osrf/gazebo/issue/933)
    * [Pull request #841](https://bitbucket.org/osrf/gazebo/pull-request/841)
1. Fixed cppcheck warnings.
    * [Pull request #842](https://bitbucket.org/osrf/gazebo/pull-request/842)

### Gazebo 2.1.0 (2013-11-08)
1. Fix mainwindow unit test
    * [Pull request #752](https://bitbucket.org/osrf/gazebo/pull-request/752)
1. Visualize moment of inertia
    * Pull request [#745](https://bitbucket.org/osrf/gazebo/pull-request/745), [#769](https://bitbucket.org/osrf/gazebo/pull-request/769), [#787](https://bitbucket.org/osrf/gazebo/pull-request/787)
    * [Issue #203](https://bitbucket.org/osrf/gazebo/issue/203)
1. Update tool to count lines of code
    * [Pull request #758](https://bitbucket.org/osrf/gazebo/pull-request/758)
1. Implement World::Clear
    * Pull request [#785](https://bitbucket.org/osrf/gazebo/pull-request/785), [#804](https://bitbucket.org/osrf/gazebo/pull-request/804)
1. Improve Bullet support
    * [Pull request #805](https://bitbucket.org/osrf/gazebo/pull-request/805)
1. Fix doxygen spacing
    * [Pull request #740](https://bitbucket.org/osrf/gazebo/pull-request/740)
1. Add tool to generate model images for thepropshop.org
    * [Pull request #734](https://bitbucket.org/osrf/gazebo/pull-request/734)
1. Added paging support for terrains
    * [Pull request #707](https://bitbucket.org/osrf/gazebo/pull-request/707)
1. Added plugin path to LID_LIBRARY_PATH in setup.sh
    * [Pull request #750](https://bitbucket.org/osrf/gazebo/pull-request/750)
1. Fix for OSX
    * [Pull request #766](https://bitbucket.org/osrf/gazebo/pull-request/766)
    * [Pull request #786](https://bitbucket.org/osrf/gazebo/pull-request/786)
    * [Issue #906](https://bitbucket.org/osrf/gazebo/issue/906)
1. Update copyright information
    * [Pull request #771](https://bitbucket.org/osrf/gazebo/pull-request/771)
1. Enable screen dependent tests
    * [Pull request #764](https://bitbucket.org/osrf/gazebo/pull-request/764)
    * [Issue #811](https://bitbucket.org/osrf/gazebo/issue/811)
1. Fix gazebo command line help message
    * [Pull request #775](https://bitbucket.org/osrf/gazebo/pull-request/775)
    * [Issue #898](https://bitbucket.org/osrf/gazebo/issue/898)
1. Fix man page test
    * [Pull request #774](https://bitbucket.org/osrf/gazebo/pull-request/774)
1. Improve load time by reducing calls to RTShader::Update
    * [Pull request #773](https://bitbucket.org/osrf/gazebo/pull-request/773)
    * [Issue #877](https://bitbucket.org/osrf/gazebo/issue/877)
1. Fix joint visualization
    * [Pull request #776](https://bitbucket.org/osrf/gazebo/pull-request/776)
    * [Pull request #802](https://bitbucket.org/osrf/gazebo/pull-request/802)
    * [Issue #464](https://bitbucket.org/osrf/gazebo/issue/464)
1. Add helpers to fix NaN
    * [Pull request #742](https://bitbucket.org/osrf/gazebo/pull-request/742)
1. Fix model resizing via the GUI
    * [Pull request #763](https://bitbucket.org/osrf/gazebo/pull-request/763)
    * [Issue #885](https://bitbucket.org/osrf/gazebo/issue/885)
1. Simplify gzlog test by using sha1
    * [Pull request #781](https://bitbucket.org/osrf/gazebo/pull-request/781)
    * [Issue #837](https://bitbucket.org/osrf/gazebo/issue/837)
1. Enable cppcheck for header files
    * [Pull request #782](https://bitbucket.org/osrf/gazebo/pull-request/782)
    * [Issue #907](https://bitbucket.org/osrf/gazebo/issue/907)
1. Fix broken regression test
    * [Pull request #784](https://bitbucket.org/osrf/gazebo/pull-request/784)
    * [Issue #884](https://bitbucket.org/osrf/gazebo/issue/884)
1. All simbody and dart to pass tests
    * [Pull request #790](https://bitbucket.org/osrf/gazebo/pull-request/790)
    * [Issue #873](https://bitbucket.org/osrf/gazebo/issue/873)
1. Fix camera rotation from SDF
    * [Pull request #789](https://bitbucket.org/osrf/gazebo/pull-request/789)
    * [Issue #920](https://bitbucket.org/osrf/gazebo/issue/920)
1. Fix bitbucket pullrequest command line tool to match new API
    * [Pull request #803](https://bitbucket.org/osrf/gazebo/pull-request/803)
1. Fix transceiver spawn errors in tests
    * [Pull request #811](https://bitbucket.org/osrf/gazebo/pull-request/811)
    * [Pull request #814](https://bitbucket.org/osrf/gazebo/pull-request/814)

### Gazebo 2.0.0 (2013-10-08)
1. Refactor code check tool.
    * [Pull Request #669](https://bitbucket.org/osrf/gazebo/pull-request/669)
1. Added pull request tool for Bitbucket.
    * [Pull Request #670](https://bitbucket.org/osrf/gazebo/pull-request/670)
    * [Pull Request #691](https://bitbucket.org/osrf/gazebo/pull-request/671)
1. New wireless receiver and transmitter sensor models.
    * [Pull Request #644](https://bitbucket.org/osrf/gazebo/pull-request/644)
    * [Pull Request #675](https://bitbucket.org/osrf/gazebo/pull-request/675)
    * [Pull Request #727](https://bitbucket.org/osrf/gazebo/pull-request/727)
1. Audio support using OpenAL.
    * [Pull Request #648](https://bitbucket.org/osrf/gazebo/pull-request/648)
    * [Pull Request #704](https://bitbucket.org/osrf/gazebo/pull-request/704)
1. Simplify command-line parsing of gztopic echo output.
    * [Pull Request #674](https://bitbucket.org/osrf/gazebo/pull-request/674)
    * Resolves: [Issue #795](https://bitbucket.org/osrf/gazebo/issue/795)
1. Use UNIX directories through the user of GNUInstallDirs cmake module.
    * [Pull Request #676](https://bitbucket.org/osrf/gazebo/pull-request/676)
    * [Pull Request #681](https://bitbucket.org/osrf/gazebo/pull-request/681)
1. New GUI interactions for object manipulation.
    * [Pull Request #634](https://bitbucket.org/osrf/gazebo/pull-request/634)
1. Fix for OSX menubar.
    * [Pull Request #677](https://bitbucket.org/osrf/gazebo/pull-request/677)
1. Remove internal SDF directories and dependencies.
    * [Pull Request #680](https://bitbucket.org/osrf/gazebo/pull-request/680)
1. Add minimum version for sdformat.
    * [Pull Request #682](https://bitbucket.org/osrf/gazebo/pull-request/682)
    * Resolves: [Issue #818](https://bitbucket.org/osrf/gazebo/issue/818)
1. Allow different gtest parameter types with ServerFixture
    * [Pull Request #686](https://bitbucket.org/osrf/gazebo/pull-request/686)
    * Resolves: [Issue #820](https://bitbucket.org/osrf/gazebo/issue/820)
1. GUI model scaling when using Bullet.
    * [Pull Request #683](https://bitbucket.org/osrf/gazebo/pull-request/683)
1. Fix typo in cmake config.
    * [Pull Request #694](https://bitbucket.org/osrf/gazebo/pull-request/694)
    * Resolves: [Issue #824](https://bitbucket.org/osrf/gazebo/issue/824)
1. Remove gazebo include subdir from pkgconfig and cmake config.
    * [Pull Request #691](https://bitbucket.org/osrf/gazebo/pull-request/691)
1. Torsional spring demo
    * [Pull Request #693](https://bitbucket.org/osrf/gazebo/pull-request/693)
1. Remove repeated call to SetAxis in Joint.cc
    * [Pull Request #695](https://bitbucket.org/osrf/gazebo/pull-request/695)
    * Resolves: [Issue #823](https://bitbucket.org/osrf/gazebo/issue/823)
1. Add test for rotational joints.
    * [Pull Request #697](https://bitbucket.org/osrf/gazebo/pull-request/697)
    * Resolves: [Issue #820](https://bitbucket.org/osrf/gazebo/issue/820)
1. Fix compilation of tests using Joint base class
    * [Pull Request #701](https://bitbucket.org/osrf/gazebo/pull-request/701)
1. Terrain paging implemented.
    * [Pull Request #687](https://bitbucket.org/osrf/gazebo/pull-request/687)
1. Improve timeout error reporting in ServerFixture
    * [Pull Request #705](https://bitbucket.org/osrf/gazebo/pull-request/705)
1. Fix mouse picking for cases where visuals overlap with the laser
    * [Pull Request #709](https://bitbucket.org/osrf/gazebo/pull-request/709)
1. Fix string literals for OSX
    * [Pull Request #712](https://bitbucket.org/osrf/gazebo/pull-request/712)
    * Resolves: [Issue #803](https://bitbucket.org/osrf/gazebo/issue/803)
1. Support for ENABLE_TESTS_COMPILATION cmake parameter
    * [Pull Request #708](https://bitbucket.org/osrf/gazebo/pull-request/708)
1. Updated system gui plugin
    * [Pull Request #702](https://bitbucket.org/osrf/gazebo/pull-request/702)
1. Fix force torque unit test issue
    * [Pull Request #673](https://bitbucket.org/osrf/gazebo/pull-request/673)
    * Resolves: [Issue #813](https://bitbucket.org/osrf/gazebo/issue/813)
1. Use variables to control auto generation of CFlags
    * [Pull Request #699](https://bitbucket.org/osrf/gazebo/pull-request/699)
1. Remove deprecated functions.
    * [Pull Request #715](https://bitbucket.org/osrf/gazebo/pull-request/715)
1. Fix typo in `Camera.cc`
    * [Pull Request #719](https://bitbucket.org/osrf/gazebo/pull-request/719)
    * Resolves: [Issue #846](https://bitbucket.org/osrf/gazebo/issue/846)
1. Performance improvements
    * [Pull Request #561](https://bitbucket.org/osrf/gazebo/pull-request/561)
1. Fix gripper model.
    * [Pull Request #713](https://bitbucket.org/osrf/gazebo/pull-request/713)
    * Resolves: [Issue #314](https://bitbucket.org/osrf/gazebo/issue/314)
1. First part of Simbody integration
    * [Pull Request #716](https://bitbucket.org/osrf/gazebo/pull-request/716)

## Gazebo 1.9

### Gazebo 1.9.6 (2014-04-29)

1. Refactored inertia ratio reduction for ODE
    * [Pull request #1114](https://bitbucket.org/osrf/gazebo/pull-request/1114)
1. Improved collada loading performance
    * [Pull request #1075](https://bitbucket.org/osrf/gazebo/pull-request/1075)

### Gazebo 1.9.3 (2014-01-10)

1. Add thickness to plane to remove shadow flickering.
    * [Pull request #886](https://bitbucket.org/osrf/gazebo/pull-request/886)
1. Temporary GUI shadow toggle fix.
    * [Issue #925](https://bitbucket.org/osrf/gazebo/issue/925)
    * [Pull request #868](https://bitbucket.org/osrf/gazebo/pull-request/868)
1. Fix memory access bugs with libc++ on mavericks.
    * [Issue #965](https://bitbucket.org/osrf/gazebo/issue/965)
    * [Pull request #857](https://bitbucket.org/osrf/gazebo/pull-request/857)
    * [Pull request #881](https://bitbucket.org/osrf/gazebo/pull-request/881)
1. Replaced printf with cout in gztopic hz.
    * [Issue #969](https://bitbucket.org/osrf/gazebo/issue/969)
    * [Pull request #854](https://bitbucket.org/osrf/gazebo/pull-request/854)
1. Add Dark grey material and fix indentation.
    * [Pull request #851](https://bitbucket.org/osrf/gazebo/pull-request/851)
1. Fixed sonar sensor unit test.
    * [Pull request #848](https://bitbucket.org/osrf/gazebo/pull-request/848)
1. Convergence acceleration and stability tweak to make atlas_v3 stable.
    * [Pull request #845](https://bitbucket.org/osrf/gazebo/pull-request/845)
1. Update gtest to 1.7.0 to resolve problems with libc++.
    * [Issue #947](https://bitbucket.org/osrf/gazebo/issue/947)
    * [Pull request #827](https://bitbucket.org/osrf/gazebo/pull-request/827)
1. Fixed LD_LIBRARY_PATH for plugins.
    * [Issue #957](https://bitbucket.org/osrf/gazebo/issue/957)
    * [Pull request #844](https://bitbucket.org/osrf/gazebo/pull-request/844)
1. Fix transceiver sporadic errors.
    * Backport of [pull request #811](https://bitbucket.org/osrf/gazebo/pull-request/811)
    * [Pull request #836](https://bitbucket.org/osrf/gazebo/pull-request/836)
1. Modified the MsgTest to be deterministic with time checks.
    * [Pull request #843](https://bitbucket.org/osrf/gazebo/pull-request/843)
1. Fixed seg fault in LaserVisual.
    * [Issue #950](https://bitbucket.org/osrf/gazebo/issue/950)
    * [Pull request #832](https://bitbucket.org/osrf/gazebo/pull-request/832)
1. Implemented the option to disable tests that need a working screen to run properly.
    * Backport of [Pull request #764](https://bitbucket.org/osrf/gazebo/pull-request/764)
    * [Pull request #837](https://bitbucket.org/osrf/gazebo/pull-request/837)
1. Cleaned up gazebo shutdown.
    * [Pull request #829](https://bitbucket.org/osrf/gazebo/pull-request/829)
1. Fixed bug associated with loading joint child links.
    * [Issue #943](https://bitbucket.org/osrf/gazebo/issue/943)
    * [Pull request #820](https://bitbucket.org/osrf/gazebo/pull-request/820)

### Gazebo 1.9.2 (2013-11-08)
1. Fix enable/disable sky and clouds from SDF
    * [Pull request #809](https://bitbucket.org/osrf/gazebo/pull-request/809])
1. Fix occasional blank GUI screen on startup
    * [Pull request #815](https://bitbucket.org/osrf/gazebo/pull-request/815])
1. Fix GPU laser when interacting with heightmaps
    * [Pull request #796](https://bitbucket.org/osrf/gazebo/pull-request/796])
1. Added API/ABI checker command line tool
    * [Pull request #765](https://bitbucket.org/osrf/gazebo/pull-request/765])
1. Added gtest version information
    * [Pull request #801](https://bitbucket.org/osrf/gazebo/pull-request/801])
1. Fix GUI world saving
    * [Pull request #806](https://bitbucket.org/osrf/gazebo/pull-request/806])
1. Enable anti-aliasing for camera sensor
    * [Pull request #800](https://bitbucket.org/osrf/gazebo/pull-request/800])
1. Make sensor noise deterministic
    * [Pull request #788](https://bitbucket.org/osrf/gazebo/pull-request/788])
1. Fix build problem
    * [Issue #901](https://bitbucket.org/osrf/gazebo/issue/901)
    * [Pull request #778](https://bitbucket.org/osrf/gazebo/pull-request/778])
1. Fix a typo in Camera.cc
    * [Pull request #720](https://bitbucket.org/osrf/gazebo/pull-request/720])
    * [Issue #846](https://bitbucket.org/osrf/gazebo/issue/846)
1. Fix OSX menu bar
    * [Pull request #688](https://bitbucket.org/osrf/gazebo/pull-request/688])
1. Fix gazebo::init by calling sdf::setFindCallback() before loading the sdf in gzfactory.
    * [Pull request #678](https://bitbucket.org/osrf/gazebo/pull-request/678])
    * [Issue #817](https://bitbucket.org/osrf/gazebo/issue/817)

### Gazebo 1.9.1 (2013-08-20)
* Deprecate header files that require case-sensitive filesystem (e.g. Common.hh, Physics.hh) [https://bitbucket.org/osrf/gazebo/pull-request/638/fix-for-775-deprecate-headers-that-require]
* Initial support for building on Mac OS X [https://bitbucket.org/osrf/gazebo/pull-request/660/osx-support-for-gazebo-19] [https://bitbucket.org/osrf/gazebo/pull-request/657/cmake-fixes-for-osx]
* Fixes for various issues [https://bitbucket.org/osrf/gazebo/pull-request/635/fix-for-issue-792/diff] [https://bitbucket.org/osrf/gazebo/pull-request/628/allow-scoped-and-non-scoped-joint-names-to/diff] [https://bitbucket.org/osrf/gazebo/pull-request/636/fix-build-dependency-in-message-generation/diff] [https://bitbucket.org/osrf/gazebo/pull-request/639/make-the-unversioned-setupsh-a-copy-of-the/diff] [https://bitbucket.org/osrf/gazebo/pull-request/650/added-missing-lib-to-player-client-library/diff] [https://bitbucket.org/osrf/gazebo/pull-request/656/install-gzmode_create-without-sh-suffix/diff]

### Gazebo 1.9.0 (2013-07-23)
* Use external package [sdformat](https://bitbucket.org/osrf/sdformat) for sdf parsing, refactor the `Element::GetValue*` function calls, and deprecate Gazebo's internal sdf parser [https://bitbucket.org/osrf/gazebo/pull-request/627]
* Improved ROS support ([[Tutorials#ROS_Integration |documentation here]]) [https://bitbucket.org/osrf/gazebo/pull-request/559]
* Added Sonar, Force-Torque, and Tactile Pressure sensors [https://bitbucket.org/osrf/gazebo/pull-request/557], [https://bitbucket.org/osrf/gazebo/pull-request/567]
* Add compile-time defaults for environment variables so that sourcing setup.sh is unnecessary in most cases [https://bitbucket.org/osrf/gazebo/pull-request/620]
* Enable user camera to follow objects in client window [https://bitbucket.org/osrf/gazebo/pull-request/603]
* Install protobuf message files for use in custom messages [https://bitbucket.org/osrf/gazebo/pull-request/614]
* Change default compilation flags to improve debugging [https://bitbucket.org/osrf/gazebo/pull-request/617]
* Change to supported relative include paths [https://bitbucket.org/osrf/gazebo/pull-request/594]
* Fix display of laser scans when sensor is rotated [https://bitbucket.org/osrf/gazebo/pull-request/599]

## Gazebo 1.8

### Gazebo 1.8.7 (2013-07-16)
* Fix bug in URDF parsing of Vector3 elements [https://bitbucket.org/osrf/gazebo/pull-request/613]
* Fix compilation errors with newest libraries [https://bitbucket.org/osrf/gazebo/pull-request/615]

### Gazebo 1.8.6 (2013-06-07)
* Fix inertia lumping in the URDF parser[https://bitbucket.org/osrf/gazebo/pull-request/554]
* Fix for ODEJoint CFM damping sign error [https://bitbucket.org/osrf/gazebo/pull-request/586]
* Fix transport memory growth[https://bitbucket.org/osrf/gazebo/pull-request/584]
* Reduce log file data in order to reduce buffer growth that results in out of memory kernel errors[https://bitbucket.org/osrf/gazebo/pull-request/587]

### Gazebo 1.8.5 (2013-06-04)
* Fix Gazebo build for machines without a valid display.[https://bitbucket.org/osrf/gazebo/commits/37f00422eea03365b839a632c1850431ee6a1d67]

### Gazebo 1.8.4 (2013-06-03)
* Fix UDRF to SDF converter so that URDF gazebo extensions are applied to all collisions in a link.[https://bitbucket.org/osrf/gazebo/pull-request/579]
* Prevent transport layer from locking when a gzclient connects to a gzserver over a connection with high latency.[https://bitbucket.org/osrf/gazebo/pull-request/572]
* Improve performance and fix uninitialized conditional jumps.[https://bitbucket.org/osrf/gazebo/pull-request/571]

### Gazebo 1.8.3 (2013-06-03)
* Fix for gzlog hanging when gzserver is not present or not responsive[https://bitbucket.org/osrf/gazebo/pull-request/577]
* Fix occasional segfault when generating log files[https://bitbucket.org/osrf/gazebo/pull-request/575]
* Performance improvement to ODE[https://bitbucket.org/osrf/gazebo/pull-request/556]
* Fix node initialization[https://bitbucket.org/osrf/gazebo/pull-request/570]
* Fix GPU laser Hz rate reduction when sensor moved away from world origin[https://bitbucket.org/osrf/gazebo/pull-request/566]
* Fix incorrect lighting in camera sensors when GPU laser is subscribe to[https://bitbucket.org/osrf/gazebo/pull-request/563]

### Gazebo 1.8.2 (2013-05-28)
* ODE performance improvements[https://bitbucket.org/osrf/gazebo/pull-request/535][https://bitbucket.org/osrf/gazebo/pull-request/537]
* Fixed tests[https://bitbucket.org/osrf/gazebo/pull-request/538][https://bitbucket.org/osrf/gazebo/pull-request/541][https://bitbucket.org/osrf/gazebo/pull-request/542]
* Fixed sinking vehicle bug[https://bitbucket.org/osrf/drcsim/issue/300] in pull-request[https://bitbucket.org/osrf/gazebo/pull-request/538]
* Fix GPU sensor throttling[https://bitbucket.org/osrf/gazebo/pull-request/536]
* Reduce string comparisons for better performance[https://bitbucket.org/osrf/gazebo/pull-request/546]
* Contact manager performance improvements[https://bitbucket.org/osrf/gazebo/pull-request/543]
* Transport performance improvements[https://bitbucket.org/osrf/gazebo/pull-request/548]
* Reduce friction noise[https://bitbucket.org/osrf/gazebo/pull-request/545]

### Gazebo 1.8.1 (2013-05-22)
* Please note that 1.8.1 contains a bug[https://bitbucket.org/osrf/drcsim/issue/300] that causes interpenetration between objects in resting contact to grow slowly.  Please update to 1.8.2 for the patch.
* Added warm starting[https://bitbucket.org/osrf/gazebo/pull-request/529]
* Reduced console output[https://bitbucket.org/osrf/gazebo/pull-request/533]
* Improved off screen rendering performance[https://bitbucket.org/osrf/gazebo/pull-request/530]
* Performance improvements [https://bitbucket.org/osrf/gazebo/pull-request/535] [https://bitbucket.org/osrf/gazebo/pull-request/537]

### Gazebo 1.8.0 (2013-05-17)
* Fixed slider axis [https://bitbucket.org/osrf/gazebo/pull-request/527]
* Fixed heightmap shadows [https://bitbucket.org/osrf/gazebo/pull-request/525]
* Fixed model and canonical link pose [https://bitbucket.org/osrf/gazebo/pull-request/519]
* Fixed OSX message header[https://bitbucket.org/osrf/gazebo/pull-request/524]
* Added zlib compression for logging [https://bitbucket.org/osrf/gazebo/pull-request/515]
* Allow clouds to be disabled in cameras [https://bitbucket.org/osrf/gazebo/pull-request/507]
* Camera rendering performance [https://bitbucket.org/osrf/gazebo/pull-request/528]


## Gazebo 1.7

### Gazebo 1.7.3 (2013-05-08)
* Fixed log cleanup (again) [https://bitbucket.org/osrf/gazebo/pull-request/511/fix-log-cleanup-logic]

### Gazebo 1.7.2 (2013-05-07)
* Fixed log cleanup [https://bitbucket.org/osrf/gazebo/pull-request/506/fix-gzlog-stop-command-line]
* Minor documentation fix [https://bitbucket.org/osrf/gazebo/pull-request/488/minor-documentation-fix]

### Gazebo 1.7.1 (2013-04-19)
* Fixed tests
* IMU sensor receives time stamped data from links
* Fix saving image frames [https://bitbucket.org/osrf/gazebo/pull-request/466/fix-saving-frames/diff]
* Wireframe rendering in GUI [https://bitbucket.org/osrf/gazebo/pull-request/414/allow-rendering-of-models-in-wireframe]
* Improved logging performance [https://bitbucket.org/osrf/gazebo/pull-request/457/improvements-to-gzlog-filter-and-logging]
* Viscous mud model [https://bitbucket.org/osrf/gazebo/pull-request/448/mud-plugin/diff]

## Gazebo 1.6

### Gazebo 1.6.3 (2013-04-15)
* Fixed a [critical SDF bug](https://bitbucket.org/osrf/gazebo/pull-request/451)
* Fixed a [laser offset bug](https://bitbucket.org/osrf/gazebo/pull-request/449)

### Gazebo 1.6.2 (2013-04-14)
* Fix for fdir1 physics property [https://bitbucket.org/osrf/gazebo/pull-request/429/fixes-to-treat-fdir1-better-1-rotate-into/diff]
* Fix for force torque sensor [https://bitbucket.org/osrf/gazebo/pull-request/447]
* SDF documentation fix [https://bitbucket.org/osrf/gazebo/issue/494/joint-axis-reference-frame-doesnt-match]

### Gazebo 1.6.1 (2013-04-05)
* Switch default build type to Release.

### Gazebo 1.6.0 (2013-04-05)
* Improvements to inertia in rubble pile
* Various Bullet integration advances.
* Noise models for ray, camera, and imu sensors.
* SDF 1.4, which accommodates more physics engine parameters and also some sensor noise models.
* Initial support for making movies from within Gazebo.
* Many performance improvements.
* Many bug fixes.
* Progress toward to building on OS X.

## Gazebo 1.5

### Gazebo 1.5.0 (2013-03-11)
* Partial integration of Bullet
  * Includes: cubes, spheres, cylinders, planes, meshes, revolute joints, ray sensors
* GUI Interface for log writing.
* Threaded sensors.
* Multi-camera sensor.

* Fixed the following issues:
 * [https://bitbucket.org/osrf/gazebo/issue/236 Issue #236]
 * [https://bitbucket.org/osrf/gazebo/issue/507 Issue #507]
 * [https://bitbucket.org/osrf/gazebo/issue/530 Issue #530]
 * [https://bitbucket.org/osrf/gazebo/issue/279 Issue #279]
 * [https://bitbucket.org/osrf/gazebo/issue/529 Issue #529]
 * [https://bitbucket.org/osrf/gazebo/issue/239 Issue #239]
 * [https://bitbucket.org/osrf/gazebo/issue/5 Issue #5]

## Gazebo 1.4

### Gazebo 1.4.0 (2013-02-01)
* New Features:
 * GUI elements to display messages from the server.
 * Multi-floor building editor and creator.
 * Improved sensor visualizations.
 * Improved mouse interactions

* Fixed the following issues:
 * [https://bitbucket.org/osrf/gazebo/issue/16 Issue #16]
 * [https://bitbucket.org/osrf/gazebo/issue/142 Issue #142]
 * [https://bitbucket.org/osrf/gazebo/issue/229 Issue #229]
 * [https://bitbucket.org/osrf/gazebo/issue/277 Issue #277]
 * [https://bitbucket.org/osrf/gazebo/issue/291 Issue #291]
 * [https://bitbucket.org/osrf/gazebo/issue/310 Issue #310]
 * [https://bitbucket.org/osrf/gazebo/issue/320 Issue #320]
 * [https://bitbucket.org/osrf/gazebo/issue/329 Issue #329]
 * [https://bitbucket.org/osrf/gazebo/issue/333 Issue #333]
 * [https://bitbucket.org/osrf/gazebo/issue/334 Issue #334]
 * [https://bitbucket.org/osrf/gazebo/issue/335 Issue #335]
 * [https://bitbucket.org/osrf/gazebo/issue/341 Issue #341]
 * [https://bitbucket.org/osrf/gazebo/issue/350 Issue #350]
 * [https://bitbucket.org/osrf/gazebo/issue/384 Issue #384]
 * [https://bitbucket.org/osrf/gazebo/issue/431 Issue #431]
 * [https://bitbucket.org/osrf/gazebo/issue/433 Issue #433]
 * [https://bitbucket.org/osrf/gazebo/issue/453 Issue #453]
 * [https://bitbucket.org/osrf/gazebo/issue/456 Issue #456]
 * [https://bitbucket.org/osrf/gazebo/issue/457 Issue #457]
 * [https://bitbucket.org/osrf/gazebo/issue/459 Issue #459]

## Gazebo 1.3

### Gazebo 1.3.1 (2012-12-14)
* Fixed the following issues:
 * [https://bitbucket.org/osrf/gazebo/issue/297 Issue #297]
* Other bugs fixed:
 * [https://bitbucket.org/osrf/gazebo/pull-request/164/ Fix light bounding box to disable properly when deselected]
 * [https://bitbucket.org/osrf/gazebo/pull-request/169/ Determine correct local IP address, to make remote clients work properly]
 * Various test fixes

### Gazebo 1.3.0 (2012-12-03)
* Fixed the following issues:
 * [https://bitbucket.org/osrf/gazebo/issue/233 Issue #233]
 * [https://bitbucket.org/osrf/gazebo/issue/238 Issue #238]
 * [https://bitbucket.org/osrf/gazebo/issue/2 Issue #2]
 * [https://bitbucket.org/osrf/gazebo/issue/95 Issue #95]
 * [https://bitbucket.org/osrf/gazebo/issue/97 Issue #97]
 * [https://bitbucket.org/osrf/gazebo/issue/90 Issue #90]
 * [https://bitbucket.org/osrf/gazebo/issue/253 Issue #253]
 * [https://bitbucket.org/osrf/gazebo/issue/163 Issue #163]
 * [https://bitbucket.org/osrf/gazebo/issue/91 Issue #91]
 * [https://bitbucket.org/osrf/gazebo/issue/245 Issue #245]
 * [https://bitbucket.org/osrf/gazebo/issue/242 Issue #242]
 * [https://bitbucket.org/osrf/gazebo/issue/156 Issue #156]
 * [https://bitbucket.org/osrf/gazebo/issue/78 Issue #78]
 * [https://bitbucket.org/osrf/gazebo/issue/36 Issue #36]
 * [https://bitbucket.org/osrf/gazebo/issue/104 Issue #104]
 * [https://bitbucket.org/osrf/gazebo/issue/249 Issue #249]
 * [https://bitbucket.org/osrf/gazebo/issue/244 Issue #244]
 * [https://bitbucket.org/osrf/gazebo/issue/36 Issue #36]

* New features:
 * Default camera view changed to look down at the origin from a height of 2 meters at location (5, -5, 2).
 * Record state data using the '-r' command line option, playback recorded state data using the '-p' command line option
 * Adjust placement of lights using the mouse.
 * Reduced the startup time.
 * Added visual reference for GUI mouse movements.
 * SDF version 1.3 released (changes from 1.2 listed below):
     - added `name` to `<camera name="cam_name"/>`
     - added `pose` to `<camera><pose>...</pose></camera>`
     - removed `filename` from `<mesh><filename>...</filename><mesh>`, use uri only.
     - recovered `provide_feedback` under `<joint>`, allowing calling `physics::Joint::GetForceTorque` in plugins.
     - added `imu` under `<sensor>`.

## Gazebo 1.2

### Gazebo 1.2.6 (2012-11-08)
* Fixed a transport issue with the GUI. Fixed saving the world via the GUI. Added more documentation. ([https://bitbucket.org/osrf/gazebo/pull-request/43/fixed-a-transport-issue-with-the-gui-fixed/diff pull request #43])
* Clean up mutex usage. ([https://bitbucket.org/osrf/gazebo/pull-request/54/fix-mutex-in-modellistwidget-using-boost/diff pull request #54])
* Fix OGRE path determination ([https://bitbucket.org/osrf/gazebo/pull-request/58/fix-ogre-paths-so-this-also-works-with/diff pull request #58], [https://bitbucket.org/osrf/gazebo/pull-request/68/fix-ogre-plugindir-determination/diff pull request #68])
* Fixed a couple of crashes and model selection/dragging problems ([https://bitbucket.org/osrf/gazebo/pull-request/59/fixed-a-couple-of-crashes-and-model/diff pull request #59])

### Gazebo 1.2.5 (2012-10-22)
* Step increment update while paused fixed ([https://bitbucket.org/osrf/gazebo/pull-request/45/fix-proper-world-stepinc-count-we-were/diff pull request #45])
* Actually call plugin destructors on shutdown ([https://bitbucket.org/osrf/gazebo/pull-request/51/fixed-a-bug-which-prevent-a-plugin/diff pull request #51])
* Don't crash on bad SDF input ([https://bitbucket.org/osrf/gazebo/pull-request/52/fixed-loading-of-bad-sdf-files/diff pull request #52])
* Fix cleanup of ray sensors on model deletion ([https://bitbucket.org/osrf/gazebo/pull-request/53/deleting-a-model-with-a-ray-sensor-did/diff pull request #53])
* Fix loading / deletion of improperly specified models ([https://bitbucket.org/osrf/gazebo/pull-request/56/catch-when-loading-bad-models-joint/diff pull request #56])

### Gazebo 1.2.4 (10-19-2012:08:00:52)
*  Style fixes ([https://bitbucket.org/osrf/gazebo/pull-request/30/style-fixes/diff pull request #30]).
*  Fix joint position control ([https://bitbucket.org/osrf/gazebo/pull-request/49/fixed-position-joint-control/diff pull request #49])

### Gazebo 1.2.3 (10-16-2012:18:39:54)
*  Disabled selection highlighting due to bug ([https://bitbucket.org/osrf/gazebo/pull-request/44/disabled-selection-highlighting-fixed/diff pull request #44]).
*  Fixed saving a world via the GUI.

### Gazebo 1.2.2 (10-16-2012:15:12:22)
*  Skip search for system install of libccd, use version inside gazebo ([https://bitbucket.org/osrf/gazebo/pull-request/39/skip-search-for-system-install-of-libccd/diff pull request #39]).
*  Fixed sensor initialization race condition ([https://bitbucket.org/osrf/gazebo/pull-request/42/fix-sensor-initializaiton-race-condition pull request #42]).

### Gazebo 1.2.1 (10-15-2012:21:32:55)
*  Properly removed projectors attached to deleted models ([https://bitbucket.org/osrf/gazebo/pull-request/37/remove-projectors-that-are-attached-to/diff pull request #37]).
*  Fix model plugin loading bug ([https://bitbucket.org/osrf/gazebo/pull-request/31/moving-bool-first-in-model-and-world pull request #31]).
*  Fix light insertion and visualization of models prior to insertion ([https://bitbucket.org/osrf/gazebo/pull-request/35/fixed-light-insertion-and-visualization-of/diff pull request #35]).
*  Fixed GUI manipulation of static objects ([https://bitbucket.org/osrf/gazebo/issue/63/moving-static-objects-does-not-move-the issue #63] [https://bitbucket.org/osrf/gazebo/pull-request/38/issue-63-bug-patch-moving-static-objects/diff pull request #38]).
*  Fixed GUI selection bug ([https://bitbucket.org/osrf/gazebo/pull-request/40/fixed-selection-of-multiple-objects-at/diff pull request #40])

### Gazebo 1.2.0 (10-04-2012:20:01:20)
*  Updated GUI: new style, improved mouse controls, and removal of non-functional items.
*  Model database: An online repository of models.
*  Numerous bug fixes
*  APT repository hosted at [http://osrfoundation.org OSRF]
*  Improved process control prevents zombie processes
<|MERGE_RESOLUTION|>--- conflicted
+++ resolved
@@ -1,14 +1,12 @@
 ## Gazebo 5.0
 
-<<<<<<< HEAD
 ### Gazebo 5.0.0
 
 1. Implemented a simulation cloner
     * [Pull request #1180](https://bitbucket.org/osrf/gazebo/pull-request/1180/clone-a-simulation)
-=======
+
 1. Added GUI overlay plugins. Users can now write a Gazebo + QT plugin that displays widgets over the render window.
   * [Pull request #1181](https://bitbucket.org/osrf/gazebo/pull-request/1181)
->>>>>>> d6dc25f6
 
 ## Gazebo 4.0
 
