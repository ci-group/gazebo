--- conflicted
+++ resolved
@@ -294,12 +294,9 @@
     1. Added joint creation dialog
         * [Pull request #2021](https://bitbucket.org/osrf/gazebo/pull-request/2021)
 
-<<<<<<< HEAD
     1. Added reverse checkboxes to joint creation dialog
         * [Pull request #2086](https://bitbucket.org/osrf/gazebo/pull-request/2086)
 
-=======
->>>>>>> a6f29675
     1. PIMPL LinkInspector
         * [Pull request #2056](https://bitbucket.org/osrf/gazebo/pull-request/2056)
 
