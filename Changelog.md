## Gazebo 7.0

<<<<<<< HEAD
1. Use opaque pointers in the rendering library
=======
1. Use opaque pointers in the gui/Diagnostics class.
    * [Pull request #2037](https://bitbucket.org/osrf/gazebo/pull-request/2037)

1. Use opaque pointers in the rendering/DepthCamera class.
>>>>>>> fedcc15d
    * [Pull request #2069](https://bitbucket.org/osrf/gazebo/pull-request/2069)
    * [Pull request #2064](https://bitbucket.org/osrf/gazebo/pull-request/2064)
    * [Pull request #2066](https://bitbucket.org/osrf/gazebo/pull-request/2066)

1. Use opaque pointers for the Master class.
    * [Pull request #2036](https://bitbucket.org/osrf/gazebo/pull-request/2036)

1. Use opaque pointers in the gui library
    * [Pull request #2052](https://bitbucket.org/osrf/gazebo/pull-request/2052)
    * [Pull request #2053](https://bitbucket.org/osrf/gazebo/pull-request/2053)
    * [Pull request #2028](https://bitbucket.org/osrf/gazebo/pull-request/2028)
    * [Pull request #2051](https://bitbucket.org/osrf/gazebo/pull-request/2051)
    * [Pull request #2027](https://bitbucket.org/osrf/gazebo/pull-request/2027)
    * [Pull request #2026](https://bitbucket.org/osrf/gazebo/pull-request/2026)
    * [Pull request #2029](https://bitbucket.org/osrf/gazebo/pull-request/2029)
    * [Pull request #2083](https://bitbucket.org/osrf/gazebo/pull-request/2083)

1. Use more opaque pointers.
    * [Pull request #2025](https://bitbucket.org/osrf/gazebo/pull-request/2025)
    * [Pull request #2043](https://bitbucket.org/osrf/gazebo/pull-request/2043)
    * [Pull request #2044](https://bitbucket.org/osrf/gazebo/pull-request/2044)
    * [Pull request #2065](https://bitbucket.org/osrf/gazebo/pull-request/2065)
    * [Pull request #2067](https://bitbucket.org/osrf/gazebo/pull-request/2067)
    * [Pull request #2079](https://bitbucket.org/osrf/gazebo/pull-request/2079)


1. Fix visual transparency issues
    * [Pull request #2031](https://bitbucket.org/osrf/gazebo/pull-request/2031)
    * [Issue #1726](https://bitbucket.org/osrf/gazebo/issue/1726)
    * [Issue #1790](https://bitbucket.org/osrf/gazebo/issue/1790)

1. Implemented private data pointer for the RTShaderSystem class. Minimized shader updates to once per render update.
    * [Pull request #2003](https://bitbucket.org/osrf/gazebo/pull-request/2003)

1. Updating physics library to use ignition math.
    * [Pull request #2007](https://bitbucket.org/osrf/gazebo/pull-request/2007)

1. Switching to ignition math for the rendering library.
    * [Pull request #1993](https://bitbucket.org/osrf/gazebo/pull-request/1993)
    * [Pull request #1994](https://bitbucket.org/osrf/gazebo/pull-request/1994)
    * [Pull request #1995](https://bitbucket.org/osrf/gazebo/pull-request/1995)
    * [Pull request #1996](https://bitbucket.org/osrf/gazebo/pull-request/1996)

1. Removed deprecations
    * [Pull request #1992]((https://bitbucket.org/osrf/gazebo/pull-request/1992)

1. Add ability to set the pose of a visual from a link.
    * [Pull request #1963](https://bitbucket.org/osrf/gazebo/pull-request/1963)

1. Copy visual visibility flags on clone
    * [Pull request #2008](https://bitbucket.org/osrf/gazebo/pull-request/2008)

1. Publish camera sensor image size when rendering is not enabled
    * [Pull request #1969](https://bitbucket.org/osrf/gazebo/pull-request/1969)

1. Added Poissons Ratio and Elastic Modulus for ODE.
    * [Pull request #1974](https://bitbucket.org/osrf/gazebo/pull-request/1974)

1. Update rest web plugin to publish response messages and display login user name in toolbar.
    * [Pull request #1956](https://bitbucket.org/osrf/gazebo/pull-request/1956)

1. Improve overall speed of log playback. Added new functions to LogPlay.
   Use tinyxml2 for playback.
    * [Pull request #1931](https://bitbucket.org/osrf/gazebo/pull-request/1931)

1. Improve SVG import. Added support for transforms in paths.
    * [Pull request #1981](https://bitbucket.org/osrf/gazebo/pull-request/1981)

1. Enter time during log playback
    * [Pull request #2000](https://bitbucket.org/osrf/gazebo/pull-request/2000)

1 Added Ignition Transport dependency.
    * [Pull request #1930](https://bitbucket.org/osrf/gazebo/pull-request/1930)

1 Make latched subscribers receive the message only once
    * [Issue #1789](https://bitbucket.org/osrf/gazebo/issue/1789)
    * [Pull request #2019](https://bitbucket.org/osrf/gazebo/pull-request/2019)

1 Implemented transport clear buffers
  * [Pull request #2017](https://bitbucket.org/osrf/gazebo/pull-request/2017)

1. KeyEvent constructor should be in a source file. Removed a few visibility
flags from c functions. Windows did not like `CPPTYPE_*` in
`gazebo/gui/ConfigWidget.cc`, so I replaced it with `TYPE_*`.
    * [Pull request #1943](https://bitbucket.org/osrf/gazebo/pull-request/1943)

1. Added wide angle camera sensor.
    * [Pull request #1866](https://bitbucket.org/osrf/gazebo/pull-request/1866)

1. Change the `near` and `far` members of `gazebo/msgs/logical_camera_sensors.proto` to `near_clip` and `far_clip`
    + [Pull request #1942](https://bitbucket.org/osrf/gazebo/pull-request/1942)

1. Resolve issue #1702
    * [Issue #1702](https://bitbucket.org/osrf/gazebo/issue/1702)
    * [Pull request #1905](https://bitbucket.org/osrf/gazebo/pull-request/1905)
    * [Pull request #1913](https://bitbucket.org/osrf/gazebo/pull-request/1913)
    * [Pull request #1914](https://bitbucket.org/osrf/gazebo/pull-request/1914)

1. Update physics when the world is reset
    * [Pull request #1903](https://bitbucket.org/osrf/gazebo/pull-request/1903)

1. Light and light state for the server side
    * [Pull request #1920](https://bitbucket.org/osrf/gazebo/pull-request/1920)

1. Added tests for WorldState
    * [Pull request #1968](https://bitbucket.org/osrf/gazebo/pull-request/1968)

1. Rename Reset to Reset Time in time widget
    * [Pull request #1892](https://bitbucket.org/osrf/gazebo/pull-request/1892)
    * [Issue #1730](https://bitbucket.org/osrf/gazebo/issue/1730)

1. Set QTestfFxture to verbose
    * [Pull request #1944](https://bitbucket.org/osrf/gazebo/pull-request/1944)
    * [Issue #1756](https://bitbucket.org/osrf/gazebo/issue/1756)

1. Added torsional friction
    * [Pull request #1831](https://bitbucket.org/osrf/gazebo/pull-request/1831)

1. Support loading and spawning nested models
    * [Pull request #1868](https://bitbucket.org/osrf/gazebo/pull-request/1868)
    * [Pull request #1895](https://bitbucket.org/osrf/gazebo/pull-request/1895)

1. Undo user motion commands during simulation, added physics::UserCmdManager and gui::UserCmdHistory.
    * [Pull request #1934](https://bitbucket.org/osrf/gazebo/pull-request/1934)

1. Forward user command messages for undo.
    * [Pull request #2009](https://bitbucket.org/osrf/gazebo/pull-request/2009)

1. Undo reset commands during simulation, forwarding commands
    * [Pull request #1986](https://bitbucket.org/osrf/gazebo/pull-request/1986)

1. Undo apply force / torque during simulation
    * [Pull request #2030](https://bitbucket.org/osrf/gazebo/pull-request/2030)

1. Add function to get the derived scale of a Visual
    * [Pull request #1881](https://bitbucket.org/osrf/gazebo/pull-request/1881)

1. Added EnumIface, which supports iterators over enums.
    * [Pull request #1847](https://bitbucket.org/osrf/gazebo/pull-request/1847)

1. Added RegionEventBoxPlugin - fires events when models enter / exit the region
    * [Pull request #1856](https://bitbucket.org/osrf/gazebo/pull-request/1856)

1. Added tests for checking the playback control via messages.
    * [Pull request #1885](https://bitbucket.org/osrf/gazebo/pull-request/1885)

1. Added LoadArgs() function to ServerFixture for being able to load a server
using the same arguments used in the command line.
    * [Pull request #1874](https://bitbucket.org/osrf/gazebo/pull-request/1874)

1. Added battery class, plugins and test world.
    * [Pull request #1872](https://bitbucket.org/osrf/gazebo/pull-request/1872)

1. Display gearbox and screw joint properties in property tree
    * [Pull request #1838](https://bitbucket.org/osrf/gazebo/pull-request/1838)

1. Set window flags for dialogs and file dialogs
    * [Pull request #1816](https://bitbucket.org/osrf/gazebo/pull-request/1816)

1. Fix minimum window height
   * [Pull request #1977](https://bitbucket.org/osrf/gazebo/pull-request/1977)
   * [Issue #1706](https://bitbucket.org/osrf/gazebo/issue/1706)

1. Add option to reverse alignment direction
   * [Pull request #2040](https://bitbucket.org/osrf/gazebo/pull-request/2040)
   * [Issue #1242](https://bitbucket.org/osrf/gazebo/issue/1242)

1. Fix unadvertising a publisher - only unadvertise topic if it is the last publisher.
   * [Pull request #2005](https://bitbucket.org/osrf/gazebo/pull-request/2005)
   * [Issue #1782](https://bitbucket.org/osrf/gazebo/issue/1782)

1. Log playback GUI for multistep, rewind, forward and seek
    * [Pull request #1791](https://bitbucket.org/osrf/gazebo/pull-request/1791)

1. Added Apply Force/Torque movable text
    * [Pull request #1789](https://bitbucket.org/osrf/gazebo/pull-request/1789)

1. Added cascade parameter (apply to children) for Visual SetMaterial, SetAmbient, SetEmissive, SetSpecular, SetDiffuse, SetTransparency
    * [Pull request #1851](https://bitbucket.org/osrf/gazebo/pull-request/1851)

1. Tweaks to Data Logger, such as multiline text edit for path
    * [Pull request #1800](https://bitbucket.org/osrf/gazebo/pull-request/1800)

1. Added TopToolbar and hide / disable several widgets according to WindowMode
    * [Pull request #1869](https://bitbucket.org/osrf/gazebo/pull-request/1869)

1. Added Visual::IsAncestorOf and Visual::IsDescendantOf
    * [Pull request #1850](https://bitbucket.org/osrf/gazebo/pull-request/1850)

1. Added msgs::PluginFromSDF and tests
    * [Pull request #1858](https://bitbucket.org/osrf/gazebo/pull-request/1858)

1. Added msgs::CollisionFromSDF msgs::SurfaceFromSDF and msgs::FrictionFromSDF
    * [Pull request #1900](https://bitbucket.org/osrf/gazebo/pull-request/1900)

1. Added hotkeys chart dialog
    * [Pull request #1835](https://bitbucket.org/osrf/gazebo/pull-request/1835)

1. Space bar to play / pause
   * [Pull request #2023](https://bitbucket.org/osrf/gazebo/pull-request/2023)
   * [Issue #1798](https://bitbucket.org/osrf/gazebo/issue/1798)

1. Make it possible to create custom ConfigWidgets
    * [Pull request #1861](https://bitbucket.org/osrf/gazebo/pull-request/1861)

1. AddItem / RemoveItem / Clear enum config widgets
    * [Pull request #1878](https://bitbucket.org/osrf/gazebo/pull-request/1878)

1. Make all child ConfigWidgets emit signals.
    * [Pull request #1884](https://bitbucket.org/osrf/gazebo/pull-request/1884)

1. Refactored makers
    * [Pull request #1828](https://bitbucket.org/osrf/gazebo/pull-request/1828)

1. Added gui::Conversions to convert between Gazebo and Qt
    * [Pull request #2034](https://bitbucket.org/osrf/gazebo/pull-request/2034)

1. Model editor updates
    1. Support adding model plugins in model editor
        * [Pull request #2060](https://bitbucket.org/osrf/gazebo/pull-request/2060)

    1. Make non-editable background models white in model editor
        * [Pull request #1950](https://bitbucket.org/osrf/gazebo/pull-request/1950)

    1. Choose / swap parent and child links in joint inspector
        * [Pull request #1887](https://bitbucket.org/osrf/gazebo/pull-request/1887)
        * [Issue #1500](https://bitbucket.org/osrf/gazebo/issue/1500)

    1. Presets combo box for Vector3 config widget
        * [Pull request #1954](https://bitbucket.org/osrf/gazebo/pull-request/1954)

    1. Added support for more joint types (gearbox and fixed joints).
        * [Pull request #1794](https://bitbucket.org/osrf/gazebo/pull-request/1794)

    1. Added support for selecting links and joints, opening context menu and inspectors in Schematic View.
        * [Pull request #1787](https://bitbucket.org/osrf/gazebo/pull-request/1787)

    1. Color-coded edges in Schematic View to match joint color.
        * [Pull request #1781](https://bitbucket.org/osrf/gazebo/pull-request/1781)

    1. Scale link mass and inertia when a link is scaled
        * [Pull request #1836](https://bitbucket.org/osrf/gazebo/pull-request/1836)

    1. Added icons for child and parent link in joint inspector
        * [Pull request #1953](https://bitbucket.org/osrf/gazebo/pull-request/1953)

    1. Load and save nested models
        * [Pull request #1894](https://bitbucket.org/osrf/gazebo/pull-request/1894)

    1. Display model plugins on the left panel and added model plugin inspector
        * [Pull request #1863](https://bitbucket.org/osrf/gazebo/pull-request/1863)

    1. Context menu and deletion for model plugins
        * [Pull request #1890](https://bitbucket.org/osrf/gazebo/pull-request/1890)

    1. Delete self from inspector
        * [Pull request #1904](https://bitbucket.org/osrf/gazebo/pull-request/1904)
        * [Issue #1543](https://bitbucket.org/osrf/gazebo/issue/1543)

    1. PIMPL JointInspector
        * [Pull request #2059](https://bitbucket.org/osrf/gazebo/pull-request/2059)

    1. PIMPL JointMaker
        * [Pull request #2087](https://bitbucket.org/osrf/gazebo/pull-request/2087)

    1. Apply inspector changes in real time and add reset button
        * [Pull request #1945](https://bitbucket.org/osrf/gazebo/pull-request/1945)
        * [Issue #1472](https://bitbucket.org/osrf/gazebo/issue/1472)

    1. Set physics to be paused when exiting model editor mode
        * [Pull request #1893](https://bitbucket.org/osrf/gazebo/pull-request/1893)
        * [Issue #1734](https://bitbucket.org/osrf/gazebo/issue/1734)

    1. Add Insert tab to model editor
        * [Pull request #1924](https://bitbucket.org/osrf/gazebo/pull-request/1924)

    1. Support inserting nested models from model maker
        * [Pull request #1982](https://bitbucket.org/osrf/gazebo/pull-request/1982)

    1. Added joint creation dialog
        * [Pull request #2021](https://bitbucket.org/osrf/gazebo/pull-request/2021)

    1. PIMPL LinkInspector
        * [Pull request #2056](https://bitbucket.org/osrf/gazebo/pull-request/2056)

1. Building editor updates

    1. PIMPLize LevelWidget class
        * [Pull request #2041](https://bitbucket.org/osrf/gazebo/pull-request/2041)

    1. PIMPLize GrabberHandle, add *LinkedGrabbers functions
        * [Pull request #2034](https://bitbucket.org/osrf/gazebo/pull-request/2034)

    1. PIMPLize ImportImageDialog and ImportImageView classes
        * [Pull request #2039](https://bitbucket.org/osrf/gazebo/pull-request/2039)

    1. Removed unused class: BuildingItem
        * [Pull request #2045](https://bitbucket.org/osrf/gazebo/pull-request/2045)

    1. PIMPL BuildingEditorWidget
        * [Pull request #2055](https://bitbucket.org/osrf/gazebo/pull-request/2055)

    1. PIMPLize gui/building/BuildingModelManip, move attachment logic to BuildingMaker
        * [Pull request #2046](https://bitbucket.org/osrf/gazebo/pull-request/2046)

    1. PIMPLize GridLines class
        * [Pull request #2032](https://bitbucket.org/osrf/gazebo/pull-request/2032)

    1. PIMPLize RotateHandle class
        * [Pull request #2082](https://bitbucket.org/osrf/gazebo/pull-request/2082)

## Gazebo 6.0

### Gazebo 6.X.X (201X-XX-XX)

1. Backport model editor toolbar fixed joint option from [pull request #1794](https://bitbucket.org/osrf/gazebo/pull-request/1794)
    * [Pull request #1957](https://bitbucket.org/osrf/gazebo/pull-request/1957)

1. Fix minimum window height
    * Backport of [pull request #1977](https://bitbucket.org/osrf/gazebo/pull-request/1977)
    * [Pull request #1998](https://bitbucket.org/osrf/gazebo/pull-request/1998)
    * [Issue #1706](https://bitbucket.org/osrf/gazebo/issue/1706)

1. Fix visual transparency issues
    * [Pull request #1967](https://bitbucket.org/osrf/gazebo/pull-request/1967)
    * [Issue #1726](https://bitbucket.org/osrf/gazebo/issue/1726)

### Gazebo 6.5.0 (2015-10-22)

1. Added ability to convert from spherical coordinates to local coordinates.
    * [Pull request #1955](https://bitbucket.org/osrf/gazebo/pull-request/1955)

### Gazebo 6.4.0 (2015-10-14)

1. Fix ABI problem. Make `Sensor::SetPose` function non virtual.
    * [Pull request #1947](https://bitbucket.org/osrf/gazebo/pull-request/1947)

1. Update inertia properties during simulation
    * [Pull request #1909](https://bitbucket.org/osrf/gazebo/pull-requests/1909)
    * [Design document](https://bitbucket.org/osrf/gazebo_design/src/default/inertia_resize/inertia_resize.md)

1. Fix transparency correction for opaque materials
    * [Pull request #1946](https://bitbucket.org/osrf/gazebo/pull-requests/1946/fix-transparency-correction-for-opaque/diff)

### Gazebo 6.3.0 (2015-10-06)

1. Added `Sensor::SetPose` function
    * [Pull request #1935](https://bitbucket.org/osrf/gazebo/pull-request/1935)

### Gazebo 6.2.0 (2015-10-02)

1. Update physics when the world is reset
    * Backport of [pull request #1903](https://bitbucket.org/osrf/gazebo/pull-request/1903)
    * [Pull request #1916](https://bitbucket.org/osrf/gazebo/pull-request/1916)
    * [Issue #101](https://bitbucket.org/osrf/gazebo/issue/101)

1. Added Copy constructor and assignment operator to MouseEvent
    * [Pull request #1855](https://bitbucket.org/osrf/gazebo/pull-request/1855)

### Gazebo 6.1.0 (2015-08-02)

1. Added logical_camera sensor.
    * [Pull request #1845](https://bitbucket.org/osrf/gazebo/pull-request/1845)

1. Added RandomVelocityPlugin, which applies a random velocity to a model's link.
    * [Pull request #1839](https://bitbucket.org/osrf/gazebo/pull-request/1839)

1. Sim events for joint position, velocity and applied force
    * [Pull request #1849](https://bitbucket.org/osrf/gazebo/pull-request/1849)

### Gazebo 6.0.0 (2015-07-27)

1. Added magnetometer sensor. A contribution from Andrew Symington.
    * [Pull request #1788](https://bitbucket.org/osrf/gazebo/pull-request/1788)

1. Added altimeter sensor. A contribution from Andrew Symington.
    * [Pull request #1792](https://bitbucket.org/osrf/gazebo/pull-request/1792)

1. Implement more control options for log playback:
  1. Rewind: The simulation starts from the beginning.
  1. Forward: The simulation jumps to the end of the log file.
  1. Seek: The simulation jumps to a specific point specified by its simulation
  time.
      * [Pull request #1737](https://bitbucket.org/osrf/gazebo/pull-request/1737)

1. Added Gazebo splash screen
    * [Pull request #1745](https://bitbucket.org/osrf/gazebo/pull-request/1745)

1. Added a transporter plugin which allows models to move from one location
   to another based on their location and the location of transporter pads.
    * [Pull request #1738](https://bitbucket.org/osrf/gazebo/pull-request/1738)

1. Implement forward/backwards multi-step for log playback. Now, the semantics
of a multi-step while playing back a log session are different from a multi-step
during a live simulation. While playback, a multi-step simulates all the
intermediate steps as before, but the client only perceives a single step.
E.g: You have a log file containing a 1 hour simulation session. You want to
jump to the minute 00H::30M::00S to check a specific aspect of the simulation.
You should not see continuous updates until minute 00H:30M:00S. Instead, you
should visualize a single jump to the specific instant of the simulation that
you are interested.
    * [Pull request #1623](https://bitbucket.org/osrf/gazebo/pull-request/1623)

1. Added browse button to log record dialog.
    * [Pull request #1719](https://bitbucket.org/osrf/gazebo/pull-request/1719)

1. Improved SVG support: arcs in paths, and contours made of multiple paths.
    * [Pull request #1608](https://bitbucket.org/osrf/gazebo/pull-request/1608)

1. Added simulation iterations to the world state.
    * [Pull request #1722](https://bitbucket.org/osrf/gazebo/pull-request/1722)

1. Added multiple LiftDrag plugins to the cessna_demo.world to allow the Cessna
C-172 model to fly.
    * [Pull request #1715](https://bitbucket.org/osrf/gazebo/pull-request/1715)

1. Added a plugin to control a Cessna C-172 via messages (CessnaPlugin), and a
GUI plugin to test this functionality with the keyboard (CessnaGUIPlugin). Added
world with the Cessna model and the two previous plugins loaded
(cessna_demo.world).
    * [Pull request #1712](https://bitbucket.org/osrf/gazebo/pull-request/1712)

1. Added world with OSRF building and an elevator
    * [Pull request #1697](https://bitbucket.org/osrf/gazebo/pull-request/1697)

1. Fixed collide bitmask by changing default value from 0x1 to 0xffff.
    * [Pull request #1696](https://bitbucket.org/osrf/gazebo/pull-request/1696)

1. Added a plugin to control an elevator (ElevatorPlugin), and an OccupiedEvent plugin that sends a message when a model is within a specified region.
    * [Pull request #1694](https://bitbucket.org/osrf/gazebo/pull-request/1694)
    * [Pull request #1775](https://bitbucket.org/osrf/gazebo/pull-request/1775)

1. Added Layers tab and meta information for visuals.
    * [Pull request #1674](https://bitbucket.org/osrf/gazebo/pull-request/1674)

1. Added countdown behavior for common::Timer and exposed the feature in TimerGUIPlugin.
    * [Pull request #1690](https://bitbucket.org/osrf/gazebo/pull-request/1690)

1. Added BuoyancyPlugin for simulating the buoyancy of an object in a column of fluid.
    * [Pull request #1622](https://bitbucket.org/osrf/gazebo/pull-request/1622)

1. Added ComputeVolume function for simple shape subclasses of Shape.hh.
    * [Pull request #1605](https://bitbucket.org/osrf/gazebo/pull-request/1605)

1. Add option to parallelize the ODE quickstep constraint solver,
which solves an LCP twice with different parameters in order
to corrected for position projection errors.
    * [Pull request #1561](https://bitbucket.org/osrf/gazebo/pull-request/1561)

1. Get/Set user camera pose in GUI.
    * [Pull request #1649](https://bitbucket.org/osrf/gazebo/pull-request/1649)
    * [Issue #1595](https://bitbucket.org/osrf/gazebo/issue/1595)

1. Added ViewAngleWidget, removed hard-coded reset view and removed MainWindow::Reset(). Also added GLWidget::GetSelectedVisuals().
    * [Pull request #1768](https://bitbucket.org/osrf/gazebo/pull-request/1768)
    * [Issue #1507](https://bitbucket.org/osrf/gazebo/issue/1507)

1. Windows support. This consists mostly of numerous small changes to support
compilation on Windows.
    * [Pull request #1616](https://bitbucket.org/osrf/gazebo/pull-request/1616)
    * [Pull request #1618](https://bitbucket.org/osrf/gazebo/pull-request/1618)
    * [Pull request #1620](https://bitbucket.org/osrf/gazebo/pull-request/1620)
    * [Pull request #1625](https://bitbucket.org/osrf/gazebo/pull-request/1625)
    * [Pull request #1626](https://bitbucket.org/osrf/gazebo/pull-request/1626)
    * [Pull request #1627](https://bitbucket.org/osrf/gazebo/pull-request/1627)
    * [Pull request #1628](https://bitbucket.org/osrf/gazebo/pull-request/1628)
    * [Pull request #1629](https://bitbucket.org/osrf/gazebo/pull-request/1629)
    * [Pull request #1630](https://bitbucket.org/osrf/gazebo/pull-request/1630)
    * [Pull request #1631](https://bitbucket.org/osrf/gazebo/pull-request/1631)
    * [Pull request #1632](https://bitbucket.org/osrf/gazebo/pull-request/1632)
    * [Pull request #1633](https://bitbucket.org/osrf/gazebo/pull-request/1633)
    * [Pull request #1635](https://bitbucket.org/osrf/gazebo/pull-request/1635)
    * [Pull request #1637](https://bitbucket.org/osrf/gazebo/pull-request/1637)
    * [Pull request #1639](https://bitbucket.org/osrf/gazebo/pull-request/1639)
    * [Pull request #1647](https://bitbucket.org/osrf/gazebo/pull-request/1647)
    * [Pull request #1650](https://bitbucket.org/osrf/gazebo/pull-request/1650)
    * [Pull request #1651](https://bitbucket.org/osrf/gazebo/pull-request/1651)
    * [Pull request #1653](https://bitbucket.org/osrf/gazebo/pull-request/1653)
    * [Pull request #1654](https://bitbucket.org/osrf/gazebo/pull-request/1654)
    * [Pull request #1657](https://bitbucket.org/osrf/gazebo/pull-request/1657)
    * [Pull request #1658](https://bitbucket.org/osrf/gazebo/pull-request/1658)
    * [Pull request #1659](https://bitbucket.org/osrf/gazebo/pull-request/1659)
    * [Pull request #1660](https://bitbucket.org/osrf/gazebo/pull-request/1660)
    * [Pull request #1661](https://bitbucket.org/osrf/gazebo/pull-request/1661)
    * [Pull request #1669](https://bitbucket.org/osrf/gazebo/pull-request/1669)
    * [Pull request #1670](https://bitbucket.org/osrf/gazebo/pull-request/1670)
    * [Pull request #1672](https://bitbucket.org/osrf/gazebo/pull-request/1672)
    * [Pull request #1682](https://bitbucket.org/osrf/gazebo/pull-request/1682)
    * [Pull request #1683](https://bitbucket.org/osrf/gazebo/pull-request/1683)

1. Install `libgazebo_server_fixture`. This will facilitate tests external to the main gazebo repository. See `examples/stand_alone/test_fixture`.
    * [Pull request #1606](https://bitbucket.org/osrf/gazebo/pull-request/1606)

1. Laser visualization renders light blue for rays that do not hit obstacles, and dark blue for other rays.
    * [Pull request #1607](https://bitbucket.org/osrf/gazebo/pull-request/1607)
    * [Issue #1576](https://bitbucket.org/osrf/gazebo/issue/1576)

1. Add VisualType enum to Visual and clean up visuals when entity is deleted.
    * [Pull request #1614](https://bitbucket.org/osrf/gazebo/pull-request/1614)

1. Alert user of connection problems when using the REST service plugin
    * [Pull request #1655](https://bitbucket.org/osrf/gazebo/pull-request/1655)
    * [Issue #1574](https://bitbucket.org/osrf/gazebo/issue/1574)

1. ignition-math is now a dependency.
    + [http://ignitionrobotics.org/libraries/math](http://ignitionrobotics.org/libraries/math)
    + [Gazebo::math migration](https://bitbucket.org/osrf/gazebo/src/583edbeb90759d43d994cc57c0797119dd6d2794/ign-math-migration.md)

1. Detect uuid library during compilation.
    * [Pull request #1655](https://bitbucket.org/osrf/gazebo/pull-request/1655)
    * [Issue #1572](https://bitbucket.org/osrf/gazebo/issue/1572)

1. New accessors in LogPlay class.
    * [Pull request #1577](https://bitbucket.org/osrf/gazebo/pull-request/1577)

1. Added a plugin to send messages to an existing website.
   Added gui::MainWindow::AddMenu and msgs/rest_error, msgs/rest_login, msgs rest/post
    * [Pull request #1524](https://bitbucket.org/osrf/gazebo/pull-request/1524)

1. Fix deprecation warnings when using SDFormat 3.0.2, 3.0.3 prereleases
    * [Pull request #1568](https://bitbucket.org/osrf/gazebo/pull-request/1568)

1. Use GAZEBO_CFLAGS or GAZEBO_CXX_FLAGS in CMakeLists.txt for example plugins
    * [Pull request #1573](https://bitbucket.org/osrf/gazebo/pull-request/1573)

1. Added Link::OnWrenchMsg subscriber with test
    * [Pull request #1582](https://bitbucket.org/osrf/gazebo/pull-request/1582)

1. Show/hide GUI overlays using the menu bar.
    * [Pull request #1555](https://bitbucket.org/osrf/gazebo/pull-request/1555)

1. Added world origin indicator rendering::OriginVisual.
    * [Pull request #1700](https://bitbucket.org/osrf/gazebo/pull-request/1700)

1. Show/hide toolbars using the menu bars and shortcut.
   Added MainWindow::CloneAction.
   Added Window menu to Model Editor.
    * [Pull request #1584](https://bitbucket.org/osrf/gazebo/pull-request/1584)

1. Added event to show/hide toolbars.
    * [Pull request #1707](https://bitbucket.org/osrf/gazebo/pull-request/1707)

1. Added optional start/stop/reset buttons to timer GUI plugin.
    * [Pull request #1576](https://bitbucket.org/osrf/gazebo/pull-request/1576)

1. Timer GUI Plugin: Treat negative positions as positions from the ends
    * [Pull request #1703](https://bitbucket.org/osrf/gazebo/pull-request/1703)

1. Added Visual::GetDepth() and Visual::GetNthAncestor()
    * [Pull request #1613](https://bitbucket.org/osrf/gazebo/pull-request/1613)

1. Added a context menu for links
    * [Pull request #1589](https://bitbucket.org/osrf/gazebo/pull-request/1589)

1. Separate TimePanel's display into TimeWidget and LogPlayWidget.
    * [Pull request #1564](https://bitbucket.org/osrf/gazebo/pull-request/1564)

1. Display confirmation message after log is saved
    * [Pull request #1646](https://bitbucket.org/osrf/gazebo/pull-request/1646)

1. Added LogPlayView to display timeline and LogPlaybackStatistics message type.
    * [Pull request #1724](https://bitbucket.org/osrf/gazebo/pull-request/1724)

1. Added Time::FormattedString and removed all other FormatTime functions.
    * [Pull request #1710](https://bitbucket.org/osrf/gazebo/pull-request/1710)

1. Added support for Oculus DK2
    * [Pull request #1526](https://bitbucket.org/osrf/gazebo/pull-request/1526)

1. Use collide_bitmask from SDF to perform collision filtering
    * [Pull request #1470](https://bitbucket.org/osrf/gazebo/pull-request/1470)

1. Pass Coulomb surface friction parameters to DART.
    * [Pull request #1420](https://bitbucket.org/osrf/gazebo/pull-request/1420)

1. Added ModelAlign::SetHighlighted
    * [Pull request #1598](https://bitbucket.org/osrf/gazebo/pull-request/1598)

1. Added various Get functions to Visual. Also added a ConvertGeometryType function to msgs.
    * [Pull request #1402](https://bitbucket.org/osrf/gazebo/pull-request/1402)

1. Get and Set visibility of SelectionObj's handles, with unit test.
    * [Pull request #1417](https://bitbucket.org/osrf/gazebo/pull-request/1417)

1. Set material of SelectionObj's handles.
    * [Pull request #1472](https://bitbucket.org/osrf/gazebo/pull-request/1472)

1. Add SelectionObj::Fini with tests and make Visual::Fini virtual
    * [Pull request #1685](https://bitbucket.org/osrf/gazebo/pull-request/1685)

1. Allow link selection with the mouse if parent model already selected.
    * [Pull request #1409](https://bitbucket.org/osrf/gazebo/pull-request/1409)

1. Added ModelRightMenu::EntityTypes.
    * [Pull request #1414](https://bitbucket.org/osrf/gazebo/pull-request/1414)

1. Scale joint visuals according to link size.
    * [Pull request #1591](https://bitbucket.org/osrf/gazebo/pull-request/1591)
    * [Issue #1563](https://bitbucket.org/osrf/gazebo/issue/1563)

1. Added Gazebo/CoM material.
    * [Pull request #1439](https://bitbucket.org/osrf/gazebo/pull-request/1439)

1. Added arc parameter to MeshManager::CreateTube
    * [Pull request #1436](https://bitbucket.org/osrf/gazebo/pull-request/1436)

1. Added View Inertia and InertiaVisual, changed COMVisual to sphere proportional to mass.
    * [Pull request #1445](https://bitbucket.org/osrf/gazebo/pull-request/1445)

1. Added View Link Frame and LinkFrameVisual. Visual::SetTransparency goes into texture_unit.
    * [Pull request #1762](https://bitbucket.org/osrf/gazebo/pull-request/1762)
    * [Issue #853](https://bitbucket.org/osrf/gazebo/issue/853)

1. Changed the position of Save and Cancel buttons on editor dialogs
    * [Pull request #1442](https://bitbucket.org/osrf/gazebo/pull-request/1442)
    * [Issue #1377](https://bitbucket.org/osrf/gazebo/issue/1377)

1. Fixed Visual material updates
    * [Pull request #1454](https://bitbucket.org/osrf/gazebo/pull-request/1454)
    * [Issue #1455](https://bitbucket.org/osrf/gazebo/issue/1455)

1. Added Matrix3::Inverse() and tests
    * [Pull request #1481](https://bitbucket.org/osrf/gazebo/pull-request/1481)

1. Implemented AddLinkForce for ODE.
    * [Pull request #1456](https://bitbucket.org/osrf/gazebo/pull-request/1456)

1. Updated ConfigWidget class to parse enum values.
    * [Pull request #1518](https://bitbucket.org/osrf/gazebo/pull-request/1518)

1. Added PresetManager to physics libraries and corresponding integration test.
    * [Pull request #1471](https://bitbucket.org/osrf/gazebo/pull-request/1471)

1. Sync name and location on SaveDialog.
    * [Pull request #1563](https://bitbucket.org/osrf/gazebo/pull-request/1563)

1. Added Apply Force/Torque dialog
    * [Pull request #1600](https://bitbucket.org/osrf/gazebo/pull-request/1600)

1. Added Apply Force/Torque visuals
    * [Pull request #1619](https://bitbucket.org/osrf/gazebo/pull-request/1619)

1. Added Apply Force/Torque OnMouseRelease and ActivateWindow
    * [Pull request #1699](https://bitbucket.org/osrf/gazebo/pull-request/1699)

1. Added Apply Force/Torque mouse interactions, modes, activation
    * [Pull request #1731](https://bitbucket.org/osrf/gazebo/pull-request/1731)

1. Added inertia pose getter for COMVisual and COMVisual_TEST
    * [Pull request #1581](https://bitbucket.org/osrf/gazebo/pull-request/1581)

1. Model editor updates
    1. Joint preview using JointVisuals.
        * [Pull request #1369](https://bitbucket.org/osrf/gazebo/pull-request/1369)

    1. Added inspector for configuring link, visual, and collision properties.
        * [Pull request #1408](https://bitbucket.org/osrf/gazebo/pull-request/1408)

    1. Saving, exiting, generalizing SaveDialog.
        * [Pull request #1401](https://bitbucket.org/osrf/gazebo/pull-request/1401)

    1. Inspectors redesign
        * [Pull request #1586](https://bitbucket.org/osrf/gazebo/pull-request/1586)

    1. Edit existing model.
        * [Pull request #1425](https://bitbucket.org/osrf/gazebo/pull-request/1425)

    1. Add joint inspector to link's context menu.
        * [Pull request #1449](https://bitbucket.org/osrf/gazebo/pull-request/1449)
        * [Issue #1443](https://bitbucket.org/osrf/gazebo/issue/1443)

    1. Added button to select mesh file on inspector.
        * [Pull request #1460](https://bitbucket.org/osrf/gazebo/pull-request/1460)
        * [Issue #1450](https://bitbucket.org/osrf/gazebo/issue/1450)

    1. Renamed Part to Link.
        * [Pull request #1478](https://bitbucket.org/osrf/gazebo/pull-request/1478)

    1. Fix snapping inside editor.
        * [Pull request #1489](https://bitbucket.org/osrf/gazebo/pull-request/1489)
        * [Issue #1457](https://bitbucket.org/osrf/gazebo/issue/1457)

    1. Moved DataLogger from Window menu to the toolbar and moved screenshot button to the right.
        * [Pull request #1665](https://bitbucket.org/osrf/gazebo/pull-request/1665)

    1. Keep loaded model's name.
        * [Pull request #1516](https://bitbucket.org/osrf/gazebo/pull-request/1516)
        * [Issue #1504](https://bitbucket.org/osrf/gazebo/issue/1504)

    1. Added ExtrudeDialog.
        * [Pull request #1483](https://bitbucket.org/osrf/gazebo/pull-request/1483)

    1. Hide time panel inside editor and keep main window's paused state.
        * [Pull request #1500](https://bitbucket.org/osrf/gazebo/pull-request/1500)

    1. Fixed pose issues and added ModelCreator_TEST.
        * [Pull request #1509](https://bitbucket.org/osrf/gazebo/pull-request/1509)
        * [Issue #1497](https://bitbucket.org/osrf/gazebo/issue/1497)
        * [Issue #1509](https://bitbucket.org/osrf/gazebo/issue/1509)

    1. Added list of links and joints.
        * [Pull request #1515](https://bitbucket.org/osrf/gazebo/pull-request/1515)
        * [Issue #1418](https://bitbucket.org/osrf/gazebo/issue/1418)

    1. Expose API to support adding items to the palette.
        * [Pull request #1565](https://bitbucket.org/osrf/gazebo/pull-request/1565)

    1. Added menu for toggling joint visualization
        * [Pull request #1551](https://bitbucket.org/osrf/gazebo/pull-request/1551)
        * [Issue #1483](https://bitbucket.org/osrf/gazebo/issue/1483)

    1. Add schematic view to model editor
        * [Pull request #1562](https://bitbucket.org/osrf/gazebo/pull-request/1562)

1. Building editor updates
    1. Make palette tips tooltip clickable to open.
        * [Pull request #1519](https://bitbucket.org/osrf/gazebo/pull-request/1519)
        * [Issue #1370](https://bitbucket.org/osrf/gazebo/issue/1370)

    1. Add measurement unit to building inspectors.
        * [Pull request #1741](https://bitbucket.org/osrf/gazebo/pull-request/1741)
        * [Issue #1363](https://bitbucket.org/osrf/gazebo/issue/1363)

    1. Add `BaseInspectorDialog` as a base class for inspectors.
        * [Pull request #1749](https://bitbucket.org/osrf/gazebo/pull-request/1749)

## Gazebo 5.0

### Gazebo 5.x.x

1. Fix minimum window height
    * Backport of [pull request #1977](https://bitbucket.org/osrf/gazebo/pull-request/1977)
    * [Pull request #2002](https://bitbucket.org/osrf/gazebo/pull-request/2002)
    * [Issue #1706](https://bitbucket.org/osrf/gazebo/issue/1706)

### Gazebo 5.2.0 (2015-10-02)

1. Initialize sigact struct fields that valgrind said were being used uninitialized
    * [Pull request #1809](https://bitbucket.org/osrf/gazebo/pull-request/1809)

1. Add missing ogre includes to ensure macros are properly defined
    * [Pull request #1813](https://bitbucket.org/osrf/gazebo/pull-request/1813)

1. Use ToSDF functions to simplify physics_friction test
    * [Pull request #1808](https://bitbucket.org/osrf/gazebo/pull-request/1808)

1. Added lines to laser sensor visualization
    * [Pull request #1742](https://bitbucket.org/osrf/gazebo/pull-request/1742)
    * [Issue #935](https://bitbucket.org/osrf/gazebo/issue/935)

1. Fix BulletSliderJoint friction for bullet 2.83
    * [Pull request #1686](https://bitbucket.org/osrf/gazebo/pull-request/1686)

1. Fix heightmap model texture loading.
    * [Pull request #1592](https://bitbucket.org/osrf/gazebo/pull-request/1592)

1. Disable failing pr2 test for dart
    * [Pull request #1540](https://bitbucket.org/osrf/gazebo/pull-request/1540)
    * [Issue #1435](https://bitbucket.org/osrf/gazebo/issue/1435)

### Gazebo 5.1.0 (2015-03-20)
1. Backport pull request #1527 (FindOGRE.cmake for non-Debian systems)
  * [Pull request #1532](https://bitbucket.org/osrf/gazebo/pull-request/1532)

1. Respect system cflags when not using USE_UPSTREAM_CFLAGS
  * [Pull request #1531](https://bitbucket.org/osrf/gazebo/pull-request/1531)

1. Allow light manipulation
  * [Pull request #1529](https://bitbucket.org/osrf/gazebo/pull-request/1529)

1. Allow sdformat 2.3.1+ or 3+ and fix tests
  * [Pull request #1484](https://bitbucket.org/osrf/gazebo/pull-request/1484)

1. Add Link::GetWorldAngularMomentum function and test.
  * [Pull request #1482](https://bitbucket.org/osrf/gazebo/pull-request/1482)

1. Preserve previous GAZEBO_MODEL_PATH values when sourcing setup.sh
  * [Pull request #1430](https://bitbucket.org/osrf/gazebo/pull-request/1430)

1. Implement Coulomb joint friction for DART
  * [Pull request #1427](https://bitbucket.org/osrf/gazebo/pull-request/1427)
  * [Issue #1281](https://bitbucket.org/osrf/gazebo/issue/1281)

1. Fix simple shape normals.
    * [Pull request #1477](https://bitbucket.org/osrf/gazebo/pull-request/1477)
    * [Issue #1369](https://bitbucket.org/osrf/gazebo/issue/1369)

1. Use Msg-to-SDF conversion functions in tests, add ServerFixture::SpawnModel(msgs::Model).
    * [Pull request #1466](https://bitbucket.org/osrf/gazebo/pull-request/1466)

1. Added Model Msg-to-SDF conversion functions and test.
    * [Pull request #1429](https://bitbucket.org/osrf/gazebo/pull-request/1429)

1. Added Joint Msg-to-SDF conversion functions and test.
    * [Pull request #1419](https://bitbucket.org/osrf/gazebo/pull-request/1419)

1. Added Visual, Material Msg-to-SDF conversion functions and ShaderType to string conversion functions.
    * [Pull request #1415](https://bitbucket.org/osrf/gazebo/pull-request/1415)

1. Implement Coulomb joint friction for BulletSliderJoint
  * [Pull request #1452](https://bitbucket.org/osrf/gazebo/pull-request/1452)
  * [Issue #1348](https://bitbucket.org/osrf/gazebo/issue/1348)

### Gazebo 5.0.0 (2015-01-27)
1. Support for using [digital elevation maps](http://gazebosim.org/tutorials?tut=dem) has been added to debian packages.

1. C++11 support (C++11 compatible compiler is now required)
    * [Pull request #1340](https://bitbucket.org/osrf/gazebo/pull-request/1340)

1. Implemented private data pointer for the World class.
    * [Pull request #1383](https://bitbucket.org/osrf/gazebo/pull-request/1383)

1. Implemented private data pointer for the Scene class.
    * [Pull request #1385](https://bitbucket.org/osrf/gazebo/pull-request/1385)

1. Added a events::Event::resetWorld event that is triggered when World::Reset is called.
    * [Pull request #1332](https://bitbucket.org/osrf/gazebo/pull-request/1332)
    * [Issue #1375](https://bitbucket.org/osrf/gazebo/issue/1375)

1. Fixed `math::Box::GetCenter` functionality.
    * [Pull request #1278](https://bitbucket.org/osrf/gazebo/pull-request/1278)
    * [Issue #1327](https://bitbucket.org/osrf/gazebo/issue/1327)

1. Added a GUI timer plugin that facilitates the display and control a timer inside the Gazebo UI.
    * [Pull request #1270](https://bitbucket.org/osrf/gazebo/pull-request/1270)

1. Added ability to load plugins via SDF.
    * [Pull request #1261](https://bitbucket.org/osrf/gazebo/pull-request/1261)

1. Added GUIEvent to hide/show the left GUI pane.
    * [Pull request #1269](https://bitbucket.org/osrf/gazebo/pull-request/1269)

1. Modified KeyEventHandler and GLWidget so that hotkeys can be suppressed by custom KeyEvents set up by developers
    * [Pull request #1251](https://bitbucket.org/osrf/gazebo/pull-request/1251)

1. Added ability to read the directory where the log files are stored.
    * [Pull request #1277](https://bitbucket.org/osrf/gazebo/pull-request/1277)

1. Implemented a simulation cloner
    * [Pull request #1180](https://bitbucket.org/osrf/gazebo/pull-request/1180/clone-a-simulation)

1. Added GUI overlay plugins. Users can now write a Gazebo + QT plugin that displays widgets over the render window.
  * [Pull request #1181](https://bitbucket.org/osrf/gazebo/pull-request/1181)

1. Change behavior of Joint::SetVelocity, add Joint::SetVelocityLimit(unsigned int, double)
  * [Pull request #1218](https://bitbucket.org/osrf/gazebo/pull-request/1218)
  * [Issue #964](https://bitbucket.org/osrf/gazebo/issue/964)

1. Implement Coulomb joint friction for ODE
  * [Pull request #1221](https://bitbucket.org/osrf/gazebo/pull-request/1221)
  * [Issue #381](https://bitbucket.org/osrf/gazebo/issue/381)

1. Implement Coulomb joint friction for BulletHingeJoint
  * [Pull request #1317](https://bitbucket.org/osrf/gazebo/pull-request/1317)
  * [Issue #1348](https://bitbucket.org/osrf/gazebo/issue/1348)

1. Implemented camera lens distortion.
  * [Pull request #1213](https://bitbucket.org/osrf/gazebo/pull-request/1213)

1. Kill rogue gzservers left over from failed INTEGRATION_world_clone tests
   and improve robustness of `UNIT_gz_TEST`
  * [Pull request #1232](https://bitbucket.org/osrf/gazebo/pull-request/1232)
  * [Issue #1299](https://bitbucket.org/osrf/gazebo/issue/1299)

1. Added RenderWidget::ShowToolbar to toggle visibility of top toolbar.
  * [Pull request #1248](https://bitbucket.org/osrf/gazebo/pull-request/1248)

1. Fix joint axis visualization.
  * [Pull request #1258](https://bitbucket.org/osrf/gazebo/pull-request/1258)

1. Change UserCamera view control via joysticks. Clean up rate control vs. pose control.
   see UserCamera::OnJoyPose and UserCamera::OnJoyTwist. Added view twist control toggle
   with joystick button 1.
  * [Pull request #1249](https://bitbucket.org/osrf/gazebo/pull-request/1249)

1. Added RenderWidget::GetToolbar to get the top toolbar and change its actions on ModelEditor.
    * [Pull request #1263](https://bitbucket.org/osrf/gazebo/pull-request/1263)

1. Added accessor for MainWindow graphical widget to GuiIface.
    * [Pull request #1250](https://bitbucket.org/osrf/gazebo/pull-request/1250)

1. Added a ConfigWidget class that takes in a google protobuf message and generates widgets for configuring the fields in the message
    * [Pull request #1285](https://bitbucket.org/osrf/gazebo/pull-request/1285)

1. Added GLWidget::OnModelEditor when model editor is triggered, and MainWindow::OnEditorGroup to manually uncheck editor actions.
    * [Pull request #1283](https://bitbucket.org/osrf/gazebo/pull-request/1283)

1. Added Collision, Geometry, Inertial, Surface Msg-to-SDF conversion functions.
    * [Pull request #1315](https://bitbucket.org/osrf/gazebo/pull-request/1315)

1. Added "button modifier" fields (control, shift, and alt) to common::KeyEvent.
    * [Pull request #1325](https://bitbucket.org/osrf/gazebo/pull-request/1325)

1. Added inputs for environment variable GAZEBO_GUI_INI_FILE for reading a custom .ini file.
    * [Pull request #1252](https://bitbucket.org/osrf/gazebo/pull-request/1252)

1. Fixed crash on "permission denied" bug, added insert_model integration test.
    * [Pull request #1329](https://bitbucket.org/osrf/gazebo/pull-request/1329/)

1. Enable simbody joint tests, implement `SimbodyJoint::GetParam`, create
   `Joint::GetParam`, fix bug in `BulletHingeJoint::SetParam`.
    * [Pull request #1404](https://bitbucket.org/osrf/gazebo/pull-request/1404/)

1. Building editor updates
    1. Fixed inspector resizing.
        * [Pull request #1230](https://bitbucket.org/osrf/gazebo/pull-request/1230)
        * [Issue #395](https://bitbucket.org/osrf/gazebo/issue/395)

    1. Doors and windows move proportionally with wall.
        * [Pull request #1231](https://bitbucket.org/osrf/gazebo/pull-request/1231)
        * [Issue #368](https://bitbucket.org/osrf/gazebo/issue/368)

    1. Inspector dialogs stay on top.
        * [Pull request #1229](https://bitbucket.org/osrf/gazebo/pull-request/1229)
        * [Issue #417](https://bitbucket.org/osrf/gazebo/issue/417)

    1. Make model name editable on palette.
        * [Pull request #1239](https://bitbucket.org/osrf/gazebo/pull-request/1239)

    1. Import background image and improve add/delete levels.
        * [Pull request #1214](https://bitbucket.org/osrf/gazebo/pull-request/1214)
        * [Issue #422](https://bitbucket.org/osrf/gazebo/issue/422)
        * [Issue #361](https://bitbucket.org/osrf/gazebo/issue/361)

    1. Fix changing draw mode.
        * [Pull request #1233](https://bitbucket.org/osrf/gazebo/pull-request/1233)
        * [Issue #405](https://bitbucket.org/osrf/gazebo/issue/405)

    1. Tips on palette's top-right corner.
        * [Pull request #1241](https://bitbucket.org/osrf/gazebo/pull-request/1241)

    1. New buttons and layout for the palette.
        * [Pull request #1242](https://bitbucket.org/osrf/gazebo/pull-request/1242)

    1. Individual wall segments instead of polylines.
        * [Pull request #1246](https://bitbucket.org/osrf/gazebo/pull-request/1246)
        * [Issue #389](https://bitbucket.org/osrf/gazebo/issue/389)
        * [Issue #415](https://bitbucket.org/osrf/gazebo/issue/415)

    1. Fix exiting and saving, exiting when there's nothing drawn, fix text on popups.
        * [Pull request #1296](https://bitbucket.org/osrf/gazebo/pull-request/1296)

    1. Display measure for selected wall segment.
        * [Pull request #1291](https://bitbucket.org/osrf/gazebo/pull-request/1291)
        * [Issue #366](https://bitbucket.org/osrf/gazebo/issue/366)

    1. Highlight selected item's 3D visual.
        * [Pull request #1292](https://bitbucket.org/osrf/gazebo/pull-request/1292)

    1. Added color picker to inspector dialogs.
        * [Pull request #1298](https://bitbucket.org/osrf/gazebo/pull-request/1298)

    1. Snapping on by default, off holding Shift. Improved snapping.
        * [Pull request #1304](https://bitbucket.org/osrf/gazebo/pull-request/1304)

    1. Snap walls to length increments, moved scale to SegmentItem and added Get/SetScale, added SegmentItem::SnapAngle and SegmentItem::SnapLength.
        * [Pull request #1311](https://bitbucket.org/osrf/gazebo/pull-request/1311)

    1. Make buildings available in "Insert Models" tab, improve save flow.
        * [Pull request #1312](https://bitbucket.org/osrf/gazebo/pull-request/1312)

    1. Added EditorItem::SetHighlighted.
        * [Pull request #1308](https://bitbucket.org/osrf/gazebo/pull-request/1308)

    1. Current level is transparent, lower levels opaque, higher levels invisible.
        * [Pull request #1303](https://bitbucket.org/osrf/gazebo/pull-request/1303)

    1. Detach all child manips when item is deleted, added BuildingMaker::DetachAllChildren.
        * [Pull request #1316](https://bitbucket.org/osrf/gazebo/pull-request/1316)

    1. Added texture picker to inspector dialogs.
        * [Pull request #1306](https://bitbucket.org/osrf/gazebo/pull-request/1306)

    1. Measures for doors and windows. Added RectItem::angleOnWall and related Get/Set.
        * [Pull request #1322](https://bitbucket.org/osrf/gazebo/pull-request/1322)
        * [Issue #370](https://bitbucket.org/osrf/gazebo/issue/370)

    1. Added Gazebo/BuildingFrame material to display holes for doors and windows on walls.
        * [Pull request #1338](https://bitbucket.org/osrf/gazebo/pull-request/1338)

    1. Added Gazebo/Bricks material to be used as texture on the building editor.
        * [Pull request #1333](https://bitbucket.org/osrf/gazebo/pull-request/1333)

    1. Pick colors from the palette and assign on 3D view. Added mouse and key event handlers to BuildingMaker, and events to communicate from BuildingModelManip to EditorItem.
        * [Pull request #1336](https://bitbucket.org/osrf/gazebo/pull-request/1336)

    1. Pick textures from the palette and assign in 3D view.
        * [Pull request #1368](https://bitbucket.org/osrf/gazebo/pull-request/1368)

1. Model editor updates
    1. Fix adding/removing event filters .
        * [Pull request #1279](https://bitbucket.org/osrf/gazebo/pull-request/1279)

    1. Enabled multi-selection and align tool inside model editor.
        * [Pull request #1302](https://bitbucket.org/osrf/gazebo/pull-request/1302)
        * [Issue #1323](https://bitbucket.org/osrf/gazebo/issue/1323)

    1. Enabled snap mode inside model editor.
        * [Pull request #1331](https://bitbucket.org/osrf/gazebo/pull-request/1331)
        * [Issue #1318](https://bitbucket.org/osrf/gazebo/issue/1318)

    1. Implemented copy/pasting of links.
        * [Pull request #1330](https://bitbucket.org/osrf/gazebo/pull-request/1330)

1. GUI publishes model selection information on ~/selection topic.
    * [Pull request #1318](https://bitbucket.org/osrf/gazebo/pull-request/1318)

## Gazebo 4.0

### Gazebo 4.x.x (2015-xx-xx)

1. Fix build for Bullet 2.83, enable angle wrapping for BulletHingeJoint
    * [Pull request #1664](https://bitbucket.org/osrf/gazebo/pull-request/1664)

### Gazebo 4.1.3 (2015-05-07)

1. Fix saving visual geom SDF values
    * [Pull request #1597](https://bitbucket.org/osrf/gazebo/pull-request/1597)
1. Fix heightmap model texture loading.
    * [Pull request #1595](https://bitbucket.org/osrf/gazebo/pull-request/1595)
1. Fix visual collision scale on separate client
    * [Pull request #1585](https://bitbucket.org/osrf/gazebo/pull-request/1585)
1. Fix several clang compiler warnings
    * [Pull request #1594](https://bitbucket.org/osrf/gazebo/pull-request/1594)
1. Fix blank save / browse dialogs
    * [Pull request #1544](https://bitbucket.org/osrf/gazebo/pull-request/1544)

### Gazebo 4.1.2 (2015-03-20)

1. Fix quaternion documentation: target Gazebo_4.1
    * [Pull request #1525](https://bitbucket.org/osrf/gazebo/pull-request/1525)
1. Speed up World::Step in loops
    * [Pull request #1492](https://bitbucket.org/osrf/gazebo/pull-request/1492)
1. Reduce selection buffer updates -> 4.1
    * [Pull request #1494](https://bitbucket.org/osrf/gazebo/pull-request/1494)
1. Fix QT rendering, and rendering update rate
    * [Pull request #1487](https://bitbucket.org/osrf/gazebo/pull-request/1487)
1. Fix loading of SimbodyPhysics parameters
    * [Pull request #1474](https://bitbucket.org/osrf/gazebo/pull-request/1474)
1. Fix heightmap on OSX -> 4.1
    * [Pull request #1455](https://bitbucket.org/osrf/gazebo/pull-request/1455)
1. Remove extra pose tag in a world file that should not be there
    * [Pull request #1458](https://bitbucket.org/osrf/gazebo/pull-request/1458)
1. Better fix for #236 for IMU that doesn't require ABI changes
    * [Pull request #1448](https://bitbucket.org/osrf/gazebo/pull-request/1448)
1. Fix regression of #236 for ImuSensor in 4.1
    * [Pull request #1446](https://bitbucket.org/osrf/gazebo/pull-request/1446)
1. Preserve previous GAZEBO_MODEL_PATH values when sourcing setup.sh
    * [Pull request #1430](https://bitbucket.org/osrf/gazebo/pull-request/1430)
1. issue #857: fix segfault for simbody screw joint when setting limits due to uninitialized limitForce.
    * [Pull request #1423](https://bitbucket.org/osrf/gazebo/pull-request/1423)
1. Allow multiple contact sensors per link (#960)
    * [Pull request #1413](https://bitbucket.org/osrf/gazebo/pull-request/1413)
1. Fix for issue #351, ODE World Step
    * [Pull request #1406](https://bitbucket.org/osrf/gazebo/pull-request/1406)
1. Disable failing InelasticCollision/0 test (#1394)
    * [Pull request #1405](https://bitbucket.org/osrf/gazebo/pull-request/1405)
1. Prevent out of bounds array access in SkidSteerDrivePlugin (found by cppcheck 1.68)
    * [Pull request #1379](https://bitbucket.org/osrf/gazebo/pull-request/1379)

### Gazebo 4.1.1 (2015-01-15)

1. Fix BulletPlaneShape bounding box (#1265)
    * [Pull request #1367](https://bitbucket.org/osrf/gazebo/pull-request/1367)
1. Fix dart linking errors on osx
    * [Pull request #1372](https://bitbucket.org/osrf/gazebo/pull-request/1372)
1. Update to player interfaces
    * [Pull request #1324](https://bitbucket.org/osrf/gazebo/pull-request/1324)
1. Handle GpuLaser name collisions (#1403)
    * [Pull request #1360](https://bitbucket.org/osrf/gazebo/pull-request/1360)
1. Add checks for handling array's with counts of zero, and read specular values
    * [Pull request #1339](https://bitbucket.org/osrf/gazebo/pull-request/1339)
1. Fix model list widget test
    * [Pull request #1327](https://bitbucket.org/osrf/gazebo/pull-request/1327)
1. Fix ogre includes
    * [Pull request #1323](https://bitbucket.org/osrf/gazebo/pull-request/1323)

### Gazebo 4.1.0 (2014-11-20)

1. Modified GUI rendering to improve the rendering update rate.
    * [Pull request #1487](https://bitbucket.org/osrf/gazebo/pull-request/1487)

### Gazebo 4.1.0 (2014-11-20)

1. Add ArrangePlugin for arranging groups of models.
   Also add Model::ResetPhysicsStates to call Link::ResetPhysicsStates
   recursively on all links in model.
    * [Pull request #1208](https://bitbucket.org/osrf/gazebo/pull-request/1208)
1. The `gz model` command line tool will output model info using either `-i` for complete info, or `-p` for just the model pose.
    * [Pull request #1212](https://bitbucket.org/osrf/gazebo/pull-request/1212)
    * [DRCSim Issue #389](https://bitbucket.org/osrf/drcsim/issue/389)
1. Added SignalStats class for computing incremental signal statistics.
    * [Pull request #1198](https://bitbucket.org/osrf/gazebo/pull-request/1198)
1. Add InitialVelocityPlugin to setting the initial state of links
    * [Pull request #1237](https://bitbucket.org/osrf/gazebo/pull-request/1237)
1. Added Quaternion::Integrate function.
    * [Pull request #1255](https://bitbucket.org/osrf/gazebo/pull-request/1255)
1. Added ConvertJointType functions, display more joint info on model list.
    * [Pull request #1259](https://bitbucket.org/osrf/gazebo/pull-request/1259)
1. Added ModelListWidget::AddProperty, removed unnecessary checks on ModelListWidget.
    * [Pull request #1271](https://bitbucket.org/osrf/gazebo/pull-request/1271)
1. Fix loading collada meshes with unsupported input semantics.
    * [Pull request #1319](https://bitbucket.org/osrf/gazebo/pull-request/1319)

### Gazebo 4.0.2 (2014-09-23)

1. Fix and improve mechanism to generate pkgconfig libs
    * [Pull request #1027](https://bitbucket.org/osrf/gazebo/pull-request/1027)
    * [Issue #1284](https://bitbucket.org/osrf/gazebo/issue/1284)
1. Added arat.world
    * [Pull request #1205](https://bitbucket.org/osrf/gazebo/pull-request/1205)
1. Update gzprop to output zip files.
    * [Pull request #1197](https://bitbucket.org/osrf/gazebo/pull-request/1197)
1. Make Collision::GetShape a const function
    * [Pull requset #1189](https://bitbucket.org/osrf/gazebo/pull-request/1189)
1. Install missing physics headers
    * [Pull requset #1183](https://bitbucket.org/osrf/gazebo/pull-request/1183)
1. Remove SimbodyLink::AddTorque console message
    * [Pull requset #1185](https://bitbucket.org/osrf/gazebo/pull-request/1185)
1. Fix log xml
    * [Pull requset #1188](https://bitbucket.org/osrf/gazebo/pull-request/1188)

### Gazebo 4.0.0 (2014-08-08)

1. Added lcov support to cmake
    * [Pull request #1047](https://bitbucket.org/osrf/gazebo/pull-request/1047)
1. Fixed memory leak in image conversion
    * [Pull request #1057](https://bitbucket.org/osrf/gazebo/pull-request/1057)
1. Removed deprecated function
    * [Pull request #1067](https://bitbucket.org/osrf/gazebo/pull-request/1067)
1. Improved collada loading performance
    * [Pull request #1066](https://bitbucket.org/osrf/gazebo/pull-request/1066)
    * [Pull request #1082](https://bitbucket.org/osrf/gazebo/pull-request/1082)
    * [Issue #1134](https://bitbucket.org/osrf/gazebo/issue/1134)
1. Implemented a collada exporter
    * [Pull request #1064](https://bitbucket.org/osrf/gazebo/pull-request/1064)
1. Force torque sensor now makes use of sensor's pose.
    * [Pull request #1076](https://bitbucket.org/osrf/gazebo/pull-request/1076)
    * [Issue #940](https://bitbucket.org/osrf/gazebo/issue/940)
1. Fix Model::GetLinks segfault
    * [Pull request #1093](https://bitbucket.org/osrf/gazebo/pull-request/1093)
1. Fix deleting and saving lights in gzserver
    * [Pull request #1094](https://bitbucket.org/osrf/gazebo/pull-request/1094)
    * [Issue #1182](https://bitbucket.org/osrf/gazebo/issue/1182)
    * [Issue #346](https://bitbucket.org/osrf/gazebo/issue/346)
1. Fix Collision::GetWorldPose. The pose of a collision would not update properly.
    * [Pull request #1049](https://bitbucket.org/osrf/gazebo/pull-request/1049)
    * [Issue #1124](https://bitbucket.org/osrf/gazebo/issue/1124)
1. Fixed the animate_box and animate_joints examples
    * [Pull request #1086](https://bitbucket.org/osrf/gazebo/pull-request/1086)
1. Integrated Oculus Rift functionality
    * [Pull request #1074](https://bitbucket.org/osrf/gazebo/pull-request/1074)
    * [Pull request #1136](https://bitbucket.org/osrf/gazebo/pull-request/1136)
    * [Pull request #1139](https://bitbucket.org/osrf/gazebo/pull-request/1139)
1. Updated Base::GetScopedName
    * [Pull request #1104](https://bitbucket.org/osrf/gazebo/pull-request/1104)
1. Fix collada loader from adding duplicate materials into a Mesh
    * [Pull request #1105](https://bitbucket.org/osrf/gazebo/pull-request/1105)
    * [Issue #1180](https://bitbucket.org/osrf/gazebo/issue/1180)
1. Integrated Razer Hydra functionality
    * [Pull request #1083](https://bitbucket.org/osrf/gazebo/pull-request/1083)
    * [Pull request #1109](https://bitbucket.org/osrf/gazebo/pull-request/1109)
1. Added ability to copy and paste models in the GUI
    * [Pull request #1103](https://bitbucket.org/osrf/gazebo/pull-request/1103)
1. Removed unnecessary inclusion of gazebo.hh and common.hh in plugins
    * [Pull request #1111](https://bitbucket.org/osrf/gazebo/pull-request/1111)
1. Added ability to specify custom road textures
    * [Pull request #1027](https://bitbucket.org/osrf/gazebo/pull-request/1027)
1. Added support for DART 4.1
    * [Pull request #1113](https://bitbucket.org/osrf/gazebo/pull-request/1113)
    * [Pull request #1132](https://bitbucket.org/osrf/gazebo/pull-request/1132)
    * [Pull request #1134](https://bitbucket.org/osrf/gazebo/pull-request/1134)
    * [Pull request #1154](https://bitbucket.org/osrf/gazebo/pull-request/1154)
1. Allow position of joints to be directly set.
    * [Pull request #1097](https://bitbucket.org/osrf/gazebo/pull-request/1097)
    * [Issue #1138](https://bitbucket.org/osrf/gazebo/issue/1138)
1. Added extruded polyline geometry
    * [Pull request #1026](https://bitbucket.org/osrf/gazebo/pull-request/1026)
1. Fixed actor animation
    * [Pull request #1133](https://bitbucket.org/osrf/gazebo/pull-request/1133)
    * [Pull request #1141](https://bitbucket.org/osrf/gazebo/pull-request/1141)
1. Generate a versioned cmake config file
    * [Pull request #1153](https://bitbucket.org/osrf/gazebo/pull-request/1153)
    * [Issue #1226](https://bitbucket.org/osrf/gazebo/issue/1226)
1. Added KMeans class
    * [Pull request #1147](https://bitbucket.org/osrf/gazebo/pull-request/1147)
1. Added --summary-range feature to bitbucket pullrequest tool
    * [Pull request #1156](https://bitbucket.org/osrf/gazebo/pull-request/1156)
1. Updated web links
    * [Pull request #1159](https://bitbucket.org/osrf/gazebo/pull-request/1159)
1. Update tests
    * [Pull request #1155](https://bitbucket.org/osrf/gazebo/pull-request/1155)
    * [Pull request #1143](https://bitbucket.org/osrf/gazebo/pull-request/1143)
    * [Pull request #1138](https://bitbucket.org/osrf/gazebo/pull-request/1138)
    * [Pull request #1140](https://bitbucket.org/osrf/gazebo/pull-request/1140)
    * [Pull request #1127](https://bitbucket.org/osrf/gazebo/pull-request/1127)
    * [Pull request #1115](https://bitbucket.org/osrf/gazebo/pull-request/1115)
    * [Pull request #1102](https://bitbucket.org/osrf/gazebo/pull-request/1102)
    * [Pull request #1087](https://bitbucket.org/osrf/gazebo/pull-request/1087)
    * [Pull request #1084](https://bitbucket.org/osrf/gazebo/pull-request/1084)

## Gazebo 3.0

### Gazebo 3.x.x (yyyy-mm-dd)

1. Fixed sonar and wireless sensor visualization
    * [Pull request #1254](https://bitbucket.org/osrf/gazebo/pull-request/1254)
1. Update visual bounding box when model is selected
    * [Pull request #1280](https://bitbucket.org/osrf/gazebo/pull-request/1280)

### Gazebo 3.1.0 (2014-08-08)

1. Implemented Simbody::Link::Set*Vel
    * [Pull request #1160](https://bitbucket.org/osrf/gazebo/pull-request/1160)
    * [Issue #1012](https://bitbucket.org/osrf/gazebo/issue/1012)
1. Added World::RemoveModel function
    * [Pull request #1106](https://bitbucket.org/osrf/gazebo/pull-request/1106)
    * [Issue #1177](https://bitbucket.org/osrf/gazebo/issue/1177)
1. Fix exit from camera follow mode using the escape key
    * [Pull request #1137](https://bitbucket.org/osrf/gazebo/pull-request/1137)
    * [Issue #1220](https://bitbucket.org/osrf/gazebo/issue/1220)
1. Added support for SDF joint spring stiffness and reference positions
    * [Pull request #1117](https://bitbucket.org/osrf/gazebo/pull-request/1117)
1. Removed the gzmodel_create script
    * [Pull request #1130](https://bitbucket.org/osrf/gazebo/pull-request/1130)
1. Added Vector2 dot product
    * [Pull request #1101](https://bitbucket.org/osrf/gazebo/pull-request/1101)
1. Added SetPositionPID and SetVelocityPID to JointController
    * [Pull request #1091](https://bitbucket.org/osrf/gazebo/pull-request/1091)
1. Fix gzclient startup crash with ogre 1.9
    * [Pull request #1098](https://bitbucket.org/osrf/gazebo/pull-request/1098)
    * [Issue #996](https://bitbucket.org/osrf/gazebo/issue/996)
1. Update the bitbucket_pullrequests tool
    * [Pull request #1108](https://bitbucket.org/osrf/gazebo/pull-request/1108)
1. Light properties now remain in place after move by the user via the GUI.
    * [Pull request #1110](https://bitbucket.org/osrf/gazebo/pull-request/1110)
    * [Issue #1211](https://bitbucket.org/osrf/gazebo/issue/1211)
1. Allow position of joints to be directly set.
    * [Pull request #1096](https://bitbucket.org/osrf/gazebo/pull-request/1096)
    * [Issue #1138](https://bitbucket.org/osrf/gazebo/issue/1138)

### Gazebo 3.0.0 (2014-04-11)

1. Fix bug when deleting the sun light
    * [Pull request #1088](https://bitbucket.org/osrf/gazebo/pull-request/1088)
    * [Issue #1133](https://bitbucket.org/osrf/gazebo/issue/1133)
1. Fix ODE screw joint
    * [Pull request #1078](https://bitbucket.org/osrf/gazebo/pull-request/1078)
    * [Issue #1167](https://bitbucket.org/osrf/gazebo/issue/1167)
1. Update joint integration tests
    * [Pull request #1081](https://bitbucket.org/osrf/gazebo/pull-request/1081)
1. Fixed false positives in cppcheck.
    * [Pull request #1061](https://bitbucket.org/osrf/gazebo/pull-request/1061)
1. Made joint axis reference frame relative to child, and updated simbody and dart accordingly.
    * [Pull request #1069](https://bitbucket.org/osrf/gazebo/pull-request/1069)
    * [Issue #494](https://bitbucket.org/osrf/gazebo/issue/494)
    * [Issue #1143](https://bitbucket.org/osrf/gazebo/issue/1143)
1. Added ability to pass vector of strings to SetupClient and SetupServer
    * [Pull request #1068](https://bitbucket.org/osrf/gazebo/pull-request/1068)
    * [Issue #1132](https://bitbucket.org/osrf/gazebo/issue/1132)
1. Fix error correction in screw constraints for ODE
    * [Pull request #1159](https://bitbucket.org/osrf/gazebo/pull-request/1159)
    * [Issue #1159](https://bitbucket.org/osrf/gazebo/issue/1159)
1. Improved pkgconfig with SDF
    * [Pull request #1062](https://bitbucket.org/osrf/gazebo/pull-request/1062)
1. Added a plugin to simulate aero dynamics
    * [Pull request #905](https://bitbucket.org/osrf/gazebo/pull-request/905)
1. Updated bullet support
    * [Issue #1069](https://bitbucket.org/osrf/gazebo/issue/1069)
    * [Pull request #1011](https://bitbucket.org/osrf/gazebo/pull-request/1011)
    * [Pull request #996](https://bitbucket.org/osrf/gazebo/pull-request/966)
    * [Pull request #1024](https://bitbucket.org/osrf/gazebo/pull-request/1024)
1. Updated simbody support
    * [Pull request #995](https://bitbucket.org/osrf/gazebo/pull-request/995)
1. Updated worlds to SDF 1.5
    * [Pull request #1021](https://bitbucket.org/osrf/gazebo/pull-request/1021)
1. Improvements to ODE
    * [Pull request #1001](https://bitbucket.org/osrf/gazebo/pull-request/1001)
    * [Pull request #1014](https://bitbucket.org/osrf/gazebo/pull-request/1014)
    * [Pull request #1015](https://bitbucket.org/osrf/gazebo/pull-request/1015)
    * [Pull request #1016](https://bitbucket.org/osrf/gazebo/pull-request/1016)
1. New command line tool
    * [Pull request #972](https://bitbucket.org/osrf/gazebo/pull-request/972)
1. Graphical user interface improvements
    * [Pull request #971](https://bitbucket.org/osrf/gazebo/pull-request/971)
    * [Pull request #1013](https://bitbucket.org/osrf/gazebo/pull-request/1013)
    * [Pull request #989](https://bitbucket.org/osrf/gazebo/pull-request/989)
1. Created a friction pyramid class
    * [Pull request #935](https://bitbucket.org/osrf/gazebo/pull-request/935)
1. Added GetWorldEnergy functions to Model, Joint, and Link
    * [Pull request #1017](https://bitbucket.org/osrf/gazebo/pull-request/1017)
1. Preparing Gazebo for admission into Ubuntu
    * [Pull request #969](https://bitbucket.org/osrf/gazebo/pull-request/969)
    * [Pull request #998](https://bitbucket.org/osrf/gazebo/pull-request/998)
    * [Pull request #1002](https://bitbucket.org/osrf/gazebo/pull-request/1002)
1. Add method for querying if useImplicitStiffnessDamping flag is set for a given joint
    * [Issue #629](https://bitbucket.org/osrf/gazebo/issue/629)
    * [Pull request #1006](https://bitbucket.org/osrf/gazebo/pull-request/1006)
1. Fix joint axis frames
    * [Issue #494](https://bitbucket.org/osrf/gazebo/issue/494)
    * [Pull request #963](https://bitbucket.org/osrf/gazebo/pull-request/963)
1. Compute joint anchor pose relative to parent
    * [Issue #1029](https://bitbucket.org/osrf/gazebo/issue/1029)
    * [Pull request #982](https://bitbucket.org/osrf/gazebo/pull-request/982)
1. Cleanup the installed worlds
    * [Issue #1036](https://bitbucket.org/osrf/gazebo/issue/1036)
    * [Pull request #984](https://bitbucket.org/osrf/gazebo/pull-request/984)
1. Update to the GPS sensor
    * [Issue #1059](https://bitbucket.org/osrf/gazebo/issue/1059)
    * [Pull request #984](https://bitbucket.org/osrf/gazebo/pull-request/984)
1. Removed libtool from plugin loading
    * [Pull request #981](https://bitbucket.org/osrf/gazebo/pull-request/981)
1. Added functions to get inertial information for a link in the world frame.
    * [Pull request #1005](https://bitbucket.org/osrf/gazebo/pull-request/1005)

## Gazebo 2.0

### Gazebo 2.2.6 (2015-09-28)

1. Backport fixes to setup.sh from pull request #1430 to 2.2 branch
    * [Pull request 1889](https://bitbucket.org/osrf/gazebo/pull-request/1889)
1. Fix heightmap texture loading (2.2)
    * [Pull request 1596](https://bitbucket.org/osrf/gazebo/pull-request/1596)
1. Prevent out of bounds array access in SkidSteerDrivePlugin (found by cppcheck 1.68)
    * [Pull request 1379](https://bitbucket.org/osrf/gazebo/pull-request/1379)
1. Fix build with boost 1.57 for 2.2 branch (#1399)
    * [Pull request 1358](https://bitbucket.org/osrf/gazebo/pull-request/1358)
1. Fix manpage test failures by incrementing year to 2015
    * [Pull request 1361](https://bitbucket.org/osrf/gazebo/pull-request/1361)
1. Fix build for OS X 10.10 (#1304, #1289)
    * [Pull request 1346](https://bitbucket.org/osrf/gazebo/pull-request/1346)
1. Restore ODELink ABI, use Link variables instead (#1354)
    * [Pull request 1347](https://bitbucket.org/osrf/gazebo/pull-request/1347)
1. Fix inertia_ratio test
    * [Pull request 1344](https://bitbucket.org/osrf/gazebo/pull-request/1344)
1. backport collision visual fix -> 2.2
    * [Pull request 1343](https://bitbucket.org/osrf/gazebo/pull-request/1343)
1. Fix two code_check errors on 2.2
    * [Pull request 1314](https://bitbucket.org/osrf/gazebo/pull-request/1314)
1. issue #243 fix Link::GetWorldLinearAccel and Link::GetWorldAngularAccel for ODE
    * [Pull request 1284](https://bitbucket.org/osrf/gazebo/pull-request/1284)

### Gazebo 2.2.3 (2014-04-29)

1. Removed redundant call to World::Init
    * [Pull request #1107](https://bitbucket.org/osrf/gazebo/pull-request/1107)
    * [Issue #1208](https://bitbucket.org/osrf/gazebo/issue/1208)
1. Return proper error codes when gazebo exits
    * [Pull request #1085](https://bitbucket.org/osrf/gazebo/pull-request/1085)
    * [Issue #1178](https://bitbucket.org/osrf/gazebo/issue/1178)
1. Fixed Camera::GetWorldRotation().
    * [Pull request #1071](https://bitbucket.org/osrf/gazebo/pull-request/1071)
    * [Issue #1087](https://bitbucket.org/osrf/gazebo/issue/1087)
1. Fixed memory leak in image conversion
    * [Pull request #1073](https://bitbucket.org/osrf/gazebo/pull-request/1073)

### Gazebo 2.2.1 (xxxx-xx-xx)

1. Fix heightmap model texture loading.
    * [Pull request #1596](https://bitbucket.org/osrf/gazebo/pull-request/1596)

### Gazebo 2.2.0 (2014-01-10)

1. Fix compilation when using OGRE-1.9 (full support is being worked on)
    * [Issue #994](https://bitbucket.org/osrf/gazebo/issue/994)
    * [Issue #995](https://bitbucket.org/osrf/gazebo/issue/995)
    * [Issue #996](https://bitbucket.org/osrf/gazebo/issue/996)
    * [Pull request #883](https://bitbucket.org/osrf/gazebo/pull-request/883)
1. Added unit test for issue 624.
    * [Issue #624](https://bitbucket.org/osrf/gazebo/issue/624).
    * [Pull request #889](https://bitbucket.org/osrf/gazebo/pull-request/889)
1. Use 3x3 PCF shadows for smoother shadows.
    * [Pull request #887](https://bitbucket.org/osrf/gazebo/pull-request/887)
1. Update manpage copyright to 2014.
    * [Pull request #893](https://bitbucket.org/osrf/gazebo/pull-request/893)
1. Added friction integration test .
    * [Pull request #885](https://bitbucket.org/osrf/gazebo/pull-request/885)
1. Fix joint anchor when link pose is not specified.
    * [Issue #978](https://bitbucket.org/osrf/gazebo/issue/978)
    * [Pull request #862](https://bitbucket.org/osrf/gazebo/pull-request/862)
1. Added (ESC) tooltip for GUI Selection Mode icon.
    * [Issue #993](https://bitbucket.org/osrf/gazebo/issue/993)
    * [Pull request #888](https://bitbucket.org/osrf/gazebo/pull-request/888)
1. Removed old comment about resolved issue.
    * [Issue #837](https://bitbucket.org/osrf/gazebo/issue/837)
    * [Pull request #880](https://bitbucket.org/osrf/gazebo/pull-request/880)
1. Made SimbodyLink::Get* function thread-safe
    * [Issue #918](https://bitbucket.org/osrf/gazebo/issue/918)
    * [Pull request #872](https://bitbucket.org/osrf/gazebo/pull-request/872)
1. Suppressed spurious gzlog messages in ODE::Body
    * [Issue #983](https://bitbucket.org/osrf/gazebo/issue/983)
    * [Pull request #875](https://bitbucket.org/osrf/gazebo/pull-request/875)
1. Fixed Force Torque Sensor Test by properly initializing some values.
    * [Issue #982](https://bitbucket.org/osrf/gazebo/issue/982)
    * [Pull request #869](https://bitbucket.org/osrf/gazebo/pull-request/869)
1. Added breakable joint plugin to support breakable walls.
    * [Pull request #865](https://bitbucket.org/osrf/gazebo/pull-request/865)
1. Used different tuple syntax to fix compilation on OSX mavericks.
    * [Issue #947](https://bitbucket.org/osrf/gazebo/issue/947)
    * [Pull request #858](https://bitbucket.org/osrf/gazebo/pull-request/858)
1. Fixed sonar test and deprecation warning.
    * [Pull request #856](https://bitbucket.org/osrf/gazebo/pull-request/856)
1. Speed up test compilation.
    * Part of [Issue #955](https://bitbucket.org/osrf/gazebo/issue/955)
    * [Pull request #846](https://bitbucket.org/osrf/gazebo/pull-request/846)
1. Added Joint::SetEffortLimit API
    * [Issue #923](https://bitbucket.org/osrf/gazebo/issue/923)
    * [Pull request #808](https://bitbucket.org/osrf/gazebo/pull-request/808)
1. Made bullet output less verbose.
    * [Pull request #839](https://bitbucket.org/osrf/gazebo/pull-request/839)
1. Convergence acceleration and stability tweak to make atlas_v3 stable
    * [Issue #895](https://bitbucket.org/osrf/gazebo/issue/895)
    * [Pull request #772](https://bitbucket.org/osrf/gazebo/pull-request/772)
1. Added colors, textures and world files for the SPL RoboCup environment
    * [Pull request #838](https://bitbucket.org/osrf/gazebo/pull-request/838)
1. Fixed bitbucket_pullrequests tool to work with latest BitBucket API.
    * [Issue #933](https://bitbucket.org/osrf/gazebo/issue/933)
    * [Pull request #841](https://bitbucket.org/osrf/gazebo/pull-request/841)
1. Fixed cppcheck warnings.
    * [Pull request #842](https://bitbucket.org/osrf/gazebo/pull-request/842)

### Gazebo 2.1.0 (2013-11-08)
1. Fix mainwindow unit test
    * [Pull request #752](https://bitbucket.org/osrf/gazebo/pull-request/752)
1. Visualize moment of inertia
    * Pull request [#745](https://bitbucket.org/osrf/gazebo/pull-request/745), [#769](https://bitbucket.org/osrf/gazebo/pull-request/769), [#787](https://bitbucket.org/osrf/gazebo/pull-request/787)
    * [Issue #203](https://bitbucket.org/osrf/gazebo/issue/203)
1. Update tool to count lines of code
    * [Pull request #758](https://bitbucket.org/osrf/gazebo/pull-request/758)
1. Implement World::Clear
    * Pull request [#785](https://bitbucket.org/osrf/gazebo/pull-request/785), [#804](https://bitbucket.org/osrf/gazebo/pull-request/804)
1. Improve Bullet support
    * [Pull request #805](https://bitbucket.org/osrf/gazebo/pull-request/805)
1. Fix doxygen spacing
    * [Pull request #740](https://bitbucket.org/osrf/gazebo/pull-request/740)
1. Add tool to generate model images for thepropshop.org
    * [Pull request #734](https://bitbucket.org/osrf/gazebo/pull-request/734)
1. Added paging support for terrains
    * [Pull request #707](https://bitbucket.org/osrf/gazebo/pull-request/707)
1. Added plugin path to LID_LIBRARY_PATH in setup.sh
    * [Pull request #750](https://bitbucket.org/osrf/gazebo/pull-request/750)
1. Fix for OSX
    * [Pull request #766](https://bitbucket.org/osrf/gazebo/pull-request/766)
    * [Pull request #786](https://bitbucket.org/osrf/gazebo/pull-request/786)
    * [Issue #906](https://bitbucket.org/osrf/gazebo/issue/906)
1. Update copyright information
    * [Pull request #771](https://bitbucket.org/osrf/gazebo/pull-request/771)
1. Enable screen dependent tests
    * [Pull request #764](https://bitbucket.org/osrf/gazebo/pull-request/764)
    * [Issue #811](https://bitbucket.org/osrf/gazebo/issue/811)
1. Fix gazebo command line help message
    * [Pull request #775](https://bitbucket.org/osrf/gazebo/pull-request/775)
    * [Issue #898](https://bitbucket.org/osrf/gazebo/issue/898)
1. Fix man page test
    * [Pull request #774](https://bitbucket.org/osrf/gazebo/pull-request/774)
1. Improve load time by reducing calls to RTShader::Update
    * [Pull request #773](https://bitbucket.org/osrf/gazebo/pull-request/773)
    * [Issue #877](https://bitbucket.org/osrf/gazebo/issue/877)
1. Fix joint visualization
    * [Pull request #776](https://bitbucket.org/osrf/gazebo/pull-request/776)
    * [Pull request #802](https://bitbucket.org/osrf/gazebo/pull-request/802)
    * [Issue #464](https://bitbucket.org/osrf/gazebo/issue/464)
1. Add helpers to fix NaN
    * [Pull request #742](https://bitbucket.org/osrf/gazebo/pull-request/742)
1. Fix model resizing via the GUI
    * [Pull request #763](https://bitbucket.org/osrf/gazebo/pull-request/763)
    * [Issue #885](https://bitbucket.org/osrf/gazebo/issue/885)
1. Simplify gzlog test by using sha1
    * [Pull request #781](https://bitbucket.org/osrf/gazebo/pull-request/781)
    * [Issue #837](https://bitbucket.org/osrf/gazebo/issue/837)
1. Enable cppcheck for header files
    * [Pull request #782](https://bitbucket.org/osrf/gazebo/pull-request/782)
    * [Issue #907](https://bitbucket.org/osrf/gazebo/issue/907)
1. Fix broken regression test
    * [Pull request #784](https://bitbucket.org/osrf/gazebo/pull-request/784)
    * [Issue #884](https://bitbucket.org/osrf/gazebo/issue/884)
1. All simbody and dart to pass tests
    * [Pull request #790](https://bitbucket.org/osrf/gazebo/pull-request/790)
    * [Issue #873](https://bitbucket.org/osrf/gazebo/issue/873)
1. Fix camera rotation from SDF
    * [Pull request #789](https://bitbucket.org/osrf/gazebo/pull-request/789)
    * [Issue #920](https://bitbucket.org/osrf/gazebo/issue/920)
1. Fix bitbucket pullrequest command line tool to match new API
    * [Pull request #803](https://bitbucket.org/osrf/gazebo/pull-request/803)
1. Fix transceiver spawn errors in tests
    * [Pull request #811](https://bitbucket.org/osrf/gazebo/pull-request/811)
    * [Pull request #814](https://bitbucket.org/osrf/gazebo/pull-request/814)

### Gazebo 2.0.0 (2013-10-08)
1. Refactor code check tool.
    * [Pull Request #669](https://bitbucket.org/osrf/gazebo/pull-request/669)
1. Added pull request tool for Bitbucket.
    * [Pull Request #670](https://bitbucket.org/osrf/gazebo/pull-request/670)
    * [Pull Request #691](https://bitbucket.org/osrf/gazebo/pull-request/671)
1. New wireless receiver and transmitter sensor models.
    * [Pull Request #644](https://bitbucket.org/osrf/gazebo/pull-request/644)
    * [Pull Request #675](https://bitbucket.org/osrf/gazebo/pull-request/675)
    * [Pull Request #727](https://bitbucket.org/osrf/gazebo/pull-request/727)
1. Audio support using OpenAL.
    * [Pull Request #648](https://bitbucket.org/osrf/gazebo/pull-request/648)
    * [Pull Request #704](https://bitbucket.org/osrf/gazebo/pull-request/704)
1. Simplify command-line parsing of gztopic echo output.
    * [Pull Request #674](https://bitbucket.org/osrf/gazebo/pull-request/674)
    * Resolves: [Issue #795](https://bitbucket.org/osrf/gazebo/issue/795)
1. Use UNIX directories through the user of GNUInstallDirs cmake module.
    * [Pull Request #676](https://bitbucket.org/osrf/gazebo/pull-request/676)
    * [Pull Request #681](https://bitbucket.org/osrf/gazebo/pull-request/681)
1. New GUI interactions for object manipulation.
    * [Pull Request #634](https://bitbucket.org/osrf/gazebo/pull-request/634)
1. Fix for OSX menubar.
    * [Pull Request #677](https://bitbucket.org/osrf/gazebo/pull-request/677)
1. Remove internal SDF directories and dependencies.
    * [Pull Request #680](https://bitbucket.org/osrf/gazebo/pull-request/680)
1. Add minimum version for sdformat.
    * [Pull Request #682](https://bitbucket.org/osrf/gazebo/pull-request/682)
    * Resolves: [Issue #818](https://bitbucket.org/osrf/gazebo/issue/818)
1. Allow different gtest parameter types with ServerFixture
    * [Pull Request #686](https://bitbucket.org/osrf/gazebo/pull-request/686)
    * Resolves: [Issue #820](https://bitbucket.org/osrf/gazebo/issue/820)
1. GUI model scaling when using Bullet.
    * [Pull Request #683](https://bitbucket.org/osrf/gazebo/pull-request/683)
1. Fix typo in cmake config.
    * [Pull Request #694](https://bitbucket.org/osrf/gazebo/pull-request/694)
    * Resolves: [Issue #824](https://bitbucket.org/osrf/gazebo/issue/824)
1. Remove gazebo include subdir from pkgconfig and cmake config.
    * [Pull Request #691](https://bitbucket.org/osrf/gazebo/pull-request/691)
1. Torsional spring demo
    * [Pull Request #693](https://bitbucket.org/osrf/gazebo/pull-request/693)
1. Remove repeated call to SetAxis in Joint.cc
    * [Pull Request #695](https://bitbucket.org/osrf/gazebo/pull-request/695)
    * Resolves: [Issue #823](https://bitbucket.org/osrf/gazebo/issue/823)
1. Add test for rotational joints.
    * [Pull Request #697](https://bitbucket.org/osrf/gazebo/pull-request/697)
    * Resolves: [Issue #820](https://bitbucket.org/osrf/gazebo/issue/820)
1. Fix compilation of tests using Joint base class
    * [Pull Request #701](https://bitbucket.org/osrf/gazebo/pull-request/701)
1. Terrain paging implemented.
    * [Pull Request #687](https://bitbucket.org/osrf/gazebo/pull-request/687)
1. Improve timeout error reporting in ServerFixture
    * [Pull Request #705](https://bitbucket.org/osrf/gazebo/pull-request/705)
1. Fix mouse picking for cases where visuals overlap with the laser
    * [Pull Request #709](https://bitbucket.org/osrf/gazebo/pull-request/709)
1. Fix string literals for OSX
    * [Pull Request #712](https://bitbucket.org/osrf/gazebo/pull-request/712)
    * Resolves: [Issue #803](https://bitbucket.org/osrf/gazebo/issue/803)
1. Support for ENABLE_TESTS_COMPILATION cmake parameter
    * [Pull Request #708](https://bitbucket.org/osrf/gazebo/pull-request/708)
1. Updated system gui plugin
    * [Pull Request #702](https://bitbucket.org/osrf/gazebo/pull-request/702)
1. Fix force torque unit test issue
    * [Pull Request #673](https://bitbucket.org/osrf/gazebo/pull-request/673)
    * Resolves: [Issue #813](https://bitbucket.org/osrf/gazebo/issue/813)
1. Use variables to control auto generation of CFlags
    * [Pull Request #699](https://bitbucket.org/osrf/gazebo/pull-request/699)
1. Remove deprecated functions.
    * [Pull Request #715](https://bitbucket.org/osrf/gazebo/pull-request/715)
1. Fix typo in `Camera.cc`
    * [Pull Request #719](https://bitbucket.org/osrf/gazebo/pull-request/719)
    * Resolves: [Issue #846](https://bitbucket.org/osrf/gazebo/issue/846)
1. Performance improvements
    * [Pull Request #561](https://bitbucket.org/osrf/gazebo/pull-request/561)
1. Fix gripper model.
    * [Pull Request #713](https://bitbucket.org/osrf/gazebo/pull-request/713)
    * Resolves: [Issue #314](https://bitbucket.org/osrf/gazebo/issue/314)
1. First part of Simbody integration
    * [Pull Request #716](https://bitbucket.org/osrf/gazebo/pull-request/716)

## Gazebo 1.9

### Gazebo 1.9.6 (2014-04-29)

1. Refactored inertia ratio reduction for ODE
    * [Pull request #1114](https://bitbucket.org/osrf/gazebo/pull-request/1114)
1. Improved collada loading performance
    * [Pull request #1075](https://bitbucket.org/osrf/gazebo/pull-request/1075)

### Gazebo 1.9.3 (2014-01-10)

1. Add thickness to plane to remove shadow flickering.
    * [Pull request #886](https://bitbucket.org/osrf/gazebo/pull-request/886)
1. Temporary GUI shadow toggle fix.
    * [Issue #925](https://bitbucket.org/osrf/gazebo/issue/925)
    * [Pull request #868](https://bitbucket.org/osrf/gazebo/pull-request/868)
1. Fix memory access bugs with libc++ on mavericks.
    * [Issue #965](https://bitbucket.org/osrf/gazebo/issue/965)
    * [Pull request #857](https://bitbucket.org/osrf/gazebo/pull-request/857)
    * [Pull request #881](https://bitbucket.org/osrf/gazebo/pull-request/881)
1. Replaced printf with cout in gztopic hz.
    * [Issue #969](https://bitbucket.org/osrf/gazebo/issue/969)
    * [Pull request #854](https://bitbucket.org/osrf/gazebo/pull-request/854)
1. Add Dark grey material and fix indentation.
    * [Pull request #851](https://bitbucket.org/osrf/gazebo/pull-request/851)
1. Fixed sonar sensor unit test.
    * [Pull request #848](https://bitbucket.org/osrf/gazebo/pull-request/848)
1. Convergence acceleration and stability tweak to make atlas_v3 stable.
    * [Pull request #845](https://bitbucket.org/osrf/gazebo/pull-request/845)
1. Update gtest to 1.7.0 to resolve problems with libc++.
    * [Issue #947](https://bitbucket.org/osrf/gazebo/issue/947)
    * [Pull request #827](https://bitbucket.org/osrf/gazebo/pull-request/827)
1. Fixed LD_LIBRARY_PATH for plugins.
    * [Issue #957](https://bitbucket.org/osrf/gazebo/issue/957)
    * [Pull request #844](https://bitbucket.org/osrf/gazebo/pull-request/844)
1. Fix transceiver sporadic errors.
    * Backport of [pull request #811](https://bitbucket.org/osrf/gazebo/pull-request/811)
    * [Pull request #836](https://bitbucket.org/osrf/gazebo/pull-request/836)
1. Modified the MsgTest to be deterministic with time checks.
    * [Pull request #843](https://bitbucket.org/osrf/gazebo/pull-request/843)
1. Fixed seg fault in LaserVisual.
    * [Issue #950](https://bitbucket.org/osrf/gazebo/issue/950)
    * [Pull request #832](https://bitbucket.org/osrf/gazebo/pull-request/832)
1. Implemented the option to disable tests that need a working screen to run properly.
    * Backport of [Pull request #764](https://bitbucket.org/osrf/gazebo/pull-request/764)
    * [Pull request #837](https://bitbucket.org/osrf/gazebo/pull-request/837)
1. Cleaned up gazebo shutdown.
    * [Pull request #829](https://bitbucket.org/osrf/gazebo/pull-request/829)
1. Fixed bug associated with loading joint child links.
    * [Issue #943](https://bitbucket.org/osrf/gazebo/issue/943)
    * [Pull request #820](https://bitbucket.org/osrf/gazebo/pull-request/820)

### Gazebo 1.9.2 (2013-11-08)
1. Fix enable/disable sky and clouds from SDF
    * [Pull request #809](https://bitbucket.org/osrf/gazebo/pull-request/809])
1. Fix occasional blank GUI screen on startup
    * [Pull request #815](https://bitbucket.org/osrf/gazebo/pull-request/815])
1. Fix GPU laser when interacting with heightmaps
    * [Pull request #796](https://bitbucket.org/osrf/gazebo/pull-request/796])
1. Added API/ABI checker command line tool
    * [Pull request #765](https://bitbucket.org/osrf/gazebo/pull-request/765])
1. Added gtest version information
    * [Pull request #801](https://bitbucket.org/osrf/gazebo/pull-request/801])
1. Fix GUI world saving
    * [Pull request #806](https://bitbucket.org/osrf/gazebo/pull-request/806])
1. Enable anti-aliasing for camera sensor
    * [Pull request #800](https://bitbucket.org/osrf/gazebo/pull-request/800])
1. Make sensor noise deterministic
    * [Pull request #788](https://bitbucket.org/osrf/gazebo/pull-request/788])
1. Fix build problem
    * [Issue #901](https://bitbucket.org/osrf/gazebo/issue/901)
    * [Pull request #778](https://bitbucket.org/osrf/gazebo/pull-request/778])
1. Fix a typo in Camera.cc
    * [Pull request #720](https://bitbucket.org/osrf/gazebo/pull-request/720])
    * [Issue #846](https://bitbucket.org/osrf/gazebo/issue/846)
1. Fix OSX menu bar
    * [Pull request #688](https://bitbucket.org/osrf/gazebo/pull-request/688])
1. Fix gazebo::init by calling sdf::setFindCallback() before loading the sdf in gzfactory.
    * [Pull request #678](https://bitbucket.org/osrf/gazebo/pull-request/678])
    * [Issue #817](https://bitbucket.org/osrf/gazebo/issue/817)

### Gazebo 1.9.1 (2013-08-20)
* Deprecate header files that require case-sensitive filesystem (e.g. Common.hh, Physics.hh) [https://bitbucket.org/osrf/gazebo/pull-request/638/fix-for-775-deprecate-headers-that-require]
* Initial support for building on Mac OS X [https://bitbucket.org/osrf/gazebo/pull-request/660/osx-support-for-gazebo-19] [https://bitbucket.org/osrf/gazebo/pull-request/657/cmake-fixes-for-osx]
* Fixes for various issues [https://bitbucket.org/osrf/gazebo/pull-request/635/fix-for-issue-792/diff] [https://bitbucket.org/osrf/gazebo/pull-request/628/allow-scoped-and-non-scoped-joint-names-to/diff] [https://bitbucket.org/osrf/gazebo/pull-request/636/fix-build-dependency-in-message-generation/diff] [https://bitbucket.org/osrf/gazebo/pull-request/639/make-the-unversioned-setupsh-a-copy-of-the/diff] [https://bitbucket.org/osrf/gazebo/pull-request/650/added-missing-lib-to-player-client-library/diff] [https://bitbucket.org/osrf/gazebo/pull-request/656/install-gzmode_create-without-sh-suffix/diff]

### Gazebo 1.9.0 (2013-07-23)
* Use external package [sdformat](https://bitbucket.org/osrf/sdformat) for sdf parsing, refactor the `Element::GetValue*` function calls, and deprecate Gazebo's internal sdf parser [https://bitbucket.org/osrf/gazebo/pull-request/627]
* Improved ROS support ([[Tutorials#ROS_Integration |documentation here]]) [https://bitbucket.org/osrf/gazebo/pull-request/559]
* Added Sonar, Force-Torque, and Tactile Pressure sensors [https://bitbucket.org/osrf/gazebo/pull-request/557], [https://bitbucket.org/osrf/gazebo/pull-request/567]
* Add compile-time defaults for environment variables so that sourcing setup.sh is unnecessary in most cases [https://bitbucket.org/osrf/gazebo/pull-request/620]
* Enable user camera to follow objects in client window [https://bitbucket.org/osrf/gazebo/pull-request/603]
* Install protobuf message files for use in custom messages [https://bitbucket.org/osrf/gazebo/pull-request/614]
* Change default compilation flags to improve debugging [https://bitbucket.org/osrf/gazebo/pull-request/617]
* Change to supported relative include paths [https://bitbucket.org/osrf/gazebo/pull-request/594]
* Fix display of laser scans when sensor is rotated [https://bitbucket.org/osrf/gazebo/pull-request/599]

## Gazebo 1.8

### Gazebo 1.8.7 (2013-07-16)
* Fix bug in URDF parsing of Vector3 elements [https://bitbucket.org/osrf/gazebo/pull-request/613]
* Fix compilation errors with newest libraries [https://bitbucket.org/osrf/gazebo/pull-request/615]

### Gazebo 1.8.6 (2013-06-07)
* Fix inertia lumping in the URDF parser[https://bitbucket.org/osrf/gazebo/pull-request/554]
* Fix for ODEJoint CFM damping sign error [https://bitbucket.org/osrf/gazebo/pull-request/586]
* Fix transport memory growth[https://bitbucket.org/osrf/gazebo/pull-request/584]
* Reduce log file data in order to reduce buffer growth that results in out of memory kernel errors[https://bitbucket.org/osrf/gazebo/pull-request/587]

### Gazebo 1.8.5 (2013-06-04)
* Fix Gazebo build for machines without a valid display.[https://bitbucket.org/osrf/gazebo/commits/37f00422eea03365b839a632c1850431ee6a1d67]

### Gazebo 1.8.4 (2013-06-03)
* Fix UDRF to SDF converter so that URDF gazebo extensions are applied to all collisions in a link.[https://bitbucket.org/osrf/gazebo/pull-request/579]
* Prevent transport layer from locking when a gzclient connects to a gzserver over a connection with high latency.[https://bitbucket.org/osrf/gazebo/pull-request/572]
* Improve performance and fix uninitialized conditional jumps.[https://bitbucket.org/osrf/gazebo/pull-request/571]

### Gazebo 1.8.3 (2013-06-03)
* Fix for gzlog hanging when gzserver is not present or not responsive[https://bitbucket.org/osrf/gazebo/pull-request/577]
* Fix occasional segfault when generating log files[https://bitbucket.org/osrf/gazebo/pull-request/575]
* Performance improvement to ODE[https://bitbucket.org/osrf/gazebo/pull-request/556]
* Fix node initialization[https://bitbucket.org/osrf/gazebo/pull-request/570]
* Fix GPU laser Hz rate reduction when sensor moved away from world origin[https://bitbucket.org/osrf/gazebo/pull-request/566]
* Fix incorrect lighting in camera sensors when GPU laser is subscribe to[https://bitbucket.org/osrf/gazebo/pull-request/563]

### Gazebo 1.8.2 (2013-05-28)
* ODE performance improvements[https://bitbucket.org/osrf/gazebo/pull-request/535][https://bitbucket.org/osrf/gazebo/pull-request/537]
* Fixed tests[https://bitbucket.org/osrf/gazebo/pull-request/538][https://bitbucket.org/osrf/gazebo/pull-request/541][https://bitbucket.org/osrf/gazebo/pull-request/542]
* Fixed sinking vehicle bug[https://bitbucket.org/osrf/drcsim/issue/300] in pull-request[https://bitbucket.org/osrf/gazebo/pull-request/538]
* Fix GPU sensor throttling[https://bitbucket.org/osrf/gazebo/pull-request/536]
* Reduce string comparisons for better performance[https://bitbucket.org/osrf/gazebo/pull-request/546]
* Contact manager performance improvements[https://bitbucket.org/osrf/gazebo/pull-request/543]
* Transport performance improvements[https://bitbucket.org/osrf/gazebo/pull-request/548]
* Reduce friction noise[https://bitbucket.org/osrf/gazebo/pull-request/545]

### Gazebo 1.8.1 (2013-05-22)
* Please note that 1.8.1 contains a bug[https://bitbucket.org/osrf/drcsim/issue/300] that causes interpenetration between objects in resting contact to grow slowly.  Please update to 1.8.2 for the patch.
* Added warm starting[https://bitbucket.org/osrf/gazebo/pull-request/529]
* Reduced console output[https://bitbucket.org/osrf/gazebo/pull-request/533]
* Improved off screen rendering performance[https://bitbucket.org/osrf/gazebo/pull-request/530]
* Performance improvements [https://bitbucket.org/osrf/gazebo/pull-request/535] [https://bitbucket.org/osrf/gazebo/pull-request/537]

### Gazebo 1.8.0 (2013-05-17)
* Fixed slider axis [https://bitbucket.org/osrf/gazebo/pull-request/527]
* Fixed heightmap shadows [https://bitbucket.org/osrf/gazebo/pull-request/525]
* Fixed model and canonical link pose [https://bitbucket.org/osrf/gazebo/pull-request/519]
* Fixed OSX message header[https://bitbucket.org/osrf/gazebo/pull-request/524]
* Added zlib compression for logging [https://bitbucket.org/osrf/gazebo/pull-request/515]
* Allow clouds to be disabled in cameras [https://bitbucket.org/osrf/gazebo/pull-request/507]
* Camera rendering performance [https://bitbucket.org/osrf/gazebo/pull-request/528]


## Gazebo 1.7

### Gazebo 1.7.3 (2013-05-08)
* Fixed log cleanup (again) [https://bitbucket.org/osrf/gazebo/pull-request/511/fix-log-cleanup-logic]

### Gazebo 1.7.2 (2013-05-07)
* Fixed log cleanup [https://bitbucket.org/osrf/gazebo/pull-request/506/fix-gzlog-stop-command-line]
* Minor documentation fix [https://bitbucket.org/osrf/gazebo/pull-request/488/minor-documentation-fix]

### Gazebo 1.7.1 (2013-04-19)
* Fixed tests
* IMU sensor receives time stamped data from links
* Fix saving image frames [https://bitbucket.org/osrf/gazebo/pull-request/466/fix-saving-frames/diff]
* Wireframe rendering in GUI [https://bitbucket.org/osrf/gazebo/pull-request/414/allow-rendering-of-models-in-wireframe]
* Improved logging performance [https://bitbucket.org/osrf/gazebo/pull-request/457/improvements-to-gzlog-filter-and-logging]
* Viscous mud model [https://bitbucket.org/osrf/gazebo/pull-request/448/mud-plugin/diff]

## Gazebo 1.6

### Gazebo 1.6.3 (2013-04-15)
* Fixed a [critical SDF bug](https://bitbucket.org/osrf/gazebo/pull-request/451)
* Fixed a [laser offset bug](https://bitbucket.org/osrf/gazebo/pull-request/449)

### Gazebo 1.6.2 (2013-04-14)
* Fix for fdir1 physics property [https://bitbucket.org/osrf/gazebo/pull-request/429/fixes-to-treat-fdir1-better-1-rotate-into/diff]
* Fix for force torque sensor [https://bitbucket.org/osrf/gazebo/pull-request/447]
* SDF documentation fix [https://bitbucket.org/osrf/gazebo/issue/494/joint-axis-reference-frame-doesnt-match]

### Gazebo 1.6.1 (2013-04-05)
* Switch default build type to Release.

### Gazebo 1.6.0 (2013-04-05)
* Improvements to inertia in rubble pile
* Various Bullet integration advances.
* Noise models for ray, camera, and imu sensors.
* SDF 1.4, which accommodates more physics engine parameters and also some sensor noise models.
* Initial support for making movies from within Gazebo.
* Many performance improvements.
* Many bug fixes.
* Progress toward to building on OS X.

## Gazebo 1.5

### Gazebo 1.5.0 (2013-03-11)
* Partial integration of Bullet
  * Includes: cubes, spheres, cylinders, planes, meshes, revolute joints, ray sensors
* GUI Interface for log writing.
* Threaded sensors.
* Multi-camera sensor.

* Fixed the following issues:
 * [https://bitbucket.org/osrf/gazebo/issue/236 Issue #236]
 * [https://bitbucket.org/osrf/gazebo/issue/507 Issue #507]
 * [https://bitbucket.org/osrf/gazebo/issue/530 Issue #530]
 * [https://bitbucket.org/osrf/gazebo/issue/279 Issue #279]
 * [https://bitbucket.org/osrf/gazebo/issue/529 Issue #529]
 * [https://bitbucket.org/osrf/gazebo/issue/239 Issue #239]
 * [https://bitbucket.org/osrf/gazebo/issue/5 Issue #5]

## Gazebo 1.4

### Gazebo 1.4.0 (2013-02-01)
* New Features:
 * GUI elements to display messages from the server.
 * Multi-floor building editor and creator.
 * Improved sensor visualizations.
 * Improved mouse interactions

* Fixed the following issues:
 * [https://bitbucket.org/osrf/gazebo/issue/16 Issue #16]
 * [https://bitbucket.org/osrf/gazebo/issue/142 Issue #142]
 * [https://bitbucket.org/osrf/gazebo/issue/229 Issue #229]
 * [https://bitbucket.org/osrf/gazebo/issue/277 Issue #277]
 * [https://bitbucket.org/osrf/gazebo/issue/291 Issue #291]
 * [https://bitbucket.org/osrf/gazebo/issue/310 Issue #310]
 * [https://bitbucket.org/osrf/gazebo/issue/320 Issue #320]
 * [https://bitbucket.org/osrf/gazebo/issue/329 Issue #329]
 * [https://bitbucket.org/osrf/gazebo/issue/333 Issue #333]
 * [https://bitbucket.org/osrf/gazebo/issue/334 Issue #334]
 * [https://bitbucket.org/osrf/gazebo/issue/335 Issue #335]
 * [https://bitbucket.org/osrf/gazebo/issue/341 Issue #341]
 * [https://bitbucket.org/osrf/gazebo/issue/350 Issue #350]
 * [https://bitbucket.org/osrf/gazebo/issue/384 Issue #384]
 * [https://bitbucket.org/osrf/gazebo/issue/431 Issue #431]
 * [https://bitbucket.org/osrf/gazebo/issue/433 Issue #433]
 * [https://bitbucket.org/osrf/gazebo/issue/453 Issue #453]
 * [https://bitbucket.org/osrf/gazebo/issue/456 Issue #456]
 * [https://bitbucket.org/osrf/gazebo/issue/457 Issue #457]
 * [https://bitbucket.org/osrf/gazebo/issue/459 Issue #459]

## Gazebo 1.3

### Gazebo 1.3.1 (2012-12-14)
* Fixed the following issues:
 * [https://bitbucket.org/osrf/gazebo/issue/297 Issue #297]
* Other bugs fixed:
 * [https://bitbucket.org/osrf/gazebo/pull-request/164/ Fix light bounding box to disable properly when deselected]
 * [https://bitbucket.org/osrf/gazebo/pull-request/169/ Determine correct local IP address, to make remote clients work properly]
 * Various test fixes

### Gazebo 1.3.0 (2012-12-03)
* Fixed the following issues:
 * [https://bitbucket.org/osrf/gazebo/issue/233 Issue #233]
 * [https://bitbucket.org/osrf/gazebo/issue/238 Issue #238]
 * [https://bitbucket.org/osrf/gazebo/issue/2 Issue #2]
 * [https://bitbucket.org/osrf/gazebo/issue/95 Issue #95]
 * [https://bitbucket.org/osrf/gazebo/issue/97 Issue #97]
 * [https://bitbucket.org/osrf/gazebo/issue/90 Issue #90]
 * [https://bitbucket.org/osrf/gazebo/issue/253 Issue #253]
 * [https://bitbucket.org/osrf/gazebo/issue/163 Issue #163]
 * [https://bitbucket.org/osrf/gazebo/issue/91 Issue #91]
 * [https://bitbucket.org/osrf/gazebo/issue/245 Issue #245]
 * [https://bitbucket.org/osrf/gazebo/issue/242 Issue #242]
 * [https://bitbucket.org/osrf/gazebo/issue/156 Issue #156]
 * [https://bitbucket.org/osrf/gazebo/issue/78 Issue #78]
 * [https://bitbucket.org/osrf/gazebo/issue/36 Issue #36]
 * [https://bitbucket.org/osrf/gazebo/issue/104 Issue #104]
 * [https://bitbucket.org/osrf/gazebo/issue/249 Issue #249]
 * [https://bitbucket.org/osrf/gazebo/issue/244 Issue #244]
 * [https://bitbucket.org/osrf/gazebo/issue/36 Issue #36]

* New features:
 * Default camera view changed to look down at the origin from a height of 2 meters at location (5, -5, 2).
 * Record state data using the '-r' command line option, playback recorded state data using the '-p' command line option
 * Adjust placement of lights using the mouse.
 * Reduced the startup time.
 * Added visual reference for GUI mouse movements.
 * SDF version 1.3 released (changes from 1.2 listed below):
     - added `name` to `<camera name="cam_name"/>`
     - added `pose` to `<camera><pose>...</pose></camera>`
     - removed `filename` from `<mesh><filename>...</filename><mesh>`, use uri only.
     - recovered `provide_feedback` under `<joint>`, allowing calling `physics::Joint::GetForceTorque` in plugins.
     - added `imu` under `<sensor>`.

## Gazebo 1.2

### Gazebo 1.2.6 (2012-11-08)
* Fixed a transport issue with the GUI. Fixed saving the world via the GUI. Added more documentation. ([https://bitbucket.org/osrf/gazebo/pull-request/43/fixed-a-transport-issue-with-the-gui-fixed/diff pull request #43])
* Clean up mutex usage. ([https://bitbucket.org/osrf/gazebo/pull-request/54/fix-mutex-in-modellistwidget-using-boost/diff pull request #54])
* Fix OGRE path determination ([https://bitbucket.org/osrf/gazebo/pull-request/58/fix-ogre-paths-so-this-also-works-with/diff pull request #58], [https://bitbucket.org/osrf/gazebo/pull-request/68/fix-ogre-plugindir-determination/diff pull request #68])
* Fixed a couple of crashes and model selection/dragging problems ([https://bitbucket.org/osrf/gazebo/pull-request/59/fixed-a-couple-of-crashes-and-model/diff pull request #59])

### Gazebo 1.2.5 (2012-10-22)
* Step increment update while paused fixed ([https://bitbucket.org/osrf/gazebo/pull-request/45/fix-proper-world-stepinc-count-we-were/diff pull request #45])
* Actually call plugin destructors on shutdown ([https://bitbucket.org/osrf/gazebo/pull-request/51/fixed-a-bug-which-prevent-a-plugin/diff pull request #51])
* Don't crash on bad SDF input ([https://bitbucket.org/osrf/gazebo/pull-request/52/fixed-loading-of-bad-sdf-files/diff pull request #52])
* Fix cleanup of ray sensors on model deletion ([https://bitbucket.org/osrf/gazebo/pull-request/53/deleting-a-model-with-a-ray-sensor-did/diff pull request #53])
* Fix loading / deletion of improperly specified models ([https://bitbucket.org/osrf/gazebo/pull-request/56/catch-when-loading-bad-models-joint/diff pull request #56])

### Gazebo 1.2.4 (10-19-2012:08:00:52)
*  Style fixes ([https://bitbucket.org/osrf/gazebo/pull-request/30/style-fixes/diff pull request #30]).
*  Fix joint position control ([https://bitbucket.org/osrf/gazebo/pull-request/49/fixed-position-joint-control/diff pull request #49])

### Gazebo 1.2.3 (10-16-2012:18:39:54)
*  Disabled selection highlighting due to bug ([https://bitbucket.org/osrf/gazebo/pull-request/44/disabled-selection-highlighting-fixed/diff pull request #44]).
*  Fixed saving a world via the GUI.

### Gazebo 1.2.2 (10-16-2012:15:12:22)
*  Skip search for system install of libccd, use version inside gazebo ([https://bitbucket.org/osrf/gazebo/pull-request/39/skip-search-for-system-install-of-libccd/diff pull request #39]).
*  Fixed sensor initialization race condition ([https://bitbucket.org/osrf/gazebo/pull-request/42/fix-sensor-initializaiton-race-condition pull request #42]).

### Gazebo 1.2.1 (10-15-2012:21:32:55)
*  Properly removed projectors attached to deleted models ([https://bitbucket.org/osrf/gazebo/pull-request/37/remove-projectors-that-are-attached-to/diff pull request #37]).
*  Fix model plugin loading bug ([https://bitbucket.org/osrf/gazebo/pull-request/31/moving-bool-first-in-model-and-world pull request #31]).
*  Fix light insertion and visualization of models prior to insertion ([https://bitbucket.org/osrf/gazebo/pull-request/35/fixed-light-insertion-and-visualization-of/diff pull request #35]).
*  Fixed GUI manipulation of static objects ([https://bitbucket.org/osrf/gazebo/issue/63/moving-static-objects-does-not-move-the issue #63] [https://bitbucket.org/osrf/gazebo/pull-request/38/issue-63-bug-patch-moving-static-objects/diff pull request #38]).
*  Fixed GUI selection bug ([https://bitbucket.org/osrf/gazebo/pull-request/40/fixed-selection-of-multiple-objects-at/diff pull request #40])

### Gazebo 1.2.0 (10-04-2012:20:01:20)
*  Updated GUI: new style, improved mouse controls, and removal of non-functional items.
*  Model database: An online repository of models.
*  Numerous bug fixes
*  APT repository hosted at [http://osrfoundation.org OSRF]
*  Improved process control prevents zombie processes<|MERGE_RESOLUTION|>--- conflicted
+++ resolved
@@ -1,13 +1,12 @@
 ## Gazebo 7.0
 
-<<<<<<< HEAD
-1. Use opaque pointers in the rendering library
-=======
 1. Use opaque pointers in the gui/Diagnostics class.
     * [Pull request #2037](https://bitbucket.org/osrf/gazebo/pull-request/2037)
 
 1. Use opaque pointers in the rendering/DepthCamera class.
->>>>>>> fedcc15d
+    * [Pull request #2069](https://bitbucket.org/osrf/gazebo/pull-request/2069)
+
+1. Use opaque pointers in the rendering library
     * [Pull request #2069](https://bitbucket.org/osrf/gazebo/pull-request/2069)
     * [Pull request #2064](https://bitbucket.org/osrf/gazebo/pull-request/2064)
     * [Pull request #2066](https://bitbucket.org/osrf/gazebo/pull-request/2066)
@@ -32,7 +31,6 @@
     * [Pull request #2065](https://bitbucket.org/osrf/gazebo/pull-request/2065)
     * [Pull request #2067](https://bitbucket.org/osrf/gazebo/pull-request/2067)
     * [Pull request #2079](https://bitbucket.org/osrf/gazebo/pull-request/2079)
-
 
 1. Fix visual transparency issues
     * [Pull request #2031](https://bitbucket.org/osrf/gazebo/pull-request/2031)
