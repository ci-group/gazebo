## Gazebo 5.0

### Gazebo 5.0.0
1. Added a events::Event::resetWorld event that is triggered when World::Reset is called.
    * [Pull request #1332](https://bitbucket.org/osrf/gazebo/pull-request/1332)
    * [Issue #1375](https://bitbucket.org/osrf/gazebo/issue/1375)
 
1. Fixed `math::Box::GetCenter` functionality.
    * [Pull request #1278](https://bitbucket.org/osrf/gazebo/pull-request/1278)
    * [Issue #1327](https://bitbucket.org/osrf/gazebo/issue/1327)

1. Added a GUI timer plugin that facilitates the display and control a timer inside the Gazebo UI.
    * [Pull request #1270](https://bitbucket.org/osrf/gazebo/pull-request/1270)

1. Added ability to load plugins via SDF.
    * [Pull request #1261](https://bitbucket.org/osrf/gazebo/pull-request/1261)

1. Added GUIEvent to hide/show the left GUI pane.
    * [Pull request #1269](https://bitbucket.org/osrf/gazebo/pull-request/1269)

1. Modified KeyEventHandler and GLWidget so that hotkeys can be suppressed by custom KeyEvents set up by developers
    * [Pull request #1251](https://bitbucket.org/osrf/gazebo/pull-request/1251)

1. Added ability to read the directory where the log files are stored.
    * [Pull request #1277](https://bitbucket.org/osrf/gazebo/pull-request/1277)

1. Implemented a simulation cloner
    * [Pull request #1180](https://bitbucket.org/osrf/gazebo/pull-request/1180/clone-a-simulation)

1. Added GUI overlay plugins. Users can now write a Gazebo + QT plugin that displays widgets over the render window.
  * [Pull request #1181](https://bitbucket.org/osrf/gazebo/pull-request/1181)

1. Change behavior of Joint::SetVelocity, add Joint::SetVelocityLimit(unsigned int, double)
  * [Pull request #1218](https://bitbucket.org/osrf/gazebo/pull-request/1218)
  * [Issue #964](https://bitbucket.org/osrf/gazebo/issue/964)

1. Implement Coulomb joint friction for ODE
  * [Pull request #1221](https://bitbucket.org/osrf/gazebo/pull-request/1221)
  * [Issue #381](https://bitbucket.org/osrf/gazebo/issue/381)

1. Implemented camera lens distortion.
  * [Pull request #1213](https://bitbucket.org/osrf/gazebo/pull-request/1213)

1. Kill rogue gzservers left over from failed INTEGRATION_world_clone tests
   and improve robustness of `UNIT_gz_TEST`
  * [Pull request #1232](https://bitbucket.org/osrf/gazebo/pull-request/1232)
  * [Issue #1299](https://bitbucket.org/osrf/gazebo/issue/1299)

1. Added RenderWidget::ShowToolbar to toggle visibility of top toolbar.
  * [Pull request #1248](https://bitbucket.org/osrf/gazebo/pull-request/1248)

1. Fix joint axis visualization.
  * [Pull request #1258](https://bitbucket.org/osrf/gazebo/pull-request/1258)

1. Change UserCamera view control via joysticks. Clean up rate control vs. pose control.
   see UserCamera::OnJoyPose and UserCamera::OnJoyTwist. Added view twist control toggle
   with joystick button 1.
  * [Pull request #1249](https://bitbucket.org/osrf/gazebo/pull-request/1249)

1. Added RenderWidget::GetToolbar to get the top toolbar and change its actions on ModelEditor.
    * [Pull request #1263](https://bitbucket.org/osrf/gazebo/pull-request/1263)

1. Added accessor for MainWindow graphical widget to GuiIface.
    * [Pull request #1250](https://bitbucket.org/osrf/gazebo/pull-request/1250)

1. Added a ConfigWidget class that takes in a google protobuf message and generates widgets for configuring the fields in the message
    * [Pull request #1285](https://bitbucket.org/osrf/gazebo/pull-request/1285)

1. Added GLWidget::OnModelEditor when model editor is triggered, and MainWindow::OnEditorGroup to manually uncheck editor actions.
    * [Pull request #1283](https://bitbucket.org/osrf/gazebo/pull-request/1283)

1. Added Collision, Geometry, Inertial, Surface Msg-to-SDF conversion functions.
    * [Pull request #1315](https://bitbucket.org/osrf/gazebo/pull-request/1315)

1. Added "button modifier" fields (control, shift, and alt) to common::KeyEvent.
    * [Pull request #1325](https://bitbucket.org/osrf/gazebo/pull-request/1325)

1. Building editor updates
    1. Fixed inspector resizing.
        * [Pull request #1230](https://bitbucket.org/osrf/gazebo/pull-request/1230)
        * [Issue #395](https://bitbucket.org/osrf/gazebo/issue/395)

    1. Doors and windows move proportionally with wall.
        * [Pull request #1231](https://bitbucket.org/osrf/gazebo/pull-request/1231)
        * [Issue #368](https://bitbucket.org/osrf/gazebo/issue/368)

    1. Inspector dialogs stay on top.
        * [Pull request #1229](https://bitbucket.org/osrf/gazebo/pull-request/1229)
        * [Issue #417](https://bitbucket.org/osrf/gazebo/issue/417)

    1. Make model name editable on palette.
        * [Pull request #1239](https://bitbucket.org/osrf/gazebo/pull-request/1239)

    1. Import background image and improve add/delete levels.
        * [Pull request #1214](https://bitbucket.org/osrf/gazebo/pull-request/1214)
        * [Issue #422](https://bitbucket.org/osrf/gazebo/issue/422)
        * [Issue #361](https://bitbucket.org/osrf/gazebo/issue/361)

    1. Fix changing draw mode.
        * [Pull request #1233](https://bitbucket.org/osrf/gazebo/pull-request/1233)
        * [Issue #405](https://bitbucket.org/osrf/gazebo/issue/405)

    1. Tips on palette's top-right corner.
        * [Pull request #1241](https://bitbucket.org/osrf/gazebo/pull-request/1241)

    1. New buttons and layout for the palette.
        * [Pull request #1242](https://bitbucket.org/osrf/gazebo/pull-request/1242)

    1. Individual wall segments instead of polylines.
        * [Pull request #1246](https://bitbucket.org/osrf/gazebo/pull-request/1246)
        * [Issue #389](https://bitbucket.org/osrf/gazebo/issue/389)
        * [Issue #415](https://bitbucket.org/osrf/gazebo/issue/415)

    1. Fix exiting and saving, exiting when there's nothing drawn, fix text on popups.
        * [Pull request #1296](https://bitbucket.org/osrf/gazebo/pull-request/1296)

    1. Display measure for selected wall segment.
        * [Pull request #1291](https://bitbucket.org/osrf/gazebo/pull-request/1291)
        * [Issue #366](https://bitbucket.org/osrf/gazebo/issue/366)

    1. Highlight selected item's 3D visual.
        * [Pull request #1292](https://bitbucket.org/osrf/gazebo/pull-request/1292)

    1. Added color picker to inspector dialogs.
        * [Pull request #1298](https://bitbucket.org/osrf/gazebo/pull-request/1298)

    1. Snapping on by default, off holding Shift. Improved snapping.
        * [Pull request #1304](https://bitbucket.org/osrf/gazebo/pull-request/1304)

    1. Snap walls to length increments, moved scale to SegmentItem and added Get/SetScale, added SegmentItem::SnapAngle and SegmentItem::SnapLength.
        * [Pull request #1311](https://bitbucket.org/osrf/gazebo/pull-request/1311)

    1. Added EditorItem::SetHighlighted.
        * [Pull request #1308](https://bitbucket.org/osrf/gazebo/pull-request/1308)

    1. Current level is transparent, lower levels opaque, higher levels invisible.
        * [Pull request #1303](https://bitbucket.org/osrf/gazebo/pull-request/1303)

    1. Detach all child manips when item is deleted, added BuildingMaker::DetachAllChildren.
        * [Pull request #1316](https://bitbucket.org/osrf/gazebo/pull-request/1316)

    1. Added texture picker to inspector dialogs.
        * [Pull request #1306](https://bitbucket.org/osrf/gazebo/pull-request/1306)

    1. Measures for doors and windows. Added RectItem::angleOnWall and related Get/Set.
        * [Pull request #1322](https://bitbucket.org/osrf/gazebo/pull-request/1322)
        * [Issue #370](https://bitbucket.org/osrf/gazebo/issue/370)

1. Model editor updates
    1. Fix adding/removing event filters .
        * [Pull request #1279](https://bitbucket.org/osrf/gazebo/pull-request/1279)

<<<<<<< HEAD
    1. Enabled multi-selection and align tool inside model editor.
        * [Pull request #1302](https://bitbucket.org/osrf/gazebo/pull-request/1302)
        * [Issue #1323](https://bitbucket.org/osrf/gazebo/issue/1323)

    1. Enabled snap mode inside model editor.
        * [Pull request #1331](https://bitbucket.org/osrf/gazebo/pull-request/1331)
        * [Issue #1318](https://bitbucket.org/osrf/gazebo/issue/1318)
=======
    1. Implemented copy/pasting of links.
        * [Pull request #1330](https://bitbucket.org/osrf/gazebo/pull-request/1330)
>>>>>>> 3bbca12a

## Gazebo 4.0

### Gazebo 4.x.x (yyyy-mm-dd)

### Gazebo 4.1.0 (2014-11-20)

1. Add ArrangePlugin for arranging groups of models.
   Also add Model::ResetPhysicsStates to call Link::ResetPhysicsStates
   recursively on all links in model.
    * [Pull request #1208](https://bitbucket.org/osrf/gazebo/pull-request/1208)
1. The `gz model` command line tool will output model info using either `-i` for complete info, or `-p` for just the model pose.
    * [Pull request #1212](https://bitbucket.org/osrf/gazebo/pull-request/1212)
    * [DRCSim Issue #389](https://bitbucket.org/osrf/drcsim/issue/389)
1. Added SignalStats class for computing incremental signal statistics.
    * [Pull request #1198](https://bitbucket.org/osrf/gazebo/pull-request/1198)
1. Add InitialVelocityPlugin to setting the initial state of links
    * [Pull request #1237](https://bitbucket.org/osrf/gazebo/pull-request/1237)
1. Added Quaternion::Integrate function.
    * [Pull request #1255](https://bitbucket.org/osrf/gazebo/pull-request/1255)
1. Added ConvertJointType functions, display more joint info on model list.
    * [Pull request #1259](https://bitbucket.org/osrf/gazebo/pull-request/1259)
1. Added ModelListWidget::AddProperty, removed unnecessary checks on ModelListWidget.
    * [Pull request #1271](https://bitbucket.org/osrf/gazebo/pull-request/1271)
1. Fix loading collada meshes with unsupported input semantics.
    * [Pull request #1319](https://bitbucket.org/osrf/gazebo/pull-request/1319)

### Gazebo 4.0.2 (2014-09-23)

1. Fix and improve mechanism to generate pkgconfig libs
    * [Pull request #1027](https://bitbucket.org/osrf/gazebo/pull-request/1027)
    * [Issue #1284](https://bitbucket.org/osrf/gazebo/issue/1284)
1. Added arat.world
    * [Pull request #1205](https://bitbucket.org/osrf/gazebo/pull-request/1205)
1. Update gzprop to output zip files.
    * [Pull request #1197](https://bitbucket.org/osrf/gazebo/pull-request/1197)
1. Make Collision::GetShape a const function
    * [Pull requset #1189](https://bitbucket.org/osrf/gazebo/pull-request/1189)
1. Install missing physics headers
    * [Pull requset #1183](https://bitbucket.org/osrf/gazebo/pull-request/1183)
1. Remove SimbodyLink::AddTorque console message
    * [Pull requset #1185](https://bitbucket.org/osrf/gazebo/pull-request/1185)
1. Fix log xml
    * [Pull requset #1188](https://bitbucket.org/osrf/gazebo/pull-request/1188)

### Gazebo 4.0.0 (2014-08-08)

1. Added lcov support to cmake
    * [Pull request #1047](https://bitbucket.org/osrf/gazebo/pull-request/1047)
1. Fixed memory leak in image conversion
    * [Pull request #1057](https://bitbucket.org/osrf/gazebo/pull-request/1057)
1. Removed deprecated function
    * [Pull request #1067](https://bitbucket.org/osrf/gazebo/pull-request/1067)
1. Improved collada loading performance
    * [Pull request #1066](https://bitbucket.org/osrf/gazebo/pull-request/1066)
    * [Pull request #1082](https://bitbucket.org/osrf/gazebo/pull-request/1082)
    * [Issue #1134](https://bitbucket.org/osrf/gazebo/issue/1134)
1. Implemented a collada exporter
    * [Pull request #1064](https://bitbucket.org/osrf/gazebo/pull-request/1064)
1. Force torque sensor now makes use of sensor's pose.
    * [Pull request #1076](https://bitbucket.org/osrf/gazebo/pull-request/1076)
    * [Issue #940](https://bitbucket.org/osrf/gazebo/issue/940)
1. Fix Model::GetLinks segfault
    * [Pull request #1093](https://bitbucket.org/osrf/gazebo/pull-request/1093)
1. Fix deleting and saving lights in gzserver
    * [Pull request #1094](https://bitbucket.org/osrf/gazebo/pull-request/1094)
    * [Issue #1182](https://bitbucket.org/osrf/gazebo/issue/1182)
    * [Issue #346](https://bitbucket.org/osrf/gazebo/issue/346)
1. Fix Collision::GetWorldPose. The pose of a collision would not update properly.
    * [Pull request #1049](https://bitbucket.org/osrf/gazebo/pull-request/1049)
    * [Issue #1124](https://bitbucket.org/osrf/gazebo/issue/1124)
1. Fixed the animate_box and animate_joints examples
    * [Pull request #1086](https://bitbucket.org/osrf/gazebo/pull-request/1086)
1. Integrated Oculus Rift functionality
    * [Pull request #1074](https://bitbucket.org/osrf/gazebo/pull-request/1074)
    * [Pull request #1136](https://bitbucket.org/osrf/gazebo/pull-request/1136)
    * [Pull request #1139](https://bitbucket.org/osrf/gazebo/pull-request/1139)
1. Updated Base::GetScopedName
    * [Pull request #1104](https://bitbucket.org/osrf/gazebo/pull-request/1104)
1. Fix collada loader from adding duplicate materials into a Mesh
    * [Pull request #1105](https://bitbucket.org/osrf/gazebo/pull-request/1105)
    * [Issue #1180](https://bitbucket.org/osrf/gazebo/issue/1180)
1. Integrated Razer Hydra functionality
    * [Pull request #1083](https://bitbucket.org/osrf/gazebo/pull-request/1083)
    * [Pull request #1109](https://bitbucket.org/osrf/gazebo/pull-request/1109)
1. Added ability to copy and paste models in the GUI
    * [Pull request #1103](https://bitbucket.org/osrf/gazebo/pull-request/1103)
1. Removed unnecessary inclusion of gazebo.hh and common.hh in plugins
    * [Pull request #1111](https://bitbucket.org/osrf/gazebo/pull-request/1111)
1. Added ability to specify custom road textures
    * [Pull request #1027](https://bitbucket.org/osrf/gazebo/pull-request/1027)
1. Added support for DART 4.1
    * [Pull request #1113](https://bitbucket.org/osrf/gazebo/pull-request/1113)
    * [Pull request #1132](https://bitbucket.org/osrf/gazebo/pull-request/1132)
    * [Pull request #1134](https://bitbucket.org/osrf/gazebo/pull-request/1134)
    * [Pull request #1154](https://bitbucket.org/osrf/gazebo/pull-request/1154)
1. Allow position of joints to be directly set.
    * [Pull request #1097](https://bitbucket.org/osrf/gazebo/pull-request/1097)
    * [Issue #1138](https://bitbucket.org/osrf/gazebo/issue/1138)
1. Added extruded polyline geometry
    * [Pull request #1026](https://bitbucket.org/osrf/gazebo/pull-request/1026)
1. Fixed actor animation
    * [Pull request #1133](https://bitbucket.org/osrf/gazebo/pull-request/1133)
    * [Pull request #1141](https://bitbucket.org/osrf/gazebo/pull-request/1141)
1. Generate a versioned cmake config file
    * [Pull request #1153](https://bitbucket.org/osrf/gazebo/pull-request/1153)
    * [Issue #1226](https://bitbucket.org/osrf/gazebo/issue/1226)
1. Added KMeans class
    * [Pull request #1147](https://bitbucket.org/osrf/gazebo/pull-request/1147)
1. Added --summary-range feature to bitbucket pullrequest tool
    * [Pull request #1156](https://bitbucket.org/osrf/gazebo/pull-request/1156)
1. Updated web links
    * [Pull request #1159](https://bitbucket.org/osrf/gazebo/pull-request/1159)
1. Update tests
    * [Pull request #1155](https://bitbucket.org/osrf/gazebo/pull-request/1155)
    * [Pull request #1143](https://bitbucket.org/osrf/gazebo/pull-request/1143)
    * [Pull request #1138](https://bitbucket.org/osrf/gazebo/pull-request/1138)
    * [Pull request #1140](https://bitbucket.org/osrf/gazebo/pull-request/1140)
    * [Pull request #1127](https://bitbucket.org/osrf/gazebo/pull-request/1127)
    * [Pull request #1115](https://bitbucket.org/osrf/gazebo/pull-request/1115)
    * [Pull request #1102](https://bitbucket.org/osrf/gazebo/pull-request/1102)
    * [Pull request #1087](https://bitbucket.org/osrf/gazebo/pull-request/1087)
    * [Pull request #1084](https://bitbucket.org/osrf/gazebo/pull-request/1084)

## Gazebo 3.0

### Gazebo 3.x.x (yyyy-mm-dd)

1. Fixed sonar and wireless sensor visualization
    * [Pull request #1254](https://bitbucket.org/osrf/gazebo/pull-request/1254)
1. Update visual bounding box when model is selected
    * [Pull request #1280](https://bitbucket.org/osrf/gazebo/pull-request/1280)

### Gazebo 3.1.0 (2014-08-08)

1. Implemented Simbody::Link::Set*Vel
    * [Pull request #1160](https://bitbucket.org/osrf/gazebo/pull-request/1160)
    * [Issue #1012](https://bitbucket.org/osrf/gazebo/issue/1012)
1. Added World::RemoveModel function
    * [Pull request #1106](https://bitbucket.org/osrf/gazebo/pull-request/1106)
    * [Issue #1177](https://bitbucket.org/osrf/gazebo/issue/1177)
1. Fix exit from camera follow mode using the escape key
    * [Pull request #1137](https://bitbucket.org/osrf/gazebo/pull-request/1137)
    * [Issue #1220](https://bitbucket.org/osrf/gazebo/issue/1220)
1. Added support for SDF joint spring stiffness and reference positions
    * [Pull request #1117](https://bitbucket.org/osrf/gazebo/pull-request/1117)
1. Removed the gzmodel_create script
    * [Pull request #1130](https://bitbucket.org/osrf/gazebo/pull-request/1130)
1. Added Vector2 dot product
    * [Pull request #1101](https://bitbucket.org/osrf/gazebo/pull-request/1101)
1. Added SetPositionPID and SetVelocityPID to JointController
    * [Pull request #1091](https://bitbucket.org/osrf/gazebo/pull-request/1091)
1. Fix gzclient startup crash with ogre 1.9
    * [Pull request #1098](https://bitbucket.org/osrf/gazebo/pull-request/1098)
    * [Issue #996](https://bitbucket.org/osrf/gazebo/issue/996)
1. Update the bitbucket_pullrequests tool
    * [Pull request #1108](https://bitbucket.org/osrf/gazebo/pull-request/1108)
1. Light properties now remain in place after move by the user via the GUI.
    * [Pull request #1110](https://bitbucket.org/osrf/gazebo/pull-request/1110)
    * [Issue #1211](https://bitbucket.org/osrf/gazebo/issue/1211)
1. Allow position of joints to be directly set.
    * [Pull request #1096](https://bitbucket.org/osrf/gazebo/pull-request/1096)
    * [Issue #1138](https://bitbucket.org/osrf/gazebo/issue/1138)

### Gazebo 3.0.0 (2014-04-11)

1. Fix bug when deleting the sun light
    * [Pull request #1088](https://bitbucket.org/osrf/gazebo/pull-request/1088)
    * [Issue #1133](https://bitbucket.org/osrf/gazebo/issue/1133)
1. Fix ODE screw joint
    * [Pull request #1078](https://bitbucket.org/osrf/gazebo/pull-request/1078)
    * [Issue #1167](https://bitbucket.org/osrf/gazebo/issue/1167)
1. Update joint integration tests
    * [Pull request #1081](https://bitbucket.org/osrf/gazebo/pull-request/1081)
1. Fixed false positives in cppcheck.
    * [Pull request #1061](https://bitbucket.org/osrf/gazebo/pull-request/1061)
1. Made joint axis reference frame relative to child, and updated simbody and dart accordingly.
    * [Pull request #1069](https://bitbucket.org/osrf/gazebo/pull-request/1069)
    * [Issue #494](https://bitbucket.org/osrf/gazebo/issue/494)
    * [Issue #1143](https://bitbucket.org/osrf/gazebo/issue/1143)
1. Added ability to pass vector of strings to SetupClient and SetupServer
    * [Pull request #1068](https://bitbucket.org/osrf/gazebo/pull-request/1068)
    * [Issue #1132](https://bitbucket.org/osrf/gazebo/issue/1132)
1. Fix error correction in screw constraints for ODE
    * [Pull request #1159](https://bitbucket.org/osrf/gazebo/pull-request/1159)
    * [Issue #1159](https://bitbucket.org/osrf/gazebo/issue/1159)
1. Improved pkgconfig with SDF
    * [Pull request #1062](https://bitbucket.org/osrf/gazebo/pull-request/1062)
1. Added a plugin to simulate aero dynamics
    * [Pull request #905](https://bitbucket.org/osrf/gazebo/pull-request/905)
1. Updated bullet support
    * [Issue #1069](https://bitbucket.org/osrf/gazebo/issue/1069)
    * [Pull request #1011](https://bitbucket.org/osrf/gazebo/pull-request/1011)
    * [Pull request #996](https://bitbucket.org/osrf/gazebo/pull-request/966)
    * [Pull request #1024](https://bitbucket.org/osrf/gazebo/pull-request/1024)
1. Updated simbody support
    * [Pull request #995](https://bitbucket.org/osrf/gazebo/pull-request/995)
1. Updated worlds to SDF 1.5
    * [Pull request #1021](https://bitbucket.org/osrf/gazebo/pull-request/1021)
1. Improvements to ODE
    * [Pull request #1001](https://bitbucket.org/osrf/gazebo/pull-request/1001)
    * [Pull request #1014](https://bitbucket.org/osrf/gazebo/pull-request/1014)
    * [Pull request #1015](https://bitbucket.org/osrf/gazebo/pull-request/1015)
    * [Pull request #1016](https://bitbucket.org/osrf/gazebo/pull-request/1016)
1. New command line tool
    * [Pull request #972](https://bitbucket.org/osrf/gazebo/pull-request/972)
1. Graphical user interface improvements
    * [Pull request #971](https://bitbucket.org/osrf/gazebo/pull-request/971)
    * [Pull request #1013](https://bitbucket.org/osrf/gazebo/pull-request/1013)
    * [Pull request #989](https://bitbucket.org/osrf/gazebo/pull-request/989)
1. Created a friction pyramid class
    * [Pull request #935](https://bitbucket.org/osrf/gazebo/pull-request/935)
1. Added GetWorldEnergy functions to Model, Joint, and Link
    * [Pull request #1017](https://bitbucket.org/osrf/gazebo/pull-request/1017)
1. Preparing Gazebo for admission into Ubuntu
    * [Pull request #969](https://bitbucket.org/osrf/gazebo/pull-request/969)
    * [Pull request #998](https://bitbucket.org/osrf/gazebo/pull-request/998)
    * [Pull request #1002](https://bitbucket.org/osrf/gazebo/pull-request/1002)
1. Add method for querying if useImplicitStiffnessDamping flag is set for a given joint
    * [Issue #629](https://bitbucket.org/osrf/gazebo/issue/629)
    * [Pull request #1006](https://bitbucket.org/osrf/gazebo/pull-request/1006)
1. Fix joint axis frames
    * [Issue #494](https://bitbucket.org/osrf/gazebo/issue/494)
    * [Pull request #963](https://bitbucket.org/osrf/gazebo/pull-request/963)
1. Compute joint anchor pose relative to parent
    * [Issue #1029](https://bitbucket.org/osrf/gazebo/issue/1029)
    * [Pull request #982](https://bitbucket.org/osrf/gazebo/pull-request/982)
1. Cleanup the installed worlds
    * [Issue #1036](https://bitbucket.org/osrf/gazebo/issue/1036)
    * [Pull request #984](https://bitbucket.org/osrf/gazebo/pull-request/984)
1. Update to the GPS sensor
    * [Issue #1059](https://bitbucket.org/osrf/gazebo/issue/1059)
    * [Pull request #984](https://bitbucket.org/osrf/gazebo/pull-request/984)
1. Removed libtool from plugin loading
    * [Pull request #981](https://bitbucket.org/osrf/gazebo/pull-request/981)
1. Added functions to get inertial information for a link in the world frame.
    * [Pull request #1005](https://bitbucket.org/osrf/gazebo/pull-request/1005)

## Gazebo 2.0

### Gazebo 2.2.3 (2014-04-29)

1. Removed redundant call to World::Init
    * [Pull request #1107](https://bitbucket.org/osrf/gazebo/pull-request/1107)
    * [Issue #1208](https://bitbucket.org/osrf/gazebo/issue/1208)
1. Return proper error codes when gazebo exits
    * [Pull request #1085](https://bitbucket.org/osrf/gazebo/pull-request/1085)
    * [Issue #1178](https://bitbucket.org/osrf/gazebo/issue/1178)
1. Fixed Camera::GetWorldRotation().
    * [Pull request #1071](https://bitbucket.org/osrf/gazebo/pull-request/1071)
    * [Issue #1087](https://bitbucket.org/osrf/gazebo/issue/1087)
1. Fixed memory leak in image conversion
    * [Pull request #1073](https://bitbucket.org/osrf/gazebo/pull-request/1073)

### Gazebo 2.2.0 (2014-01-10)

1. Fix compilation when using OGRE-1.9 (full support is being worked on)
    * [Issue #994](https://bitbucket.org/osrf/gazebo/issue/994)
    * [Issue #995](https://bitbucket.org/osrf/gazebo/issue/995)
    * [Issue #996](https://bitbucket.org/osrf/gazebo/issue/996)
    * [Pull request #883](https://bitbucket.org/osrf/gazebo/pull-request/883)
1. Added unit test for issue 624.
    * [Issue #624](https://bitbucket.org/osrf/gazebo/issue/624).
    * [Pull request #889](https://bitbucket.org/osrf/gazebo/pull-request/889)
1. Use 3x3 PCF shadows for smoother shadows.
    * [Pull request #887](https://bitbucket.org/osrf/gazebo/pull-request/887)
1. Update manpage copyright to 2014.
    * [Pull request #893](https://bitbucket.org/osrf/gazebo/pull-request/893)
1. Added friction integration test .
    * [Pull request #885](https://bitbucket.org/osrf/gazebo/pull-request/885)
1. Fix joint anchor when link pose is not specified.
    * [Issue #978](https://bitbucket.org/osrf/gazebo/issue/978)
    * [Pull request #862](https://bitbucket.org/osrf/gazebo/pull-request/862)
1. Added (ESC) tooltip for GUI Selection Mode icon.
    * [Issue #993](https://bitbucket.org/osrf/gazebo/issue/993)
    * [Pull request #888](https://bitbucket.org/osrf/gazebo/pull-request/888)
1. Removed old comment about resolved issue.
    * [Issue #837](https://bitbucket.org/osrf/gazebo/issue/837)
    * [Pull request #880](https://bitbucket.org/osrf/gazebo/pull-request/880)
1. Made SimbodyLink::Get* function thread-safe
    * [Issue #918](https://bitbucket.org/osrf/gazebo/issue/918)
    * [Pull request #872](https://bitbucket.org/osrf/gazebo/pull-request/872)
1. Suppressed spurious gzlog messages in ODE::Body
    * [Issue #983](https://bitbucket.org/osrf/gazebo/issue/983)
    * [Pull request #875](https://bitbucket.org/osrf/gazebo/pull-request/875)
1. Fixed Force Torque Sensor Test by properly initializing some values.
    * [Issue #982](https://bitbucket.org/osrf/gazebo/issue/982)
    * [Pull request #869](https://bitbucket.org/osrf/gazebo/pull-request/869)
1. Added breakable joint plugin to support breakable walls.
    * [Pull request #865](https://bitbucket.org/osrf/gazebo/pull-request/865)
1. Used different tuple syntax to fix compilation on OSX mavericks.
    * [Issue #947](https://bitbucket.org/osrf/gazebo/issue/947)
    * [Pull request #858](https://bitbucket.org/osrf/gazebo/pull-request/858)
1. Fixed sonar test and deprecation warning.
    * [Pull request #856](https://bitbucket.org/osrf/gazebo/pull-request/856)
1. Speed up test compilation.
    * Part of [Issue #955](https://bitbucket.org/osrf/gazebo/issue/955)
    * [Pull request #846](https://bitbucket.org/osrf/gazebo/pull-request/846)
1. Added Joint::SetEffortLimit API
    * [Issue #923](https://bitbucket.org/osrf/gazebo/issue/923)
    * [Pull request #808](https://bitbucket.org/osrf/gazebo/pull-request/808)
1. Made bullet output less verbose.
    * [Pull request #839](https://bitbucket.org/osrf/gazebo/pull-request/839)
1. Convergence acceleration and stability tweak to make atlas_v3 stable
    * [Issue #895](https://bitbucket.org/osrf/gazebo/issue/895)
    * [Pull request #772](https://bitbucket.org/osrf/gazebo/pull-request/772)
1. Added colors, textures and world files for the SPL RoboCup environment
    * [Pull request #838](https://bitbucket.org/osrf/gazebo/pull-request/838)
1. Fixed bitbucket_pullrequests tool to work with latest BitBucket API.
    * [Issue #933](https://bitbucket.org/osrf/gazebo/issue/933)
    * [Pull request #841](https://bitbucket.org/osrf/gazebo/pull-request/841)
1. Fixed cppcheck warnings.
    * [Pull request #842](https://bitbucket.org/osrf/gazebo/pull-request/842)

### Gazebo 2.1.0 (2013-11-08)
1. Fix mainwindow unit test
    * [Pull request #752](https://bitbucket.org/osrf/gazebo/pull-request/752)
1. Visualize moment of inertia
    * Pull request [#745](https://bitbucket.org/osrf/gazebo/pull-request/745), [#769](https://bitbucket.org/osrf/gazebo/pull-request/769), [#787](https://bitbucket.org/osrf/gazebo/pull-request/787)
    * [Issue #203](https://bitbucket.org/osrf/gazebo/issue/203)
1. Update tool to count lines of code
    * [Pull request #758](https://bitbucket.org/osrf/gazebo/pull-request/758)
1. Implement World::Clear
    * Pull request [#785](https://bitbucket.org/osrf/gazebo/pull-request/785), [#804](https://bitbucket.org/osrf/gazebo/pull-request/804)
1. Improve Bullet support
    * [Pull request #805](https://bitbucket.org/osrf/gazebo/pull-request/805)
1. Fix doxygen spacing
    * [Pull request #740](https://bitbucket.org/osrf/gazebo/pull-request/740)
1. Add tool to generate model images for thepropshop.org
    * [Pull request #734](https://bitbucket.org/osrf/gazebo/pull-request/734)
1. Added paging support for terrains
    * [Pull request #707](https://bitbucket.org/osrf/gazebo/pull-request/707)
1. Added plugin path to LID_LIBRARY_PATH in setup.sh
    * [Pull request #750](https://bitbucket.org/osrf/gazebo/pull-request/750)
1. Fix for OSX
    * [Pull request #766](https://bitbucket.org/osrf/gazebo/pull-request/766)
    * [Pull request #786](https://bitbucket.org/osrf/gazebo/pull-request/786)
    * [Issue #906](https://bitbucket.org/osrf/gazebo/issue/906)
1. Update copyright information
    * [Pull request #771](https://bitbucket.org/osrf/gazebo/pull-request/771)
1. Enable screen dependent tests
    * [Pull request #764](https://bitbucket.org/osrf/gazebo/pull-request/764)
    * [Issue #811](https://bitbucket.org/osrf/gazebo/issue/811)
1. Fix gazebo command line help message
    * [Pull request #775](https://bitbucket.org/osrf/gazebo/pull-request/775)
    * [Issue #898](https://bitbucket.org/osrf/gazebo/issue/898)
1. Fix man page test
    * [Pull request #774](https://bitbucket.org/osrf/gazebo/pull-request/774)
1. Improve load time by reducing calls to RTShader::Update
    * [Pull request #773](https://bitbucket.org/osrf/gazebo/pull-request/773)
    * [Issue #877](https://bitbucket.org/osrf/gazebo/issue/877)
1. Fix joint visualization
    * [Pull request #776](https://bitbucket.org/osrf/gazebo/pull-request/776)
    * [Pull request #802](https://bitbucket.org/osrf/gazebo/pull-request/802)
    * [Issue #464](https://bitbucket.org/osrf/gazebo/issue/464)
1. Add helpers to fix NaN
    * [Pull request #742](https://bitbucket.org/osrf/gazebo/pull-request/742)
1. Fix model resizing via the GUI
    * [Pull request #763](https://bitbucket.org/osrf/gazebo/pull-request/763)
    * [Issue #885](https://bitbucket.org/osrf/gazebo/issue/885)
1. Simplify gzlog test by using sha1
    * [Pull request #781](https://bitbucket.org/osrf/gazebo/pull-request/781)
    * [Issue #837](https://bitbucket.org/osrf/gazebo/issue/837)
1. Enable cppcheck for header files
    * [Pull request #782](https://bitbucket.org/osrf/gazebo/pull-request/782)
    * [Issue #907](https://bitbucket.org/osrf/gazebo/issue/907)
1. Fix broken regression test
    * [Pull request #784](https://bitbucket.org/osrf/gazebo/pull-request/784)
    * [Issue #884](https://bitbucket.org/osrf/gazebo/issue/884)
1. All simbody and dart to pass tests
    * [Pull request #790](https://bitbucket.org/osrf/gazebo/pull-request/790)
    * [Issue #873](https://bitbucket.org/osrf/gazebo/issue/873)
1. Fix camera rotation from SDF
    * [Pull request #789](https://bitbucket.org/osrf/gazebo/pull-request/789)
    * [Issue #920](https://bitbucket.org/osrf/gazebo/issue/920)
1. Fix bitbucket pullrequest command line tool to match new API
    * [Pull request #803](https://bitbucket.org/osrf/gazebo/pull-request/803)
1. Fix transceiver spawn errors in tests
    * [Pull request #811](https://bitbucket.org/osrf/gazebo/pull-request/811)
    * [Pull request #814](https://bitbucket.org/osrf/gazebo/pull-request/814)

### Gazebo 2.0.0 (2013-10-08)
1. Refactor code check tool.
    * [Pull Request #669](https://bitbucket.org/osrf/gazebo/pull-request/669)
1. Added pull request tool for Bitbucket.
    * [Pull Request #670](https://bitbucket.org/osrf/gazebo/pull-request/670)
    * [Pull Request #691](https://bitbucket.org/osrf/gazebo/pull-request/671)
1. New wireless receiver and transmitter sensor models.
    * [Pull Request #644](https://bitbucket.org/osrf/gazebo/pull-request/644)
    * [Pull Request #675](https://bitbucket.org/osrf/gazebo/pull-request/675)
    * [Pull Request #727](https://bitbucket.org/osrf/gazebo/pull-request/727)
1. Audio support using OpenAL.
    * [Pull Request #648](https://bitbucket.org/osrf/gazebo/pull-request/648)
    * [Pull Request #704](https://bitbucket.org/osrf/gazebo/pull-request/704)
1. Simplify command-line parsing of gztopic echo output.
    * [Pull Request #674](https://bitbucket.org/osrf/gazebo/pull-request/674)
    * Resolves: [Issue #795](https://bitbucket.org/osrf/gazebo/issue/795)
1. Use UNIX directories through the user of GNUInstallDirs cmake module.
    * [Pull Request #676](https://bitbucket.org/osrf/gazebo/pull-request/676)
    * [Pull Request #681](https://bitbucket.org/osrf/gazebo/pull-request/681)
1. New GUI interactions for object manipulation.
    * [Pull Request #634](https://bitbucket.org/osrf/gazebo/pull-request/634)
1. Fix for OSX menubar.
    * [Pull Request #677](https://bitbucket.org/osrf/gazebo/pull-request/677)
1. Remove internal SDF directories and dependencies.
    * [Pull Request #680](https://bitbucket.org/osrf/gazebo/pull-request/680)
1. Add minimum version for sdformat.
    * [Pull Request #682](https://bitbucket.org/osrf/gazebo/pull-request/682)
    * Resolves: [Issue #818](https://bitbucket.org/osrf/gazebo/issue/818)
1. Allow different gtest parameter types with ServerFixture
    * [Pull Request #686](https://bitbucket.org/osrf/gazebo/pull-request/686)
    * Resolves: [Issue #820](https://bitbucket.org/osrf/gazebo/issue/820)
1. GUI model scaling when using Bullet.
    * [Pull Request #683](https://bitbucket.org/osrf/gazebo/pull-request/683)
1. Fix typo in cmake config.
    * [Pull Request #694](https://bitbucket.org/osrf/gazebo/pull-request/694)
    * Resolves: [Issue #824](https://bitbucket.org/osrf/gazebo/issue/824)
1. Remove gazebo include subdir from pkgconfig and cmake config.
    * [Pull Request #691](https://bitbucket.org/osrf/gazebo/pull-request/691)
1. Torsional spring demo
    * [Pull Request #693](https://bitbucket.org/osrf/gazebo/pull-request/693)
1. Remove repeated call to SetAxis in Joint.cc
    * [Pull Request #695](https://bitbucket.org/osrf/gazebo/pull-request/695)
    * Resolves: [Issue #823](https://bitbucket.org/osrf/gazebo/issue/823)
1. Add test for rotational joints.
    * [Pull Request #697](https://bitbucket.org/osrf/gazebo/pull-request/697)
    * Resolves: [Issue #820](https://bitbucket.org/osrf/gazebo/issue/820)
1. Fix compilation of tests using Joint base class
    * [Pull Request #701](https://bitbucket.org/osrf/gazebo/pull-request/701)
1. Terrain paging implemented.
    * [Pull Request #687](https://bitbucket.org/osrf/gazebo/pull-request/687)
1. Improve timeout error reporting in ServerFixture
    * [Pull Request #705](https://bitbucket.org/osrf/gazebo/pull-request/705)
1. Fix mouse picking for cases where visuals overlap with the laser
    * [Pull Request #709](https://bitbucket.org/osrf/gazebo/pull-request/709)
1. Fix string literals for OSX
    * [Pull Request #712](https://bitbucket.org/osrf/gazebo/pull-request/712)
    * Resolves: [Issue #803](https://bitbucket.org/osrf/gazebo/issue/803)
1. Support for ENABLE_TESTS_COMPILATION cmake parameter
    * [Pull Request #708](https://bitbucket.org/osrf/gazebo/pull-request/708)
1. Updated system gui plugin
    * [Pull Request #702](https://bitbucket.org/osrf/gazebo/pull-request/702)
1. Fix force torque unit test issue
    * [Pull Request #673](https://bitbucket.org/osrf/gazebo/pull-request/673)
    * Resolves: [Issue #813](https://bitbucket.org/osrf/gazebo/issue/813)
1. Use variables to control auto generation of CFlags
    * [Pull Request #699](https://bitbucket.org/osrf/gazebo/pull-request/699)
1. Remove deprecated functions.
    * [Pull Request #715](https://bitbucket.org/osrf/gazebo/pull-request/715)
1. Fix typo in `Camera.cc`
    * [Pull Request #719](https://bitbucket.org/osrf/gazebo/pull-request/719)
    * Resolves: [Issue #846](https://bitbucket.org/osrf/gazebo/issue/846)
1. Performance improvements
    * [Pull Request #561](https://bitbucket.org/osrf/gazebo/pull-request/561)
1. Fix gripper model.
    * [Pull Request #713](https://bitbucket.org/osrf/gazebo/pull-request/713)
    * Resolves: [Issue #314](https://bitbucket.org/osrf/gazebo/issue/314)
1. First part of Simbody integration
    * [Pull Request #716](https://bitbucket.org/osrf/gazebo/pull-request/716)

## Gazebo 1.9

### Gazebo 1.9.6 (2014-04-29)

1. Refactored inertia ratio reduction for ODE
    * [Pull request #1114](https://bitbucket.org/osrf/gazebo/pull-request/1114)
1. Improved collada loading performance
    * [Pull request #1075](https://bitbucket.org/osrf/gazebo/pull-request/1075)

### Gazebo 1.9.3 (2014-01-10)

1. Add thickness to plane to remove shadow flickering.
    * [Pull request #886](https://bitbucket.org/osrf/gazebo/pull-request/886)
1. Temporary GUI shadow toggle fix.
    * [Issue #925](https://bitbucket.org/osrf/gazebo/issue/925)
    * [Pull request #868](https://bitbucket.org/osrf/gazebo/pull-request/868)
1. Fix memory access bugs with libc++ on mavericks.
    * [Issue #965](https://bitbucket.org/osrf/gazebo/issue/965)
    * [Pull request #857](https://bitbucket.org/osrf/gazebo/pull-request/857)
    * [Pull request #881](https://bitbucket.org/osrf/gazebo/pull-request/881)
1. Replaced printf with cout in gztopic hz.
    * [Issue #969](https://bitbucket.org/osrf/gazebo/issue/969)
    * [Pull request #854](https://bitbucket.org/osrf/gazebo/pull-request/854)
1. Add Dark grey material and fix indentation.
    * [Pull request #851](https://bitbucket.org/osrf/gazebo/pull-request/851)
1. Fixed sonar sensor unit test.
    * [Pull request #848](https://bitbucket.org/osrf/gazebo/pull-request/848)
1. Convergence acceleration and stability tweak to make atlas_v3 stable.
    * [Pull request #845](https://bitbucket.org/osrf/gazebo/pull-request/845)
1. Update gtest to 1.7.0 to resolve problems with libc++.
    * [Issue #947](https://bitbucket.org/osrf/gazebo/issue/947)
    * [Pull request #827](https://bitbucket.org/osrf/gazebo/pull-request/827)
1. Fixed LD_LIBRARY_PATH for plugins.
    * [Issue #957](https://bitbucket.org/osrf/gazebo/issue/957)
    * [Pull request #844](https://bitbucket.org/osrf/gazebo/pull-request/844)
1. Fix transceiver sporadic errors.
    * Backport of [pull request #811](https://bitbucket.org/osrf/gazebo/pull-request/811)
    * [Pull request #836](https://bitbucket.org/osrf/gazebo/pull-request/836)
1. Modified the MsgTest to be deterministic with time checks.
    * [Pull request #843](https://bitbucket.org/osrf/gazebo/pull-request/843)
1. Fixed seg fault in LaserVisual.
    * [Issue #950](https://bitbucket.org/osrf/gazebo/issue/950)
    * [Pull request #832](https://bitbucket.org/osrf/gazebo/pull-request/832)
1. Implemented the option to disable tests that need a working screen to run properly.
    * Backport of [Pull request #764](https://bitbucket.org/osrf/gazebo/pull-request/764)
    * [Pull request #837](https://bitbucket.org/osrf/gazebo/pull-request/837)
1. Cleaned up gazebo shutdown.
    * [Pull request #829](https://bitbucket.org/osrf/gazebo/pull-request/829)
1. Fixed bug associated with loading joint child links.
    * [Issue #943](https://bitbucket.org/osrf/gazebo/issue/943)
    * [Pull request #820](https://bitbucket.org/osrf/gazebo/pull-request/820)

### Gazebo 1.9.2 (2013-11-08)
1. Fix enable/disable sky and clouds from SDF
    * [Pull request #809](https://bitbucket.org/osrf/gazebo/pull-request/809])
1. Fix occasional blank GUI screen on startup
    * [Pull request #815](https://bitbucket.org/osrf/gazebo/pull-request/815])
1. Fix GPU laser when interacting with heightmaps
    * [Pull request #796](https://bitbucket.org/osrf/gazebo/pull-request/796])
1. Added API/ABI checker command line tool
    * [Pull request #765](https://bitbucket.org/osrf/gazebo/pull-request/765])
1. Added gtest version information
    * [Pull request #801](https://bitbucket.org/osrf/gazebo/pull-request/801])
1. Fix GUI world saving
    * [Pull request #806](https://bitbucket.org/osrf/gazebo/pull-request/806])
1. Enable anti-aliasing for camera sensor
    * [Pull request #800](https://bitbucket.org/osrf/gazebo/pull-request/800])
1. Make sensor noise deterministic
    * [Pull request #788](https://bitbucket.org/osrf/gazebo/pull-request/788])
1. Fix build problem
    * [Issue #901](https://bitbucket.org/osrf/gazebo/issue/901)
    * [Pull request #778](https://bitbucket.org/osrf/gazebo/pull-request/778])
1. Fix a typo in Camera.cc
    * [Pull request #720](https://bitbucket.org/osrf/gazebo/pull-request/720])
    * [Issue #846](https://bitbucket.org/osrf/gazebo/issue/846)
1. Fix OSX menu bar
    * [Pull request #688](https://bitbucket.org/osrf/gazebo/pull-request/688])
1. Fix gazebo::init by calling sdf::setFindCallback() before loading the sdf in gzfactory.
    * [Pull request #678](https://bitbucket.org/osrf/gazebo/pull-request/678])
    * [Issue #817](https://bitbucket.org/osrf/gazebo/issue/817)

### Gazebo 1.9.1 (2013-08-20)
* Deprecate header files that require case-sensitive filesystem (e.g. Common.hh, Physics.hh) [https://bitbucket.org/osrf/gazebo/pull-request/638/fix-for-775-deprecate-headers-that-require]
* Initial support for building on Mac OS X [https://bitbucket.org/osrf/gazebo/pull-request/660/osx-support-for-gazebo-19] [https://bitbucket.org/osrf/gazebo/pull-request/657/cmake-fixes-for-osx]
* Fixes for various issues [https://bitbucket.org/osrf/gazebo/pull-request/635/fix-for-issue-792/diff] [https://bitbucket.org/osrf/gazebo/pull-request/628/allow-scoped-and-non-scoped-joint-names-to/diff] [https://bitbucket.org/osrf/gazebo/pull-request/636/fix-build-dependency-in-message-generation/diff] [https://bitbucket.org/osrf/gazebo/pull-request/639/make-the-unversioned-setupsh-a-copy-of-the/diff] [https://bitbucket.org/osrf/gazebo/pull-request/650/added-missing-lib-to-player-client-library/diff] [https://bitbucket.org/osrf/gazebo/pull-request/656/install-gzmode_create-without-sh-suffix/diff]

### Gazebo 1.9.0 (2013-07-23)
* Use external package [sdformat](https://bitbucket.org/osrf/sdformat) for sdf parsing, refactor the `Element::GetValue*` function calls, and deprecate Gazebo's internal sdf parser [https://bitbucket.org/osrf/gazebo/pull-request/627]
* Improved ROS support ([[Tutorials#ROS_Integration |documentation here]]) [https://bitbucket.org/osrf/gazebo/pull-request/559]
* Added Sonar, Force-Torque, and Tactile Pressure sensors [https://bitbucket.org/osrf/gazebo/pull-request/557], [https://bitbucket.org/osrf/gazebo/pull-request/567]
* Add compile-time defaults for environment variables so that sourcing setup.sh is unnecessary in most cases [https://bitbucket.org/osrf/gazebo/pull-request/620]
* Enable user camera to follow objects in client window [https://bitbucket.org/osrf/gazebo/pull-request/603]
* Install protobuf message files for use in custom messages [https://bitbucket.org/osrf/gazebo/pull-request/614]
* Change default compilation flags to improve debugging [https://bitbucket.org/osrf/gazebo/pull-request/617]
* Change to supported relative include paths [https://bitbucket.org/osrf/gazebo/pull-request/594]
* Fix display of laser scans when sensor is rotated [https://bitbucket.org/osrf/gazebo/pull-request/599]

## Gazebo 1.8

### Gazebo 1.8.7 (2013-07-16)
* Fix bug in URDF parsing of Vector3 elements [https://bitbucket.org/osrf/gazebo/pull-request/613]
* Fix compilation errors with newest libraries [https://bitbucket.org/osrf/gazebo/pull-request/615]

### Gazebo 1.8.6 (2013-06-07)
* Fix inertia lumping in the URDF parser[https://bitbucket.org/osrf/gazebo/pull-request/554]
* Fix for ODEJoint CFM damping sign error [https://bitbucket.org/osrf/gazebo/pull-request/586]
* Fix transport memory growth[https://bitbucket.org/osrf/gazebo/pull-request/584]
* Reduce log file data in order to reduce buffer growth that results in out of memory kernel errors[https://bitbucket.org/osrf/gazebo/pull-request/587]

### Gazebo 1.8.5 (2013-06-04)
* Fix Gazebo build for machines without a valid display.[https://bitbucket.org/osrf/gazebo/commits/37f00422eea03365b839a632c1850431ee6a1d67]

### Gazebo 1.8.4 (2013-06-03)
* Fix UDRF to SDF converter so that URDF gazebo extensions are applied to all collisions in a link.[https://bitbucket.org/osrf/gazebo/pull-request/579]
* Prevent transport layer from locking when a gzclient connects to a gzserver over a connection with high latency.[https://bitbucket.org/osrf/gazebo/pull-request/572]
* Improve performance and fix uninitialized conditional jumps.[https://bitbucket.org/osrf/gazebo/pull-request/571]

### Gazebo 1.8.3 (2013-06-03)
* Fix for gzlog hanging when gzserver is not present or not responsive[https://bitbucket.org/osrf/gazebo/pull-request/577]
* Fix occasional segfault when generating log files[https://bitbucket.org/osrf/gazebo/pull-request/575]
* Performance improvement to ODE[https://bitbucket.org/osrf/gazebo/pull-request/556]
* Fix node initialization[https://bitbucket.org/osrf/gazebo/pull-request/570]
* Fix GPU laser Hz rate reduction when sensor moved away from world origin[https://bitbucket.org/osrf/gazebo/pull-request/566]
* Fix incorrect lighting in camera sensors when GPU laser is subscribe to[https://bitbucket.org/osrf/gazebo/pull-request/563]

### Gazebo 1.8.2 (2013-05-28)
* ODE performance improvements[https://bitbucket.org/osrf/gazebo/pull-request/535][https://bitbucket.org/osrf/gazebo/pull-request/537]
* Fixed tests[https://bitbucket.org/osrf/gazebo/pull-request/538][https://bitbucket.org/osrf/gazebo/pull-request/541][https://bitbucket.org/osrf/gazebo/pull-request/542]
* Fixed sinking vehicle bug[https://bitbucket.org/osrf/drcsim/issue/300] in pull-request[https://bitbucket.org/osrf/gazebo/pull-request/538]
* Fix GPU sensor throttling[https://bitbucket.org/osrf/gazebo/pull-request/536]
* Reduce string comparisons for better performance[https://bitbucket.org/osrf/gazebo/pull-request/546]
* Contact manager performance improvements[https://bitbucket.org/osrf/gazebo/pull-request/543]
* Transport performance improvements[https://bitbucket.org/osrf/gazebo/pull-request/548]
* Reduce friction noise[https://bitbucket.org/osrf/gazebo/pull-request/545]

### Gazebo 1.8.1 (2013-05-22)
* Please note that 1.8.1 contains a bug[https://bitbucket.org/osrf/drcsim/issue/300] that causes interpenetration between objects in resting contact to grow slowly.  Please update to 1.8.2 for the patch.
* Added warm starting[https://bitbucket.org/osrf/gazebo/pull-request/529]
* Reduced console output[https://bitbucket.org/osrf/gazebo/pull-request/533]
* Improved off screen rendering performance[https://bitbucket.org/osrf/gazebo/pull-request/530]
* Performance improvements [https://bitbucket.org/osrf/gazebo/pull-request/535] [https://bitbucket.org/osrf/gazebo/pull-request/537]

### Gazebo 1.8.0 (2013-05-17)
* Fixed slider axis [https://bitbucket.org/osrf/gazebo/pull-request/527]
* Fixed heightmap shadows [https://bitbucket.org/osrf/gazebo/pull-request/525]
* Fixed model and canonical link pose [https://bitbucket.org/osrf/gazebo/pull-request/519]
* Fixed OSX message header[https://bitbucket.org/osrf/gazebo/pull-request/524]
* Added zlib compression for logging [https://bitbucket.org/osrf/gazebo/pull-request/515]
* Allow clouds to be disabled in cameras [https://bitbucket.org/osrf/gazebo/pull-request/507]
* Camera rendering performance [https://bitbucket.org/osrf/gazebo/pull-request/528]


## Gazebo 1.7

### Gazebo 1.7.3 (2013-05-08)
* Fixed log cleanup (again) [https://bitbucket.org/osrf/gazebo/pull-request/511/fix-log-cleanup-logic]

### Gazebo 1.7.2 (2013-05-07)
* Fixed log cleanup [https://bitbucket.org/osrf/gazebo/pull-request/506/fix-gzlog-stop-command-line]
* Minor documentation fix [https://bitbucket.org/osrf/gazebo/pull-request/488/minor-documentation-fix]

### Gazebo 1.7.1 (2013-04-19)
* Fixed tests
* IMU sensor receives time stamped data from links
* Fix saving image frames [https://bitbucket.org/osrf/gazebo/pull-request/466/fix-saving-frames/diff]
* Wireframe rendering in GUI [https://bitbucket.org/osrf/gazebo/pull-request/414/allow-rendering-of-models-in-wireframe]
* Improved logging performance [https://bitbucket.org/osrf/gazebo/pull-request/457/improvements-to-gzlog-filter-and-logging]
* Viscous mud model [https://bitbucket.org/osrf/gazebo/pull-request/448/mud-plugin/diff]

## Gazebo 1.6

### Gazebo 1.6.3 (2013-04-15)
* Fixed a [critical SDF bug](https://bitbucket.org/osrf/gazebo/pull-request/451)
* Fixed a [laser offset bug](https://bitbucket.org/osrf/gazebo/pull-request/449)

### Gazebo 1.6.2 (2013-04-14)
* Fix for fdir1 physics property [https://bitbucket.org/osrf/gazebo/pull-request/429/fixes-to-treat-fdir1-better-1-rotate-into/diff]
* Fix for force torque sensor [https://bitbucket.org/osrf/gazebo/pull-request/447]
* SDF documentation fix [https://bitbucket.org/osrf/gazebo/issue/494/joint-axis-reference-frame-doesnt-match]

### Gazebo 1.6.1 (2013-04-05)
* Switch default build type to Release.

### Gazebo 1.6.0 (2013-04-05)
* Improvements to inertia in rubble pile
* Various Bullet integration advances.
* Noise models for ray, camera, and imu sensors.
* SDF 1.4, which accommodates more physics engine parameters and also some sensor noise models.
* Initial support for making movies from within Gazebo.
* Many performance improvements.
* Many bug fixes.
* Progress toward to building on OS X.

## Gazebo 1.5

### Gazebo 1.5.0 (2013-03-11)
* Partial integration of Bullet
  * Includes: cubes, spheres, cylinders, planes, meshes, revolute joints, ray sensors
* GUI Interface for log writing.
* Threaded sensors.
* Multi-camera sensor.

* Fixed the following issues:
 * [https://bitbucket.org/osrf/gazebo/issue/236 Issue #236]
 * [https://bitbucket.org/osrf/gazebo/issue/507 Issue #507]
 * [https://bitbucket.org/osrf/gazebo/issue/530 Issue #530]
 * [https://bitbucket.org/osrf/gazebo/issue/279 Issue #279]
 * [https://bitbucket.org/osrf/gazebo/issue/529 Issue #529]
 * [https://bitbucket.org/osrf/gazebo/issue/239 Issue #239]
 * [https://bitbucket.org/osrf/gazebo/issue/5 Issue #5]

## Gazebo 1.4

### Gazebo 1.4.0 (2013-02-01)
* New Features:
 * GUI elements to display messages from the server.
 * Multi-floor building editor and creator.
 * Improved sensor visualizations.
 * Improved mouse interactions

* Fixed the following issues:
 * [https://bitbucket.org/osrf/gazebo/issue/16 Issue #16]
 * [https://bitbucket.org/osrf/gazebo/issue/142 Issue #142]
 * [https://bitbucket.org/osrf/gazebo/issue/229 Issue #229]
 * [https://bitbucket.org/osrf/gazebo/issue/277 Issue #277]
 * [https://bitbucket.org/osrf/gazebo/issue/291 Issue #291]
 * [https://bitbucket.org/osrf/gazebo/issue/310 Issue #310]
 * [https://bitbucket.org/osrf/gazebo/issue/320 Issue #320]
 * [https://bitbucket.org/osrf/gazebo/issue/329 Issue #329]
 * [https://bitbucket.org/osrf/gazebo/issue/333 Issue #333]
 * [https://bitbucket.org/osrf/gazebo/issue/334 Issue #334]
 * [https://bitbucket.org/osrf/gazebo/issue/335 Issue #335]
 * [https://bitbucket.org/osrf/gazebo/issue/341 Issue #341]
 * [https://bitbucket.org/osrf/gazebo/issue/350 Issue #350]
 * [https://bitbucket.org/osrf/gazebo/issue/384 Issue #384]
 * [https://bitbucket.org/osrf/gazebo/issue/431 Issue #431]
 * [https://bitbucket.org/osrf/gazebo/issue/433 Issue #433]
 * [https://bitbucket.org/osrf/gazebo/issue/453 Issue #453]
 * [https://bitbucket.org/osrf/gazebo/issue/456 Issue #456]
 * [https://bitbucket.org/osrf/gazebo/issue/457 Issue #457]
 * [https://bitbucket.org/osrf/gazebo/issue/459 Issue #459]

## Gazebo 1.3

### Gazebo 1.3.1 (2012-12-14)
* Fixed the following issues:
 * [https://bitbucket.org/osrf/gazebo/issue/297 Issue #297]
* Other bugs fixed:
 * [https://bitbucket.org/osrf/gazebo/pull-request/164/ Fix light bounding box to disable properly when deselected]
 * [https://bitbucket.org/osrf/gazebo/pull-request/169/ Determine correct local IP address, to make remote clients work properly]
 * Various test fixes

### Gazebo 1.3.0 (2012-12-03)
* Fixed the following issues:
 * [https://bitbucket.org/osrf/gazebo/issue/233 Issue #233]
 * [https://bitbucket.org/osrf/gazebo/issue/238 Issue #238]
 * [https://bitbucket.org/osrf/gazebo/issue/2 Issue #2]
 * [https://bitbucket.org/osrf/gazebo/issue/95 Issue #95]
 * [https://bitbucket.org/osrf/gazebo/issue/97 Issue #97]
 * [https://bitbucket.org/osrf/gazebo/issue/90 Issue #90]
 * [https://bitbucket.org/osrf/gazebo/issue/253 Issue #253]
 * [https://bitbucket.org/osrf/gazebo/issue/163 Issue #163]
 * [https://bitbucket.org/osrf/gazebo/issue/91 Issue #91]
 * [https://bitbucket.org/osrf/gazebo/issue/245 Issue #245]
 * [https://bitbucket.org/osrf/gazebo/issue/242 Issue #242]
 * [https://bitbucket.org/osrf/gazebo/issue/156 Issue #156]
 * [https://bitbucket.org/osrf/gazebo/issue/78 Issue #78]
 * [https://bitbucket.org/osrf/gazebo/issue/36 Issue #36]
 * [https://bitbucket.org/osrf/gazebo/issue/104 Issue #104]
 * [https://bitbucket.org/osrf/gazebo/issue/249 Issue #249]
 * [https://bitbucket.org/osrf/gazebo/issue/244 Issue #244]
 * [https://bitbucket.org/osrf/gazebo/issue/36 Issue #36]

* New features:
 * Default camera view changed to look down at the origin from a height of 2 meters at location (5, -5, 2).
 * Record state data using the '-r' command line option, playback recorded state data using the '-p' command line option
 * Adjust placement of lights using the mouse.
 * Reduced the startup time.
 * Added visual reference for GUI mouse movements.
 * SDF version 1.3 released (changes from 1.2 listed below):
     - added `name` to `<camera name="cam_name"/>`
     - added `pose` to `<camera><pose>...</pose></camera>`
     - removed `filename` from `<mesh><filename>...</filename><mesh>`, use uri only.
     - recovered `provide_feedback` under `<joint>`, allowing calling `physics::Joint::GetForceTorque` in plugins.
     - added `imu` under `<sensor>`.

## Gazebo 1.2

### Gazebo 1.2.6 (2012-11-08)
* Fixed a transport issue with the GUI. Fixed saving the world via the GUI. Added more documentation. ([https://bitbucket.org/osrf/gazebo/pull-request/43/fixed-a-transport-issue-with-the-gui-fixed/diff pull request #43])
* Clean up mutex usage. ([https://bitbucket.org/osrf/gazebo/pull-request/54/fix-mutex-in-modellistwidget-using-boost/diff pull request #54])
* Fix OGRE path determination ([https://bitbucket.org/osrf/gazebo/pull-request/58/fix-ogre-paths-so-this-also-works-with/diff pull request #58], [https://bitbucket.org/osrf/gazebo/pull-request/68/fix-ogre-plugindir-determination/diff pull request #68])
* Fixed a couple of crashes and model selection/dragging problems ([https://bitbucket.org/osrf/gazebo/pull-request/59/fixed-a-couple-of-crashes-and-model/diff pull request #59])

### Gazebo 1.2.5 (2012-10-22)
* Step increment update while paused fixed ([https://bitbucket.org/osrf/gazebo/pull-request/45/fix-proper-world-stepinc-count-we-were/diff pull request #45])
* Actually call plugin destructors on shutdown ([https://bitbucket.org/osrf/gazebo/pull-request/51/fixed-a-bug-which-prevent-a-plugin/diff pull request #51])
* Don't crash on bad SDF input ([https://bitbucket.org/osrf/gazebo/pull-request/52/fixed-loading-of-bad-sdf-files/diff pull request #52])
* Fix cleanup of ray sensors on model deletion ([https://bitbucket.org/osrf/gazebo/pull-request/53/deleting-a-model-with-a-ray-sensor-did/diff pull request #53])
* Fix loading / deletion of improperly specified models ([https://bitbucket.org/osrf/gazebo/pull-request/56/catch-when-loading-bad-models-joint/diff pull request #56])

### Gazebo 1.2.4 (10-19-2012:08:00:52)
*  Style fixes ([https://bitbucket.org/osrf/gazebo/pull-request/30/style-fixes/diff pull request #30]).
*  Fix joint position control ([https://bitbucket.org/osrf/gazebo/pull-request/49/fixed-position-joint-control/diff pull request #49])

### Gazebo 1.2.3 (10-16-2012:18:39:54)
*  Disabled selection highlighting due to bug ([https://bitbucket.org/osrf/gazebo/pull-request/44/disabled-selection-highlighting-fixed/diff pull request #44]).
*  Fixed saving a world via the GUI.

### Gazebo 1.2.2 (10-16-2012:15:12:22)
*  Skip search for system install of libccd, use version inside gazebo ([https://bitbucket.org/osrf/gazebo/pull-request/39/skip-search-for-system-install-of-libccd/diff pull request #39]).
*  Fixed sensor initialization race condition ([https://bitbucket.org/osrf/gazebo/pull-request/42/fix-sensor-initializaiton-race-condition pull request #42]).

### Gazebo 1.2.1 (10-15-2012:21:32:55)
*  Properly removed projectors attached to deleted models ([https://bitbucket.org/osrf/gazebo/pull-request/37/remove-projectors-that-are-attached-to/diff pull request #37]).
*  Fix model plugin loading bug ([https://bitbucket.org/osrf/gazebo/pull-request/31/moving-bool-first-in-model-and-world pull request #31]).
*  Fix light insertion and visualization of models prior to insertion ([https://bitbucket.org/osrf/gazebo/pull-request/35/fixed-light-insertion-and-visualization-of/diff pull request #35]).
*  Fixed GUI manipulation of static objects ([https://bitbucket.org/osrf/gazebo/issue/63/moving-static-objects-does-not-move-the issue #63] [https://bitbucket.org/osrf/gazebo/pull-request/38/issue-63-bug-patch-moving-static-objects/diff pull request #38]).
*  Fixed GUI selection bug ([https://bitbucket.org/osrf/gazebo/pull-request/40/fixed-selection-of-multiple-objects-at/diff pull request #40])

### Gazebo 1.2.0 (10-04-2012:20:01:20)
*  Updated GUI: new style, improved mouse controls, and removal of non-functional items.
*  Model database: An online repository of models.
*  Numerous bug fixes
*  APT repository hosted at [http://osrfoundation.org OSRF]
*  Improved process control prevents zombie processes<|MERGE_RESOLUTION|>--- conflicted
+++ resolved
@@ -150,7 +150,6 @@
     1. Fix adding/removing event filters .
         * [Pull request #1279](https://bitbucket.org/osrf/gazebo/pull-request/1279)
 
-<<<<<<< HEAD
     1. Enabled multi-selection and align tool inside model editor.
         * [Pull request #1302](https://bitbucket.org/osrf/gazebo/pull-request/1302)
         * [Issue #1323](https://bitbucket.org/osrf/gazebo/issue/1323)
@@ -158,10 +157,9 @@
     1. Enabled snap mode inside model editor.
         * [Pull request #1331](https://bitbucket.org/osrf/gazebo/pull-request/1331)
         * [Issue #1318](https://bitbucket.org/osrf/gazebo/issue/1318)
-=======
+
     1. Implemented copy/pasting of links.
         * [Pull request #1330](https://bitbucket.org/osrf/gazebo/pull-request/1330)
->>>>>>> 3bbca12a
 
 ## Gazebo 4.0
 
