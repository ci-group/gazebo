--- conflicted
+++ resolved
@@ -1,14 +1,11 @@
 ## Gazebo 7.0
 
-<<<<<<< HEAD
 1. Add ability to set the pose of a visual from a link.
     * [Pull request #1963](https://bitbucket.org/osrf/gazebo/pull-request/1963)
 
-=======
 1. Copy visual visibility flags on clone
     * [Pull request #2008](https://bitbucket.org/osrf/gazebo/pull-request/2008)
-    
->>>>>>> 18ec0a19
+
 1. Publish camera sensor image size when rendering is not enabled
     * [Pull request #1969](https://bitbucket.org/osrf/gazebo/pull-request/1969)
 
