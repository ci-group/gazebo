## Gazebo 8

<<<<<<< HEAD
1. Added static camera when following a model.
    * [Pull request #1980](https://bitbucket.org/osrf/gazebo/pull-request/1980)
=======
## Gazebo 8.x.x (2017-xx-xx)

1. Support conversions between SDF and protobuf for more sensors.
    * [Pull request #2118](https://bitbucket.org/osrf/gazebo/pull-request/2118)

1. Fix ODE Ray-Cylinder collision, and added ability to instantiate stand alone MultiRayShapes.
    * [Pull request #2122](https://bitbucket.org/osrf/gazebo/pull-request/2122)

1. Update depth camera sensor to publish depth data over a topic.
    * [Pull request #2112](https://bitbucket.org/osrf/gazebo/pull-request/2112)
>>>>>>> 09a21c02

## Gazebo 7

## Gazebo 7.x.x (2016-xx-xx)

1. Fix compilation against ffmpeg3 (libavcodec)
    * [Pull request #2154](https://bitbucket.org/osrf/gazebo/pull-request/2154)

1. Append a missing </gazebo_log> tag to log files when played.
    * [Pull request #2143](https://bitbucket.org/osrf/gazebo/pull-request/2143)

1. Add helper function QTestFixture::ProcessEventsAndDraw
    * [Pull request #2147](https://bitbucket.org/osrf/gazebo/pull-request/2147)

1. Undo scaling during simulation
    * [Pull request #2108](https://bitbucket.org/osrf/gazebo/pull-request/2108)

1. Fix SensorManager::SensorContainer::RunLoop sensor update time assertion
    * [Pull request #2115](https://bitbucket.org/osrf/gazebo/pull-request/2115)

1. Removes one function call and replaces a manual swap with std::swap in ODE heightfield.
    * [Pull request #2114](https://bitbucket.org/osrf/gazebo/pull-request/2114)


## Gazebo 7.0.0 (2016-01-25)

1. Add FollowerPlugin
    * [Pull request #2085](https://bitbucket.org/osrf/gazebo/pull-request/2085)

1. Fix circular dependency so that physics does not call the sensors API.
    * [Pull request #2089](https://bitbucket.org/osrf/gazebo/pull-request/2089)
    * [Issue #1516](https://bitbucket.org/osrf/gazebo/issues/1516)

1. Add Gravity and MagneticField API to World class to match sdformat change.
    * [SDFormat pull request 247](https://bitbucket.org/osrf/sdformat/pull-requests/247)
    * [Issue #1823](https://bitbucket.org/osrf/gazebo/issues/1823)
    * [Pull request #2090](https://bitbucket.org/osrf/gazebo/pull-request/2090)

1. Use opaque pointers and deprecate functions in the rendering library
    * [Pull request #2069](https://bitbucket.org/osrf/gazebo/pull-request/2069)
    * [Pull request #2064](https://bitbucket.org/osrf/gazebo/pull-request/2064)
    * [Pull request #2066](https://bitbucket.org/osrf/gazebo/pull-request/2066)
    * [Pull request #2069](https://bitbucket.org/osrf/gazebo/pull-request/2069)
    * [Pull request #2074](https://bitbucket.org/osrf/gazebo/pull-request/2074)
    * [Pull request #2076](https://bitbucket.org/osrf/gazebo/pull-request/2076)
    * [Pull request #2070](https://bitbucket.org/osrf/gazebo/pull-request/2070)
    * [Pull request #2071](https://bitbucket.org/osrf/gazebo/pull-request/2071)
    * [Pull request #2084](https://bitbucket.org/osrf/gazebo/pull-request/2084)
    * [Pull request #2073](https://bitbucket.org/osrf/gazebo/pull-request/2073)

1. Use opaque pointers for the Master class.
    * [Pull request #2036](https://bitbucket.org/osrf/gazebo/pull-request/2036)

1. Use opaque pointers in the gui library
    * [Pull request #2057](https://bitbucket.org/osrf/gazebo/pull-request/2057)
    * [Pull request #2037](https://bitbucket.org/osrf/gazebo/pull-request/2037)
    * [Pull request #2052](https://bitbucket.org/osrf/gazebo/pull-request/2052)
    * [Pull request #2053](https://bitbucket.org/osrf/gazebo/pull-request/2053)
    * [Pull request #2028](https://bitbucket.org/osrf/gazebo/pull-request/2028)
    * [Pull request #2051](https://bitbucket.org/osrf/gazebo/pull-request/2051)
    * [Pull request #2027](https://bitbucket.org/osrf/gazebo/pull-request/2027)
    * [Pull request #2026](https://bitbucket.org/osrf/gazebo/pull-request/2026)
    * [Pull request #2029](https://bitbucket.org/osrf/gazebo/pull-request/2029)
    * [Pull request #2042](https://bitbucket.org/osrf/gazebo/pull-request/2042)

1. Use more opaque pointers.
    * [Pull request #2022](https://bitbucket.org/osrf/gazebo/pull-request/2022)
    * [Pull request #2025](https://bitbucket.org/osrf/gazebo/pull-request/2025)
    * [Pull request #2043](https://bitbucket.org/osrf/gazebo/pull-request/2043)
    * [Pull request #2044](https://bitbucket.org/osrf/gazebo/pull-request/2044)
    * [Pull request #2065](https://bitbucket.org/osrf/gazebo/pull-request/2065)
    * [Pull request #2067](https://bitbucket.org/osrf/gazebo/pull-request/2067)
    * [Pull request #2079](https://bitbucket.org/osrf/gazebo/pull-request/2079)

1. Fix visual transparency issues
    * [Pull request #2031](https://bitbucket.org/osrf/gazebo/pull-request/2031)
    * [Issue #1726](https://bitbucket.org/osrf/gazebo/issue/1726)
    * [Issue #1790](https://bitbucket.org/osrf/gazebo/issue/1790)

1. Implemented private data pointer for the RTShaderSystem class. Minimized shader updates to once per render update.
    * [Pull request #2003](https://bitbucket.org/osrf/gazebo/pull-request/2003)

1. Updating physics library to use ignition math.
    * [Pull request #2007](https://bitbucket.org/osrf/gazebo/pull-request/2007)

1. Switching to ignition math for the rendering library.
    * [Pull request #1993](https://bitbucket.org/osrf/gazebo/pull-request/1993)
    * [Pull request #1994](https://bitbucket.org/osrf/gazebo/pull-request/1994)
    * [Pull request #1995](https://bitbucket.org/osrf/gazebo/pull-request/1995)
    * [Pull request #1996](https://bitbucket.org/osrf/gazebo/pull-request/1996)

1. Removed deprecations
    * [Pull request #1992]((https://bitbucket.org/osrf/gazebo/pull-request/1992)

1. Add ability to set the pose of a visual from a link.
    * [Pull request #1963](https://bitbucket.org/osrf/gazebo/pull-request/1963)

1. Copy visual visibility flags on clone
    * [Pull request #2008](https://bitbucket.org/osrf/gazebo/pull-request/2008)

1. Publish camera sensor image size when rendering is not enabled
    * [Pull request #1969](https://bitbucket.org/osrf/gazebo/pull-request/1969)

1. Added Poissons Ratio and Elastic Modulus for ODE.
    * [Pull request #1974](https://bitbucket.org/osrf/gazebo/pull-request/1974)

1. Update rest web plugin to publish response messages and display login user name in toolbar.
    * [Pull request #1956](https://bitbucket.org/osrf/gazebo/pull-request/1956)

1. Improve overall speed of log playback. Added new functions to LogPlay.
   Use tinyxml2 for playback.
    * [Pull request #1931](https://bitbucket.org/osrf/gazebo/pull-request/1931)

1. Improve SVG import. Added support for transforms in paths.
    * [Pull request #1981](https://bitbucket.org/osrf/gazebo/pull-request/1981)

1. Enter time during log playback
    * [Pull request #2000](https://bitbucket.org/osrf/gazebo/pull-request/2000)

1 Added Ignition Transport dependency.
    * [Pull request #1930](https://bitbucket.org/osrf/gazebo/pull-request/1930)

1 Make latched subscribers receive the message only once
    * [Issue #1789](https://bitbucket.org/osrf/gazebo/issue/1789)
    * [Pull request #2019](https://bitbucket.org/osrf/gazebo/pull-request/2019)

1 Implemented transport clear buffers
  * [Pull request #2017](https://bitbucket.org/osrf/gazebo/pull-request/2017)

1. KeyEvent constructor should be in a source file. Removed a few visibility
flags from c functions. Windows did not like `CPPTYPE_*` in
`gazebo/gui/ConfigWidget.cc`, so I replaced it with `TYPE_*`.
    * [Pull request #1943](https://bitbucket.org/osrf/gazebo/pull-request/1943)

1. Added wide angle camera sensor.
    * [Pull request #1866](https://bitbucket.org/osrf/gazebo/pull-request/1866)

1. Change the `near` and `far` members of `gazebo/msgs/logical_camera_sensors.proto` to `near_clip` and `far_clip`
    + [Pull request #1942](https://bitbucket.org/osrf/gazebo/pull-request/1942)

1. Resolve issue #1702
    * [Issue #1702](https://bitbucket.org/osrf/gazebo/issue/1702)
    * [Pull request #1905](https://bitbucket.org/osrf/gazebo/pull-request/1905)
    * [Pull request #1913](https://bitbucket.org/osrf/gazebo/pull-request/1913)
    * [Pull request #1914](https://bitbucket.org/osrf/gazebo/pull-request/1914)

1. Update physics when the world is reset
    * [Pull request #1903](https://bitbucket.org/osrf/gazebo/pull-request/1903)

1. Light and light state for the server side
    * [Pull request #1920](https://bitbucket.org/osrf/gazebo/pull-request/1920)

1. Add scale to model state so scaling works on log/playback.
    * [Pull request #2020](https://bitbucket.org/osrf/gazebo/pull-request/2020)

1. Added tests for WorldState
    * [Pull request #1968](https://bitbucket.org/osrf/gazebo/pull-request/1968)

1. Rename Reset to Reset Time in time widget
    * [Pull request #1892](https://bitbucket.org/osrf/gazebo/pull-request/1892)
    * [Issue #1730](https://bitbucket.org/osrf/gazebo/issue/1730)

1. Set QTestfFxture to verbose
    * [Pull request #1944](https://bitbucket.org/osrf/gazebo/pull-request/1944)
    * [Issue #1756](https://bitbucket.org/osrf/gazebo/issue/1756)

1. Added torsional friction
    * [Pull request #1831](https://bitbucket.org/osrf/gazebo/pull-request/1831)

1. Support loading and spawning nested models
    * [Pull request #1868](https://bitbucket.org/osrf/gazebo/pull-request/1868)
    * [Pull request #1895](https://bitbucket.org/osrf/gazebo/pull-request/1895)

1. Undo user motion commands during simulation, added physics::UserCmdManager and gui::UserCmdHistory.
    * [Pull request #1934](https://bitbucket.org/osrf/gazebo/pull-request/1934)

1. Forward user command messages for undo.
    * [Pull request #2009](https://bitbucket.org/osrf/gazebo/pull-request/2009)

1. Undo reset commands during simulation, forwarding commands
    * [Pull request #1986](https://bitbucket.org/osrf/gazebo/pull-request/1986)

1. Undo apply force / torque during simulation
    * [Pull request #2030](https://bitbucket.org/osrf/gazebo/pull-request/2030)

1. Add function to get the derived scale of a Visual
    * [Pull request #1881](https://bitbucket.org/osrf/gazebo/pull-request/1881)

1. Added EnumIface, which supports iterators over enums.
    * [Pull request #1847](https://bitbucket.org/osrf/gazebo/pull-request/1847)

1. Added RegionEventBoxPlugin - fires events when models enter / exit the region
    * [Pull request #1856](https://bitbucket.org/osrf/gazebo/pull-request/1856)

1. Added tests for checking the playback control via messages.
    * [Pull request #1885](https://bitbucket.org/osrf/gazebo/pull-request/1885)

1. Added LoadArgs() function to ServerFixture for being able to load a server
using the same arguments used in the command line.
    * [Pull request #1874](https://bitbucket.org/osrf/gazebo/pull-request/1874)

1. Added battery class, plugins and test world.
    * [Pull request #1872](https://bitbucket.org/osrf/gazebo/pull-request/1872)

1. Display gearbox and screw joint properties in property tree
    * [Pull request #1838](https://bitbucket.org/osrf/gazebo/pull-request/1838)

1. Set window flags for dialogs and file dialogs
    * [Pull request #1816](https://bitbucket.org/osrf/gazebo/pull-request/1816)

1. Fix minimum window height
   * [Pull request #1977](https://bitbucket.org/osrf/gazebo/pull-request/1977)
   * [Issue #1706](https://bitbucket.org/osrf/gazebo/issue/1706)

1. Add option to reverse alignment direction
   * [Pull request #2040](https://bitbucket.org/osrf/gazebo/pull-request/2040)
   * [Issue #1242](https://bitbucket.org/osrf/gazebo/issue/1242)

1. Fix unadvertising a publisher - only unadvertise topic if it is the last publisher.
   * [Pull request #2005](https://bitbucket.org/osrf/gazebo/pull-request/2005)
   * [Issue #1782](https://bitbucket.org/osrf/gazebo/issue/1782)

1. Log playback GUI for multistep, rewind, forward and seek
    * [Pull request #1791](https://bitbucket.org/osrf/gazebo/pull-request/1791)

1. Added Apply Force/Torque movable text
    * [Pull request #1789](https://bitbucket.org/osrf/gazebo/pull-request/1789)

1. Added cascade parameter (apply to children) for Visual SetMaterial, SetAmbient, SetEmissive, SetSpecular, SetDiffuse, SetTransparency
    * [Pull request #1851](https://bitbucket.org/osrf/gazebo/pull-request/1851)

1. Tweaks to Data Logger, such as multiline text edit for path
    * [Pull request #1800](https://bitbucket.org/osrf/gazebo/pull-request/1800)

1. Added TopToolbar and hide / disable several widgets according to WindowMode
    * [Pull request #1869](https://bitbucket.org/osrf/gazebo/pull-request/1869)

1. Added Visual::IsAncestorOf and Visual::IsDescendantOf
    * [Pull request #1850](https://bitbucket.org/osrf/gazebo/pull-request/1850)

1. Added msgs::PluginFromSDF and tests
    * [Pull request #1858](https://bitbucket.org/osrf/gazebo/pull-request/1858)

1. Added msgs::CollisionFromSDF msgs::SurfaceFromSDF and msgs::FrictionFromSDF
    * [Pull request #1900](https://bitbucket.org/osrf/gazebo/pull-request/1900)

1. Added hotkeys chart dialog
    * [Pull request #1835](https://bitbucket.org/osrf/gazebo/pull-request/1835)

1. Space bar to play / pause
   * [Pull request #2023](https://bitbucket.org/osrf/gazebo/pull-request/2023)
   * [Issue #1798](https://bitbucket.org/osrf/gazebo/issue/1798)

1. Make it possible to create custom ConfigWidgets
    * [Pull request #1861](https://bitbucket.org/osrf/gazebo/pull-request/1861)

1. AddItem / RemoveItem / Clear enum config widgets
    * [Pull request #1878](https://bitbucket.org/osrf/gazebo/pull-request/1878)

1. Make all child ConfigWidgets emit signals.
    * [Pull request #1884](https://bitbucket.org/osrf/gazebo/pull-request/1884)

1. Refactored makers
    * [Pull request #1828](https://bitbucket.org/osrf/gazebo/pull-request/1828)

1. Added gui::Conversions to convert between Gazebo and Qt
    * [Pull request #2034](https://bitbucket.org/osrf/gazebo/pull-request/2034)

1. Model editor updates
    1. Support adding model plugins in model editor
        * [Pull request #2060](https://bitbucket.org/osrf/gazebo/pull-request/2060)

    1. Added support for copying and pasting top level nested models
        * [Pull request #2006](https://bitbucket.org/osrf/gazebo/pull-request/2006)

    1. Make non-editable background models white in model editor
        * [Pull request #1950](https://bitbucket.org/osrf/gazebo/pull-request/1950)

    1. Choose / swap parent and child links in joint inspector
        * [Pull request #1887](https://bitbucket.org/osrf/gazebo/pull-request/1887)
        * [Issue #1500](https://bitbucket.org/osrf/gazebo/issue/1500)

    1. Presets combo box for Vector3 config widget
        * [Pull request #1954](https://bitbucket.org/osrf/gazebo/pull-request/1954)

    1. Added support for more joint types (gearbox and fixed joints).
        * [Pull request #1794](https://bitbucket.org/osrf/gazebo/pull-request/1794)

    1. Added support for selecting links and joints, opening context menu and inspectors in Schematic View.
        * [Pull request #1787](https://bitbucket.org/osrf/gazebo/pull-request/1787)

    1. Color-coded edges in Schematic View to match joint color.
        * [Pull request #1781](https://bitbucket.org/osrf/gazebo/pull-request/1781)

    1. Scale link mass and inertia when a link is scaled
        * [Pull request #1836](https://bitbucket.org/osrf/gazebo/pull-request/1836)

    1. Add density widget to config widget and link inspector
        * [Pull request #1978](https://bitbucket.org/osrf/gazebo/pull-request/1978)

    1. Added icons for child and parent link in joint inspector
        * [Pull request #1953](https://bitbucket.org/osrf/gazebo/pull-request/1953)

    1. Load and save nested models
        * [Pull request #1894](https://bitbucket.org/osrf/gazebo/pull-request/1894)

    1. Display model plugins on the left panel and added model plugin inspector
        * [Pull request #1863](https://bitbucket.org/osrf/gazebo/pull-request/1863)

    1. Context menu and deletion for model plugins
        * [Pull request #1890](https://bitbucket.org/osrf/gazebo/pull-request/1890)

    1. Delete self from inspector
        * [Pull request #1904](https://bitbucket.org/osrf/gazebo/pull-request/1904)
        * [Issue #1543](https://bitbucket.org/osrf/gazebo/issue/1543)

    1. Apply inspector changes in real time and add reset button
        * [Pull request #1945](https://bitbucket.org/osrf/gazebo/pull-request/1945)
        * [Issue #1472](https://bitbucket.org/osrf/gazebo/issue/1472)

    1. Set physics to be paused when exiting model editor mode
        * [Pull request #1893](https://bitbucket.org/osrf/gazebo/pull-request/1893)
        * [Issue #1734](https://bitbucket.org/osrf/gazebo/issue/1734)

    1. Add Insert tab to model editor
        * [Pull request #1924](https://bitbucket.org/osrf/gazebo/pull-request/1924)

    1. Support inserting nested models from model maker
        * [Pull request #1982](https://bitbucket.org/osrf/gazebo/pull-request/1982)

    1. Added joint creation dialog
        * [Pull request #2021](https://bitbucket.org/osrf/gazebo/pull-request/2021)

    1. Added reverse checkboxes to joint creation dialog
        * [Pull request #2086](https://bitbucket.org/osrf/gazebo/pull-request/2086)

    1. Use opaque pointers in the model editor
        * [Pull request #2056](https://bitbucket.org/osrf/gazebo/pull-request/2056)
        * [Pull request #2059](https://bitbucket.org/osrf/gazebo/pull-request/2059)
        * [Pull request #2087](https://bitbucket.org/osrf/gazebo/pull-request/2087)

    1. Support joint creation between links in nested model.
        * [Pull request #2080](https://bitbucket.org/osrf/gazebo/pull-request/2080)

1. Building editor updates

    1. Use opaque pointers in the building editor
        * [Pull request #2041](https://bitbucket.org/osrf/gazebo/pull-request/2041)
        * [Pull request #2039](https://bitbucket.org/osrf/gazebo/pull-request/2039)
        * [Pull request #2055](https://bitbucket.org/osrf/gazebo/pull-request/2055)
        * [Pull request #2032](https://bitbucket.org/osrf/gazebo/pull-request/2032)
        * [Pull request #2082](https://bitbucket.org/osrf/gazebo/pull-request/2082)
        * [Pull request #2038](https://bitbucket.org/osrf/gazebo/pull-request/2038)
        * [Pull request #2033](https://bitbucket.org/osrf/gazebo/pull-request/2033)

    1. Use opaque pointers for GrabberHandle, add *LinkedGrabbers functions
        * [Pull request #2034](https://bitbucket.org/osrf/gazebo/pull-request/2034)

    1. Removed unused class: BuildingItem
        * [Pull request #2045](https://bitbucket.org/osrf/gazebo/pull-request/2045)

    1. Use opaque pointers for BuildingModelManip, move attachment logic to BuildingMaker
        * [Pull request #2046](https://bitbucket.org/osrf/gazebo/pull-request/2046)

    1. Use opaque pointers for all Dialog classes, add conversion from QPointF, move common logic to BaseInspectorDialog.
        * [Pull request #2083](https://bitbucket.org/osrf/gazebo/pull-request/2083)

## Gazebo 6.0

### Gazebo 6.X.X (201X-XX-XX)

1. Fix removing multiple camera sensors that have the same camera name.
    * [Pull request #2081](https://bitbucket.org/osrf/gazebo/pull-request/2081)
    * [Issue #1811](https://bitbucket.org/osrf/gazebo/issues/1811)

1. Backport model editor toolbar fixed joint option from [pull request #1794](https://bitbucket.org/osrf/gazebo/pull-request/1794)
    * [Pull request #1957](https://bitbucket.org/osrf/gazebo/pull-request/1957)

1. Fix minimum window height
    * Backport of [pull request #1977](https://bitbucket.org/osrf/gazebo/pull-request/1977)
    * [Pull request #1998](https://bitbucket.org/osrf/gazebo/pull-request/1998)
    * [Issue #1706](https://bitbucket.org/osrf/gazebo/issue/1706)

1. Fix visual transparency issues
    * [Pull request #1967](https://bitbucket.org/osrf/gazebo/pull-request/1967)
    * [Issue #1726](https://bitbucket.org/osrf/gazebo/issue/1726)

### Gazebo 6.5.0 (2015-10-22)

1. Added ability to convert from spherical coordinates to local coordinates.
    * [Pull request #1955](https://bitbucket.org/osrf/gazebo/pull-request/1955)

### Gazebo 6.4.0 (2015-10-14)

1. Fix ABI problem. Make `Sensor::SetPose` function non virtual.
    * [Pull request #1947](https://bitbucket.org/osrf/gazebo/pull-request/1947)

1. Update inertia properties during simulation
    * [Pull request #1909](https://bitbucket.org/osrf/gazebo/pull-requests/1909)
    * [Design document](https://bitbucket.org/osrf/gazebo_design/src/default/inertia_resize/inertia_resize.md)

1. Fix transparency correction for opaque materials
    * [Pull request #1946](https://bitbucket.org/osrf/gazebo/pull-requests/1946/fix-transparency-correction-for-opaque/diff)

### Gazebo 6.3.0 (2015-10-06)

1. Added `Sensor::SetPose` function
    * [Pull request #1935](https://bitbucket.org/osrf/gazebo/pull-request/1935)

### Gazebo 6.2.0 (2015-10-02)

1. Update physics when the world is reset
    * Backport of [pull request #1903](https://bitbucket.org/osrf/gazebo/pull-request/1903)
    * [Pull request #1916](https://bitbucket.org/osrf/gazebo/pull-request/1916)
    * [Issue #101](https://bitbucket.org/osrf/gazebo/issue/101)

1. Added Copy constructor and assignment operator to MouseEvent
    * [Pull request #1855](https://bitbucket.org/osrf/gazebo/pull-request/1855)

### Gazebo 6.1.0 (2015-08-02)

1. Added logical_camera sensor.
    * [Pull request #1845](https://bitbucket.org/osrf/gazebo/pull-request/1845)

1. Added RandomVelocityPlugin, which applies a random velocity to a model's link.
    * [Pull request #1839](https://bitbucket.org/osrf/gazebo/pull-request/1839)

1. Sim events for joint position, velocity and applied force
    * [Pull request #1849](https://bitbucket.org/osrf/gazebo/pull-request/1849)

### Gazebo 6.0.0 (2015-07-27)

1. Added magnetometer sensor. A contribution from Andrew Symington.
    * [Pull request #1788](https://bitbucket.org/osrf/gazebo/pull-request/1788)

1. Added altimeter sensor. A contribution from Andrew Symington.
    * [Pull request #1792](https://bitbucket.org/osrf/gazebo/pull-request/1792)

1. Implement more control options for log playback:
  1. Rewind: The simulation starts from the beginning.
  1. Forward: The simulation jumps to the end of the log file.
  1. Seek: The simulation jumps to a specific point specified by its simulation
  time.
      * [Pull request #1737](https://bitbucket.org/osrf/gazebo/pull-request/1737)

1. Added Gazebo splash screen
    * [Pull request #1745](https://bitbucket.org/osrf/gazebo/pull-request/1745)

1. Added a transporter plugin which allows models to move from one location
   to another based on their location and the location of transporter pads.
    * [Pull request #1738](https://bitbucket.org/osrf/gazebo/pull-request/1738)

1. Implement forward/backwards multi-step for log playback. Now, the semantics
of a multi-step while playing back a log session are different from a multi-step
during a live simulation. While playback, a multi-step simulates all the
intermediate steps as before, but the client only perceives a single step.
E.g: You have a log file containing a 1 hour simulation session. You want to
jump to the minute 00H::30M::00S to check a specific aspect of the simulation.
You should not see continuous updates until minute 00H:30M:00S. Instead, you
should visualize a single jump to the specific instant of the simulation that
you are interested.
    * [Pull request #1623](https://bitbucket.org/osrf/gazebo/pull-request/1623)

1. Added browse button to log record dialog.
    * [Pull request #1719](https://bitbucket.org/osrf/gazebo/pull-request/1719)

1. Improved SVG support: arcs in paths, and contours made of multiple paths.
    * [Pull request #1608](https://bitbucket.org/osrf/gazebo/pull-request/1608)

1. Added simulation iterations to the world state.
    * [Pull request #1722](https://bitbucket.org/osrf/gazebo/pull-request/1722)

1. Added multiple LiftDrag plugins to the cessna_demo.world to allow the Cessna
C-172 model to fly.
    * [Pull request #1715](https://bitbucket.org/osrf/gazebo/pull-request/1715)

1. Added a plugin to control a Cessna C-172 via messages (CessnaPlugin), and a
GUI plugin to test this functionality with the keyboard (CessnaGUIPlugin). Added
world with the Cessna model and the two previous plugins loaded
(cessna_demo.world).
    * [Pull request #1712](https://bitbucket.org/osrf/gazebo/pull-request/1712)

1. Added world with OSRF building and an elevator
    * [Pull request #1697](https://bitbucket.org/osrf/gazebo/pull-request/1697)

1. Fixed collide bitmask by changing default value from 0x1 to 0xffff.
    * [Pull request #1696](https://bitbucket.org/osrf/gazebo/pull-request/1696)

1. Added a plugin to control an elevator (ElevatorPlugin), and an OccupiedEvent plugin that sends a message when a model is within a specified region.
    * [Pull request #1694](https://bitbucket.org/osrf/gazebo/pull-request/1694)
    * [Pull request #1775](https://bitbucket.org/osrf/gazebo/pull-request/1775)

1. Added Layers tab and meta information for visuals.
    * [Pull request #1674](https://bitbucket.org/osrf/gazebo/pull-request/1674)

1. Added countdown behavior for common::Timer and exposed the feature in TimerGUIPlugin.
    * [Pull request #1690](https://bitbucket.org/osrf/gazebo/pull-request/1690)

1. Added BuoyancyPlugin for simulating the buoyancy of an object in a column of fluid.
    * [Pull request #1622](https://bitbucket.org/osrf/gazebo/pull-request/1622)

1. Added ComputeVolume function for simple shape subclasses of Shape.hh.
    * [Pull request #1605](https://bitbucket.org/osrf/gazebo/pull-request/1605)

1. Add option to parallelize the ODE quickstep constraint solver,
which solves an LCP twice with different parameters in order
to corrected for position projection errors.
    * [Pull request #1561](https://bitbucket.org/osrf/gazebo/pull-request/1561)

1. Get/Set user camera pose in GUI.
    * [Pull request #1649](https://bitbucket.org/osrf/gazebo/pull-request/1649)
    * [Issue #1595](https://bitbucket.org/osrf/gazebo/issue/1595)

1. Added ViewAngleWidget, removed hard-coded reset view and removed MainWindow::Reset(). Also added GLWidget::GetSelectedVisuals().
    * [Pull request #1768](https://bitbucket.org/osrf/gazebo/pull-request/1768)
    * [Issue #1507](https://bitbucket.org/osrf/gazebo/issue/1507)

1. Windows support. This consists mostly of numerous small changes to support
compilation on Windows.
    * [Pull request #1616](https://bitbucket.org/osrf/gazebo/pull-request/1616)
    * [Pull request #1618](https://bitbucket.org/osrf/gazebo/pull-request/1618)
    * [Pull request #1620](https://bitbucket.org/osrf/gazebo/pull-request/1620)
    * [Pull request #1625](https://bitbucket.org/osrf/gazebo/pull-request/1625)
    * [Pull request #1626](https://bitbucket.org/osrf/gazebo/pull-request/1626)
    * [Pull request #1627](https://bitbucket.org/osrf/gazebo/pull-request/1627)
    * [Pull request #1628](https://bitbucket.org/osrf/gazebo/pull-request/1628)
    * [Pull request #1629](https://bitbucket.org/osrf/gazebo/pull-request/1629)
    * [Pull request #1630](https://bitbucket.org/osrf/gazebo/pull-request/1630)
    * [Pull request #1631](https://bitbucket.org/osrf/gazebo/pull-request/1631)
    * [Pull request #1632](https://bitbucket.org/osrf/gazebo/pull-request/1632)
    * [Pull request #1633](https://bitbucket.org/osrf/gazebo/pull-request/1633)
    * [Pull request #1635](https://bitbucket.org/osrf/gazebo/pull-request/1635)
    * [Pull request #1637](https://bitbucket.org/osrf/gazebo/pull-request/1637)
    * [Pull request #1639](https://bitbucket.org/osrf/gazebo/pull-request/1639)
    * [Pull request #1647](https://bitbucket.org/osrf/gazebo/pull-request/1647)
    * [Pull request #1650](https://bitbucket.org/osrf/gazebo/pull-request/1650)
    * [Pull request #1651](https://bitbucket.org/osrf/gazebo/pull-request/1651)
    * [Pull request #1653](https://bitbucket.org/osrf/gazebo/pull-request/1653)
    * [Pull request #1654](https://bitbucket.org/osrf/gazebo/pull-request/1654)
    * [Pull request #1657](https://bitbucket.org/osrf/gazebo/pull-request/1657)
    * [Pull request #1658](https://bitbucket.org/osrf/gazebo/pull-request/1658)
    * [Pull request #1659](https://bitbucket.org/osrf/gazebo/pull-request/1659)
    * [Pull request #1660](https://bitbucket.org/osrf/gazebo/pull-request/1660)
    * [Pull request #1661](https://bitbucket.org/osrf/gazebo/pull-request/1661)
    * [Pull request #1669](https://bitbucket.org/osrf/gazebo/pull-request/1669)
    * [Pull request #1670](https://bitbucket.org/osrf/gazebo/pull-request/1670)
    * [Pull request #1672](https://bitbucket.org/osrf/gazebo/pull-request/1672)
    * [Pull request #1682](https://bitbucket.org/osrf/gazebo/pull-request/1682)
    * [Pull request #1683](https://bitbucket.org/osrf/gazebo/pull-request/1683)

1. Install `libgazebo_server_fixture`. This will facilitate tests external to the main gazebo repository. See `examples/stand_alone/test_fixture`.
    * [Pull request #1606](https://bitbucket.org/osrf/gazebo/pull-request/1606)

1. Laser visualization renders light blue for rays that do not hit obstacles, and dark blue for other rays.
    * [Pull request #1607](https://bitbucket.org/osrf/gazebo/pull-request/1607)
    * [Issue #1576](https://bitbucket.org/osrf/gazebo/issue/1576)

1. Add VisualType enum to Visual and clean up visuals when entity is deleted.
    * [Pull request #1614](https://bitbucket.org/osrf/gazebo/pull-request/1614)

1. Alert user of connection problems when using the REST service plugin
    * [Pull request #1655](https://bitbucket.org/osrf/gazebo/pull-request/1655)
    * [Issue #1574](https://bitbucket.org/osrf/gazebo/issue/1574)

1. ignition-math is now a dependency.
    + [http://ignitionrobotics.org/libraries/math](http://ignitionrobotics.org/libraries/math)
    + [Gazebo::math migration](https://bitbucket.org/osrf/gazebo/src/583edbeb90759d43d994cc57c0797119dd6d2794/ign-math-migration.md)

1. Detect uuid library during compilation.
    * [Pull request #1655](https://bitbucket.org/osrf/gazebo/pull-request/1655)
    * [Issue #1572](https://bitbucket.org/osrf/gazebo/issue/1572)

1. New accessors in LogPlay class.
    * [Pull request #1577](https://bitbucket.org/osrf/gazebo/pull-request/1577)

1. Added a plugin to send messages to an existing website.
   Added gui::MainWindow::AddMenu and msgs/rest_error, msgs/rest_login, msgs rest/post
    * [Pull request #1524](https://bitbucket.org/osrf/gazebo/pull-request/1524)

1. Fix deprecation warnings when using SDFormat 3.0.2, 3.0.3 prereleases
    * [Pull request #1568](https://bitbucket.org/osrf/gazebo/pull-request/1568)

1. Use GAZEBO_CFLAGS or GAZEBO_CXX_FLAGS in CMakeLists.txt for example plugins
    * [Pull request #1573](https://bitbucket.org/osrf/gazebo/pull-request/1573)

1. Added Link::OnWrenchMsg subscriber with test
    * [Pull request #1582](https://bitbucket.org/osrf/gazebo/pull-request/1582)

1. Show/hide GUI overlays using the menu bar.
    * [Pull request #1555](https://bitbucket.org/osrf/gazebo/pull-request/1555)

1. Added world origin indicator rendering::OriginVisual.
    * [Pull request #1700](https://bitbucket.org/osrf/gazebo/pull-request/1700)

1. Show/hide toolbars using the menu bars and shortcut.
   Added MainWindow::CloneAction.
   Added Window menu to Model Editor.
    * [Pull request #1584](https://bitbucket.org/osrf/gazebo/pull-request/1584)

1. Added event to show/hide toolbars.
    * [Pull request #1707](https://bitbucket.org/osrf/gazebo/pull-request/1707)

1. Added optional start/stop/reset buttons to timer GUI plugin.
    * [Pull request #1576](https://bitbucket.org/osrf/gazebo/pull-request/1576)

1. Timer GUI Plugin: Treat negative positions as positions from the ends
    * [Pull request #1703](https://bitbucket.org/osrf/gazebo/pull-request/1703)

1. Added Visual::GetDepth() and Visual::GetNthAncestor()
    * [Pull request #1613](https://bitbucket.org/osrf/gazebo/pull-request/1613)

1. Added a context menu for links
    * [Pull request #1589](https://bitbucket.org/osrf/gazebo/pull-request/1589)

1. Separate TimePanel's display into TimeWidget and LogPlayWidget.
    * [Pull request #1564](https://bitbucket.org/osrf/gazebo/pull-request/1564)

1. Display confirmation message after log is saved
    * [Pull request #1646](https://bitbucket.org/osrf/gazebo/pull-request/1646)

1. Added LogPlayView to display timeline and LogPlaybackStatistics message type.
    * [Pull request #1724](https://bitbucket.org/osrf/gazebo/pull-request/1724)

1. Added Time::FormattedString and removed all other FormatTime functions.
    * [Pull request #1710](https://bitbucket.org/osrf/gazebo/pull-request/1710)

1. Added support for Oculus DK2
    * [Pull request #1526](https://bitbucket.org/osrf/gazebo/pull-request/1526)

1. Use collide_bitmask from SDF to perform collision filtering
    * [Pull request #1470](https://bitbucket.org/osrf/gazebo/pull-request/1470)

1. Pass Coulomb surface friction parameters to DART.
    * [Pull request #1420](https://bitbucket.org/osrf/gazebo/pull-request/1420)

1. Added ModelAlign::SetHighlighted
    * [Pull request #1598](https://bitbucket.org/osrf/gazebo/pull-request/1598)

1. Added various Get functions to Visual. Also added a ConvertGeometryType function to msgs.
    * [Pull request #1402](https://bitbucket.org/osrf/gazebo/pull-request/1402)

1. Get and Set visibility of SelectionObj's handles, with unit test.
    * [Pull request #1417](https://bitbucket.org/osrf/gazebo/pull-request/1417)

1. Set material of SelectionObj's handles.
    * [Pull request #1472](https://bitbucket.org/osrf/gazebo/pull-request/1472)

1. Add SelectionObj::Fini with tests and make Visual::Fini virtual
    * [Pull request #1685](https://bitbucket.org/osrf/gazebo/pull-request/1685)

1. Allow link selection with the mouse if parent model already selected.
    * [Pull request #1409](https://bitbucket.org/osrf/gazebo/pull-request/1409)

1. Added ModelRightMenu::EntityTypes.
    * [Pull request #1414](https://bitbucket.org/osrf/gazebo/pull-request/1414)

1. Scale joint visuals according to link size.
    * [Pull request #1591](https://bitbucket.org/osrf/gazebo/pull-request/1591)
    * [Issue #1563](https://bitbucket.org/osrf/gazebo/issue/1563)

1. Added Gazebo/CoM material.
    * [Pull request #1439](https://bitbucket.org/osrf/gazebo/pull-request/1439)

1. Added arc parameter to MeshManager::CreateTube
    * [Pull request #1436](https://bitbucket.org/osrf/gazebo/pull-request/1436)

1. Added View Inertia and InertiaVisual, changed COMVisual to sphere proportional to mass.
    * [Pull request #1445](https://bitbucket.org/osrf/gazebo/pull-request/1445)

1. Added View Link Frame and LinkFrameVisual. Visual::SetTransparency goes into texture_unit.
    * [Pull request #1762](https://bitbucket.org/osrf/gazebo/pull-request/1762)
    * [Issue #853](https://bitbucket.org/osrf/gazebo/issue/853)

1. Changed the position of Save and Cancel buttons on editor dialogs
    * [Pull request #1442](https://bitbucket.org/osrf/gazebo/pull-request/1442)
    * [Issue #1377](https://bitbucket.org/osrf/gazebo/issue/1377)

1. Fixed Visual material updates
    * [Pull request #1454](https://bitbucket.org/osrf/gazebo/pull-request/1454)
    * [Issue #1455](https://bitbucket.org/osrf/gazebo/issue/1455)

1. Added Matrix3::Inverse() and tests
    * [Pull request #1481](https://bitbucket.org/osrf/gazebo/pull-request/1481)

1. Implemented AddLinkForce for ODE.
    * [Pull request #1456](https://bitbucket.org/osrf/gazebo/pull-request/1456)

1. Updated ConfigWidget class to parse enum values.
    * [Pull request #1518](https://bitbucket.org/osrf/gazebo/pull-request/1518)

1. Added PresetManager to physics libraries and corresponding integration test.
    * [Pull request #1471](https://bitbucket.org/osrf/gazebo/pull-request/1471)

1. Sync name and location on SaveDialog.
    * [Pull request #1563](https://bitbucket.org/osrf/gazebo/pull-request/1563)

1. Added Apply Force/Torque dialog
    * [Pull request #1600](https://bitbucket.org/osrf/gazebo/pull-request/1600)

1. Added Apply Force/Torque visuals
    * [Pull request #1619](https://bitbucket.org/osrf/gazebo/pull-request/1619)

1. Added Apply Force/Torque OnMouseRelease and ActivateWindow
    * [Pull request #1699](https://bitbucket.org/osrf/gazebo/pull-request/1699)

1. Added Apply Force/Torque mouse interactions, modes, activation
    * [Pull request #1731](https://bitbucket.org/osrf/gazebo/pull-request/1731)

1. Added inertia pose getter for COMVisual and COMVisual_TEST
    * [Pull request #1581](https://bitbucket.org/osrf/gazebo/pull-request/1581)

1. Model editor updates
    1. Joint preview using JointVisuals.
        * [Pull request #1369](https://bitbucket.org/osrf/gazebo/pull-request/1369)

    1. Added inspector for configuring link, visual, and collision properties.
        * [Pull request #1408](https://bitbucket.org/osrf/gazebo/pull-request/1408)

    1. Saving, exiting, generalizing SaveDialog.
        * [Pull request #1401](https://bitbucket.org/osrf/gazebo/pull-request/1401)

    1. Inspectors redesign
        * [Pull request #1586](https://bitbucket.org/osrf/gazebo/pull-request/1586)

    1. Edit existing model.
        * [Pull request #1425](https://bitbucket.org/osrf/gazebo/pull-request/1425)

    1. Add joint inspector to link's context menu.
        * [Pull request #1449](https://bitbucket.org/osrf/gazebo/pull-request/1449)
        * [Issue #1443](https://bitbucket.org/osrf/gazebo/issue/1443)

    1. Added button to select mesh file on inspector.
        * [Pull request #1460](https://bitbucket.org/osrf/gazebo/pull-request/1460)
        * [Issue #1450](https://bitbucket.org/osrf/gazebo/issue/1450)

    1. Renamed Part to Link.
        * [Pull request #1478](https://bitbucket.org/osrf/gazebo/pull-request/1478)

    1. Fix snapping inside editor.
        * [Pull request #1489](https://bitbucket.org/osrf/gazebo/pull-request/1489)
        * [Issue #1457](https://bitbucket.org/osrf/gazebo/issue/1457)

    1. Moved DataLogger from Window menu to the toolbar and moved screenshot button to the right.
        * [Pull request #1665](https://bitbucket.org/osrf/gazebo/pull-request/1665)

    1. Keep loaded model's name.
        * [Pull request #1516](https://bitbucket.org/osrf/gazebo/pull-request/1516)
        * [Issue #1504](https://bitbucket.org/osrf/gazebo/issue/1504)

    1. Added ExtrudeDialog.
        * [Pull request #1483](https://bitbucket.org/osrf/gazebo/pull-request/1483)

    1. Hide time panel inside editor and keep main window's paused state.
        * [Pull request #1500](https://bitbucket.org/osrf/gazebo/pull-request/1500)

    1. Fixed pose issues and added ModelCreator_TEST.
        * [Pull request #1509](https://bitbucket.org/osrf/gazebo/pull-request/1509)
        * [Issue #1497](https://bitbucket.org/osrf/gazebo/issue/1497)
        * [Issue #1509](https://bitbucket.org/osrf/gazebo/issue/1509)

    1. Added list of links and joints.
        * [Pull request #1515](https://bitbucket.org/osrf/gazebo/pull-request/1515)
        * [Issue #1418](https://bitbucket.org/osrf/gazebo/issue/1418)

    1. Expose API to support adding items to the palette.
        * [Pull request #1565](https://bitbucket.org/osrf/gazebo/pull-request/1565)

    1. Added menu for toggling joint visualization
        * [Pull request #1551](https://bitbucket.org/osrf/gazebo/pull-request/1551)
        * [Issue #1483](https://bitbucket.org/osrf/gazebo/issue/1483)

    1. Add schematic view to model editor
        * [Pull request #1562](https://bitbucket.org/osrf/gazebo/pull-request/1562)

1. Building editor updates
    1. Make palette tips tooltip clickable to open.
        * [Pull request #1519](https://bitbucket.org/osrf/gazebo/pull-request/1519)
        * [Issue #1370](https://bitbucket.org/osrf/gazebo/issue/1370)

    1. Add measurement unit to building inspectors.
        * [Pull request #1741](https://bitbucket.org/osrf/gazebo/pull-request/1741)
        * [Issue #1363](https://bitbucket.org/osrf/gazebo/issue/1363)

    1. Add `BaseInspectorDialog` as a base class for inspectors.
        * [Pull request #1749](https://bitbucket.org/osrf/gazebo/pull-request/1749)

## Gazebo 5.0

### Gazebo 5.x.x

1. Fix minimum window height
    * Backport of [pull request #1977](https://bitbucket.org/osrf/gazebo/pull-request/1977)
    * [Pull request #2002](https://bitbucket.org/osrf/gazebo/pull-request/2002)
    * [Issue #1706](https://bitbucket.org/osrf/gazebo/issue/1706)

### Gazebo 5.2.0 (2015-10-02)

1. Initialize sigact struct fields that valgrind said were being used uninitialized
    * [Pull request #1809](https://bitbucket.org/osrf/gazebo/pull-request/1809)

1. Add missing ogre includes to ensure macros are properly defined
    * [Pull request #1813](https://bitbucket.org/osrf/gazebo/pull-request/1813)

1. Use ToSDF functions to simplify physics_friction test
    * [Pull request #1808](https://bitbucket.org/osrf/gazebo/pull-request/1808)

1. Added lines to laser sensor visualization
    * [Pull request #1742](https://bitbucket.org/osrf/gazebo/pull-request/1742)
    * [Issue #935](https://bitbucket.org/osrf/gazebo/issue/935)

1. Fix BulletSliderJoint friction for bullet 2.83
    * [Pull request #1686](https://bitbucket.org/osrf/gazebo/pull-request/1686)

1. Fix heightmap model texture loading.
    * [Pull request #1592](https://bitbucket.org/osrf/gazebo/pull-request/1592)

1. Disable failing pr2 test for dart
    * [Pull request #1540](https://bitbucket.org/osrf/gazebo/pull-request/1540)
    * [Issue #1435](https://bitbucket.org/osrf/gazebo/issue/1435)

### Gazebo 5.1.0 (2015-03-20)
1. Backport pull request #1527 (FindOGRE.cmake for non-Debian systems)
  * [Pull request #1532](https://bitbucket.org/osrf/gazebo/pull-request/1532)

1. Respect system cflags when not using USE_UPSTREAM_CFLAGS
  * [Pull request #1531](https://bitbucket.org/osrf/gazebo/pull-request/1531)

1. Allow light manipulation
  * [Pull request #1529](https://bitbucket.org/osrf/gazebo/pull-request/1529)

1. Allow sdformat 2.3.1+ or 3+ and fix tests
  * [Pull request #1484](https://bitbucket.org/osrf/gazebo/pull-request/1484)

1. Add Link::GetWorldAngularMomentum function and test.
  * [Pull request #1482](https://bitbucket.org/osrf/gazebo/pull-request/1482)

1. Preserve previous GAZEBO_MODEL_PATH values when sourcing setup.sh
  * [Pull request #1430](https://bitbucket.org/osrf/gazebo/pull-request/1430)

1. Implement Coulomb joint friction for DART
  * [Pull request #1427](https://bitbucket.org/osrf/gazebo/pull-request/1427)
  * [Issue #1281](https://bitbucket.org/osrf/gazebo/issue/1281)

1. Fix simple shape normals.
    * [Pull request #1477](https://bitbucket.org/osrf/gazebo/pull-request/1477)
    * [Issue #1369](https://bitbucket.org/osrf/gazebo/issue/1369)

1. Use Msg-to-SDF conversion functions in tests, add ServerFixture::SpawnModel(msgs::Model).
    * [Pull request #1466](https://bitbucket.org/osrf/gazebo/pull-request/1466)

1. Added Model Msg-to-SDF conversion functions and test.
    * [Pull request #1429](https://bitbucket.org/osrf/gazebo/pull-request/1429)

1. Added Joint Msg-to-SDF conversion functions and test.
    * [Pull request #1419](https://bitbucket.org/osrf/gazebo/pull-request/1419)

1. Added Visual, Material Msg-to-SDF conversion functions and ShaderType to string conversion functions.
    * [Pull request #1415](https://bitbucket.org/osrf/gazebo/pull-request/1415)

1. Implement Coulomb joint friction for BulletSliderJoint
  * [Pull request #1452](https://bitbucket.org/osrf/gazebo/pull-request/1452)
  * [Issue #1348](https://bitbucket.org/osrf/gazebo/issue/1348)

### Gazebo 5.0.0 (2015-01-27)
1. Support for using [digital elevation maps](http://gazebosim.org/tutorials?tut=dem) has been added to debian packages.

1. C++11 support (C++11 compatible compiler is now required)
    * [Pull request #1340](https://bitbucket.org/osrf/gazebo/pull-request/1340)

1. Implemented private data pointer for the World class.
    * [Pull request #1383](https://bitbucket.org/osrf/gazebo/pull-request/1383)

1. Implemented private data pointer for the Scene class.
    * [Pull request #1385](https://bitbucket.org/osrf/gazebo/pull-request/1385)

1. Added a events::Event::resetWorld event that is triggered when World::Reset is called.
    * [Pull request #1332](https://bitbucket.org/osrf/gazebo/pull-request/1332)
    * [Issue #1375](https://bitbucket.org/osrf/gazebo/issue/1375)

1. Fixed `math::Box::GetCenter` functionality.
    * [Pull request #1278](https://bitbucket.org/osrf/gazebo/pull-request/1278)
    * [Issue #1327](https://bitbucket.org/osrf/gazebo/issue/1327)

1. Added a GUI timer plugin that facilitates the display and control a timer inside the Gazebo UI.
    * [Pull request #1270](https://bitbucket.org/osrf/gazebo/pull-request/1270)

1. Added ability to load plugins via SDF.
    * [Pull request #1261](https://bitbucket.org/osrf/gazebo/pull-request/1261)

1. Added GUIEvent to hide/show the left GUI pane.
    * [Pull request #1269](https://bitbucket.org/osrf/gazebo/pull-request/1269)

1. Modified KeyEventHandler and GLWidget so that hotkeys can be suppressed by custom KeyEvents set up by developers
    * [Pull request #1251](https://bitbucket.org/osrf/gazebo/pull-request/1251)

1. Added ability to read the directory where the log files are stored.
    * [Pull request #1277](https://bitbucket.org/osrf/gazebo/pull-request/1277)

1. Implemented a simulation cloner
    * [Pull request #1180](https://bitbucket.org/osrf/gazebo/pull-request/1180/clone-a-simulation)

1. Added GUI overlay plugins. Users can now write a Gazebo + QT plugin that displays widgets over the render window.
  * [Pull request #1181](https://bitbucket.org/osrf/gazebo/pull-request/1181)

1. Change behavior of Joint::SetVelocity, add Joint::SetVelocityLimit(unsigned int, double)
  * [Pull request #1218](https://bitbucket.org/osrf/gazebo/pull-request/1218)
  * [Issue #964](https://bitbucket.org/osrf/gazebo/issue/964)

1. Implement Coulomb joint friction for ODE
  * [Pull request #1221](https://bitbucket.org/osrf/gazebo/pull-request/1221)
  * [Issue #381](https://bitbucket.org/osrf/gazebo/issue/381)

1. Implement Coulomb joint friction for BulletHingeJoint
  * [Pull request #1317](https://bitbucket.org/osrf/gazebo/pull-request/1317)
  * [Issue #1348](https://bitbucket.org/osrf/gazebo/issue/1348)

1. Implemented camera lens distortion.
  * [Pull request #1213](https://bitbucket.org/osrf/gazebo/pull-request/1213)

1. Kill rogue gzservers left over from failed INTEGRATION_world_clone tests
   and improve robustness of `UNIT_gz_TEST`
  * [Pull request #1232](https://bitbucket.org/osrf/gazebo/pull-request/1232)
  * [Issue #1299](https://bitbucket.org/osrf/gazebo/issue/1299)

1. Added RenderWidget::ShowToolbar to toggle visibility of top toolbar.
  * [Pull request #1248](https://bitbucket.org/osrf/gazebo/pull-request/1248)

1. Fix joint axis visualization.
  * [Pull request #1258](https://bitbucket.org/osrf/gazebo/pull-request/1258)

1. Change UserCamera view control via joysticks. Clean up rate control vs. pose control.
   see UserCamera::OnJoyPose and UserCamera::OnJoyTwist. Added view twist control toggle
   with joystick button 1.
  * [Pull request #1249](https://bitbucket.org/osrf/gazebo/pull-request/1249)

1. Added RenderWidget::GetToolbar to get the top toolbar and change its actions on ModelEditor.
    * [Pull request #1263](https://bitbucket.org/osrf/gazebo/pull-request/1263)

1. Added accessor for MainWindow graphical widget to GuiIface.
    * [Pull request #1250](https://bitbucket.org/osrf/gazebo/pull-request/1250)

1. Added a ConfigWidget class that takes in a google protobuf message and generates widgets for configuring the fields in the message
    * [Pull request #1285](https://bitbucket.org/osrf/gazebo/pull-request/1285)

1. Added GLWidget::OnModelEditor when model editor is triggered, and MainWindow::OnEditorGroup to manually uncheck editor actions.
    * [Pull request #1283](https://bitbucket.org/osrf/gazebo/pull-request/1283)

1. Added Collision, Geometry, Inertial, Surface Msg-to-SDF conversion functions.
    * [Pull request #1315](https://bitbucket.org/osrf/gazebo/pull-request/1315)

1. Added "button modifier" fields (control, shift, and alt) to common::KeyEvent.
    * [Pull request #1325](https://bitbucket.org/osrf/gazebo/pull-request/1325)

1. Added inputs for environment variable GAZEBO_GUI_INI_FILE for reading a custom .ini file.
    * [Pull request #1252](https://bitbucket.org/osrf/gazebo/pull-request/1252)

1. Fixed crash on "permission denied" bug, added insert_model integration test.
    * [Pull request #1329](https://bitbucket.org/osrf/gazebo/pull-request/1329/)

1. Enable simbody joint tests, implement `SimbodyJoint::GetParam`, create
   `Joint::GetParam`, fix bug in `BulletHingeJoint::SetParam`.
    * [Pull request #1404](https://bitbucket.org/osrf/gazebo/pull-request/1404/)

1. Building editor updates
    1. Fixed inspector resizing.
        * [Pull request #1230](https://bitbucket.org/osrf/gazebo/pull-request/1230)
        * [Issue #395](https://bitbucket.org/osrf/gazebo/issue/395)

    1. Doors and windows move proportionally with wall.
        * [Pull request #1231](https://bitbucket.org/osrf/gazebo/pull-request/1231)
        * [Issue #368](https://bitbucket.org/osrf/gazebo/issue/368)

    1. Inspector dialogs stay on top.
        * [Pull request #1229](https://bitbucket.org/osrf/gazebo/pull-request/1229)
        * [Issue #417](https://bitbucket.org/osrf/gazebo/issue/417)

    1. Make model name editable on palette.
        * [Pull request #1239](https://bitbucket.org/osrf/gazebo/pull-request/1239)

    1. Import background image and improve add/delete levels.
        * [Pull request #1214](https://bitbucket.org/osrf/gazebo/pull-request/1214)
        * [Issue #422](https://bitbucket.org/osrf/gazebo/issue/422)
        * [Issue #361](https://bitbucket.org/osrf/gazebo/issue/361)

    1. Fix changing draw mode.
        * [Pull request #1233](https://bitbucket.org/osrf/gazebo/pull-request/1233)
        * [Issue #405](https://bitbucket.org/osrf/gazebo/issue/405)

    1. Tips on palette's top-right corner.
        * [Pull request #1241](https://bitbucket.org/osrf/gazebo/pull-request/1241)

    1. New buttons and layout for the palette.
        * [Pull request #1242](https://bitbucket.org/osrf/gazebo/pull-request/1242)

    1. Individual wall segments instead of polylines.
        * [Pull request #1246](https://bitbucket.org/osrf/gazebo/pull-request/1246)
        * [Issue #389](https://bitbucket.org/osrf/gazebo/issue/389)
        * [Issue #415](https://bitbucket.org/osrf/gazebo/issue/415)

    1. Fix exiting and saving, exiting when there's nothing drawn, fix text on popups.
        * [Pull request #1296](https://bitbucket.org/osrf/gazebo/pull-request/1296)

    1. Display measure for selected wall segment.
        * [Pull request #1291](https://bitbucket.org/osrf/gazebo/pull-request/1291)
        * [Issue #366](https://bitbucket.org/osrf/gazebo/issue/366)

    1. Highlight selected item's 3D visual.
        * [Pull request #1292](https://bitbucket.org/osrf/gazebo/pull-request/1292)

    1. Added color picker to inspector dialogs.
        * [Pull request #1298](https://bitbucket.org/osrf/gazebo/pull-request/1298)

    1. Snapping on by default, off holding Shift. Improved snapping.
        * [Pull request #1304](https://bitbucket.org/osrf/gazebo/pull-request/1304)

    1. Snap walls to length increments, moved scale to SegmentItem and added Get/SetScale, added SegmentItem::SnapAngle and SegmentItem::SnapLength.
        * [Pull request #1311](https://bitbucket.org/osrf/gazebo/pull-request/1311)

    1. Make buildings available in "Insert Models" tab, improve save flow.
        * [Pull request #1312](https://bitbucket.org/osrf/gazebo/pull-request/1312)

    1. Added EditorItem::SetHighlighted.
        * [Pull request #1308](https://bitbucket.org/osrf/gazebo/pull-request/1308)

    1. Current level is transparent, lower levels opaque, higher levels invisible.
        * [Pull request #1303](https://bitbucket.org/osrf/gazebo/pull-request/1303)

    1. Detach all child manips when item is deleted, added BuildingMaker::DetachAllChildren.
        * [Pull request #1316](https://bitbucket.org/osrf/gazebo/pull-request/1316)

    1. Added texture picker to inspector dialogs.
        * [Pull request #1306](https://bitbucket.org/osrf/gazebo/pull-request/1306)

    1. Measures for doors and windows. Added RectItem::angleOnWall and related Get/Set.
        * [Pull request #1322](https://bitbucket.org/osrf/gazebo/pull-request/1322)
        * [Issue #370](https://bitbucket.org/osrf/gazebo/issue/370)

    1. Added Gazebo/BuildingFrame material to display holes for doors and windows on walls.
        * [Pull request #1338](https://bitbucket.org/osrf/gazebo/pull-request/1338)

    1. Added Gazebo/Bricks material to be used as texture on the building editor.
        * [Pull request #1333](https://bitbucket.org/osrf/gazebo/pull-request/1333)

    1. Pick colors from the palette and assign on 3D view. Added mouse and key event handlers to BuildingMaker, and events to communicate from BuildingModelManip to EditorItem.
        * [Pull request #1336](https://bitbucket.org/osrf/gazebo/pull-request/1336)

    1. Pick textures from the palette and assign in 3D view.
        * [Pull request #1368](https://bitbucket.org/osrf/gazebo/pull-request/1368)

1. Model editor updates
    1. Fix adding/removing event filters .
        * [Pull request #1279](https://bitbucket.org/osrf/gazebo/pull-request/1279)

    1. Enabled multi-selection and align tool inside model editor.
        * [Pull request #1302](https://bitbucket.org/osrf/gazebo/pull-request/1302)
        * [Issue #1323](https://bitbucket.org/osrf/gazebo/issue/1323)

    1. Enabled snap mode inside model editor.
        * [Pull request #1331](https://bitbucket.org/osrf/gazebo/pull-request/1331)
        * [Issue #1318](https://bitbucket.org/osrf/gazebo/issue/1318)

    1. Implemented copy/pasting of links.
        * [Pull request #1330](https://bitbucket.org/osrf/gazebo/pull-request/1330)

1. GUI publishes model selection information on ~/selection topic.
    * [Pull request #1318](https://bitbucket.org/osrf/gazebo/pull-request/1318)

## Gazebo 4.0

### Gazebo 4.x.x (2015-xx-xx)

1. Fix build for Bullet 2.83, enable angle wrapping for BulletHingeJoint
    * [Pull request #1664](https://bitbucket.org/osrf/gazebo/pull-request/1664)

### Gazebo 4.1.3 (2015-05-07)

1. Fix saving visual geom SDF values
    * [Pull request #1597](https://bitbucket.org/osrf/gazebo/pull-request/1597)
1. Fix heightmap model texture loading.
    * [Pull request #1595](https://bitbucket.org/osrf/gazebo/pull-request/1595)
1. Fix visual collision scale on separate client
    * [Pull request #1585](https://bitbucket.org/osrf/gazebo/pull-request/1585)
1. Fix several clang compiler warnings
    * [Pull request #1594](https://bitbucket.org/osrf/gazebo/pull-request/1594)
1. Fix blank save / browse dialogs
    * [Pull request #1544](https://bitbucket.org/osrf/gazebo/pull-request/1544)

### Gazebo 4.1.2 (2015-03-20)

1. Fix quaternion documentation: target Gazebo_4.1
    * [Pull request #1525](https://bitbucket.org/osrf/gazebo/pull-request/1525)
1. Speed up World::Step in loops
    * [Pull request #1492](https://bitbucket.org/osrf/gazebo/pull-request/1492)
1. Reduce selection buffer updates -> 4.1
    * [Pull request #1494](https://bitbucket.org/osrf/gazebo/pull-request/1494)
1. Fix QT rendering, and rendering update rate
    * [Pull request #1487](https://bitbucket.org/osrf/gazebo/pull-request/1487)
1. Fix loading of SimbodyPhysics parameters
    * [Pull request #1474](https://bitbucket.org/osrf/gazebo/pull-request/1474)
1. Fix heightmap on OSX -> 4.1
    * [Pull request #1455](https://bitbucket.org/osrf/gazebo/pull-request/1455)
1. Remove extra pose tag in a world file that should not be there
    * [Pull request #1458](https://bitbucket.org/osrf/gazebo/pull-request/1458)
1. Better fix for #236 for IMU that doesn't require ABI changes
    * [Pull request #1448](https://bitbucket.org/osrf/gazebo/pull-request/1448)
1. Fix regression of #236 for ImuSensor in 4.1
    * [Pull request #1446](https://bitbucket.org/osrf/gazebo/pull-request/1446)
1. Preserve previous GAZEBO_MODEL_PATH values when sourcing setup.sh
    * [Pull request #1430](https://bitbucket.org/osrf/gazebo/pull-request/1430)
1. issue #857: fix segfault for simbody screw joint when setting limits due to uninitialized limitForce.
    * [Pull request #1423](https://bitbucket.org/osrf/gazebo/pull-request/1423)
1. Allow multiple contact sensors per link (#960)
    * [Pull request #1413](https://bitbucket.org/osrf/gazebo/pull-request/1413)
1. Fix for issue #351, ODE World Step
    * [Pull request #1406](https://bitbucket.org/osrf/gazebo/pull-request/1406)
1. Disable failing InelasticCollision/0 test (#1394)
    * [Pull request #1405](https://bitbucket.org/osrf/gazebo/pull-request/1405)
1. Prevent out of bounds array access in SkidSteerDrivePlugin (found by cppcheck 1.68)
    * [Pull request #1379](https://bitbucket.org/osrf/gazebo/pull-request/1379)

### Gazebo 4.1.1 (2015-01-15)

1. Fix BulletPlaneShape bounding box (#1265)
    * [Pull request #1367](https://bitbucket.org/osrf/gazebo/pull-request/1367)
1. Fix dart linking errors on osx
    * [Pull request #1372](https://bitbucket.org/osrf/gazebo/pull-request/1372)
1. Update to player interfaces
    * [Pull request #1324](https://bitbucket.org/osrf/gazebo/pull-request/1324)
1. Handle GpuLaser name collisions (#1403)
    * [Pull request #1360](https://bitbucket.org/osrf/gazebo/pull-request/1360)
1. Add checks for handling array's with counts of zero, and read specular values
    * [Pull request #1339](https://bitbucket.org/osrf/gazebo/pull-request/1339)
1. Fix model list widget test
    * [Pull request #1327](https://bitbucket.org/osrf/gazebo/pull-request/1327)
1. Fix ogre includes
    * [Pull request #1323](https://bitbucket.org/osrf/gazebo/pull-request/1323)

### Gazebo 4.1.0 (2014-11-20)

1. Modified GUI rendering to improve the rendering update rate.
    * [Pull request #1487](https://bitbucket.org/osrf/gazebo/pull-request/1487)

### Gazebo 4.1.0 (2014-11-20)

1. Add ArrangePlugin for arranging groups of models.
   Also add Model::ResetPhysicsStates to call Link::ResetPhysicsStates
   recursively on all links in model.
    * [Pull request #1208](https://bitbucket.org/osrf/gazebo/pull-request/1208)
1. The `gz model` command line tool will output model info using either `-i` for complete info, or `-p` for just the model pose.
    * [Pull request #1212](https://bitbucket.org/osrf/gazebo/pull-request/1212)
    * [DRCSim Issue #389](https://bitbucket.org/osrf/drcsim/issue/389)
1. Added SignalStats class for computing incremental signal statistics.
    * [Pull request #1198](https://bitbucket.org/osrf/gazebo/pull-request/1198)
1. Add InitialVelocityPlugin to setting the initial state of links
    * [Pull request #1237](https://bitbucket.org/osrf/gazebo/pull-request/1237)
1. Added Quaternion::Integrate function.
    * [Pull request #1255](https://bitbucket.org/osrf/gazebo/pull-request/1255)
1. Added ConvertJointType functions, display more joint info on model list.
    * [Pull request #1259](https://bitbucket.org/osrf/gazebo/pull-request/1259)
1. Added ModelListWidget::AddProperty, removed unnecessary checks on ModelListWidget.
    * [Pull request #1271](https://bitbucket.org/osrf/gazebo/pull-request/1271)
1. Fix loading collada meshes with unsupported input semantics.
    * [Pull request #1319](https://bitbucket.org/osrf/gazebo/pull-request/1319)

### Gazebo 4.0.2 (2014-09-23)

1. Fix and improve mechanism to generate pkgconfig libs
    * [Pull request #1027](https://bitbucket.org/osrf/gazebo/pull-request/1027)
    * [Issue #1284](https://bitbucket.org/osrf/gazebo/issue/1284)
1. Added arat.world
    * [Pull request #1205](https://bitbucket.org/osrf/gazebo/pull-request/1205)
1. Update gzprop to output zip files.
    * [Pull request #1197](https://bitbucket.org/osrf/gazebo/pull-request/1197)
1. Make Collision::GetShape a const function
    * [Pull requset #1189](https://bitbucket.org/osrf/gazebo/pull-request/1189)
1. Install missing physics headers
    * [Pull requset #1183](https://bitbucket.org/osrf/gazebo/pull-request/1183)
1. Remove SimbodyLink::AddTorque console message
    * [Pull requset #1185](https://bitbucket.org/osrf/gazebo/pull-request/1185)
1. Fix log xml
    * [Pull requset #1188](https://bitbucket.org/osrf/gazebo/pull-request/1188)

### Gazebo 4.0.0 (2014-08-08)

1. Added lcov support to cmake
    * [Pull request #1047](https://bitbucket.org/osrf/gazebo/pull-request/1047)
1. Fixed memory leak in image conversion
    * [Pull request #1057](https://bitbucket.org/osrf/gazebo/pull-request/1057)
1. Removed deprecated function
    * [Pull request #1067](https://bitbucket.org/osrf/gazebo/pull-request/1067)
1. Improved collada loading performance
    * [Pull request #1066](https://bitbucket.org/osrf/gazebo/pull-request/1066)
    * [Pull request #1082](https://bitbucket.org/osrf/gazebo/pull-request/1082)
    * [Issue #1134](https://bitbucket.org/osrf/gazebo/issue/1134)
1. Implemented a collada exporter
    * [Pull request #1064](https://bitbucket.org/osrf/gazebo/pull-request/1064)
1. Force torque sensor now makes use of sensor's pose.
    * [Pull request #1076](https://bitbucket.org/osrf/gazebo/pull-request/1076)
    * [Issue #940](https://bitbucket.org/osrf/gazebo/issue/940)
1. Fix Model::GetLinks segfault
    * [Pull request #1093](https://bitbucket.org/osrf/gazebo/pull-request/1093)
1. Fix deleting and saving lights in gzserver
    * [Pull request #1094](https://bitbucket.org/osrf/gazebo/pull-request/1094)
    * [Issue #1182](https://bitbucket.org/osrf/gazebo/issue/1182)
    * [Issue #346](https://bitbucket.org/osrf/gazebo/issue/346)
1. Fix Collision::GetWorldPose. The pose of a collision would not update properly.
    * [Pull request #1049](https://bitbucket.org/osrf/gazebo/pull-request/1049)
    * [Issue #1124](https://bitbucket.org/osrf/gazebo/issue/1124)
1. Fixed the animate_box and animate_joints examples
    * [Pull request #1086](https://bitbucket.org/osrf/gazebo/pull-request/1086)
1. Integrated Oculus Rift functionality
    * [Pull request #1074](https://bitbucket.org/osrf/gazebo/pull-request/1074)
    * [Pull request #1136](https://bitbucket.org/osrf/gazebo/pull-request/1136)
    * [Pull request #1139](https://bitbucket.org/osrf/gazebo/pull-request/1139)
1. Updated Base::GetScopedName
    * [Pull request #1104](https://bitbucket.org/osrf/gazebo/pull-request/1104)
1. Fix collada loader from adding duplicate materials into a Mesh
    * [Pull request #1105](https://bitbucket.org/osrf/gazebo/pull-request/1105)
    * [Issue #1180](https://bitbucket.org/osrf/gazebo/issue/1180)
1. Integrated Razer Hydra functionality
    * [Pull request #1083](https://bitbucket.org/osrf/gazebo/pull-request/1083)
    * [Pull request #1109](https://bitbucket.org/osrf/gazebo/pull-request/1109)
1. Added ability to copy and paste models in the GUI
    * [Pull request #1103](https://bitbucket.org/osrf/gazebo/pull-request/1103)
1. Removed unnecessary inclusion of gazebo.hh and common.hh in plugins
    * [Pull request #1111](https://bitbucket.org/osrf/gazebo/pull-request/1111)
1. Added ability to specify custom road textures
    * [Pull request #1027](https://bitbucket.org/osrf/gazebo/pull-request/1027)
1. Added support for DART 4.1
    * [Pull request #1113](https://bitbucket.org/osrf/gazebo/pull-request/1113)
    * [Pull request #1132](https://bitbucket.org/osrf/gazebo/pull-request/1132)
    * [Pull request #1134](https://bitbucket.org/osrf/gazebo/pull-request/1134)
    * [Pull request #1154](https://bitbucket.org/osrf/gazebo/pull-request/1154)
1. Allow position of joints to be directly set.
    * [Pull request #1097](https://bitbucket.org/osrf/gazebo/pull-request/1097)
    * [Issue #1138](https://bitbucket.org/osrf/gazebo/issue/1138)
1. Added extruded polyline geometry
    * [Pull request #1026](https://bitbucket.org/osrf/gazebo/pull-request/1026)
1. Fixed actor animation
    * [Pull request #1133](https://bitbucket.org/osrf/gazebo/pull-request/1133)
    * [Pull request #1141](https://bitbucket.org/osrf/gazebo/pull-request/1141)
1. Generate a versioned cmake config file
    * [Pull request #1153](https://bitbucket.org/osrf/gazebo/pull-request/1153)
    * [Issue #1226](https://bitbucket.org/osrf/gazebo/issue/1226)
1. Added KMeans class
    * [Pull request #1147](https://bitbucket.org/osrf/gazebo/pull-request/1147)
1. Added --summary-range feature to bitbucket pullrequest tool
    * [Pull request #1156](https://bitbucket.org/osrf/gazebo/pull-request/1156)
1. Updated web links
    * [Pull request #1159](https://bitbucket.org/osrf/gazebo/pull-request/1159)
1. Update tests
    * [Pull request #1155](https://bitbucket.org/osrf/gazebo/pull-request/1155)
    * [Pull request #1143](https://bitbucket.org/osrf/gazebo/pull-request/1143)
    * [Pull request #1138](https://bitbucket.org/osrf/gazebo/pull-request/1138)
    * [Pull request #1140](https://bitbucket.org/osrf/gazebo/pull-request/1140)
    * [Pull request #1127](https://bitbucket.org/osrf/gazebo/pull-request/1127)
    * [Pull request #1115](https://bitbucket.org/osrf/gazebo/pull-request/1115)
    * [Pull request #1102](https://bitbucket.org/osrf/gazebo/pull-request/1102)
    * [Pull request #1087](https://bitbucket.org/osrf/gazebo/pull-request/1087)
    * [Pull request #1084](https://bitbucket.org/osrf/gazebo/pull-request/1084)

## Gazebo 3.0

### Gazebo 3.x.x (yyyy-mm-dd)

1. Fixed sonar and wireless sensor visualization
    * [Pull request #1254](https://bitbucket.org/osrf/gazebo/pull-request/1254)
1. Update visual bounding box when model is selected
    * [Pull request #1280](https://bitbucket.org/osrf/gazebo/pull-request/1280)

### Gazebo 3.1.0 (2014-08-08)

1. Implemented Simbody::Link::Set*Vel
    * [Pull request #1160](https://bitbucket.org/osrf/gazebo/pull-request/1160)
    * [Issue #1012](https://bitbucket.org/osrf/gazebo/issue/1012)
1. Added World::RemoveModel function
    * [Pull request #1106](https://bitbucket.org/osrf/gazebo/pull-request/1106)
    * [Issue #1177](https://bitbucket.org/osrf/gazebo/issue/1177)
1. Fix exit from camera follow mode using the escape key
    * [Pull request #1137](https://bitbucket.org/osrf/gazebo/pull-request/1137)
    * [Issue #1220](https://bitbucket.org/osrf/gazebo/issue/1220)
1. Added support for SDF joint spring stiffness and reference positions
    * [Pull request #1117](https://bitbucket.org/osrf/gazebo/pull-request/1117)
1. Removed the gzmodel_create script
    * [Pull request #1130](https://bitbucket.org/osrf/gazebo/pull-request/1130)
1. Added Vector2 dot product
    * [Pull request #1101](https://bitbucket.org/osrf/gazebo/pull-request/1101)
1. Added SetPositionPID and SetVelocityPID to JointController
    * [Pull request #1091](https://bitbucket.org/osrf/gazebo/pull-request/1091)
1. Fix gzclient startup crash with ogre 1.9
    * [Pull request #1098](https://bitbucket.org/osrf/gazebo/pull-request/1098)
    * [Issue #996](https://bitbucket.org/osrf/gazebo/issue/996)
1. Update the bitbucket_pullrequests tool
    * [Pull request #1108](https://bitbucket.org/osrf/gazebo/pull-request/1108)
1. Light properties now remain in place after move by the user via the GUI.
    * [Pull request #1110](https://bitbucket.org/osrf/gazebo/pull-request/1110)
    * [Issue #1211](https://bitbucket.org/osrf/gazebo/issue/1211)
1. Allow position of joints to be directly set.
    * [Pull request #1096](https://bitbucket.org/osrf/gazebo/pull-request/1096)
    * [Issue #1138](https://bitbucket.org/osrf/gazebo/issue/1138)

### Gazebo 3.0.0 (2014-04-11)

1. Fix bug when deleting the sun light
    * [Pull request #1088](https://bitbucket.org/osrf/gazebo/pull-request/1088)
    * [Issue #1133](https://bitbucket.org/osrf/gazebo/issue/1133)
1. Fix ODE screw joint
    * [Pull request #1078](https://bitbucket.org/osrf/gazebo/pull-request/1078)
    * [Issue #1167](https://bitbucket.org/osrf/gazebo/issue/1167)
1. Update joint integration tests
    * [Pull request #1081](https://bitbucket.org/osrf/gazebo/pull-request/1081)
1. Fixed false positives in cppcheck.
    * [Pull request #1061](https://bitbucket.org/osrf/gazebo/pull-request/1061)
1. Made joint axis reference frame relative to child, and updated simbody and dart accordingly.
    * [Pull request #1069](https://bitbucket.org/osrf/gazebo/pull-request/1069)
    * [Issue #494](https://bitbucket.org/osrf/gazebo/issue/494)
    * [Issue #1143](https://bitbucket.org/osrf/gazebo/issue/1143)
1. Added ability to pass vector of strings to SetupClient and SetupServer
    * [Pull request #1068](https://bitbucket.org/osrf/gazebo/pull-request/1068)
    * [Issue #1132](https://bitbucket.org/osrf/gazebo/issue/1132)
1. Fix error correction in screw constraints for ODE
    * [Pull request #1159](https://bitbucket.org/osrf/gazebo/pull-request/1159)
    * [Issue #1159](https://bitbucket.org/osrf/gazebo/issue/1159)
1. Improved pkgconfig with SDF
    * [Pull request #1062](https://bitbucket.org/osrf/gazebo/pull-request/1062)
1. Added a plugin to simulate aero dynamics
    * [Pull request #905](https://bitbucket.org/osrf/gazebo/pull-request/905)
1. Updated bullet support
    * [Issue #1069](https://bitbucket.org/osrf/gazebo/issue/1069)
    * [Pull request #1011](https://bitbucket.org/osrf/gazebo/pull-request/1011)
    * [Pull request #996](https://bitbucket.org/osrf/gazebo/pull-request/966)
    * [Pull request #1024](https://bitbucket.org/osrf/gazebo/pull-request/1024)
1. Updated simbody support
    * [Pull request #995](https://bitbucket.org/osrf/gazebo/pull-request/995)
1. Updated worlds to SDF 1.5
    * [Pull request #1021](https://bitbucket.org/osrf/gazebo/pull-request/1021)
1. Improvements to ODE
    * [Pull request #1001](https://bitbucket.org/osrf/gazebo/pull-request/1001)
    * [Pull request #1014](https://bitbucket.org/osrf/gazebo/pull-request/1014)
    * [Pull request #1015](https://bitbucket.org/osrf/gazebo/pull-request/1015)
    * [Pull request #1016](https://bitbucket.org/osrf/gazebo/pull-request/1016)
1. New command line tool
    * [Pull request #972](https://bitbucket.org/osrf/gazebo/pull-request/972)
1. Graphical user interface improvements
    * [Pull request #971](https://bitbucket.org/osrf/gazebo/pull-request/971)
    * [Pull request #1013](https://bitbucket.org/osrf/gazebo/pull-request/1013)
    * [Pull request #989](https://bitbucket.org/osrf/gazebo/pull-request/989)
1. Created a friction pyramid class
    * [Pull request #935](https://bitbucket.org/osrf/gazebo/pull-request/935)
1. Added GetWorldEnergy functions to Model, Joint, and Link
    * [Pull request #1017](https://bitbucket.org/osrf/gazebo/pull-request/1017)
1. Preparing Gazebo for admission into Ubuntu
    * [Pull request #969](https://bitbucket.org/osrf/gazebo/pull-request/969)
    * [Pull request #998](https://bitbucket.org/osrf/gazebo/pull-request/998)
    * [Pull request #1002](https://bitbucket.org/osrf/gazebo/pull-request/1002)
1. Add method for querying if useImplicitStiffnessDamping flag is set for a given joint
    * [Issue #629](https://bitbucket.org/osrf/gazebo/issue/629)
    * [Pull request #1006](https://bitbucket.org/osrf/gazebo/pull-request/1006)
1. Fix joint axis frames
    * [Issue #494](https://bitbucket.org/osrf/gazebo/issue/494)
    * [Pull request #963](https://bitbucket.org/osrf/gazebo/pull-request/963)
1. Compute joint anchor pose relative to parent
    * [Issue #1029](https://bitbucket.org/osrf/gazebo/issue/1029)
    * [Pull request #982](https://bitbucket.org/osrf/gazebo/pull-request/982)
1. Cleanup the installed worlds
    * [Issue #1036](https://bitbucket.org/osrf/gazebo/issue/1036)
    * [Pull request #984](https://bitbucket.org/osrf/gazebo/pull-request/984)
1. Update to the GPS sensor
    * [Issue #1059](https://bitbucket.org/osrf/gazebo/issue/1059)
    * [Pull request #984](https://bitbucket.org/osrf/gazebo/pull-request/984)
1. Removed libtool from plugin loading
    * [Pull request #981](https://bitbucket.org/osrf/gazebo/pull-request/981)
1. Added functions to get inertial information for a link in the world frame.
    * [Pull request #1005](https://bitbucket.org/osrf/gazebo/pull-request/1005)

## Gazebo 2.0

### Gazebo 2.2.6 (2015-09-28)

1. Backport fixes to setup.sh from pull request #1430 to 2.2 branch
    * [Pull request 1889](https://bitbucket.org/osrf/gazebo/pull-request/1889)
1. Fix heightmap texture loading (2.2)
    * [Pull request 1596](https://bitbucket.org/osrf/gazebo/pull-request/1596)
1. Prevent out of bounds array access in SkidSteerDrivePlugin (found by cppcheck 1.68)
    * [Pull request 1379](https://bitbucket.org/osrf/gazebo/pull-request/1379)
1. Fix build with boost 1.57 for 2.2 branch (#1399)
    * [Pull request 1358](https://bitbucket.org/osrf/gazebo/pull-request/1358)
1. Fix manpage test failures by incrementing year to 2015
    * [Pull request 1361](https://bitbucket.org/osrf/gazebo/pull-request/1361)
1. Fix build for OS X 10.10 (#1304, #1289)
    * [Pull request 1346](https://bitbucket.org/osrf/gazebo/pull-request/1346)
1. Restore ODELink ABI, use Link variables instead (#1354)
    * [Pull request 1347](https://bitbucket.org/osrf/gazebo/pull-request/1347)
1. Fix inertia_ratio test
    * [Pull request 1344](https://bitbucket.org/osrf/gazebo/pull-request/1344)
1. backport collision visual fix -> 2.2
    * [Pull request 1343](https://bitbucket.org/osrf/gazebo/pull-request/1343)
1. Fix two code_check errors on 2.2
    * [Pull request 1314](https://bitbucket.org/osrf/gazebo/pull-request/1314)
1. issue #243 fix Link::GetWorldLinearAccel and Link::GetWorldAngularAccel for ODE
    * [Pull request 1284](https://bitbucket.org/osrf/gazebo/pull-request/1284)

### Gazebo 2.2.3 (2014-04-29)

1. Removed redundant call to World::Init
    * [Pull request #1107](https://bitbucket.org/osrf/gazebo/pull-request/1107)
    * [Issue #1208](https://bitbucket.org/osrf/gazebo/issue/1208)
1. Return proper error codes when gazebo exits
    * [Pull request #1085](https://bitbucket.org/osrf/gazebo/pull-request/1085)
    * [Issue #1178](https://bitbucket.org/osrf/gazebo/issue/1178)
1. Fixed Camera::GetWorldRotation().
    * [Pull request #1071](https://bitbucket.org/osrf/gazebo/pull-request/1071)
    * [Issue #1087](https://bitbucket.org/osrf/gazebo/issue/1087)
1. Fixed memory leak in image conversion
    * [Pull request #1073](https://bitbucket.org/osrf/gazebo/pull-request/1073)

### Gazebo 2.2.1 (xxxx-xx-xx)

1. Fix heightmap model texture loading.
    * [Pull request #1596](https://bitbucket.org/osrf/gazebo/pull-request/1596)

### Gazebo 2.2.0 (2014-01-10)

1. Fix compilation when using OGRE-1.9 (full support is being worked on)
    * [Issue #994](https://bitbucket.org/osrf/gazebo/issue/994)
    * [Issue #995](https://bitbucket.org/osrf/gazebo/issue/995)
    * [Issue #996](https://bitbucket.org/osrf/gazebo/issue/996)
    * [Pull request #883](https://bitbucket.org/osrf/gazebo/pull-request/883)
1. Added unit test for issue 624.
    * [Issue #624](https://bitbucket.org/osrf/gazebo/issue/624).
    * [Pull request #889](https://bitbucket.org/osrf/gazebo/pull-request/889)
1. Use 3x3 PCF shadows for smoother shadows.
    * [Pull request #887](https://bitbucket.org/osrf/gazebo/pull-request/887)
1. Update manpage copyright to 2014.
    * [Pull request #893](https://bitbucket.org/osrf/gazebo/pull-request/893)
1. Added friction integration test .
    * [Pull request #885](https://bitbucket.org/osrf/gazebo/pull-request/885)
1. Fix joint anchor when link pose is not specified.
    * [Issue #978](https://bitbucket.org/osrf/gazebo/issue/978)
    * [Pull request #862](https://bitbucket.org/osrf/gazebo/pull-request/862)
1. Added (ESC) tooltip for GUI Selection Mode icon.
    * [Issue #993](https://bitbucket.org/osrf/gazebo/issue/993)
    * [Pull request #888](https://bitbucket.org/osrf/gazebo/pull-request/888)
1. Removed old comment about resolved issue.
    * [Issue #837](https://bitbucket.org/osrf/gazebo/issue/837)
    * [Pull request #880](https://bitbucket.org/osrf/gazebo/pull-request/880)
1. Made SimbodyLink::Get* function thread-safe
    * [Issue #918](https://bitbucket.org/osrf/gazebo/issue/918)
    * [Pull request #872](https://bitbucket.org/osrf/gazebo/pull-request/872)
1. Suppressed spurious gzlog messages in ODE::Body
    * [Issue #983](https://bitbucket.org/osrf/gazebo/issue/983)
    * [Pull request #875](https://bitbucket.org/osrf/gazebo/pull-request/875)
1. Fixed Force Torque Sensor Test by properly initializing some values.
    * [Issue #982](https://bitbucket.org/osrf/gazebo/issue/982)
    * [Pull request #869](https://bitbucket.org/osrf/gazebo/pull-request/869)
1. Added breakable joint plugin to support breakable walls.
    * [Pull request #865](https://bitbucket.org/osrf/gazebo/pull-request/865)
1. Used different tuple syntax to fix compilation on OSX mavericks.
    * [Issue #947](https://bitbucket.org/osrf/gazebo/issue/947)
    * [Pull request #858](https://bitbucket.org/osrf/gazebo/pull-request/858)
1. Fixed sonar test and deprecation warning.
    * [Pull request #856](https://bitbucket.org/osrf/gazebo/pull-request/856)
1. Speed up test compilation.
    * Part of [Issue #955](https://bitbucket.org/osrf/gazebo/issue/955)
    * [Pull request #846](https://bitbucket.org/osrf/gazebo/pull-request/846)
1. Added Joint::SetEffortLimit API
    * [Issue #923](https://bitbucket.org/osrf/gazebo/issue/923)
    * [Pull request #808](https://bitbucket.org/osrf/gazebo/pull-request/808)
1. Made bullet output less verbose.
    * [Pull request #839](https://bitbucket.org/osrf/gazebo/pull-request/839)
1. Convergence acceleration and stability tweak to make atlas_v3 stable
    * [Issue #895](https://bitbucket.org/osrf/gazebo/issue/895)
    * [Pull request #772](https://bitbucket.org/osrf/gazebo/pull-request/772)
1. Added colors, textures and world files for the SPL RoboCup environment
    * [Pull request #838](https://bitbucket.org/osrf/gazebo/pull-request/838)
1. Fixed bitbucket_pullrequests tool to work with latest BitBucket API.
    * [Issue #933](https://bitbucket.org/osrf/gazebo/issue/933)
    * [Pull request #841](https://bitbucket.org/osrf/gazebo/pull-request/841)
1. Fixed cppcheck warnings.
    * [Pull request #842](https://bitbucket.org/osrf/gazebo/pull-request/842)

### Gazebo 2.1.0 (2013-11-08)
1. Fix mainwindow unit test
    * [Pull request #752](https://bitbucket.org/osrf/gazebo/pull-request/752)
1. Visualize moment of inertia
    * Pull request [#745](https://bitbucket.org/osrf/gazebo/pull-request/745), [#769](https://bitbucket.org/osrf/gazebo/pull-request/769), [#787](https://bitbucket.org/osrf/gazebo/pull-request/787)
    * [Issue #203](https://bitbucket.org/osrf/gazebo/issue/203)
1. Update tool to count lines of code
    * [Pull request #758](https://bitbucket.org/osrf/gazebo/pull-request/758)
1. Implement World::Clear
    * Pull request [#785](https://bitbucket.org/osrf/gazebo/pull-request/785), [#804](https://bitbucket.org/osrf/gazebo/pull-request/804)
1. Improve Bullet support
    * [Pull request #805](https://bitbucket.org/osrf/gazebo/pull-request/805)
1. Fix doxygen spacing
    * [Pull request #740](https://bitbucket.org/osrf/gazebo/pull-request/740)
1. Add tool to generate model images for thepropshop.org
    * [Pull request #734](https://bitbucket.org/osrf/gazebo/pull-request/734)
1. Added paging support for terrains
    * [Pull request #707](https://bitbucket.org/osrf/gazebo/pull-request/707)
1. Added plugin path to LID_LIBRARY_PATH in setup.sh
    * [Pull request #750](https://bitbucket.org/osrf/gazebo/pull-request/750)
1. Fix for OSX
    * [Pull request #766](https://bitbucket.org/osrf/gazebo/pull-request/766)
    * [Pull request #786](https://bitbucket.org/osrf/gazebo/pull-request/786)
    * [Issue #906](https://bitbucket.org/osrf/gazebo/issue/906)
1. Update copyright information
    * [Pull request #771](https://bitbucket.org/osrf/gazebo/pull-request/771)
1. Enable screen dependent tests
    * [Pull request #764](https://bitbucket.org/osrf/gazebo/pull-request/764)
    * [Issue #811](https://bitbucket.org/osrf/gazebo/issue/811)
1. Fix gazebo command line help message
    * [Pull request #775](https://bitbucket.org/osrf/gazebo/pull-request/775)
    * [Issue #898](https://bitbucket.org/osrf/gazebo/issue/898)
1. Fix man page test
    * [Pull request #774](https://bitbucket.org/osrf/gazebo/pull-request/774)
1. Improve load time by reducing calls to RTShader::Update
    * [Pull request #773](https://bitbucket.org/osrf/gazebo/pull-request/773)
    * [Issue #877](https://bitbucket.org/osrf/gazebo/issue/877)
1. Fix joint visualization
    * [Pull request #776](https://bitbucket.org/osrf/gazebo/pull-request/776)
    * [Pull request #802](https://bitbucket.org/osrf/gazebo/pull-request/802)
    * [Issue #464](https://bitbucket.org/osrf/gazebo/issue/464)
1. Add helpers to fix NaN
    * [Pull request #742](https://bitbucket.org/osrf/gazebo/pull-request/742)
1. Fix model resizing via the GUI
    * [Pull request #763](https://bitbucket.org/osrf/gazebo/pull-request/763)
    * [Issue #885](https://bitbucket.org/osrf/gazebo/issue/885)
1. Simplify gzlog test by using sha1
    * [Pull request #781](https://bitbucket.org/osrf/gazebo/pull-request/781)
    * [Issue #837](https://bitbucket.org/osrf/gazebo/issue/837)
1. Enable cppcheck for header files
    * [Pull request #782](https://bitbucket.org/osrf/gazebo/pull-request/782)
    * [Issue #907](https://bitbucket.org/osrf/gazebo/issue/907)
1. Fix broken regression test
    * [Pull request #784](https://bitbucket.org/osrf/gazebo/pull-request/784)
    * [Issue #884](https://bitbucket.org/osrf/gazebo/issue/884)
1. All simbody and dart to pass tests
    * [Pull request #790](https://bitbucket.org/osrf/gazebo/pull-request/790)
    * [Issue #873](https://bitbucket.org/osrf/gazebo/issue/873)
1. Fix camera rotation from SDF
    * [Pull request #789](https://bitbucket.org/osrf/gazebo/pull-request/789)
    * [Issue #920](https://bitbucket.org/osrf/gazebo/issue/920)
1. Fix bitbucket pullrequest command line tool to match new API
    * [Pull request #803](https://bitbucket.org/osrf/gazebo/pull-request/803)
1. Fix transceiver spawn errors in tests
    * [Pull request #811](https://bitbucket.org/osrf/gazebo/pull-request/811)
    * [Pull request #814](https://bitbucket.org/osrf/gazebo/pull-request/814)

### Gazebo 2.0.0 (2013-10-08)
1. Refactor code check tool.
    * [Pull Request #669](https://bitbucket.org/osrf/gazebo/pull-request/669)
1. Added pull request tool for Bitbucket.
    * [Pull Request #670](https://bitbucket.org/osrf/gazebo/pull-request/670)
    * [Pull Request #691](https://bitbucket.org/osrf/gazebo/pull-request/671)
1. New wireless receiver and transmitter sensor models.
    * [Pull Request #644](https://bitbucket.org/osrf/gazebo/pull-request/644)
    * [Pull Request #675](https://bitbucket.org/osrf/gazebo/pull-request/675)
    * [Pull Request #727](https://bitbucket.org/osrf/gazebo/pull-request/727)
1. Audio support using OpenAL.
    * [Pull Request #648](https://bitbucket.org/osrf/gazebo/pull-request/648)
    * [Pull Request #704](https://bitbucket.org/osrf/gazebo/pull-request/704)
1. Simplify command-line parsing of gztopic echo output.
    * [Pull Request #674](https://bitbucket.org/osrf/gazebo/pull-request/674)
    * Resolves: [Issue #795](https://bitbucket.org/osrf/gazebo/issue/795)
1. Use UNIX directories through the user of GNUInstallDirs cmake module.
    * [Pull Request #676](https://bitbucket.org/osrf/gazebo/pull-request/676)
    * [Pull Request #681](https://bitbucket.org/osrf/gazebo/pull-request/681)
1. New GUI interactions for object manipulation.
    * [Pull Request #634](https://bitbucket.org/osrf/gazebo/pull-request/634)
1. Fix for OSX menubar.
    * [Pull Request #677](https://bitbucket.org/osrf/gazebo/pull-request/677)
1. Remove internal SDF directories and dependencies.
    * [Pull Request #680](https://bitbucket.org/osrf/gazebo/pull-request/680)
1. Add minimum version for sdformat.
    * [Pull Request #682](https://bitbucket.org/osrf/gazebo/pull-request/682)
    * Resolves: [Issue #818](https://bitbucket.org/osrf/gazebo/issue/818)
1. Allow different gtest parameter types with ServerFixture
    * [Pull Request #686](https://bitbucket.org/osrf/gazebo/pull-request/686)
    * Resolves: [Issue #820](https://bitbucket.org/osrf/gazebo/issue/820)
1. GUI model scaling when using Bullet.
    * [Pull Request #683](https://bitbucket.org/osrf/gazebo/pull-request/683)
1. Fix typo in cmake config.
    * [Pull Request #694](https://bitbucket.org/osrf/gazebo/pull-request/694)
    * Resolves: [Issue #824](https://bitbucket.org/osrf/gazebo/issue/824)
1. Remove gazebo include subdir from pkgconfig and cmake config.
    * [Pull Request #691](https://bitbucket.org/osrf/gazebo/pull-request/691)
1. Torsional spring demo
    * [Pull Request #693](https://bitbucket.org/osrf/gazebo/pull-request/693)
1. Remove repeated call to SetAxis in Joint.cc
    * [Pull Request #695](https://bitbucket.org/osrf/gazebo/pull-request/695)
    * Resolves: [Issue #823](https://bitbucket.org/osrf/gazebo/issue/823)
1. Add test for rotational joints.
    * [Pull Request #697](https://bitbucket.org/osrf/gazebo/pull-request/697)
    * Resolves: [Issue #820](https://bitbucket.org/osrf/gazebo/issue/820)
1. Fix compilation of tests using Joint base class
    * [Pull Request #701](https://bitbucket.org/osrf/gazebo/pull-request/701)
1. Terrain paging implemented.
    * [Pull Request #687](https://bitbucket.org/osrf/gazebo/pull-request/687)
1. Improve timeout error reporting in ServerFixture
    * [Pull Request #705](https://bitbucket.org/osrf/gazebo/pull-request/705)
1. Fix mouse picking for cases where visuals overlap with the laser
    * [Pull Request #709](https://bitbucket.org/osrf/gazebo/pull-request/709)
1. Fix string literals for OSX
    * [Pull Request #712](https://bitbucket.org/osrf/gazebo/pull-request/712)
    * Resolves: [Issue #803](https://bitbucket.org/osrf/gazebo/issue/803)
1. Support for ENABLE_TESTS_COMPILATION cmake parameter
    * [Pull Request #708](https://bitbucket.org/osrf/gazebo/pull-request/708)
1. Updated system gui plugin
    * [Pull Request #702](https://bitbucket.org/osrf/gazebo/pull-request/702)
1. Fix force torque unit test issue
    * [Pull Request #673](https://bitbucket.org/osrf/gazebo/pull-request/673)
    * Resolves: [Issue #813](https://bitbucket.org/osrf/gazebo/issue/813)
1. Use variables to control auto generation of CFlags
    * [Pull Request #699](https://bitbucket.org/osrf/gazebo/pull-request/699)
1. Remove deprecated functions.
    * [Pull Request #715](https://bitbucket.org/osrf/gazebo/pull-request/715)
1. Fix typo in `Camera.cc`
    * [Pull Request #719](https://bitbucket.org/osrf/gazebo/pull-request/719)
    * Resolves: [Issue #846](https://bitbucket.org/osrf/gazebo/issue/846)
1. Performance improvements
    * [Pull Request #561](https://bitbucket.org/osrf/gazebo/pull-request/561)
1. Fix gripper model.
    * [Pull Request #713](https://bitbucket.org/osrf/gazebo/pull-request/713)
    * Resolves: [Issue #314](https://bitbucket.org/osrf/gazebo/issue/314)
1. First part of Simbody integration
    * [Pull Request #716](https://bitbucket.org/osrf/gazebo/pull-request/716)

## Gazebo 1.9

### Gazebo 1.9.6 (2014-04-29)

1. Refactored inertia ratio reduction for ODE
    * [Pull request #1114](https://bitbucket.org/osrf/gazebo/pull-request/1114)
1. Improved collada loading performance
    * [Pull request #1075](https://bitbucket.org/osrf/gazebo/pull-request/1075)

### Gazebo 1.9.3 (2014-01-10)

1. Add thickness to plane to remove shadow flickering.
    * [Pull request #886](https://bitbucket.org/osrf/gazebo/pull-request/886)
1. Temporary GUI shadow toggle fix.
    * [Issue #925](https://bitbucket.org/osrf/gazebo/issue/925)
    * [Pull request #868](https://bitbucket.org/osrf/gazebo/pull-request/868)
1. Fix memory access bugs with libc++ on mavericks.
    * [Issue #965](https://bitbucket.org/osrf/gazebo/issue/965)
    * [Pull request #857](https://bitbucket.org/osrf/gazebo/pull-request/857)
    * [Pull request #881](https://bitbucket.org/osrf/gazebo/pull-request/881)
1. Replaced printf with cout in gztopic hz.
    * [Issue #969](https://bitbucket.org/osrf/gazebo/issue/969)
    * [Pull request #854](https://bitbucket.org/osrf/gazebo/pull-request/854)
1. Add Dark grey material and fix indentation.
    * [Pull request #851](https://bitbucket.org/osrf/gazebo/pull-request/851)
1. Fixed sonar sensor unit test.
    * [Pull request #848](https://bitbucket.org/osrf/gazebo/pull-request/848)
1. Convergence acceleration and stability tweak to make atlas_v3 stable.
    * [Pull request #845](https://bitbucket.org/osrf/gazebo/pull-request/845)
1. Update gtest to 1.7.0 to resolve problems with libc++.
    * [Issue #947](https://bitbucket.org/osrf/gazebo/issue/947)
    * [Pull request #827](https://bitbucket.org/osrf/gazebo/pull-request/827)
1. Fixed LD_LIBRARY_PATH for plugins.
    * [Issue #957](https://bitbucket.org/osrf/gazebo/issue/957)
    * [Pull request #844](https://bitbucket.org/osrf/gazebo/pull-request/844)
1. Fix transceiver sporadic errors.
    * Backport of [pull request #811](https://bitbucket.org/osrf/gazebo/pull-request/811)
    * [Pull request #836](https://bitbucket.org/osrf/gazebo/pull-request/836)
1. Modified the MsgTest to be deterministic with time checks.
    * [Pull request #843](https://bitbucket.org/osrf/gazebo/pull-request/843)
1. Fixed seg fault in LaserVisual.
    * [Issue #950](https://bitbucket.org/osrf/gazebo/issue/950)
    * [Pull request #832](https://bitbucket.org/osrf/gazebo/pull-request/832)
1. Implemented the option to disable tests that need a working screen to run properly.
    * Backport of [Pull request #764](https://bitbucket.org/osrf/gazebo/pull-request/764)
    * [Pull request #837](https://bitbucket.org/osrf/gazebo/pull-request/837)
1. Cleaned up gazebo shutdown.
    * [Pull request #829](https://bitbucket.org/osrf/gazebo/pull-request/829)
1. Fixed bug associated with loading joint child links.
    * [Issue #943](https://bitbucket.org/osrf/gazebo/issue/943)
    * [Pull request #820](https://bitbucket.org/osrf/gazebo/pull-request/820)

### Gazebo 1.9.2 (2013-11-08)
1. Fix enable/disable sky and clouds from SDF
    * [Pull request #809](https://bitbucket.org/osrf/gazebo/pull-request/809])
1. Fix occasional blank GUI screen on startup
    * [Pull request #815](https://bitbucket.org/osrf/gazebo/pull-request/815])
1. Fix GPU laser when interacting with heightmaps
    * [Pull request #796](https://bitbucket.org/osrf/gazebo/pull-request/796])
1. Added API/ABI checker command line tool
    * [Pull request #765](https://bitbucket.org/osrf/gazebo/pull-request/765])
1. Added gtest version information
    * [Pull request #801](https://bitbucket.org/osrf/gazebo/pull-request/801])
1. Fix GUI world saving
    * [Pull request #806](https://bitbucket.org/osrf/gazebo/pull-request/806])
1. Enable anti-aliasing for camera sensor
    * [Pull request #800](https://bitbucket.org/osrf/gazebo/pull-request/800])
1. Make sensor noise deterministic
    * [Pull request #788](https://bitbucket.org/osrf/gazebo/pull-request/788])
1. Fix build problem
    * [Issue #901](https://bitbucket.org/osrf/gazebo/issue/901)
    * [Pull request #778](https://bitbucket.org/osrf/gazebo/pull-request/778])
1. Fix a typo in Camera.cc
    * [Pull request #720](https://bitbucket.org/osrf/gazebo/pull-request/720])
    * [Issue #846](https://bitbucket.org/osrf/gazebo/issue/846)
1. Fix OSX menu bar
    * [Pull request #688](https://bitbucket.org/osrf/gazebo/pull-request/688])
1. Fix gazebo::init by calling sdf::setFindCallback() before loading the sdf in gzfactory.
    * [Pull request #678](https://bitbucket.org/osrf/gazebo/pull-request/678])
    * [Issue #817](https://bitbucket.org/osrf/gazebo/issue/817)

### Gazebo 1.9.1 (2013-08-20)
* Deprecate header files that require case-sensitive filesystem (e.g. Common.hh, Physics.hh) [https://bitbucket.org/osrf/gazebo/pull-request/638/fix-for-775-deprecate-headers-that-require]
* Initial support for building on Mac OS X [https://bitbucket.org/osrf/gazebo/pull-request/660/osx-support-for-gazebo-19] [https://bitbucket.org/osrf/gazebo/pull-request/657/cmake-fixes-for-osx]
* Fixes for various issues [https://bitbucket.org/osrf/gazebo/pull-request/635/fix-for-issue-792/diff] [https://bitbucket.org/osrf/gazebo/pull-request/628/allow-scoped-and-non-scoped-joint-names-to/diff] [https://bitbucket.org/osrf/gazebo/pull-request/636/fix-build-dependency-in-message-generation/diff] [https://bitbucket.org/osrf/gazebo/pull-request/639/make-the-unversioned-setupsh-a-copy-of-the/diff] [https://bitbucket.org/osrf/gazebo/pull-request/650/added-missing-lib-to-player-client-library/diff] [https://bitbucket.org/osrf/gazebo/pull-request/656/install-gzmode_create-without-sh-suffix/diff]

### Gazebo 1.9.0 (2013-07-23)
* Use external package [sdformat](https://bitbucket.org/osrf/sdformat) for sdf parsing, refactor the `Element::GetValue*` function calls, and deprecate Gazebo's internal sdf parser [https://bitbucket.org/osrf/gazebo/pull-request/627]
* Improved ROS support ([[Tutorials#ROS_Integration |documentation here]]) [https://bitbucket.org/osrf/gazebo/pull-request/559]
* Added Sonar, Force-Torque, and Tactile Pressure sensors [https://bitbucket.org/osrf/gazebo/pull-request/557], [https://bitbucket.org/osrf/gazebo/pull-request/567]
* Add compile-time defaults for environment variables so that sourcing setup.sh is unnecessary in most cases [https://bitbucket.org/osrf/gazebo/pull-request/620]
* Enable user camera to follow objects in client window [https://bitbucket.org/osrf/gazebo/pull-request/603]
* Install protobuf message files for use in custom messages [https://bitbucket.org/osrf/gazebo/pull-request/614]
* Change default compilation flags to improve debugging [https://bitbucket.org/osrf/gazebo/pull-request/617]
* Change to supported relative include paths [https://bitbucket.org/osrf/gazebo/pull-request/594]
* Fix display of laser scans when sensor is rotated [https://bitbucket.org/osrf/gazebo/pull-request/599]

## Gazebo 1.8

### Gazebo 1.8.7 (2013-07-16)
* Fix bug in URDF parsing of Vector3 elements [https://bitbucket.org/osrf/gazebo/pull-request/613]
* Fix compilation errors with newest libraries [https://bitbucket.org/osrf/gazebo/pull-request/615]

### Gazebo 1.8.6 (2013-06-07)
* Fix inertia lumping in the URDF parser[https://bitbucket.org/osrf/gazebo/pull-request/554]
* Fix for ODEJoint CFM damping sign error [https://bitbucket.org/osrf/gazebo/pull-request/586]
* Fix transport memory growth[https://bitbucket.org/osrf/gazebo/pull-request/584]
* Reduce log file data in order to reduce buffer growth that results in out of memory kernel errors[https://bitbucket.org/osrf/gazebo/pull-request/587]

### Gazebo 1.8.5 (2013-06-04)
* Fix Gazebo build for machines without a valid display.[https://bitbucket.org/osrf/gazebo/commits/37f00422eea03365b839a632c1850431ee6a1d67]

### Gazebo 1.8.4 (2013-06-03)
* Fix UDRF to SDF converter so that URDF gazebo extensions are applied to all collisions in a link.[https://bitbucket.org/osrf/gazebo/pull-request/579]
* Prevent transport layer from locking when a gzclient connects to a gzserver over a connection with high latency.[https://bitbucket.org/osrf/gazebo/pull-request/572]
* Improve performance and fix uninitialized conditional jumps.[https://bitbucket.org/osrf/gazebo/pull-request/571]

### Gazebo 1.8.3 (2013-06-03)
* Fix for gzlog hanging when gzserver is not present or not responsive[https://bitbucket.org/osrf/gazebo/pull-request/577]
* Fix occasional segfault when generating log files[https://bitbucket.org/osrf/gazebo/pull-request/575]
* Performance improvement to ODE[https://bitbucket.org/osrf/gazebo/pull-request/556]
* Fix node initialization[https://bitbucket.org/osrf/gazebo/pull-request/570]
* Fix GPU laser Hz rate reduction when sensor moved away from world origin[https://bitbucket.org/osrf/gazebo/pull-request/566]
* Fix incorrect lighting in camera sensors when GPU laser is subscribe to[https://bitbucket.org/osrf/gazebo/pull-request/563]

### Gazebo 1.8.2 (2013-05-28)
* ODE performance improvements[https://bitbucket.org/osrf/gazebo/pull-request/535][https://bitbucket.org/osrf/gazebo/pull-request/537]
* Fixed tests[https://bitbucket.org/osrf/gazebo/pull-request/538][https://bitbucket.org/osrf/gazebo/pull-request/541][https://bitbucket.org/osrf/gazebo/pull-request/542]
* Fixed sinking vehicle bug[https://bitbucket.org/osrf/drcsim/issue/300] in pull-request[https://bitbucket.org/osrf/gazebo/pull-request/538]
* Fix GPU sensor throttling[https://bitbucket.org/osrf/gazebo/pull-request/536]
* Reduce string comparisons for better performance[https://bitbucket.org/osrf/gazebo/pull-request/546]
* Contact manager performance improvements[https://bitbucket.org/osrf/gazebo/pull-request/543]
* Transport performance improvements[https://bitbucket.org/osrf/gazebo/pull-request/548]
* Reduce friction noise[https://bitbucket.org/osrf/gazebo/pull-request/545]

### Gazebo 1.8.1 (2013-05-22)
* Please note that 1.8.1 contains a bug[https://bitbucket.org/osrf/drcsim/issue/300] that causes interpenetration between objects in resting contact to grow slowly.  Please update to 1.8.2 for the patch.
* Added warm starting[https://bitbucket.org/osrf/gazebo/pull-request/529]
* Reduced console output[https://bitbucket.org/osrf/gazebo/pull-request/533]
* Improved off screen rendering performance[https://bitbucket.org/osrf/gazebo/pull-request/530]
* Performance improvements [https://bitbucket.org/osrf/gazebo/pull-request/535] [https://bitbucket.org/osrf/gazebo/pull-request/537]

### Gazebo 1.8.0 (2013-05-17)
* Fixed slider axis [https://bitbucket.org/osrf/gazebo/pull-request/527]
* Fixed heightmap shadows [https://bitbucket.org/osrf/gazebo/pull-request/525]
* Fixed model and canonical link pose [https://bitbucket.org/osrf/gazebo/pull-request/519]
* Fixed OSX message header[https://bitbucket.org/osrf/gazebo/pull-request/524]
* Added zlib compression for logging [https://bitbucket.org/osrf/gazebo/pull-request/515]
* Allow clouds to be disabled in cameras [https://bitbucket.org/osrf/gazebo/pull-request/507]
* Camera rendering performance [https://bitbucket.org/osrf/gazebo/pull-request/528]


## Gazebo 1.7

### Gazebo 1.7.3 (2013-05-08)
* Fixed log cleanup (again) [https://bitbucket.org/osrf/gazebo/pull-request/511/fix-log-cleanup-logic]

### Gazebo 1.7.2 (2013-05-07)
* Fixed log cleanup [https://bitbucket.org/osrf/gazebo/pull-request/506/fix-gzlog-stop-command-line]
* Minor documentation fix [https://bitbucket.org/osrf/gazebo/pull-request/488/minor-documentation-fix]

### Gazebo 1.7.1 (2013-04-19)
* Fixed tests
* IMU sensor receives time stamped data from links
* Fix saving image frames [https://bitbucket.org/osrf/gazebo/pull-request/466/fix-saving-frames/diff]
* Wireframe rendering in GUI [https://bitbucket.org/osrf/gazebo/pull-request/414/allow-rendering-of-models-in-wireframe]
* Improved logging performance [https://bitbucket.org/osrf/gazebo/pull-request/457/improvements-to-gzlog-filter-and-logging]
* Viscous mud model [https://bitbucket.org/osrf/gazebo/pull-request/448/mud-plugin/diff]

## Gazebo 1.6

### Gazebo 1.6.3 (2013-04-15)
* Fixed a [critical SDF bug](https://bitbucket.org/osrf/gazebo/pull-request/451)
* Fixed a [laser offset bug](https://bitbucket.org/osrf/gazebo/pull-request/449)

### Gazebo 1.6.2 (2013-04-14)
* Fix for fdir1 physics property [https://bitbucket.org/osrf/gazebo/pull-request/429/fixes-to-treat-fdir1-better-1-rotate-into/diff]
* Fix for force torque sensor [https://bitbucket.org/osrf/gazebo/pull-request/447]
* SDF documentation fix [https://bitbucket.org/osrf/gazebo/issue/494/joint-axis-reference-frame-doesnt-match]

### Gazebo 1.6.1 (2013-04-05)
* Switch default build type to Release.

### Gazebo 1.6.0 (2013-04-05)
* Improvements to inertia in rubble pile
* Various Bullet integration advances.
* Noise models for ray, camera, and imu sensors.
* SDF 1.4, which accommodates more physics engine parameters and also some sensor noise models.
* Initial support for making movies from within Gazebo.
* Many performance improvements.
* Many bug fixes.
* Progress toward to building on OS X.

## Gazebo 1.5

### Gazebo 1.5.0 (2013-03-11)
* Partial integration of Bullet
  * Includes: cubes, spheres, cylinders, planes, meshes, revolute joints, ray sensors
* GUI Interface for log writing.
* Threaded sensors.
* Multi-camera sensor.

* Fixed the following issues:
 * [https://bitbucket.org/osrf/gazebo/issue/236 Issue #236]
 * [https://bitbucket.org/osrf/gazebo/issue/507 Issue #507]
 * [https://bitbucket.org/osrf/gazebo/issue/530 Issue #530]
 * [https://bitbucket.org/osrf/gazebo/issue/279 Issue #279]
 * [https://bitbucket.org/osrf/gazebo/issue/529 Issue #529]
 * [https://bitbucket.org/osrf/gazebo/issue/239 Issue #239]
 * [https://bitbucket.org/osrf/gazebo/issue/5 Issue #5]

## Gazebo 1.4

### Gazebo 1.4.0 (2013-02-01)
* New Features:
 * GUI elements to display messages from the server.
 * Multi-floor building editor and creator.
 * Improved sensor visualizations.
 * Improved mouse interactions

* Fixed the following issues:
 * [https://bitbucket.org/osrf/gazebo/issue/16 Issue #16]
 * [https://bitbucket.org/osrf/gazebo/issue/142 Issue #142]
 * [https://bitbucket.org/osrf/gazebo/issue/229 Issue #229]
 * [https://bitbucket.org/osrf/gazebo/issue/277 Issue #277]
 * [https://bitbucket.org/osrf/gazebo/issue/291 Issue #291]
 * [https://bitbucket.org/osrf/gazebo/issue/310 Issue #310]
 * [https://bitbucket.org/osrf/gazebo/issue/320 Issue #320]
 * [https://bitbucket.org/osrf/gazebo/issue/329 Issue #329]
 * [https://bitbucket.org/osrf/gazebo/issue/333 Issue #333]
 * [https://bitbucket.org/osrf/gazebo/issue/334 Issue #334]
 * [https://bitbucket.org/osrf/gazebo/issue/335 Issue #335]
 * [https://bitbucket.org/osrf/gazebo/issue/341 Issue #341]
 * [https://bitbucket.org/osrf/gazebo/issue/350 Issue #350]
 * [https://bitbucket.org/osrf/gazebo/issue/384 Issue #384]
 * [https://bitbucket.org/osrf/gazebo/issue/431 Issue #431]
 * [https://bitbucket.org/osrf/gazebo/issue/433 Issue #433]
 * [https://bitbucket.org/osrf/gazebo/issue/453 Issue #453]
 * [https://bitbucket.org/osrf/gazebo/issue/456 Issue #456]
 * [https://bitbucket.org/osrf/gazebo/issue/457 Issue #457]
 * [https://bitbucket.org/osrf/gazebo/issue/459 Issue #459]

## Gazebo 1.3

### Gazebo 1.3.1 (2012-12-14)
* Fixed the following issues:
 * [https://bitbucket.org/osrf/gazebo/issue/297 Issue #297]
* Other bugs fixed:
 * [https://bitbucket.org/osrf/gazebo/pull-request/164/ Fix light bounding box to disable properly when deselected]
 * [https://bitbucket.org/osrf/gazebo/pull-request/169/ Determine correct local IP address, to make remote clients work properly]
 * Various test fixes

### Gazebo 1.3.0 (2012-12-03)
* Fixed the following issues:
 * [https://bitbucket.org/osrf/gazebo/issue/233 Issue #233]
 * [https://bitbucket.org/osrf/gazebo/issue/238 Issue #238]
 * [https://bitbucket.org/osrf/gazebo/issue/2 Issue #2]
 * [https://bitbucket.org/osrf/gazebo/issue/95 Issue #95]
 * [https://bitbucket.org/osrf/gazebo/issue/97 Issue #97]
 * [https://bitbucket.org/osrf/gazebo/issue/90 Issue #90]
 * [https://bitbucket.org/osrf/gazebo/issue/253 Issue #253]
 * [https://bitbucket.org/osrf/gazebo/issue/163 Issue #163]
 * [https://bitbucket.org/osrf/gazebo/issue/91 Issue #91]
 * [https://bitbucket.org/osrf/gazebo/issue/245 Issue #245]
 * [https://bitbucket.org/osrf/gazebo/issue/242 Issue #242]
 * [https://bitbucket.org/osrf/gazebo/issue/156 Issue #156]
 * [https://bitbucket.org/osrf/gazebo/issue/78 Issue #78]
 * [https://bitbucket.org/osrf/gazebo/issue/36 Issue #36]
 * [https://bitbucket.org/osrf/gazebo/issue/104 Issue #104]
 * [https://bitbucket.org/osrf/gazebo/issue/249 Issue #249]
 * [https://bitbucket.org/osrf/gazebo/issue/244 Issue #244]
 * [https://bitbucket.org/osrf/gazebo/issue/36 Issue #36]

* New features:
 * Default camera view changed to look down at the origin from a height of 2 meters at location (5, -5, 2).
 * Record state data using the '-r' command line option, playback recorded state data using the '-p' command line option
 * Adjust placement of lights using the mouse.
 * Reduced the startup time.
 * Added visual reference for GUI mouse movements.
 * SDF version 1.3 released (changes from 1.2 listed below):
     - added `name` to `<camera name="cam_name"/>`
     - added `pose` to `<camera><pose>...</pose></camera>`
     - removed `filename` from `<mesh><filename>...</filename><mesh>`, use uri only.
     - recovered `provide_feedback` under `<joint>`, allowing calling `physics::Joint::GetForceTorque` in plugins.
     - added `imu` under `<sensor>`.

## Gazebo 1.2

### Gazebo 1.2.6 (2012-11-08)
* Fixed a transport issue with the GUI. Fixed saving the world via the GUI. Added more documentation. ([https://bitbucket.org/osrf/gazebo/pull-request/43/fixed-a-transport-issue-with-the-gui-fixed/diff pull request #43])
* Clean up mutex usage. ([https://bitbucket.org/osrf/gazebo/pull-request/54/fix-mutex-in-modellistwidget-using-boost/diff pull request #54])
* Fix OGRE path determination ([https://bitbucket.org/osrf/gazebo/pull-request/58/fix-ogre-paths-so-this-also-works-with/diff pull request #58], [https://bitbucket.org/osrf/gazebo/pull-request/68/fix-ogre-plugindir-determination/diff pull request #68])
* Fixed a couple of crashes and model selection/dragging problems ([https://bitbucket.org/osrf/gazebo/pull-request/59/fixed-a-couple-of-crashes-and-model/diff pull request #59])

### Gazebo 1.2.5 (2012-10-22)
* Step increment update while paused fixed ([https://bitbucket.org/osrf/gazebo/pull-request/45/fix-proper-world-stepinc-count-we-were/diff pull request #45])
* Actually call plugin destructors on shutdown ([https://bitbucket.org/osrf/gazebo/pull-request/51/fixed-a-bug-which-prevent-a-plugin/diff pull request #51])
* Don't crash on bad SDF input ([https://bitbucket.org/osrf/gazebo/pull-request/52/fixed-loading-of-bad-sdf-files/diff pull request #52])
* Fix cleanup of ray sensors on model deletion ([https://bitbucket.org/osrf/gazebo/pull-request/53/deleting-a-model-with-a-ray-sensor-did/diff pull request #53])
* Fix loading / deletion of improperly specified models ([https://bitbucket.org/osrf/gazebo/pull-request/56/catch-when-loading-bad-models-joint/diff pull request #56])

### Gazebo 1.2.4 (10-19-2012:08:00:52)
*  Style fixes ([https://bitbucket.org/osrf/gazebo/pull-request/30/style-fixes/diff pull request #30]).
*  Fix joint position control ([https://bitbucket.org/osrf/gazebo/pull-request/49/fixed-position-joint-control/diff pull request #49])

### Gazebo 1.2.3 (10-16-2012:18:39:54)
*  Disabled selection highlighting due to bug ([https://bitbucket.org/osrf/gazebo/pull-request/44/disabled-selection-highlighting-fixed/diff pull request #44]).
*  Fixed saving a world via the GUI.

### Gazebo 1.2.2 (10-16-2012:15:12:22)
*  Skip search for system install of libccd, use version inside gazebo ([https://bitbucket.org/osrf/gazebo/pull-request/39/skip-search-for-system-install-of-libccd/diff pull request #39]).
*  Fixed sensor initialization race condition ([https://bitbucket.org/osrf/gazebo/pull-request/42/fix-sensor-initializaiton-race-condition pull request #42]).

### Gazebo 1.2.1 (10-15-2012:21:32:55)
*  Properly removed projectors attached to deleted models ([https://bitbucket.org/osrf/gazebo/pull-request/37/remove-projectors-that-are-attached-to/diff pull request #37]).
*  Fix model plugin loading bug ([https://bitbucket.org/osrf/gazebo/pull-request/31/moving-bool-first-in-model-and-world pull request #31]).
*  Fix light insertion and visualization of models prior to insertion ([https://bitbucket.org/osrf/gazebo/pull-request/35/fixed-light-insertion-and-visualization-of/diff pull request #35]).
*  Fixed GUI manipulation of static objects ([https://bitbucket.org/osrf/gazebo/issue/63/moving-static-objects-does-not-move-the issue #63] [https://bitbucket.org/osrf/gazebo/pull-request/38/issue-63-bug-patch-moving-static-objects/diff pull request #38]).
*  Fixed GUI selection bug ([https://bitbucket.org/osrf/gazebo/pull-request/40/fixed-selection-of-multiple-objects-at/diff pull request #40])

### Gazebo 1.2.0 (10-04-2012:20:01:20)
*  Updated GUI: new style, improved mouse controls, and removal of non-functional items.
*  Model database: An online repository of models.
*  Numerous bug fixes
*  APT repository hosted at [http://osrfoundation.org OSRF]
*  Improved process control prevents zombie processes<|MERGE_RESOLUTION|>--- conflicted
+++ resolved
@@ -1,10 +1,9 @@
 ## Gazebo 8
 
-<<<<<<< HEAD
+## Gazebo 8.x.x (2017-xx-xx)
+
 1. Added static camera when following a model.
     * [Pull request #1980](https://bitbucket.org/osrf/gazebo/pull-request/1980)
-=======
-## Gazebo 8.x.x (2017-xx-xx)
 
 1. Support conversions between SDF and protobuf for more sensors.
     * [Pull request #2118](https://bitbucket.org/osrf/gazebo/pull-request/2118)
@@ -14,7 +13,6 @@
 
 1. Update depth camera sensor to publish depth data over a topic.
     * [Pull request #2112](https://bitbucket.org/osrf/gazebo/pull-request/2112)
->>>>>>> 09a21c02
 
 ## Gazebo 7
 
