## Gazebo 7.0

1. Use more opaque pointers.
    * [Pull request #2025](https://bitbucket.org/osrf/gazebo/pull-request/2025)

<<<<<<< HEAD
1. Use opaque pointers in the gui/CloneWindow class.
    * [Pull request #2027](https://bitbucket.org/osrf/gazebo/pull-request/2027)

1. Use opaque pointers in the terrain editor.
    * [Pull request #2026](https://bitbucket.org/osrf/gazebo/pull-request/2026)

1. Use opaque pointers in the gui/DataLogger class.
    * [Pull request #2029](https://bitbucket.org/osrf/gazebo/pull-request/2029)

1. Fix visual transparency issues
    * [Pull request #2031](https://bitbucket.org/osrf/gazebo/pull-request/2031)
    * [Issue #1726](https://bitbucket.org/osrf/gazebo/issue/1726)
    * [Issue #1790](https://bitbucket.org/osrf/gazebo/issue/1790)

=======
>>>>>>> cd68a938
1. Implemented private data pointer for the RTShaderSystem class. Minimized shader updates to once per render update.
    * [Pull request #2003](https://bitbucket.org/osrf/gazebo/pull-request/2003)

1. Updating physics library to use ignition math.
    * [Pull request #2007](https://bitbucket.org/osrf/gazebo/pull-request/2007)

1. Switching to ignition math for the rendering library.
    * [Pull request #1993](https://bitbucket.org/osrf/gazebo/pull-request/1993)
    * [Pull request #1994](https://bitbucket.org/osrf/gazebo/pull-request/1994)

1. Removed deprecations
    * [Pull request #1992]((https://bitbucket.org/osrf/gazebo/pull-request/1992)

1. Add ability to set the pose of a visual from a link.
    * [Pull request #1963](https://bitbucket.org/osrf/gazebo/pull-request/1963)

1. Copy visual visibility flags on clone
    * [Pull request #2008](https://bitbucket.org/osrf/gazebo/pull-request/2008)

1. Publish camera sensor image size when rendering is not enabled
    * [Pull request #1969](https://bitbucket.org/osrf/gazebo/pull-request/1969)

1. Added Poissons Ratio and Elastic Modulus for ODE.
    * [Pull request #1974](https://bitbucket.org/osrf/gazebo/pull-request/1974)

1. Update rest web plugin to publish response messages and display login user name in toolbar.
    * [Pull request #1956](https://bitbucket.org/osrf/gazebo/pull-request/1956)

1. Improve overall speed of log playback. Added new functions to LogPlay.
   Use tinyxml2 for playback.
    * [Pull request #1931](https://bitbucket.org/osrf/gazebo/pull-request/1931)

1. Enter time during log playback
    * [Pull request #2000](https://bitbucket.org/osrf/gazebo/pull-request/2000)

1 Added Ignition Transport dependency.
  * [Pull request #1930](https://bitbucket.org/osrf/gazebo/pull-request/1930)

1. KeyEvent constructor should be in a source file. Removed a few visibility
flags from c functions. Windows did not like `CPPTYPE_*` in
`gazebo/gui/ConfigWidget.cc`, so I replaced it with `TYPE_*`.
    * [Pull request #1943](https://bitbucket.org/osrf/gazebo/pull-request/1943)

1. Added wide angle camera sensor.
    * [Pull request #1866](https://bitbucket.org/osrf/gazebo/pull-request/1866)

1. Change the `near` and `far` members of `gazebo/msgs/logical_camera_sensors.proto` to `near_clip` and `far_clip`
    + [Pull request #1942](https://bitbucket.org/osrf/gazebo/pull-request/1942)

1. Resolve issue #1702
    * [Issue #1702](https://bitbucket.org/osrf/gazebo/issue/1702)
    * [Pull request #1905](https://bitbucket.org/osrf/gazebo/pull-request/1905)
    * [Pull request #1913](https://bitbucket.org/osrf/gazebo/pull-request/1913)
    * [Pull request #1914](https://bitbucket.org/osrf/gazebo/pull-request/1914)

1. Update physics when the world is reset
    * [Pull request #1903](https://bitbucket.org/osrf/gazebo/pull-request/1903)

1. Light and light state for the server side
    * [Pull request #1920](https://bitbucket.org/osrf/gazebo/pull-request/1920)

1. Added tests for WorldState
    * [Pull request #1968](https://bitbucket.org/osrf/gazebo/pull-request/1968)

1. Rename Reset to Reset Time in time widget
    * [Pull request #1892](https://bitbucket.org/osrf/gazebo/pull-request/1892)
    * [Issue #1730](https://bitbucket.org/osrf/gazebo/issue/1730)

1. Set QTestfFxture to verbose
    * [Pull request #1944](https://bitbucket.org/osrf/gazebo/pull-request/1944)
    * [Issue #1756](https://bitbucket.org/osrf/gazebo/issue/1756)

1. Added torsional friction
    * [Pull request #1831](https://bitbucket.org/osrf/gazebo/pull-request/1831)

1. Support loading and spawning nested models
    * [Pull request #1868](https://bitbucket.org/osrf/gazebo/pull-request/1868)
    * [Pull request #1895](https://bitbucket.org/osrf/gazebo/pull-request/1895)

1. Undo user motion commands during simulation, added physics::UserCmdManager and gui::UserCmdHistory.
    * [Pull request #1934](https://bitbucket.org/osrf/gazebo/pull-request/1934)
    
1. Forward user command messages for undo.
    * [Pull request #2009](https://bitbucket.org/osrf/gazebo/pull-request/2009)

1. Undo reset commands during simulation, forwarding commands
    * [Pull request #1986](https://bitbucket.org/osrf/gazebo/pull-request/1986)

1. Add function to get the derived scale of a Visual
    * [Pull request #1881](https://bitbucket.org/osrf/gazebo/pull-request/1881)

1. Added EnumIface, which supports iterators over enums.
    * [Pull request #1847](https://bitbucket.org/osrf/gazebo/pull-request/1847)

1. Added RegionEventBoxPlugin - fires events when models enter / exit the region
    * [Pull request #1856](https://bitbucket.org/osrf/gazebo/pull-request/1856)

1. Added tests for checking the playback control via messages.
    * [Pull request #1885](https://bitbucket.org/osrf/gazebo/pull-request/1885)

1. Added LoadArgs() function to ServerFixture for being able to load a server
using the same arguments used in the command line.
    * [Pull request #1874](https://bitbucket.org/osrf/gazebo/pull-request/1874)

1. Added battery class, plugins and test world.
    * [Pull request #1872](https://bitbucket.org/osrf/gazebo/pull-request/1872)

1. Display gearbox and screw joint properties in property tree
    * [Pull request #1838](https://bitbucket.org/osrf/gazebo/pull-request/1838)

1. Set window flags for dialogs and file dialogs
    * [Pull request #1816](https://bitbucket.org/osrf/gazebo/pull-request/1816)

1. Fix minimum window height
   * [Pull request #1977](https://bitbucket.org/osrf/gazebo/pull-request/1977)
   * [Issue #1706](https://bitbucket.org/osrf/gazebo/issue/1706)

1. Fix unadvertising a publisher - only unadvertise topic if it is the last publisher.
   * [Pull request #2005](https://bitbucket.org/osrf/gazebo/pull-request/2005)
   * [Issue #1782](https://bitbucket.org/osrf/gazebo/issue/1782)

1. Log playback GUI for multistep, rewind, forward and seek
    * [Pull request #1791](https://bitbucket.org/osrf/gazebo/pull-request/1791)

1. Added Apply Force/Torque movable text
    * [Pull request #1789](https://bitbucket.org/osrf/gazebo/pull-request/1789)

1. Added cascade parameter (apply to children) for Visual SetMaterial, SetAmbient, SetEmissive, SetSpecular, SetDiffuse, SetTransparency
    * [Pull request #1851](https://bitbucket.org/osrf/gazebo/pull-request/1851)

1. Tweaks to Data Logger, such as multiline text edit for path
    * [Pull request #1800](https://bitbucket.org/osrf/gazebo/pull-request/1800)

1. Added TopToolbar and hide / disable several widgets according to WindowMode
    * [Pull request #1869](https://bitbucket.org/osrf/gazebo/pull-request/1869)

1. Added Visual::IsAncestorOf and Visual::IsDescendantOf
    * [Pull request #1850](https://bitbucket.org/osrf/gazebo/pull-request/1850)

1. Added msgs::PluginFromSDF and tests
    * [Pull request #1858](https://bitbucket.org/osrf/gazebo/pull-request/1858)

1. Added msgs::CollisionFromSDF msgs::SurfaceFromSDF and msgs::FrictionFromSDF
    * [Pull request #1900](https://bitbucket.org/osrf/gazebo/pull-request/1900)

1. Added hotkeys chart dialog
    * [Pull request #1835](https://bitbucket.org/osrf/gazebo/pull-request/1835)

1. Space bar to play / pause
   * [Pull request #2023](https://bitbucket.org/osrf/gazebo/pull-request/2023)
   * [Issue #1798](https://bitbucket.org/osrf/gazebo/issue/1798)

1. Make it possible to create custom ConfigWidgets
    * [Pull request #1861](https://bitbucket.org/osrf/gazebo/pull-request/1861)

1. AddItem / RemoveItem / Clear enum config widgets
    * [Pull request #1878](https://bitbucket.org/osrf/gazebo/pull-request/1878)

1. Make all child ConfigWidgets emit signals.
    * [Pull request #1884](https://bitbucket.org/osrf/gazebo/pull-request/1884)

1. Refactored makers
    * [Pull request #1828](https://bitbucket.org/osrf/gazebo/pull-request/1828)

1. Model editor updates

    1. Make non-editable background models white in model editor
        * [Pull request #1950](https://bitbucket.org/osrf/gazebo/pull-request/1950)

    1. Choose / swap parent and child links in joint inspector
        * [Pull request #1887](https://bitbucket.org/osrf/gazebo/pull-request/1887)
        * [Issue #1500](https://bitbucket.org/osrf/gazebo/issue/1500)

    1. Presets combo box for Vector3 config widget
        * [Pull request #1954](https://bitbucket.org/osrf/gazebo/pull-request/1954)

    1. Added support for more joint types (gearbox and fixed joints).
        * [Pull request #1794](https://bitbucket.org/osrf/gazebo/pull-request/1794)

    1. Added support for selecting links and joints, opening context menu and inspectors in Schematic View.
        * [Pull request #1787](https://bitbucket.org/osrf/gazebo/pull-request/1787)

    1. Color-coded edges in Schematic View to match joint color.
        * [Pull request #1781](https://bitbucket.org/osrf/gazebo/pull-request/1781)

    1. Scale link mass and inertia when a link is scaled
        * [Pull request #1836](https://bitbucket.org/osrf/gazebo/pull-request/1836)

    1. Added icons for child and parent link in joint inspector
        * [Pull request #1953](https://bitbucket.org/osrf/gazebo/pull-request/1953)

    1. Load and save nested models
        * [Pull request #1894](https://bitbucket.org/osrf/gazebo/pull-request/1894)

    1. Display model plugins on the left panel and added model plugin inspector
        * [Pull request #1863](https://bitbucket.org/osrf/gazebo/pull-request/1863)

    1. Context menu and deletion for model plugins
        * [Pull request #1890](https://bitbucket.org/osrf/gazebo/pull-request/1890)

    1. Delete self from inspector
        * [Pull request #1904](https://bitbucket.org/osrf/gazebo/pull-request/1904)
        * [Issue #1543](https://bitbucket.org/osrf/gazebo/issue/1543)

    1. Apply inspector changes in real time and add reset button
        * [Pull request #1945](https://bitbucket.org/osrf/gazebo/pull-request/1945)
        * [Issue #1472](https://bitbucket.org/osrf/gazebo/issue/1472)

    1. Set physics to be paused when exiting model editor mode
        * [Pull request #1893](https://bitbucket.org/osrf/gazebo/pull-request/1893)
        * [Issue #1734](https://bitbucket.org/osrf/gazebo/issue/1734)

    1. Add Insert tab to model editor
        * [Pull request #1924](https://bitbucket.org/osrf/gazebo/pull-request/1924)

    1. Support inserting nested models from model maker
        * [Pull request #1982](https://bitbucket.org/osrf/gazebo/pull-request/1982)

## Gazebo 6.0

### Gazebo 6.X.X (201X-XX-XX)

1. Backport model editor toolbar fixed joint option from [pull request #1794](https://bitbucket.org/osrf/gazebo/pull-request/1794)
    * [Pull request #1957](https://bitbucket.org/osrf/gazebo/pull-request/1957)

1. Fix minimum window height
    * Backport of [pull request #1977](https://bitbucket.org/osrf/gazebo/pull-request/1977)
    * [Pull request #1998](https://bitbucket.org/osrf/gazebo/pull-request/1998)
    * [Issue #1706](https://bitbucket.org/osrf/gazebo/issue/1706)

1. Fix visual transparency issues
    * [Pull request #1967](https://bitbucket.org/osrf/gazebo/pull-request/1967)
    * [Issue #1726](https://bitbucket.org/osrf/gazebo/issue/1726)

### Gazebo 6.5.0 (2015-10-22)

1. Added ability to convert from spherical coordinates to local coordinates.
    * [Pull request #1955](https://bitbucket.org/osrf/gazebo/pull-request/1955)

### Gazebo 6.4.0 (2015-10-14)

1. Fix ABI problem. Make `Sensor::SetPose` function non virtual.
    * [Pull request #1947](https://bitbucket.org/osrf/gazebo/pull-request/1947)

1. Update inertia properties during simulation
    * [Pull request #1909](https://bitbucket.org/osrf/gazebo/pull-requests/1909)
    * [Design document](https://bitbucket.org/osrf/gazebo_design/src/default/inertia_resize/inertia_resize.md)

1. Fix transparency correction for opaque materials
    * [Pull request #1946](https://bitbucket.org/osrf/gazebo/pull-requests/1946/fix-transparency-correction-for-opaque/diff)

### Gazebo 6.3.0 (2015-10-06)

1. Added `Sensor::SetPose` function
    * [Pull request #1935](https://bitbucket.org/osrf/gazebo/pull-request/1935)

### Gazebo 6.2.0 (2015-10-02)

1. Update physics when the world is reset
    * Backport of [pull request #1903](https://bitbucket.org/osrf/gazebo/pull-request/1903)
    * [Pull request #1916](https://bitbucket.org/osrf/gazebo/pull-request/1916)
    * [Issue #101](https://bitbucket.org/osrf/gazebo/issue/101)

1. Added Copy constructor and assignment operator to MouseEvent
    * [Pull request #1855](https://bitbucket.org/osrf/gazebo/pull-request/1855)

### Gazebo 6.1.0 (2015-08-02)

1. Added logical_camera sensor.
    * [Pull request #1845](https://bitbucket.org/osrf/gazebo/pull-request/1845)

1. Added RandomVelocityPlugin, which applies a random velocity to a model's link.
    * [Pull request #1839](https://bitbucket.org/osrf/gazebo/pull-request/1839)

1. Sim events for joint position, velocity and applied force
    * [Pull request #1849](https://bitbucket.org/osrf/gazebo/pull-request/1849)

### Gazebo 6.0.0 (2015-07-27)

1. Added magnetometer sensor. A contribution from Andrew Symington.
    * [Pull request #1788](https://bitbucket.org/osrf/gazebo/pull-request/1788)

1. Added altimeter sensor. A contribution from Andrew Symington.
    * [Pull request #1792](https://bitbucket.org/osrf/gazebo/pull-request/1792)

1. Implement more control options for log playback:
  1. Rewind: The simulation starts from the beginning.
  1. Forward: The simulation jumps to the end of the log file.
  1. Seek: The simulation jumps to a specific point specified by its simulation
  time.
      * [Pull request #1737](https://bitbucket.org/osrf/gazebo/pull-request/1737)

1. Added Gazebo splash screen
    * [Pull request #1745](https://bitbucket.org/osrf/gazebo/pull-request/1745)

1. Added a transporter plugin which allows models to move from one location
   to another based on their location and the location of transporter pads.
    * [Pull request #1738](https://bitbucket.org/osrf/gazebo/pull-request/1738)

1. Implement forward/backwards multi-step for log playback. Now, the semantics
of a multi-step while playing back a log session are different from a multi-step
during a live simulation. While playback, a multi-step simulates all the
intermediate steps as before, but the client only perceives a single step.
E.g: You have a log file containing a 1 hour simulation session. You want to
jump to the minute 00H::30M::00S to check a specific aspect of the simulation.
You should not see continuous updates until minute 00H:30M:00S. Instead, you
should visualize a single jump to the specific instant of the simulation that
you are interested.
    * [Pull request #1623](https://bitbucket.org/osrf/gazebo/pull-request/1623)

1. Added browse button to log record dialog.
    * [Pull request #1719](https://bitbucket.org/osrf/gazebo/pull-request/1719)

1. Improved SVG support: arcs in paths, and contours made of multiple paths.
    * [Pull request #1608](https://bitbucket.org/osrf/gazebo/pull-request/1608)

1. Added simulation iterations to the world state.
    * [Pull request #1722](https://bitbucket.org/osrf/gazebo/pull-request/1722)

1. Added multiple LiftDrag plugins to the cessna_demo.world to allow the Cessna
C-172 model to fly.
    * [Pull request #1715](https://bitbucket.org/osrf/gazebo/pull-request/1715)

1. Added a plugin to control a Cessna C-172 via messages (CessnaPlugin), and a
GUI plugin to test this functionality with the keyboard (CessnaGUIPlugin). Added
world with the Cessna model and the two previous plugins loaded
(cessna_demo.world).
    * [Pull request #1712](https://bitbucket.org/osrf/gazebo/pull-request/1712)

1. Added world with OSRF building and an elevator
    * [Pull request #1697](https://bitbucket.org/osrf/gazebo/pull-request/1697)

1. Fixed collide bitmask by changing default value from 0x1 to 0xffff.
    * [Pull request #1696](https://bitbucket.org/osrf/gazebo/pull-request/1696)

1. Added a plugin to control an elevator (ElevatorPlugin), and an OccupiedEvent plugin that sends a message when a model is within a specified region.
    * [Pull request #1694](https://bitbucket.org/osrf/gazebo/pull-request/1694)
    * [Pull request #1775](https://bitbucket.org/osrf/gazebo/pull-request/1775)

1. Added Layers tab and meta information for visuals.
    * [Pull request #1674](https://bitbucket.org/osrf/gazebo/pull-request/1674)

1. Added countdown behavior for common::Timer and exposed the feature in TimerGUIPlugin.
    * [Pull request #1690](https://bitbucket.org/osrf/gazebo/pull-request/1690)

1. Added BuoyancyPlugin for simulating the buoyancy of an object in a column of fluid.
    * [Pull request #1622](https://bitbucket.org/osrf/gazebo/pull-request/1622)

1. Added ComputeVolume function for simple shape subclasses of Shape.hh.
    * [Pull request #1605](https://bitbucket.org/osrf/gazebo/pull-request/1605)

1. Add option to parallelize the ODE quickstep constraint solver,
which solves an LCP twice with different parameters in order
to corrected for position projection errors.
    * [Pull request #1561](https://bitbucket.org/osrf/gazebo/pull-request/1561)

1. Get/Set user camera pose in GUI.
    * [Pull request #1649](https://bitbucket.org/osrf/gazebo/pull-request/1649)
    * [Issue #1595](https://bitbucket.org/osrf/gazebo/issue/1595)

1. Added ViewAngleWidget, removed hard-coded reset view and removed MainWindow::Reset(). Also added GLWidget::GetSelectedVisuals().
    * [Pull request #1768](https://bitbucket.org/osrf/gazebo/pull-request/1768)
    * [Issue #1507](https://bitbucket.org/osrf/gazebo/issue/1507)

1. Windows support. This consists mostly of numerous small changes to support
compilation on Windows.
    * [Pull request #1616](https://bitbucket.org/osrf/gazebo/pull-request/1616)
    * [Pull request #1618](https://bitbucket.org/osrf/gazebo/pull-request/1618)
    * [Pull request #1620](https://bitbucket.org/osrf/gazebo/pull-request/1620)
    * [Pull request #1625](https://bitbucket.org/osrf/gazebo/pull-request/1625)
    * [Pull request #1626](https://bitbucket.org/osrf/gazebo/pull-request/1626)
    * [Pull request #1627](https://bitbucket.org/osrf/gazebo/pull-request/1627)
    * [Pull request #1628](https://bitbucket.org/osrf/gazebo/pull-request/1628)
    * [Pull request #1629](https://bitbucket.org/osrf/gazebo/pull-request/1629)
    * [Pull request #1630](https://bitbucket.org/osrf/gazebo/pull-request/1630)
    * [Pull request #1631](https://bitbucket.org/osrf/gazebo/pull-request/1631)
    * [Pull request #1632](https://bitbucket.org/osrf/gazebo/pull-request/1632)
    * [Pull request #1633](https://bitbucket.org/osrf/gazebo/pull-request/1633)
    * [Pull request #1635](https://bitbucket.org/osrf/gazebo/pull-request/1635)
    * [Pull request #1637](https://bitbucket.org/osrf/gazebo/pull-request/1637)
    * [Pull request #1639](https://bitbucket.org/osrf/gazebo/pull-request/1639)
    * [Pull request #1647](https://bitbucket.org/osrf/gazebo/pull-request/1647)
    * [Pull request #1650](https://bitbucket.org/osrf/gazebo/pull-request/1650)
    * [Pull request #1651](https://bitbucket.org/osrf/gazebo/pull-request/1651)
    * [Pull request #1653](https://bitbucket.org/osrf/gazebo/pull-request/1653)
    * [Pull request #1654](https://bitbucket.org/osrf/gazebo/pull-request/1654)
    * [Pull request #1657](https://bitbucket.org/osrf/gazebo/pull-request/1657)
    * [Pull request #1658](https://bitbucket.org/osrf/gazebo/pull-request/1658)
    * [Pull request #1659](https://bitbucket.org/osrf/gazebo/pull-request/1659)
    * [Pull request #1660](https://bitbucket.org/osrf/gazebo/pull-request/1660)
    * [Pull request #1661](https://bitbucket.org/osrf/gazebo/pull-request/1661)
    * [Pull request #1669](https://bitbucket.org/osrf/gazebo/pull-request/1669)
    * [Pull request #1670](https://bitbucket.org/osrf/gazebo/pull-request/1670)
    * [Pull request #1672](https://bitbucket.org/osrf/gazebo/pull-request/1672)
    * [Pull request #1682](https://bitbucket.org/osrf/gazebo/pull-request/1682)
    * [Pull request #1683](https://bitbucket.org/osrf/gazebo/pull-request/1683)

1. Install `libgazebo_server_fixture`. This will facilitate tests external to the main gazebo repository. See `examples/stand_alone/test_fixture`.
    * [Pull request #1606](https://bitbucket.org/osrf/gazebo/pull-request/1606)

1. Laser visualization renders light blue for rays that do not hit obstacles, and dark blue for other rays.
    * [Pull request #1607](https://bitbucket.org/osrf/gazebo/pull-request/1607)
    * [Issue #1576](https://bitbucket.org/osrf/gazebo/issue/1576)

1. Add VisualType enum to Visual and clean up visuals when entity is deleted.
    * [Pull request #1614](https://bitbucket.org/osrf/gazebo/pull-request/1614)

1. Alert user of connection problems when using the REST service plugin
    * [Pull request #1655](https://bitbucket.org/osrf/gazebo/pull-request/1655)
    * [Issue #1574](https://bitbucket.org/osrf/gazebo/issue/1574)

1. ignition-math is now a dependency.
    + [http://ignitionrobotics.org/libraries/math](http://ignitionrobotics.org/libraries/math)
    + [Gazebo::math migration](https://bitbucket.org/osrf/gazebo/src/583edbeb90759d43d994cc57c0797119dd6d2794/ign-math-migration.md)

1. Detect uuid library during compilation.
    * [Pull request #1655](https://bitbucket.org/osrf/gazebo/pull-request/1655)
    * [Issue #1572](https://bitbucket.org/osrf/gazebo/issue/1572)

1. New accessors in LogPlay class.
    * [Pull request #1577](https://bitbucket.org/osrf/gazebo/pull-request/1577)

1. Added a plugin to send messages to an existing website.
   Added gui::MainWindow::AddMenu and msgs/rest_error, msgs/rest_login, msgs rest/post
    * [Pull request #1524](https://bitbucket.org/osrf/gazebo/pull-request/1524)

1. Fix deprecation warnings when using SDFormat 3.0.2, 3.0.3 prereleases
    * [Pull request #1568](https://bitbucket.org/osrf/gazebo/pull-request/1568)

1. Use GAZEBO_CFLAGS or GAZEBO_CXX_FLAGS in CMakeLists.txt for example plugins
    * [Pull request #1573](https://bitbucket.org/osrf/gazebo/pull-request/1573)

1. Added Link::OnWrenchMsg subscriber with test
    * [Pull request #1582](https://bitbucket.org/osrf/gazebo/pull-request/1582)

1. Show/hide GUI overlays using the menu bar.
    * [Pull request #1555](https://bitbucket.org/osrf/gazebo/pull-request/1555)

1. Added world origin indicator rendering::OriginVisual.
    * [Pull request #1700](https://bitbucket.org/osrf/gazebo/pull-request/1700)

1. Show/hide toolbars using the menu bars and shortcut.
   Added MainWindow::CloneAction.
   Added Window menu to Model Editor.
    * [Pull request #1584](https://bitbucket.org/osrf/gazebo/pull-request/1584)

1. Added event to show/hide toolbars.
    * [Pull request #1707](https://bitbucket.org/osrf/gazebo/pull-request/1707)

1. Added optional start/stop/reset buttons to timer GUI plugin.
    * [Pull request #1576](https://bitbucket.org/osrf/gazebo/pull-request/1576)

1. Timer GUI Plugin: Treat negative positions as positions from the ends
    * [Pull request #1703](https://bitbucket.org/osrf/gazebo/pull-request/1703)

1. Added Visual::GetDepth() and Visual::GetNthAncestor()
    * [Pull request #1613](https://bitbucket.org/osrf/gazebo/pull-request/1613)

1. Added a context menu for links
    * [Pull request #1589](https://bitbucket.org/osrf/gazebo/pull-request/1589)

1. Separate TimePanel's display into TimeWidget and LogPlayWidget.
    * [Pull request #1564](https://bitbucket.org/osrf/gazebo/pull-request/1564)

1. Display confirmation message after log is saved
    * [Pull request #1646](https://bitbucket.org/osrf/gazebo/pull-request/1646)

1. Added LogPlayView to display timeline and LogPlaybackStatistics message type.
    * [Pull request #1724](https://bitbucket.org/osrf/gazebo/pull-request/1724)

1. Added Time::FormattedString and removed all other FormatTime functions.
    * [Pull request #1710](https://bitbucket.org/osrf/gazebo/pull-request/1710)

1. Added support for Oculus DK2
    * [Pull request #1526](https://bitbucket.org/osrf/gazebo/pull-request/1526)

1. Use collide_bitmask from SDF to perform collision filtering
    * [Pull request #1470](https://bitbucket.org/osrf/gazebo/pull-request/1470)

1. Pass Coulomb surface friction parameters to DART.
    * [Pull request #1420](https://bitbucket.org/osrf/gazebo/pull-request/1420)

1. Added ModelAlign::SetHighlighted
    * [Pull request #1598](https://bitbucket.org/osrf/gazebo/pull-request/1598)

1. Added various Get functions to Visual. Also added a ConvertGeometryType function to msgs.
    * [Pull request #1402](https://bitbucket.org/osrf/gazebo/pull-request/1402)

1. Get and Set visibility of SelectionObj's handles, with unit test.
    * [Pull request #1417](https://bitbucket.org/osrf/gazebo/pull-request/1417)

1. Set material of SelectionObj's handles.
    * [Pull request #1472](https://bitbucket.org/osrf/gazebo/pull-request/1472)

1. Add SelectionObj::Fini with tests and make Visual::Fini virtual
    * [Pull request #1685](https://bitbucket.org/osrf/gazebo/pull-request/1685)

1. Allow link selection with the mouse if parent model already selected.
    * [Pull request #1409](https://bitbucket.org/osrf/gazebo/pull-request/1409)

1. Added ModelRightMenu::EntityTypes.
    * [Pull request #1414](https://bitbucket.org/osrf/gazebo/pull-request/1414)

1. Scale joint visuals according to link size.
    * [Pull request #1591](https://bitbucket.org/osrf/gazebo/pull-request/1591)
    * [Issue #1563](https://bitbucket.org/osrf/gazebo/issue/1563)

1. Added Gazebo/CoM material.
    * [Pull request #1439](https://bitbucket.org/osrf/gazebo/pull-request/1439)

1. Added arc parameter to MeshManager::CreateTube
    * [Pull request #1436](https://bitbucket.org/osrf/gazebo/pull-request/1436)

1. Added View Inertia and InertiaVisual, changed COMVisual to sphere proportional to mass.
    * [Pull request #1445](https://bitbucket.org/osrf/gazebo/pull-request/1445)

1. Added View Link Frame and LinkFrameVisual. Visual::SetTransparency goes into texture_unit.
    * [Pull request #1762](https://bitbucket.org/osrf/gazebo/pull-request/1762)
    * [Issue #853](https://bitbucket.org/osrf/gazebo/issue/853)

1. Changed the position of Save and Cancel buttons on editor dialogs
    * [Pull request #1442](https://bitbucket.org/osrf/gazebo/pull-request/1442)
    * [Issue #1377](https://bitbucket.org/osrf/gazebo/issue/1377)

1. Fixed Visual material updates
    * [Pull request #1454](https://bitbucket.org/osrf/gazebo/pull-request/1454)
    * [Issue #1455](https://bitbucket.org/osrf/gazebo/issue/1455)

1. Added Matrix3::Inverse() and tests
    * [Pull request #1481](https://bitbucket.org/osrf/gazebo/pull-request/1481)

1. Implemented AddLinkForce for ODE.
    * [Pull request #1456](https://bitbucket.org/osrf/gazebo/pull-request/1456)

1. Updated ConfigWidget class to parse enum values.
    * [Pull request #1518](https://bitbucket.org/osrf/gazebo/pull-request/1518)

1. Added PresetManager to physics libraries and corresponding integration test.
    * [Pull request #1471](https://bitbucket.org/osrf/gazebo/pull-request/1471)

1. Sync name and location on SaveDialog.
    * [Pull request #1563](https://bitbucket.org/osrf/gazebo/pull-request/1563)

1. Added Apply Force/Torque dialog
    * [Pull request #1600](https://bitbucket.org/osrf/gazebo/pull-request/1600)

1. Added Apply Force/Torque visuals
    * [Pull request #1619](https://bitbucket.org/osrf/gazebo/pull-request/1619)

1. Added Apply Force/Torque OnMouseRelease and ActivateWindow
    * [Pull request #1699](https://bitbucket.org/osrf/gazebo/pull-request/1699)

1. Added Apply Force/Torque mouse interactions, modes, activation
    * [Pull request #1731](https://bitbucket.org/osrf/gazebo/pull-request/1731)

1. Added inertia pose getter for COMVisual and COMVisual_TEST
    * [Pull request #1581](https://bitbucket.org/osrf/gazebo/pull-request/1581)

1. Model editor updates
    1. Joint preview using JointVisuals.
        * [Pull request #1369](https://bitbucket.org/osrf/gazebo/pull-request/1369)

    1. Added inspector for configuring link, visual, and collision properties.
        * [Pull request #1408](https://bitbucket.org/osrf/gazebo/pull-request/1408)

    1. Saving, exiting, generalizing SaveDialog.
        * [Pull request #1401](https://bitbucket.org/osrf/gazebo/pull-request/1401)

    1. Inspectors redesign
        * [Pull request #1586](https://bitbucket.org/osrf/gazebo/pull-request/1586)

    1. Edit existing model.
        * [Pull request #1425](https://bitbucket.org/osrf/gazebo/pull-request/1425)

    1. Add joint inspector to link's context menu.
        * [Pull request #1449](https://bitbucket.org/osrf/gazebo/pull-request/1449)
        * [Issue #1443](https://bitbucket.org/osrf/gazebo/issue/1443)

    1. Added button to select mesh file on inspector.
        * [Pull request #1460](https://bitbucket.org/osrf/gazebo/pull-request/1460)
        * [Issue #1450](https://bitbucket.org/osrf/gazebo/issue/1450)

    1. Renamed Part to Link.
        * [Pull request #1478](https://bitbucket.org/osrf/gazebo/pull-request/1478)

    1. Fix snapping inside editor.
        * [Pull request #1489](https://bitbucket.org/osrf/gazebo/pull-request/1489)
        * [Issue #1457](https://bitbucket.org/osrf/gazebo/issue/1457)

    1. Moved DataLogger from Window menu to the toolbar and moved screenshot button to the right.
        * [Pull request #1665](https://bitbucket.org/osrf/gazebo/pull-request/1665)

    1. Keep loaded model's name.
        * [Pull request #1516](https://bitbucket.org/osrf/gazebo/pull-request/1516)
        * [Issue #1504](https://bitbucket.org/osrf/gazebo/issue/1504)

    1. Added ExtrudeDialog.
        * [Pull request #1483](https://bitbucket.org/osrf/gazebo/pull-request/1483)

    1. Hide time panel inside editor and keep main window's paused state.
        * [Pull request #1500](https://bitbucket.org/osrf/gazebo/pull-request/1500)

    1. Fixed pose issues and added ModelCreator_TEST.
        * [Pull request #1509](https://bitbucket.org/osrf/gazebo/pull-request/1509)
        * [Issue #1497](https://bitbucket.org/osrf/gazebo/issue/1497)
        * [Issue #1509](https://bitbucket.org/osrf/gazebo/issue/1509)

    1. Added list of links and joints.
        * [Pull request #1515](https://bitbucket.org/osrf/gazebo/pull-request/1515)
        * [Issue #1418](https://bitbucket.org/osrf/gazebo/issue/1418)

    1. Expose API to support adding items to the palette.
        * [Pull request #1565](https://bitbucket.org/osrf/gazebo/pull-request/1565)

    1. Added menu for toggling joint visualization
        * [Pull request #1551](https://bitbucket.org/osrf/gazebo/pull-request/1551)
        * [Issue #1483](https://bitbucket.org/osrf/gazebo/issue/1483)

    1. Add schematic view to model editor
        * [Pull request #1562](https://bitbucket.org/osrf/gazebo/pull-request/1562)

1. Building editor updates
    1. Make palette tips tooltip clickable to open.
        * [Pull request #1519](https://bitbucket.org/osrf/gazebo/pull-request/1519)
        * [Issue #1370](https://bitbucket.org/osrf/gazebo/issue/1370)

    1. Add measurement unit to building inspectors.
        * [Pull request #1741](https://bitbucket.org/osrf/gazebo/pull-request/1741)
        * [Issue #1363](https://bitbucket.org/osrf/gazebo/issue/1363)

    1. Add `BaseInspectorDialog` as a base class for inspectors.
        * [Pull request #1749](https://bitbucket.org/osrf/gazebo/pull-request/1749)

## Gazebo 5.0

### Gazebo 5.x.x

1. Fix minimum window height
    * Backport of [pull request #1977](https://bitbucket.org/osrf/gazebo/pull-request/1977)
    * [Pull request #2002](https://bitbucket.org/osrf/gazebo/pull-request/2002)
    * [Issue #1706](https://bitbucket.org/osrf/gazebo/issue/1706)

### Gazebo 5.2.0 (2015-10-02)

1. Initialize sigact struct fields that valgrind said were being used uninitialized
    * [Pull request #1809](https://bitbucket.org/osrf/gazebo/pull-request/1809)

1. Add missing ogre includes to ensure macros are properly defined
    * [Pull request #1813](https://bitbucket.org/osrf/gazebo/pull-request/1813)

1. Use ToSDF functions to simplify physics_friction test
    * [Pull request #1808](https://bitbucket.org/osrf/gazebo/pull-request/1808)

1. Added lines to laser sensor visualization
    * [Pull request #1742](https://bitbucket.org/osrf/gazebo/pull-request/1742)
    * [Issue #935](https://bitbucket.org/osrf/gazebo/issue/935)

1. Fix BulletSliderJoint friction for bullet 2.83
    * [Pull request #1686](https://bitbucket.org/osrf/gazebo/pull-request/1686)

1. Fix heightmap model texture loading.
    * [Pull request #1592](https://bitbucket.org/osrf/gazebo/pull-request/1592)

1. Disable failing pr2 test for dart
    * [Pull request #1540](https://bitbucket.org/osrf/gazebo/pull-request/1540)
    * [Issue #1435](https://bitbucket.org/osrf/gazebo/issue/1435)

### Gazebo 5.1.0 (2015-03-20)
1. Backport pull request #1527 (FindOGRE.cmake for non-Debian systems)
  * [Pull request #1532](https://bitbucket.org/osrf/gazebo/pull-request/1532)

1. Respect system cflags when not using USE_UPSTREAM_CFLAGS
  * [Pull request #1531](https://bitbucket.org/osrf/gazebo/pull-request/1531)

1. Allow light manipulation
  * [Pull request #1529](https://bitbucket.org/osrf/gazebo/pull-request/1529)

1. Allow sdformat 2.3.1+ or 3+ and fix tests
  * [Pull request #1484](https://bitbucket.org/osrf/gazebo/pull-request/1484)

1. Add Link::GetWorldAngularMomentum function and test.
  * [Pull request #1482](https://bitbucket.org/osrf/gazebo/pull-request/1482)

1. Preserve previous GAZEBO_MODEL_PATH values when sourcing setup.sh
  * [Pull request #1430](https://bitbucket.org/osrf/gazebo/pull-request/1430)

1. Implement Coulomb joint friction for DART
  * [Pull request #1427](https://bitbucket.org/osrf/gazebo/pull-request/1427)
  * [Issue #1281](https://bitbucket.org/osrf/gazebo/issue/1281)

1. Fix simple shape normals.
    * [Pull request #1477](https://bitbucket.org/osrf/gazebo/pull-request/1477)
    * [Issue #1369](https://bitbucket.org/osrf/gazebo/issue/1369)

1. Use Msg-to-SDF conversion functions in tests, add ServerFixture::SpawnModel(msgs::Model).
    * [Pull request #1466](https://bitbucket.org/osrf/gazebo/pull-request/1466)

1. Added Model Msg-to-SDF conversion functions and test.
    * [Pull request #1429](https://bitbucket.org/osrf/gazebo/pull-request/1429)

1. Added Joint Msg-to-SDF conversion functions and test.
    * [Pull request #1419](https://bitbucket.org/osrf/gazebo/pull-request/1419)

1. Added Visual, Material Msg-to-SDF conversion functions and ShaderType to string conversion functions.
    * [Pull request #1415](https://bitbucket.org/osrf/gazebo/pull-request/1415)

1. Implement Coulomb joint friction for BulletSliderJoint
  * [Pull request #1452](https://bitbucket.org/osrf/gazebo/pull-request/1452)
  * [Issue #1348](https://bitbucket.org/osrf/gazebo/issue/1348)

### Gazebo 5.0.0 (2015-01-27)
1. Support for using [digital elevation maps](http://gazebosim.org/tutorials?tut=dem) has been added to debian packages.

1. C++11 support (C++11 compatible compiler is now required)
    * [Pull request #1340](https://bitbucket.org/osrf/gazebo/pull-request/1340)

1. Implemented private data pointer for the World class.
    * [Pull request #1383](https://bitbucket.org/osrf/gazebo/pull-request/1383)

1. Implemented private data pointer for the Scene class.
    * [Pull request #1385](https://bitbucket.org/osrf/gazebo/pull-request/1385)

1. Added a events::Event::resetWorld event that is triggered when World::Reset is called.
    * [Pull request #1332](https://bitbucket.org/osrf/gazebo/pull-request/1332)
    * [Issue #1375](https://bitbucket.org/osrf/gazebo/issue/1375)

1. Fixed `math::Box::GetCenter` functionality.
    * [Pull request #1278](https://bitbucket.org/osrf/gazebo/pull-request/1278)
    * [Issue #1327](https://bitbucket.org/osrf/gazebo/issue/1327)

1. Added a GUI timer plugin that facilitates the display and control a timer inside the Gazebo UI.
    * [Pull request #1270](https://bitbucket.org/osrf/gazebo/pull-request/1270)

1. Added ability to load plugins via SDF.
    * [Pull request #1261](https://bitbucket.org/osrf/gazebo/pull-request/1261)

1. Added GUIEvent to hide/show the left GUI pane.
    * [Pull request #1269](https://bitbucket.org/osrf/gazebo/pull-request/1269)

1. Modified KeyEventHandler and GLWidget so that hotkeys can be suppressed by custom KeyEvents set up by developers
    * [Pull request #1251](https://bitbucket.org/osrf/gazebo/pull-request/1251)

1. Added ability to read the directory where the log files are stored.
    * [Pull request #1277](https://bitbucket.org/osrf/gazebo/pull-request/1277)

1. Implemented a simulation cloner
    * [Pull request #1180](https://bitbucket.org/osrf/gazebo/pull-request/1180/clone-a-simulation)

1. Added GUI overlay plugins. Users can now write a Gazebo + QT plugin that displays widgets over the render window.
  * [Pull request #1181](https://bitbucket.org/osrf/gazebo/pull-request/1181)

1. Change behavior of Joint::SetVelocity, add Joint::SetVelocityLimit(unsigned int, double)
  * [Pull request #1218](https://bitbucket.org/osrf/gazebo/pull-request/1218)
  * [Issue #964](https://bitbucket.org/osrf/gazebo/issue/964)

1. Implement Coulomb joint friction for ODE
  * [Pull request #1221](https://bitbucket.org/osrf/gazebo/pull-request/1221)
  * [Issue #381](https://bitbucket.org/osrf/gazebo/issue/381)

1. Implement Coulomb joint friction for BulletHingeJoint
  * [Pull request #1317](https://bitbucket.org/osrf/gazebo/pull-request/1317)
  * [Issue #1348](https://bitbucket.org/osrf/gazebo/issue/1348)

1. Implemented camera lens distortion.
  * [Pull request #1213](https://bitbucket.org/osrf/gazebo/pull-request/1213)

1. Kill rogue gzservers left over from failed INTEGRATION_world_clone tests
   and improve robustness of `UNIT_gz_TEST`
  * [Pull request #1232](https://bitbucket.org/osrf/gazebo/pull-request/1232)
  * [Issue #1299](https://bitbucket.org/osrf/gazebo/issue/1299)

1. Added RenderWidget::ShowToolbar to toggle visibility of top toolbar.
  * [Pull request #1248](https://bitbucket.org/osrf/gazebo/pull-request/1248)

1. Fix joint axis visualization.
  * [Pull request #1258](https://bitbucket.org/osrf/gazebo/pull-request/1258)

1. Change UserCamera view control via joysticks. Clean up rate control vs. pose control.
   see UserCamera::OnJoyPose and UserCamera::OnJoyTwist. Added view twist control toggle
   with joystick button 1.
  * [Pull request #1249](https://bitbucket.org/osrf/gazebo/pull-request/1249)

1. Added RenderWidget::GetToolbar to get the top toolbar and change its actions on ModelEditor.
    * [Pull request #1263](https://bitbucket.org/osrf/gazebo/pull-request/1263)

1. Added accessor for MainWindow graphical widget to GuiIface.
    * [Pull request #1250](https://bitbucket.org/osrf/gazebo/pull-request/1250)

1. Added a ConfigWidget class that takes in a google protobuf message and generates widgets for configuring the fields in the message
    * [Pull request #1285](https://bitbucket.org/osrf/gazebo/pull-request/1285)

1. Added GLWidget::OnModelEditor when model editor is triggered, and MainWindow::OnEditorGroup to manually uncheck editor actions.
    * [Pull request #1283](https://bitbucket.org/osrf/gazebo/pull-request/1283)

1. Added Collision, Geometry, Inertial, Surface Msg-to-SDF conversion functions.
    * [Pull request #1315](https://bitbucket.org/osrf/gazebo/pull-request/1315)

1. Added "button modifier" fields (control, shift, and alt) to common::KeyEvent.
    * [Pull request #1325](https://bitbucket.org/osrf/gazebo/pull-request/1325)

1. Added inputs for environment variable GAZEBO_GUI_INI_FILE for reading a custom .ini file.
    * [Pull request #1252](https://bitbucket.org/osrf/gazebo/pull-request/1252)

1. Fixed crash on "permission denied" bug, added insert_model integration test.
    * [Pull request #1329](https://bitbucket.org/osrf/gazebo/pull-request/1329/)

1. Enable simbody joint tests, implement `SimbodyJoint::GetParam`, create
   `Joint::GetParam`, fix bug in `BulletHingeJoint::SetParam`.
    * [Pull request #1404](https://bitbucket.org/osrf/gazebo/pull-request/1404/)

1. Building editor updates
    1. Fixed inspector resizing.
        * [Pull request #1230](https://bitbucket.org/osrf/gazebo/pull-request/1230)
        * [Issue #395](https://bitbucket.org/osrf/gazebo/issue/395)

    1. Doors and windows move proportionally with wall.
        * [Pull request #1231](https://bitbucket.org/osrf/gazebo/pull-request/1231)
        * [Issue #368](https://bitbucket.org/osrf/gazebo/issue/368)

    1. Inspector dialogs stay on top.
        * [Pull request #1229](https://bitbucket.org/osrf/gazebo/pull-request/1229)
        * [Issue #417](https://bitbucket.org/osrf/gazebo/issue/417)

    1. Make model name editable on palette.
        * [Pull request #1239](https://bitbucket.org/osrf/gazebo/pull-request/1239)

    1. Import background image and improve add/delete levels.
        * [Pull request #1214](https://bitbucket.org/osrf/gazebo/pull-request/1214)
        * [Issue #422](https://bitbucket.org/osrf/gazebo/issue/422)
        * [Issue #361](https://bitbucket.org/osrf/gazebo/issue/361)

    1. Fix changing draw mode.
        * [Pull request #1233](https://bitbucket.org/osrf/gazebo/pull-request/1233)
        * [Issue #405](https://bitbucket.org/osrf/gazebo/issue/405)

    1. Tips on palette's top-right corner.
        * [Pull request #1241](https://bitbucket.org/osrf/gazebo/pull-request/1241)

    1. New buttons and layout for the palette.
        * [Pull request #1242](https://bitbucket.org/osrf/gazebo/pull-request/1242)

    1. Individual wall segments instead of polylines.
        * [Pull request #1246](https://bitbucket.org/osrf/gazebo/pull-request/1246)
        * [Issue #389](https://bitbucket.org/osrf/gazebo/issue/389)
        * [Issue #415](https://bitbucket.org/osrf/gazebo/issue/415)

    1. Fix exiting and saving, exiting when there's nothing drawn, fix text on popups.
        * [Pull request #1296](https://bitbucket.org/osrf/gazebo/pull-request/1296)

    1. Display measure for selected wall segment.
        * [Pull request #1291](https://bitbucket.org/osrf/gazebo/pull-request/1291)
        * [Issue #366](https://bitbucket.org/osrf/gazebo/issue/366)

    1. Highlight selected item's 3D visual.
        * [Pull request #1292](https://bitbucket.org/osrf/gazebo/pull-request/1292)

    1. Added color picker to inspector dialogs.
        * [Pull request #1298](https://bitbucket.org/osrf/gazebo/pull-request/1298)

    1. Snapping on by default, off holding Shift. Improved snapping.
        * [Pull request #1304](https://bitbucket.org/osrf/gazebo/pull-request/1304)

    1. Snap walls to length increments, moved scale to SegmentItem and added Get/SetScale, added SegmentItem::SnapAngle and SegmentItem::SnapLength.
        * [Pull request #1311](https://bitbucket.org/osrf/gazebo/pull-request/1311)

    1. Make buildings available in "Insert Models" tab, improve save flow.
        * [Pull request #1312](https://bitbucket.org/osrf/gazebo/pull-request/1312)

    1. Added EditorItem::SetHighlighted.
        * [Pull request #1308](https://bitbucket.org/osrf/gazebo/pull-request/1308)

    1. Current level is transparent, lower levels opaque, higher levels invisible.
        * [Pull request #1303](https://bitbucket.org/osrf/gazebo/pull-request/1303)

    1. Detach all child manips when item is deleted, added BuildingMaker::DetachAllChildren.
        * [Pull request #1316](https://bitbucket.org/osrf/gazebo/pull-request/1316)

    1. Added texture picker to inspector dialogs.
        * [Pull request #1306](https://bitbucket.org/osrf/gazebo/pull-request/1306)

    1. Measures for doors and windows. Added RectItem::angleOnWall and related Get/Set.
        * [Pull request #1322](https://bitbucket.org/osrf/gazebo/pull-request/1322)
        * [Issue #370](https://bitbucket.org/osrf/gazebo/issue/370)

    1. Added Gazebo/BuildingFrame material to display holes for doors and windows on walls.
        * [Pull request #1338](https://bitbucket.org/osrf/gazebo/pull-request/1338)

    1. Added Gazebo/Bricks material to be used as texture on the building editor.
        * [Pull request #1333](https://bitbucket.org/osrf/gazebo/pull-request/1333)

    1. Pick colors from the palette and assign on 3D view. Added mouse and key event handlers to BuildingMaker, and events to communicate from BuildingModelManip to EditorItem.
        * [Pull request #1336](https://bitbucket.org/osrf/gazebo/pull-request/1336)

    1. Pick textures from the palette and assign in 3D view.
        * [Pull request #1368](https://bitbucket.org/osrf/gazebo/pull-request/1368)

1. Model editor updates
    1. Fix adding/removing event filters .
        * [Pull request #1279](https://bitbucket.org/osrf/gazebo/pull-request/1279)

    1. Enabled multi-selection and align tool inside model editor.
        * [Pull request #1302](https://bitbucket.org/osrf/gazebo/pull-request/1302)
        * [Issue #1323](https://bitbucket.org/osrf/gazebo/issue/1323)

    1. Enabled snap mode inside model editor.
        * [Pull request #1331](https://bitbucket.org/osrf/gazebo/pull-request/1331)
        * [Issue #1318](https://bitbucket.org/osrf/gazebo/issue/1318)

    1. Implemented copy/pasting of links.
        * [Pull request #1330](https://bitbucket.org/osrf/gazebo/pull-request/1330)

1. GUI publishes model selection information on ~/selection topic.
    * [Pull request #1318](https://bitbucket.org/osrf/gazebo/pull-request/1318)

## Gazebo 4.0

### Gazebo 4.x.x (2015-xx-xx)

1. Fix build for Bullet 2.83, enable angle wrapping for BulletHingeJoint
    * [Pull request #1664](https://bitbucket.org/osrf/gazebo/pull-request/1664)

### Gazebo 4.1.3 (2015-05-07)

1. Fix saving visual geom SDF values
    * [Pull request #1597](https://bitbucket.org/osrf/gazebo/pull-request/1597)
1. Fix heightmap model texture loading.
    * [Pull request #1595](https://bitbucket.org/osrf/gazebo/pull-request/1595)
1. Fix visual collision scale on separate client
    * [Pull request #1585](https://bitbucket.org/osrf/gazebo/pull-request/1585)
1. Fix several clang compiler warnings
    * [Pull request #1594](https://bitbucket.org/osrf/gazebo/pull-request/1594)
1. Fix blank save / browse dialogs
    * [Pull request #1544](https://bitbucket.org/osrf/gazebo/pull-request/1544)

### Gazebo 4.1.2 (2015-03-20)

1. Fix quaternion documentation: target Gazebo_4.1
    * [Pull request #1525](https://bitbucket.org/osrf/gazebo/pull-request/1525)
1. Speed up World::Step in loops
    * [Pull request #1492](https://bitbucket.org/osrf/gazebo/pull-request/1492)
1. Reduce selection buffer updates -> 4.1
    * [Pull request #1494](https://bitbucket.org/osrf/gazebo/pull-request/1494)
1. Fix QT rendering, and rendering update rate
    * [Pull request #1487](https://bitbucket.org/osrf/gazebo/pull-request/1487)
1. Fix loading of SimbodyPhysics parameters
    * [Pull request #1474](https://bitbucket.org/osrf/gazebo/pull-request/1474)
1. Fix heightmap on OSX -> 4.1
    * [Pull request #1455](https://bitbucket.org/osrf/gazebo/pull-request/1455)
1. Remove extra pose tag in a world file that should not be there
    * [Pull request #1458](https://bitbucket.org/osrf/gazebo/pull-request/1458)
1. Better fix for #236 for IMU that doesn't require ABI changes
    * [Pull request #1448](https://bitbucket.org/osrf/gazebo/pull-request/1448)
1. Fix regression of #236 for ImuSensor in 4.1
    * [Pull request #1446](https://bitbucket.org/osrf/gazebo/pull-request/1446)
1. Preserve previous GAZEBO_MODEL_PATH values when sourcing setup.sh
    * [Pull request #1430](https://bitbucket.org/osrf/gazebo/pull-request/1430)
1. issue #857: fix segfault for simbody screw joint when setting limits due to uninitialized limitForce.
    * [Pull request #1423](https://bitbucket.org/osrf/gazebo/pull-request/1423)
1. Allow multiple contact sensors per link (#960)
    * [Pull request #1413](https://bitbucket.org/osrf/gazebo/pull-request/1413)
1. Fix for issue #351, ODE World Step
    * [Pull request #1406](https://bitbucket.org/osrf/gazebo/pull-request/1406)
1. Disable failing InelasticCollision/0 test (#1394)
    * [Pull request #1405](https://bitbucket.org/osrf/gazebo/pull-request/1405)
1. Prevent out of bounds array access in SkidSteerDrivePlugin (found by cppcheck 1.68)
    * [Pull request #1379](https://bitbucket.org/osrf/gazebo/pull-request/1379)

### Gazebo 4.1.1 (2015-01-15)

1. Fix BulletPlaneShape bounding box (#1265)
    * [Pull request #1367](https://bitbucket.org/osrf/gazebo/pull-request/1367)
1. Fix dart linking errors on osx
    * [Pull request #1372](https://bitbucket.org/osrf/gazebo/pull-request/1372)
1. Update to player interfaces
    * [Pull request #1324](https://bitbucket.org/osrf/gazebo/pull-request/1324)
1. Handle GpuLaser name collisions (#1403)
    * [Pull request #1360](https://bitbucket.org/osrf/gazebo/pull-request/1360)
1. Add checks for handling array's with counts of zero, and read specular values
    * [Pull request #1339](https://bitbucket.org/osrf/gazebo/pull-request/1339)
1. Fix model list widget test
    * [Pull request #1327](https://bitbucket.org/osrf/gazebo/pull-request/1327)
1. Fix ogre includes
    * [Pull request #1323](https://bitbucket.org/osrf/gazebo/pull-request/1323)

### Gazebo 4.1.0 (2014-11-20)

1. Modified GUI rendering to improve the rendering update rate.
    * [Pull request #1487](https://bitbucket.org/osrf/gazebo/pull-request/1487)

### Gazebo 4.1.0 (2014-11-20)

1. Add ArrangePlugin for arranging groups of models.
   Also add Model::ResetPhysicsStates to call Link::ResetPhysicsStates
   recursively on all links in model.
    * [Pull request #1208](https://bitbucket.org/osrf/gazebo/pull-request/1208)
1. The `gz model` command line tool will output model info using either `-i` for complete info, or `-p` for just the model pose.
    * [Pull request #1212](https://bitbucket.org/osrf/gazebo/pull-request/1212)
    * [DRCSim Issue #389](https://bitbucket.org/osrf/drcsim/issue/389)
1. Added SignalStats class for computing incremental signal statistics.
    * [Pull request #1198](https://bitbucket.org/osrf/gazebo/pull-request/1198)
1. Add InitialVelocityPlugin to setting the initial state of links
    * [Pull request #1237](https://bitbucket.org/osrf/gazebo/pull-request/1237)
1. Added Quaternion::Integrate function.
    * [Pull request #1255](https://bitbucket.org/osrf/gazebo/pull-request/1255)
1. Added ConvertJointType functions, display more joint info on model list.
    * [Pull request #1259](https://bitbucket.org/osrf/gazebo/pull-request/1259)
1. Added ModelListWidget::AddProperty, removed unnecessary checks on ModelListWidget.
    * [Pull request #1271](https://bitbucket.org/osrf/gazebo/pull-request/1271)
1. Fix loading collada meshes with unsupported input semantics.
    * [Pull request #1319](https://bitbucket.org/osrf/gazebo/pull-request/1319)

### Gazebo 4.0.2 (2014-09-23)

1. Fix and improve mechanism to generate pkgconfig libs
    * [Pull request #1027](https://bitbucket.org/osrf/gazebo/pull-request/1027)
    * [Issue #1284](https://bitbucket.org/osrf/gazebo/issue/1284)
1. Added arat.world
    * [Pull request #1205](https://bitbucket.org/osrf/gazebo/pull-request/1205)
1. Update gzprop to output zip files.
    * [Pull request #1197](https://bitbucket.org/osrf/gazebo/pull-request/1197)
1. Make Collision::GetShape a const function
    * [Pull requset #1189](https://bitbucket.org/osrf/gazebo/pull-request/1189)
1. Install missing physics headers
    * [Pull requset #1183](https://bitbucket.org/osrf/gazebo/pull-request/1183)
1. Remove SimbodyLink::AddTorque console message
    * [Pull requset #1185](https://bitbucket.org/osrf/gazebo/pull-request/1185)
1. Fix log xml
    * [Pull requset #1188](https://bitbucket.org/osrf/gazebo/pull-request/1188)

### Gazebo 4.0.0 (2014-08-08)

1. Added lcov support to cmake
    * [Pull request #1047](https://bitbucket.org/osrf/gazebo/pull-request/1047)
1. Fixed memory leak in image conversion
    * [Pull request #1057](https://bitbucket.org/osrf/gazebo/pull-request/1057)
1. Removed deprecated function
    * [Pull request #1067](https://bitbucket.org/osrf/gazebo/pull-request/1067)
1. Improved collada loading performance
    * [Pull request #1066](https://bitbucket.org/osrf/gazebo/pull-request/1066)
    * [Pull request #1082](https://bitbucket.org/osrf/gazebo/pull-request/1082)
    * [Issue #1134](https://bitbucket.org/osrf/gazebo/issue/1134)
1. Implemented a collada exporter
    * [Pull request #1064](https://bitbucket.org/osrf/gazebo/pull-request/1064)
1. Force torque sensor now makes use of sensor's pose.
    * [Pull request #1076](https://bitbucket.org/osrf/gazebo/pull-request/1076)
    * [Issue #940](https://bitbucket.org/osrf/gazebo/issue/940)
1. Fix Model::GetLinks segfault
    * [Pull request #1093](https://bitbucket.org/osrf/gazebo/pull-request/1093)
1. Fix deleting and saving lights in gzserver
    * [Pull request #1094](https://bitbucket.org/osrf/gazebo/pull-request/1094)
    * [Issue #1182](https://bitbucket.org/osrf/gazebo/issue/1182)
    * [Issue #346](https://bitbucket.org/osrf/gazebo/issue/346)
1. Fix Collision::GetWorldPose. The pose of a collision would not update properly.
    * [Pull request #1049](https://bitbucket.org/osrf/gazebo/pull-request/1049)
    * [Issue #1124](https://bitbucket.org/osrf/gazebo/issue/1124)
1. Fixed the animate_box and animate_joints examples
    * [Pull request #1086](https://bitbucket.org/osrf/gazebo/pull-request/1086)
1. Integrated Oculus Rift functionality
    * [Pull request #1074](https://bitbucket.org/osrf/gazebo/pull-request/1074)
    * [Pull request #1136](https://bitbucket.org/osrf/gazebo/pull-request/1136)
    * [Pull request #1139](https://bitbucket.org/osrf/gazebo/pull-request/1139)
1. Updated Base::GetScopedName
    * [Pull request #1104](https://bitbucket.org/osrf/gazebo/pull-request/1104)
1. Fix collada loader from adding duplicate materials into a Mesh
    * [Pull request #1105](https://bitbucket.org/osrf/gazebo/pull-request/1105)
    * [Issue #1180](https://bitbucket.org/osrf/gazebo/issue/1180)
1. Integrated Razer Hydra functionality
    * [Pull request #1083](https://bitbucket.org/osrf/gazebo/pull-request/1083)
    * [Pull request #1109](https://bitbucket.org/osrf/gazebo/pull-request/1109)
1. Added ability to copy and paste models in the GUI
    * [Pull request #1103](https://bitbucket.org/osrf/gazebo/pull-request/1103)
1. Removed unnecessary inclusion of gazebo.hh and common.hh in plugins
    * [Pull request #1111](https://bitbucket.org/osrf/gazebo/pull-request/1111)
1. Added ability to specify custom road textures
    * [Pull request #1027](https://bitbucket.org/osrf/gazebo/pull-request/1027)
1. Added support for DART 4.1
    * [Pull request #1113](https://bitbucket.org/osrf/gazebo/pull-request/1113)
    * [Pull request #1132](https://bitbucket.org/osrf/gazebo/pull-request/1132)
    * [Pull request #1134](https://bitbucket.org/osrf/gazebo/pull-request/1134)
    * [Pull request #1154](https://bitbucket.org/osrf/gazebo/pull-request/1154)
1. Allow position of joints to be directly set.
    * [Pull request #1097](https://bitbucket.org/osrf/gazebo/pull-request/1097)
    * [Issue #1138](https://bitbucket.org/osrf/gazebo/issue/1138)
1. Added extruded polyline geometry
    * [Pull request #1026](https://bitbucket.org/osrf/gazebo/pull-request/1026)
1. Fixed actor animation
    * [Pull request #1133](https://bitbucket.org/osrf/gazebo/pull-request/1133)
    * [Pull request #1141](https://bitbucket.org/osrf/gazebo/pull-request/1141)
1. Generate a versioned cmake config file
    * [Pull request #1153](https://bitbucket.org/osrf/gazebo/pull-request/1153)
    * [Issue #1226](https://bitbucket.org/osrf/gazebo/issue/1226)
1. Added KMeans class
    * [Pull request #1147](https://bitbucket.org/osrf/gazebo/pull-request/1147)
1. Added --summary-range feature to bitbucket pullrequest tool
    * [Pull request #1156](https://bitbucket.org/osrf/gazebo/pull-request/1156)
1. Updated web links
    * [Pull request #1159](https://bitbucket.org/osrf/gazebo/pull-request/1159)
1. Update tests
    * [Pull request #1155](https://bitbucket.org/osrf/gazebo/pull-request/1155)
    * [Pull request #1143](https://bitbucket.org/osrf/gazebo/pull-request/1143)
    * [Pull request #1138](https://bitbucket.org/osrf/gazebo/pull-request/1138)
    * [Pull request #1140](https://bitbucket.org/osrf/gazebo/pull-request/1140)
    * [Pull request #1127](https://bitbucket.org/osrf/gazebo/pull-request/1127)
    * [Pull request #1115](https://bitbucket.org/osrf/gazebo/pull-request/1115)
    * [Pull request #1102](https://bitbucket.org/osrf/gazebo/pull-request/1102)
    * [Pull request #1087](https://bitbucket.org/osrf/gazebo/pull-request/1087)
    * [Pull request #1084](https://bitbucket.org/osrf/gazebo/pull-request/1084)

## Gazebo 3.0

### Gazebo 3.x.x (yyyy-mm-dd)

1. Fixed sonar and wireless sensor visualization
    * [Pull request #1254](https://bitbucket.org/osrf/gazebo/pull-request/1254)
1. Update visual bounding box when model is selected
    * [Pull request #1280](https://bitbucket.org/osrf/gazebo/pull-request/1280)

### Gazebo 3.1.0 (2014-08-08)

1. Implemented Simbody::Link::Set*Vel
    * [Pull request #1160](https://bitbucket.org/osrf/gazebo/pull-request/1160)
    * [Issue #1012](https://bitbucket.org/osrf/gazebo/issue/1012)
1. Added World::RemoveModel function
    * [Pull request #1106](https://bitbucket.org/osrf/gazebo/pull-request/1106)
    * [Issue #1177](https://bitbucket.org/osrf/gazebo/issue/1177)
1. Fix exit from camera follow mode using the escape key
    * [Pull request #1137](https://bitbucket.org/osrf/gazebo/pull-request/1137)
    * [Issue #1220](https://bitbucket.org/osrf/gazebo/issue/1220)
1. Added support for SDF joint spring stiffness and reference positions
    * [Pull request #1117](https://bitbucket.org/osrf/gazebo/pull-request/1117)
1. Removed the gzmodel_create script
    * [Pull request #1130](https://bitbucket.org/osrf/gazebo/pull-request/1130)
1. Added Vector2 dot product
    * [Pull request #1101](https://bitbucket.org/osrf/gazebo/pull-request/1101)
1. Added SetPositionPID and SetVelocityPID to JointController
    * [Pull request #1091](https://bitbucket.org/osrf/gazebo/pull-request/1091)
1. Fix gzclient startup crash with ogre 1.9
    * [Pull request #1098](https://bitbucket.org/osrf/gazebo/pull-request/1098)
    * [Issue #996](https://bitbucket.org/osrf/gazebo/issue/996)
1. Update the bitbucket_pullrequests tool
    * [Pull request #1108](https://bitbucket.org/osrf/gazebo/pull-request/1108)
1. Light properties now remain in place after move by the user via the GUI.
    * [Pull request #1110](https://bitbucket.org/osrf/gazebo/pull-request/1110)
    * [Issue #1211](https://bitbucket.org/osrf/gazebo/issue/1211)
1. Allow position of joints to be directly set.
    * [Pull request #1096](https://bitbucket.org/osrf/gazebo/pull-request/1096)
    * [Issue #1138](https://bitbucket.org/osrf/gazebo/issue/1138)

### Gazebo 3.0.0 (2014-04-11)

1. Fix bug when deleting the sun light
    * [Pull request #1088](https://bitbucket.org/osrf/gazebo/pull-request/1088)
    * [Issue #1133](https://bitbucket.org/osrf/gazebo/issue/1133)
1. Fix ODE screw joint
    * [Pull request #1078](https://bitbucket.org/osrf/gazebo/pull-request/1078)
    * [Issue #1167](https://bitbucket.org/osrf/gazebo/issue/1167)
1. Update joint integration tests
    * [Pull request #1081](https://bitbucket.org/osrf/gazebo/pull-request/1081)
1. Fixed false positives in cppcheck.
    * [Pull request #1061](https://bitbucket.org/osrf/gazebo/pull-request/1061)
1. Made joint axis reference frame relative to child, and updated simbody and dart accordingly.
    * [Pull request #1069](https://bitbucket.org/osrf/gazebo/pull-request/1069)
    * [Issue #494](https://bitbucket.org/osrf/gazebo/issue/494)
    * [Issue #1143](https://bitbucket.org/osrf/gazebo/issue/1143)
1. Added ability to pass vector of strings to SetupClient and SetupServer
    * [Pull request #1068](https://bitbucket.org/osrf/gazebo/pull-request/1068)
    * [Issue #1132](https://bitbucket.org/osrf/gazebo/issue/1132)
1. Fix error correction in screw constraints for ODE
    * [Pull request #1159](https://bitbucket.org/osrf/gazebo/pull-request/1159)
    * [Issue #1159](https://bitbucket.org/osrf/gazebo/issue/1159)
1. Improved pkgconfig with SDF
    * [Pull request #1062](https://bitbucket.org/osrf/gazebo/pull-request/1062)
1. Added a plugin to simulate aero dynamics
    * [Pull request #905](https://bitbucket.org/osrf/gazebo/pull-request/905)
1. Updated bullet support
    * [Issue #1069](https://bitbucket.org/osrf/gazebo/issue/1069)
    * [Pull request #1011](https://bitbucket.org/osrf/gazebo/pull-request/1011)
    * [Pull request #996](https://bitbucket.org/osrf/gazebo/pull-request/966)
    * [Pull request #1024](https://bitbucket.org/osrf/gazebo/pull-request/1024)
1. Updated simbody support
    * [Pull request #995](https://bitbucket.org/osrf/gazebo/pull-request/995)
1. Updated worlds to SDF 1.5
    * [Pull request #1021](https://bitbucket.org/osrf/gazebo/pull-request/1021)
1. Improvements to ODE
    * [Pull request #1001](https://bitbucket.org/osrf/gazebo/pull-request/1001)
    * [Pull request #1014](https://bitbucket.org/osrf/gazebo/pull-request/1014)
    * [Pull request #1015](https://bitbucket.org/osrf/gazebo/pull-request/1015)
    * [Pull request #1016](https://bitbucket.org/osrf/gazebo/pull-request/1016)
1. New command line tool
    * [Pull request #972](https://bitbucket.org/osrf/gazebo/pull-request/972)
1. Graphical user interface improvements
    * [Pull request #971](https://bitbucket.org/osrf/gazebo/pull-request/971)
    * [Pull request #1013](https://bitbucket.org/osrf/gazebo/pull-request/1013)
    * [Pull request #989](https://bitbucket.org/osrf/gazebo/pull-request/989)
1. Created a friction pyramid class
    * [Pull request #935](https://bitbucket.org/osrf/gazebo/pull-request/935)
1. Added GetWorldEnergy functions to Model, Joint, and Link
    * [Pull request #1017](https://bitbucket.org/osrf/gazebo/pull-request/1017)
1. Preparing Gazebo for admission into Ubuntu
    * [Pull request #969](https://bitbucket.org/osrf/gazebo/pull-request/969)
    * [Pull request #998](https://bitbucket.org/osrf/gazebo/pull-request/998)
    * [Pull request #1002](https://bitbucket.org/osrf/gazebo/pull-request/1002)
1. Add method for querying if useImplicitStiffnessDamping flag is set for a given joint
    * [Issue #629](https://bitbucket.org/osrf/gazebo/issue/629)
    * [Pull request #1006](https://bitbucket.org/osrf/gazebo/pull-request/1006)
1. Fix joint axis frames
    * [Issue #494](https://bitbucket.org/osrf/gazebo/issue/494)
    * [Pull request #963](https://bitbucket.org/osrf/gazebo/pull-request/963)
1. Compute joint anchor pose relative to parent
    * [Issue #1029](https://bitbucket.org/osrf/gazebo/issue/1029)
    * [Pull request #982](https://bitbucket.org/osrf/gazebo/pull-request/982)
1. Cleanup the installed worlds
    * [Issue #1036](https://bitbucket.org/osrf/gazebo/issue/1036)
    * [Pull request #984](https://bitbucket.org/osrf/gazebo/pull-request/984)
1. Update to the GPS sensor
    * [Issue #1059](https://bitbucket.org/osrf/gazebo/issue/1059)
    * [Pull request #984](https://bitbucket.org/osrf/gazebo/pull-request/984)
1. Removed libtool from plugin loading
    * [Pull request #981](https://bitbucket.org/osrf/gazebo/pull-request/981)
1. Added functions to get inertial information for a link in the world frame.
    * [Pull request #1005](https://bitbucket.org/osrf/gazebo/pull-request/1005)

## Gazebo 2.0

### Gazebo 2.2.6 (2015-09-28)

1. Backport fixes to setup.sh from pull request #1430 to 2.2 branch
    * [Pull request 1889](https://bitbucket.org/osrf/gazebo/pull-request/1889)
1. Fix heightmap texture loading (2.2)
    * [Pull request 1596](https://bitbucket.org/osrf/gazebo/pull-request/1596)
1. Prevent out of bounds array access in SkidSteerDrivePlugin (found by cppcheck 1.68)
    * [Pull request 1379](https://bitbucket.org/osrf/gazebo/pull-request/1379)
1. Fix build with boost 1.57 for 2.2 branch (#1399)
    * [Pull request 1358](https://bitbucket.org/osrf/gazebo/pull-request/1358)
1. Fix manpage test failures by incrementing year to 2015
    * [Pull request 1361](https://bitbucket.org/osrf/gazebo/pull-request/1361)
1. Fix build for OS X 10.10 (#1304, #1289)
    * [Pull request 1346](https://bitbucket.org/osrf/gazebo/pull-request/1346)
1. Restore ODELink ABI, use Link variables instead (#1354)
    * [Pull request 1347](https://bitbucket.org/osrf/gazebo/pull-request/1347)
1. Fix inertia_ratio test
    * [Pull request 1344](https://bitbucket.org/osrf/gazebo/pull-request/1344)
1. backport collision visual fix -> 2.2
    * [Pull request 1343](https://bitbucket.org/osrf/gazebo/pull-request/1343)
1. Fix two code_check errors on 2.2
    * [Pull request 1314](https://bitbucket.org/osrf/gazebo/pull-request/1314)
1. issue #243 fix Link::GetWorldLinearAccel and Link::GetWorldAngularAccel for ODE
    * [Pull request 1284](https://bitbucket.org/osrf/gazebo/pull-request/1284)

### Gazebo 2.2.3 (2014-04-29)

1. Removed redundant call to World::Init
    * [Pull request #1107](https://bitbucket.org/osrf/gazebo/pull-request/1107)
    * [Issue #1208](https://bitbucket.org/osrf/gazebo/issue/1208)
1. Return proper error codes when gazebo exits
    * [Pull request #1085](https://bitbucket.org/osrf/gazebo/pull-request/1085)
    * [Issue #1178](https://bitbucket.org/osrf/gazebo/issue/1178)
1. Fixed Camera::GetWorldRotation().
    * [Pull request #1071](https://bitbucket.org/osrf/gazebo/pull-request/1071)
    * [Issue #1087](https://bitbucket.org/osrf/gazebo/issue/1087)
1. Fixed memory leak in image conversion
    * [Pull request #1073](https://bitbucket.org/osrf/gazebo/pull-request/1073)

### Gazebo 2.2.1 (xxxx-xx-xx)

1. Fix heightmap model texture loading.
    * [Pull request #1596](https://bitbucket.org/osrf/gazebo/pull-request/1596)

### Gazebo 2.2.0 (2014-01-10)

1. Fix compilation when using OGRE-1.9 (full support is being worked on)
    * [Issue #994](https://bitbucket.org/osrf/gazebo/issue/994)
    * [Issue #995](https://bitbucket.org/osrf/gazebo/issue/995)
    * [Issue #996](https://bitbucket.org/osrf/gazebo/issue/996)
    * [Pull request #883](https://bitbucket.org/osrf/gazebo/pull-request/883)
1. Added unit test for issue 624.
    * [Issue #624](https://bitbucket.org/osrf/gazebo/issue/624).
    * [Pull request #889](https://bitbucket.org/osrf/gazebo/pull-request/889)
1. Use 3x3 PCF shadows for smoother shadows.
    * [Pull request #887](https://bitbucket.org/osrf/gazebo/pull-request/887)
1. Update manpage copyright to 2014.
    * [Pull request #893](https://bitbucket.org/osrf/gazebo/pull-request/893)
1. Added friction integration test .
    * [Pull request #885](https://bitbucket.org/osrf/gazebo/pull-request/885)
1. Fix joint anchor when link pose is not specified.
    * [Issue #978](https://bitbucket.org/osrf/gazebo/issue/978)
    * [Pull request #862](https://bitbucket.org/osrf/gazebo/pull-request/862)
1. Added (ESC) tooltip for GUI Selection Mode icon.
    * [Issue #993](https://bitbucket.org/osrf/gazebo/issue/993)
    * [Pull request #888](https://bitbucket.org/osrf/gazebo/pull-request/888)
1. Removed old comment about resolved issue.
    * [Issue #837](https://bitbucket.org/osrf/gazebo/issue/837)
    * [Pull request #880](https://bitbucket.org/osrf/gazebo/pull-request/880)
1. Made SimbodyLink::Get* function thread-safe
    * [Issue #918](https://bitbucket.org/osrf/gazebo/issue/918)
    * [Pull request #872](https://bitbucket.org/osrf/gazebo/pull-request/872)
1. Suppressed spurious gzlog messages in ODE::Body
    * [Issue #983](https://bitbucket.org/osrf/gazebo/issue/983)
    * [Pull request #875](https://bitbucket.org/osrf/gazebo/pull-request/875)
1. Fixed Force Torque Sensor Test by properly initializing some values.
    * [Issue #982](https://bitbucket.org/osrf/gazebo/issue/982)
    * [Pull request #869](https://bitbucket.org/osrf/gazebo/pull-request/869)
1. Added breakable joint plugin to support breakable walls.
    * [Pull request #865](https://bitbucket.org/osrf/gazebo/pull-request/865)
1. Used different tuple syntax to fix compilation on OSX mavericks.
    * [Issue #947](https://bitbucket.org/osrf/gazebo/issue/947)
    * [Pull request #858](https://bitbucket.org/osrf/gazebo/pull-request/858)
1. Fixed sonar test and deprecation warning.
    * [Pull request #856](https://bitbucket.org/osrf/gazebo/pull-request/856)
1. Speed up test compilation.
    * Part of [Issue #955](https://bitbucket.org/osrf/gazebo/issue/955)
    * [Pull request #846](https://bitbucket.org/osrf/gazebo/pull-request/846)
1. Added Joint::SetEffortLimit API
    * [Issue #923](https://bitbucket.org/osrf/gazebo/issue/923)
    * [Pull request #808](https://bitbucket.org/osrf/gazebo/pull-request/808)
1. Made bullet output less verbose.
    * [Pull request #839](https://bitbucket.org/osrf/gazebo/pull-request/839)
1. Convergence acceleration and stability tweak to make atlas_v3 stable
    * [Issue #895](https://bitbucket.org/osrf/gazebo/issue/895)
    * [Pull request #772](https://bitbucket.org/osrf/gazebo/pull-request/772)
1. Added colors, textures and world files for the SPL RoboCup environment
    * [Pull request #838](https://bitbucket.org/osrf/gazebo/pull-request/838)
1. Fixed bitbucket_pullrequests tool to work with latest BitBucket API.
    * [Issue #933](https://bitbucket.org/osrf/gazebo/issue/933)
    * [Pull request #841](https://bitbucket.org/osrf/gazebo/pull-request/841)
1. Fixed cppcheck warnings.
    * [Pull request #842](https://bitbucket.org/osrf/gazebo/pull-request/842)

### Gazebo 2.1.0 (2013-11-08)
1. Fix mainwindow unit test
    * [Pull request #752](https://bitbucket.org/osrf/gazebo/pull-request/752)
1. Visualize moment of inertia
    * Pull request [#745](https://bitbucket.org/osrf/gazebo/pull-request/745), [#769](https://bitbucket.org/osrf/gazebo/pull-request/769), [#787](https://bitbucket.org/osrf/gazebo/pull-request/787)
    * [Issue #203](https://bitbucket.org/osrf/gazebo/issue/203)
1. Update tool to count lines of code
    * [Pull request #758](https://bitbucket.org/osrf/gazebo/pull-request/758)
1. Implement World::Clear
    * Pull request [#785](https://bitbucket.org/osrf/gazebo/pull-request/785), [#804](https://bitbucket.org/osrf/gazebo/pull-request/804)
1. Improve Bullet support
    * [Pull request #805](https://bitbucket.org/osrf/gazebo/pull-request/805)
1. Fix doxygen spacing
    * [Pull request #740](https://bitbucket.org/osrf/gazebo/pull-request/740)
1. Add tool to generate model images for thepropshop.org
    * [Pull request #734](https://bitbucket.org/osrf/gazebo/pull-request/734)
1. Added paging support for terrains
    * [Pull request #707](https://bitbucket.org/osrf/gazebo/pull-request/707)
1. Added plugin path to LID_LIBRARY_PATH in setup.sh
    * [Pull request #750](https://bitbucket.org/osrf/gazebo/pull-request/750)
1. Fix for OSX
    * [Pull request #766](https://bitbucket.org/osrf/gazebo/pull-request/766)
    * [Pull request #786](https://bitbucket.org/osrf/gazebo/pull-request/786)
    * [Issue #906](https://bitbucket.org/osrf/gazebo/issue/906)
1. Update copyright information
    * [Pull request #771](https://bitbucket.org/osrf/gazebo/pull-request/771)
1. Enable screen dependent tests
    * [Pull request #764](https://bitbucket.org/osrf/gazebo/pull-request/764)
    * [Issue #811](https://bitbucket.org/osrf/gazebo/issue/811)
1. Fix gazebo command line help message
    * [Pull request #775](https://bitbucket.org/osrf/gazebo/pull-request/775)
    * [Issue #898](https://bitbucket.org/osrf/gazebo/issue/898)
1. Fix man page test
    * [Pull request #774](https://bitbucket.org/osrf/gazebo/pull-request/774)
1. Improve load time by reducing calls to RTShader::Update
    * [Pull request #773](https://bitbucket.org/osrf/gazebo/pull-request/773)
    * [Issue #877](https://bitbucket.org/osrf/gazebo/issue/877)
1. Fix joint visualization
    * [Pull request #776](https://bitbucket.org/osrf/gazebo/pull-request/776)
    * [Pull request #802](https://bitbucket.org/osrf/gazebo/pull-request/802)
    * [Issue #464](https://bitbucket.org/osrf/gazebo/issue/464)
1. Add helpers to fix NaN
    * [Pull request #742](https://bitbucket.org/osrf/gazebo/pull-request/742)
1. Fix model resizing via the GUI
    * [Pull request #763](https://bitbucket.org/osrf/gazebo/pull-request/763)
    * [Issue #885](https://bitbucket.org/osrf/gazebo/issue/885)
1. Simplify gzlog test by using sha1
    * [Pull request #781](https://bitbucket.org/osrf/gazebo/pull-request/781)
    * [Issue #837](https://bitbucket.org/osrf/gazebo/issue/837)
1. Enable cppcheck for header files
    * [Pull request #782](https://bitbucket.org/osrf/gazebo/pull-request/782)
    * [Issue #907](https://bitbucket.org/osrf/gazebo/issue/907)
1. Fix broken regression test
    * [Pull request #784](https://bitbucket.org/osrf/gazebo/pull-request/784)
    * [Issue #884](https://bitbucket.org/osrf/gazebo/issue/884)
1. All simbody and dart to pass tests
    * [Pull request #790](https://bitbucket.org/osrf/gazebo/pull-request/790)
    * [Issue #873](https://bitbucket.org/osrf/gazebo/issue/873)
1. Fix camera rotation from SDF
    * [Pull request #789](https://bitbucket.org/osrf/gazebo/pull-request/789)
    * [Issue #920](https://bitbucket.org/osrf/gazebo/issue/920)
1. Fix bitbucket pullrequest command line tool to match new API
    * [Pull request #803](https://bitbucket.org/osrf/gazebo/pull-request/803)
1. Fix transceiver spawn errors in tests
    * [Pull request #811](https://bitbucket.org/osrf/gazebo/pull-request/811)
    * [Pull request #814](https://bitbucket.org/osrf/gazebo/pull-request/814)

### Gazebo 2.0.0 (2013-10-08)
1. Refactor code check tool.
    * [Pull Request #669](https://bitbucket.org/osrf/gazebo/pull-request/669)
1. Added pull request tool for Bitbucket.
    * [Pull Request #670](https://bitbucket.org/osrf/gazebo/pull-request/670)
    * [Pull Request #691](https://bitbucket.org/osrf/gazebo/pull-request/671)
1. New wireless receiver and transmitter sensor models.
    * [Pull Request #644](https://bitbucket.org/osrf/gazebo/pull-request/644)
    * [Pull Request #675](https://bitbucket.org/osrf/gazebo/pull-request/675)
    * [Pull Request #727](https://bitbucket.org/osrf/gazebo/pull-request/727)
1. Audio support using OpenAL.
    * [Pull Request #648](https://bitbucket.org/osrf/gazebo/pull-request/648)
    * [Pull Request #704](https://bitbucket.org/osrf/gazebo/pull-request/704)
1. Simplify command-line parsing of gztopic echo output.
    * [Pull Request #674](https://bitbucket.org/osrf/gazebo/pull-request/674)
    * Resolves: [Issue #795](https://bitbucket.org/osrf/gazebo/issue/795)
1. Use UNIX directories through the user of GNUInstallDirs cmake module.
    * [Pull Request #676](https://bitbucket.org/osrf/gazebo/pull-request/676)
    * [Pull Request #681](https://bitbucket.org/osrf/gazebo/pull-request/681)
1. New GUI interactions for object manipulation.
    * [Pull Request #634](https://bitbucket.org/osrf/gazebo/pull-request/634)
1. Fix for OSX menubar.
    * [Pull Request #677](https://bitbucket.org/osrf/gazebo/pull-request/677)
1. Remove internal SDF directories and dependencies.
    * [Pull Request #680](https://bitbucket.org/osrf/gazebo/pull-request/680)
1. Add minimum version for sdformat.
    * [Pull Request #682](https://bitbucket.org/osrf/gazebo/pull-request/682)
    * Resolves: [Issue #818](https://bitbucket.org/osrf/gazebo/issue/818)
1. Allow different gtest parameter types with ServerFixture
    * [Pull Request #686](https://bitbucket.org/osrf/gazebo/pull-request/686)
    * Resolves: [Issue #820](https://bitbucket.org/osrf/gazebo/issue/820)
1. GUI model scaling when using Bullet.
    * [Pull Request #683](https://bitbucket.org/osrf/gazebo/pull-request/683)
1. Fix typo in cmake config.
    * [Pull Request #694](https://bitbucket.org/osrf/gazebo/pull-request/694)
    * Resolves: [Issue #824](https://bitbucket.org/osrf/gazebo/issue/824)
1. Remove gazebo include subdir from pkgconfig and cmake config.
    * [Pull Request #691](https://bitbucket.org/osrf/gazebo/pull-request/691)
1. Torsional spring demo
    * [Pull Request #693](https://bitbucket.org/osrf/gazebo/pull-request/693)
1. Remove repeated call to SetAxis in Joint.cc
    * [Pull Request #695](https://bitbucket.org/osrf/gazebo/pull-request/695)
    * Resolves: [Issue #823](https://bitbucket.org/osrf/gazebo/issue/823)
1. Add test for rotational joints.
    * [Pull Request #697](https://bitbucket.org/osrf/gazebo/pull-request/697)
    * Resolves: [Issue #820](https://bitbucket.org/osrf/gazebo/issue/820)
1. Fix compilation of tests using Joint base class
    * [Pull Request #701](https://bitbucket.org/osrf/gazebo/pull-request/701)
1. Terrain paging implemented.
    * [Pull Request #687](https://bitbucket.org/osrf/gazebo/pull-request/687)
1. Improve timeout error reporting in ServerFixture
    * [Pull Request #705](https://bitbucket.org/osrf/gazebo/pull-request/705)
1. Fix mouse picking for cases where visuals overlap with the laser
    * [Pull Request #709](https://bitbucket.org/osrf/gazebo/pull-request/709)
1. Fix string literals for OSX
    * [Pull Request #712](https://bitbucket.org/osrf/gazebo/pull-request/712)
    * Resolves: [Issue #803](https://bitbucket.org/osrf/gazebo/issue/803)
1. Support for ENABLE_TESTS_COMPILATION cmake parameter
    * [Pull Request #708](https://bitbucket.org/osrf/gazebo/pull-request/708)
1. Updated system gui plugin
    * [Pull Request #702](https://bitbucket.org/osrf/gazebo/pull-request/702)
1. Fix force torque unit test issue
    * [Pull Request #673](https://bitbucket.org/osrf/gazebo/pull-request/673)
    * Resolves: [Issue #813](https://bitbucket.org/osrf/gazebo/issue/813)
1. Use variables to control auto generation of CFlags
    * [Pull Request #699](https://bitbucket.org/osrf/gazebo/pull-request/699)
1. Remove deprecated functions.
    * [Pull Request #715](https://bitbucket.org/osrf/gazebo/pull-request/715)
1. Fix typo in `Camera.cc`
    * [Pull Request #719](https://bitbucket.org/osrf/gazebo/pull-request/719)
    * Resolves: [Issue #846](https://bitbucket.org/osrf/gazebo/issue/846)
1. Performance improvements
    * [Pull Request #561](https://bitbucket.org/osrf/gazebo/pull-request/561)
1. Fix gripper model.
    * [Pull Request #713](https://bitbucket.org/osrf/gazebo/pull-request/713)
    * Resolves: [Issue #314](https://bitbucket.org/osrf/gazebo/issue/314)
1. First part of Simbody integration
    * [Pull Request #716](https://bitbucket.org/osrf/gazebo/pull-request/716)

## Gazebo 1.9

### Gazebo 1.9.6 (2014-04-29)

1. Refactored inertia ratio reduction for ODE
    * [Pull request #1114](https://bitbucket.org/osrf/gazebo/pull-request/1114)
1. Improved collada loading performance
    * [Pull request #1075](https://bitbucket.org/osrf/gazebo/pull-request/1075)

### Gazebo 1.9.3 (2014-01-10)

1. Add thickness to plane to remove shadow flickering.
    * [Pull request #886](https://bitbucket.org/osrf/gazebo/pull-request/886)
1. Temporary GUI shadow toggle fix.
    * [Issue #925](https://bitbucket.org/osrf/gazebo/issue/925)
    * [Pull request #868](https://bitbucket.org/osrf/gazebo/pull-request/868)
1. Fix memory access bugs with libc++ on mavericks.
    * [Issue #965](https://bitbucket.org/osrf/gazebo/issue/965)
    * [Pull request #857](https://bitbucket.org/osrf/gazebo/pull-request/857)
    * [Pull request #881](https://bitbucket.org/osrf/gazebo/pull-request/881)
1. Replaced printf with cout in gztopic hz.
    * [Issue #969](https://bitbucket.org/osrf/gazebo/issue/969)
    * [Pull request #854](https://bitbucket.org/osrf/gazebo/pull-request/854)
1. Add Dark grey material and fix indentation.
    * [Pull request #851](https://bitbucket.org/osrf/gazebo/pull-request/851)
1. Fixed sonar sensor unit test.
    * [Pull request #848](https://bitbucket.org/osrf/gazebo/pull-request/848)
1. Convergence acceleration and stability tweak to make atlas_v3 stable.
    * [Pull request #845](https://bitbucket.org/osrf/gazebo/pull-request/845)
1. Update gtest to 1.7.0 to resolve problems with libc++.
    * [Issue #947](https://bitbucket.org/osrf/gazebo/issue/947)
    * [Pull request #827](https://bitbucket.org/osrf/gazebo/pull-request/827)
1. Fixed LD_LIBRARY_PATH for plugins.
    * [Issue #957](https://bitbucket.org/osrf/gazebo/issue/957)
    * [Pull request #844](https://bitbucket.org/osrf/gazebo/pull-request/844)
1. Fix transceiver sporadic errors.
    * Backport of [pull request #811](https://bitbucket.org/osrf/gazebo/pull-request/811)
    * [Pull request #836](https://bitbucket.org/osrf/gazebo/pull-request/836)
1. Modified the MsgTest to be deterministic with time checks.
    * [Pull request #843](https://bitbucket.org/osrf/gazebo/pull-request/843)
1. Fixed seg fault in LaserVisual.
    * [Issue #950](https://bitbucket.org/osrf/gazebo/issue/950)
    * [Pull request #832](https://bitbucket.org/osrf/gazebo/pull-request/832)
1. Implemented the option to disable tests that need a working screen to run properly.
    * Backport of [Pull request #764](https://bitbucket.org/osrf/gazebo/pull-request/764)
    * [Pull request #837](https://bitbucket.org/osrf/gazebo/pull-request/837)
1. Cleaned up gazebo shutdown.
    * [Pull request #829](https://bitbucket.org/osrf/gazebo/pull-request/829)
1. Fixed bug associated with loading joint child links.
    * [Issue #943](https://bitbucket.org/osrf/gazebo/issue/943)
    * [Pull request #820](https://bitbucket.org/osrf/gazebo/pull-request/820)

### Gazebo 1.9.2 (2013-11-08)
1. Fix enable/disable sky and clouds from SDF
    * [Pull request #809](https://bitbucket.org/osrf/gazebo/pull-request/809])
1. Fix occasional blank GUI screen on startup
    * [Pull request #815](https://bitbucket.org/osrf/gazebo/pull-request/815])
1. Fix GPU laser when interacting with heightmaps
    * [Pull request #796](https://bitbucket.org/osrf/gazebo/pull-request/796])
1. Added API/ABI checker command line tool
    * [Pull request #765](https://bitbucket.org/osrf/gazebo/pull-request/765])
1. Added gtest version information
    * [Pull request #801](https://bitbucket.org/osrf/gazebo/pull-request/801])
1. Fix GUI world saving
    * [Pull request #806](https://bitbucket.org/osrf/gazebo/pull-request/806])
1. Enable anti-aliasing for camera sensor
    * [Pull request #800](https://bitbucket.org/osrf/gazebo/pull-request/800])
1. Make sensor noise deterministic
    * [Pull request #788](https://bitbucket.org/osrf/gazebo/pull-request/788])
1. Fix build problem
    * [Issue #901](https://bitbucket.org/osrf/gazebo/issue/901)
    * [Pull request #778](https://bitbucket.org/osrf/gazebo/pull-request/778])
1. Fix a typo in Camera.cc
    * [Pull request #720](https://bitbucket.org/osrf/gazebo/pull-request/720])
    * [Issue #846](https://bitbucket.org/osrf/gazebo/issue/846)
1. Fix OSX menu bar
    * [Pull request #688](https://bitbucket.org/osrf/gazebo/pull-request/688])
1. Fix gazebo::init by calling sdf::setFindCallback() before loading the sdf in gzfactory.
    * [Pull request #678](https://bitbucket.org/osrf/gazebo/pull-request/678])
    * [Issue #817](https://bitbucket.org/osrf/gazebo/issue/817)

### Gazebo 1.9.1 (2013-08-20)
* Deprecate header files that require case-sensitive filesystem (e.g. Common.hh, Physics.hh) [https://bitbucket.org/osrf/gazebo/pull-request/638/fix-for-775-deprecate-headers-that-require]
* Initial support for building on Mac OS X [https://bitbucket.org/osrf/gazebo/pull-request/660/osx-support-for-gazebo-19] [https://bitbucket.org/osrf/gazebo/pull-request/657/cmake-fixes-for-osx]
* Fixes for various issues [https://bitbucket.org/osrf/gazebo/pull-request/635/fix-for-issue-792/diff] [https://bitbucket.org/osrf/gazebo/pull-request/628/allow-scoped-and-non-scoped-joint-names-to/diff] [https://bitbucket.org/osrf/gazebo/pull-request/636/fix-build-dependency-in-message-generation/diff] [https://bitbucket.org/osrf/gazebo/pull-request/639/make-the-unversioned-setupsh-a-copy-of-the/diff] [https://bitbucket.org/osrf/gazebo/pull-request/650/added-missing-lib-to-player-client-library/diff] [https://bitbucket.org/osrf/gazebo/pull-request/656/install-gzmode_create-without-sh-suffix/diff]

### Gazebo 1.9.0 (2013-07-23)
* Use external package [sdformat](https://bitbucket.org/osrf/sdformat) for sdf parsing, refactor the `Element::GetValue*` function calls, and deprecate Gazebo's internal sdf parser [https://bitbucket.org/osrf/gazebo/pull-request/627]
* Improved ROS support ([[Tutorials#ROS_Integration |documentation here]]) [https://bitbucket.org/osrf/gazebo/pull-request/559]
* Added Sonar, Force-Torque, and Tactile Pressure sensors [https://bitbucket.org/osrf/gazebo/pull-request/557], [https://bitbucket.org/osrf/gazebo/pull-request/567]
* Add compile-time defaults for environment variables so that sourcing setup.sh is unnecessary in most cases [https://bitbucket.org/osrf/gazebo/pull-request/620]
* Enable user camera to follow objects in client window [https://bitbucket.org/osrf/gazebo/pull-request/603]
* Install protobuf message files for use in custom messages [https://bitbucket.org/osrf/gazebo/pull-request/614]
* Change default compilation flags to improve debugging [https://bitbucket.org/osrf/gazebo/pull-request/617]
* Change to supported relative include paths [https://bitbucket.org/osrf/gazebo/pull-request/594]
* Fix display of laser scans when sensor is rotated [https://bitbucket.org/osrf/gazebo/pull-request/599]

## Gazebo 1.8

### Gazebo 1.8.7 (2013-07-16)
* Fix bug in URDF parsing of Vector3 elements [https://bitbucket.org/osrf/gazebo/pull-request/613]
* Fix compilation errors with newest libraries [https://bitbucket.org/osrf/gazebo/pull-request/615]

### Gazebo 1.8.6 (2013-06-07)
* Fix inertia lumping in the URDF parser[https://bitbucket.org/osrf/gazebo/pull-request/554]
* Fix for ODEJoint CFM damping sign error [https://bitbucket.org/osrf/gazebo/pull-request/586]
* Fix transport memory growth[https://bitbucket.org/osrf/gazebo/pull-request/584]
* Reduce log file data in order to reduce buffer growth that results in out of memory kernel errors[https://bitbucket.org/osrf/gazebo/pull-request/587]

### Gazebo 1.8.5 (2013-06-04)
* Fix Gazebo build for machines without a valid display.[https://bitbucket.org/osrf/gazebo/commits/37f00422eea03365b839a632c1850431ee6a1d67]

### Gazebo 1.8.4 (2013-06-03)
* Fix UDRF to SDF converter so that URDF gazebo extensions are applied to all collisions in a link.[https://bitbucket.org/osrf/gazebo/pull-request/579]
* Prevent transport layer from locking when a gzclient connects to a gzserver over a connection with high latency.[https://bitbucket.org/osrf/gazebo/pull-request/572]
* Improve performance and fix uninitialized conditional jumps.[https://bitbucket.org/osrf/gazebo/pull-request/571]

### Gazebo 1.8.3 (2013-06-03)
* Fix for gzlog hanging when gzserver is not present or not responsive[https://bitbucket.org/osrf/gazebo/pull-request/577]
* Fix occasional segfault when generating log files[https://bitbucket.org/osrf/gazebo/pull-request/575]
* Performance improvement to ODE[https://bitbucket.org/osrf/gazebo/pull-request/556]
* Fix node initialization[https://bitbucket.org/osrf/gazebo/pull-request/570]
* Fix GPU laser Hz rate reduction when sensor moved away from world origin[https://bitbucket.org/osrf/gazebo/pull-request/566]
* Fix incorrect lighting in camera sensors when GPU laser is subscribe to[https://bitbucket.org/osrf/gazebo/pull-request/563]

### Gazebo 1.8.2 (2013-05-28)
* ODE performance improvements[https://bitbucket.org/osrf/gazebo/pull-request/535][https://bitbucket.org/osrf/gazebo/pull-request/537]
* Fixed tests[https://bitbucket.org/osrf/gazebo/pull-request/538][https://bitbucket.org/osrf/gazebo/pull-request/541][https://bitbucket.org/osrf/gazebo/pull-request/542]
* Fixed sinking vehicle bug[https://bitbucket.org/osrf/drcsim/issue/300] in pull-request[https://bitbucket.org/osrf/gazebo/pull-request/538]
* Fix GPU sensor throttling[https://bitbucket.org/osrf/gazebo/pull-request/536]
* Reduce string comparisons for better performance[https://bitbucket.org/osrf/gazebo/pull-request/546]
* Contact manager performance improvements[https://bitbucket.org/osrf/gazebo/pull-request/543]
* Transport performance improvements[https://bitbucket.org/osrf/gazebo/pull-request/548]
* Reduce friction noise[https://bitbucket.org/osrf/gazebo/pull-request/545]

### Gazebo 1.8.1 (2013-05-22)
* Please note that 1.8.1 contains a bug[https://bitbucket.org/osrf/drcsim/issue/300] that causes interpenetration between objects in resting contact to grow slowly.  Please update to 1.8.2 for the patch.
* Added warm starting[https://bitbucket.org/osrf/gazebo/pull-request/529]
* Reduced console output[https://bitbucket.org/osrf/gazebo/pull-request/533]
* Improved off screen rendering performance[https://bitbucket.org/osrf/gazebo/pull-request/530]
* Performance improvements [https://bitbucket.org/osrf/gazebo/pull-request/535] [https://bitbucket.org/osrf/gazebo/pull-request/537]

### Gazebo 1.8.0 (2013-05-17)
* Fixed slider axis [https://bitbucket.org/osrf/gazebo/pull-request/527]
* Fixed heightmap shadows [https://bitbucket.org/osrf/gazebo/pull-request/525]
* Fixed model and canonical link pose [https://bitbucket.org/osrf/gazebo/pull-request/519]
* Fixed OSX message header[https://bitbucket.org/osrf/gazebo/pull-request/524]
* Added zlib compression for logging [https://bitbucket.org/osrf/gazebo/pull-request/515]
* Allow clouds to be disabled in cameras [https://bitbucket.org/osrf/gazebo/pull-request/507]
* Camera rendering performance [https://bitbucket.org/osrf/gazebo/pull-request/528]


## Gazebo 1.7

### Gazebo 1.7.3 (2013-05-08)
* Fixed log cleanup (again) [https://bitbucket.org/osrf/gazebo/pull-request/511/fix-log-cleanup-logic]

### Gazebo 1.7.2 (2013-05-07)
* Fixed log cleanup [https://bitbucket.org/osrf/gazebo/pull-request/506/fix-gzlog-stop-command-line]
* Minor documentation fix [https://bitbucket.org/osrf/gazebo/pull-request/488/minor-documentation-fix]

### Gazebo 1.7.1 (2013-04-19)
* Fixed tests
* IMU sensor receives time stamped data from links
* Fix saving image frames [https://bitbucket.org/osrf/gazebo/pull-request/466/fix-saving-frames/diff]
* Wireframe rendering in GUI [https://bitbucket.org/osrf/gazebo/pull-request/414/allow-rendering-of-models-in-wireframe]
* Improved logging performance [https://bitbucket.org/osrf/gazebo/pull-request/457/improvements-to-gzlog-filter-and-logging]
* Viscous mud model [https://bitbucket.org/osrf/gazebo/pull-request/448/mud-plugin/diff]

## Gazebo 1.6

### Gazebo 1.6.3 (2013-04-15)
* Fixed a [critical SDF bug](https://bitbucket.org/osrf/gazebo/pull-request/451)
* Fixed a [laser offset bug](https://bitbucket.org/osrf/gazebo/pull-request/449)

### Gazebo 1.6.2 (2013-04-14)
* Fix for fdir1 physics property [https://bitbucket.org/osrf/gazebo/pull-request/429/fixes-to-treat-fdir1-better-1-rotate-into/diff]
* Fix for force torque sensor [https://bitbucket.org/osrf/gazebo/pull-request/447]
* SDF documentation fix [https://bitbucket.org/osrf/gazebo/issue/494/joint-axis-reference-frame-doesnt-match]

### Gazebo 1.6.1 (2013-04-05)
* Switch default build type to Release.

### Gazebo 1.6.0 (2013-04-05)
* Improvements to inertia in rubble pile
* Various Bullet integration advances.
* Noise models for ray, camera, and imu sensors.
* SDF 1.4, which accommodates more physics engine parameters and also some sensor noise models.
* Initial support for making movies from within Gazebo.
* Many performance improvements.
* Many bug fixes.
* Progress toward to building on OS X.

## Gazebo 1.5

### Gazebo 1.5.0 (2013-03-11)
* Partial integration of Bullet
  * Includes: cubes, spheres, cylinders, planes, meshes, revolute joints, ray sensors
* GUI Interface for log writing.
* Threaded sensors.
* Multi-camera sensor.

* Fixed the following issues:
 * [https://bitbucket.org/osrf/gazebo/issue/236 Issue #236]
 * [https://bitbucket.org/osrf/gazebo/issue/507 Issue #507]
 * [https://bitbucket.org/osrf/gazebo/issue/530 Issue #530]
 * [https://bitbucket.org/osrf/gazebo/issue/279 Issue #279]
 * [https://bitbucket.org/osrf/gazebo/issue/529 Issue #529]
 * [https://bitbucket.org/osrf/gazebo/issue/239 Issue #239]
 * [https://bitbucket.org/osrf/gazebo/issue/5 Issue #5]

## Gazebo 1.4

### Gazebo 1.4.0 (2013-02-01)
* New Features:
 * GUI elements to display messages from the server.
 * Multi-floor building editor and creator.
 * Improved sensor visualizations.
 * Improved mouse interactions

* Fixed the following issues:
 * [https://bitbucket.org/osrf/gazebo/issue/16 Issue #16]
 * [https://bitbucket.org/osrf/gazebo/issue/142 Issue #142]
 * [https://bitbucket.org/osrf/gazebo/issue/229 Issue #229]
 * [https://bitbucket.org/osrf/gazebo/issue/277 Issue #277]
 * [https://bitbucket.org/osrf/gazebo/issue/291 Issue #291]
 * [https://bitbucket.org/osrf/gazebo/issue/310 Issue #310]
 * [https://bitbucket.org/osrf/gazebo/issue/320 Issue #320]
 * [https://bitbucket.org/osrf/gazebo/issue/329 Issue #329]
 * [https://bitbucket.org/osrf/gazebo/issue/333 Issue #333]
 * [https://bitbucket.org/osrf/gazebo/issue/334 Issue #334]
 * [https://bitbucket.org/osrf/gazebo/issue/335 Issue #335]
 * [https://bitbucket.org/osrf/gazebo/issue/341 Issue #341]
 * [https://bitbucket.org/osrf/gazebo/issue/350 Issue #350]
 * [https://bitbucket.org/osrf/gazebo/issue/384 Issue #384]
 * [https://bitbucket.org/osrf/gazebo/issue/431 Issue #431]
 * [https://bitbucket.org/osrf/gazebo/issue/433 Issue #433]
 * [https://bitbucket.org/osrf/gazebo/issue/453 Issue #453]
 * [https://bitbucket.org/osrf/gazebo/issue/456 Issue #456]
 * [https://bitbucket.org/osrf/gazebo/issue/457 Issue #457]
 * [https://bitbucket.org/osrf/gazebo/issue/459 Issue #459]

## Gazebo 1.3

### Gazebo 1.3.1 (2012-12-14)
* Fixed the following issues:
 * [https://bitbucket.org/osrf/gazebo/issue/297 Issue #297]
* Other bugs fixed:
 * [https://bitbucket.org/osrf/gazebo/pull-request/164/ Fix light bounding box to disable properly when deselected]
 * [https://bitbucket.org/osrf/gazebo/pull-request/169/ Determine correct local IP address, to make remote clients work properly]
 * Various test fixes

### Gazebo 1.3.0 (2012-12-03)
* Fixed the following issues:
 * [https://bitbucket.org/osrf/gazebo/issue/233 Issue #233]
 * [https://bitbucket.org/osrf/gazebo/issue/238 Issue #238]
 * [https://bitbucket.org/osrf/gazebo/issue/2 Issue #2]
 * [https://bitbucket.org/osrf/gazebo/issue/95 Issue #95]
 * [https://bitbucket.org/osrf/gazebo/issue/97 Issue #97]
 * [https://bitbucket.org/osrf/gazebo/issue/90 Issue #90]
 * [https://bitbucket.org/osrf/gazebo/issue/253 Issue #253]
 * [https://bitbucket.org/osrf/gazebo/issue/163 Issue #163]
 * [https://bitbucket.org/osrf/gazebo/issue/91 Issue #91]
 * [https://bitbucket.org/osrf/gazebo/issue/245 Issue #245]
 * [https://bitbucket.org/osrf/gazebo/issue/242 Issue #242]
 * [https://bitbucket.org/osrf/gazebo/issue/156 Issue #156]
 * [https://bitbucket.org/osrf/gazebo/issue/78 Issue #78]
 * [https://bitbucket.org/osrf/gazebo/issue/36 Issue #36]
 * [https://bitbucket.org/osrf/gazebo/issue/104 Issue #104]
 * [https://bitbucket.org/osrf/gazebo/issue/249 Issue #249]
 * [https://bitbucket.org/osrf/gazebo/issue/244 Issue #244]
 * [https://bitbucket.org/osrf/gazebo/issue/36 Issue #36]

* New features:
 * Default camera view changed to look down at the origin from a height of 2 meters at location (5, -5, 2).
 * Record state data using the '-r' command line option, playback recorded state data using the '-p' command line option
 * Adjust placement of lights using the mouse.
 * Reduced the startup time.
 * Added visual reference for GUI mouse movements.
 * SDF version 1.3 released (changes from 1.2 listed below):
     - added `name` to `<camera name="cam_name"/>`
     - added `pose` to `<camera><pose>...</pose></camera>`
     - removed `filename` from `<mesh><filename>...</filename><mesh>`, use uri only.
     - recovered `provide_feedback` under `<joint>`, allowing calling `physics::Joint::GetForceTorque` in plugins.
     - added `imu` under `<sensor>`.

## Gazebo 1.2

### Gazebo 1.2.6 (2012-11-08)
* Fixed a transport issue with the GUI. Fixed saving the world via the GUI. Added more documentation. ([https://bitbucket.org/osrf/gazebo/pull-request/43/fixed-a-transport-issue-with-the-gui-fixed/diff pull request #43])
* Clean up mutex usage. ([https://bitbucket.org/osrf/gazebo/pull-request/54/fix-mutex-in-modellistwidget-using-boost/diff pull request #54])
* Fix OGRE path determination ([https://bitbucket.org/osrf/gazebo/pull-request/58/fix-ogre-paths-so-this-also-works-with/diff pull request #58], [https://bitbucket.org/osrf/gazebo/pull-request/68/fix-ogre-plugindir-determination/diff pull request #68])
* Fixed a couple of crashes and model selection/dragging problems ([https://bitbucket.org/osrf/gazebo/pull-request/59/fixed-a-couple-of-crashes-and-model/diff pull request #59])

### Gazebo 1.2.5 (2012-10-22)
* Step increment update while paused fixed ([https://bitbucket.org/osrf/gazebo/pull-request/45/fix-proper-world-stepinc-count-we-were/diff pull request #45])
* Actually call plugin destructors on shutdown ([https://bitbucket.org/osrf/gazebo/pull-request/51/fixed-a-bug-which-prevent-a-plugin/diff pull request #51])
* Don't crash on bad SDF input ([https://bitbucket.org/osrf/gazebo/pull-request/52/fixed-loading-of-bad-sdf-files/diff pull request #52])
* Fix cleanup of ray sensors on model deletion ([https://bitbucket.org/osrf/gazebo/pull-request/53/deleting-a-model-with-a-ray-sensor-did/diff pull request #53])
* Fix loading / deletion of improperly specified models ([https://bitbucket.org/osrf/gazebo/pull-request/56/catch-when-loading-bad-models-joint/diff pull request #56])

### Gazebo 1.2.4 (10-19-2012:08:00:52)
*  Style fixes ([https://bitbucket.org/osrf/gazebo/pull-request/30/style-fixes/diff pull request #30]).
*  Fix joint position control ([https://bitbucket.org/osrf/gazebo/pull-request/49/fixed-position-joint-control/diff pull request #49])

### Gazebo 1.2.3 (10-16-2012:18:39:54)
*  Disabled selection highlighting due to bug ([https://bitbucket.org/osrf/gazebo/pull-request/44/disabled-selection-highlighting-fixed/diff pull request #44]).
*  Fixed saving a world via the GUI.

### Gazebo 1.2.2 (10-16-2012:15:12:22)
*  Skip search for system install of libccd, use version inside gazebo ([https://bitbucket.org/osrf/gazebo/pull-request/39/skip-search-for-system-install-of-libccd/diff pull request #39]).
*  Fixed sensor initialization race condition ([https://bitbucket.org/osrf/gazebo/pull-request/42/fix-sensor-initializaiton-race-condition pull request #42]).

### Gazebo 1.2.1 (10-15-2012:21:32:55)
*  Properly removed projectors attached to deleted models ([https://bitbucket.org/osrf/gazebo/pull-request/37/remove-projectors-that-are-attached-to/diff pull request #37]).
*  Fix model plugin loading bug ([https://bitbucket.org/osrf/gazebo/pull-request/31/moving-bool-first-in-model-and-world pull request #31]).
*  Fix light insertion and visualization of models prior to insertion ([https://bitbucket.org/osrf/gazebo/pull-request/35/fixed-light-insertion-and-visualization-of/diff pull request #35]).
*  Fixed GUI manipulation of static objects ([https://bitbucket.org/osrf/gazebo/issue/63/moving-static-objects-does-not-move-the issue #63] [https://bitbucket.org/osrf/gazebo/pull-request/38/issue-63-bug-patch-moving-static-objects/diff pull request #38]).
*  Fixed GUI selection bug ([https://bitbucket.org/osrf/gazebo/pull-request/40/fixed-selection-of-multiple-objects-at/diff pull request #40])

### Gazebo 1.2.0 (10-04-2012:20:01:20)
*  Updated GUI: new style, improved mouse controls, and removal of non-functional items.
*  Model database: An online repository of models.
*  Numerous bug fixes
*  APT repository hosted at [http://osrfoundation.org OSRF]
*  Improved process control prevents zombie processes<|MERGE_RESOLUTION|>--- conflicted
+++ resolved
@@ -3,7 +3,6 @@
 1. Use more opaque pointers.
     * [Pull request #2025](https://bitbucket.org/osrf/gazebo/pull-request/2025)
 
-<<<<<<< HEAD
 1. Use opaque pointers in the gui/CloneWindow class.
     * [Pull request #2027](https://bitbucket.org/osrf/gazebo/pull-request/2027)
 
@@ -18,11 +17,9 @@
     * [Issue #1726](https://bitbucket.org/osrf/gazebo/issue/1726)
     * [Issue #1790](https://bitbucket.org/osrf/gazebo/issue/1790)
 
-=======
->>>>>>> cd68a938
 1. Implemented private data pointer for the RTShaderSystem class. Minimized shader updates to once per render update.
     * [Pull request #2003](https://bitbucket.org/osrf/gazebo/pull-request/2003)
-
+    
 1. Updating physics library to use ignition math.
     * [Pull request #2007](https://bitbucket.org/osrf/gazebo/pull-request/2007)
 
