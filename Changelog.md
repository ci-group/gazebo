## Gazebo 9

## Gazebo 9.x.x (2018-xx-xx)

1. Remove Gazebo 8 deprecations
    * [Pull request #2605](https://bitbucket.org/osrf/gazebo/pull-request/2605)
    * [Pull request #2607](https://bitbucket.org/osrf/gazebo/pull-request/2607)
    * [Pull request #2603](https://bitbucket.org/osrf/gazebo/pull-request/2603)
    * [Pull request #2604](https://bitbucket.org/osrf/gazebo/pull-request/2604)
<<<<<<< HEAD
=======
    * [Pull request #2627](https://bitbucket.org/osrf/gazebo/pull-request/2627)
>>>>>>> bba6fc3f

## Gazebo 8

## Gazebo 8.x.x (2017-xx-xx)

1. Fix loading gui plugins and OSX framerate issue
    * [Pull request #2631](https://bitbucket.org/osrf/gazebo/pull-request/2631)
    * [Issue #1311](https://bitbucket.org/osrf/gazebo/issues/1311)
    * [Issue #2133](https://bitbucket.org/osrf/gazebo/issues/2133)

## Gazebo 8.0.0 (2017-01-25)

1. Depend on ignition math3
    * [Pull request #2588](https://bitbucket.org/osrf/gazebo/pull-request/2588)

1. Use ignition math with ServerFixture
    * [Pull request #2552](https://bitbucket.org/osrf/gazebo/pull-request/2552)

1. Changed the type of `FrictionPyramid::direction1` from `gazebo::math::Vector3` to `ignition::math::Vector3d`.
    * [Pull request #2548](https://bitbucket.org/osrf/gazebo/pull-request/2548)

1. Added igntition::transport interfaces to header files
    * [Pull request #2559](https://bitbucket.org/osrf/gazebo/pull-request/2559)

1. Added ignition transport dependency, and output camera sensor images on
   an ignition transport topic.
    * [Pull request #2544](https://bitbucket.org/osrf/gazebo/pull-request/2544)

1. Fix restoring submesh material transparency
    * [Pull request #2536](https://bitbucket.org/osrf/gazebo/pull-request/2536)

1. Updated `gz_log` tool to use `ignition::math`.
    * [Pull request #2532](https://bitbucket.org/osrf/gazebo/pull-request/2532)

1. Updated the following rendering classes to use `ignition::math`:
   `FPSViewController`, `JointVisual`, `OculusCamera`, `OrbitViewController`,
   `OrthoViewController`, `Projector`, `UserCamera`, `ViewController`.
    * [Pull request #2551](https://bitbucket.org/osrf/gazebo/pull-request/2551)

1. Update examples to use ign-math.
    * [Pull request #2539](https://bitbucket.org/osrf/gazebo/pull-request/2539)

1. Update plugins to use ign-math.
    * [Pull request #2531](https://bitbucket.org/osrf/gazebo/pull-request/2531)
    * [Pull request #2534](https://bitbucket.org/osrf/gazebo/pull-request/2534)
    * [Pull request #2538](https://bitbucket.org/osrf/gazebo/pull-request/2538)

1. Use ignition math with `rendering/Distortion` and update function names.
    * [Pull request #2529](https://bitbucket.org/osrf/gazebo/pull-request/2529)

1. Updated COMVisual class to use `ignition::math`.
    * [Pull request #2528](https://bitbucket.org/osrf/gazebo/pull-request/2528)

1. Deprecate angle API from physics::Joint, in favor of using doubles
    * [Pull request #2568](https://bitbucket.org/osrf/gazebo/pull-request/2568)
    * [Issue #553](https://bitbucket.org/osrf/gazebo/issues/553)
    * [Issue #1108](https://bitbucket.org/osrf/gazebo/issues/1108)

1. PIMPL-ize `gazebo/physics/Gripper` and use ignition-math.
    * [Pull request #2523](https://bitbucket.org/osrf/gazebo/pull-request/2523)

1. Added VisualMarkers to the rendering engine. Visual markers support
   programmatic rendering of various shapes in a scene.
    * [Pull request 2541](https://bitbucket.org/osrf/gazebo/pull-request/2541)

1. Support version 5 of the DART Physics Engine.
    * [Pull request #2459](https://bitbucket.org/osrf/gazebo/pull-request/2459)

1. UserCamera overrides `Camera::Render` to reduce CPU usage.
    * [Pull request 2480](https://bitbucket.org/osrf/gazebo/pull-request/2480)

1. Static links no longer subscribe to wrench topics.
    * [Pull request #2452]((https://bitbucket.org/osrf/gazebo/pull-request/2452)

1. Add Gazebo math helper functions to convert to and from Ignition Math
   objects.
    * [Pull request #2461](https://bitbucket.org/osrf/gazebo/pull-request/2461)

1. Add video recording of user camera. This change added an optional
   dependency on libavdevice>=56.4.100 for linux systems. When installed,
   libavdevice will allow a user to stream a simulated camera to a video4linux2
   loopback device.
    * [Pull request #2443](https://bitbucket.org/osrf/gazebo/pull-request/2443)

1. Removed deprecations
    * [Pull request #2427]((https://bitbucket.org/osrf/gazebo/pull-request/2427)

1. Include basic support for GNU Precompiled Headers to reduce compile time
    * [Pull request #2268](https://bitbucket.org/osrf/gazebo/pull-request/2268)

1. Plotting utility
    * [Pull request #2348](https://bitbucket.org/osrf/gazebo/pull-request/2348)
    * [Pull request #2325](https://bitbucket.org/osrf/gazebo/pull-request/2325)
    * [Pull request #2382](https://bitbucket.org/osrf/gazebo/pull-request/2382)
    * [Pull request #2448](https://bitbucket.org/osrf/gazebo/pull-request/2448)

1. Renamed `gazebo/gui/SaveDialog` to `gazebo/gui/SaveEntityDialog`. A new
   `SaveDialog` class will be added in a future pull request. The migration
   guide will be updated with that pull request.
    * [Pull request #2384](https://bitbucket.org/osrf/gazebo/pull-request/2384)

1. Add FiducialCameraPlugin for Camera Sensors
    * [Pull request #2350](https://bitbucket.org/osrf/gazebo/pull-request/2350)

1. Fix Road2d vertices and shadows
    * [Pull request #2362](https://bitbucket.org/osrf/gazebo/pull-request/2362)

1. Rearrange GLWidget::OnMouseMove so that the more common use cases it
   fewer if statements. Use std::thread in place of boost in OculusWindow.
   Pragma statements to prevent warnings. Prevent variable hiding in
   WallSegmentItem.
    * [Pull request #2376](https://bitbucket.org/osrf/gazebo/pull-request/2376)

1. Use single pixel selection buffer for mouse picking
    * [Pull request #2335](https://bitbucket.org/osrf/gazebo/pull-request/2335)

1. Refactor Visual classes
  * [Pull request #2331](https://bitbucket.org/osrf/gazebo/pull-requests/2331)

1. Windows plugins (with .dll extension) now accepted
    * [Pull request #2311](https://bitbucket.org/osrf/gazebo/pull-requests/2311)
    * Writing libMyPlugin.so in the sdf file will look for MyPlugin.dll on windows.

1. Add Introspection Manager and Client util
    * [Pull request #2304](https://bitbucket.org/osrf/gazebo/pull-request/2304)

1. Refactor Event classes and improve memory management.
    * [Pull request #2277](https://bitbucket.org/osrf/gazebo/pull-request/2277)
    * [Pull request #2317](https://bitbucket.org/osrf/gazebo/pull-request/2317)
    * [Pull request #2329](https://bitbucket.org/osrf/gazebo/pull-request/2329)
    * [gazebo_design Pull request #33](https://bitbucket.org/osrf/gazebo_design/pull-requests/33)

1. Remove EntityMakerPrivate and move its members to derived classes
    * [Pull request #2310](https://bitbucket.org/osrf/gazebo/pull-request/2310)

1. Conversion between ign-msgs and sdf, for plugin
    * [Pull request #2403](https://bitbucket.org/osrf/gazebo/pull-request/2403)

1. Change NULL to nullptr.
    * [Pull request #2294](https://bitbucket.org/osrf/gazebo/pull-request/2294)
    * [Pull request #2297](https://bitbucket.org/osrf/gazebo/pull-request/2297)
    * [Pull request #2298](https://bitbucket.org/osrf/gazebo/pull-request/2298)
    * [Pull request #2302](https://bitbucket.org/osrf/gazebo/pull-request/2302)
    * [Pull request #2295](https://bitbucket.org/osrf/gazebo/pull-request/2295)
    * [Pull request #2300](https://bitbucket.org/osrf/gazebo/pull-request/2300)

1. Fix memory and other issues found from running Coverity.
    * A contribution from Olivier Crave
    * [Pull request #2241](https://bitbucket.org/osrf/gazebo/pull-request/2241)
    * [Pull request #2242](https://bitbucket.org/osrf/gazebo/pull-request/2242)
    * [Pull request #2243](https://bitbucket.org/osrf/gazebo/pull-request/2243)
    * [Pull request #2244](https://bitbucket.org/osrf/gazebo/pull-request/2244)
    * [Pull request #2245](https://bitbucket.org/osrf/gazebo/pull-request/2245)

1. Deprecate gazebo::math
    * [Pull request #2594](https://bitbucket.org/osrf/gazebo/pull-request/2594)
    * [Pull request #2513](https://bitbucket.org/osrf/gazebo/pull-request/2513)
    * [Pull request #2586](https://bitbucket.org/osrf/gazebo/pull-request/2586)
    * [Pull request #2326](https://bitbucket.org/osrf/gazebo/pull-request/2326)
    * [Pull request #2579](https://bitbucket.org/osrf/gazebo/pull-request/2579)
    * [Pull request #2574](https://bitbucket.org/osrf/gazebo/pull-request/2574)
    * [Pull request #2426](https://bitbucket.org/osrf/gazebo/pull-request/2426)
    * [Pull request #2567](https://bitbucket.org/osrf/gazebo/pull-request/2567)
    * [Pull request #2355](https://bitbucket.org/osrf/gazebo/pull-request/2355)
    * [Pull request #2407](https://bitbucket.org/osrf/gazebo/pull-request/2407)
    * [Pull request #2564](https://bitbucket.org/osrf/gazebo/pull-request/2564)
    * [Pull request #2591](https://bitbucket.org/osrf/gazebo/pull-request/2591)
    * [Pull request #2425](https://bitbucket.org/osrf/gazebo/pull-request/2425)
    * [Pull request #2570](https://bitbucket.org/osrf/gazebo/pull-request/2570)
    * [Pull request #2436](https://bitbucket.org/osrf/gazebo/pull-request/2436)
    * [Pull request #2556](https://bitbucket.org/osrf/gazebo/pull-request/2556)
    * [Pull request #2472](https://bitbucket.org/osrf/gazebo/pull-request/2472)
    * [Pull request #2505](https://bitbucket.org/osrf/gazebo/pull-request/2505)
    * [Pull request #2583](https://bitbucket.org/osrf/gazebo/pull-request/2583)
    * [Pull request #2514](https://bitbucket.org/osrf/gazebo/pull-request/2514)
    * [Pull request #2522](https://bitbucket.org/osrf/gazebo/pull-request/2522)
    * [Pull request #2565](https://bitbucket.org/osrf/gazebo/pull-request/2565)
    * [Pull request #2525](https://bitbucket.org/osrf/gazebo/pull-request/2525)
    * [Pull request #2533](https://bitbucket.org/osrf/gazebo/pull-request/2533)
    * [Pull request #2543](https://bitbucket.org/osrf/gazebo/pull-request/2543)
    * [Pull request #2549](https://bitbucket.org/osrf/gazebo/pull-request/2549)
    * [Pull request #2554](https://bitbucket.org/osrf/gazebo/pull-request/2554)
    * [Pull request #2560](https://bitbucket.org/osrf/gazebo/pull-request/2560)
    * [Pull request #2585](https://bitbucket.org/osrf/gazebo/pull-request/2585)
    * [Pull request #2575](https://bitbucket.org/osrf/gazebo/pull-request/2575)
    * [Pull request #2563](https://bitbucket.org/osrf/gazebo/pull-request/2563)
    * [Pull request #2573](https://bitbucket.org/osrf/gazebo/pull-request/2573)
    * [Pull request #2577](https://bitbucket.org/osrf/gazebo/pull-request/2577)
    * [Pull request #2581](https://bitbucket.org/osrf/gazebo/pull-request/2581)
    * [Pull request #2566](https://bitbucket.org/osrf/gazebo/pull-request/2566)
    * [Pull request #2578](https://bitbucket.org/osrf/gazebo/pull-request/2578)

1. Add Wind support
    * [Pull request #1985](https://bitbucket.org/osrf/gazebo/pull-request/1985)
    * A contribution from Olivier Crave

1. Add const accessors to uri path and query
    * [Pull request #2400](https://bitbucket.org/osrf/gazebo/pull-request/2400)

1. Server generates unique model names in case of overlap, and added allow_renaming field to factory message.
    * [Pull request 2301](https://bitbucket.org/osrf/gazebo/pull-request/2301)
    * [Issue 510](https://bitbucket.org/osrf/gazebo/issues/510)

1. Adds an output option to gz log that allows the tool to filter a log file and write to a new log file.
    * [Pull request #2149](https://bitbucket.org/osrf/gazebo/pull-request/2149)

1. Add common::URI class
    * [Pull request #2275](https://bitbucket.org/osrf/gazebo/pull-request/2275)

1. Update Actor animations by faciliting skeleton visualization, control via a plugin. Also resolves issue #1785.
    * [Pull request #2219](https://bitbucket.org/osrf/gazebo/pull-request/2219)

1. Generalize actors to work even if not all elements are specified
    * [Pull request #2360](https://bitbucket.org/osrf/gazebo/pull-request/2360)

1. PIMPLize rendering/Grid
    * [Pull request 2330](https://bitbucket.org/osrf/gazebo/pull-request/2330)

1. Use only Gazebo's internal version of tinyxml2. The version of tinyxml2 distributed with Ubuntu fails when parsing large log files.
    * [Pull request #2146](https://bitbucket.org/osrf/gazebo/pull-request/2146)

1. Moved gazebo ODE includes to have correct include path
    * [Pull request #2186](https://bitbucket.org/osrf/gazebo/pull-request/2186)

1. Atmosphere model
    * [Pull request #1989](https://bitbucket.org/osrf/gazebo/pull-request/1989)

1. Added static camera when following a model.
    * [Pull request #1980](https://bitbucket.org/osrf/gazebo/pull-request/1980)
    * A contribution from Oliver Crave

1. Get plugin info with Ignition transport service
    * [Pull request #2420](https://bitbucket.org/osrf/gazebo/pull-request/2420)

1. Support conversions between SDF and protobuf for more sensors.
    * [Pull request #2118](https://bitbucket.org/osrf/gazebo/pull-request/2118)

1. Fix ODE Ray-Cylinder collision, and added ability to instantiate stand alone MultiRayShapes.
    * [Pull request #2122](https://bitbucket.org/osrf/gazebo/pull-request/2122)

1. Update depth camera sensor to publish depth data over a topic.
    * [Pull request #2112](https://bitbucket.org/osrf/gazebo/pull-request/2112)

1. Add color picker to config widget and fix visual and collision duplication.
    * [Pull request #2381](https://bitbucket.org/osrf/gazebo/pull-request/2381)

1. Model editor updates

    1. Undo / redo inserting and deleting links
        * [Pull request #2151](https://bitbucket.org/osrf/gazebo/pull-request/2151)

    1. Undo / redo inserting and deleting nested models
        * [Pull request #2229](https://bitbucket.org/osrf/gazebo/pull-request/2229)

    1. Undo insert / delete joints
        * [Pull request #2266](https://bitbucket.org/osrf/gazebo/pull-request/2266)

    1. Undo insert / delete model plugins
        * [Pull request #2334](https://bitbucket.org/osrf/gazebo/pull-request/2334)

    1. Undo translate, rotate, snap and align links and nested models
        * [Pull request #2314](https://bitbucket.org/osrf/gazebo/pull-request/2314)

    1. Undo scale links
        * [Pull request #2368](https://bitbucket.org/osrf/gazebo/pull-request/2368)

1. Google Summer of Code Graphical interface for inserting plugins during simulation.

    1. Display attached model plugins in the world tab / Add subheaders for model links, joints and plugins
        * [Pull request #2323](https://bitbucket.org/osrf/gazebo/pull-request/2323)
        * [Issue #1698](https://bitbucket.org/osrf/gazebo/issues/1698)

## Gazebo 7

## Gazebo 7.5.0 (2017-01-11)

1. Remove qt4 webkit in gazebo7 (used for HotkeyDialog).
    * [Pull request 2584](https://bitbucket.org/osrf/gazebo/pull-request/2584)

1. Support configuring heightmap sampling level
    * [Pull request 2519](https://bitbucket.org/osrf/gazebo/pull-request/2519)

1. Fix `model.config` dependency support, and add ability to reference
   textures using a URI.
    * [Pull request 2517](https://bitbucket.org/osrf/gazebo/pull-request/2517)

1. Fix DEM heightmap size, collision, scale
    * [Pull request 2477](https://bitbucket.org/osrf/gazebo/pull-request/2477)

1. Create ode_quiet parameter to silence solver messages
    * [Pull request 2512](https://bitbucket.org/osrf/gazebo/pull-request/2512)

1. Update QT render loop to throttle based on UserCamera::RenderRate.
    * [Pull request 2476](https://bitbucket.org/osrf/gazebo/pull-request/2476)
    * [Issue 1560](https://bitbucket.org/osrf/gazebo/issues/1560)

1. Generate visualization on demand, instead of on load. This helps to
   reduce load time.
    * [Pull request 2457](https://bitbucket.org/osrf/gazebo/pull-request/2457)

1. Added a plugin to teleoperate joints in a model with the keyboard.
    * [Pull request 2490](https://bitbucket.org/osrf/gazebo/pull-request/2490)

1. Add GUI items to change the user camera clip distance
    * [Pull request 2470](https://bitbucket.org/osrf/gazebo/pull-request/2470)
    * [Issue 2064](https://bitbucket.org/osrf/gazebo/issues/2064)

1. Support custom material scripts for heightmaps
    * [Pull request 2473](https://bitbucket.org/osrf/gazebo/pull-request/2473)

1. Sim events plugin accepts custom topics
    * [Pull request 2535](https://bitbucket.org/osrf/gazebo/pull-request/2535)

1. Model Editor: Show / hide collisions
    * [Pull request 2503](https://bitbucket.org/osrf/gazebo/pull-request/2503)

1. Model Editor: Show / hide visuals
    * [Pull request 2516](https://bitbucket.org/osrf/gazebo/pull-request/2516)

1. Model Editor: Show / hide link frames
    * [Pull request 2521](https://bitbucket.org/osrf/gazebo/pull-request/2521)

## Gazebo 7.4.0 (2016-10-11)

1. Add test for HarnessPlugin, reduce likelihood of race condition
    * [Pull request 2431](https://bitbucket.org/osrf/gazebo/pull-request/2431)
    * [Issue 2034](https://bitbucket.org/osrf/gazebo/issues/2034)

1. Add `syntax = proto2` in proto files to fix some protobuf3 warnings
    * [Pull request 2456](https://bitbucket.org/osrf/gazebo/pull-request/2456)

1. Add support for loading wavefront obj mesh files
    * [Pull request 2454](https://bitbucket.org/osrf/gazebo/pull-request/2454)

1. Added filesystem operations to the common library. Additions include
   `cwd`, `exists`, `isDirectory`, `isFile`, `copyFile`, and `moveFile`.
    * [Pull request 2417](https://bitbucket.org/osrf/gazebo/pull-request/2417)

1. Fix loading collada files with multiple texture coordinates.
    * [Pull request 2413](https://bitbucket.org/osrf/gazebo/pull-request/2413)

1. Added visualization of minimum range to laservisual.
    * [Pull request 2412](https://bitbucket.org/osrf/gazebo/pull-request/2412)
    * [Issue 2018](https://bitbucket.org/osrf/gazebo/issues/2018)

1. Use precision 2 for FPS display in TimePanel
    * [Pull request 2405](https://bitbucket.org/osrf/gazebo/pull-request/2405)

1. Switch ImuSensor::worldToReference transform from Pose to Quaternion
    * [Pull request 2410](https://bitbucket.org/osrf/gazebo/pull-request/2410)
    * [Issue 1959](https://bitbucket.org/osrf/gazebo/issues/1959)

1. Include Boost_LIBRARIES  in the linking of gazebo_physics
    * [Pull request 2402](https://bitbucket.org/osrf/gazebo/pull-request/2402)

1. Backported KeyboardGUIPlugin and msgs::Any
    * [Pull request 2416](https://bitbucket.org/osrf/gazebo/pull-request/2416)

1. Use XML_SUCCESS enum instead of XML_NO_ERROR, which has been deleted in tinyxml2 4.0
    * [Pull request 2397](https://bitbucket.org/osrf/gazebo/pull-request/2397)

1. Ignore ffmpeg deprecation warnings to clean up CI since they are noted in #2002
    * [Pull request 2388](https://bitbucket.org/osrf/gazebo/pull-request/2388)

1. Added a visual blinking plugin
    * [Pull request 2394](https://bitbucket.org/osrf/gazebo/pull-request/2394)

1. Fix InertiaVisual for non-diagonal inertia matrices
    * [Pull request 2354](https://bitbucket.org/osrf/gazebo/pull-request/2354)

## Gazebo 7.3.1 (2016-07-13)

1. Fix homebrew test failure of UNIT_ApplyWrenchDialog_TEST
    * [Pull request 2393](https://bitbucket.org/osrf/gazebo/pull-request/2393)

1. Fix MainWindow crash when window is minimized and maximized
    * [Pull request 2392](https://bitbucket.org/osrf/gazebo/pull-request/2392)
    * [Issue 2003](https://bitbucket.org/osrf/gazebo/issues/2003)

## Gazebo 7.3.0 (2016-07-12)

1. Fix selecting ApplyWrenchVisual's force torque visuals
    * [Pull request 2377](https://bitbucket.org/osrf/gazebo/pull-request/2377)
    * [Issue 1999](https://bitbucket.org/osrf/gazebo/issues/1999)

1. Use ignition math in gazebo::msgs
    * [Pull request 2389](https://bitbucket.org/osrf/gazebo/pull-request/2389)

1. Parse command-line options for GUI plugins in Server to fix parsing of
   positional argument for world file.
   This fixes command-line parsing for `gazebo -g gui_plugin.so`.
    * [Pull request 2387](https://bitbucket.org/osrf/gazebo/pull-request/2387)

1. Added a harness plugin that supports lowering a model at a controlled rate
    * [Pull request 2346](https://bitbucket.org/osrf/gazebo/pull-request/2346)

1. Fix ogre log test on xenial+nvidia
    * [Pull request 2374](https://bitbucket.org/osrf/gazebo/pull-request/2374)

1. Redirect QT messages to Gazebo's console message handling system.
    * [Pull request 2375](https://bitbucket.org/osrf/gazebo/pull-request/2375)

1. Fix buoyancy plugin when multiple link tags are used within the plugin
    * [Pull request 2369](https://bitbucket.org/osrf/gazebo/pull-request/2369)

1. Remove contact filters with names that contain `::`
    * [Pull request 2363](https://bitbucket.org/osrf/gazebo/pull-request/2363)
    * [Issue 1805](https://bitbucket.org/osrf/gazebo/issues/1805)

1. Fix Model Manipulator switching between local and global frames
    * [Pull request 2361](https://bitbucket.org/osrf/gazebo/pull-request/2361)

1. Remove duplicate code from cmake config file caused by bad merge
    * [Pull request 2347](https://bitbucket.org/osrf/gazebo/pull-request/2347)

1. Properly cleanup pointers when destroying a world with joints.
    * [Pull request 2309](https://bitbucket.org/osrf/gazebo/pull-request/2309)

1. Fix right click view options after deleting and respawning a model.
    * [Pull request 2349](https://bitbucket.org/osrf/gazebo/pull-request/2349)
    * [Issue 1985](https://bitbucket.org/osrf/gazebo/issues/1985)

1. Implement missing function: LogicalCamera::Topic()
    * [Pull request 2343](https://bitbucket.org/osrf/gazebo/pull-request/2343)
    * [Issue 1980](https://bitbucket.org/osrf/gazebo/issues/1980)

## Gazebo 7.2.0 (2016-06-13)

1. Backport single pixel selection buffer for mouse picking
    * [Pull request 2338](https://bitbucket.org/osrf/gazebo/pull-request/2338)

1. Prevent mouse pan and orbit from deselecting entities in model editor
    * [Pull request 2333](https://bitbucket.org/osrf/gazebo/pull-request/2333)

1. Handle model manipulation tool RTS shortcuts in keyPress
    * [Pull request 2312](https://bitbucket.org/osrf/gazebo/pull-request/2312)

1. Reset ODE joint force feedback after world reset
    * [Pull request 2255](https://bitbucket.org/osrf/gazebo/pull-request/2255)

1. Update model editor snap to grid modifier key
    * [Pull request 2259](https://bitbucket.org/osrf/gazebo/pull-request/2259)
    * [Issue #1583](https://bitbucket.org/osrf/gazebo/issues/1583)

1. PIMPLize gui/model/ModelEditorPalette
    * [Pull request 2279](https://bitbucket.org/osrf/gazebo/pull-request/2279)

1. Properly cleanup pointers when destroying a blank world.
    * [Pull request 2220](https://bitbucket.org/osrf/gazebo/pull-request/2220)

1. Properly cleanup pointers when destroying a world with models and lights.
    * [Pull request 2263](https://bitbucket.org/osrf/gazebo/pull-request/2263)

1. Fix view control mouse focus in model editor
    * [Pull request 2315](https://bitbucket.org/osrf/gazebo/pull-request/2315)
    * [Issue #1791](https://bitbucket.org/osrf/gazebo/issues/1791)

1. Server generates unique model names in case of overlap
    * [Pull request 2296](https://bitbucket.org/osrf/gazebo/pull-request/2296)
    * [Issue 510](https://bitbucket.org/osrf/gazebo/issues/510)

1. Model Editor: Select and align nested models
    * [Pull request 2282](https://bitbucket.org/osrf/gazebo/pull-request/2282)

## Gazebo 7.1.0 (2016-04-07)

1. fix: remove back projection
    * [Pull request 2201](https://bitbucket.org/osrf/gazebo/pull-request/2201)
    * A contribution from Yuki Furuta

1. Fix oculus 2 camera field of view
    * [Pull request 2157](https://bitbucket.org/osrf/gazebo/pull-request/2157)

1. Added BeforePhysicsUpdate world event
    * [Pull request 2128](https://bitbucket.org/osrf/gazebo/pull-request/2128)
    * A contribution from Martin Pecka

1. Update `gz sdf -c` command line tool to use the new `sdf::convertFile` API.
    * [Pull request #2227](https://bitbucket.org/osrf/gazebo/pull-requests/2227)

1. Backport depth camera OSX fix
    * [Pull request 2233](https://bitbucket.org/osrf/gazebo/pull-request/2233)

1. Feat load collision.sdf only once
    * [Pull request 2236](https://bitbucket.org/osrf/gazebo/pull-request/2236)

1. Update gui/building/Item API
    * [Pull request 2228](https://bitbucket.org/osrf/gazebo/pull-request/2228)

1. Semantic version class to compare model versions in the model database.
    * [Pull request 2207](https://bitbucket.org/osrf/gazebo/pull-request/2207)

1. Backport issue 1834 fix to gazebo7
    * [Pull request 2222](https://bitbucket.org/osrf/gazebo/pull-request/2222)

1. Backport ImagesView_TEST changes
    * [Pull request 2217](https://bitbucket.org/osrf/gazebo/pull-request/2217)

1. Backport pull request #2189 (mutex in Transport::Conection)
    * [Pull request 2208](https://bitbucket.org/osrf/gazebo/pull-request/2208)

1. Process insertions on World::SetState
    * [Pull request #2200](https://bitbucket.org/osrf/gazebo/pull-requests/2200)

1. Process deletions on World::SetState
    * [Pull request #2204](https://bitbucket.org/osrf/gazebo/pull-requests/2204)

1. Fix ray-cylinder collision
    * [Pull request 2124](https://bitbucket.org/osrf/gazebo/pull-request/2124)

1. Fix editing physics parameters in gzclient, update test
    * [Pull request 2192](https://bitbucket.org/osrf/gazebo/pull-request/2192)

1. Fix Audio Decoder test failure
    * [Pull request 2193](https://bitbucket.org/osrf/gazebo/pull-request/2193)

1. Add layers to building levels
    * [Pull request 2180](https://bitbucket.org/osrf/gazebo/pull-request/2180)

1. Allow dynamically adding links to a model.
    * [Pull request #2185](https://bitbucket.org/osrf/gazebo/pull-requests/2185)

1. Fix editing physics parameters in gzclient, update test
    * [Pull request #2192](https://bitbucket.org/osrf/gazebo/pull-requests/2192)
    * [Issue #1876](https://bitbucket.org/osrf/gazebo/issues/1876)

1. Model database selects the latest model version.
    * [Pull request #2207](https://bitbucket.org/osrf/gazebo/pull-requests/2207)

1. Only link relevant libraries to tests
    * [Pull request 2130](https://bitbucket.org/osrf/gazebo/pull-request/2130)

1. PIMPLize gui/model/ModelCreator
    * [Pull request 2171](https://bitbucket.org/osrf/gazebo/pull-request/2171)

1. backport warning and test fixes from pull request #2177
    * [Pull request 2179](https://bitbucket.org/osrf/gazebo/pull-request/2179)

1. Prevent xml parser error from crashing LogPlay on osx -> gazebo7
    * [Pull request 2174](https://bitbucket.org/osrf/gazebo/pull-request/2174)

1. PIMPLize gui/building/ScaleWidget
    * [Pull request 2164](https://bitbucket.org/osrf/gazebo/pull-request/2164)

1. Fix using Shift key while scaling inside the model editor
    * [Pull request 2165](https://bitbucket.org/osrf/gazebo/pull-request/2165)

1. Backport fix for ign-math explicit constructors -> gazebo7
    * [Pull request 2163](https://bitbucket.org/osrf/gazebo/pull-request/2163)

1. Display physics engine type in the GUI
    * [Pull request #2155](https://bitbucket.org/osrf/gazebo/pull-requests/2155)
    * [Issue #1121](https://bitbucket.org/osrf/gazebo/issues/1121)
    * A contribution from Mohamd Ayman

1. Fix compilation against ffmpeg3 (libavcodec)
    * [Pull request #2154](https://bitbucket.org/osrf/gazebo/pull-request/2154)

1. Append a missing </gazebo_log> tag to log files when played.
    * [Pull request #2143](https://bitbucket.org/osrf/gazebo/pull-request/2143)

1. Add helper function QTestFixture::ProcessEventsAndDraw
    * [Pull request #2147](https://bitbucket.org/osrf/gazebo/pull-request/2147)

1. Add qt resources to gazebo gui library
    * [Pull request 2134](https://bitbucket.org/osrf/gazebo/pull-request/2134)

1. Undo scaling during simulation
    * [Pull request #2108](https://bitbucket.org/osrf/gazebo/pull-request/2108)

1. Fix SensorManager::SensorContainer::RunLoop sensor update time assertion
    * [Pull request #2115](https://bitbucket.org/osrf/gazebo/pull-request/2115)

1. Fix use of not initialized static attribute in Light class
    * [Pull request 2075](https://bitbucket.org/osrf/gazebo/pull-request/2075)
    * A contribution from Silvio Traversaro

1. Install GuiTypes header
    * [Pull request 2106](https://bitbucket.org/osrf/gazebo/pull-request/2106)

1. Removes one function call and replaces a manual swap with std::swap in ODE heightfield.
    * [Pull request #2114](https://bitbucket.org/osrf/gazebo/pull-request/2114)

1. New world event: BeforePhysicsUpdate
    * [Pull request #2128](https://bitbucket.org/osrf/gazebo/pull-request/2128)
    * [Issue #1851](https://bitbucket.org/osrf/gazebo/issues/1851)

1. Model editor: Fix setting relative pose after alignment during joint creation.
    * [Issue #1844](https://bitbucket.org/osrf/gazebo/issues/1844)
    * [Pull request #2150](https://bitbucket.org/osrf/gazebo/pull-request/2150)

1. Model editor: Fix saving and spawning model with its original name
    * [Pull request #2183](https://bitbucket.org/osrf/gazebo/pull-request/2183)

1. Model editor: Fix inserting custom links
    * [Pull request #2222](https://bitbucket.org/osrf/gazebo/pull-request/2222)
    * [Issue #1834](https://bitbucket.org/osrf/gazebo/issues/1834)

1. Model editor: Reset visual / collision insertion / deletion
        * [Pull request #2254](https://bitbucket.org/osrf/gazebo/pull-request/2254)
        * [Issue #1777](https://bitbucket.org/osrf/gazebo/issues/1777)
        * [Issue #1852](https://bitbucket.org/osrf/gazebo/issues/1852)

1. Building editor: Add layers to building levels
    * [Pull request #2180](https://bitbucket.org/osrf/gazebo/pull-request/2180)
    * [Issue #1806](https://bitbucket.org/osrf/gazebo/issues/1806)

1. Building editor: Update gui/building/Item API
    * [Pull request #2228](https://bitbucket.org/osrf/gazebo/pull-request/2228)

## Gazebo 7.0.0 (2016-01-25)

1. Add FollowerPlugin
    * [Pull request #2085](https://bitbucket.org/osrf/gazebo/pull-request/2085)

1. Fix circular dependency so that physics does not call the sensors API.
    * [Pull request #2089](https://bitbucket.org/osrf/gazebo/pull-request/2089)
    * [Issue #1516](https://bitbucket.org/osrf/gazebo/issues/1516)

1. Add Gravity and MagneticField API to World class to match sdformat change.
    * [SDFormat pull request 247](https://bitbucket.org/osrf/sdformat/pull-requests/247)
    * [Issue #1823](https://bitbucket.org/osrf/gazebo/issues/1823)
    * [Pull request #2090](https://bitbucket.org/osrf/gazebo/pull-request/2090)

1. Use opaque pointers and deprecate functions in the rendering library
    * [Pull request #2069](https://bitbucket.org/osrf/gazebo/pull-request/2069)
    * [Pull request #2064](https://bitbucket.org/osrf/gazebo/pull-request/2064)
    * [Pull request #2066](https://bitbucket.org/osrf/gazebo/pull-request/2066)
    * [Pull request #2069](https://bitbucket.org/osrf/gazebo/pull-request/2069)
    * [Pull request #2074](https://bitbucket.org/osrf/gazebo/pull-request/2074)
    * [Pull request #2076](https://bitbucket.org/osrf/gazebo/pull-request/2076)
    * [Pull request #2070](https://bitbucket.org/osrf/gazebo/pull-request/2070)
    * [Pull request #2071](https://bitbucket.org/osrf/gazebo/pull-request/2071)
    * [Pull request #2084](https://bitbucket.org/osrf/gazebo/pull-request/2084)
    * [Pull request #2073](https://bitbucket.org/osrf/gazebo/pull-request/2073)

1. Use opaque pointers for the Master class.
    * [Pull request #2036](https://bitbucket.org/osrf/gazebo/pull-request/2036)

1. Use opaque pointers in the gui library
    * [Pull request #2057](https://bitbucket.org/osrf/gazebo/pull-request/2057)
    * [Pull request #2037](https://bitbucket.org/osrf/gazebo/pull-request/2037)
    * [Pull request #2052](https://bitbucket.org/osrf/gazebo/pull-request/2052)
    * [Pull request #2053](https://bitbucket.org/osrf/gazebo/pull-request/2053)
    * [Pull request #2028](https://bitbucket.org/osrf/gazebo/pull-request/2028)
    * [Pull request #2051](https://bitbucket.org/osrf/gazebo/pull-request/2051)
    * [Pull request #2027](https://bitbucket.org/osrf/gazebo/pull-request/2027)
    * [Pull request #2026](https://bitbucket.org/osrf/gazebo/pull-request/2026)
    * [Pull request #2029](https://bitbucket.org/osrf/gazebo/pull-request/2029)
    * [Pull request #2042](https://bitbucket.org/osrf/gazebo/pull-request/2042)

1. Use more opaque pointers.
    * [Pull request #2022](https://bitbucket.org/osrf/gazebo/pull-request/2022)
    * [Pull request #2025](https://bitbucket.org/osrf/gazebo/pull-request/2025)
    * [Pull request #2043](https://bitbucket.org/osrf/gazebo/pull-request/2043)
    * [Pull request #2044](https://bitbucket.org/osrf/gazebo/pull-request/2044)
    * [Pull request #2065](https://bitbucket.org/osrf/gazebo/pull-request/2065)
    * [Pull request #2067](https://bitbucket.org/osrf/gazebo/pull-request/2067)
    * [Pull request #2079](https://bitbucket.org/osrf/gazebo/pull-request/2079)

1. Fix visual transparency issues
    * [Pull request #2031](https://bitbucket.org/osrf/gazebo/pull-request/2031)
    * [Issue #1726](https://bitbucket.org/osrf/gazebo/issue/1726)
    * [Issue #1790](https://bitbucket.org/osrf/gazebo/issue/1790)

1. Implemented private data pointer for the RTShaderSystem class. Minimized shader updates to once per render update.
    * [Pull request #2003](https://bitbucket.org/osrf/gazebo/pull-request/2003)

1. Updating physics library to use ignition math.
    * [Pull request #2007](https://bitbucket.org/osrf/gazebo/pull-request/2007)

1. Switching to ignition math for the rendering library.
    * [Pull request #1993](https://bitbucket.org/osrf/gazebo/pull-request/1993)
    * [Pull request #1994](https://bitbucket.org/osrf/gazebo/pull-request/1994)
    * [Pull request #1995](https://bitbucket.org/osrf/gazebo/pull-request/1995)
    * [Pull request #1996](https://bitbucket.org/osrf/gazebo/pull-request/1996)

1. Removed deprecations
    * [Pull request #1992]((https://bitbucket.org/osrf/gazebo/pull-request/1992)

1. Add ability to set the pose of a visual from a link.
    * [Pull request #1963](https://bitbucket.org/osrf/gazebo/pull-request/1963)

1. Copy visual visibility flags on clone
    * [Pull request #2008](https://bitbucket.org/osrf/gazebo/pull-request/2008)

1. Publish camera sensor image size when rendering is not enabled
    * [Pull request #1969](https://bitbucket.org/osrf/gazebo/pull-request/1969)

1. Added Poissons Ratio and Elastic Modulus for ODE.
    * [Pull request #1974](https://bitbucket.org/osrf/gazebo/pull-request/1974)

1. Update rest web plugin to publish response messages and display login user name in toolbar.
    * [Pull request #1956](https://bitbucket.org/osrf/gazebo/pull-request/1956)

1. Improve overall speed of log playback. Added new functions to LogPlay.
   Use tinyxml2 for playback.
    * [Pull request #1931](https://bitbucket.org/osrf/gazebo/pull-request/1931)

1. Improve SVG import. Added support for transforms in paths.
    * [Pull request #1981](https://bitbucket.org/osrf/gazebo/pull-request/1981)

1. Enter time during log playback
    * [Pull request #2000](https://bitbucket.org/osrf/gazebo/pull-request/2000)

1. Added Ignition Transport dependency.
    * [Pull request #1930](https://bitbucket.org/osrf/gazebo/pull-request/1930)

1. Make latched subscribers receive the message only once
    * [Issue #1789](https://bitbucket.org/osrf/gazebo/issue/1789)
    * [Pull request #2019](https://bitbucket.org/osrf/gazebo/pull-request/2019)

1. Implemented transport clear buffers
    * [Pull request #2017](https://bitbucket.org/osrf/gazebo/pull-request/2017)

1. KeyEvent constructor should be in a source file. Removed a few visibility
flags from c functions. Windows did not like `CPPTYPE_*` in
`gazebo/gui/ConfigWidget.cc`, so I replaced it with `TYPE_*`.
    * [Pull request #1943](https://bitbucket.org/osrf/gazebo/pull-request/1943)

1. Added wide angle camera sensor.
    * [Pull request #1866](https://bitbucket.org/osrf/gazebo/pull-request/1866)

1. Change the `near` and `far` members of `gazebo/msgs/logical_camera_sensors.proto` to `near_clip` and `far_clip`
    + [Pull request #1942](https://bitbucket.org/osrf/gazebo/pull-request/1942)

1. Resolve issue #1702
    * [Issue #1702](https://bitbucket.org/osrf/gazebo/issue/1702)
    * [Pull request #1905](https://bitbucket.org/osrf/gazebo/pull-request/1905)
    * [Pull request #1913](https://bitbucket.org/osrf/gazebo/pull-request/1913)
    * [Pull request #1914](https://bitbucket.org/osrf/gazebo/pull-request/1914)

1. Update physics when the world is reset
    * [Pull request #1903](https://bitbucket.org/osrf/gazebo/pull-request/1903)

1. Light and light state for the server side
    * [Pull request #1920](https://bitbucket.org/osrf/gazebo/pull-request/1920)

1. Add scale to model state so scaling works on log/playback.
    * [Pull request #2020](https://bitbucket.org/osrf/gazebo/pull-request/2020)

1. Added tests for WorldState
    * [Pull request #1968](https://bitbucket.org/osrf/gazebo/pull-request/1968)

1. Rename Reset to Reset Time in time widget
    * [Pull request #1892](https://bitbucket.org/osrf/gazebo/pull-request/1892)
    * [Issue #1730](https://bitbucket.org/osrf/gazebo/issue/1730)

1. Set QTestfFxture to verbose
    * [Pull request #1944](https://bitbucket.org/osrf/gazebo/pull-request/1944)
    * [Issue #1756](https://bitbucket.org/osrf/gazebo/issue/1756)

1. Added torsional friction
    * [Pull request #1831](https://bitbucket.org/osrf/gazebo/pull-request/1831)

1. Support loading and spawning nested models
    * [Pull request #1868](https://bitbucket.org/osrf/gazebo/pull-request/1868)
    * [Pull request #1895](https://bitbucket.org/osrf/gazebo/pull-request/1895)

1. Undo user motion commands during simulation, added physics::UserCmdManager and gui::UserCmdHistory.
    * [Pull request #1934](https://bitbucket.org/osrf/gazebo/pull-request/1934)

1. Forward user command messages for undo.
    * [Pull request #2009](https://bitbucket.org/osrf/gazebo/pull-request/2009)

1. Undo reset commands during simulation, forwarding commands
    * [Pull request #1986](https://bitbucket.org/osrf/gazebo/pull-request/1986)

1. Undo apply force / torque during simulation
    * [Pull request #2030](https://bitbucket.org/osrf/gazebo/pull-request/2030)

1. Add function to get the derived scale of a Visual
    * [Pull request #1881](https://bitbucket.org/osrf/gazebo/pull-request/1881)

1. Added EnumIface, which supports iterators over enums.
    * [Pull request #1847](https://bitbucket.org/osrf/gazebo/pull-request/1847)

1. Added RegionEventBoxPlugin - fires events when models enter / exit the region
    * [Pull request #1856](https://bitbucket.org/osrf/gazebo/pull-request/1856)

1. Added tests for checking the playback control via messages.
    * [Pull request #1885](https://bitbucket.org/osrf/gazebo/pull-request/1885)

1. Added LoadArgs() function to ServerFixture for being able to load a server
using the same arguments used in the command line.
    * [Pull request #1874](https://bitbucket.org/osrf/gazebo/pull-request/1874)

1. Added battery class, plugins and test world.
    * [Pull request #1872](https://bitbucket.org/osrf/gazebo/pull-request/1872)

1. Display gearbox and screw joint properties in property tree
    * [Pull request #1838](https://bitbucket.org/osrf/gazebo/pull-request/1838)

1. Set window flags for dialogs and file dialogs
    * [Pull request #1816](https://bitbucket.org/osrf/gazebo/pull-request/1816)

1. Fix minimum window height
   * [Pull request #1977](https://bitbucket.org/osrf/gazebo/pull-request/1977)
   * [Issue #1706](https://bitbucket.org/osrf/gazebo/issue/1706)

1. Add option to reverse alignment direction
   * [Pull request #2040](https://bitbucket.org/osrf/gazebo/pull-request/2040)
   * [Issue #1242](https://bitbucket.org/osrf/gazebo/issue/1242)

1. Fix unadvertising a publisher - only unadvertise topic if it is the last publisher.
   * [Pull request #2005](https://bitbucket.org/osrf/gazebo/pull-request/2005)
   * [Issue #1782](https://bitbucket.org/osrf/gazebo/issue/1782)

1. Log playback GUI for multistep, rewind, forward and seek
    * [Pull request #1791](https://bitbucket.org/osrf/gazebo/pull-request/1791)

1. Added Apply Force/Torque movable text
    * [Pull request #1789](https://bitbucket.org/osrf/gazebo/pull-request/1789)

1. Added cascade parameter (apply to children) for Visual SetMaterial, SetAmbient, SetEmissive, SetSpecular, SetDiffuse, SetTransparency
    * [Pull request #1851](https://bitbucket.org/osrf/gazebo/pull-request/1851)

1. Tweaks to Data Logger, such as multiline text edit for path
    * [Pull request #1800](https://bitbucket.org/osrf/gazebo/pull-request/1800)

1. Added TopToolbar and hide / disable several widgets according to WindowMode
    * [Pull request #1869](https://bitbucket.org/osrf/gazebo/pull-request/1869)

1. Added Visual::IsAncestorOf and Visual::IsDescendantOf
    * [Pull request #1850](https://bitbucket.org/osrf/gazebo/pull-request/1850)

1. Added msgs::PluginFromSDF and tests
    * [Pull request #1858](https://bitbucket.org/osrf/gazebo/pull-request/1858)

1. Added msgs::CollisionFromSDF msgs::SurfaceFromSDF and msgs::FrictionFromSDF
    * [Pull request #1900](https://bitbucket.org/osrf/gazebo/pull-request/1900)

1. Added hotkeys chart dialog
    * [Pull request #1835](https://bitbucket.org/osrf/gazebo/pull-request/1835)

1. Space bar to play / pause
   * [Pull request #2023](https://bitbucket.org/osrf/gazebo/pull-request/2023)
   * [Issue #1798](https://bitbucket.org/osrf/gazebo/issue/1798)

1. Make it possible to create custom ConfigWidgets
    * [Pull request #1861](https://bitbucket.org/osrf/gazebo/pull-request/1861)

1. AddItem / RemoveItem / Clear enum config widgets
    * [Pull request #1878](https://bitbucket.org/osrf/gazebo/pull-request/1878)

1. Make all child ConfigWidgets emit signals.
    * [Pull request #1884](https://bitbucket.org/osrf/gazebo/pull-request/1884)

1. Refactored makers
    * [Pull request #1828](https://bitbucket.org/osrf/gazebo/pull-request/1828)

1. Added gui::Conversions to convert between Gazebo and Qt
    * [Pull request #2034](https://bitbucket.org/osrf/gazebo/pull-request/2034)

1. Model editor updates
    1. Support adding model plugins in model editor
        * [Pull request #2060](https://bitbucket.org/osrf/gazebo/pull-request/2060)

    1. Added support for copying and pasting top level nested models
        * [Pull request #2006](https://bitbucket.org/osrf/gazebo/pull-request/2006)

    1. Make non-editable background models white in model editor
        * [Pull request #1950](https://bitbucket.org/osrf/gazebo/pull-request/1950)

    1. Choose / swap parent and child links in joint inspector
        * [Pull request #1887](https://bitbucket.org/osrf/gazebo/pull-request/1887)
        * [Issue #1500](https://bitbucket.org/osrf/gazebo/issue/1500)

    1. Presets combo box for Vector3 config widget
        * [Pull request #1954](https://bitbucket.org/osrf/gazebo/pull-request/1954)

    1. Added support for more joint types (gearbox and fixed joints).
        * [Pull request #1794](https://bitbucket.org/osrf/gazebo/pull-request/1794)

    1. Added support for selecting links and joints, opening context menu and inspectors in Schematic View.
        * [Pull request #1787](https://bitbucket.org/osrf/gazebo/pull-request/1787)

    1. Color-coded edges in Schematic View to match joint color.
        * [Pull request #1781](https://bitbucket.org/osrf/gazebo/pull-request/1781)

    1. Scale link mass and inertia when a link is scaled
        * [Pull request #1836](https://bitbucket.org/osrf/gazebo/pull-request/1836)

    1. Add density widget to config widget and link inspector
        * [Pull request #1978](https://bitbucket.org/osrf/gazebo/pull-request/1978)

    1. Added icons for child and parent link in joint inspector
        * [Pull request #1953](https://bitbucket.org/osrf/gazebo/pull-request/1953)

    1. Load and save nested models
        * [Pull request #1894](https://bitbucket.org/osrf/gazebo/pull-request/1894)

    1. Display model plugins on the left panel and added model plugin inspector
        * [Pull request #1863](https://bitbucket.org/osrf/gazebo/pull-request/1863)

    1. Context menu and deletion for model plugins
        * [Pull request #1890](https://bitbucket.org/osrf/gazebo/pull-request/1890)

    1. Delete self from inspector
        * [Pull request #1904](https://bitbucket.org/osrf/gazebo/pull-request/1904)
        * [Issue #1543](https://bitbucket.org/osrf/gazebo/issue/1543)

    1. Apply inspector changes in real time and add reset button
        * [Pull request #1945](https://bitbucket.org/osrf/gazebo/pull-request/1945)
        * [Issue #1472](https://bitbucket.org/osrf/gazebo/issue/1472)

    1. Set physics to be paused when exiting model editor mode
        * [Pull request #1893](https://bitbucket.org/osrf/gazebo/pull-request/1893)
        * [Issue #1734](https://bitbucket.org/osrf/gazebo/issue/1734)

    1. Add Insert tab to model editor
        * [Pull request #1924](https://bitbucket.org/osrf/gazebo/pull-request/1924)

    1. Support inserting nested models from model maker
        * [Pull request #1982](https://bitbucket.org/osrf/gazebo/pull-request/1982)

    1. Added joint creation dialog
        * [Pull request #2021](https://bitbucket.org/osrf/gazebo/pull-request/2021)

    1. Added reverse checkboxes to joint creation dialog
        * [Pull request #2086](https://bitbucket.org/osrf/gazebo/pull-request/2086)

    1. Use opaque pointers in the model editor
        * [Pull request #2056](https://bitbucket.org/osrf/gazebo/pull-request/2056)
        * [Pull request #2059](https://bitbucket.org/osrf/gazebo/pull-request/2059)
        * [Pull request #2087](https://bitbucket.org/osrf/gazebo/pull-request/2087)

    1. Support joint creation between links in nested model.
        * [Pull request #2080](https://bitbucket.org/osrf/gazebo/pull-request/2080)

1. Building editor updates

    1. Use opaque pointers in the building editor
        * [Pull request #2041](https://bitbucket.org/osrf/gazebo/pull-request/2041)
        * [Pull request #2039](https://bitbucket.org/osrf/gazebo/pull-request/2039)
        * [Pull request #2055](https://bitbucket.org/osrf/gazebo/pull-request/2055)
        * [Pull request #2032](https://bitbucket.org/osrf/gazebo/pull-request/2032)
        * [Pull request #2082](https://bitbucket.org/osrf/gazebo/pull-request/2082)
        * [Pull request #2038](https://bitbucket.org/osrf/gazebo/pull-request/2038)
        * [Pull request #2033](https://bitbucket.org/osrf/gazebo/pull-request/2033)

    1. Use opaque pointers for GrabberHandle, add *LinkedGrabbers functions
        * [Pull request #2034](https://bitbucket.org/osrf/gazebo/pull-request/2034)

    1. Removed unused class: BuildingItem
        * [Pull request #2045](https://bitbucket.org/osrf/gazebo/pull-request/2045)

    1. Use opaque pointers for BuildingModelManip, move attachment logic to BuildingMaker
        * [Pull request #2046](https://bitbucket.org/osrf/gazebo/pull-request/2046)

    1. Use opaque pointers for all Dialog classes, add conversion from QPointF, move common logic to BaseInspectorDialog.
        * [Pull request #2083](https://bitbucket.org/osrf/gazebo/pull-request/2083)

## Gazebo 6.0

### Gazebo 6.7.0 (201X-01-12)

1. Add vector3 and quaternion rendering conversions
    * [Pull request 2276](https://bitbucket.org/osrf/gazebo/pull-request/2276)

1. Reverse view angle widget left and right view
    * [Pull request 2265](https://bitbucket.org/osrf/gazebo/pull-request/2265)
    * [Issue 1924](https://bitbucket.org/osrf/gazebo/issue/1924)

1. Fix race condition in ~TimePanelPrivate (#1919)
    * [Pull request 2250](https://bitbucket.org/osrf/gazebo/pull-request/2250)

1. Prevent orthographic camera from resetting zoom after animation
    * [Pull request 2267](https://bitbucket.org/osrf/gazebo/pull-request/2267)
    * [Issue #1927](https://bitbucket.org/osrf/gazebo/issues/1927)

1. Fix MeshToSDF missing scale issue
    * [Pull request 2258](https://bitbucket.org/osrf/gazebo/pull-request/2258)
    * [Issue #1925](https://bitbucket.org/osrf/gazebo/issues/1925)

1. Register Qt metatypes in gui tests
    * [Pull request 2273](https://bitbucket.org/osrf/gazebo/pull-request/2273)

1. Fix resetting model to initial pose
    * [Pull request 2307](https://bitbucket.org/osrf/gazebo/pull-request/2307)
    * [Issue #1960](https://bitbucket.org/osrf/gazebo/issues/1960)


### Gazebo 6.6.0 (2016-04-07)

1. fix: remove back projection
    * [Pull request 2201](https://bitbucket.org/osrf/gazebo/pull-request/2201)
    * A contribution from Yuki Furuta

1. Backport depth camera OSX fix and test
    * [Pull request 2230](https://bitbucket.org/osrf/gazebo/pull-request/2230)

1. Add missing tinyxml includes (gazebo6)
    * [Pull request 2218](https://bitbucket.org/osrf/gazebo/pull-request/2218)

1. Fix ray-cylinder collision in ode
    * [Pull request 2125](https://bitbucket.org/osrf/gazebo/pull-request/2125)

1. backport fixes for ffmpeg3 to gazebo6 (from pull request #2154)
    * [Pull request 2162](https://bitbucket.org/osrf/gazebo/pull-request/2162)

1. Install shapes_bitmask.world
    * [Pull request 2104](https://bitbucket.org/osrf/gazebo/pull-request/2104)

1. Add gazebo_client to gazebo.pc (gazebo6)
    * [Pull request 2102](https://bitbucket.org/osrf/gazebo/pull-request/2102)

1. Fix removing multiple camera sensors that have the same camera name
    * [Pull request 2081](https://bitbucket.org/osrf/gazebo/pull-request/2081)

1. Ensure that LINK_FRAME_VISUAL arrow components are deleted (#1812)
    * [Pull request 2078](https://bitbucket.org/osrf/gazebo/pull-request/2078)

1. add migration notes for gazebo::setupClient to gazebo::client::setup
    * [Pull request 2068](https://bitbucket.org/osrf/gazebo/pull-request/2068)

1. Update inertia properties during simulation: part 2
    * [Pull request 1984](https://bitbucket.org/osrf/gazebo/pull-request/1984)

1. Fix minimum window height
    * [Pull request 2002](https://bitbucket.org/osrf/gazebo/pull-request/2002)

1. Backport gpu laser test fix
    * [Pull request 1999](https://bitbucket.org/osrf/gazebo/pull-request/1999)

1. Relax physics tolerances for single-precision bullet (gazebo6)
    * [Pull request 1997](https://bitbucket.org/osrf/gazebo/pull-request/1997)

1. Fix minimum window height
    * [Pull request 1998](https://bitbucket.org/osrf/gazebo/pull-request/1998)

1. backport model editor fixed joint option to gazebo6
    * [Pull request 1957](https://bitbucket.org/osrf/gazebo/pull-request/1957)

1. Update shaders once per render update
    * [Pull request 1991](https://bitbucket.org/osrf/gazebo/pull-request/1991)

1. Relax physics tolerances for single-precision bullet
    * [Pull request 1976](https://bitbucket.org/osrf/gazebo/pull-request/1976)

1. Fix visual transparency issues
    * [Pull request 1967](https://bitbucket.org/osrf/gazebo/pull-request/1967)

1. fix memory corruption in transport/Publisher.cc
    * [Pull request 1951](https://bitbucket.org/osrf/gazebo/pull-request/1951)

1. Add test for SphericalCoordinates::LocalFromGlobal
    * [Pull request 1959](https://bitbucket.org/osrf/gazebo/pull-request/1959)

### Gazebo 6.5.1 (2015-10-29)

1. Fix removing multiple camera sensors that have the same camera name.
    * [Pull request #2081](https://bitbucket.org/osrf/gazebo/pull-request/2081)
    * [Issue #1811](https://bitbucket.org/osrf/gazebo/issues/1811)

1. Backport model editor toolbar fixed joint option from [pull request #1794](https://bitbucket.org/osrf/gazebo/pull-request/1794)
    * [Pull request #1957](https://bitbucket.org/osrf/gazebo/pull-request/1957)

1. Fix minimum window height
    * Backport of [pull request #1977](https://bitbucket.org/osrf/gazebo/pull-request/1977)
    * [Pull request #1998](https://bitbucket.org/osrf/gazebo/pull-request/1998)
    * [Issue #1706](https://bitbucket.org/osrf/gazebo/issue/1706)

1. Fix visual transparency issues
    * [Pull request #1967](https://bitbucket.org/osrf/gazebo/pull-request/1967)
    * [Issue #1726](https://bitbucket.org/osrf/gazebo/issue/1726)

### Gazebo 6.5.0 (2015-10-22)

1. Added ability to convert from spherical coordinates to local coordinates.
    * [Pull request #1955](https://bitbucket.org/osrf/gazebo/pull-request/1955)

### Gazebo 6.4.0 (2015-10-14)

1. Fix ABI problem. Make `Sensor::SetPose` function non virtual.
    * [Pull request #1947](https://bitbucket.org/osrf/gazebo/pull-request/1947)

1. Update inertia properties during simulation
    * [Pull request #1909](https://bitbucket.org/osrf/gazebo/pull-requests/1909)
    * [Design document](https://bitbucket.org/osrf/gazebo_design/src/default/inertia_resize/inertia_resize.md)

1. Fix transparency correction for opaque materials
    * [Pull request #1946](https://bitbucket.org/osrf/gazebo/pull-requests/1946/fix-transparency-correction-for-opaque/diff)

### Gazebo 6.3.0 (2015-10-06)

1. Added `Sensor::SetPose` function
    * [Pull request #1935](https://bitbucket.org/osrf/gazebo/pull-request/1935)

### Gazebo 6.2.0 (2015-10-02)

1. Update physics when the world is reset
    * Backport of [pull request #1903](https://bitbucket.org/osrf/gazebo/pull-request/1903)
    * [Pull request #1916](https://bitbucket.org/osrf/gazebo/pull-request/1916)
    * [Issue #101](https://bitbucket.org/osrf/gazebo/issue/101)

1. Added Copy constructor and assignment operator to MouseEvent
    * [Pull request #1855](https://bitbucket.org/osrf/gazebo/pull-request/1855)

### Gazebo 6.1.0 (2015-08-02)

1. Added logical_camera sensor.
    * [Pull request #1845](https://bitbucket.org/osrf/gazebo/pull-request/1845)

1. Added RandomVelocityPlugin, which applies a random velocity to a model's link.
    * [Pull request #1839](https://bitbucket.org/osrf/gazebo/pull-request/1839)

1. Sim events for joint position, velocity and applied force
    * [Pull request #1849](https://bitbucket.org/osrf/gazebo/pull-request/1849)

### Gazebo 6.0.0 (2015-07-27)

1. Added magnetometer sensor. A contribution from Andrew Symington.
    * [Pull request #1788](https://bitbucket.org/osrf/gazebo/pull-request/1788)

1. Added altimeter sensor. A contribution from Andrew Symington.
    * [Pull request #1792](https://bitbucket.org/osrf/gazebo/pull-request/1792)

1. Implement more control options for log playback:
  1. Rewind: The simulation starts from the beginning.
  1. Forward: The simulation jumps to the end of the log file.
  1. Seek: The simulation jumps to a specific point specified by its simulation
  time.
      * [Pull request #1737](https://bitbucket.org/osrf/gazebo/pull-request/1737)

1. Added Gazebo splash screen
    * [Pull request #1745](https://bitbucket.org/osrf/gazebo/pull-request/1745)

1. Added a transporter plugin which allows models to move from one location
   to another based on their location and the location of transporter pads.
    * [Pull request #1738](https://bitbucket.org/osrf/gazebo/pull-request/1738)

1. Implement forward/backwards multi-step for log playback. Now, the semantics
of a multi-step while playing back a log session are different from a multi-step
during a live simulation. While playback, a multi-step simulates all the
intermediate steps as before, but the client only perceives a single step.
E.g: You have a log file containing a 1 hour simulation session. You want to
jump to the minute 00H::30M::00S to check a specific aspect of the simulation.
You should not see continuous updates until minute 00H:30M:00S. Instead, you
should visualize a single jump to the specific instant of the simulation that
you are interested.
    * [Pull request #1623](https://bitbucket.org/osrf/gazebo/pull-request/1623)

1. Added browse button to log record dialog.
    * [Pull request #1719](https://bitbucket.org/osrf/gazebo/pull-request/1719)

1. Improved SVG support: arcs in paths, and contours made of multiple paths.
    * [Pull request #1608](https://bitbucket.org/osrf/gazebo/pull-request/1608)

1. Added simulation iterations to the world state.
    * [Pull request #1722](https://bitbucket.org/osrf/gazebo/pull-request/1722)

1. Added multiple LiftDrag plugins to the cessna_demo.world to allow the Cessna
C-172 model to fly.
    * [Pull request #1715](https://bitbucket.org/osrf/gazebo/pull-request/1715)

1. Added a plugin to control a Cessna C-172 via messages (CessnaPlugin), and a
GUI plugin to test this functionality with the keyboard (CessnaGUIPlugin). Added
world with the Cessna model and the two previous plugins loaded
(cessna_demo.world).
    * [Pull request #1712](https://bitbucket.org/osrf/gazebo/pull-request/1712)

1. Added world with OSRF building and an elevator
    * [Pull request #1697](https://bitbucket.org/osrf/gazebo/pull-request/1697)

1. Fixed collide bitmask by changing default value from 0x1 to 0xffff.
    * [Pull request #1696](https://bitbucket.org/osrf/gazebo/pull-request/1696)

1. Added a plugin to control an elevator (ElevatorPlugin), and an OccupiedEvent plugin that sends a message when a model is within a specified region.
    * [Pull request #1694](https://bitbucket.org/osrf/gazebo/pull-request/1694)
    * [Pull request #1775](https://bitbucket.org/osrf/gazebo/pull-request/1775)

1. Added Layers tab and meta information for visuals.
    * [Pull request #1674](https://bitbucket.org/osrf/gazebo/pull-request/1674)

1. Added countdown behavior for common::Timer and exposed the feature in TimerGUIPlugin.
    * [Pull request #1690](https://bitbucket.org/osrf/gazebo/pull-request/1690)

1. Added BuoyancyPlugin for simulating the buoyancy of an object in a column of fluid.
    * [Pull request #1622](https://bitbucket.org/osrf/gazebo/pull-request/1622)

1. Added ComputeVolume function for simple shape subclasses of Shape.hh.
    * [Pull request #1605](https://bitbucket.org/osrf/gazebo/pull-request/1605)

1. Add option to parallelize the ODE quickstep constraint solver,
which solves an LCP twice with different parameters in order
to corrected for position projection errors.
    * [Pull request #1561](https://bitbucket.org/osrf/gazebo/pull-request/1561)

1. Get/Set user camera pose in GUI.
    * [Pull request #1649](https://bitbucket.org/osrf/gazebo/pull-request/1649)
    * [Issue #1595](https://bitbucket.org/osrf/gazebo/issue/1595)

1. Added ViewAngleWidget, removed hard-coded reset view and removed MainWindow::Reset(). Also added GLWidget::GetSelectedVisuals().
    * [Pull request #1768](https://bitbucket.org/osrf/gazebo/pull-request/1768)
    * [Issue #1507](https://bitbucket.org/osrf/gazebo/issue/1507)

1. Windows support. This consists mostly of numerous small changes to support
compilation on Windows.
    * [Pull request #1616](https://bitbucket.org/osrf/gazebo/pull-request/1616)
    * [Pull request #1618](https://bitbucket.org/osrf/gazebo/pull-request/1618)
    * [Pull request #1620](https://bitbucket.org/osrf/gazebo/pull-request/1620)
    * [Pull request #1625](https://bitbucket.org/osrf/gazebo/pull-request/1625)
    * [Pull request #1626](https://bitbucket.org/osrf/gazebo/pull-request/1626)
    * [Pull request #1627](https://bitbucket.org/osrf/gazebo/pull-request/1627)
    * [Pull request #1628](https://bitbucket.org/osrf/gazebo/pull-request/1628)
    * [Pull request #1629](https://bitbucket.org/osrf/gazebo/pull-request/1629)
    * [Pull request #1630](https://bitbucket.org/osrf/gazebo/pull-request/1630)
    * [Pull request #1631](https://bitbucket.org/osrf/gazebo/pull-request/1631)
    * [Pull request #1632](https://bitbucket.org/osrf/gazebo/pull-request/1632)
    * [Pull request #1633](https://bitbucket.org/osrf/gazebo/pull-request/1633)
    * [Pull request #1635](https://bitbucket.org/osrf/gazebo/pull-request/1635)
    * [Pull request #1637](https://bitbucket.org/osrf/gazebo/pull-request/1637)
    * [Pull request #1639](https://bitbucket.org/osrf/gazebo/pull-request/1639)
    * [Pull request #1647](https://bitbucket.org/osrf/gazebo/pull-request/1647)
    * [Pull request #1650](https://bitbucket.org/osrf/gazebo/pull-request/1650)
    * [Pull request #1651](https://bitbucket.org/osrf/gazebo/pull-request/1651)
    * [Pull request #1653](https://bitbucket.org/osrf/gazebo/pull-request/1653)
    * [Pull request #1654](https://bitbucket.org/osrf/gazebo/pull-request/1654)
    * [Pull request #1657](https://bitbucket.org/osrf/gazebo/pull-request/1657)
    * [Pull request #1658](https://bitbucket.org/osrf/gazebo/pull-request/1658)
    * [Pull request #1659](https://bitbucket.org/osrf/gazebo/pull-request/1659)
    * [Pull request #1660](https://bitbucket.org/osrf/gazebo/pull-request/1660)
    * [Pull request #1661](https://bitbucket.org/osrf/gazebo/pull-request/1661)
    * [Pull request #1669](https://bitbucket.org/osrf/gazebo/pull-request/1669)
    * [Pull request #1670](https://bitbucket.org/osrf/gazebo/pull-request/1670)
    * [Pull request #1672](https://bitbucket.org/osrf/gazebo/pull-request/1672)
    * [Pull request #1682](https://bitbucket.org/osrf/gazebo/pull-request/1682)
    * [Pull request #1683](https://bitbucket.org/osrf/gazebo/pull-request/1683)

1. Install `libgazebo_server_fixture`. This will facilitate tests external to the main gazebo repository. See `examples/stand_alone/test_fixture`.
    * [Pull request #1606](https://bitbucket.org/osrf/gazebo/pull-request/1606)

1. Laser visualization renders light blue for rays that do not hit obstacles, and dark blue for other rays.
    * [Pull request #1607](https://bitbucket.org/osrf/gazebo/pull-request/1607)
    * [Issue #1576](https://bitbucket.org/osrf/gazebo/issue/1576)

1. Add VisualType enum to Visual and clean up visuals when entity is deleted.
    * [Pull request #1614](https://bitbucket.org/osrf/gazebo/pull-request/1614)

1. Alert user of connection problems when using the REST service plugin
    * [Pull request #1655](https://bitbucket.org/osrf/gazebo/pull-request/1655)
    * [Issue #1574](https://bitbucket.org/osrf/gazebo/issue/1574)

1. ignition-math is now a dependency.
    + [http://ignitionrobotics.org/libraries/math](http://ignitionrobotics.org/libraries/math)
    + [Gazebo::math migration](https://bitbucket.org/osrf/gazebo/src/583edbeb90759d43d994cc57c0797119dd6d2794/ign-math-migration.md)

1. Detect uuid library during compilation.
    * [Pull request #1655](https://bitbucket.org/osrf/gazebo/pull-request/1655)
    * [Issue #1572](https://bitbucket.org/osrf/gazebo/issue/1572)

1. New accessors in LogPlay class.
    * [Pull request #1577](https://bitbucket.org/osrf/gazebo/pull-request/1577)

1. Added a plugin to send messages to an existing website.
   Added gui::MainWindow::AddMenu and msgs/rest_error, msgs/rest_login, msgs rest/post
    * [Pull request #1524](https://bitbucket.org/osrf/gazebo/pull-request/1524)

1. Fix deprecation warnings when using SDFormat 3.0.2, 3.0.3 prereleases
    * [Pull request #1568](https://bitbucket.org/osrf/gazebo/pull-request/1568)

1. Use GAZEBO_CFLAGS or GAZEBO_CXX_FLAGS in CMakeLists.txt for example plugins
    * [Pull request #1573](https://bitbucket.org/osrf/gazebo/pull-request/1573)

1. Added Link::OnWrenchMsg subscriber with test
    * [Pull request #1582](https://bitbucket.org/osrf/gazebo/pull-request/1582)

1. Show/hide GUI overlays using the menu bar.
    * [Pull request #1555](https://bitbucket.org/osrf/gazebo/pull-request/1555)

1. Added world origin indicator rendering::OriginVisual.
    * [Pull request #1700](https://bitbucket.org/osrf/gazebo/pull-request/1700)

1. Show/hide toolbars using the menu bars and shortcut.
   Added MainWindow::CloneAction.
   Added Window menu to Model Editor.
    * [Pull request #1584](https://bitbucket.org/osrf/gazebo/pull-request/1584)

1. Added event to show/hide toolbars.
    * [Pull request #1707](https://bitbucket.org/osrf/gazebo/pull-request/1707)

1. Added optional start/stop/reset buttons to timer GUI plugin.
    * [Pull request #1576](https://bitbucket.org/osrf/gazebo/pull-request/1576)

1. Timer GUI Plugin: Treat negative positions as positions from the ends
    * [Pull request #1703](https://bitbucket.org/osrf/gazebo/pull-request/1703)

1. Added Visual::GetDepth() and Visual::GetNthAncestor()
    * [Pull request #1613](https://bitbucket.org/osrf/gazebo/pull-request/1613)

1. Added a context menu for links
    * [Pull request #1589](https://bitbucket.org/osrf/gazebo/pull-request/1589)

1. Separate TimePanel's display into TimeWidget and LogPlayWidget.
    * [Pull request #1564](https://bitbucket.org/osrf/gazebo/pull-request/1564)

1. Display confirmation message after log is saved
    * [Pull request #1646](https://bitbucket.org/osrf/gazebo/pull-request/1646)

1. Added LogPlayView to display timeline and LogPlaybackStatistics message type.
    * [Pull request #1724](https://bitbucket.org/osrf/gazebo/pull-request/1724)

1. Added Time::FormattedString and removed all other FormatTime functions.
    * [Pull request #1710](https://bitbucket.org/osrf/gazebo/pull-request/1710)

1. Added support for Oculus DK2
    * [Pull request #1526](https://bitbucket.org/osrf/gazebo/pull-request/1526)

1. Use collide_bitmask from SDF to perform collision filtering
    * [Pull request #1470](https://bitbucket.org/osrf/gazebo/pull-request/1470)

1. Pass Coulomb surface friction parameters to DART.
    * [Pull request #1420](https://bitbucket.org/osrf/gazebo/pull-request/1420)

1. Added ModelAlign::SetHighlighted
    * [Pull request #1598](https://bitbucket.org/osrf/gazebo/pull-request/1598)

1. Added various Get functions to Visual. Also added a ConvertGeometryType function to msgs.
    * [Pull request #1402](https://bitbucket.org/osrf/gazebo/pull-request/1402)

1. Get and Set visibility of SelectionObj's handles, with unit test.
    * [Pull request #1417](https://bitbucket.org/osrf/gazebo/pull-request/1417)

1. Set material of SelectionObj's handles.
    * [Pull request #1472](https://bitbucket.org/osrf/gazebo/pull-request/1472)

1. Add SelectionObj::Fini with tests and make Visual::Fini virtual
    * [Pull request #1685](https://bitbucket.org/osrf/gazebo/pull-request/1685)

1. Allow link selection with the mouse if parent model already selected.
    * [Pull request #1409](https://bitbucket.org/osrf/gazebo/pull-request/1409)

1. Added ModelRightMenu::EntityTypes.
    * [Pull request #1414](https://bitbucket.org/osrf/gazebo/pull-request/1414)

1. Scale joint visuals according to link size.
    * [Pull request #1591](https://bitbucket.org/osrf/gazebo/pull-request/1591)
    * [Issue #1563](https://bitbucket.org/osrf/gazebo/issue/1563)

1. Added Gazebo/CoM material.
    * [Pull request #1439](https://bitbucket.org/osrf/gazebo/pull-request/1439)

1. Added arc parameter to MeshManager::CreateTube
    * [Pull request #1436](https://bitbucket.org/osrf/gazebo/pull-request/1436)

1. Added View Inertia and InertiaVisual, changed COMVisual to sphere proportional to mass.
    * [Pull request #1445](https://bitbucket.org/osrf/gazebo/pull-request/1445)

1. Added View Link Frame and LinkFrameVisual. Visual::SetTransparency goes into texture_unit.
    * [Pull request #1762](https://bitbucket.org/osrf/gazebo/pull-request/1762)
    * [Issue #853](https://bitbucket.org/osrf/gazebo/issue/853)

1. Changed the position of Save and Cancel buttons on editor dialogs
    * [Pull request #1442](https://bitbucket.org/osrf/gazebo/pull-request/1442)
    * [Issue #1377](https://bitbucket.org/osrf/gazebo/issue/1377)

1. Fixed Visual material updates
    * [Pull request #1454](https://bitbucket.org/osrf/gazebo/pull-request/1454)
    * [Issue #1455](https://bitbucket.org/osrf/gazebo/issue/1455)

1. Added Matrix3::Inverse() and tests
    * [Pull request #1481](https://bitbucket.org/osrf/gazebo/pull-request/1481)

1. Implemented AddLinkForce for ODE.
    * [Pull request #1456](https://bitbucket.org/osrf/gazebo/pull-request/1456)

1. Updated ConfigWidget class to parse enum values.
    * [Pull request #1518](https://bitbucket.org/osrf/gazebo/pull-request/1518)

1. Added PresetManager to physics libraries and corresponding integration test.
    * [Pull request #1471](https://bitbucket.org/osrf/gazebo/pull-request/1471)

1. Sync name and location on SaveDialog.
    * [Pull request #1563](https://bitbucket.org/osrf/gazebo/pull-request/1563)

1. Added Apply Force/Torque dialog
    * [Pull request #1600](https://bitbucket.org/osrf/gazebo/pull-request/1600)

1. Added Apply Force/Torque visuals
    * [Pull request #1619](https://bitbucket.org/osrf/gazebo/pull-request/1619)

1. Added Apply Force/Torque OnMouseRelease and ActivateWindow
    * [Pull request #1699](https://bitbucket.org/osrf/gazebo/pull-request/1699)

1. Added Apply Force/Torque mouse interactions, modes, activation
    * [Pull request #1731](https://bitbucket.org/osrf/gazebo/pull-request/1731)

1. Added inertia pose getter for COMVisual and COMVisual_TEST
    * [Pull request #1581](https://bitbucket.org/osrf/gazebo/pull-request/1581)

1. Model editor updates
    1. Joint preview using JointVisuals.
        * [Pull request #1369](https://bitbucket.org/osrf/gazebo/pull-request/1369)

    1. Added inspector for configuring link, visual, and collision properties.
        * [Pull request #1408](https://bitbucket.org/osrf/gazebo/pull-request/1408)

    1. Saving, exiting, generalizing SaveDialog.
        * [Pull request #1401](https://bitbucket.org/osrf/gazebo/pull-request/1401)

    1. Inspectors redesign
        * [Pull request #1586](https://bitbucket.org/osrf/gazebo/pull-request/1586)

    1. Edit existing model.
        * [Pull request #1425](https://bitbucket.org/osrf/gazebo/pull-request/1425)

    1. Add joint inspector to link's context menu.
        * [Pull request #1449](https://bitbucket.org/osrf/gazebo/pull-request/1449)
        * [Issue #1443](https://bitbucket.org/osrf/gazebo/issue/1443)

    1. Added button to select mesh file on inspector.
        * [Pull request #1460](https://bitbucket.org/osrf/gazebo/pull-request/1460)
        * [Issue #1450](https://bitbucket.org/osrf/gazebo/issue/1450)

    1. Renamed Part to Link.
        * [Pull request #1478](https://bitbucket.org/osrf/gazebo/pull-request/1478)

    1. Fix snapping inside editor.
        * [Pull request #1489](https://bitbucket.org/osrf/gazebo/pull-request/1489)
        * [Issue #1457](https://bitbucket.org/osrf/gazebo/issue/1457)

    1. Moved DataLogger from Window menu to the toolbar and moved screenshot button to the right.
        * [Pull request #1665](https://bitbucket.org/osrf/gazebo/pull-request/1665)

    1. Keep loaded model's name.
        * [Pull request #1516](https://bitbucket.org/osrf/gazebo/pull-request/1516)
        * [Issue #1504](https://bitbucket.org/osrf/gazebo/issue/1504)

    1. Added ExtrudeDialog.
        * [Pull request #1483](https://bitbucket.org/osrf/gazebo/pull-request/1483)

    1. Hide time panel inside editor and keep main window's paused state.
        * [Pull request #1500](https://bitbucket.org/osrf/gazebo/pull-request/1500)

    1. Fixed pose issues and added ModelCreator_TEST.
        * [Pull request #1509](https://bitbucket.org/osrf/gazebo/pull-request/1509)
        * [Issue #1497](https://bitbucket.org/osrf/gazebo/issue/1497)
        * [Issue #1509](https://bitbucket.org/osrf/gazebo/issue/1509)

    1. Added list of links and joints.
        * [Pull request #1515](https://bitbucket.org/osrf/gazebo/pull-request/1515)
        * [Issue #1418](https://bitbucket.org/osrf/gazebo/issue/1418)

    1. Expose API to support adding items to the palette.
        * [Pull request #1565](https://bitbucket.org/osrf/gazebo/pull-request/1565)

    1. Added menu for toggling joint visualization
        * [Pull request #1551](https://bitbucket.org/osrf/gazebo/pull-request/1551)
        * [Issue #1483](https://bitbucket.org/osrf/gazebo/issue/1483)

    1. Add schematic view to model editor
        * [Pull request #1562](https://bitbucket.org/osrf/gazebo/pull-request/1562)

1. Building editor updates
    1. Make palette tips tooltip clickable to open.
        * [Pull request #1519](https://bitbucket.org/osrf/gazebo/pull-request/1519)
        * [Issue #1370](https://bitbucket.org/osrf/gazebo/issue/1370)

    1. Add measurement unit to building inspectors.
        * [Pull request #1741](https://bitbucket.org/osrf/gazebo/pull-request/1741)
        * [Issue #1363](https://bitbucket.org/osrf/gazebo/issue/1363)

    1. Add `BaseInspectorDialog` as a base class for inspectors.
        * [Pull request #1749](https://bitbucket.org/osrf/gazebo/pull-request/1749)

## Gazebo 5.0

### Gazebo 5.4.0 (2017-01-17)

1. Check FSAA support when creating camera render textures
    * [Pull request 2442](https://bitbucket.org/osrf/gazebo/pull-request/2442)
    * [Issue #1837](https://bitbucket.org/osrf/gazebo/issue/1837)

1. Fix mouse picking with transparent visuals
    * [Pull request 2305](https://bitbucket.org/osrf/gazebo/pull-request/2305)
    * [Issue #1956](https://bitbucket.org/osrf/gazebo/issue/1956)

1. Backport fix for DepthCamera visibility mask
    * [Pull request 2286](https://bitbucket.org/osrf/gazebo/pull-request/2286)
    * [Pull request 2287](https://bitbucket.org/osrf/gazebo/pull-request/2287)

1. Backport sensor reset fix
    * [Pull request 2272](https://bitbucket.org/osrf/gazebo/pull-request/2272)
    * [Issue #1917](https://bitbucket.org/osrf/gazebo/issue/1917)

1. Fix model snap tool highlighting
    * [Pull request 2293](https://bitbucket.org/osrf/gazebo/pull-request/2293)
    * [Issue #1955](https://bitbucket.org/osrf/gazebo/issue/1955)

### Gazebo 5.3.0 (2015-04-07)

1. fix: remove back projection
    * [Pull request 2201](https://bitbucket.org/osrf/gazebo/pull-request/2201)
    * A contribution from Yuki Furuta

1. Backport depth camera OSX fix and test
    * [Pull request 2230](https://bitbucket.org/osrf/gazebo/pull-request/2230)

1. Add missing tinyxml includes
    * [Pull request 2216](https://bitbucket.org/osrf/gazebo/pull-request/2216)

1. backport fixes for ffmpeg3 to gazebo5 (from pull request #2154)
    * [Pull request 2161](https://bitbucket.org/osrf/gazebo/pull-request/2161)

1. Check for valid display using xwininfo -root
    * [Pull request 2111](https://bitbucket.org/osrf/gazebo/pull-request/2111)

1. Don't search for sdformat4 on gazebo5, since gazebo5 can't handle sdformat protocol 1.6
    * [Pull request 2092](https://bitbucket.org/osrf/gazebo/pull-request/2092)

1. Fix minimum window height
    * [Pull request 2002](https://bitbucket.org/osrf/gazebo/pull-request/2002)

1. Relax physics tolerances for single-precision bullet
    * [Pull request 1976](https://bitbucket.org/osrf/gazebo/pull-request/1976)

1. Try finding sdformat 4 in gazebo5 branch
    * [Pull request 1972](https://bitbucket.org/osrf/gazebo/pull-request/1972)

1. Fix_send_message (backport of pull request #1951)
    * [Pull request 1964](https://bitbucket.org/osrf/gazebo/pull-request/1964)
    * A contribution from Samuel Lekieffre

1. Export the media path in the cmake config file.
    * [Pull request 1933](https://bitbucket.org/osrf/gazebo/pull-request/1933)

1. Shorten gearbox test since it is failing via timeout on osx
    * [Pull request 1937](https://bitbucket.org/osrf/gazebo/pull-request/1937)

### Gazebo 5.2.1 (2015-10-02)

1. Fix minimum window height
    * Backport of [pull request #1977](https://bitbucket.org/osrf/gazebo/pull-request/1977)
    * [Pull request #2002](https://bitbucket.org/osrf/gazebo/pull-request/2002)
    * [Issue #1706](https://bitbucket.org/osrf/gazebo/issue/1706)

### Gazebo 5.2.0 (2015-10-02)

1. Initialize sigact struct fields that valgrind said were being used uninitialized
    * [Pull request #1809](https://bitbucket.org/osrf/gazebo/pull-request/1809)

1. Add missing ogre includes to ensure macros are properly defined
    * [Pull request #1813](https://bitbucket.org/osrf/gazebo/pull-request/1813)

1. Use ToSDF functions to simplify physics_friction test
    * [Pull request #1808](https://bitbucket.org/osrf/gazebo/pull-request/1808)

1. Added lines to laser sensor visualization
    * [Pull request #1742](https://bitbucket.org/osrf/gazebo/pull-request/1742)
    * [Issue #935](https://bitbucket.org/osrf/gazebo/issue/935)

1. Fix BulletSliderJoint friction for bullet 2.83
    * [Pull request #1686](https://bitbucket.org/osrf/gazebo/pull-request/1686)

1. Fix heightmap model texture loading.
    * [Pull request #1592](https://bitbucket.org/osrf/gazebo/pull-request/1592)

1. Disable failing pr2 test for dart
    * [Pull request #1540](https://bitbucket.org/osrf/gazebo/pull-request/1540)
    * [Issue #1435](https://bitbucket.org/osrf/gazebo/issue/1435)

### Gazebo 5.1.0 (2015-03-20)
1. Backport pull request #1527 (FindOGRE.cmake for non-Debian systems)
  * [Pull request #1532](https://bitbucket.org/osrf/gazebo/pull-request/1532)

1. Respect system cflags when not using USE_UPSTREAM_CFLAGS
  * [Pull request #1531](https://bitbucket.org/osrf/gazebo/pull-request/1531)

1. Allow light manipulation
  * [Pull request #1529](https://bitbucket.org/osrf/gazebo/pull-request/1529)

1. Allow sdformat 2.3.1+ or 3+ and fix tests
  * [Pull request #1484](https://bitbucket.org/osrf/gazebo/pull-request/1484)

1. Add Link::GetWorldAngularMomentum function and test.
  * [Pull request #1482](https://bitbucket.org/osrf/gazebo/pull-request/1482)

1. Preserve previous GAZEBO_MODEL_PATH values when sourcing setup.sh
  * [Pull request #1430](https://bitbucket.org/osrf/gazebo/pull-request/1430)

1. Implement Coulomb joint friction for DART
  * [Pull request #1427](https://bitbucket.org/osrf/gazebo/pull-request/1427)
  * [Issue #1281](https://bitbucket.org/osrf/gazebo/issue/1281)

1. Fix simple shape normals.
    * [Pull request #1477](https://bitbucket.org/osrf/gazebo/pull-request/1477)
    * [Issue #1369](https://bitbucket.org/osrf/gazebo/issue/1369)

1. Use Msg-to-SDF conversion functions in tests, add ServerFixture::SpawnModel(msgs::Model).
    * [Pull request #1466](https://bitbucket.org/osrf/gazebo/pull-request/1466)

1. Added Model Msg-to-SDF conversion functions and test.
    * [Pull request #1429](https://bitbucket.org/osrf/gazebo/pull-request/1429)

1. Added Joint Msg-to-SDF conversion functions and test.
    * [Pull request #1419](https://bitbucket.org/osrf/gazebo/pull-request/1419)

1. Added Visual, Material Msg-to-SDF conversion functions and ShaderType to string conversion functions.
    * [Pull request #1415](https://bitbucket.org/osrf/gazebo/pull-request/1415)

1. Implement Coulomb joint friction for BulletSliderJoint
  * [Pull request #1452](https://bitbucket.org/osrf/gazebo/pull-request/1452)
  * [Issue #1348](https://bitbucket.org/osrf/gazebo/issue/1348)

### Gazebo 5.0.0 (2015-01-27)
1. Support for using [digital elevation maps](http://gazebosim.org/tutorials?tut=dem) has been added to debian packages.

1. C++11 support (C++11 compatible compiler is now required)
    * [Pull request #1340](https://bitbucket.org/osrf/gazebo/pull-request/1340)

1. Implemented private data pointer for the World class.
    * [Pull request #1383](https://bitbucket.org/osrf/gazebo/pull-request/1383)

1. Implemented private data pointer for the Scene class.
    * [Pull request #1385](https://bitbucket.org/osrf/gazebo/pull-request/1385)

1. Added a events::Event::resetWorld event that is triggered when World::Reset is called.
    * [Pull request #1332](https://bitbucket.org/osrf/gazebo/pull-request/1332)
    * [Issue #1375](https://bitbucket.org/osrf/gazebo/issue/1375)

1. Fixed `math::Box::GetCenter` functionality.
    * [Pull request #1278](https://bitbucket.org/osrf/gazebo/pull-request/1278)
    * [Issue #1327](https://bitbucket.org/osrf/gazebo/issue/1327)

1. Added a GUI timer plugin that facilitates the display and control a timer inside the Gazebo UI.
    * [Pull request #1270](https://bitbucket.org/osrf/gazebo/pull-request/1270)

1. Added ability to load plugins via SDF.
    * [Pull request #1261](https://bitbucket.org/osrf/gazebo/pull-request/1261)

1. Added GUIEvent to hide/show the left GUI pane.
    * [Pull request #1269](https://bitbucket.org/osrf/gazebo/pull-request/1269)

1. Modified KeyEventHandler and GLWidget so that hotkeys can be suppressed by custom KeyEvents set up by developers
    * [Pull request #1251](https://bitbucket.org/osrf/gazebo/pull-request/1251)

1. Added ability to read the directory where the log files are stored.
    * [Pull request #1277](https://bitbucket.org/osrf/gazebo/pull-request/1277)

1. Implemented a simulation cloner
    * [Pull request #1180](https://bitbucket.org/osrf/gazebo/pull-request/1180/clone-a-simulation)

1. Added GUI overlay plugins. Users can now write a Gazebo + QT plugin that displays widgets over the render window.
  * [Pull request #1181](https://bitbucket.org/osrf/gazebo/pull-request/1181)

1. Change behavior of Joint::SetVelocity, add Joint::SetVelocityLimit(unsigned int, double)
  * [Pull request #1218](https://bitbucket.org/osrf/gazebo/pull-request/1218)
  * [Issue #964](https://bitbucket.org/osrf/gazebo/issue/964)

1. Implement Coulomb joint friction for ODE
  * [Pull request #1221](https://bitbucket.org/osrf/gazebo/pull-request/1221)
  * [Issue #381](https://bitbucket.org/osrf/gazebo/issue/381)

1. Implement Coulomb joint friction for BulletHingeJoint
  * [Pull request #1317](https://bitbucket.org/osrf/gazebo/pull-request/1317)
  * [Issue #1348](https://bitbucket.org/osrf/gazebo/issue/1348)

1. Implemented camera lens distortion.
  * [Pull request #1213](https://bitbucket.org/osrf/gazebo/pull-request/1213)

1. Kill rogue gzservers left over from failed INTEGRATION_world_clone tests
   and improve robustness of `UNIT_gz_TEST`
  * [Pull request #1232](https://bitbucket.org/osrf/gazebo/pull-request/1232)
  * [Issue #1299](https://bitbucket.org/osrf/gazebo/issue/1299)

1. Added RenderWidget::ShowToolbar to toggle visibility of top toolbar.
  * [Pull request #1248](https://bitbucket.org/osrf/gazebo/pull-request/1248)

1. Fix joint axis visualization.
  * [Pull request #1258](https://bitbucket.org/osrf/gazebo/pull-request/1258)

1. Change UserCamera view control via joysticks. Clean up rate control vs. pose control.
   see UserCamera::OnJoyPose and UserCamera::OnJoyTwist. Added view twist control toggle
   with joystick button 1.
  * [Pull request #1249](https://bitbucket.org/osrf/gazebo/pull-request/1249)

1. Added RenderWidget::GetToolbar to get the top toolbar and change its actions on ModelEditor.
    * [Pull request #1263](https://bitbucket.org/osrf/gazebo/pull-request/1263)

1. Added accessor for MainWindow graphical widget to GuiIface.
    * [Pull request #1250](https://bitbucket.org/osrf/gazebo/pull-request/1250)

1. Added a ConfigWidget class that takes in a google protobuf message and generates widgets for configuring the fields in the message
    * [Pull request #1285](https://bitbucket.org/osrf/gazebo/pull-request/1285)

1. Added GLWidget::OnModelEditor when model editor is triggered, and MainWindow::OnEditorGroup to manually uncheck editor actions.
    * [Pull request #1283](https://bitbucket.org/osrf/gazebo/pull-request/1283)

1. Added Collision, Geometry, Inertial, Surface Msg-to-SDF conversion functions.
    * [Pull request #1315](https://bitbucket.org/osrf/gazebo/pull-request/1315)

1. Added "button modifier" fields (control, shift, and alt) to common::KeyEvent.
    * [Pull request #1325](https://bitbucket.org/osrf/gazebo/pull-request/1325)

1. Added inputs for environment variable GAZEBO_GUI_INI_FILE for reading a custom .ini file.
    * [Pull request #1252](https://bitbucket.org/osrf/gazebo/pull-request/1252)

1. Fixed crash on "permission denied" bug, added insert_model integration test.
    * [Pull request #1329](https://bitbucket.org/osrf/gazebo/pull-request/1329/)

1. Enable simbody joint tests, implement `SimbodyJoint::GetParam`, create
   `Joint::GetParam`, fix bug in `BulletHingeJoint::SetParam`.
    * [Pull request #1404](https://bitbucket.org/osrf/gazebo/pull-request/1404/)

1. Building editor updates
    1. Fixed inspector resizing.
        * [Pull request #1230](https://bitbucket.org/osrf/gazebo/pull-request/1230)
        * [Issue #395](https://bitbucket.org/osrf/gazebo/issue/395)

    1. Doors and windows move proportionally with wall.
        * [Pull request #1231](https://bitbucket.org/osrf/gazebo/pull-request/1231)
        * [Issue #368](https://bitbucket.org/osrf/gazebo/issue/368)

    1. Inspector dialogs stay on top.
        * [Pull request #1229](https://bitbucket.org/osrf/gazebo/pull-request/1229)
        * [Issue #417](https://bitbucket.org/osrf/gazebo/issue/417)

    1. Make model name editable on palette.
        * [Pull request #1239](https://bitbucket.org/osrf/gazebo/pull-request/1239)

    1. Import background image and improve add/delete levels.
        * [Pull request #1214](https://bitbucket.org/osrf/gazebo/pull-request/1214)
        * [Issue #422](https://bitbucket.org/osrf/gazebo/issue/422)
        * [Issue #361](https://bitbucket.org/osrf/gazebo/issue/361)

    1. Fix changing draw mode.
        * [Pull request #1233](https://bitbucket.org/osrf/gazebo/pull-request/1233)
        * [Issue #405](https://bitbucket.org/osrf/gazebo/issue/405)

    1. Tips on palette's top-right corner.
        * [Pull request #1241](https://bitbucket.org/osrf/gazebo/pull-request/1241)

    1. New buttons and layout for the palette.
        * [Pull request #1242](https://bitbucket.org/osrf/gazebo/pull-request/1242)

    1. Individual wall segments instead of polylines.
        * [Pull request #1246](https://bitbucket.org/osrf/gazebo/pull-request/1246)
        * [Issue #389](https://bitbucket.org/osrf/gazebo/issue/389)
        * [Issue #415](https://bitbucket.org/osrf/gazebo/issue/415)

    1. Fix exiting and saving, exiting when there's nothing drawn, fix text on popups.
        * [Pull request #1296](https://bitbucket.org/osrf/gazebo/pull-request/1296)

    1. Display measure for selected wall segment.
        * [Pull request #1291](https://bitbucket.org/osrf/gazebo/pull-request/1291)
        * [Issue #366](https://bitbucket.org/osrf/gazebo/issue/366)

    1. Highlight selected item's 3D visual.
        * [Pull request #1292](https://bitbucket.org/osrf/gazebo/pull-request/1292)

    1. Added color picker to inspector dialogs.
        * [Pull request #1298](https://bitbucket.org/osrf/gazebo/pull-request/1298)

    1. Snapping on by default, off holding Shift. Improved snapping.
        * [Pull request #1304](https://bitbucket.org/osrf/gazebo/pull-request/1304)

    1. Snap walls to length increments, moved scale to SegmentItem and added Get/SetScale, added SegmentItem::SnapAngle and SegmentItem::SnapLength.
        * [Pull request #1311](https://bitbucket.org/osrf/gazebo/pull-request/1311)

    1. Make buildings available in "Insert Models" tab, improve save flow.
        * [Pull request #1312](https://bitbucket.org/osrf/gazebo/pull-request/1312)

    1. Added EditorItem::SetHighlighted.
        * [Pull request #1308](https://bitbucket.org/osrf/gazebo/pull-request/1308)

    1. Current level is transparent, lower levels opaque, higher levels invisible.
        * [Pull request #1303](https://bitbucket.org/osrf/gazebo/pull-request/1303)

    1. Detach all child manips when item is deleted, added BuildingMaker::DetachAllChildren.
        * [Pull request #1316](https://bitbucket.org/osrf/gazebo/pull-request/1316)

    1. Added texture picker to inspector dialogs.
        * [Pull request #1306](https://bitbucket.org/osrf/gazebo/pull-request/1306)

    1. Measures for doors and windows. Added RectItem::angleOnWall and related Get/Set.
        * [Pull request #1322](https://bitbucket.org/osrf/gazebo/pull-request/1322)
        * [Issue #370](https://bitbucket.org/osrf/gazebo/issue/370)

    1. Added Gazebo/BuildingFrame material to display holes for doors and windows on walls.
        * [Pull request #1338](https://bitbucket.org/osrf/gazebo/pull-request/1338)

    1. Added Gazebo/Bricks material to be used as texture on the building editor.
        * [Pull request #1333](https://bitbucket.org/osrf/gazebo/pull-request/1333)

    1. Pick colors from the palette and assign on 3D view. Added mouse and key event handlers to BuildingMaker, and events to communicate from BuildingModelManip to EditorItem.
        * [Pull request #1336](https://bitbucket.org/osrf/gazebo/pull-request/1336)

    1. Pick textures from the palette and assign in 3D view.
        * [Pull request #1368](https://bitbucket.org/osrf/gazebo/pull-request/1368)

1. Model editor updates
    1. Fix adding/removing event filters .
        * [Pull request #1279](https://bitbucket.org/osrf/gazebo/pull-request/1279)

    1. Enabled multi-selection and align tool inside model editor.
        * [Pull request #1302](https://bitbucket.org/osrf/gazebo/pull-request/1302)
        * [Issue #1323](https://bitbucket.org/osrf/gazebo/issue/1323)

    1. Enabled snap mode inside model editor.
        * [Pull request #1331](https://bitbucket.org/osrf/gazebo/pull-request/1331)
        * [Issue #1318](https://bitbucket.org/osrf/gazebo/issue/1318)

    1. Implemented copy/pasting of links.
        * [Pull request #1330](https://bitbucket.org/osrf/gazebo/pull-request/1330)

1. GUI publishes model selection information on ~/selection topic.
    * [Pull request #1318](https://bitbucket.org/osrf/gazebo/pull-request/1318)

## Gazebo 4.0

### Gazebo 4.x.x (2015-xx-xx)

1. Fix build for Bullet 2.83, enable angle wrapping for BulletHingeJoint
    * [Pull request #1664](https://bitbucket.org/osrf/gazebo/pull-request/1664)

### Gazebo 4.1.3 (2015-05-07)

1. Fix saving visual geom SDF values
    * [Pull request #1597](https://bitbucket.org/osrf/gazebo/pull-request/1597)
1. Fix heightmap model texture loading.
    * [Pull request #1595](https://bitbucket.org/osrf/gazebo/pull-request/1595)
1. Fix visual collision scale on separate client
    * [Pull request #1585](https://bitbucket.org/osrf/gazebo/pull-request/1585)
1. Fix several clang compiler warnings
    * [Pull request #1594](https://bitbucket.org/osrf/gazebo/pull-request/1594)
1. Fix blank save / browse dialogs
    * [Pull request #1544](https://bitbucket.org/osrf/gazebo/pull-request/1544)

### Gazebo 4.1.2 (2015-03-20)

1. Fix quaternion documentation: target Gazebo_4.1
    * [Pull request #1525](https://bitbucket.org/osrf/gazebo/pull-request/1525)
1. Speed up World::Step in loops
    * [Pull request #1492](https://bitbucket.org/osrf/gazebo/pull-request/1492)
1. Reduce selection buffer updates -> 4.1
    * [Pull request #1494](https://bitbucket.org/osrf/gazebo/pull-request/1494)
1. Fix loading of SimbodyPhysics parameters
    * [Pull request #1474](https://bitbucket.org/osrf/gazebo/pull-request/1474)
1. Fix heightmap on OSX -> 4.1
    * [Pull request #1455](https://bitbucket.org/osrf/gazebo/pull-request/1455)
1. Remove extra pose tag in a world file that should not be there
    * [Pull request #1458](https://bitbucket.org/osrf/gazebo/pull-request/1458)
1. Better fix for #236 for IMU that doesn't require ABI changes
    * [Pull request #1448](https://bitbucket.org/osrf/gazebo/pull-request/1448)
1. Fix regression of #236 for ImuSensor in 4.1
    * [Pull request #1446](https://bitbucket.org/osrf/gazebo/pull-request/1446)
1. Preserve previous GAZEBO_MODEL_PATH values when sourcing setup.sh
    * [Pull request #1430](https://bitbucket.org/osrf/gazebo/pull-request/1430)
1. issue #857: fix segfault for simbody screw joint when setting limits due to uninitialized limitForce.
    * [Pull request #1423](https://bitbucket.org/osrf/gazebo/pull-request/1423)
1. Allow multiple contact sensors per link (#960)
    * [Pull request #1413](https://bitbucket.org/osrf/gazebo/pull-request/1413)
1. Fix for issue #351, ODE World Step
    * [Pull request #1406](https://bitbucket.org/osrf/gazebo/pull-request/1406)
1. Disable failing InelasticCollision/0 test (#1394)
    * [Pull request #1405](https://bitbucket.org/osrf/gazebo/pull-request/1405)
1. Prevent out of bounds array access in SkidSteerDrivePlugin (found by cppcheck 1.68)
    * [Pull request #1379](https://bitbucket.org/osrf/gazebo/pull-request/1379)

### Gazebo 4.1.1 (2015-01-15)

1. Fix BulletPlaneShape bounding box (#1265)
    * [Pull request #1367](https://bitbucket.org/osrf/gazebo/pull-request/1367)
1. Fix dart linking errors on osx
    * [Pull request #1372](https://bitbucket.org/osrf/gazebo/pull-request/1372)
1. Update to player interfaces
    * [Pull request #1324](https://bitbucket.org/osrf/gazebo/pull-request/1324)
1. Handle GpuLaser name collisions (#1403)
    * [Pull request #1360](https://bitbucket.org/osrf/gazebo/pull-request/1360)
1. Add checks for handling array's with counts of zero, and read specular values
    * [Pull request #1339](https://bitbucket.org/osrf/gazebo/pull-request/1339)
1. Fix model list widget test
    * [Pull request #1327](https://bitbucket.org/osrf/gazebo/pull-request/1327)
1. Fix ogre includes
    * [Pull request #1323](https://bitbucket.org/osrf/gazebo/pull-request/1323)

### Gazebo 4.1.0 (2014-11-20)

1. Modified GUI rendering to improve the rendering update rate.
    * [Pull request #1487](https://bitbucket.org/osrf/gazebo/pull-request/1487)
1. Add ArrangePlugin for arranging groups of models.
   Also add Model::ResetPhysicsStates to call Link::ResetPhysicsStates
   recursively on all links in model.
    * [Pull request #1208](https://bitbucket.org/osrf/gazebo/pull-request/1208)
1. The `gz model` command line tool will output model info using either `-i` for complete info, or `-p` for just the model pose.
    * [Pull request #1212](https://bitbucket.org/osrf/gazebo/pull-request/1212)
    * [DRCSim Issue #389](https://bitbucket.org/osrf/drcsim/issue/389)
1. Added SignalStats class for computing incremental signal statistics.
    * [Pull request #1198](https://bitbucket.org/osrf/gazebo/pull-request/1198)
1. Add InitialVelocityPlugin to setting the initial state of links
    * [Pull request #1237](https://bitbucket.org/osrf/gazebo/pull-request/1237)
1. Added Quaternion::Integrate function.
    * [Pull request #1255](https://bitbucket.org/osrf/gazebo/pull-request/1255)
1. Added ConvertJointType functions, display more joint info on model list.
    * [Pull request #1259](https://bitbucket.org/osrf/gazebo/pull-request/1259)
1. Added ModelListWidget::AddProperty, removed unnecessary checks on ModelListWidget.
    * [Pull request #1271](https://bitbucket.org/osrf/gazebo/pull-request/1271)
1. Fix loading collada meshes with unsupported input semantics.
    * [Pull request #1319](https://bitbucket.org/osrf/gazebo/pull-request/1319)

### Gazebo 4.0.2 (2014-09-23)

1. Fix and improve mechanism to generate pkgconfig libs
    * [Pull request #1207](https://bitbucket.org/osrf/gazebo/pull-request/1207)
    * [Issue #1284](https://bitbucket.org/osrf/gazebo/issue/1284)
1. Added arat.world
    * [Pull request #1205](https://bitbucket.org/osrf/gazebo/pull-request/1205)
1. Update gzprop to output zip files.
    * [Pull request #1197](https://bitbucket.org/osrf/gazebo/pull-request/1197)
1. Make Collision::GetShape a const function
    * [Pull requset #1189](https://bitbucket.org/osrf/gazebo/pull-request/1189)
1. Install missing physics headers
    * [Pull requset #1183](https://bitbucket.org/osrf/gazebo/pull-request/1183)
1. Remove SimbodyLink::AddTorque console message
    * [Pull requset #1185](https://bitbucket.org/osrf/gazebo/pull-request/1185)
1. Fix log xml
    * [Pull requset #1188](https://bitbucket.org/osrf/gazebo/pull-request/1188)

### Gazebo 4.0.0 (2014-08-08)

1. Added lcov support to cmake
    * [Pull request #1047](https://bitbucket.org/osrf/gazebo/pull-request/1047)
1. Fixed memory leak in image conversion
    * [Pull request #1057](https://bitbucket.org/osrf/gazebo/pull-request/1057)
1. Removed deprecated function
    * [Pull request #1067](https://bitbucket.org/osrf/gazebo/pull-request/1067)
1. Improved collada loading performance
    * [Pull request #1066](https://bitbucket.org/osrf/gazebo/pull-request/1066)
    * [Pull request #1082](https://bitbucket.org/osrf/gazebo/pull-request/1082)
    * [Issue #1134](https://bitbucket.org/osrf/gazebo/issue/1134)
1. Implemented a collada exporter
    * [Pull request #1064](https://bitbucket.org/osrf/gazebo/pull-request/1064)
1. Force torque sensor now makes use of sensor's pose.
    * [Pull request #1076](https://bitbucket.org/osrf/gazebo/pull-request/1076)
    * [Issue #940](https://bitbucket.org/osrf/gazebo/issue/940)
1. Fix Model::GetLinks segfault
    * [Pull request #1093](https://bitbucket.org/osrf/gazebo/pull-request/1093)
1. Fix deleting and saving lights in gzserver
    * [Pull request #1094](https://bitbucket.org/osrf/gazebo/pull-request/1094)
    * [Issue #1182](https://bitbucket.org/osrf/gazebo/issue/1182)
    * [Issue #346](https://bitbucket.org/osrf/gazebo/issue/346)
1. Fix Collision::GetWorldPose. The pose of a collision would not update properly.
    * [Pull request #1049](https://bitbucket.org/osrf/gazebo/pull-request/1049)
    * [Issue #1124](https://bitbucket.org/osrf/gazebo/issue/1124)
1. Fixed the animate_box and animate_joints examples
    * [Pull request #1086](https://bitbucket.org/osrf/gazebo/pull-request/1086)
1. Integrated Oculus Rift functionality
    * [Pull request #1074](https://bitbucket.org/osrf/gazebo/pull-request/1074)
    * [Pull request #1136](https://bitbucket.org/osrf/gazebo/pull-request/1136)
    * [Pull request #1139](https://bitbucket.org/osrf/gazebo/pull-request/1139)
1. Updated Base::GetScopedName
    * [Pull request #1104](https://bitbucket.org/osrf/gazebo/pull-request/1104)
1. Fix collada loader from adding duplicate materials into a Mesh
    * [Pull request #1105](https://bitbucket.org/osrf/gazebo/pull-request/1105)
    * [Issue #1180](https://bitbucket.org/osrf/gazebo/issue/1180)
1. Integrated Razer Hydra functionality
    * [Pull request #1083](https://bitbucket.org/osrf/gazebo/pull-request/1083)
    * [Pull request #1109](https://bitbucket.org/osrf/gazebo/pull-request/1109)
1. Added ability to copy and paste models in the GUI
    * [Pull request #1103](https://bitbucket.org/osrf/gazebo/pull-request/1103)
1. Removed unnecessary inclusion of gazebo.hh and common.hh in plugins
    * [Pull request #1111](https://bitbucket.org/osrf/gazebo/pull-request/1111)
1. Added ability to specify custom road textures
    * [Pull request #1027](https://bitbucket.org/osrf/gazebo/pull-request/1027)
1. Added support for DART 4.1
    * [Pull request #1113](https://bitbucket.org/osrf/gazebo/pull-request/1113)
    * [Pull request #1132](https://bitbucket.org/osrf/gazebo/pull-request/1132)
    * [Pull request #1134](https://bitbucket.org/osrf/gazebo/pull-request/1134)
    * [Pull request #1154](https://bitbucket.org/osrf/gazebo/pull-request/1154)
1. Allow position of joints to be directly set.
    * [Pull request #1097](https://bitbucket.org/osrf/gazebo/pull-request/1097)
    * [Issue #1138](https://bitbucket.org/osrf/gazebo/issue/1138)
1. Added extruded polyline geometry
    * [Pull request #1026](https://bitbucket.org/osrf/gazebo/pull-request/1026)
1. Fixed actor animation
    * [Pull request #1133](https://bitbucket.org/osrf/gazebo/pull-request/1133)
    * [Pull request #1141](https://bitbucket.org/osrf/gazebo/pull-request/1141)
1. Generate a versioned cmake config file
    * [Pull request #1153](https://bitbucket.org/osrf/gazebo/pull-request/1153)
    * [Issue #1226](https://bitbucket.org/osrf/gazebo/issue/1226)
1. Added KMeans class
    * [Pull request #1147](https://bitbucket.org/osrf/gazebo/pull-request/1147)
1. Added --summary-range feature to bitbucket pullrequest tool
    * [Pull request #1156](https://bitbucket.org/osrf/gazebo/pull-request/1156)
1. Updated web links
    * [Pull request #1159](https://bitbucket.org/osrf/gazebo/pull-request/1159)
1. Update tests
    * [Pull request #1155](https://bitbucket.org/osrf/gazebo/pull-request/1155)
    * [Pull request #1143](https://bitbucket.org/osrf/gazebo/pull-request/1143)
    * [Pull request #1138](https://bitbucket.org/osrf/gazebo/pull-request/1138)
    * [Pull request #1140](https://bitbucket.org/osrf/gazebo/pull-request/1140)
    * [Pull request #1127](https://bitbucket.org/osrf/gazebo/pull-request/1127)
    * [Pull request #1115](https://bitbucket.org/osrf/gazebo/pull-request/1115)
    * [Pull request #1102](https://bitbucket.org/osrf/gazebo/pull-request/1102)
    * [Pull request #1087](https://bitbucket.org/osrf/gazebo/pull-request/1087)
    * [Pull request #1084](https://bitbucket.org/osrf/gazebo/pull-request/1084)

## Gazebo 3.0

### Gazebo 3.x.x (yyyy-mm-dd)

1. Fixed sonar and wireless sensor visualization
    * [Pull request #1254](https://bitbucket.org/osrf/gazebo/pull-request/1254)
1. Update visual bounding box when model is selected
    * [Pull request #1280](https://bitbucket.org/osrf/gazebo/pull-request/1280)

### Gazebo 3.1.0 (2014-08-08)

1. Implemented Simbody::Link::Set*Vel
    * [Pull request #1160](https://bitbucket.org/osrf/gazebo/pull-request/1160)
    * [Issue #1012](https://bitbucket.org/osrf/gazebo/issue/1012)
1. Added World::RemoveModel function
    * [Pull request #1106](https://bitbucket.org/osrf/gazebo/pull-request/1106)
    * [Issue #1177](https://bitbucket.org/osrf/gazebo/issue/1177)
1. Fix exit from camera follow mode using the escape key
    * [Pull request #1137](https://bitbucket.org/osrf/gazebo/pull-request/1137)
    * [Issue #1220](https://bitbucket.org/osrf/gazebo/issue/1220)
1. Added support for SDF joint spring stiffness and reference positions
    * [Pull request #1117](https://bitbucket.org/osrf/gazebo/pull-request/1117)
1. Removed the gzmodel_create script
    * [Pull request #1130](https://bitbucket.org/osrf/gazebo/pull-request/1130)
1. Added Vector2 dot product
    * [Pull request #1101](https://bitbucket.org/osrf/gazebo/pull-request/1101)
1. Added SetPositionPID and SetVelocityPID to JointController
    * [Pull request #1091](https://bitbucket.org/osrf/gazebo/pull-request/1091)
1. Fix gzclient startup crash with ogre 1.9
    * [Pull request #1098](https://bitbucket.org/osrf/gazebo/pull-request/1098)
    * [Issue #996](https://bitbucket.org/osrf/gazebo/issue/996)
1. Update the bitbucket_pullrequests tool
    * [Pull request #1108](https://bitbucket.org/osrf/gazebo/pull-request/1108)
1. Light properties now remain in place after move by the user via the GUI.
    * [Pull request #1110](https://bitbucket.org/osrf/gazebo/pull-request/1110)
    * [Issue #1211](https://bitbucket.org/osrf/gazebo/issue/1211)
1. Allow position of joints to be directly set.
    * [Pull request #1096](https://bitbucket.org/osrf/gazebo/pull-request/1096)
    * [Issue #1138](https://bitbucket.org/osrf/gazebo/issue/1138)

### Gazebo 3.0.0 (2014-04-11)

1. Fix bug when deleting the sun light
    * [Pull request #1088](https://bitbucket.org/osrf/gazebo/pull-request/1088)
    * [Issue #1133](https://bitbucket.org/osrf/gazebo/issue/1133)
1. Fix ODE screw joint
    * [Pull request #1078](https://bitbucket.org/osrf/gazebo/pull-request/1078)
    * [Issue #1167](https://bitbucket.org/osrf/gazebo/issue/1167)
1. Update joint integration tests
    * [Pull request #1081](https://bitbucket.org/osrf/gazebo/pull-request/1081)
1. Fixed false positives in cppcheck.
    * [Pull request #1061](https://bitbucket.org/osrf/gazebo/pull-request/1061)
1. Made joint axis reference frame relative to child, and updated simbody and dart accordingly.
    * [Pull request #1069](https://bitbucket.org/osrf/gazebo/pull-request/1069)
    * [Issue #494](https://bitbucket.org/osrf/gazebo/issue/494)
    * [Issue #1143](https://bitbucket.org/osrf/gazebo/issue/1143)
1. Added ability to pass vector of strings to SetupClient and SetupServer
    * [Pull request #1068](https://bitbucket.org/osrf/gazebo/pull-request/1068)
    * [Issue #1132](https://bitbucket.org/osrf/gazebo/issue/1132)
1. Fix error correction in screw constraints for ODE
    * [Pull request #1070](https://bitbucket.org/osrf/gazebo/pull-request/1070)
    * [Issue #1159](https://bitbucket.org/osrf/gazebo/issue/1159)
1. Improved pkgconfig with SDF
    * [Pull request #1062](https://bitbucket.org/osrf/gazebo/pull-request/1062)
1. Added a plugin to simulate aero dynamics
    * [Pull request #905](https://bitbucket.org/osrf/gazebo/pull-request/905)
1. Updated bullet support
    * [Issue #1069](https://bitbucket.org/osrf/gazebo/issue/1069)
    * [Pull request #1011](https://bitbucket.org/osrf/gazebo/pull-request/1011)
    * [Pull request #996](https://bitbucket.org/osrf/gazebo/pull-request/966)
    * [Pull request #1024](https://bitbucket.org/osrf/gazebo/pull-request/1024)
1. Updated simbody support
    * [Pull request #995](https://bitbucket.org/osrf/gazebo/pull-request/995)
1. Updated worlds to SDF 1.5
    * [Pull request #1021](https://bitbucket.org/osrf/gazebo/pull-request/1021)
1. Improvements to ODE
    * [Pull request #1001](https://bitbucket.org/osrf/gazebo/pull-request/1001)
    * [Pull request #1014](https://bitbucket.org/osrf/gazebo/pull-request/1014)
    * [Pull request #1015](https://bitbucket.org/osrf/gazebo/pull-request/1015)
    * [Pull request #1016](https://bitbucket.org/osrf/gazebo/pull-request/1016)
1. New command line tool
    * [Pull request #972](https://bitbucket.org/osrf/gazebo/pull-request/972)
1. Graphical user interface improvements
    * [Pull request #971](https://bitbucket.org/osrf/gazebo/pull-request/971)
    * [Pull request #1013](https://bitbucket.org/osrf/gazebo/pull-request/1013)
    * [Pull request #989](https://bitbucket.org/osrf/gazebo/pull-request/989)
1. Created a friction pyramid class
    * [Pull request #935](https://bitbucket.org/osrf/gazebo/pull-request/935)
1. Added GetWorldEnergy functions to Model, Joint, and Link
    * [Pull request #1017](https://bitbucket.org/osrf/gazebo/pull-request/1017)
1. Preparing Gazebo for admission into Ubuntu
    * [Pull request #969](https://bitbucket.org/osrf/gazebo/pull-request/969)
    * [Pull request #998](https://bitbucket.org/osrf/gazebo/pull-request/998)
    * [Pull request #1002](https://bitbucket.org/osrf/gazebo/pull-request/1002)
1. Add method for querying if useImplicitStiffnessDamping flag is set for a given joint
    * [Issue #629](https://bitbucket.org/osrf/gazebo/issue/629)
    * [Pull request #1006](https://bitbucket.org/osrf/gazebo/pull-request/1006)
1. Fix joint axis frames
    * [Issue #494](https://bitbucket.org/osrf/gazebo/issue/494)
    * [Pull request #963](https://bitbucket.org/osrf/gazebo/pull-request/963)
1. Compute joint anchor pose relative to parent
    * [Issue #1029](https://bitbucket.org/osrf/gazebo/issue/1029)
    * [Pull request #982](https://bitbucket.org/osrf/gazebo/pull-request/982)
1. Cleanup the installed worlds
    * [Issue #1036](https://bitbucket.org/osrf/gazebo/issue/1036)
    * [Pull request #984](https://bitbucket.org/osrf/gazebo/pull-request/984)
1. Update to the GPS sensor
    * [Issue #1059](https://bitbucket.org/osrf/gazebo/issue/1059)
    * [Pull request #978](https://bitbucket.org/osrf/gazebo/pull-request/978)
1. Removed libtool from plugin loading
    * [Pull request #981](https://bitbucket.org/osrf/gazebo/pull-request/981)
1. Added functions to get inertial information for a link in the world frame.
    * [Pull request #1005](https://bitbucket.org/osrf/gazebo/pull-request/1005)

## Gazebo 2.0

### Gazebo 2.2.6 (2015-09-28)

1. Backport fixes to setup.sh from pull request #1430 to 2.2 branch
    * [Pull request 1889](https://bitbucket.org/osrf/gazebo/pull-request/1889)
1. Fix heightmap texture loading (2.2)
    * [Pull request 1596](https://bitbucket.org/osrf/gazebo/pull-request/1596)
1. Prevent out of bounds array access in SkidSteerDrivePlugin (found by cppcheck 1.68)
    * [Pull request 1379](https://bitbucket.org/osrf/gazebo/pull-request/1379)
1. Fix build with boost 1.57 for 2.2 branch (#1399)
    * [Pull request 1358](https://bitbucket.org/osrf/gazebo/pull-request/1358)
1. Fix manpage test failures by incrementing year to 2015
    * [Pull request 1361](https://bitbucket.org/osrf/gazebo/pull-request/1361)
1. Fix build for OS X 10.10 (#1304, #1289)
    * [Pull request 1346](https://bitbucket.org/osrf/gazebo/pull-request/1346)
1. Restore ODELink ABI, use Link variables instead (#1354)
    * [Pull request 1347](https://bitbucket.org/osrf/gazebo/pull-request/1347)
1. Fix inertia_ratio test
    * [Pull request 1344](https://bitbucket.org/osrf/gazebo/pull-request/1344)
1. backport collision visual fix -> 2.2
    * [Pull request 1343](https://bitbucket.org/osrf/gazebo/pull-request/1343)
1. Fix two code_check errors on 2.2
    * [Pull request 1314](https://bitbucket.org/osrf/gazebo/pull-request/1314)
1. issue #243 fix Link::GetWorldLinearAccel and Link::GetWorldAngularAccel for ODE
    * [Pull request 1284](https://bitbucket.org/osrf/gazebo/pull-request/1284)

### Gazebo 2.2.3 (2014-04-29)

1. Removed redundant call to World::Init
    * [Pull request #1107](https://bitbucket.org/osrf/gazebo/pull-request/1107)
    * [Issue #1208](https://bitbucket.org/osrf/gazebo/issue/1208)
1. Return proper error codes when gazebo exits
    * [Pull request #1085](https://bitbucket.org/osrf/gazebo/pull-request/1085)
    * [Issue #1178](https://bitbucket.org/osrf/gazebo/issue/1178)
1. Fixed Camera::GetWorldRotation().
    * [Pull request #1071](https://bitbucket.org/osrf/gazebo/pull-request/1071)
    * [Issue #1087](https://bitbucket.org/osrf/gazebo/issue/1087)
1. Fixed memory leak in image conversion
    * [Pull request #1073](https://bitbucket.org/osrf/gazebo/pull-request/1073)

### Gazebo 2.2.1 (xxxx-xx-xx)

1. Fix heightmap model texture loading.
    * [Pull request #1596](https://bitbucket.org/osrf/gazebo/pull-request/1596)

### Gazebo 2.2.0 (2014-01-10)

1. Fix compilation when using OGRE-1.9 (full support is being worked on)
    * [Issue #994](https://bitbucket.org/osrf/gazebo/issue/994)
    * [Issue #995](https://bitbucket.org/osrf/gazebo/issue/995)
    * [Issue #996](https://bitbucket.org/osrf/gazebo/issue/996)
    * [Pull request #883](https://bitbucket.org/osrf/gazebo/pull-request/883)
1. Added unit test for issue 624.
    * [Issue #624](https://bitbucket.org/osrf/gazebo/issue/624).
    * [Pull request #889](https://bitbucket.org/osrf/gazebo/pull-request/889)
1. Use 3x3 PCF shadows for smoother shadows.
    * [Pull request #887](https://bitbucket.org/osrf/gazebo/pull-request/887)
1. Update manpage copyright to 2014.
    * [Pull request #893](https://bitbucket.org/osrf/gazebo/pull-request/893)
1. Added friction integration test .
    * [Pull request #885](https://bitbucket.org/osrf/gazebo/pull-request/885)
1. Fix joint anchor when link pose is not specified.
    * [Issue #978](https://bitbucket.org/osrf/gazebo/issue/978)
    * [Pull request #862](https://bitbucket.org/osrf/gazebo/pull-request/862)
1. Added (ESC) tooltip for GUI Selection Mode icon.
    * [Issue #993](https://bitbucket.org/osrf/gazebo/issue/993)
    * [Pull request #888](https://bitbucket.org/osrf/gazebo/pull-request/888)
1. Removed old comment about resolved issue.
    * [Issue #837](https://bitbucket.org/osrf/gazebo/issue/837)
    * [Pull request #880](https://bitbucket.org/osrf/gazebo/pull-request/880)
1. Made SimbodyLink::Get* function thread-safe
    * [Issue #918](https://bitbucket.org/osrf/gazebo/issue/918)
    * [Pull request #872](https://bitbucket.org/osrf/gazebo/pull-request/872)
1. Suppressed spurious gzlog messages in ODE::Body
    * [Issue #983](https://bitbucket.org/osrf/gazebo/issue/983)
    * [Pull request #875](https://bitbucket.org/osrf/gazebo/pull-request/875)
1. Fixed Force Torque Sensor Test by properly initializing some values.
    * [Issue #982](https://bitbucket.org/osrf/gazebo/issue/982)
    * [Pull request #869](https://bitbucket.org/osrf/gazebo/pull-request/869)
1. Added breakable joint plugin to support breakable walls.
    * [Pull request #865](https://bitbucket.org/osrf/gazebo/pull-request/865)
1. Used different tuple syntax to fix compilation on OSX mavericks.
    * [Issue #947](https://bitbucket.org/osrf/gazebo/issue/947)
    * [Pull request #858](https://bitbucket.org/osrf/gazebo/pull-request/858)
1. Fixed sonar test and deprecation warning.
    * [Pull request #856](https://bitbucket.org/osrf/gazebo/pull-request/856)
1. Speed up test compilation.
    * Part of [Issue #955](https://bitbucket.org/osrf/gazebo/issue/955)
    * [Pull request #846](https://bitbucket.org/osrf/gazebo/pull-request/846)
1. Added Joint::SetEffortLimit API
    * [Issue #923](https://bitbucket.org/osrf/gazebo/issue/923)
    * [Pull request #808](https://bitbucket.org/osrf/gazebo/pull-request/808)
1. Made bullet output less verbose.
    * [Pull request #839](https://bitbucket.org/osrf/gazebo/pull-request/839)
1. Convergence acceleration and stability tweak to make atlas_v3 stable
    * [Issue #895](https://bitbucket.org/osrf/gazebo/issue/895)
    * [Pull request #772](https://bitbucket.org/osrf/gazebo/pull-request/772)
1. Added colors, textures and world files for the SPL RoboCup environment
    * [Pull request #838](https://bitbucket.org/osrf/gazebo/pull-request/838)
1. Fixed bitbucket_pullrequests tool to work with latest BitBucket API.
    * [Issue #933](https://bitbucket.org/osrf/gazebo/issue/933)
    * [Pull request #841](https://bitbucket.org/osrf/gazebo/pull-request/841)
1. Fixed cppcheck warnings.
    * [Pull request #842](https://bitbucket.org/osrf/gazebo/pull-request/842)

### Gazebo 2.1.0 (2013-11-08)
1. Fix mainwindow unit test
    * [Pull request #752](https://bitbucket.org/osrf/gazebo/pull-request/752)
1. Visualize moment of inertia
    * Pull request [#745](https://bitbucket.org/osrf/gazebo/pull-request/745), [#769](https://bitbucket.org/osrf/gazebo/pull-request/769), [#787](https://bitbucket.org/osrf/gazebo/pull-request/787)
    * [Issue #203](https://bitbucket.org/osrf/gazebo/issue/203)
1. Update tool to count lines of code
    * [Pull request #758](https://bitbucket.org/osrf/gazebo/pull-request/758)
1. Implement World::Clear
    * Pull request [#785](https://bitbucket.org/osrf/gazebo/pull-request/785), [#804](https://bitbucket.org/osrf/gazebo/pull-request/804)
1. Improve Bullet support
    * [Pull request #805](https://bitbucket.org/osrf/gazebo/pull-request/805)
1. Fix doxygen spacing
    * [Pull request #740](https://bitbucket.org/osrf/gazebo/pull-request/740)
1. Add tool to generate model images for thepropshop.org
    * [Pull request #734](https://bitbucket.org/osrf/gazebo/pull-request/734)
1. Added paging support for terrains
    * [Pull request #707](https://bitbucket.org/osrf/gazebo/pull-request/707)
1. Added plugin path to LID_LIBRARY_PATH in setup.sh
    * [Pull request #750](https://bitbucket.org/osrf/gazebo/pull-request/750)
1. Fix for OSX
    * [Pull request #766](https://bitbucket.org/osrf/gazebo/pull-request/766)
    * [Pull request #786](https://bitbucket.org/osrf/gazebo/pull-request/786)
    * [Issue #906](https://bitbucket.org/osrf/gazebo/issue/906)
1. Update copyright information
    * [Pull request #771](https://bitbucket.org/osrf/gazebo/pull-request/771)
1. Enable screen dependent tests
    * [Pull request #764](https://bitbucket.org/osrf/gazebo/pull-request/764)
    * [Issue #811](https://bitbucket.org/osrf/gazebo/issue/811)
1. Fix gazebo command line help message
    * [Pull request #775](https://bitbucket.org/osrf/gazebo/pull-request/775)
    * [Issue #898](https://bitbucket.org/osrf/gazebo/issue/898)
1. Fix man page test
    * [Pull request #774](https://bitbucket.org/osrf/gazebo/pull-request/774)
1. Improve load time by reducing calls to RTShader::Update
    * [Pull request #773](https://bitbucket.org/osrf/gazebo/pull-request/773)
    * [Issue #877](https://bitbucket.org/osrf/gazebo/issue/877)
1. Fix joint visualization
    * [Pull request #776](https://bitbucket.org/osrf/gazebo/pull-request/776)
    * [Pull request #802](https://bitbucket.org/osrf/gazebo/pull-request/802)
    * [Issue #464](https://bitbucket.org/osrf/gazebo/issue/464)
1. Add helpers to fix NaN
    * [Pull request #742](https://bitbucket.org/osrf/gazebo/pull-request/742)
1. Fix model resizing via the GUI
    * [Pull request #763](https://bitbucket.org/osrf/gazebo/pull-request/763)
    * [Issue #885](https://bitbucket.org/osrf/gazebo/issue/885)
1. Simplify gzlog test by using sha1
    * [Pull request #781](https://bitbucket.org/osrf/gazebo/pull-request/781)
    * [Issue #837](https://bitbucket.org/osrf/gazebo/issue/837)
1. Enable cppcheck for header files
    * [Pull request #782](https://bitbucket.org/osrf/gazebo/pull-request/782)
    * [Issue #907](https://bitbucket.org/osrf/gazebo/issue/907)
1. Fix broken regression test
    * [Pull request #784](https://bitbucket.org/osrf/gazebo/pull-request/784)
    * [Issue #884](https://bitbucket.org/osrf/gazebo/issue/884)
1. All simbody and dart to pass tests
    * [Pull request #790](https://bitbucket.org/osrf/gazebo/pull-request/790)
    * [Issue #873](https://bitbucket.org/osrf/gazebo/issue/873)
1. Fix camera rotation from SDF
    * [Pull request #789](https://bitbucket.org/osrf/gazebo/pull-request/789)
    * [Issue #920](https://bitbucket.org/osrf/gazebo/issue/920)
1. Fix bitbucket pullrequest command line tool to match new API
    * [Pull request #803](https://bitbucket.org/osrf/gazebo/pull-request/803)
1. Fix transceiver spawn errors in tests
    * [Pull request #811](https://bitbucket.org/osrf/gazebo/pull-request/811)
    * [Pull request #814](https://bitbucket.org/osrf/gazebo/pull-request/814)

### Gazebo 2.0.0 (2013-10-08)
1. Refactor code check tool.
    * [Pull Request #669](https://bitbucket.org/osrf/gazebo/pull-request/669)
1. Added pull request tool for Bitbucket.
    * [Pull Request #670](https://bitbucket.org/osrf/gazebo/pull-request/670)
    * [Pull Request #691](https://bitbucket.org/osrf/gazebo/pull-request/671)
1. New wireless receiver and transmitter sensor models.
    * [Pull Request #644](https://bitbucket.org/osrf/gazebo/pull-request/644)
    * [Pull Request #675](https://bitbucket.org/osrf/gazebo/pull-request/675)
    * [Pull Request #727](https://bitbucket.org/osrf/gazebo/pull-request/727)
1. Audio support using OpenAL.
    * [Pull Request #648](https://bitbucket.org/osrf/gazebo/pull-request/648)
    * [Pull Request #704](https://bitbucket.org/osrf/gazebo/pull-request/704)
1. Simplify command-line parsing of gztopic echo output.
    * [Pull Request #674](https://bitbucket.org/osrf/gazebo/pull-request/674)
    * Resolves: [Issue #795](https://bitbucket.org/osrf/gazebo/issue/795)
1. Use UNIX directories through the user of GNUInstallDirs cmake module.
    * [Pull Request #676](https://bitbucket.org/osrf/gazebo/pull-request/676)
    * [Pull Request #681](https://bitbucket.org/osrf/gazebo/pull-request/681)
1. New GUI interactions for object manipulation.
    * [Pull Request #634](https://bitbucket.org/osrf/gazebo/pull-request/634)
1. Fix for OSX menubar.
    * [Pull Request #677](https://bitbucket.org/osrf/gazebo/pull-request/677)
1. Remove internal SDF directories and dependencies.
    * [Pull Request #680](https://bitbucket.org/osrf/gazebo/pull-request/680)
1. Add minimum version for sdformat.
    * [Pull Request #682](https://bitbucket.org/osrf/gazebo/pull-request/682)
    * Resolves: [Issue #818](https://bitbucket.org/osrf/gazebo/issue/818)
1. Allow different gtest parameter types with ServerFixture
    * [Pull Request #686](https://bitbucket.org/osrf/gazebo/pull-request/686)
    * Resolves: [Issue #820](https://bitbucket.org/osrf/gazebo/issue/820)
1. GUI model scaling when using Bullet.
    * [Pull Request #683](https://bitbucket.org/osrf/gazebo/pull-request/683)
1. Fix typo in cmake config.
    * [Pull Request #694](https://bitbucket.org/osrf/gazebo/pull-request/694)
    * Resolves: [Issue #824](https://bitbucket.org/osrf/gazebo/issue/824)
1. Remove gazebo include subdir from pkgconfig and cmake config.
    * [Pull Request #691](https://bitbucket.org/osrf/gazebo/pull-request/691)
1. Torsional spring demo
    * [Pull Request #693](https://bitbucket.org/osrf/gazebo/pull-request/693)
1. Remove repeated call to SetAxis in Joint.cc
    * [Pull Request #695](https://bitbucket.org/osrf/gazebo/pull-request/695)
    * Resolves: [Issue #823](https://bitbucket.org/osrf/gazebo/issue/823)
1. Add test for rotational joints.
    * [Pull Request #697](https://bitbucket.org/osrf/gazebo/pull-request/697)
    * Resolves: [Issue #820](https://bitbucket.org/osrf/gazebo/issue/820)
1. Fix compilation of tests using Joint base class
    * [Pull Request #701](https://bitbucket.org/osrf/gazebo/pull-request/701)
1. Terrain paging implemented.
    * [Pull Request #687](https://bitbucket.org/osrf/gazebo/pull-request/687)
1. Improve timeout error reporting in ServerFixture
    * [Pull Request #705](https://bitbucket.org/osrf/gazebo/pull-request/705)
1. Fix mouse picking for cases where visuals overlap with the laser
    * [Pull Request #709](https://bitbucket.org/osrf/gazebo/pull-request/709)
1. Fix string literals for OSX
    * [Pull Request #712](https://bitbucket.org/osrf/gazebo/pull-request/712)
    * Resolves: [Issue #803](https://bitbucket.org/osrf/gazebo/issue/803)
1. Support for ENABLE_TESTS_COMPILATION cmake parameter
    * [Pull Request #708](https://bitbucket.org/osrf/gazebo/pull-request/708)
1. Updated system gui plugin
    * [Pull Request #702](https://bitbucket.org/osrf/gazebo/pull-request/702)
1. Fix force torque unit test issue
    * [Pull Request #673](https://bitbucket.org/osrf/gazebo/pull-request/673)
    * Resolves: [Issue #813](https://bitbucket.org/osrf/gazebo/issue/813)
1. Use variables to control auto generation of CFlags
    * [Pull Request #699](https://bitbucket.org/osrf/gazebo/pull-request/699)
1. Remove deprecated functions.
    * [Pull Request #715](https://bitbucket.org/osrf/gazebo/pull-request/715)
1. Fix typo in `Camera.cc`
    * [Pull Request #719](https://bitbucket.org/osrf/gazebo/pull-request/719)
    * Resolves: [Issue #846](https://bitbucket.org/osrf/gazebo/issue/846)
1. Performance improvements
    * [Pull Request #561](https://bitbucket.org/osrf/gazebo/pull-request/561)
1. Fix gripper model.
    * [Pull Request #713](https://bitbucket.org/osrf/gazebo/pull-request/713)
    * Resolves: [Issue #314](https://bitbucket.org/osrf/gazebo/issue/314)
1. First part of Simbody integration
    * [Pull Request #716](https://bitbucket.org/osrf/gazebo/pull-request/716)

## Gazebo 1.9

### Gazebo 1.9.6 (2014-04-29)

1. Refactored inertia ratio reduction for ODE
    * [Pull request #1114](https://bitbucket.org/osrf/gazebo/pull-request/1114)
1. Improved collada loading performance
    * [Pull request #1075](https://bitbucket.org/osrf/gazebo/pull-request/1075)

### Gazebo 1.9.3 (2014-01-10)

1. Add thickness to plane to remove shadow flickering.
    * [Pull request #886](https://bitbucket.org/osrf/gazebo/pull-request/886)
1. Temporary GUI shadow toggle fix.
    * [Issue #925](https://bitbucket.org/osrf/gazebo/issue/925)
    * [Pull request #868](https://bitbucket.org/osrf/gazebo/pull-request/868)
1. Fix memory access bugs with libc++ on mavericks.
    * [Issue #965](https://bitbucket.org/osrf/gazebo/issue/965)
    * [Pull request #857](https://bitbucket.org/osrf/gazebo/pull-request/857)
    * [Pull request #881](https://bitbucket.org/osrf/gazebo/pull-request/881)
1. Replaced printf with cout in gztopic hz.
    * [Issue #969](https://bitbucket.org/osrf/gazebo/issue/969)
    * [Pull request #854](https://bitbucket.org/osrf/gazebo/pull-request/854)
1. Add Dark grey material and fix indentation.
    * [Pull request #851](https://bitbucket.org/osrf/gazebo/pull-request/851)
1. Fixed sonar sensor unit test.
    * [Pull request #848](https://bitbucket.org/osrf/gazebo/pull-request/848)
1. Convergence acceleration and stability tweak to make atlas_v3 stable.
    * [Pull request #845](https://bitbucket.org/osrf/gazebo/pull-request/845)
1. Update gtest to 1.7.0 to resolve problems with libc++.
    * [Issue #947](https://bitbucket.org/osrf/gazebo/issue/947)
    * [Pull request #827](https://bitbucket.org/osrf/gazebo/pull-request/827)
1. Fixed LD_LIBRARY_PATH for plugins.
    * [Issue #957](https://bitbucket.org/osrf/gazebo/issue/957)
    * [Pull request #844](https://bitbucket.org/osrf/gazebo/pull-request/844)
1. Fix transceiver sporadic errors.
    * Backport of [pull request #811](https://bitbucket.org/osrf/gazebo/pull-request/811)
    * [Pull request #836](https://bitbucket.org/osrf/gazebo/pull-request/836)
1. Modified the MsgTest to be deterministic with time checks.
    * [Pull request #843](https://bitbucket.org/osrf/gazebo/pull-request/843)
1. Fixed seg fault in LaserVisual.
    * [Issue #950](https://bitbucket.org/osrf/gazebo/issue/950)
    * [Pull request #832](https://bitbucket.org/osrf/gazebo/pull-request/832)
1. Implemented the option to disable tests that need a working screen to run properly.
    * Backport of [Pull request #764](https://bitbucket.org/osrf/gazebo/pull-request/764)
    * [Pull request #837](https://bitbucket.org/osrf/gazebo/pull-request/837)
1. Cleaned up gazebo shutdown.
    * [Pull request #829](https://bitbucket.org/osrf/gazebo/pull-request/829)
1. Fixed bug associated with loading joint child links.
    * [Issue #943](https://bitbucket.org/osrf/gazebo/issue/943)
    * [Pull request #820](https://bitbucket.org/osrf/gazebo/pull-request/820)

### Gazebo 1.9.2 (2013-11-08)
1. Fix enable/disable sky and clouds from SDF
    * [Pull request #809](https://bitbucket.org/osrf/gazebo/pull-request/809])
1. Fix occasional blank GUI screen on startup
    * [Pull request #815](https://bitbucket.org/osrf/gazebo/pull-request/815])
1. Fix GPU laser when interacting with heightmaps
    * [Pull request #796](https://bitbucket.org/osrf/gazebo/pull-request/796])
1. Added API/ABI checker command line tool
    * [Pull request #765](https://bitbucket.org/osrf/gazebo/pull-request/765])
1. Added gtest version information
    * [Pull request #801](https://bitbucket.org/osrf/gazebo/pull-request/801])
1. Fix GUI world saving
    * [Pull request #806](https://bitbucket.org/osrf/gazebo/pull-request/806])
1. Enable anti-aliasing for camera sensor
    * [Pull request #800](https://bitbucket.org/osrf/gazebo/pull-request/800])
1. Make sensor noise deterministic
    * [Pull request #788](https://bitbucket.org/osrf/gazebo/pull-request/788])
1. Fix build problem
    * [Issue #901](https://bitbucket.org/osrf/gazebo/issue/901)
    * [Pull request #778](https://bitbucket.org/osrf/gazebo/pull-request/778])
1. Fix a typo in Camera.cc
    * [Pull request #720](https://bitbucket.org/osrf/gazebo/pull-request/720])
    * [Issue #846](https://bitbucket.org/osrf/gazebo/issue/846)
1. Fix OSX menu bar
    * [Pull request #688](https://bitbucket.org/osrf/gazebo/pull-request/688])
1. Fix gazebo::init by calling sdf::setFindCallback() before loading the sdf in gzfactory.
    * [Pull request #678](https://bitbucket.org/osrf/gazebo/pull-request/678])
    * [Issue #817](https://bitbucket.org/osrf/gazebo/issue/817)

### Gazebo 1.9.1 (2013-08-20)
* Deprecate header files that require case-sensitive filesystem (e.g. Common.hh, Physics.hh) [https://bitbucket.org/osrf/gazebo/pull-request/638/fix-for-775-deprecate-headers-that-require]
* Initial support for building on Mac OS X [https://bitbucket.org/osrf/gazebo/pull-request/660/osx-support-for-gazebo-19] [https://bitbucket.org/osrf/gazebo/pull-request/657/cmake-fixes-for-osx]
* Fixes for various issues [https://bitbucket.org/osrf/gazebo/pull-request/635/fix-for-issue-792/diff] [https://bitbucket.org/osrf/gazebo/pull-request/628/allow-scoped-and-non-scoped-joint-names-to/diff] [https://bitbucket.org/osrf/gazebo/pull-request/636/fix-build-dependency-in-message-generation/diff] [https://bitbucket.org/osrf/gazebo/pull-request/639/make-the-unversioned-setupsh-a-copy-of-the/diff] [https://bitbucket.org/osrf/gazebo/pull-request/650/added-missing-lib-to-player-client-library/diff] [https://bitbucket.org/osrf/gazebo/pull-request/656/install-gzmode_create-without-sh-suffix/diff]

### Gazebo 1.9.0 (2013-07-23)
* Use external package [sdformat](https://bitbucket.org/osrf/sdformat) for sdf parsing, refactor the `Element::GetValue*` function calls, and deprecate Gazebo's internal sdf parser [https://bitbucket.org/osrf/gazebo/pull-request/627]
* Improved ROS support ([[Tutorials#ROS_Integration |documentation here]]) [https://bitbucket.org/osrf/gazebo/pull-request/559]
* Added Sonar, Force-Torque, and Tactile Pressure sensors [https://bitbucket.org/osrf/gazebo/pull-request/557], [https://bitbucket.org/osrf/gazebo/pull-request/567]
* Add compile-time defaults for environment variables so that sourcing setup.sh is unnecessary in most cases [https://bitbucket.org/osrf/gazebo/pull-request/620]
* Enable user camera to follow objects in client window [https://bitbucket.org/osrf/gazebo/pull-request/603]
* Install protobuf message files for use in custom messages [https://bitbucket.org/osrf/gazebo/pull-request/614]
* Change default compilation flags to improve debugging [https://bitbucket.org/osrf/gazebo/pull-request/617]
* Change to supported relative include paths [https://bitbucket.org/osrf/gazebo/pull-request/594]
* Fix display of laser scans when sensor is rotated [https://bitbucket.org/osrf/gazebo/pull-request/599]

## Gazebo 1.8

### Gazebo 1.8.7 (2013-07-16)
* Fix bug in URDF parsing of Vector3 elements [https://bitbucket.org/osrf/gazebo/pull-request/613]
* Fix compilation errors with newest libraries [https://bitbucket.org/osrf/gazebo/pull-request/615]

### Gazebo 1.8.6 (2013-06-07)
* Fix inertia lumping in the URDF parser[https://bitbucket.org/osrf/gazebo/pull-request/554]
* Fix for ODEJoint CFM damping sign error [https://bitbucket.org/osrf/gazebo/pull-request/586]
* Fix transport memory growth[https://bitbucket.org/osrf/gazebo/pull-request/584]
* Reduce log file data in order to reduce buffer growth that results in out of memory kernel errors[https://bitbucket.org/osrf/gazebo/pull-request/587]

### Gazebo 1.8.5 (2013-06-04)
* Fix Gazebo build for machines without a valid display.[https://bitbucket.org/osrf/gazebo/commits/37f00422eea03365b839a632c1850431ee6a1d67]

### Gazebo 1.8.4 (2013-06-03)
* Fix UDRF to SDF converter so that URDF gazebo extensions are applied to all collisions in a link.[https://bitbucket.org/osrf/gazebo/pull-request/579]
* Prevent transport layer from locking when a gzclient connects to a gzserver over a connection with high latency.[https://bitbucket.org/osrf/gazebo/pull-request/572]
* Improve performance and fix uninitialized conditional jumps.[https://bitbucket.org/osrf/gazebo/pull-request/571]

### Gazebo 1.8.3 (2013-06-03)
* Fix for gzlog hanging when gzserver is not present or not responsive[https://bitbucket.org/osrf/gazebo/pull-request/577]
* Fix occasional segfault when generating log files[https://bitbucket.org/osrf/gazebo/pull-request/575]
* Performance improvement to ODE[https://bitbucket.org/osrf/gazebo/pull-request/556]
* Fix node initialization[https://bitbucket.org/osrf/gazebo/pull-request/570]
* Fix GPU laser Hz rate reduction when sensor moved away from world origin[https://bitbucket.org/osrf/gazebo/pull-request/566]
* Fix incorrect lighting in camera sensors when GPU laser is subscribe to[https://bitbucket.org/osrf/gazebo/pull-request/563]

### Gazebo 1.8.2 (2013-05-28)
* ODE performance improvements[https://bitbucket.org/osrf/gazebo/pull-request/535][https://bitbucket.org/osrf/gazebo/pull-request/537]
* Fixed tests[https://bitbucket.org/osrf/gazebo/pull-request/538][https://bitbucket.org/osrf/gazebo/pull-request/541][https://bitbucket.org/osrf/gazebo/pull-request/542]
* Fixed sinking vehicle bug[https://bitbucket.org/osrf/drcsim/issue/300] in pull-request[https://bitbucket.org/osrf/gazebo/pull-request/538]
* Fix GPU sensor throttling[https://bitbucket.org/osrf/gazebo/pull-request/536]
* Reduce string comparisons for better performance[https://bitbucket.org/osrf/gazebo/pull-request/546]
* Contact manager performance improvements[https://bitbucket.org/osrf/gazebo/pull-request/543]
* Transport performance improvements[https://bitbucket.org/osrf/gazebo/pull-request/548]
* Reduce friction noise[https://bitbucket.org/osrf/gazebo/pull-request/545]

### Gazebo 1.8.1 (2013-05-22)
* Please note that 1.8.1 contains a bug[https://bitbucket.org/osrf/drcsim/issue/300] that causes interpenetration between objects in resting contact to grow slowly.  Please update to 1.8.2 for the patch.
* Added warm starting[https://bitbucket.org/osrf/gazebo/pull-request/529]
* Reduced console output[https://bitbucket.org/osrf/gazebo/pull-request/533]
* Improved off screen rendering performance[https://bitbucket.org/osrf/gazebo/pull-request/530]
* Performance improvements [https://bitbucket.org/osrf/gazebo/pull-request/535] [https://bitbucket.org/osrf/gazebo/pull-request/537]

### Gazebo 1.8.0 (2013-05-17)
* Fixed slider axis [https://bitbucket.org/osrf/gazebo/pull-request/527]
* Fixed heightmap shadows [https://bitbucket.org/osrf/gazebo/pull-request/525]
* Fixed model and canonical link pose [https://bitbucket.org/osrf/gazebo/pull-request/519]
* Fixed OSX message header[https://bitbucket.org/osrf/gazebo/pull-request/524]
* Added zlib compression for logging [https://bitbucket.org/osrf/gazebo/pull-request/515]
* Allow clouds to be disabled in cameras [https://bitbucket.org/osrf/gazebo/pull-request/507]
* Camera rendering performance [https://bitbucket.org/osrf/gazebo/pull-request/528]


## Gazebo 1.7

### Gazebo 1.7.3 (2013-05-08)
* Fixed log cleanup (again) [https://bitbucket.org/osrf/gazebo/pull-request/511/fix-log-cleanup-logic]

### Gazebo 1.7.2 (2013-05-07)
* Fixed log cleanup [https://bitbucket.org/osrf/gazebo/pull-request/506/fix-gzlog-stop-command-line]
* Minor documentation fix [https://bitbucket.org/osrf/gazebo/pull-request/488/minor-documentation-fix]

### Gazebo 1.7.1 (2013-04-19)
* Fixed tests
* IMU sensor receives time stamped data from links
* Fix saving image frames [https://bitbucket.org/osrf/gazebo/pull-request/466/fix-saving-frames/diff]
* Wireframe rendering in GUI [https://bitbucket.org/osrf/gazebo/pull-request/414/allow-rendering-of-models-in-wireframe]
* Improved logging performance [https://bitbucket.org/osrf/gazebo/pull-request/457/improvements-to-gzlog-filter-and-logging]
* Viscous mud model [https://bitbucket.org/osrf/gazebo/pull-request/448/mud-plugin/diff]

## Gazebo 1.6

### Gazebo 1.6.3 (2013-04-15)
* Fixed a [critical SDF bug](https://bitbucket.org/osrf/gazebo/pull-request/451)
* Fixed a [laser offset bug](https://bitbucket.org/osrf/gazebo/pull-request/449)

### Gazebo 1.6.2 (2013-04-14)
* Fix for fdir1 physics property [https://bitbucket.org/osrf/gazebo/pull-request/429/fixes-to-treat-fdir1-better-1-rotate-into/diff]
* Fix for force torque sensor [https://bitbucket.org/osrf/gazebo/pull-request/447]
* SDF documentation fix [https://bitbucket.org/osrf/gazebo/issue/494/joint-axis-reference-frame-doesnt-match]

### Gazebo 1.6.1 (2013-04-05)
* Switch default build type to Release.

### Gazebo 1.6.0 (2013-04-05)
* Improvements to inertia in rubble pile
* Various Bullet integration advances.
* Noise models for ray, camera, and imu sensors.
* SDF 1.4, which accommodates more physics engine parameters and also some sensor noise models.
* Initial support for making movies from within Gazebo.
* Many performance improvements.
* Many bug fixes.
* Progress toward to building on OS X.

## Gazebo 1.5

### Gazebo 1.5.0 (2013-03-11)
* Partial integration of Bullet
  * Includes: cubes, spheres, cylinders, planes, meshes, revolute joints, ray sensors
* GUI Interface for log writing.
* Threaded sensors.
* Multi-camera sensor.

* Fixed the following issues:
 * [https://bitbucket.org/osrf/gazebo/issue/236 Issue #236]
 * [https://bitbucket.org/osrf/gazebo/issue/507 Issue #507]
 * [https://bitbucket.org/osrf/gazebo/issue/530 Issue #530]
 * [https://bitbucket.org/osrf/gazebo/issue/279 Issue #279]
 * [https://bitbucket.org/osrf/gazebo/issue/529 Issue #529]
 * [https://bitbucket.org/osrf/gazebo/issue/239 Issue #239]
 * [https://bitbucket.org/osrf/gazebo/issue/5 Issue #5]

## Gazebo 1.4

### Gazebo 1.4.0 (2013-02-01)
* New Features:
 * GUI elements to display messages from the server.
 * Multi-floor building editor and creator.
 * Improved sensor visualizations.
 * Improved mouse interactions

* Fixed the following issues:
 * [https://bitbucket.org/osrf/gazebo/issue/16 Issue #16]
 * [https://bitbucket.org/osrf/gazebo/issue/142 Issue #142]
 * [https://bitbucket.org/osrf/gazebo/issue/229 Issue #229]
 * [https://bitbucket.org/osrf/gazebo/issue/277 Issue #277]
 * [https://bitbucket.org/osrf/gazebo/issue/291 Issue #291]
 * [https://bitbucket.org/osrf/gazebo/issue/310 Issue #310]
 * [https://bitbucket.org/osrf/gazebo/issue/320 Issue #320]
 * [https://bitbucket.org/osrf/gazebo/issue/329 Issue #329]
 * [https://bitbucket.org/osrf/gazebo/issue/333 Issue #333]
 * [https://bitbucket.org/osrf/gazebo/issue/334 Issue #334]
 * [https://bitbucket.org/osrf/gazebo/issue/335 Issue #335]
 * [https://bitbucket.org/osrf/gazebo/issue/341 Issue #341]
 * [https://bitbucket.org/osrf/gazebo/issue/350 Issue #350]
 * [https://bitbucket.org/osrf/gazebo/issue/384 Issue #384]
 * [https://bitbucket.org/osrf/gazebo/issue/431 Issue #431]
 * [https://bitbucket.org/osrf/gazebo/issue/433 Issue #433]
 * [https://bitbucket.org/osrf/gazebo/issue/453 Issue #453]
 * [https://bitbucket.org/osrf/gazebo/issue/456 Issue #456]
 * [https://bitbucket.org/osrf/gazebo/issue/457 Issue #457]
 * [https://bitbucket.org/osrf/gazebo/issue/459 Issue #459]

## Gazebo 1.3

### Gazebo 1.3.1 (2012-12-14)
* Fixed the following issues:
 * [https://bitbucket.org/osrf/gazebo/issue/297 Issue #297]
* Other bugs fixed:
 * [https://bitbucket.org/osrf/gazebo/pull-request/164/ Fix light bounding box to disable properly when deselected]
 * [https://bitbucket.org/osrf/gazebo/pull-request/169/ Determine correct local IP address, to make remote clients work properly]
 * Various test fixes

### Gazebo 1.3.0 (2012-12-03)
* Fixed the following issues:
 * [https://bitbucket.org/osrf/gazebo/issue/233 Issue #233]
 * [https://bitbucket.org/osrf/gazebo/issue/238 Issue #238]
 * [https://bitbucket.org/osrf/gazebo/issue/2 Issue #2]
 * [https://bitbucket.org/osrf/gazebo/issue/95 Issue #95]
 * [https://bitbucket.org/osrf/gazebo/issue/97 Issue #97]
 * [https://bitbucket.org/osrf/gazebo/issue/90 Issue #90]
 * [https://bitbucket.org/osrf/gazebo/issue/253 Issue #253]
 * [https://bitbucket.org/osrf/gazebo/issue/163 Issue #163]
 * [https://bitbucket.org/osrf/gazebo/issue/91 Issue #91]
 * [https://bitbucket.org/osrf/gazebo/issue/245 Issue #245]
 * [https://bitbucket.org/osrf/gazebo/issue/242 Issue #242]
 * [https://bitbucket.org/osrf/gazebo/issue/156 Issue #156]
 * [https://bitbucket.org/osrf/gazebo/issue/78 Issue #78]
 * [https://bitbucket.org/osrf/gazebo/issue/36 Issue #36]
 * [https://bitbucket.org/osrf/gazebo/issue/104 Issue #104]
 * [https://bitbucket.org/osrf/gazebo/issue/249 Issue #249]
 * [https://bitbucket.org/osrf/gazebo/issue/244 Issue #244]

* New features:
 * Default camera view changed to look down at the origin from a height of 2 meters at location (5, -5, 2).
 * Record state data using the '-r' command line option, playback recorded state data using the '-p' command line option
 * Adjust placement of lights using the mouse.
 * Reduced the startup time.
 * Added visual reference for GUI mouse movements.
 * SDF version 1.3 released (changes from 1.2 listed below):
     - added `name` to `<camera name="cam_name"/>`
     - added `pose` to `<camera><pose>...</pose></camera>`
     - removed `filename` from `<mesh><filename>...</filename><mesh>`, use uri only.
     - recovered `provide_feedback` under `<joint>`, allowing calling `physics::Joint::GetForceTorque` in plugins.
     - added `imu` under `<sensor>`.

## Gazebo 1.2

### Gazebo 1.2.6 (2012-11-08)
* Fixed a transport issue with the GUI. Fixed saving the world via the GUI. Added more documentation. ([https://bitbucket.org/osrf/gazebo/pull-request/43/fixed-a-transport-issue-with-the-gui-fixed/diff pull request #43])
* Clean up mutex usage. ([https://bitbucket.org/osrf/gazebo/pull-request/54/fix-mutex-in-modellistwidget-using-boost/diff pull request #54])
* Fix OGRE path determination ([https://bitbucket.org/osrf/gazebo/pull-request/58/fix-ogre-paths-so-this-also-works-with/diff pull request #58], [https://bitbucket.org/osrf/gazebo/pull-request/68/fix-ogre-plugindir-determination/diff pull request #68])
* Fixed a couple of crashes and model selection/dragging problems ([https://bitbucket.org/osrf/gazebo/pull-request/59/fixed-a-couple-of-crashes-and-model/diff pull request #59])

### Gazebo 1.2.5 (2012-10-22)
* Step increment update while paused fixed ([https://bitbucket.org/osrf/gazebo/pull-request/45/fix-proper-world-stepinc-count-we-were/diff pull request #45])
* Actually call plugin destructors on shutdown ([https://bitbucket.org/osrf/gazebo/pull-request/51/fixed-a-bug-which-prevent-a-plugin/diff pull request #51])
* Don't crash on bad SDF input ([https://bitbucket.org/osrf/gazebo/pull-request/52/fixed-loading-of-bad-sdf-files/diff pull request #52])
* Fix cleanup of ray sensors on model deletion ([https://bitbucket.org/osrf/gazebo/pull-request/53/deleting-a-model-with-a-ray-sensor-did/diff pull request #53])
* Fix loading / deletion of improperly specified models ([https://bitbucket.org/osrf/gazebo/pull-request/56/catch-when-loading-bad-models-joint/diff pull request #56])

### Gazebo 1.2.4 (10-19-2012:08:00:52)
*  Style fixes ([https://bitbucket.org/osrf/gazebo/pull-request/30/style-fixes/diff pull request #30]).
*  Fix joint position control ([https://bitbucket.org/osrf/gazebo/pull-request/49/fixed-position-joint-control/diff pull request #49])

### Gazebo 1.2.3 (10-16-2012:18:39:54)
*  Disabled selection highlighting due to bug ([https://bitbucket.org/osrf/gazebo/pull-request/44/disabled-selection-highlighting-fixed/diff pull request #44]).
*  Fixed saving a world via the GUI.

### Gazebo 1.2.2 (10-16-2012:15:12:22)
*  Skip search for system install of libccd, use version inside gazebo ([https://bitbucket.org/osrf/gazebo/pull-request/39/skip-search-for-system-install-of-libccd/diff pull request #39]).
*  Fixed sensor initialization race condition ([https://bitbucket.org/osrf/gazebo/pull-request/42/fix-sensor-initializaiton-race-condition pull request #42]).

### Gazebo 1.2.1 (10-15-2012:21:32:55)
*  Properly removed projectors attached to deleted models ([https://bitbucket.org/osrf/gazebo/pull-request/37/remove-projectors-that-are-attached-to/diff pull request #37]).
*  Fix model plugin loading bug ([https://bitbucket.org/osrf/gazebo/pull-request/31/moving-bool-first-in-model-and-world pull request #31]).
*  Fix light insertion and visualization of models prior to insertion ([https://bitbucket.org/osrf/gazebo/pull-request/35/fixed-light-insertion-and-visualization-of/diff pull request #35]).
*  Fixed GUI manipulation of static objects ([https://bitbucket.org/osrf/gazebo/issue/63/moving-static-objects-does-not-move-the issue #63] [https://bitbucket.org/osrf/gazebo/pull-request/38/issue-63-bug-patch-moving-static-objects/diff pull request #38]).
*  Fixed GUI selection bug ([https://bitbucket.org/osrf/gazebo/pull-request/40/fixed-selection-of-multiple-objects-at/diff pull request #40])

### Gazebo 1.2.0 (10-04-2012:20:01:20)
*  Updated GUI: new style, improved mouse controls, and removal of non-functional items.
*  Model database: An online repository of models.
*  Numerous bug fixes
*  APT repository hosted at [http://osrfoundation.org OSRF]
*  Improved process control prevents zombie processes<|MERGE_RESOLUTION|>--- conflicted
+++ resolved
@@ -7,10 +7,7 @@
     * [Pull request #2607](https://bitbucket.org/osrf/gazebo/pull-request/2607)
     * [Pull request #2603](https://bitbucket.org/osrf/gazebo/pull-request/2603)
     * [Pull request #2604](https://bitbucket.org/osrf/gazebo/pull-request/2604)
-<<<<<<< HEAD
-=======
     * [Pull request #2627](https://bitbucket.org/osrf/gazebo/pull-request/2627)
->>>>>>> bba6fc3f
 
 ## Gazebo 8
 
