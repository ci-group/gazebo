--- conflicted
+++ resolved
@@ -76,18 +76,17 @@
     1. Undo / redo inserting and deleting nested models
         * [Pull request #2229](https://bitbucket.org/osrf/gazebo/pull-request/2229)
 
-<<<<<<< HEAD
-1. Google Summer of Code Graphical interface for inserting plugins during simulation.
-
-    1. Display attached model plugins in the world tab
-        * [Pull request #2290](https://bitbucket.org/osrf/gazebo/pull-request/2290)
-=======
     1. Undo insert / delete joints
         * [Pull request #2266](https://bitbucket.org/osrf/gazebo/pull-request/2266)
 
     1. Undo translate, rotate, snap and align links and nested models
         * [Pull request #2314](https://bitbucket.org/osrf/gazebo/pull-request/2314)
->>>>>>> 7f94bf50
+
+1. Google Summer of Code Graphical interface for inserting plugins during simulation.
+
+    1. Display attached model plugins in the world tab / Add subheaders for model links, joints and plugins
+        * [Pull request #2323](https://bitbucket.org/osrf/gazebo/pull-request/2290)
+        * [Issue #1698](https://bitbucket.org/osrf/gazebo/pull-request/2290)
 
 ## Gazebo 7
 
