## Gazebo 7.0

1 Use opaque pointers in the gui/ConfigWidget class.
    * [Pull request #2028](https://bitbucket.org/osrf/gazebo/pull-request/2028)

1. Use opaque pointers in the gui/GLWidget class.
    * [Pull request #2051](https://bitbucket.org/osrf/gazebo/pull-request/2051)

1. Use more opaque pointers.
    * [Pull request #2025](https://bitbucket.org/osrf/gazebo/pull-request/2025)

1. Use opaque pointers in the gui/CloneWindow class.
    * [Pull request #2027](https://bitbucket.org/osrf/gazebo/pull-request/2027)

1. Use opaque pointers in the terrain editor.
    * [Pull request #2026](https://bitbucket.org/osrf/gazebo/pull-request/2026)

1. Use opaque pointers in the gui/DataLogger class.
    * [Pull request #2029](https://bitbucket.org/osrf/gazebo/pull-request/2029)

1. Fix visual transparency issues
    * [Pull request #2031](https://bitbucket.org/osrf/gazebo/pull-request/2031)
    * [Issue #1726](https://bitbucket.org/osrf/gazebo/issue/1726)
    * [Issue #1790](https://bitbucket.org/osrf/gazebo/issue/1790)

1. Implemented private data pointer for the RTShaderSystem class. Minimized shader updates to once per render update.
    * [Pull request #2003](https://bitbucket.org/osrf/gazebo/pull-request/2003)

1. Updating physics library to use ignition math.
    * [Pull request #2007](https://bitbucket.org/osrf/gazebo/pull-request/2007)

1. Switching to ignition math for the rendering library.
    * [Pull request #1993](https://bitbucket.org/osrf/gazebo/pull-request/1993)
    * [Pull request #1994](https://bitbucket.org/osrf/gazebo/pull-request/1994)

1. Removed deprecations
    * [Pull request #1992]((https://bitbucket.org/osrf/gazebo/pull-request/1992)

1. Add ability to set the pose of a visual from a link.
    * [Pull request #1963](https://bitbucket.org/osrf/gazebo/pull-request/1963)

1. Copy visual visibility flags on clone
    * [Pull request #2008](https://bitbucket.org/osrf/gazebo/pull-request/2008)

1. Publish camera sensor image size when rendering is not enabled
    * [Pull request #1969](https://bitbucket.org/osrf/gazebo/pull-request/1969)

1. Added Poissons Ratio and Elastic Modulus for ODE.
    * [Pull request #1974](https://bitbucket.org/osrf/gazebo/pull-request/1974)

1. Update rest web plugin to publish response messages and display login user name in toolbar.
    * [Pull request #1956](https://bitbucket.org/osrf/gazebo/pull-request/1956)

1. Improve overall speed of log playback. Added new functions to LogPlay.
   Use tinyxml2 for playback.
    * [Pull request #1931](https://bitbucket.org/osrf/gazebo/pull-request/1931)

1. Enter time during log playback
    * [Pull request #2000](https://bitbucket.org/osrf/gazebo/pull-request/2000)

1 Added Ignition Transport dependency.
  * [Pull request #1930](https://bitbucket.org/osrf/gazebo/pull-request/1930)

1. KeyEvent constructor should be in a source file. Removed a few visibility
flags from c functions. Windows did not like `CPPTYPE_*` in
`gazebo/gui/ConfigWidget.cc`, so I replaced it with `TYPE_*`.
    * [Pull request #1943](https://bitbucket.org/osrf/gazebo/pull-request/1943)

1. Added wide angle camera sensor.
    * [Pull request #1866](https://bitbucket.org/osrf/gazebo/pull-request/1866)

1. Change the `near` and `far` members of `gazebo/msgs/logical_camera_sensors.proto` to `near_clip` and `far_clip`
    + [Pull request #1942](https://bitbucket.org/osrf/gazebo/pull-request/1942)

1. Resolve issue #1702
    * [Issue #1702](https://bitbucket.org/osrf/gazebo/issue/1702)
    * [Pull request #1905](https://bitbucket.org/osrf/gazebo/pull-request/1905)
    * [Pull request #1913](https://bitbucket.org/osrf/gazebo/pull-request/1913)
    * [Pull request #1914](https://bitbucket.org/osrf/gazebo/pull-request/1914)

1. Update physics when the world is reset
    * [Pull request #1903](https://bitbucket.org/osrf/gazebo/pull-request/1903)

1. Light and light state for the server side
    * [Pull request #1920](https://bitbucket.org/osrf/gazebo/pull-request/1920)

1. Added tests for WorldState
    * [Pull request #1968](https://bitbucket.org/osrf/gazebo/pull-request/1968)

1. Rename Reset to Reset Time in time widget
    * [Pull request #1892](https://bitbucket.org/osrf/gazebo/pull-request/1892)
    * [Issue #1730](https://bitbucket.org/osrf/gazebo/issue/1730)

1. Set QTestfFxture to verbose
    * [Pull request #1944](https://bitbucket.org/osrf/gazebo/pull-request/1944)
    * [Issue #1756](https://bitbucket.org/osrf/gazebo/issue/1756)

1. Added torsional friction
    * [Pull request #1831](https://bitbucket.org/osrf/gazebo/pull-request/1831)

1. Support loading and spawning nested models
    * [Pull request #1868](https://bitbucket.org/osrf/gazebo/pull-request/1868)
    * [Pull request #1895](https://bitbucket.org/osrf/gazebo/pull-request/1895)

1. Undo user motion commands during simulation, added physics::UserCmdManager and gui::UserCmdHistory.
    * [Pull request #1934](https://bitbucket.org/osrf/gazebo/pull-request/1934)

1. Forward user command messages for undo.
    * [Pull request #2009](https://bitbucket.org/osrf/gazebo/pull-request/2009)

1. Undo reset commands during simulation, forwarding commands
    * [Pull request #1986](https://bitbucket.org/osrf/gazebo/pull-request/1986)

1. Undo apply force / torque during simulation
    * [Pull request #2030](https://bitbucket.org/osrf/gazebo/pull-request/2030)

1. Add function to get the derived scale of a Visual
    * [Pull request #1881](https://bitbucket.org/osrf/gazebo/pull-request/1881)

1. Added EnumIface, which supports iterators over enums.
    * [Pull request #1847](https://bitbucket.org/osrf/gazebo/pull-request/1847)

1. Added RegionEventBoxPlugin - fires events when models enter / exit the region
    * [Pull request #1856](https://bitbucket.org/osrf/gazebo/pull-request/1856)

1. Added tests for checking the playback control via messages.
    * [Pull request #1885](https://bitbucket.org/osrf/gazebo/pull-request/1885)

1. Added LoadArgs() function to ServerFixture for being able to load a server
using the same arguments used in the command line.
    * [Pull request #1874](https://bitbucket.org/osrf/gazebo/pull-request/1874)

1. Added battery class, plugins and test world.
    * [Pull request #1872](https://bitbucket.org/osrf/gazebo/pull-request/1872)

1. Display gearbox and screw joint properties in property tree
    * [Pull request #1838](https://bitbucket.org/osrf/gazebo/pull-request/1838)

1. Set window flags for dialogs and file dialogs
    * [Pull request #1816](https://bitbucket.org/osrf/gazebo/pull-request/1816)

1. Fix minimum window height
   * [Pull request #1977](https://bitbucket.org/osrf/gazebo/pull-request/1977)
   * [Issue #1706](https://bitbucket.org/osrf/gazebo/issue/1706)

1. Fix unadvertising a publisher - only unadvertise topic if it is the last publisher.
   * [Pull request #2005](https://bitbucket.org/osrf/gazebo/pull-request/2005)
   * [Issue #1782](https://bitbucket.org/osrf/gazebo/issue/1782)

1. Log playback GUI for multistep, rewind, forward and seek
    * [Pull request #1791](https://bitbucket.org/osrf/gazebo/pull-request/1791)

1. Added Apply Force/Torque movable text
    * [Pull request #1789](https://bitbucket.org/osrf/gazebo/pull-request/1789)

1. Added cascade parameter (apply to children) for Visual SetMaterial, SetAmbient, SetEmissive, SetSpecular, SetDiffuse, SetTransparency
    * [Pull request #1851](https://bitbucket.org/osrf/gazebo/pull-request/1851)

1. Tweaks to Data Logger, such as multiline text edit for path
    * [Pull request #1800](https://bitbucket.org/osrf/gazebo/pull-request/1800)

1. Added TopToolbar and hide / disable several widgets according to WindowMode
    * [Pull request #1869](https://bitbucket.org/osrf/gazebo/pull-request/1869)

1. Added Visual::IsAncestorOf and Visual::IsDescendantOf
    * [Pull request #1850](https://bitbucket.org/osrf/gazebo/pull-request/1850)

1. Added msgs::PluginFromSDF and tests
    * [Pull request #1858](https://bitbucket.org/osrf/gazebo/pull-request/1858)

1. Added msgs::CollisionFromSDF msgs::SurfaceFromSDF and msgs::FrictionFromSDF
    * [Pull request #1900](https://bitbucket.org/osrf/gazebo/pull-request/1900)

1. Added hotkeys chart dialog
    * [Pull request #1835](https://bitbucket.org/osrf/gazebo/pull-request/1835)

1. Space bar to play / pause
   * [Pull request #2023](https://bitbucket.org/osrf/gazebo/pull-request/2023)
   * [Issue #1798](https://bitbucket.org/osrf/gazebo/issue/1798)

1. Make it possible to create custom ConfigWidgets
    * [Pull request #1861](https://bitbucket.org/osrf/gazebo/pull-request/1861)

1. AddItem / RemoveItem / Clear enum config widgets
    * [Pull request #1878](https://bitbucket.org/osrf/gazebo/pull-request/1878)

1. Make all child ConfigWidgets emit signals.
    * [Pull request #1884](https://bitbucket.org/osrf/gazebo/pull-request/1884)

1. Refactored makers
    * [Pull request #1828](https://bitbucket.org/osrf/gazebo/pull-request/1828)

1. Model editor updates

    1. Make non-editable background models white in model editor
        * [Pull request #1950](https://bitbucket.org/osrf/gazebo/pull-request/1950)

    1. Choose / swap parent and child links in joint inspector
        * [Pull request #1887](https://bitbucket.org/osrf/gazebo/pull-request/1887)
        * [Issue #1500](https://bitbucket.org/osrf/gazebo/issue/1500)

    1. Presets combo box for Vector3 config widget
        * [Pull request #1954](https://bitbucket.org/osrf/gazebo/pull-request/1954)

    1. Added support for more joint types (gearbox and fixed joints).
        * [Pull request #1794](https://bitbucket.org/osrf/gazebo/pull-request/1794)

    1. Added support for selecting links and joints, opening context menu and inspectors in Schematic View.
        * [Pull request #1787](https://bitbucket.org/osrf/gazebo/pull-request/1787)

    1. Color-coded edges in Schematic View to match joint color.
        * [Pull request #1781](https://bitbucket.org/osrf/gazebo/pull-request/1781)

    1. Scale link mass and inertia when a link is scaled
        * [Pull request #1836](https://bitbucket.org/osrf/gazebo/pull-request/1836)

    1. Added icons for child and parent link in joint inspector
        * [Pull request #1953](https://bitbucket.org/osrf/gazebo/pull-request/1953)

    1. Load and save nested models
        * [Pull request #1894](https://bitbucket.org/osrf/gazebo/pull-request/1894)

    1. Display model plugins on the left panel and added model plugin inspector
        * [Pull request #1863](https://bitbucket.org/osrf/gazebo/pull-request/1863)

    1. Context menu and deletion for model plugins
        * [Pull request #1890](https://bitbucket.org/osrf/gazebo/pull-request/1890)

    1. Delete self from inspector
        * [Pull request #1904](https://bitbucket.org/osrf/gazebo/pull-request/1904)
        * [Issue #1543](https://bitbucket.org/osrf/gazebo/issue/1543)

    1. Apply inspector changes in real time and add reset button
        * [Pull request #1945](https://bitbucket.org/osrf/gazebo/pull-request/1945)
        * [Issue #1472](https://bitbucket.org/osrf/gazebo/issue/1472)

    1. Set physics to be paused when exiting model editor mode
        * [Pull request #1893](https://bitbucket.org/osrf/gazebo/pull-request/1893)
        * [Issue #1734](https://bitbucket.org/osrf/gazebo/issue/1734)

    1. Add Insert tab to model editor
        * [Pull request #1924](https://bitbucket.org/osrf/gazebo/pull-request/1924)

    1. Support inserting nested models from model maker
        * [Pull request #1982](https://bitbucket.org/osrf/gazebo/pull-request/1982)

1. Building editor updates

    1. PIMPLize LevelWidget class
        * [Pull request #2041](https://bitbucket.org/osrf/gazebo/pull-request/2041)

    1. Removed unused class: BuildingItem
        * [Pull request #2045](https://bitbucket.org/osrf/gazebo/pull-request/2045)

<<<<<<< HEAD
    1. PIMPLize GrabberHandle, add *LinkedGrabbers functions
        * [Pull request #2034](https://bitbucket.org/osrf/gazebo/pull-request/2034)
=======
    1. PIMPLize gui/building/BuildingModelManip, move attachment logic to BuildingMaker
        * [Pull request #2046](https://bitbucket.org/osrf/gazebo/pull-request/2046)
>>>>>>> 75438a68

## Gazebo 6.0

### Gazebo 6.X.X (201X-XX-XX)

1. Backport model editor toolbar fixed joint option from [pull request #1794](https://bitbucket.org/osrf/gazebo/pull-request/1794)
    * [Pull request #1957](https://bitbucket.org/osrf/gazebo/pull-request/1957)

1. Fix minimum window height
    * Backport of [pull request #1977](https://bitbucket.org/osrf/gazebo/pull-request/1977)
    * [Pull request #1998](https://bitbucket.org/osrf/gazebo/pull-request/1998)
    * [Issue #1706](https://bitbucket.org/osrf/gazebo/issue/1706)

1. Fix visual transparency issues
    * [Pull request #1967](https://bitbucket.org/osrf/gazebo/pull-request/1967)
    * [Issue #1726](https://bitbucket.org/osrf/gazebo/issue/1726)

### Gazebo 6.5.0 (2015-10-22)

1. Added ability to convert from spherical coordinates to local coordinates.
    * [Pull request #1955](https://bitbucket.org/osrf/gazebo/pull-request/1955)

### Gazebo 6.4.0 (2015-10-14)

1. Fix ABI problem. Make `Sensor::SetPose` function non virtual.
    * [Pull request #1947](https://bitbucket.org/osrf/gazebo/pull-request/1947)

1. Update inertia properties during simulation
    * [Pull request #1909](https://bitbucket.org/osrf/gazebo/pull-requests/1909)
    * [Design document](https://bitbucket.org/osrf/gazebo_design/src/default/inertia_resize/inertia_resize.md)

1. Fix transparency correction for opaque materials
    * [Pull request #1946](https://bitbucket.org/osrf/gazebo/pull-requests/1946/fix-transparency-correction-for-opaque/diff)

### Gazebo 6.3.0 (2015-10-06)

1. Added `Sensor::SetPose` function
    * [Pull request #1935](https://bitbucket.org/osrf/gazebo/pull-request/1935)

### Gazebo 6.2.0 (2015-10-02)

1. Update physics when the world is reset
    * Backport of [pull request #1903](https://bitbucket.org/osrf/gazebo/pull-request/1903)
    * [Pull request #1916](https://bitbucket.org/osrf/gazebo/pull-request/1916)
    * [Issue #101](https://bitbucket.org/osrf/gazebo/issue/101)

1. Added Copy constructor and assignment operator to MouseEvent
    * [Pull request #1855](https://bitbucket.org/osrf/gazebo/pull-request/1855)

### Gazebo 6.1.0 (2015-08-02)

1. Added logical_camera sensor.
    * [Pull request #1845](https://bitbucket.org/osrf/gazebo/pull-request/1845)

1. Added RandomVelocityPlugin, which applies a random velocity to a model's link.
    * [Pull request #1839](https://bitbucket.org/osrf/gazebo/pull-request/1839)

1. Sim events for joint position, velocity and applied force
    * [Pull request #1849](https://bitbucket.org/osrf/gazebo/pull-request/1849)

### Gazebo 6.0.0 (2015-07-27)

1. Added magnetometer sensor. A contribution from Andrew Symington.
    * [Pull request #1788](https://bitbucket.org/osrf/gazebo/pull-request/1788)

1. Added altimeter sensor. A contribution from Andrew Symington.
    * [Pull request #1792](https://bitbucket.org/osrf/gazebo/pull-request/1792)

1. Implement more control options for log playback:
  1. Rewind: The simulation starts from the beginning.
  1. Forward: The simulation jumps to the end of the log file.
  1. Seek: The simulation jumps to a specific point specified by its simulation
  time.
      * [Pull request #1737](https://bitbucket.org/osrf/gazebo/pull-request/1737)

1. Added Gazebo splash screen
    * [Pull request #1745](https://bitbucket.org/osrf/gazebo/pull-request/1745)

1. Added a transporter plugin which allows models to move from one location
   to another based on their location and the location of transporter pads.
    * [Pull request #1738](https://bitbucket.org/osrf/gazebo/pull-request/1738)

1. Implement forward/backwards multi-step for log playback. Now, the semantics
of a multi-step while playing back a log session are different from a multi-step
during a live simulation. While playback, a multi-step simulates all the
intermediate steps as before, but the client only perceives a single step.
E.g: You have a log file containing a 1 hour simulation session. You want to
jump to the minute 00H::30M::00S to check a specific aspect of the simulation.
You should not see continuous updates until minute 00H:30M:00S. Instead, you
should visualize a single jump to the specific instant of the simulation that
you are interested.
    * [Pull request #1623](https://bitbucket.org/osrf/gazebo/pull-request/1623)

1. Added browse button to log record dialog.
    * [Pull request #1719](https://bitbucket.org/osrf/gazebo/pull-request/1719)

1. Improved SVG support: arcs in paths, and contours made of multiple paths.
    * [Pull request #1608](https://bitbucket.org/osrf/gazebo/pull-request/1608)

1. Added simulation iterations to the world state.
    * [Pull request #1722](https://bitbucket.org/osrf/gazebo/pull-request/1722)

1. Added multiple LiftDrag plugins to the cessna_demo.world to allow the Cessna
C-172 model to fly.
    * [Pull request #1715](https://bitbucket.org/osrf/gazebo/pull-request/1715)

1. Added a plugin to control a Cessna C-172 via messages (CessnaPlugin), and a
GUI plugin to test this functionality with the keyboard (CessnaGUIPlugin). Added
world with the Cessna model and the two previous plugins loaded
(cessna_demo.world).
    * [Pull request #1712](https://bitbucket.org/osrf/gazebo/pull-request/1712)

1. Added world with OSRF building and an elevator
    * [Pull request #1697](https://bitbucket.org/osrf/gazebo/pull-request/1697)

1. Fixed collide bitmask by changing default value from 0x1 to 0xffff.
    * [Pull request #1696](https://bitbucket.org/osrf/gazebo/pull-request/1696)

1. Added a plugin to control an elevator (ElevatorPlugin), and an OccupiedEvent plugin that sends a message when a model is within a specified region.
    * [Pull request #1694](https://bitbucket.org/osrf/gazebo/pull-request/1694)
    * [Pull request #1775](https://bitbucket.org/osrf/gazebo/pull-request/1775)

1. Added Layers tab and meta information for visuals.
    * [Pull request #1674](https://bitbucket.org/osrf/gazebo/pull-request/1674)

1. Added countdown behavior for common::Timer and exposed the feature in TimerGUIPlugin.
    * [Pull request #1690](https://bitbucket.org/osrf/gazebo/pull-request/1690)

1. Added BuoyancyPlugin for simulating the buoyancy of an object in a column of fluid.
    * [Pull request #1622](https://bitbucket.org/osrf/gazebo/pull-request/1622)

1. Added ComputeVolume function for simple shape subclasses of Shape.hh.
    * [Pull request #1605](https://bitbucket.org/osrf/gazebo/pull-request/1605)

1. Add option to parallelize the ODE quickstep constraint solver,
which solves an LCP twice with different parameters in order
to corrected for position projection errors.
    * [Pull request #1561](https://bitbucket.org/osrf/gazebo/pull-request/1561)

1. Get/Set user camera pose in GUI.
    * [Pull request #1649](https://bitbucket.org/osrf/gazebo/pull-request/1649)
    * [Issue #1595](https://bitbucket.org/osrf/gazebo/issue/1595)

1. Added ViewAngleWidget, removed hard-coded reset view and removed MainWindow::Reset(). Also added GLWidget::GetSelectedVisuals().
    * [Pull request #1768](https://bitbucket.org/osrf/gazebo/pull-request/1768)
    * [Issue #1507](https://bitbucket.org/osrf/gazebo/issue/1507)

1. Windows support. This consists mostly of numerous small changes to support
compilation on Windows.
    * [Pull request #1616](https://bitbucket.org/osrf/gazebo/pull-request/1616)
    * [Pull request #1618](https://bitbucket.org/osrf/gazebo/pull-request/1618)
    * [Pull request #1620](https://bitbucket.org/osrf/gazebo/pull-request/1620)
    * [Pull request #1625](https://bitbucket.org/osrf/gazebo/pull-request/1625)
    * [Pull request #1626](https://bitbucket.org/osrf/gazebo/pull-request/1626)
    * [Pull request #1627](https://bitbucket.org/osrf/gazebo/pull-request/1627)
    * [Pull request #1628](https://bitbucket.org/osrf/gazebo/pull-request/1628)
    * [Pull request #1629](https://bitbucket.org/osrf/gazebo/pull-request/1629)
    * [Pull request #1630](https://bitbucket.org/osrf/gazebo/pull-request/1630)
    * [Pull request #1631](https://bitbucket.org/osrf/gazebo/pull-request/1631)
    * [Pull request #1632](https://bitbucket.org/osrf/gazebo/pull-request/1632)
    * [Pull request #1633](https://bitbucket.org/osrf/gazebo/pull-request/1633)
    * [Pull request #1635](https://bitbucket.org/osrf/gazebo/pull-request/1635)
    * [Pull request #1637](https://bitbucket.org/osrf/gazebo/pull-request/1637)
    * [Pull request #1639](https://bitbucket.org/osrf/gazebo/pull-request/1639)
    * [Pull request #1647](https://bitbucket.org/osrf/gazebo/pull-request/1647)
    * [Pull request #1650](https://bitbucket.org/osrf/gazebo/pull-request/1650)
    * [Pull request #1651](https://bitbucket.org/osrf/gazebo/pull-request/1651)
    * [Pull request #1653](https://bitbucket.org/osrf/gazebo/pull-request/1653)
    * [Pull request #1654](https://bitbucket.org/osrf/gazebo/pull-request/1654)
    * [Pull request #1657](https://bitbucket.org/osrf/gazebo/pull-request/1657)
    * [Pull request #1658](https://bitbucket.org/osrf/gazebo/pull-request/1658)
    * [Pull request #1659](https://bitbucket.org/osrf/gazebo/pull-request/1659)
    * [Pull request #1660](https://bitbucket.org/osrf/gazebo/pull-request/1660)
    * [Pull request #1661](https://bitbucket.org/osrf/gazebo/pull-request/1661)
    * [Pull request #1669](https://bitbucket.org/osrf/gazebo/pull-request/1669)
    * [Pull request #1670](https://bitbucket.org/osrf/gazebo/pull-request/1670)
    * [Pull request #1672](https://bitbucket.org/osrf/gazebo/pull-request/1672)
    * [Pull request #1682](https://bitbucket.org/osrf/gazebo/pull-request/1682)
    * [Pull request #1683](https://bitbucket.org/osrf/gazebo/pull-request/1683)

1. Install `libgazebo_server_fixture`. This will facilitate tests external to the main gazebo repository. See `examples/stand_alone/test_fixture`.
    * [Pull request #1606](https://bitbucket.org/osrf/gazebo/pull-request/1606)

1. Laser visualization renders light blue for rays that do not hit obstacles, and dark blue for other rays.
    * [Pull request #1607](https://bitbucket.org/osrf/gazebo/pull-request/1607)
    * [Issue #1576](https://bitbucket.org/osrf/gazebo/issue/1576)

1. Add VisualType enum to Visual and clean up visuals when entity is deleted.
    * [Pull request #1614](https://bitbucket.org/osrf/gazebo/pull-request/1614)

1. Alert user of connection problems when using the REST service plugin
    * [Pull request #1655](https://bitbucket.org/osrf/gazebo/pull-request/1655)
    * [Issue #1574](https://bitbucket.org/osrf/gazebo/issue/1574)

1. ignition-math is now a dependency.
    + [http://ignitionrobotics.org/libraries/math](http://ignitionrobotics.org/libraries/math)
    + [Gazebo::math migration](https://bitbucket.org/osrf/gazebo/src/583edbeb90759d43d994cc57c0797119dd6d2794/ign-math-migration.md)

1. Detect uuid library during compilation.
    * [Pull request #1655](https://bitbucket.org/osrf/gazebo/pull-request/1655)
    * [Issue #1572](https://bitbucket.org/osrf/gazebo/issue/1572)

1. New accessors in LogPlay class.
    * [Pull request #1577](https://bitbucket.org/osrf/gazebo/pull-request/1577)

1. Added a plugin to send messages to an existing website.
   Added gui::MainWindow::AddMenu and msgs/rest_error, msgs/rest_login, msgs rest/post
    * [Pull request #1524](https://bitbucket.org/osrf/gazebo/pull-request/1524)

1. Fix deprecation warnings when using SDFormat 3.0.2, 3.0.3 prereleases
    * [Pull request #1568](https://bitbucket.org/osrf/gazebo/pull-request/1568)

1. Use GAZEBO_CFLAGS or GAZEBO_CXX_FLAGS in CMakeLists.txt for example plugins
    * [Pull request #1573](https://bitbucket.org/osrf/gazebo/pull-request/1573)

1. Added Link::OnWrenchMsg subscriber with test
    * [Pull request #1582](https://bitbucket.org/osrf/gazebo/pull-request/1582)

1. Show/hide GUI overlays using the menu bar.
    * [Pull request #1555](https://bitbucket.org/osrf/gazebo/pull-request/1555)

1. Added world origin indicator rendering::OriginVisual.
    * [Pull request #1700](https://bitbucket.org/osrf/gazebo/pull-request/1700)

1. Show/hide toolbars using the menu bars and shortcut.
   Added MainWindow::CloneAction.
   Added Window menu to Model Editor.
    * [Pull request #1584](https://bitbucket.org/osrf/gazebo/pull-request/1584)

1. Added event to show/hide toolbars.
    * [Pull request #1707](https://bitbucket.org/osrf/gazebo/pull-request/1707)

1. Added optional start/stop/reset buttons to timer GUI plugin.
    * [Pull request #1576](https://bitbucket.org/osrf/gazebo/pull-request/1576)

1. Timer GUI Plugin: Treat negative positions as positions from the ends
    * [Pull request #1703](https://bitbucket.org/osrf/gazebo/pull-request/1703)

1. Added Visual::GetDepth() and Visual::GetNthAncestor()
    * [Pull request #1613](https://bitbucket.org/osrf/gazebo/pull-request/1613)

1. Added a context menu for links
    * [Pull request #1589](https://bitbucket.org/osrf/gazebo/pull-request/1589)

1. Separate TimePanel's display into TimeWidget and LogPlayWidget.
    * [Pull request #1564](https://bitbucket.org/osrf/gazebo/pull-request/1564)

1. Display confirmation message after log is saved
    * [Pull request #1646](https://bitbucket.org/osrf/gazebo/pull-request/1646)

1. Added LogPlayView to display timeline and LogPlaybackStatistics message type.
    * [Pull request #1724](https://bitbucket.org/osrf/gazebo/pull-request/1724)

1. Added Time::FormattedString and removed all other FormatTime functions.
    * [Pull request #1710](https://bitbucket.org/osrf/gazebo/pull-request/1710)

1. Added support for Oculus DK2
    * [Pull request #1526](https://bitbucket.org/osrf/gazebo/pull-request/1526)

1. Use collide_bitmask from SDF to perform collision filtering
    * [Pull request #1470](https://bitbucket.org/osrf/gazebo/pull-request/1470)

1. Pass Coulomb surface friction parameters to DART.
    * [Pull request #1420](https://bitbucket.org/osrf/gazebo/pull-request/1420)

1. Added ModelAlign::SetHighlighted
    * [Pull request #1598](https://bitbucket.org/osrf/gazebo/pull-request/1598)

1. Added various Get functions to Visual. Also added a ConvertGeometryType function to msgs.
    * [Pull request #1402](https://bitbucket.org/osrf/gazebo/pull-request/1402)

1. Get and Set visibility of SelectionObj's handles, with unit test.
    * [Pull request #1417](https://bitbucket.org/osrf/gazebo/pull-request/1417)

1. Set material of SelectionObj's handles.
    * [Pull request #1472](https://bitbucket.org/osrf/gazebo/pull-request/1472)

1. Add SelectionObj::Fini with tests and make Visual::Fini virtual
    * [Pull request #1685](https://bitbucket.org/osrf/gazebo/pull-request/1685)

1. Allow link selection with the mouse if parent model already selected.
    * [Pull request #1409](https://bitbucket.org/osrf/gazebo/pull-request/1409)

1. Added ModelRightMenu::EntityTypes.
    * [Pull request #1414](https://bitbucket.org/osrf/gazebo/pull-request/1414)

1. Scale joint visuals according to link size.
    * [Pull request #1591](https://bitbucket.org/osrf/gazebo/pull-request/1591)
    * [Issue #1563](https://bitbucket.org/osrf/gazebo/issue/1563)

1. Added Gazebo/CoM material.
    * [Pull request #1439](https://bitbucket.org/osrf/gazebo/pull-request/1439)

1. Added arc parameter to MeshManager::CreateTube
    * [Pull request #1436](https://bitbucket.org/osrf/gazebo/pull-request/1436)

1. Added View Inertia and InertiaVisual, changed COMVisual to sphere proportional to mass.
    * [Pull request #1445](https://bitbucket.org/osrf/gazebo/pull-request/1445)

1. Added View Link Frame and LinkFrameVisual. Visual::SetTransparency goes into texture_unit.
    * [Pull request #1762](https://bitbucket.org/osrf/gazebo/pull-request/1762)
    * [Issue #853](https://bitbucket.org/osrf/gazebo/issue/853)

1. Changed the position of Save and Cancel buttons on editor dialogs
    * [Pull request #1442](https://bitbucket.org/osrf/gazebo/pull-request/1442)
    * [Issue #1377](https://bitbucket.org/osrf/gazebo/issue/1377)

1. Fixed Visual material updates
    * [Pull request #1454](https://bitbucket.org/osrf/gazebo/pull-request/1454)
    * [Issue #1455](https://bitbucket.org/osrf/gazebo/issue/1455)

1. Added Matrix3::Inverse() and tests
    * [Pull request #1481](https://bitbucket.org/osrf/gazebo/pull-request/1481)

1. Implemented AddLinkForce for ODE.
    * [Pull request #1456](https://bitbucket.org/osrf/gazebo/pull-request/1456)

1. Updated ConfigWidget class to parse enum values.
    * [Pull request #1518](https://bitbucket.org/osrf/gazebo/pull-request/1518)

1. Added PresetManager to physics libraries and corresponding integration test.
    * [Pull request #1471](https://bitbucket.org/osrf/gazebo/pull-request/1471)

1. Sync name and location on SaveDialog.
    * [Pull request #1563](https://bitbucket.org/osrf/gazebo/pull-request/1563)

1. Added Apply Force/Torque dialog
    * [Pull request #1600](https://bitbucket.org/osrf/gazebo/pull-request/1600)

1. Added Apply Force/Torque visuals
    * [Pull request #1619](https://bitbucket.org/osrf/gazebo/pull-request/1619)

1. Added Apply Force/Torque OnMouseRelease and ActivateWindow
    * [Pull request #1699](https://bitbucket.org/osrf/gazebo/pull-request/1699)

1. Added Apply Force/Torque mouse interactions, modes, activation
    * [Pull request #1731](https://bitbucket.org/osrf/gazebo/pull-request/1731)

1. Added inertia pose getter for COMVisual and COMVisual_TEST
    * [Pull request #1581](https://bitbucket.org/osrf/gazebo/pull-request/1581)

1. Model editor updates
    1. Joint preview using JointVisuals.
        * [Pull request #1369](https://bitbucket.org/osrf/gazebo/pull-request/1369)

    1. Added inspector for configuring link, visual, and collision properties.
        * [Pull request #1408](https://bitbucket.org/osrf/gazebo/pull-request/1408)

    1. Saving, exiting, generalizing SaveDialog.
        * [Pull request #1401](https://bitbucket.org/osrf/gazebo/pull-request/1401)

    1. Inspectors redesign
        * [Pull request #1586](https://bitbucket.org/osrf/gazebo/pull-request/1586)

    1. Edit existing model.
        * [Pull request #1425](https://bitbucket.org/osrf/gazebo/pull-request/1425)

    1. Add joint inspector to link's context menu.
        * [Pull request #1449](https://bitbucket.org/osrf/gazebo/pull-request/1449)
        * [Issue #1443](https://bitbucket.org/osrf/gazebo/issue/1443)

    1. Added button to select mesh file on inspector.
        * [Pull request #1460](https://bitbucket.org/osrf/gazebo/pull-request/1460)
        * [Issue #1450](https://bitbucket.org/osrf/gazebo/issue/1450)

    1. Renamed Part to Link.
        * [Pull request #1478](https://bitbucket.org/osrf/gazebo/pull-request/1478)

    1. Fix snapping inside editor.
        * [Pull request #1489](https://bitbucket.org/osrf/gazebo/pull-request/1489)
        * [Issue #1457](https://bitbucket.org/osrf/gazebo/issue/1457)

    1. Moved DataLogger from Window menu to the toolbar and moved screenshot button to the right.
        * [Pull request #1665](https://bitbucket.org/osrf/gazebo/pull-request/1665)

    1. Keep loaded model's name.
        * [Pull request #1516](https://bitbucket.org/osrf/gazebo/pull-request/1516)
        * [Issue #1504](https://bitbucket.org/osrf/gazebo/issue/1504)

    1. Added ExtrudeDialog.
        * [Pull request #1483](https://bitbucket.org/osrf/gazebo/pull-request/1483)

    1. Hide time panel inside editor and keep main window's paused state.
        * [Pull request #1500](https://bitbucket.org/osrf/gazebo/pull-request/1500)

    1. Fixed pose issues and added ModelCreator_TEST.
        * [Pull request #1509](https://bitbucket.org/osrf/gazebo/pull-request/1509)
        * [Issue #1497](https://bitbucket.org/osrf/gazebo/issue/1497)
        * [Issue #1509](https://bitbucket.org/osrf/gazebo/issue/1509)

    1. Added list of links and joints.
        * [Pull request #1515](https://bitbucket.org/osrf/gazebo/pull-request/1515)
        * [Issue #1418](https://bitbucket.org/osrf/gazebo/issue/1418)

    1. Expose API to support adding items to the palette.
        * [Pull request #1565](https://bitbucket.org/osrf/gazebo/pull-request/1565)

    1. Added menu for toggling joint visualization
        * [Pull request #1551](https://bitbucket.org/osrf/gazebo/pull-request/1551)
        * [Issue #1483](https://bitbucket.org/osrf/gazebo/issue/1483)

    1. Add schematic view to model editor
        * [Pull request #1562](https://bitbucket.org/osrf/gazebo/pull-request/1562)

1. Building editor updates
    1. Make palette tips tooltip clickable to open.
        * [Pull request #1519](https://bitbucket.org/osrf/gazebo/pull-request/1519)
        * [Issue #1370](https://bitbucket.org/osrf/gazebo/issue/1370)

    1. Add measurement unit to building inspectors.
        * [Pull request #1741](https://bitbucket.org/osrf/gazebo/pull-request/1741)
        * [Issue #1363](https://bitbucket.org/osrf/gazebo/issue/1363)

    1. Add `BaseInspectorDialog` as a base class for inspectors.
        * [Pull request #1749](https://bitbucket.org/osrf/gazebo/pull-request/1749)

## Gazebo 5.0

### Gazebo 5.x.x

1. Fix minimum window height
    * Backport of [pull request #1977](https://bitbucket.org/osrf/gazebo/pull-request/1977)
    * [Pull request #2002](https://bitbucket.org/osrf/gazebo/pull-request/2002)
    * [Issue #1706](https://bitbucket.org/osrf/gazebo/issue/1706)

### Gazebo 5.2.0 (2015-10-02)

1. Initialize sigact struct fields that valgrind said were being used uninitialized
    * [Pull request #1809](https://bitbucket.org/osrf/gazebo/pull-request/1809)

1. Add missing ogre includes to ensure macros are properly defined
    * [Pull request #1813](https://bitbucket.org/osrf/gazebo/pull-request/1813)

1. Use ToSDF functions to simplify physics_friction test
    * [Pull request #1808](https://bitbucket.org/osrf/gazebo/pull-request/1808)

1. Added lines to laser sensor visualization
    * [Pull request #1742](https://bitbucket.org/osrf/gazebo/pull-request/1742)
    * [Issue #935](https://bitbucket.org/osrf/gazebo/issue/935)

1. Fix BulletSliderJoint friction for bullet 2.83
    * [Pull request #1686](https://bitbucket.org/osrf/gazebo/pull-request/1686)

1. Fix heightmap model texture loading.
    * [Pull request #1592](https://bitbucket.org/osrf/gazebo/pull-request/1592)

1. Disable failing pr2 test for dart
    * [Pull request #1540](https://bitbucket.org/osrf/gazebo/pull-request/1540)
    * [Issue #1435](https://bitbucket.org/osrf/gazebo/issue/1435)

### Gazebo 5.1.0 (2015-03-20)
1. Backport pull request #1527 (FindOGRE.cmake for non-Debian systems)
  * [Pull request #1532](https://bitbucket.org/osrf/gazebo/pull-request/1532)

1. Respect system cflags when not using USE_UPSTREAM_CFLAGS
  * [Pull request #1531](https://bitbucket.org/osrf/gazebo/pull-request/1531)

1. Allow light manipulation
  * [Pull request #1529](https://bitbucket.org/osrf/gazebo/pull-request/1529)

1. Allow sdformat 2.3.1+ or 3+ and fix tests
  * [Pull request #1484](https://bitbucket.org/osrf/gazebo/pull-request/1484)

1. Add Link::GetWorldAngularMomentum function and test.
  * [Pull request #1482](https://bitbucket.org/osrf/gazebo/pull-request/1482)

1. Preserve previous GAZEBO_MODEL_PATH values when sourcing setup.sh
  * [Pull request #1430](https://bitbucket.org/osrf/gazebo/pull-request/1430)

1. Implement Coulomb joint friction for DART
  * [Pull request #1427](https://bitbucket.org/osrf/gazebo/pull-request/1427)
  * [Issue #1281](https://bitbucket.org/osrf/gazebo/issue/1281)

1. Fix simple shape normals.
    * [Pull request #1477](https://bitbucket.org/osrf/gazebo/pull-request/1477)
    * [Issue #1369](https://bitbucket.org/osrf/gazebo/issue/1369)

1. Use Msg-to-SDF conversion functions in tests, add ServerFixture::SpawnModel(msgs::Model).
    * [Pull request #1466](https://bitbucket.org/osrf/gazebo/pull-request/1466)

1. Added Model Msg-to-SDF conversion functions and test.
    * [Pull request #1429](https://bitbucket.org/osrf/gazebo/pull-request/1429)

1. Added Joint Msg-to-SDF conversion functions and test.
    * [Pull request #1419](https://bitbucket.org/osrf/gazebo/pull-request/1419)

1. Added Visual, Material Msg-to-SDF conversion functions and ShaderType to string conversion functions.
    * [Pull request #1415](https://bitbucket.org/osrf/gazebo/pull-request/1415)

1. Implement Coulomb joint friction for BulletSliderJoint
  * [Pull request #1452](https://bitbucket.org/osrf/gazebo/pull-request/1452)
  * [Issue #1348](https://bitbucket.org/osrf/gazebo/issue/1348)

### Gazebo 5.0.0 (2015-01-27)
1. Support for using [digital elevation maps](http://gazebosim.org/tutorials?tut=dem) has been added to debian packages.

1. C++11 support (C++11 compatible compiler is now required)
    * [Pull request #1340](https://bitbucket.org/osrf/gazebo/pull-request/1340)

1. Implemented private data pointer for the World class.
    * [Pull request #1383](https://bitbucket.org/osrf/gazebo/pull-request/1383)

1. Implemented private data pointer for the Scene class.
    * [Pull request #1385](https://bitbucket.org/osrf/gazebo/pull-request/1385)

1. Added a events::Event::resetWorld event that is triggered when World::Reset is called.
    * [Pull request #1332](https://bitbucket.org/osrf/gazebo/pull-request/1332)
    * [Issue #1375](https://bitbucket.org/osrf/gazebo/issue/1375)

1. Fixed `math::Box::GetCenter` functionality.
    * [Pull request #1278](https://bitbucket.org/osrf/gazebo/pull-request/1278)
    * [Issue #1327](https://bitbucket.org/osrf/gazebo/issue/1327)

1. Added a GUI timer plugin that facilitates the display and control a timer inside the Gazebo UI.
    * [Pull request #1270](https://bitbucket.org/osrf/gazebo/pull-request/1270)

1. Added ability to load plugins via SDF.
    * [Pull request #1261](https://bitbucket.org/osrf/gazebo/pull-request/1261)

1. Added GUIEvent to hide/show the left GUI pane.
    * [Pull request #1269](https://bitbucket.org/osrf/gazebo/pull-request/1269)

1. Modified KeyEventHandler and GLWidget so that hotkeys can be suppressed by custom KeyEvents set up by developers
    * [Pull request #1251](https://bitbucket.org/osrf/gazebo/pull-request/1251)

1. Added ability to read the directory where the log files are stored.
    * [Pull request #1277](https://bitbucket.org/osrf/gazebo/pull-request/1277)

1. Implemented a simulation cloner
    * [Pull request #1180](https://bitbucket.org/osrf/gazebo/pull-request/1180/clone-a-simulation)

1. Added GUI overlay plugins. Users can now write a Gazebo + QT plugin that displays widgets over the render window.
  * [Pull request #1181](https://bitbucket.org/osrf/gazebo/pull-request/1181)

1. Change behavior of Joint::SetVelocity, add Joint::SetVelocityLimit(unsigned int, double)
  * [Pull request #1218](https://bitbucket.org/osrf/gazebo/pull-request/1218)
  * [Issue #964](https://bitbucket.org/osrf/gazebo/issue/964)

1. Implement Coulomb joint friction for ODE
  * [Pull request #1221](https://bitbucket.org/osrf/gazebo/pull-request/1221)
  * [Issue #381](https://bitbucket.org/osrf/gazebo/issue/381)

1. Implement Coulomb joint friction for BulletHingeJoint
  * [Pull request #1317](https://bitbucket.org/osrf/gazebo/pull-request/1317)
  * [Issue #1348](https://bitbucket.org/osrf/gazebo/issue/1348)

1. Implemented camera lens distortion.
  * [Pull request #1213](https://bitbucket.org/osrf/gazebo/pull-request/1213)

1. Kill rogue gzservers left over from failed INTEGRATION_world_clone tests
   and improve robustness of `UNIT_gz_TEST`
  * [Pull request #1232](https://bitbucket.org/osrf/gazebo/pull-request/1232)
  * [Issue #1299](https://bitbucket.org/osrf/gazebo/issue/1299)

1. Added RenderWidget::ShowToolbar to toggle visibility of top toolbar.
  * [Pull request #1248](https://bitbucket.org/osrf/gazebo/pull-request/1248)

1. Fix joint axis visualization.
  * [Pull request #1258](https://bitbucket.org/osrf/gazebo/pull-request/1258)

1. Change UserCamera view control via joysticks. Clean up rate control vs. pose control.
   see UserCamera::OnJoyPose and UserCamera::OnJoyTwist. Added view twist control toggle
   with joystick button 1.
  * [Pull request #1249](https://bitbucket.org/osrf/gazebo/pull-request/1249)

1. Added RenderWidget::GetToolbar to get the top toolbar and change its actions on ModelEditor.
    * [Pull request #1263](https://bitbucket.org/osrf/gazebo/pull-request/1263)

1. Added accessor for MainWindow graphical widget to GuiIface.
    * [Pull request #1250](https://bitbucket.org/osrf/gazebo/pull-request/1250)

1. Added a ConfigWidget class that takes in a google protobuf message and generates widgets for configuring the fields in the message
    * [Pull request #1285](https://bitbucket.org/osrf/gazebo/pull-request/1285)

1. Added GLWidget::OnModelEditor when model editor is triggered, and MainWindow::OnEditorGroup to manually uncheck editor actions.
    * [Pull request #1283](https://bitbucket.org/osrf/gazebo/pull-request/1283)

1. Added Collision, Geometry, Inertial, Surface Msg-to-SDF conversion functions.
    * [Pull request #1315](https://bitbucket.org/osrf/gazebo/pull-request/1315)

1. Added "button modifier" fields (control, shift, and alt) to common::KeyEvent.
    * [Pull request #1325](https://bitbucket.org/osrf/gazebo/pull-request/1325)

1. Added inputs for environment variable GAZEBO_GUI_INI_FILE for reading a custom .ini file.
    * [Pull request #1252](https://bitbucket.org/osrf/gazebo/pull-request/1252)

1. Fixed crash on "permission denied" bug, added insert_model integration test.
    * [Pull request #1329](https://bitbucket.org/osrf/gazebo/pull-request/1329/)

1. Enable simbody joint tests, implement `SimbodyJoint::GetParam`, create
   `Joint::GetParam`, fix bug in `BulletHingeJoint::SetParam`.
    * [Pull request #1404](https://bitbucket.org/osrf/gazebo/pull-request/1404/)

1. Building editor updates
    1. Fixed inspector resizing.
        * [Pull request #1230](https://bitbucket.org/osrf/gazebo/pull-request/1230)
        * [Issue #395](https://bitbucket.org/osrf/gazebo/issue/395)

    1. Doors and windows move proportionally with wall.
        * [Pull request #1231](https://bitbucket.org/osrf/gazebo/pull-request/1231)
        * [Issue #368](https://bitbucket.org/osrf/gazebo/issue/368)

    1. Inspector dialogs stay on top.
        * [Pull request #1229](https://bitbucket.org/osrf/gazebo/pull-request/1229)
        * [Issue #417](https://bitbucket.org/osrf/gazebo/issue/417)

    1. Make model name editable on palette.
        * [Pull request #1239](https://bitbucket.org/osrf/gazebo/pull-request/1239)

    1. Import background image and improve add/delete levels.
        * [Pull request #1214](https://bitbucket.org/osrf/gazebo/pull-request/1214)
        * [Issue #422](https://bitbucket.org/osrf/gazebo/issue/422)
        * [Issue #361](https://bitbucket.org/osrf/gazebo/issue/361)

    1. Fix changing draw mode.
        * [Pull request #1233](https://bitbucket.org/osrf/gazebo/pull-request/1233)
        * [Issue #405](https://bitbucket.org/osrf/gazebo/issue/405)

    1. Tips on palette's top-right corner.
        * [Pull request #1241](https://bitbucket.org/osrf/gazebo/pull-request/1241)

    1. New buttons and layout for the palette.
        * [Pull request #1242](https://bitbucket.org/osrf/gazebo/pull-request/1242)

    1. Individual wall segments instead of polylines.
        * [Pull request #1246](https://bitbucket.org/osrf/gazebo/pull-request/1246)
        * [Issue #389](https://bitbucket.org/osrf/gazebo/issue/389)
        * [Issue #415](https://bitbucket.org/osrf/gazebo/issue/415)

    1. Fix exiting and saving, exiting when there's nothing drawn, fix text on popups.
        * [Pull request #1296](https://bitbucket.org/osrf/gazebo/pull-request/1296)

    1. Display measure for selected wall segment.
        * [Pull request #1291](https://bitbucket.org/osrf/gazebo/pull-request/1291)
        * [Issue #366](https://bitbucket.org/osrf/gazebo/issue/366)

    1. Highlight selected item's 3D visual.
        * [Pull request #1292](https://bitbucket.org/osrf/gazebo/pull-request/1292)

    1. Added color picker to inspector dialogs.
        * [Pull request #1298](https://bitbucket.org/osrf/gazebo/pull-request/1298)

    1. Snapping on by default, off holding Shift. Improved snapping.
        * [Pull request #1304](https://bitbucket.org/osrf/gazebo/pull-request/1304)

    1. Snap walls to length increments, moved scale to SegmentItem and added Get/SetScale, added SegmentItem::SnapAngle and SegmentItem::SnapLength.
        * [Pull request #1311](https://bitbucket.org/osrf/gazebo/pull-request/1311)

    1. Make buildings available in "Insert Models" tab, improve save flow.
        * [Pull request #1312](https://bitbucket.org/osrf/gazebo/pull-request/1312)

    1. Added EditorItem::SetHighlighted.
        * [Pull request #1308](https://bitbucket.org/osrf/gazebo/pull-request/1308)

    1. Current level is transparent, lower levels opaque, higher levels invisible.
        * [Pull request #1303](https://bitbucket.org/osrf/gazebo/pull-request/1303)

    1. Detach all child manips when item is deleted, added BuildingMaker::DetachAllChildren.
        * [Pull request #1316](https://bitbucket.org/osrf/gazebo/pull-request/1316)

    1. Added texture picker to inspector dialogs.
        * [Pull request #1306](https://bitbucket.org/osrf/gazebo/pull-request/1306)

    1. Measures for doors and windows. Added RectItem::angleOnWall and related Get/Set.
        * [Pull request #1322](https://bitbucket.org/osrf/gazebo/pull-request/1322)
        * [Issue #370](https://bitbucket.org/osrf/gazebo/issue/370)

    1. Added Gazebo/BuildingFrame material to display holes for doors and windows on walls.
        * [Pull request #1338](https://bitbucket.org/osrf/gazebo/pull-request/1338)

    1. Added Gazebo/Bricks material to be used as texture on the building editor.
        * [Pull request #1333](https://bitbucket.org/osrf/gazebo/pull-request/1333)

    1. Pick colors from the palette and assign on 3D view. Added mouse and key event handlers to BuildingMaker, and events to communicate from BuildingModelManip to EditorItem.
        * [Pull request #1336](https://bitbucket.org/osrf/gazebo/pull-request/1336)

    1. Pick textures from the palette and assign in 3D view.
        * [Pull request #1368](https://bitbucket.org/osrf/gazebo/pull-request/1368)

1. Model editor updates
    1. Fix adding/removing event filters .
        * [Pull request #1279](https://bitbucket.org/osrf/gazebo/pull-request/1279)

    1. Enabled multi-selection and align tool inside model editor.
        * [Pull request #1302](https://bitbucket.org/osrf/gazebo/pull-request/1302)
        * [Issue #1323](https://bitbucket.org/osrf/gazebo/issue/1323)

    1. Enabled snap mode inside model editor.
        * [Pull request #1331](https://bitbucket.org/osrf/gazebo/pull-request/1331)
        * [Issue #1318](https://bitbucket.org/osrf/gazebo/issue/1318)

    1. Implemented copy/pasting of links.
        * [Pull request #1330](https://bitbucket.org/osrf/gazebo/pull-request/1330)

1. GUI publishes model selection information on ~/selection topic.
    * [Pull request #1318](https://bitbucket.org/osrf/gazebo/pull-request/1318)

## Gazebo 4.0

### Gazebo 4.x.x (2015-xx-xx)

1. Fix build for Bullet 2.83, enable angle wrapping for BulletHingeJoint
    * [Pull request #1664](https://bitbucket.org/osrf/gazebo/pull-request/1664)

### Gazebo 4.1.3 (2015-05-07)

1. Fix saving visual geom SDF values
    * [Pull request #1597](https://bitbucket.org/osrf/gazebo/pull-request/1597)
1. Fix heightmap model texture loading.
    * [Pull request #1595](https://bitbucket.org/osrf/gazebo/pull-request/1595)
1. Fix visual collision scale on separate client
    * [Pull request #1585](https://bitbucket.org/osrf/gazebo/pull-request/1585)
1. Fix several clang compiler warnings
    * [Pull request #1594](https://bitbucket.org/osrf/gazebo/pull-request/1594)
1. Fix blank save / browse dialogs
    * [Pull request #1544](https://bitbucket.org/osrf/gazebo/pull-request/1544)

### Gazebo 4.1.2 (2015-03-20)

1. Fix quaternion documentation: target Gazebo_4.1
    * [Pull request #1525](https://bitbucket.org/osrf/gazebo/pull-request/1525)
1. Speed up World::Step in loops
    * [Pull request #1492](https://bitbucket.org/osrf/gazebo/pull-request/1492)
1. Reduce selection buffer updates -> 4.1
    * [Pull request #1494](https://bitbucket.org/osrf/gazebo/pull-request/1494)
1. Fix QT rendering, and rendering update rate
    * [Pull request #1487](https://bitbucket.org/osrf/gazebo/pull-request/1487)
1. Fix loading of SimbodyPhysics parameters
    * [Pull request #1474](https://bitbucket.org/osrf/gazebo/pull-request/1474)
1. Fix heightmap on OSX -> 4.1
    * [Pull request #1455](https://bitbucket.org/osrf/gazebo/pull-request/1455)
1. Remove extra pose tag in a world file that should not be there
    * [Pull request #1458](https://bitbucket.org/osrf/gazebo/pull-request/1458)
1. Better fix for #236 for IMU that doesn't require ABI changes
    * [Pull request #1448](https://bitbucket.org/osrf/gazebo/pull-request/1448)
1. Fix regression of #236 for ImuSensor in 4.1
    * [Pull request #1446](https://bitbucket.org/osrf/gazebo/pull-request/1446)
1. Preserve previous GAZEBO_MODEL_PATH values when sourcing setup.sh
    * [Pull request #1430](https://bitbucket.org/osrf/gazebo/pull-request/1430)
1. issue #857: fix segfault for simbody screw joint when setting limits due to uninitialized limitForce.
    * [Pull request #1423](https://bitbucket.org/osrf/gazebo/pull-request/1423)
1. Allow multiple contact sensors per link (#960)
    * [Pull request #1413](https://bitbucket.org/osrf/gazebo/pull-request/1413)
1. Fix for issue #351, ODE World Step
    * [Pull request #1406](https://bitbucket.org/osrf/gazebo/pull-request/1406)
1. Disable failing InelasticCollision/0 test (#1394)
    * [Pull request #1405](https://bitbucket.org/osrf/gazebo/pull-request/1405)
1. Prevent out of bounds array access in SkidSteerDrivePlugin (found by cppcheck 1.68)
    * [Pull request #1379](https://bitbucket.org/osrf/gazebo/pull-request/1379)

### Gazebo 4.1.1 (2015-01-15)

1. Fix BulletPlaneShape bounding box (#1265)
    * [Pull request #1367](https://bitbucket.org/osrf/gazebo/pull-request/1367)
1. Fix dart linking errors on osx
    * [Pull request #1372](https://bitbucket.org/osrf/gazebo/pull-request/1372)
1. Update to player interfaces
    * [Pull request #1324](https://bitbucket.org/osrf/gazebo/pull-request/1324)
1. Handle GpuLaser name collisions (#1403)
    * [Pull request #1360](https://bitbucket.org/osrf/gazebo/pull-request/1360)
1. Add checks for handling array's with counts of zero, and read specular values
    * [Pull request #1339](https://bitbucket.org/osrf/gazebo/pull-request/1339)
1. Fix model list widget test
    * [Pull request #1327](https://bitbucket.org/osrf/gazebo/pull-request/1327)
1. Fix ogre includes
    * [Pull request #1323](https://bitbucket.org/osrf/gazebo/pull-request/1323)

### Gazebo 4.1.0 (2014-11-20)

1. Modified GUI rendering to improve the rendering update rate.
    * [Pull request #1487](https://bitbucket.org/osrf/gazebo/pull-request/1487)

### Gazebo 4.1.0 (2014-11-20)

1. Add ArrangePlugin for arranging groups of models.
   Also add Model::ResetPhysicsStates to call Link::ResetPhysicsStates
   recursively on all links in model.
    * [Pull request #1208](https://bitbucket.org/osrf/gazebo/pull-request/1208)
1. The `gz model` command line tool will output model info using either `-i` for complete info, or `-p` for just the model pose.
    * [Pull request #1212](https://bitbucket.org/osrf/gazebo/pull-request/1212)
    * [DRCSim Issue #389](https://bitbucket.org/osrf/drcsim/issue/389)
1. Added SignalStats class for computing incremental signal statistics.
    * [Pull request #1198](https://bitbucket.org/osrf/gazebo/pull-request/1198)
1. Add InitialVelocityPlugin to setting the initial state of links
    * [Pull request #1237](https://bitbucket.org/osrf/gazebo/pull-request/1237)
1. Added Quaternion::Integrate function.
    * [Pull request #1255](https://bitbucket.org/osrf/gazebo/pull-request/1255)
1. Added ConvertJointType functions, display more joint info on model list.
    * [Pull request #1259](https://bitbucket.org/osrf/gazebo/pull-request/1259)
1. Added ModelListWidget::AddProperty, removed unnecessary checks on ModelListWidget.
    * [Pull request #1271](https://bitbucket.org/osrf/gazebo/pull-request/1271)
1. Fix loading collada meshes with unsupported input semantics.
    * [Pull request #1319](https://bitbucket.org/osrf/gazebo/pull-request/1319)

### Gazebo 4.0.2 (2014-09-23)

1. Fix and improve mechanism to generate pkgconfig libs
    * [Pull request #1027](https://bitbucket.org/osrf/gazebo/pull-request/1027)
    * [Issue #1284](https://bitbucket.org/osrf/gazebo/issue/1284)
1. Added arat.world
    * [Pull request #1205](https://bitbucket.org/osrf/gazebo/pull-request/1205)
1. Update gzprop to output zip files.
    * [Pull request #1197](https://bitbucket.org/osrf/gazebo/pull-request/1197)
1. Make Collision::GetShape a const function
    * [Pull requset #1189](https://bitbucket.org/osrf/gazebo/pull-request/1189)
1. Install missing physics headers
    * [Pull requset #1183](https://bitbucket.org/osrf/gazebo/pull-request/1183)
1. Remove SimbodyLink::AddTorque console message
    * [Pull requset #1185](https://bitbucket.org/osrf/gazebo/pull-request/1185)
1. Fix log xml
    * [Pull requset #1188](https://bitbucket.org/osrf/gazebo/pull-request/1188)

### Gazebo 4.0.0 (2014-08-08)

1. Added lcov support to cmake
    * [Pull request #1047](https://bitbucket.org/osrf/gazebo/pull-request/1047)
1. Fixed memory leak in image conversion
    * [Pull request #1057](https://bitbucket.org/osrf/gazebo/pull-request/1057)
1. Removed deprecated function
    * [Pull request #1067](https://bitbucket.org/osrf/gazebo/pull-request/1067)
1. Improved collada loading performance
    * [Pull request #1066](https://bitbucket.org/osrf/gazebo/pull-request/1066)
    * [Pull request #1082](https://bitbucket.org/osrf/gazebo/pull-request/1082)
    * [Issue #1134](https://bitbucket.org/osrf/gazebo/issue/1134)
1. Implemented a collada exporter
    * [Pull request #1064](https://bitbucket.org/osrf/gazebo/pull-request/1064)
1. Force torque sensor now makes use of sensor's pose.
    * [Pull request #1076](https://bitbucket.org/osrf/gazebo/pull-request/1076)
    * [Issue #940](https://bitbucket.org/osrf/gazebo/issue/940)
1. Fix Model::GetLinks segfault
    * [Pull request #1093](https://bitbucket.org/osrf/gazebo/pull-request/1093)
1. Fix deleting and saving lights in gzserver
    * [Pull request #1094](https://bitbucket.org/osrf/gazebo/pull-request/1094)
    * [Issue #1182](https://bitbucket.org/osrf/gazebo/issue/1182)
    * [Issue #346](https://bitbucket.org/osrf/gazebo/issue/346)
1. Fix Collision::GetWorldPose. The pose of a collision would not update properly.
    * [Pull request #1049](https://bitbucket.org/osrf/gazebo/pull-request/1049)
    * [Issue #1124](https://bitbucket.org/osrf/gazebo/issue/1124)
1. Fixed the animate_box and animate_joints examples
    * [Pull request #1086](https://bitbucket.org/osrf/gazebo/pull-request/1086)
1. Integrated Oculus Rift functionality
    * [Pull request #1074](https://bitbucket.org/osrf/gazebo/pull-request/1074)
    * [Pull request #1136](https://bitbucket.org/osrf/gazebo/pull-request/1136)
    * [Pull request #1139](https://bitbucket.org/osrf/gazebo/pull-request/1139)
1. Updated Base::GetScopedName
    * [Pull request #1104](https://bitbucket.org/osrf/gazebo/pull-request/1104)
1. Fix collada loader from adding duplicate materials into a Mesh
    * [Pull request #1105](https://bitbucket.org/osrf/gazebo/pull-request/1105)
    * [Issue #1180](https://bitbucket.org/osrf/gazebo/issue/1180)
1. Integrated Razer Hydra functionality
    * [Pull request #1083](https://bitbucket.org/osrf/gazebo/pull-request/1083)
    * [Pull request #1109](https://bitbucket.org/osrf/gazebo/pull-request/1109)
1. Added ability to copy and paste models in the GUI
    * [Pull request #1103](https://bitbucket.org/osrf/gazebo/pull-request/1103)
1. Removed unnecessary inclusion of gazebo.hh and common.hh in plugins
    * [Pull request #1111](https://bitbucket.org/osrf/gazebo/pull-request/1111)
1. Added ability to specify custom road textures
    * [Pull request #1027](https://bitbucket.org/osrf/gazebo/pull-request/1027)
1. Added support for DART 4.1
    * [Pull request #1113](https://bitbucket.org/osrf/gazebo/pull-request/1113)
    * [Pull request #1132](https://bitbucket.org/osrf/gazebo/pull-request/1132)
    * [Pull request #1134](https://bitbucket.org/osrf/gazebo/pull-request/1134)
    * [Pull request #1154](https://bitbucket.org/osrf/gazebo/pull-request/1154)
1. Allow position of joints to be directly set.
    * [Pull request #1097](https://bitbucket.org/osrf/gazebo/pull-request/1097)
    * [Issue #1138](https://bitbucket.org/osrf/gazebo/issue/1138)
1. Added extruded polyline geometry
    * [Pull request #1026](https://bitbucket.org/osrf/gazebo/pull-request/1026)
1. Fixed actor animation
    * [Pull request #1133](https://bitbucket.org/osrf/gazebo/pull-request/1133)
    * [Pull request #1141](https://bitbucket.org/osrf/gazebo/pull-request/1141)
1. Generate a versioned cmake config file
    * [Pull request #1153](https://bitbucket.org/osrf/gazebo/pull-request/1153)
    * [Issue #1226](https://bitbucket.org/osrf/gazebo/issue/1226)
1. Added KMeans class
    * [Pull request #1147](https://bitbucket.org/osrf/gazebo/pull-request/1147)
1. Added --summary-range feature to bitbucket pullrequest tool
    * [Pull request #1156](https://bitbucket.org/osrf/gazebo/pull-request/1156)
1. Updated web links
    * [Pull request #1159](https://bitbucket.org/osrf/gazebo/pull-request/1159)
1. Update tests
    * [Pull request #1155](https://bitbucket.org/osrf/gazebo/pull-request/1155)
    * [Pull request #1143](https://bitbucket.org/osrf/gazebo/pull-request/1143)
    * [Pull request #1138](https://bitbucket.org/osrf/gazebo/pull-request/1138)
    * [Pull request #1140](https://bitbucket.org/osrf/gazebo/pull-request/1140)
    * [Pull request #1127](https://bitbucket.org/osrf/gazebo/pull-request/1127)
    * [Pull request #1115](https://bitbucket.org/osrf/gazebo/pull-request/1115)
    * [Pull request #1102](https://bitbucket.org/osrf/gazebo/pull-request/1102)
    * [Pull request #1087](https://bitbucket.org/osrf/gazebo/pull-request/1087)
    * [Pull request #1084](https://bitbucket.org/osrf/gazebo/pull-request/1084)

## Gazebo 3.0

### Gazebo 3.x.x (yyyy-mm-dd)

1. Fixed sonar and wireless sensor visualization
    * [Pull request #1254](https://bitbucket.org/osrf/gazebo/pull-request/1254)
1. Update visual bounding box when model is selected
    * [Pull request #1280](https://bitbucket.org/osrf/gazebo/pull-request/1280)

### Gazebo 3.1.0 (2014-08-08)

1. Implemented Simbody::Link::Set*Vel
    * [Pull request #1160](https://bitbucket.org/osrf/gazebo/pull-request/1160)
    * [Issue #1012](https://bitbucket.org/osrf/gazebo/issue/1012)
1. Added World::RemoveModel function
    * [Pull request #1106](https://bitbucket.org/osrf/gazebo/pull-request/1106)
    * [Issue #1177](https://bitbucket.org/osrf/gazebo/issue/1177)
1. Fix exit from camera follow mode using the escape key
    * [Pull request #1137](https://bitbucket.org/osrf/gazebo/pull-request/1137)
    * [Issue #1220](https://bitbucket.org/osrf/gazebo/issue/1220)
1. Added support for SDF joint spring stiffness and reference positions
    * [Pull request #1117](https://bitbucket.org/osrf/gazebo/pull-request/1117)
1. Removed the gzmodel_create script
    * [Pull request #1130](https://bitbucket.org/osrf/gazebo/pull-request/1130)
1. Added Vector2 dot product
    * [Pull request #1101](https://bitbucket.org/osrf/gazebo/pull-request/1101)
1. Added SetPositionPID and SetVelocityPID to JointController
    * [Pull request #1091](https://bitbucket.org/osrf/gazebo/pull-request/1091)
1. Fix gzclient startup crash with ogre 1.9
    * [Pull request #1098](https://bitbucket.org/osrf/gazebo/pull-request/1098)
    * [Issue #996](https://bitbucket.org/osrf/gazebo/issue/996)
1. Update the bitbucket_pullrequests tool
    * [Pull request #1108](https://bitbucket.org/osrf/gazebo/pull-request/1108)
1. Light properties now remain in place after move by the user via the GUI.
    * [Pull request #1110](https://bitbucket.org/osrf/gazebo/pull-request/1110)
    * [Issue #1211](https://bitbucket.org/osrf/gazebo/issue/1211)
1. Allow position of joints to be directly set.
    * [Pull request #1096](https://bitbucket.org/osrf/gazebo/pull-request/1096)
    * [Issue #1138](https://bitbucket.org/osrf/gazebo/issue/1138)

### Gazebo 3.0.0 (2014-04-11)

1. Fix bug when deleting the sun light
    * [Pull request #1088](https://bitbucket.org/osrf/gazebo/pull-request/1088)
    * [Issue #1133](https://bitbucket.org/osrf/gazebo/issue/1133)
1. Fix ODE screw joint
    * [Pull request #1078](https://bitbucket.org/osrf/gazebo/pull-request/1078)
    * [Issue #1167](https://bitbucket.org/osrf/gazebo/issue/1167)
1. Update joint integration tests
    * [Pull request #1081](https://bitbucket.org/osrf/gazebo/pull-request/1081)
1. Fixed false positives in cppcheck.
    * [Pull request #1061](https://bitbucket.org/osrf/gazebo/pull-request/1061)
1. Made joint axis reference frame relative to child, and updated simbody and dart accordingly.
    * [Pull request #1069](https://bitbucket.org/osrf/gazebo/pull-request/1069)
    * [Issue #494](https://bitbucket.org/osrf/gazebo/issue/494)
    * [Issue #1143](https://bitbucket.org/osrf/gazebo/issue/1143)
1. Added ability to pass vector of strings to SetupClient and SetupServer
    * [Pull request #1068](https://bitbucket.org/osrf/gazebo/pull-request/1068)
    * [Issue #1132](https://bitbucket.org/osrf/gazebo/issue/1132)
1. Fix error correction in screw constraints for ODE
    * [Pull request #1159](https://bitbucket.org/osrf/gazebo/pull-request/1159)
    * [Issue #1159](https://bitbucket.org/osrf/gazebo/issue/1159)
1. Improved pkgconfig with SDF
    * [Pull request #1062](https://bitbucket.org/osrf/gazebo/pull-request/1062)
1. Added a plugin to simulate aero dynamics
    * [Pull request #905](https://bitbucket.org/osrf/gazebo/pull-request/905)
1. Updated bullet support
    * [Issue #1069](https://bitbucket.org/osrf/gazebo/issue/1069)
    * [Pull request #1011](https://bitbucket.org/osrf/gazebo/pull-request/1011)
    * [Pull request #996](https://bitbucket.org/osrf/gazebo/pull-request/966)
    * [Pull request #1024](https://bitbucket.org/osrf/gazebo/pull-request/1024)
1. Updated simbody support
    * [Pull request #995](https://bitbucket.org/osrf/gazebo/pull-request/995)
1. Updated worlds to SDF 1.5
    * [Pull request #1021](https://bitbucket.org/osrf/gazebo/pull-request/1021)
1. Improvements to ODE
    * [Pull request #1001](https://bitbucket.org/osrf/gazebo/pull-request/1001)
    * [Pull request #1014](https://bitbucket.org/osrf/gazebo/pull-request/1014)
    * [Pull request #1015](https://bitbucket.org/osrf/gazebo/pull-request/1015)
    * [Pull request #1016](https://bitbucket.org/osrf/gazebo/pull-request/1016)
1. New command line tool
    * [Pull request #972](https://bitbucket.org/osrf/gazebo/pull-request/972)
1. Graphical user interface improvements
    * [Pull request #971](https://bitbucket.org/osrf/gazebo/pull-request/971)
    * [Pull request #1013](https://bitbucket.org/osrf/gazebo/pull-request/1013)
    * [Pull request #989](https://bitbucket.org/osrf/gazebo/pull-request/989)
1. Created a friction pyramid class
    * [Pull request #935](https://bitbucket.org/osrf/gazebo/pull-request/935)
1. Added GetWorldEnergy functions to Model, Joint, and Link
    * [Pull request #1017](https://bitbucket.org/osrf/gazebo/pull-request/1017)
1. Preparing Gazebo for admission into Ubuntu
    * [Pull request #969](https://bitbucket.org/osrf/gazebo/pull-request/969)
    * [Pull request #998](https://bitbucket.org/osrf/gazebo/pull-request/998)
    * [Pull request #1002](https://bitbucket.org/osrf/gazebo/pull-request/1002)
1. Add method for querying if useImplicitStiffnessDamping flag is set for a given joint
    * [Issue #629](https://bitbucket.org/osrf/gazebo/issue/629)
    * [Pull request #1006](https://bitbucket.org/osrf/gazebo/pull-request/1006)
1. Fix joint axis frames
    * [Issue #494](https://bitbucket.org/osrf/gazebo/issue/494)
    * [Pull request #963](https://bitbucket.org/osrf/gazebo/pull-request/963)
1. Compute joint anchor pose relative to parent
    * [Issue #1029](https://bitbucket.org/osrf/gazebo/issue/1029)
    * [Pull request #982](https://bitbucket.org/osrf/gazebo/pull-request/982)
1. Cleanup the installed worlds
    * [Issue #1036](https://bitbucket.org/osrf/gazebo/issue/1036)
    * [Pull request #984](https://bitbucket.org/osrf/gazebo/pull-request/984)
1. Update to the GPS sensor
    * [Issue #1059](https://bitbucket.org/osrf/gazebo/issue/1059)
    * [Pull request #984](https://bitbucket.org/osrf/gazebo/pull-request/984)
1. Removed libtool from plugin loading
    * [Pull request #981](https://bitbucket.org/osrf/gazebo/pull-request/981)
1. Added functions to get inertial information for a link in the world frame.
    * [Pull request #1005](https://bitbucket.org/osrf/gazebo/pull-request/1005)

## Gazebo 2.0

### Gazebo 2.2.6 (2015-09-28)

1. Backport fixes to setup.sh from pull request #1430 to 2.2 branch
    * [Pull request 1889](https://bitbucket.org/osrf/gazebo/pull-request/1889)
1. Fix heightmap texture loading (2.2)
    * [Pull request 1596](https://bitbucket.org/osrf/gazebo/pull-request/1596)
1. Prevent out of bounds array access in SkidSteerDrivePlugin (found by cppcheck 1.68)
    * [Pull request 1379](https://bitbucket.org/osrf/gazebo/pull-request/1379)
1. Fix build with boost 1.57 for 2.2 branch (#1399)
    * [Pull request 1358](https://bitbucket.org/osrf/gazebo/pull-request/1358)
1. Fix manpage test failures by incrementing year to 2015
    * [Pull request 1361](https://bitbucket.org/osrf/gazebo/pull-request/1361)
1. Fix build for OS X 10.10 (#1304, #1289)
    * [Pull request 1346](https://bitbucket.org/osrf/gazebo/pull-request/1346)
1. Restore ODELink ABI, use Link variables instead (#1354)
    * [Pull request 1347](https://bitbucket.org/osrf/gazebo/pull-request/1347)
1. Fix inertia_ratio test
    * [Pull request 1344](https://bitbucket.org/osrf/gazebo/pull-request/1344)
1. backport collision visual fix -> 2.2
    * [Pull request 1343](https://bitbucket.org/osrf/gazebo/pull-request/1343)
1. Fix two code_check errors on 2.2
    * [Pull request 1314](https://bitbucket.org/osrf/gazebo/pull-request/1314)
1. issue #243 fix Link::GetWorldLinearAccel and Link::GetWorldAngularAccel for ODE
    * [Pull request 1284](https://bitbucket.org/osrf/gazebo/pull-request/1284)

### Gazebo 2.2.3 (2014-04-29)

1. Removed redundant call to World::Init
    * [Pull request #1107](https://bitbucket.org/osrf/gazebo/pull-request/1107)
    * [Issue #1208](https://bitbucket.org/osrf/gazebo/issue/1208)
1. Return proper error codes when gazebo exits
    * [Pull request #1085](https://bitbucket.org/osrf/gazebo/pull-request/1085)
    * [Issue #1178](https://bitbucket.org/osrf/gazebo/issue/1178)
1. Fixed Camera::GetWorldRotation().
    * [Pull request #1071](https://bitbucket.org/osrf/gazebo/pull-request/1071)
    * [Issue #1087](https://bitbucket.org/osrf/gazebo/issue/1087)
1. Fixed memory leak in image conversion
    * [Pull request #1073](https://bitbucket.org/osrf/gazebo/pull-request/1073)

### Gazebo 2.2.1 (xxxx-xx-xx)

1. Fix heightmap model texture loading.
    * [Pull request #1596](https://bitbucket.org/osrf/gazebo/pull-request/1596)

### Gazebo 2.2.0 (2014-01-10)

1. Fix compilation when using OGRE-1.9 (full support is being worked on)
    * [Issue #994](https://bitbucket.org/osrf/gazebo/issue/994)
    * [Issue #995](https://bitbucket.org/osrf/gazebo/issue/995)
    * [Issue #996](https://bitbucket.org/osrf/gazebo/issue/996)
    * [Pull request #883](https://bitbucket.org/osrf/gazebo/pull-request/883)
1. Added unit test for issue 624.
    * [Issue #624](https://bitbucket.org/osrf/gazebo/issue/624).
    * [Pull request #889](https://bitbucket.org/osrf/gazebo/pull-request/889)
1. Use 3x3 PCF shadows for smoother shadows.
    * [Pull request #887](https://bitbucket.org/osrf/gazebo/pull-request/887)
1. Update manpage copyright to 2014.
    * [Pull request #893](https://bitbucket.org/osrf/gazebo/pull-request/893)
1. Added friction integration test .
    * [Pull request #885](https://bitbucket.org/osrf/gazebo/pull-request/885)
1. Fix joint anchor when link pose is not specified.
    * [Issue #978](https://bitbucket.org/osrf/gazebo/issue/978)
    * [Pull request #862](https://bitbucket.org/osrf/gazebo/pull-request/862)
1. Added (ESC) tooltip for GUI Selection Mode icon.
    * [Issue #993](https://bitbucket.org/osrf/gazebo/issue/993)
    * [Pull request #888](https://bitbucket.org/osrf/gazebo/pull-request/888)
1. Removed old comment about resolved issue.
    * [Issue #837](https://bitbucket.org/osrf/gazebo/issue/837)
    * [Pull request #880](https://bitbucket.org/osrf/gazebo/pull-request/880)
1. Made SimbodyLink::Get* function thread-safe
    * [Issue #918](https://bitbucket.org/osrf/gazebo/issue/918)
    * [Pull request #872](https://bitbucket.org/osrf/gazebo/pull-request/872)
1. Suppressed spurious gzlog messages in ODE::Body
    * [Issue #983](https://bitbucket.org/osrf/gazebo/issue/983)
    * [Pull request #875](https://bitbucket.org/osrf/gazebo/pull-request/875)
1. Fixed Force Torque Sensor Test by properly initializing some values.
    * [Issue #982](https://bitbucket.org/osrf/gazebo/issue/982)
    * [Pull request #869](https://bitbucket.org/osrf/gazebo/pull-request/869)
1. Added breakable joint plugin to support breakable walls.
    * [Pull request #865](https://bitbucket.org/osrf/gazebo/pull-request/865)
1. Used different tuple syntax to fix compilation on OSX mavericks.
    * [Issue #947](https://bitbucket.org/osrf/gazebo/issue/947)
    * [Pull request #858](https://bitbucket.org/osrf/gazebo/pull-request/858)
1. Fixed sonar test and deprecation warning.
    * [Pull request #856](https://bitbucket.org/osrf/gazebo/pull-request/856)
1. Speed up test compilation.
    * Part of [Issue #955](https://bitbucket.org/osrf/gazebo/issue/955)
    * [Pull request #846](https://bitbucket.org/osrf/gazebo/pull-request/846)
1. Added Joint::SetEffortLimit API
    * [Issue #923](https://bitbucket.org/osrf/gazebo/issue/923)
    * [Pull request #808](https://bitbucket.org/osrf/gazebo/pull-request/808)
1. Made bullet output less verbose.
    * [Pull request #839](https://bitbucket.org/osrf/gazebo/pull-request/839)
1. Convergence acceleration and stability tweak to make atlas_v3 stable
    * [Issue #895](https://bitbucket.org/osrf/gazebo/issue/895)
    * [Pull request #772](https://bitbucket.org/osrf/gazebo/pull-request/772)
1. Added colors, textures and world files for the SPL RoboCup environment
    * [Pull request #838](https://bitbucket.org/osrf/gazebo/pull-request/838)
1. Fixed bitbucket_pullrequests tool to work with latest BitBucket API.
    * [Issue #933](https://bitbucket.org/osrf/gazebo/issue/933)
    * [Pull request #841](https://bitbucket.org/osrf/gazebo/pull-request/841)
1. Fixed cppcheck warnings.
    * [Pull request #842](https://bitbucket.org/osrf/gazebo/pull-request/842)

### Gazebo 2.1.0 (2013-11-08)
1. Fix mainwindow unit test
    * [Pull request #752](https://bitbucket.org/osrf/gazebo/pull-request/752)
1. Visualize moment of inertia
    * Pull request [#745](https://bitbucket.org/osrf/gazebo/pull-request/745), [#769](https://bitbucket.org/osrf/gazebo/pull-request/769), [#787](https://bitbucket.org/osrf/gazebo/pull-request/787)
    * [Issue #203](https://bitbucket.org/osrf/gazebo/issue/203)
1. Update tool to count lines of code
    * [Pull request #758](https://bitbucket.org/osrf/gazebo/pull-request/758)
1. Implement World::Clear
    * Pull request [#785](https://bitbucket.org/osrf/gazebo/pull-request/785), [#804](https://bitbucket.org/osrf/gazebo/pull-request/804)
1. Improve Bullet support
    * [Pull request #805](https://bitbucket.org/osrf/gazebo/pull-request/805)
1. Fix doxygen spacing
    * [Pull request #740](https://bitbucket.org/osrf/gazebo/pull-request/740)
1. Add tool to generate model images for thepropshop.org
    * [Pull request #734](https://bitbucket.org/osrf/gazebo/pull-request/734)
1. Added paging support for terrains
    * [Pull request #707](https://bitbucket.org/osrf/gazebo/pull-request/707)
1. Added plugin path to LID_LIBRARY_PATH in setup.sh
    * [Pull request #750](https://bitbucket.org/osrf/gazebo/pull-request/750)
1. Fix for OSX
    * [Pull request #766](https://bitbucket.org/osrf/gazebo/pull-request/766)
    * [Pull request #786](https://bitbucket.org/osrf/gazebo/pull-request/786)
    * [Issue #906](https://bitbucket.org/osrf/gazebo/issue/906)
1. Update copyright information
    * [Pull request #771](https://bitbucket.org/osrf/gazebo/pull-request/771)
1. Enable screen dependent tests
    * [Pull request #764](https://bitbucket.org/osrf/gazebo/pull-request/764)
    * [Issue #811](https://bitbucket.org/osrf/gazebo/issue/811)
1. Fix gazebo command line help message
    * [Pull request #775](https://bitbucket.org/osrf/gazebo/pull-request/775)
    * [Issue #898](https://bitbucket.org/osrf/gazebo/issue/898)
1. Fix man page test
    * [Pull request #774](https://bitbucket.org/osrf/gazebo/pull-request/774)
1. Improve load time by reducing calls to RTShader::Update
    * [Pull request #773](https://bitbucket.org/osrf/gazebo/pull-request/773)
    * [Issue #877](https://bitbucket.org/osrf/gazebo/issue/877)
1. Fix joint visualization
    * [Pull request #776](https://bitbucket.org/osrf/gazebo/pull-request/776)
    * [Pull request #802](https://bitbucket.org/osrf/gazebo/pull-request/802)
    * [Issue #464](https://bitbucket.org/osrf/gazebo/issue/464)
1. Add helpers to fix NaN
    * [Pull request #742](https://bitbucket.org/osrf/gazebo/pull-request/742)
1. Fix model resizing via the GUI
    * [Pull request #763](https://bitbucket.org/osrf/gazebo/pull-request/763)
    * [Issue #885](https://bitbucket.org/osrf/gazebo/issue/885)
1. Simplify gzlog test by using sha1
    * [Pull request #781](https://bitbucket.org/osrf/gazebo/pull-request/781)
    * [Issue #837](https://bitbucket.org/osrf/gazebo/issue/837)
1. Enable cppcheck for header files
    * [Pull request #782](https://bitbucket.org/osrf/gazebo/pull-request/782)
    * [Issue #907](https://bitbucket.org/osrf/gazebo/issue/907)
1. Fix broken regression test
    * [Pull request #784](https://bitbucket.org/osrf/gazebo/pull-request/784)
    * [Issue #884](https://bitbucket.org/osrf/gazebo/issue/884)
1. All simbody and dart to pass tests
    * [Pull request #790](https://bitbucket.org/osrf/gazebo/pull-request/790)
    * [Issue #873](https://bitbucket.org/osrf/gazebo/issue/873)
1. Fix camera rotation from SDF
    * [Pull request #789](https://bitbucket.org/osrf/gazebo/pull-request/789)
    * [Issue #920](https://bitbucket.org/osrf/gazebo/issue/920)
1. Fix bitbucket pullrequest command line tool to match new API
    * [Pull request #803](https://bitbucket.org/osrf/gazebo/pull-request/803)
1. Fix transceiver spawn errors in tests
    * [Pull request #811](https://bitbucket.org/osrf/gazebo/pull-request/811)
    * [Pull request #814](https://bitbucket.org/osrf/gazebo/pull-request/814)

### Gazebo 2.0.0 (2013-10-08)
1. Refactor code check tool.
    * [Pull Request #669](https://bitbucket.org/osrf/gazebo/pull-request/669)
1. Added pull request tool for Bitbucket.
    * [Pull Request #670](https://bitbucket.org/osrf/gazebo/pull-request/670)
    * [Pull Request #691](https://bitbucket.org/osrf/gazebo/pull-request/671)
1. New wireless receiver and transmitter sensor models.
    * [Pull Request #644](https://bitbucket.org/osrf/gazebo/pull-request/644)
    * [Pull Request #675](https://bitbucket.org/osrf/gazebo/pull-request/675)
    * [Pull Request #727](https://bitbucket.org/osrf/gazebo/pull-request/727)
1. Audio support using OpenAL.
    * [Pull Request #648](https://bitbucket.org/osrf/gazebo/pull-request/648)
    * [Pull Request #704](https://bitbucket.org/osrf/gazebo/pull-request/704)
1. Simplify command-line parsing of gztopic echo output.
    * [Pull Request #674](https://bitbucket.org/osrf/gazebo/pull-request/674)
    * Resolves: [Issue #795](https://bitbucket.org/osrf/gazebo/issue/795)
1. Use UNIX directories through the user of GNUInstallDirs cmake module.
    * [Pull Request #676](https://bitbucket.org/osrf/gazebo/pull-request/676)
    * [Pull Request #681](https://bitbucket.org/osrf/gazebo/pull-request/681)
1. New GUI interactions for object manipulation.
    * [Pull Request #634](https://bitbucket.org/osrf/gazebo/pull-request/634)
1. Fix for OSX menubar.
    * [Pull Request #677](https://bitbucket.org/osrf/gazebo/pull-request/677)
1. Remove internal SDF directories and dependencies.
    * [Pull Request #680](https://bitbucket.org/osrf/gazebo/pull-request/680)
1. Add minimum version for sdformat.
    * [Pull Request #682](https://bitbucket.org/osrf/gazebo/pull-request/682)
    * Resolves: [Issue #818](https://bitbucket.org/osrf/gazebo/issue/818)
1. Allow different gtest parameter types with ServerFixture
    * [Pull Request #686](https://bitbucket.org/osrf/gazebo/pull-request/686)
    * Resolves: [Issue #820](https://bitbucket.org/osrf/gazebo/issue/820)
1. GUI model scaling when using Bullet.
    * [Pull Request #683](https://bitbucket.org/osrf/gazebo/pull-request/683)
1. Fix typo in cmake config.
    * [Pull Request #694](https://bitbucket.org/osrf/gazebo/pull-request/694)
    * Resolves: [Issue #824](https://bitbucket.org/osrf/gazebo/issue/824)
1. Remove gazebo include subdir from pkgconfig and cmake config.
    * [Pull Request #691](https://bitbucket.org/osrf/gazebo/pull-request/691)
1. Torsional spring demo
    * [Pull Request #693](https://bitbucket.org/osrf/gazebo/pull-request/693)
1. Remove repeated call to SetAxis in Joint.cc
    * [Pull Request #695](https://bitbucket.org/osrf/gazebo/pull-request/695)
    * Resolves: [Issue #823](https://bitbucket.org/osrf/gazebo/issue/823)
1. Add test for rotational joints.
    * [Pull Request #697](https://bitbucket.org/osrf/gazebo/pull-request/697)
    * Resolves: [Issue #820](https://bitbucket.org/osrf/gazebo/issue/820)
1. Fix compilation of tests using Joint base class
    * [Pull Request #701](https://bitbucket.org/osrf/gazebo/pull-request/701)
1. Terrain paging implemented.
    * [Pull Request #687](https://bitbucket.org/osrf/gazebo/pull-request/687)
1. Improve timeout error reporting in ServerFixture
    * [Pull Request #705](https://bitbucket.org/osrf/gazebo/pull-request/705)
1. Fix mouse picking for cases where visuals overlap with the laser
    * [Pull Request #709](https://bitbucket.org/osrf/gazebo/pull-request/709)
1. Fix string literals for OSX
    * [Pull Request #712](https://bitbucket.org/osrf/gazebo/pull-request/712)
    * Resolves: [Issue #803](https://bitbucket.org/osrf/gazebo/issue/803)
1. Support for ENABLE_TESTS_COMPILATION cmake parameter
    * [Pull Request #708](https://bitbucket.org/osrf/gazebo/pull-request/708)
1. Updated system gui plugin
    * [Pull Request #702](https://bitbucket.org/osrf/gazebo/pull-request/702)
1. Fix force torque unit test issue
    * [Pull Request #673](https://bitbucket.org/osrf/gazebo/pull-request/673)
    * Resolves: [Issue #813](https://bitbucket.org/osrf/gazebo/issue/813)
1. Use variables to control auto generation of CFlags
    * [Pull Request #699](https://bitbucket.org/osrf/gazebo/pull-request/699)
1. Remove deprecated functions.
    * [Pull Request #715](https://bitbucket.org/osrf/gazebo/pull-request/715)
1. Fix typo in `Camera.cc`
    * [Pull Request #719](https://bitbucket.org/osrf/gazebo/pull-request/719)
    * Resolves: [Issue #846](https://bitbucket.org/osrf/gazebo/issue/846)
1. Performance improvements
    * [Pull Request #561](https://bitbucket.org/osrf/gazebo/pull-request/561)
1. Fix gripper model.
    * [Pull Request #713](https://bitbucket.org/osrf/gazebo/pull-request/713)
    * Resolves: [Issue #314](https://bitbucket.org/osrf/gazebo/issue/314)
1. First part of Simbody integration
    * [Pull Request #716](https://bitbucket.org/osrf/gazebo/pull-request/716)

## Gazebo 1.9

### Gazebo 1.9.6 (2014-04-29)

1. Refactored inertia ratio reduction for ODE
    * [Pull request #1114](https://bitbucket.org/osrf/gazebo/pull-request/1114)
1. Improved collada loading performance
    * [Pull request #1075](https://bitbucket.org/osrf/gazebo/pull-request/1075)

### Gazebo 1.9.3 (2014-01-10)

1. Add thickness to plane to remove shadow flickering.
    * [Pull request #886](https://bitbucket.org/osrf/gazebo/pull-request/886)
1. Temporary GUI shadow toggle fix.
    * [Issue #925](https://bitbucket.org/osrf/gazebo/issue/925)
    * [Pull request #868](https://bitbucket.org/osrf/gazebo/pull-request/868)
1. Fix memory access bugs with libc++ on mavericks.
    * [Issue #965](https://bitbucket.org/osrf/gazebo/issue/965)
    * [Pull request #857](https://bitbucket.org/osrf/gazebo/pull-request/857)
    * [Pull request #881](https://bitbucket.org/osrf/gazebo/pull-request/881)
1. Replaced printf with cout in gztopic hz.
    * [Issue #969](https://bitbucket.org/osrf/gazebo/issue/969)
    * [Pull request #854](https://bitbucket.org/osrf/gazebo/pull-request/854)
1. Add Dark grey material and fix indentation.
    * [Pull request #851](https://bitbucket.org/osrf/gazebo/pull-request/851)
1. Fixed sonar sensor unit test.
    * [Pull request #848](https://bitbucket.org/osrf/gazebo/pull-request/848)
1. Convergence acceleration and stability tweak to make atlas_v3 stable.
    * [Pull request #845](https://bitbucket.org/osrf/gazebo/pull-request/845)
1. Update gtest to 1.7.0 to resolve problems with libc++.
    * [Issue #947](https://bitbucket.org/osrf/gazebo/issue/947)
    * [Pull request #827](https://bitbucket.org/osrf/gazebo/pull-request/827)
1. Fixed LD_LIBRARY_PATH for plugins.
    * [Issue #957](https://bitbucket.org/osrf/gazebo/issue/957)
    * [Pull request #844](https://bitbucket.org/osrf/gazebo/pull-request/844)
1. Fix transceiver sporadic errors.
    * Backport of [pull request #811](https://bitbucket.org/osrf/gazebo/pull-request/811)
    * [Pull request #836](https://bitbucket.org/osrf/gazebo/pull-request/836)
1. Modified the MsgTest to be deterministic with time checks.
    * [Pull request #843](https://bitbucket.org/osrf/gazebo/pull-request/843)
1. Fixed seg fault in LaserVisual.
    * [Issue #950](https://bitbucket.org/osrf/gazebo/issue/950)
    * [Pull request #832](https://bitbucket.org/osrf/gazebo/pull-request/832)
1. Implemented the option to disable tests that need a working screen to run properly.
    * Backport of [Pull request #764](https://bitbucket.org/osrf/gazebo/pull-request/764)
    * [Pull request #837](https://bitbucket.org/osrf/gazebo/pull-request/837)
1. Cleaned up gazebo shutdown.
    * [Pull request #829](https://bitbucket.org/osrf/gazebo/pull-request/829)
1. Fixed bug associated with loading joint child links.
    * [Issue #943](https://bitbucket.org/osrf/gazebo/issue/943)
    * [Pull request #820](https://bitbucket.org/osrf/gazebo/pull-request/820)

### Gazebo 1.9.2 (2013-11-08)
1. Fix enable/disable sky and clouds from SDF
    * [Pull request #809](https://bitbucket.org/osrf/gazebo/pull-request/809])
1. Fix occasional blank GUI screen on startup
    * [Pull request #815](https://bitbucket.org/osrf/gazebo/pull-request/815])
1. Fix GPU laser when interacting with heightmaps
    * [Pull request #796](https://bitbucket.org/osrf/gazebo/pull-request/796])
1. Added API/ABI checker command line tool
    * [Pull request #765](https://bitbucket.org/osrf/gazebo/pull-request/765])
1. Added gtest version information
    * [Pull request #801](https://bitbucket.org/osrf/gazebo/pull-request/801])
1. Fix GUI world saving
    * [Pull request #806](https://bitbucket.org/osrf/gazebo/pull-request/806])
1. Enable anti-aliasing for camera sensor
    * [Pull request #800](https://bitbucket.org/osrf/gazebo/pull-request/800])
1. Make sensor noise deterministic
    * [Pull request #788](https://bitbucket.org/osrf/gazebo/pull-request/788])
1. Fix build problem
    * [Issue #901](https://bitbucket.org/osrf/gazebo/issue/901)
    * [Pull request #778](https://bitbucket.org/osrf/gazebo/pull-request/778])
1. Fix a typo in Camera.cc
    * [Pull request #720](https://bitbucket.org/osrf/gazebo/pull-request/720])
    * [Issue #846](https://bitbucket.org/osrf/gazebo/issue/846)
1. Fix OSX menu bar
    * [Pull request #688](https://bitbucket.org/osrf/gazebo/pull-request/688])
1. Fix gazebo::init by calling sdf::setFindCallback() before loading the sdf in gzfactory.
    * [Pull request #678](https://bitbucket.org/osrf/gazebo/pull-request/678])
    * [Issue #817](https://bitbucket.org/osrf/gazebo/issue/817)

### Gazebo 1.9.1 (2013-08-20)
* Deprecate header files that require case-sensitive filesystem (e.g. Common.hh, Physics.hh) [https://bitbucket.org/osrf/gazebo/pull-request/638/fix-for-775-deprecate-headers-that-require]
* Initial support for building on Mac OS X [https://bitbucket.org/osrf/gazebo/pull-request/660/osx-support-for-gazebo-19] [https://bitbucket.org/osrf/gazebo/pull-request/657/cmake-fixes-for-osx]
* Fixes for various issues [https://bitbucket.org/osrf/gazebo/pull-request/635/fix-for-issue-792/diff] [https://bitbucket.org/osrf/gazebo/pull-request/628/allow-scoped-and-non-scoped-joint-names-to/diff] [https://bitbucket.org/osrf/gazebo/pull-request/636/fix-build-dependency-in-message-generation/diff] [https://bitbucket.org/osrf/gazebo/pull-request/639/make-the-unversioned-setupsh-a-copy-of-the/diff] [https://bitbucket.org/osrf/gazebo/pull-request/650/added-missing-lib-to-player-client-library/diff] [https://bitbucket.org/osrf/gazebo/pull-request/656/install-gzmode_create-without-sh-suffix/diff]

### Gazebo 1.9.0 (2013-07-23)
* Use external package [sdformat](https://bitbucket.org/osrf/sdformat) for sdf parsing, refactor the `Element::GetValue*` function calls, and deprecate Gazebo's internal sdf parser [https://bitbucket.org/osrf/gazebo/pull-request/627]
* Improved ROS support ([[Tutorials#ROS_Integration |documentation here]]) [https://bitbucket.org/osrf/gazebo/pull-request/559]
* Added Sonar, Force-Torque, and Tactile Pressure sensors [https://bitbucket.org/osrf/gazebo/pull-request/557], [https://bitbucket.org/osrf/gazebo/pull-request/567]
* Add compile-time defaults for environment variables so that sourcing setup.sh is unnecessary in most cases [https://bitbucket.org/osrf/gazebo/pull-request/620]
* Enable user camera to follow objects in client window [https://bitbucket.org/osrf/gazebo/pull-request/603]
* Install protobuf message files for use in custom messages [https://bitbucket.org/osrf/gazebo/pull-request/614]
* Change default compilation flags to improve debugging [https://bitbucket.org/osrf/gazebo/pull-request/617]
* Change to supported relative include paths [https://bitbucket.org/osrf/gazebo/pull-request/594]
* Fix display of laser scans when sensor is rotated [https://bitbucket.org/osrf/gazebo/pull-request/599]

## Gazebo 1.8

### Gazebo 1.8.7 (2013-07-16)
* Fix bug in URDF parsing of Vector3 elements [https://bitbucket.org/osrf/gazebo/pull-request/613]
* Fix compilation errors with newest libraries [https://bitbucket.org/osrf/gazebo/pull-request/615]

### Gazebo 1.8.6 (2013-06-07)
* Fix inertia lumping in the URDF parser[https://bitbucket.org/osrf/gazebo/pull-request/554]
* Fix for ODEJoint CFM damping sign error [https://bitbucket.org/osrf/gazebo/pull-request/586]
* Fix transport memory growth[https://bitbucket.org/osrf/gazebo/pull-request/584]
* Reduce log file data in order to reduce buffer growth that results in out of memory kernel errors[https://bitbucket.org/osrf/gazebo/pull-request/587]

### Gazebo 1.8.5 (2013-06-04)
* Fix Gazebo build for machines without a valid display.[https://bitbucket.org/osrf/gazebo/commits/37f00422eea03365b839a632c1850431ee6a1d67]

### Gazebo 1.8.4 (2013-06-03)
* Fix UDRF to SDF converter so that URDF gazebo extensions are applied to all collisions in a link.[https://bitbucket.org/osrf/gazebo/pull-request/579]
* Prevent transport layer from locking when a gzclient connects to a gzserver over a connection with high latency.[https://bitbucket.org/osrf/gazebo/pull-request/572]
* Improve performance and fix uninitialized conditional jumps.[https://bitbucket.org/osrf/gazebo/pull-request/571]

### Gazebo 1.8.3 (2013-06-03)
* Fix for gzlog hanging when gzserver is not present or not responsive[https://bitbucket.org/osrf/gazebo/pull-request/577]
* Fix occasional segfault when generating log files[https://bitbucket.org/osrf/gazebo/pull-request/575]
* Performance improvement to ODE[https://bitbucket.org/osrf/gazebo/pull-request/556]
* Fix node initialization[https://bitbucket.org/osrf/gazebo/pull-request/570]
* Fix GPU laser Hz rate reduction when sensor moved away from world origin[https://bitbucket.org/osrf/gazebo/pull-request/566]
* Fix incorrect lighting in camera sensors when GPU laser is subscribe to[https://bitbucket.org/osrf/gazebo/pull-request/563]

### Gazebo 1.8.2 (2013-05-28)
* ODE performance improvements[https://bitbucket.org/osrf/gazebo/pull-request/535][https://bitbucket.org/osrf/gazebo/pull-request/537]
* Fixed tests[https://bitbucket.org/osrf/gazebo/pull-request/538][https://bitbucket.org/osrf/gazebo/pull-request/541][https://bitbucket.org/osrf/gazebo/pull-request/542]
* Fixed sinking vehicle bug[https://bitbucket.org/osrf/drcsim/issue/300] in pull-request[https://bitbucket.org/osrf/gazebo/pull-request/538]
* Fix GPU sensor throttling[https://bitbucket.org/osrf/gazebo/pull-request/536]
* Reduce string comparisons for better performance[https://bitbucket.org/osrf/gazebo/pull-request/546]
* Contact manager performance improvements[https://bitbucket.org/osrf/gazebo/pull-request/543]
* Transport performance improvements[https://bitbucket.org/osrf/gazebo/pull-request/548]
* Reduce friction noise[https://bitbucket.org/osrf/gazebo/pull-request/545]

### Gazebo 1.8.1 (2013-05-22)
* Please note that 1.8.1 contains a bug[https://bitbucket.org/osrf/drcsim/issue/300] that causes interpenetration between objects in resting contact to grow slowly.  Please update to 1.8.2 for the patch.
* Added warm starting[https://bitbucket.org/osrf/gazebo/pull-request/529]
* Reduced console output[https://bitbucket.org/osrf/gazebo/pull-request/533]
* Improved off screen rendering performance[https://bitbucket.org/osrf/gazebo/pull-request/530]
* Performance improvements [https://bitbucket.org/osrf/gazebo/pull-request/535] [https://bitbucket.org/osrf/gazebo/pull-request/537]

### Gazebo 1.8.0 (2013-05-17)
* Fixed slider axis [https://bitbucket.org/osrf/gazebo/pull-request/527]
* Fixed heightmap shadows [https://bitbucket.org/osrf/gazebo/pull-request/525]
* Fixed model and canonical link pose [https://bitbucket.org/osrf/gazebo/pull-request/519]
* Fixed OSX message header[https://bitbucket.org/osrf/gazebo/pull-request/524]
* Added zlib compression for logging [https://bitbucket.org/osrf/gazebo/pull-request/515]
* Allow clouds to be disabled in cameras [https://bitbucket.org/osrf/gazebo/pull-request/507]
* Camera rendering performance [https://bitbucket.org/osrf/gazebo/pull-request/528]


## Gazebo 1.7

### Gazebo 1.7.3 (2013-05-08)
* Fixed log cleanup (again) [https://bitbucket.org/osrf/gazebo/pull-request/511/fix-log-cleanup-logic]

### Gazebo 1.7.2 (2013-05-07)
* Fixed log cleanup [https://bitbucket.org/osrf/gazebo/pull-request/506/fix-gzlog-stop-command-line]
* Minor documentation fix [https://bitbucket.org/osrf/gazebo/pull-request/488/minor-documentation-fix]

### Gazebo 1.7.1 (2013-04-19)
* Fixed tests
* IMU sensor receives time stamped data from links
* Fix saving image frames [https://bitbucket.org/osrf/gazebo/pull-request/466/fix-saving-frames/diff]
* Wireframe rendering in GUI [https://bitbucket.org/osrf/gazebo/pull-request/414/allow-rendering-of-models-in-wireframe]
* Improved logging performance [https://bitbucket.org/osrf/gazebo/pull-request/457/improvements-to-gzlog-filter-and-logging]
* Viscous mud model [https://bitbucket.org/osrf/gazebo/pull-request/448/mud-plugin/diff]

## Gazebo 1.6

### Gazebo 1.6.3 (2013-04-15)
* Fixed a [critical SDF bug](https://bitbucket.org/osrf/gazebo/pull-request/451)
* Fixed a [laser offset bug](https://bitbucket.org/osrf/gazebo/pull-request/449)

### Gazebo 1.6.2 (2013-04-14)
* Fix for fdir1 physics property [https://bitbucket.org/osrf/gazebo/pull-request/429/fixes-to-treat-fdir1-better-1-rotate-into/diff]
* Fix for force torque sensor [https://bitbucket.org/osrf/gazebo/pull-request/447]
* SDF documentation fix [https://bitbucket.org/osrf/gazebo/issue/494/joint-axis-reference-frame-doesnt-match]

### Gazebo 1.6.1 (2013-04-05)
* Switch default build type to Release.

### Gazebo 1.6.0 (2013-04-05)
* Improvements to inertia in rubble pile
* Various Bullet integration advances.
* Noise models for ray, camera, and imu sensors.
* SDF 1.4, which accommodates more physics engine parameters and also some sensor noise models.
* Initial support for making movies from within Gazebo.
* Many performance improvements.
* Many bug fixes.
* Progress toward to building on OS X.

## Gazebo 1.5

### Gazebo 1.5.0 (2013-03-11)
* Partial integration of Bullet
  * Includes: cubes, spheres, cylinders, planes, meshes, revolute joints, ray sensors
* GUI Interface for log writing.
* Threaded sensors.
* Multi-camera sensor.

* Fixed the following issues:
 * [https://bitbucket.org/osrf/gazebo/issue/236 Issue #236]
 * [https://bitbucket.org/osrf/gazebo/issue/507 Issue #507]
 * [https://bitbucket.org/osrf/gazebo/issue/530 Issue #530]
 * [https://bitbucket.org/osrf/gazebo/issue/279 Issue #279]
 * [https://bitbucket.org/osrf/gazebo/issue/529 Issue #529]
 * [https://bitbucket.org/osrf/gazebo/issue/239 Issue #239]
 * [https://bitbucket.org/osrf/gazebo/issue/5 Issue #5]

## Gazebo 1.4

### Gazebo 1.4.0 (2013-02-01)
* New Features:
 * GUI elements to display messages from the server.
 * Multi-floor building editor and creator.
 * Improved sensor visualizations.
 * Improved mouse interactions

* Fixed the following issues:
 * [https://bitbucket.org/osrf/gazebo/issue/16 Issue #16]
 * [https://bitbucket.org/osrf/gazebo/issue/142 Issue #142]
 * [https://bitbucket.org/osrf/gazebo/issue/229 Issue #229]
 * [https://bitbucket.org/osrf/gazebo/issue/277 Issue #277]
 * [https://bitbucket.org/osrf/gazebo/issue/291 Issue #291]
 * [https://bitbucket.org/osrf/gazebo/issue/310 Issue #310]
 * [https://bitbucket.org/osrf/gazebo/issue/320 Issue #320]
 * [https://bitbucket.org/osrf/gazebo/issue/329 Issue #329]
 * [https://bitbucket.org/osrf/gazebo/issue/333 Issue #333]
 * [https://bitbucket.org/osrf/gazebo/issue/334 Issue #334]
 * [https://bitbucket.org/osrf/gazebo/issue/335 Issue #335]
 * [https://bitbucket.org/osrf/gazebo/issue/341 Issue #341]
 * [https://bitbucket.org/osrf/gazebo/issue/350 Issue #350]
 * [https://bitbucket.org/osrf/gazebo/issue/384 Issue #384]
 * [https://bitbucket.org/osrf/gazebo/issue/431 Issue #431]
 * [https://bitbucket.org/osrf/gazebo/issue/433 Issue #433]
 * [https://bitbucket.org/osrf/gazebo/issue/453 Issue #453]
 * [https://bitbucket.org/osrf/gazebo/issue/456 Issue #456]
 * [https://bitbucket.org/osrf/gazebo/issue/457 Issue #457]
 * [https://bitbucket.org/osrf/gazebo/issue/459 Issue #459]

## Gazebo 1.3

### Gazebo 1.3.1 (2012-12-14)
* Fixed the following issues:
 * [https://bitbucket.org/osrf/gazebo/issue/297 Issue #297]
* Other bugs fixed:
 * [https://bitbucket.org/osrf/gazebo/pull-request/164/ Fix light bounding box to disable properly when deselected]
 * [https://bitbucket.org/osrf/gazebo/pull-request/169/ Determine correct local IP address, to make remote clients work properly]
 * Various test fixes

### Gazebo 1.3.0 (2012-12-03)
* Fixed the following issues:
 * [https://bitbucket.org/osrf/gazebo/issue/233 Issue #233]
 * [https://bitbucket.org/osrf/gazebo/issue/238 Issue #238]
 * [https://bitbucket.org/osrf/gazebo/issue/2 Issue #2]
 * [https://bitbucket.org/osrf/gazebo/issue/95 Issue #95]
 * [https://bitbucket.org/osrf/gazebo/issue/97 Issue #97]
 * [https://bitbucket.org/osrf/gazebo/issue/90 Issue #90]
 * [https://bitbucket.org/osrf/gazebo/issue/253 Issue #253]
 * [https://bitbucket.org/osrf/gazebo/issue/163 Issue #163]
 * [https://bitbucket.org/osrf/gazebo/issue/91 Issue #91]
 * [https://bitbucket.org/osrf/gazebo/issue/245 Issue #245]
 * [https://bitbucket.org/osrf/gazebo/issue/242 Issue #242]
 * [https://bitbucket.org/osrf/gazebo/issue/156 Issue #156]
 * [https://bitbucket.org/osrf/gazebo/issue/78 Issue #78]
 * [https://bitbucket.org/osrf/gazebo/issue/36 Issue #36]
 * [https://bitbucket.org/osrf/gazebo/issue/104 Issue #104]
 * [https://bitbucket.org/osrf/gazebo/issue/249 Issue #249]
 * [https://bitbucket.org/osrf/gazebo/issue/244 Issue #244]
 * [https://bitbucket.org/osrf/gazebo/issue/36 Issue #36]

* New features:
 * Default camera view changed to look down at the origin from a height of 2 meters at location (5, -5, 2).
 * Record state data using the '-r' command line option, playback recorded state data using the '-p' command line option
 * Adjust placement of lights using the mouse.
 * Reduced the startup time.
 * Added visual reference for GUI mouse movements.
 * SDF version 1.3 released (changes from 1.2 listed below):
     - added `name` to `<camera name="cam_name"/>`
     - added `pose` to `<camera><pose>...</pose></camera>`
     - removed `filename` from `<mesh><filename>...</filename><mesh>`, use uri only.
     - recovered `provide_feedback` under `<joint>`, allowing calling `physics::Joint::GetForceTorque` in plugins.
     - added `imu` under `<sensor>`.

## Gazebo 1.2

### Gazebo 1.2.6 (2012-11-08)
* Fixed a transport issue with the GUI. Fixed saving the world via the GUI. Added more documentation. ([https://bitbucket.org/osrf/gazebo/pull-request/43/fixed-a-transport-issue-with-the-gui-fixed/diff pull request #43])
* Clean up mutex usage. ([https://bitbucket.org/osrf/gazebo/pull-request/54/fix-mutex-in-modellistwidget-using-boost/diff pull request #54])
* Fix OGRE path determination ([https://bitbucket.org/osrf/gazebo/pull-request/58/fix-ogre-paths-so-this-also-works-with/diff pull request #58], [https://bitbucket.org/osrf/gazebo/pull-request/68/fix-ogre-plugindir-determination/diff pull request #68])
* Fixed a couple of crashes and model selection/dragging problems ([https://bitbucket.org/osrf/gazebo/pull-request/59/fixed-a-couple-of-crashes-and-model/diff pull request #59])

### Gazebo 1.2.5 (2012-10-22)
* Step increment update while paused fixed ([https://bitbucket.org/osrf/gazebo/pull-request/45/fix-proper-world-stepinc-count-we-were/diff pull request #45])
* Actually call plugin destructors on shutdown ([https://bitbucket.org/osrf/gazebo/pull-request/51/fixed-a-bug-which-prevent-a-plugin/diff pull request #51])
* Don't crash on bad SDF input ([https://bitbucket.org/osrf/gazebo/pull-request/52/fixed-loading-of-bad-sdf-files/diff pull request #52])
* Fix cleanup of ray sensors on model deletion ([https://bitbucket.org/osrf/gazebo/pull-request/53/deleting-a-model-with-a-ray-sensor-did/diff pull request #53])
* Fix loading / deletion of improperly specified models ([https://bitbucket.org/osrf/gazebo/pull-request/56/catch-when-loading-bad-models-joint/diff pull request #56])

### Gazebo 1.2.4 (10-19-2012:08:00:52)
*  Style fixes ([https://bitbucket.org/osrf/gazebo/pull-request/30/style-fixes/diff pull request #30]).
*  Fix joint position control ([https://bitbucket.org/osrf/gazebo/pull-request/49/fixed-position-joint-control/diff pull request #49])

### Gazebo 1.2.3 (10-16-2012:18:39:54)
*  Disabled selection highlighting due to bug ([https://bitbucket.org/osrf/gazebo/pull-request/44/disabled-selection-highlighting-fixed/diff pull request #44]).
*  Fixed saving a world via the GUI.

### Gazebo 1.2.2 (10-16-2012:15:12:22)
*  Skip search for system install of libccd, use version inside gazebo ([https://bitbucket.org/osrf/gazebo/pull-request/39/skip-search-for-system-install-of-libccd/diff pull request #39]).
*  Fixed sensor initialization race condition ([https://bitbucket.org/osrf/gazebo/pull-request/42/fix-sensor-initializaiton-race-condition pull request #42]).

### Gazebo 1.2.1 (10-15-2012:21:32:55)
*  Properly removed projectors attached to deleted models ([https://bitbucket.org/osrf/gazebo/pull-request/37/remove-projectors-that-are-attached-to/diff pull request #37]).
*  Fix model plugin loading bug ([https://bitbucket.org/osrf/gazebo/pull-request/31/moving-bool-first-in-model-and-world pull request #31]).
*  Fix light insertion and visualization of models prior to insertion ([https://bitbucket.org/osrf/gazebo/pull-request/35/fixed-light-insertion-and-visualization-of/diff pull request #35]).
*  Fixed GUI manipulation of static objects ([https://bitbucket.org/osrf/gazebo/issue/63/moving-static-objects-does-not-move-the issue #63] [https://bitbucket.org/osrf/gazebo/pull-request/38/issue-63-bug-patch-moving-static-objects/diff pull request #38]).
*  Fixed GUI selection bug ([https://bitbucket.org/osrf/gazebo/pull-request/40/fixed-selection-of-multiple-objects-at/diff pull request #40])

### Gazebo 1.2.0 (10-04-2012:20:01:20)
*  Updated GUI: new style, improved mouse controls, and removal of non-functional items.
*  Model database: An online repository of models.
*  Numerous bug fixes
*  APT repository hosted at [http://osrfoundation.org OSRF]
*  Improved process control prevents zombie processes<|MERGE_RESOLUTION|>--- conflicted
+++ resolved
@@ -249,16 +249,14 @@
     1. PIMPLize LevelWidget class
         * [Pull request #2041](https://bitbucket.org/osrf/gazebo/pull-request/2041)
 
+    1. PIMPLize GrabberHandle, add *LinkedGrabbers functions
+        * [Pull request #2034](https://bitbucket.org/osrf/gazebo/pull-request/2034)
+
     1. Removed unused class: BuildingItem
         * [Pull request #2045](https://bitbucket.org/osrf/gazebo/pull-request/2045)
 
-<<<<<<< HEAD
-    1. PIMPLize GrabberHandle, add *LinkedGrabbers functions
-        * [Pull request #2034](https://bitbucket.org/osrf/gazebo/pull-request/2034)
-=======
     1. PIMPLize gui/building/BuildingModelManip, move attachment logic to BuildingMaker
         * [Pull request #2046](https://bitbucket.org/osrf/gazebo/pull-request/2046)
->>>>>>> 75438a68
 
 ## Gazebo 6.0
 
