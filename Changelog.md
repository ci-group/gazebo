--- conflicted
+++ resolved
@@ -26,13 +26,10 @@
 
 1. Use more opaque pointers.
     * [Pull request #2025](https://bitbucket.org/osrf/gazebo/pull-request/2025)
-<<<<<<< HEAD
-    * [Pull request #2044](https://bitbucket.org/osrf/gazebo/pull-request/2044)
-=======
     * [Pull request #2043](https://bitbucket.org/osrf/gazebo/pull-request/2043)
     * [Pull request #2065](https://bitbucket.org/osrf/gazebo/pull-request/2065)
     * [Pull request #2067](https://bitbucket.org/osrf/gazebo/pull-request/2067)
->>>>>>> d5ffca7f
+    * [Pull request #2044](https://bitbucket.org/osrf/gazebo/pull-request/2044)
 
 1. Use opaque pointers in the gui/CloneWindow class.
     * [Pull request #2027](https://bitbucket.org/osrf/gazebo/pull-request/2027)
