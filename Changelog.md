--- conflicted
+++ resolved
@@ -2,14 +2,12 @@
 
 ## Gazebo 7.x.x (2016-xx-xx)
 
-<<<<<<< HEAD
 1. Reset ODE joint force feedback after world reset
     * [Pull request 2255](https://bitbucket.org/osrf/gazebo/pull-request/2255)
-=======
+
 1. Update model editor snap to grid modifier key
     * [Pull request 2259](https://bitbucket.org/osrf/gazebo/pull-request/2259)
     * [Issue #1583](https://bitbucket.org/osrf/gazebo/issues/1583)
->>>>>>> d88b3c25
 
 1. Remove blank world
     * [Pull request 2220](https://bitbucket.org/osrf/gazebo/pull-request/2220)
