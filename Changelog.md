--- conflicted
+++ resolved
@@ -1,12 +1,10 @@
 ## Gazebo 6.0
 
-<<<<<<< HEAD
 1. Fixed collide bitmask by changing default value from 0x1 to 0xffff.
     * [Pull request #1696](https://bitbucket.org/osrf/gazebo/pull-request/1696)
-=======
+
 1. Added a plugin to control an elevator (ElevatorPlugin), and an OccupiedEvent plugin that sends a message when a model is within a specified region.
     * [Pull request #1694](https://bitbucket.org/osrf/gazebo/pull-request/1694)
->>>>>>> 7fbcb7a3
 
 1. Added BuoyancyPlugin for simulating the buoyancy of an object in a column of fluid.
     * [Pull request #1622](https://bitbucket.org/osrf/gazebo/pull-request/1622)
