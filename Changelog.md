## Gazebo 8

## Gazebo 8.x.x (2017-xx-xx)
1. Use ignition math with ServerFixture
    * [Pull request #2552](https://bitbucket.org/osrf/gazebo/pull-request/2552)

1. Changed the type of `FrictionPyramid::direction1` from `gazebo::math::Vector3` to `ignition::math::Vector3d`.
    * [Pull request #2548](https://bitbucket.org/osrf/gazebo/pull-request/2548)

1. Added ignition transport dependency, and output camera sensor images on
   an ignition transport topic.
    * [Pull request #2544](https://bitbucket.org/osrf/gazebo/pull-request/2544)

1. Fix restoring submesh material transparency
    * [Pull request #2536](https://bitbucket.org/osrf/gazebo/pull-request/2536)

1. Updated `gz_log` tool to use `ignition::math`.
    * [Pull request #2532](https://bitbucket.org/osrf/gazebo/pull-request/2532)

1. Updated the following rendering classes to use `ignition::math`:
   `FPSViewController`, `JointVisual`, `OculusCamera`, `OrbitViewController`,
   `OrthoViewController`, `Projector`, `UserCamera`, `ViewController`.
    * [Pull request #2551](https://bitbucket.org/osrf/gazebo/pull-request/2551)

1. Update examples to use ign-math.
    * [Pull request #2539](https://bitbucket.org/osrf/gazebo/pull-request/2539)

1. Update plugins to use ign-math.
    * [Pull request #2531](https://bitbucket.org/osrf/gazebo/pull-request/2531)
    * [Pull request #2534](https://bitbucket.org/osrf/gazebo/pull-request/2534)
    * [Pull request #2538](https://bitbucket.org/osrf/gazebo/pull-request/2538)

1. Use ignition math with `rendering/Distortion` and update function names.
    * [Pull request #2529](https://bitbucket.org/osrf/gazebo/pull-request/2529)

1. Updated COMVisual class to use `ignition::math`.
    * [Pull request #2528](https://bitbucket.org/osrf/gazebo/pull-request/2528)

1. Deprecate angle API from physics::Joint, in favor of using doubles
    * [Pull request #2568](https://bitbucket.org/osrf/gazebo/pull-request/2568)
    * [Issue #553](https://bitbucket.org/osrf/gazebo/issues/553)
    * [Issue #1108](https://bitbucket.org/osrf/gazebo/issues/1108)

1. PIMPL-ize `gazebo/physics/Gripper` and use ignition-math.
    * [Pull request #2523](https://bitbucket.org/osrf/gazebo/pull-request/2523)

1. Added VisualMarkers to the rendering engine. Visual markers support
   programmatic rendering of various shapes in a scene.
    * [Pull request 2541](https://bitbucket.org/osrf/gazebo/pull-request/2541)

1. Support version 5 of the DART Physics Engine.
    * [Pull request #2459](https://bitbucket.org/osrf/gazebo/pull-request/2459)

1. UserCamera overrides `Camera::Render` to reduce CPU usage.
    * [Pull request 2480](https://bitbucket.org/osrf/gazebo/pull-request/2480)

1. Static links no longer subscribe to wrench topics.
    * [Pull request #2452]((https://bitbucket.org/osrf/gazebo/pull-request/2452)

1. Add Gazebo math helper functions to convert to and from Ignition Math
   objects.
    * [Pull request #2461](https://bitbucket.org/osrf/gazebo/pull-request/2461)

1. Add video recording of user camera. This change added an optional
   dependency on libavdevice>=56.4.100 for linux systems. When installed,
   libavdevice will allow a user to stream a simulated camera to a video4linux2
   loopback device.
    * [Pull request #2443](https://bitbucket.org/osrf/gazebo/pull-request/2443)

1. Removed deprecations
    * [Pull request #2427]((https://bitbucket.org/osrf/gazebo/pull-request/2427)

1. Include basic support for GNU Precompiled Headers to reduce compile time
    * [Pull request #2268](https://bitbucket.org/osrf/gazebo/pull-request/2268)

1. Plotting utility
    * [Pull request #2348](https://bitbucket.org/osrf/gazebo/pull-request/2348)
    * [Pull request #2325](https://bitbucket.org/osrf/gazebo/pull-request/2325)
    * [Pull request #2382](https://bitbucket.org/osrf/gazebo/pull-request/2382)
    * [Pull request #2448](https://bitbucket.org/osrf/gazebo/pull-request/2448)

1. Renamed `gazebo/gui/SaveDialog` to `gazebo/gui/SaveEntityDialog`. A new
   `SaveDialog` class will be added in a future pull request. The migration
   guide will be updated with that pull request.
    * [Pull request #2384](https://bitbucket.org/osrf/gazebo/pull-request/2384)

1. Add FiducialCameraPlugin for Camera Sensors
    * [Pull request #2350](https://bitbucket.org/osrf/gazebo/pull-request/2350)

1. Fix Road2d vertices and shadows
    * [Pull request #2362](https://bitbucket.org/osrf/gazebo/pull-request/2362)

1. Rearrange GLWidget::OnMouseMove so that the more common use cases it
   fewer if statements. Use std::thread in place of boost in OculusWindow.
   Pragma statements to prevent warnings. Prevent variable hiding in
   WallSegmentItem.
    * [Pull request #2376](https://bitbucket.org/osrf/gazebo/pull-request/2376)

1. Use single pixel selection buffer for mouse picking
    * [Pull request #2335](https://bitbucket.org/osrf/gazebo/pull-request/2335)

1. Refactor Visual classes
  * [Pull request #2331](https://bitbucket.org/osrf/gazebo/pull-requests/2331)

1. Windows plugins (with .dll extension) now accepted
    * [Pull request #2311](https://bitbucket.org/osrf/gazebo/pull-requests/2311)
    * Writing libMyPlugin.so in the sdf file will look for MyPlugin.dll on windows.

1. Add Introspection Manager and Client util
    * [Pull request #2304](https://bitbucket.org/osrf/gazebo/pull-request/2304)

1. Refactor Event classes and improve memory management.
    * [Pull request #2277](https://bitbucket.org/osrf/gazebo/pull-request/2277)
    * [Pull request #2317](https://bitbucket.org/osrf/gazebo/pull-request/2317)
    * [Pull request #2329](https://bitbucket.org/osrf/gazebo/pull-request/2329)
    * [gazebo_design Pull request #33](https://bitbucket.org/osrf/gazebo_design/pull-requests/33)

1. Remove EntityMakerPrivate and move its members to derived classes
    * [Pull request #2310](https://bitbucket.org/osrf/gazebo/pull-request/2310)

1. Conversion between ign-msgs and sdf, for plugin
    * [Pull request #2403](https://bitbucket.org/osrf/gazebo/pull-request/2403)

1. Change NULL to nullptr.
    * [Pull request #2294](https://bitbucket.org/osrf/gazebo/pull-request/2294)
    * [Pull request #2297](https://bitbucket.org/osrf/gazebo/pull-request/2297)
    * [Pull request #2298](https://bitbucket.org/osrf/gazebo/pull-request/2298)
    * [Pull request #2302](https://bitbucket.org/osrf/gazebo/pull-request/2302)
    * [Pull request #2295](https://bitbucket.org/osrf/gazebo/pull-request/2295)
    * [Pull request #2300](https://bitbucket.org/osrf/gazebo/pull-request/2300)

1. Fix memory and other issues found from running Coverity.
    * A contribution from Olivier Crave
    * [Pull request #2241](https://bitbucket.org/osrf/gazebo/pull-request/2241)
    * [Pull request #2242](https://bitbucket.org/osrf/gazebo/pull-request/2242)
    * [Pull request #2243](https://bitbucket.org/osrf/gazebo/pull-request/2243)
    * [Pull request #2244](https://bitbucket.org/osrf/gazebo/pull-request/2244)
    * [Pull request #2245](https://bitbucket.org/osrf/gazebo/pull-request/2245)

1. Deprecate gazebo::math
    * [Pull request #2513](https://bitbucket.org/osrf/gazebo/pull-request/2513)
    * [Pull request #2326](https://bitbucket.org/osrf/gazebo/pull-request/2326)
    * [Pull request #2426](https://bitbucket.org/osrf/gazebo/pull-request/2426)
    * [Pull request #2567](https://bitbucket.org/osrf/gazebo/pull-request/2567)
    * [Pull request #2355](https://bitbucket.org/osrf/gazebo/pull-request/2355)
    * [Pull request #2407](https://bitbucket.org/osrf/gazebo/pull-request/2407)
    * [Pull request #2564](https://bitbucket.org/osrf/gazebo/pull-request/2564)
    * [Pull request #2425](https://bitbucket.org/osrf/gazebo/pull-request/2425)
    * [Pull request #2570](https://bitbucket.org/osrf/gazebo/pull-request/2570)
    * [Pull request #2436](https://bitbucket.org/osrf/gazebo/pull-request/2436)
    * [Pull request #2556](https://bitbucket.org/osrf/gazebo/pull-request/2556)
    * [Pull request #2472](https://bitbucket.org/osrf/gazebo/pull-request/2472)
    * [Pull request #2505](https://bitbucket.org/osrf/gazebo/pull-request/2505)
    * [Pull request #2514](https://bitbucket.org/osrf/gazebo/pull-request/2514)
    * [Pull request #2522](https://bitbucket.org/osrf/gazebo/pull-request/2522)
    * [Pull request #2565](https://bitbucket.org/osrf/gazebo/pull-request/2565)
    * [Pull request #2525](https://bitbucket.org/osrf/gazebo/pull-request/2525)
    * [Pull request #2533](https://bitbucket.org/osrf/gazebo/pull-request/2533)
    * [Pull request #2573](https://bitbucket.org/osrf/gazebo/pull-request/2573)
    * [Pull request #2543](https://bitbucket.org/osrf/gazebo/pull-request/2543)
    * [Pull request #2549](https://bitbucket.org/osrf/gazebo/pull-request/2549)
    * [Pull request #2554](https://bitbucket.org/osrf/gazebo/pull-request/2554)
    * [Pull request #2560](https://bitbucket.org/osrf/gazebo/pull-request/2560)
    * [Pull request #2575](https://bitbucket.org/osrf/gazebo/pull-request/2575)
    * [Pull request #2563](https://bitbucket.org/osrf/gazebo/pull-request/2563)
<<<<<<< HEAD
    * [Pull request #2577](https://bitbucket.org/osrf/gazebo/pull-request/2577)
=======
    * [Pull request #25xx](https://bitbucket.org/osrf/gazebo/pull-request/25xx)
>>>>>>> 6f58bce7

1. Add Wind support
    * [Pull request #1985](https://bitbucket.org/osrf/gazebo/pull-request/1985)
    * A contribution from Olivier Crave

1. Add const accessors to uri path and query
    * [Pull request #2400](https://bitbucket.org/osrf/gazebo/pull-request/2400)

1. Server generates unique model names in case of overlap, and added allow_renaming field to factory message.
    * [Pull request 2301](https://bitbucket.org/osrf/gazebo/pull-request/2301)
    * [Issue 510](https://bitbucket.org/osrf/gazebo/issues/510)

1. Adds an output option to gz log that allows the tool to filter a log file and write to a new log file.
    * [Pull request #2149](https://bitbucket.org/osrf/gazebo/pull-request/2149)

1. Add common::URI class
    * [Pull request #2275](https://bitbucket.org/osrf/gazebo/pull-request/2275)

1. Update Actor animations by faciliting skeleton visualization, control via a plugin. Also resolves issue #1785.
    * [Pull request #2219](https://bitbucket.org/osrf/gazebo/pull-request/2219)

1. Generalize actors to work even if not all elements are specified
    * [Pull request #2360](https://bitbucket.org/osrf/gazebo/pull-request/2360)

1. PIMPLize rendering/Grid
    * [Pull request 2330](https://bitbucket.org/osrf/gazebo/pull-request/2330)

1. Use only Gazebo's internal version of tinyxml2. The version of tinyxml2 distributed with Ubuntu fails when parsing large log files.
    * [Pull request #2146](https://bitbucket.org/osrf/gazebo/pull-request/2146)

1. Moved gazebo ODE includes to have correct include path
    * [Pull request #2186](https://bitbucket.org/osrf/gazebo/pull-request/2186)

1. Atmosphere model
    * [Pull request #1989](https://bitbucket.org/osrf/gazebo/pull-request/1989)

1. Added static camera when following a model.
    * [Pull request #1980](https://bitbucket.org/osrf/gazebo/pull-request/1980)
    * A contribution from Oliver Crave

1. Get plugin info with Ignition transport service
    * [Pull request #2420](https://bitbucket.org/osrf/gazebo/pull-request/2420)

1. Support conversions between SDF and protobuf for more sensors.
    * [Pull request #2118](https://bitbucket.org/osrf/gazebo/pull-request/2118)

1. Fix ODE Ray-Cylinder collision, and added ability to instantiate stand alone MultiRayShapes.
    * [Pull request #2122](https://bitbucket.org/osrf/gazebo/pull-request/2122)

1. Update depth camera sensor to publish depth data over a topic.
    * [Pull request #2112](https://bitbucket.org/osrf/gazebo/pull-request/2112)

1. Add color picker to config widget and fix visual and collision duplication.
    * [Pull request #2381](https://bitbucket.org/osrf/gazebo/pull-request/2381)

1. Model editor updates

    1. Undo / redo inserting and deleting links
        * [Pull request #2151](https://bitbucket.org/osrf/gazebo/pull-request/2151)

    1. Undo / redo inserting and deleting nested models
        * [Pull request #2229](https://bitbucket.org/osrf/gazebo/pull-request/2229)

    1. Undo insert / delete joints
        * [Pull request #2266](https://bitbucket.org/osrf/gazebo/pull-request/2266)

    1. Undo insert / delete model plugins
        * [Pull request #2334](https://bitbucket.org/osrf/gazebo/pull-request/2334)

    1. Undo translate, rotate, snap and align links and nested models
        * [Pull request #2314](https://bitbucket.org/osrf/gazebo/pull-request/2314)

    1. Undo scale links
        * [Pull request #2368](https://bitbucket.org/osrf/gazebo/pull-request/2368)

1. Google Summer of Code Graphical interface for inserting plugins during simulation.

    1. Display attached model plugins in the world tab / Add subheaders for model links, joints and plugins
        * [Pull request #2323](https://bitbucket.org/osrf/gazebo/pull-request/2323)
        * [Issue #1698](https://bitbucket.org/osrf/gazebo/issues/1698)

## Gazebo 7

## Gazebo 7.x.x (2016-xx-xx)

1. Fix `model.config` dependency support, and add ability to reference
   textures using a URI.
    * [Pull request 2517](https://bitbucket.org/osrf/gazebo/pull-request/2517)

1. Fix DEM heightmap size, collision, scale
    * [Pull request 2477](https://bitbucket.org/osrf/gazebo/pull-request/2477)

1. Create ode_quiet parameter to silence solver messages
    * [Pull request 2512](https://bitbucket.org/osrf/gazebo/pull-request/2512)

1. Update QT render loop to throttle based on UserCamera::RenderRate.
    * [Pull request 2476](https://bitbucket.org/osrf/gazebo/pull-request/2476)
    * [Issue 1560](https://bitbucket.org/osrf/gazebo/issues/1560)

1. Generate visualization on demand, instead of on load. This helps to
   reduce load time.
    * [Pull request 2457](https://bitbucket.org/osrf/gazebo/pull-request/2457)

1. Added a plugin to teleoperate joints in a model with the keyboard.
    * [Pull request 2490](https://bitbucket.org/osrf/gazebo/pull-request/2490)

1. Add GUI items to change the user camera clip distance
    * [Pull request 2470](https://bitbucket.org/osrf/gazebo/pull-request/2470)
    * [Issue 2064](https://bitbucket.org/osrf/gazebo/issues/2064)

1. Support custom material scripts for heightmaps
    * [Pull request 2473](https://bitbucket.org/osrf/gazebo/pull-request/2473)

1. Model Editor: Show / hide collisions
    * [Pull request 2503](https://bitbucket.org/osrf/gazebo/pull-request/2503)

## Gazebo 7.4.0 (2016-10-11)

1. Add test for HarnessPlugin, reduce likelihood of race condition
    * [Pull request 2431](https://bitbucket.org/osrf/gazebo/pull-request/2431)
    * [Issue 2034](https://bitbucket.org/osrf/gazebo/issues/2034)

1. Add `syntax = proto2` in proto files to fix some protobuf3 warnings
    * [Pull request 2456](https://bitbucket.org/osrf/gazebo/pull-request/2456)

1. Add support for loading wavefront obj mesh files
    * [Pull request 2454](https://bitbucket.org/osrf/gazebo/pull-request/2454)

1. Added filesystem operations to the common library. Additions include
   `cwd`, `exists`, `isDirectory`, `isFile`, `copyFile`, and `moveFile`.
    * [Pull request 2417](https://bitbucket.org/osrf/gazebo/pull-request/2417)

1. Fix loading collada files with multiple texture coordinates.
    * [Pull request 2413](https://bitbucket.org/osrf/gazebo/pull-request/2413)

1. Added visualization of minimum range to laservisual.
    * [Pull request 2412](https://bitbucket.org/osrf/gazebo/pull-request/2412)
    * [Issue 2018](https://bitbucket.org/osrf/gazebo/issues/2018)

1. Use precision 2 for FPS display in TimePanel
    * [Pull request 2405](https://bitbucket.org/osrf/gazebo/pull-request/2405)

1. Switch ImuSensor::worldToReference transform from Pose to Quaternion
    * [Pull request 2410](https://bitbucket.org/osrf/gazebo/pull-request/2410)
    * [Issue 1959](https://bitbucket.org/osrf/gazebo/issues/1959)

1. Include Boost_LIBRARIES  in the linking of gazebo_physics
    * [Pull request 2402](https://bitbucket.org/osrf/gazebo/pull-request/2402)

1. Backported KeyboardGUIPlugin and msgs::Any
    * [Pull request 2416](https://bitbucket.org/osrf/gazebo/pull-request/2416)

1. Use XML_SUCCESS enum instead of XML_NO_ERROR, which has been deleted in tinyxml2 4.0
    * [Pull request 2397](https://bitbucket.org/osrf/gazebo/pull-request/2397)

1. Ignore ffmpeg deprecation warnings to clean up CI since they are noted in #2002
    * [Pull request 2388](https://bitbucket.org/osrf/gazebo/pull-request/2388)

1. Added a visual blinking plugin
    * [Pull request 2394](https://bitbucket.org/osrf/gazebo/pull-request/2394)

1. Fix InertiaVisual for non-diagonal inertia matrices
    * [Pull request 2354](https://bitbucket.org/osrf/gazebo/pull-request/2354)

## Gazebo 7.3.1 (2016-07-13)

1. Fix homebrew test failure of UNIT_ApplyWrenchDialog_TEST
    * [Pull request 2393](https://bitbucket.org/osrf/gazebo/pull-request/2393)

1. Fix MainWindow crash when window is minimized and maximized
    * [Pull request 2392](https://bitbucket.org/osrf/gazebo/pull-request/2392)
    * [Issue 2003](https://bitbucket.org/osrf/gazebo/issues/2003)

## Gazebo 7.3.0 (2016-07-12)

1. Fix selecting ApplyWrenchVisual's force torque visuals
    * [Pull request 2377](https://bitbucket.org/osrf/gazebo/pull-request/2377)
    * [Issue 1999](https://bitbucket.org/osrf/gazebo/issues/1999)

1. Use ignition math in gazebo::msgs
    * [Pull request 2389](https://bitbucket.org/osrf/gazebo/pull-request/2389)

1. Parse command-line options for GUI plugins in Server to fix parsing of
   positional argument for world file.
   This fixes command-line parsing for `gazebo -g gui_plugin.so`.
    * [Pull request 2387](https://bitbucket.org/osrf/gazebo/pull-request/2387)

1. Added a harness plugin that supports lowering a model at a controlled rate
    * [Pull request 2346](https://bitbucket.org/osrf/gazebo/pull-request/2346)

1. Fix ogre log test on xenial+nvidia
    * [Pull request 2374](https://bitbucket.org/osrf/gazebo/pull-request/2374)

1. Redirect QT messages to Gazebo's console message handling system.
    * [Pull request 2375](https://bitbucket.org/osrf/gazebo/pull-request/2375)

1. Fix buoyancy plugin when multiple link tags are used within the plugin
    * [Pull request 2369](https://bitbucket.org/osrf/gazebo/pull-request/2369)

1. Remove contact filters with names that contain `::`
    * [Pull request 2363](https://bitbucket.org/osrf/gazebo/pull-request/2363)
    * [Issue 1805](https://bitbucket.org/osrf/gazebo/issues/1805)

1. Fix Model Manipulator switching between local and global frames
    * [Pull request 2361](https://bitbucket.org/osrf/gazebo/pull-request/2361)

1. Remove duplicate code from cmake config file caused by bad merge
    * [Pull request 2347](https://bitbucket.org/osrf/gazebo/pull-request/2347)

1. Properly cleanup pointers when destroying a world with joints.
    * [Pull request 2309](https://bitbucket.org/osrf/gazebo/pull-request/2309)

1. Fix right click view options after deleting and respawning a model.
    * [Pull request 2349](https://bitbucket.org/osrf/gazebo/pull-request/2349)
    * [Issue 1985](https://bitbucket.org/osrf/gazebo/issues/1985)

1. Implement missing function: LogicalCamera::Topic()
    * [Pull request 2343](https://bitbucket.org/osrf/gazebo/pull-request/2343)
    * [Issue 1980](https://bitbucket.org/osrf/gazebo/issues/1980)

## Gazebo 7.2.0 (2016-06-13)

1. Backport single pixel selection buffer for mouse picking
    * [Pull request 2338](https://bitbucket.org/osrf/gazebo/pull-request/2338)

1. Prevent mouse pan and orbit from deselecting entities in model editor
    * [Pull request 2333](https://bitbucket.org/osrf/gazebo/pull-request/2333)

1. Handle model manipulation tool RTS shortcuts in keyPress
    * [Pull request 2312](https://bitbucket.org/osrf/gazebo/pull-request/2312)

1. Reset ODE joint force feedback after world reset
    * [Pull request 2255](https://bitbucket.org/osrf/gazebo/pull-request/2255)

1. Update model editor snap to grid modifier key
    * [Pull request 2259](https://bitbucket.org/osrf/gazebo/pull-request/2259)
    * [Issue #1583](https://bitbucket.org/osrf/gazebo/issues/1583)

1. PIMPLize gui/model/ModelEditorPalette
    * [Pull request 2279](https://bitbucket.org/osrf/gazebo/pull-request/2279)

1. Properly cleanup pointers when destroying a blank world.
    * [Pull request 2220](https://bitbucket.org/osrf/gazebo/pull-request/2220)

1. Properly cleanup pointers when destroying a world with models and lights.
    * [Pull request 2263](https://bitbucket.org/osrf/gazebo/pull-request/2263)

1. Fix view control mouse focus in model editor
    * [Pull request 2315](https://bitbucket.org/osrf/gazebo/pull-request/2315)
    * [Issue #1791](https://bitbucket.org/osrf/gazebo/issues/1791)

1. Server generates unique model names in case of overlap
    * [Pull request 2296](https://bitbucket.org/osrf/gazebo/pull-request/2296)
    * [Issue 510](https://bitbucket.org/osrf/gazebo/issues/510)

1. Model Editor: Select and align nested models
    * [Pull request 2282](https://bitbucket.org/osrf/gazebo/pull-request/2282)

## Gazebo 7.1.0 (2016-04-07)

1. fix: remove back projection
    * [Pull request 2201](https://bitbucket.org/osrf/gazebo/pull-request/2201)
    * A contribution from Yuki Furuta

1. Fix oculus 2 camera field of view
    * [Pull request 2157](https://bitbucket.org/osrf/gazebo/pull-request/2157)

1. Added BeforePhysicsUpdate world event
    * [Pull request 2128](https://bitbucket.org/osrf/gazebo/pull-request/2128)
    * A contribution from Martin Pecka

1. Update `gz sdf -c` command line tool to use the new `sdf::convertFile` API.
    * [Pull request #2227](https://bitbucket.org/osrf/gazebo/pull-requests/2227)

1. Backport depth camera OSX fix
    * [Pull request 2233](https://bitbucket.org/osrf/gazebo/pull-request/2233)

1. Feat load collision.sdf only once
    * [Pull request 2236](https://bitbucket.org/osrf/gazebo/pull-request/2236)

1. Update gui/building/Item API
    * [Pull request 2228](https://bitbucket.org/osrf/gazebo/pull-request/2228)

1. Semantic version class to compare model versions in the model database.
    * [Pull request 2207](https://bitbucket.org/osrf/gazebo/pull-request/2207)

1. Backport issue 1834 fix to gazebo7
    * [Pull request 2222](https://bitbucket.org/osrf/gazebo/pull-request/2222)

1. Backport ImagesView_TEST changes
    * [Pull request 2217](https://bitbucket.org/osrf/gazebo/pull-request/2217)

1. Backport pull request #2189 (mutex in Transport::Conection)
    * [Pull request 2208](https://bitbucket.org/osrf/gazebo/pull-request/2208)

1. Process insertions on World::SetState
    * [Pull request #2200](https://bitbucket.org/osrf/gazebo/pull-requests/2200)

1. Process deletions on World::SetState
    * [Pull request #2204](https://bitbucket.org/osrf/gazebo/pull-requests/2204)

1. Fix ray-cylinder collision
    * [Pull request 2124](https://bitbucket.org/osrf/gazebo/pull-request/2124)

1. Fix editing physics parameters in gzclient, update test
    * [Pull request 2192](https://bitbucket.org/osrf/gazebo/pull-request/2192)

1. Fix Audio Decoder test failure
    * [Pull request 2193](https://bitbucket.org/osrf/gazebo/pull-request/2193)

1. Add layers to building levels
    * [Pull request 2180](https://bitbucket.org/osrf/gazebo/pull-request/2180)

1. Allow dynamically adding links to a model.
    * [Pull request #2185](https://bitbucket.org/osrf/gazebo/pull-requests/2185)

1. Fix editing physics parameters in gzclient, update test
    * [Pull request #2192](https://bitbucket.org/osrf/gazebo/pull-requests/2192)
    * [Issue #1876](https://bitbucket.org/osrf/gazebo/issues/1876)

1. Model database selects the latest model version.
    * [Pull request #2207](https://bitbucket.org/osrf/gazebo/pull-requests/2207)

1. Only link relevant libraries to tests
    * [Pull request 2130](https://bitbucket.org/osrf/gazebo/pull-request/2130)

1. PIMPLize gui/model/ModelCreator
    * [Pull request 2171](https://bitbucket.org/osrf/gazebo/pull-request/2171)

1. backport warning and test fixes from pull request #2177
    * [Pull request 2179](https://bitbucket.org/osrf/gazebo/pull-request/2179)

1. Prevent xml parser error from crashing LogPlay on osx -> gazebo7
    * [Pull request 2174](https://bitbucket.org/osrf/gazebo/pull-request/2174)

1. PIMPLize gui/building/ScaleWidget
    * [Pull request 2164](https://bitbucket.org/osrf/gazebo/pull-request/2164)

1. Fix using Shift key while scaling inside the model editor
    * [Pull request 2165](https://bitbucket.org/osrf/gazebo/pull-request/2165)

1. Backport fix for ign-math explicit constructors -> gazebo7
    * [Pull request 2163](https://bitbucket.org/osrf/gazebo/pull-request/2163)

1. Display physics engine type in the GUI
    * [Pull request #2155](https://bitbucket.org/osrf/gazebo/pull-requests/2155)
    * [Issue #1121](https://bitbucket.org/osrf/gazebo/issues/1121)
    * A contribution from Mohamd Ayman

1. Fix compilation against ffmpeg3 (libavcodec)
    * [Pull request #2154](https://bitbucket.org/osrf/gazebo/pull-request/2154)

1. Append a missing </gazebo_log> tag to log files when played.
    * [Pull request #2143](https://bitbucket.org/osrf/gazebo/pull-request/2143)

1. Add helper function QTestFixture::ProcessEventsAndDraw
    * [Pull request #2147](https://bitbucket.org/osrf/gazebo/pull-request/2147)

1. Add qt resources to gazebo gui library
    * [Pull request 2134](https://bitbucket.org/osrf/gazebo/pull-request/2134)

1. Undo scaling during simulation
    * [Pull request #2108](https://bitbucket.org/osrf/gazebo/pull-request/2108)

1. Fix SensorManager::SensorContainer::RunLoop sensor update time assertion
    * [Pull request #2115](https://bitbucket.org/osrf/gazebo/pull-request/2115)

1. Fix use of not initialized static attribute in Light class
    * [Pull request 2075](https://bitbucket.org/osrf/gazebo/pull-request/2075)
    * A contribution from Silvio Traversaro

1. Install GuiTypes header
    * [Pull request 2106](https://bitbucket.org/osrf/gazebo/pull-request/2106)

1. Removes one function call and replaces a manual swap with std::swap in ODE heightfield.
    * [Pull request #2114](https://bitbucket.org/osrf/gazebo/pull-request/2114)

1. New world event: BeforePhysicsUpdate
    * [Pull request #2128](https://bitbucket.org/osrf/gazebo/pull-request/2128)
    * [Issue #1851](https://bitbucket.org/osrf/gazebo/issues/1851)

1. Model editor: Fix setting relative pose after alignment during joint creation.
    * [Issue #1844](https://bitbucket.org/osrf/gazebo/issues/1844)
    * [Pull request #2150](https://bitbucket.org/osrf/gazebo/pull-request/2150)

1. Model editor: Fix saving and spawning model with its original name
    * [Pull request #2183](https://bitbucket.org/osrf/gazebo/pull-request/2183)

1. Model editor: Fix inserting custom links
    * [Pull request #2222](https://bitbucket.org/osrf/gazebo/pull-request/2222)
    * [Issue #1834](https://bitbucket.org/osrf/gazebo/issues/1834)

1. Model editor: Reset visual / collision insertion / deletion
        * [Pull request #2254](https://bitbucket.org/osrf/gazebo/pull-request/2254)
        * [Issue #1777](https://bitbucket.org/osrf/gazebo/issues/1777)
        * [Issue #1852](https://bitbucket.org/osrf/gazebo/issues/1852)

1. Building editor: Add layers to building levels
    * [Pull request #2180](https://bitbucket.org/osrf/gazebo/pull-request/2180)
    * [Issue #1806](https://bitbucket.org/osrf/gazebo/issues/1806)

1. Building editor: Update gui/building/Item API
    * [Pull request #2228](https://bitbucket.org/osrf/gazebo/pull-request/2228)

## Gazebo 7.0.0 (2016-01-25)

1. Add FollowerPlugin
    * [Pull request #2085](https://bitbucket.org/osrf/gazebo/pull-request/2085)

1. Fix circular dependency so that physics does not call the sensors API.
    * [Pull request #2089](https://bitbucket.org/osrf/gazebo/pull-request/2089)
    * [Issue #1516](https://bitbucket.org/osrf/gazebo/issues/1516)

1. Add Gravity and MagneticField API to World class to match sdformat change.
    * [SDFormat pull request 247](https://bitbucket.org/osrf/sdformat/pull-requests/247)
    * [Issue #1823](https://bitbucket.org/osrf/gazebo/issues/1823)
    * [Pull request #2090](https://bitbucket.org/osrf/gazebo/pull-request/2090)

1. Use opaque pointers and deprecate functions in the rendering library
    * [Pull request #2069](https://bitbucket.org/osrf/gazebo/pull-request/2069)
    * [Pull request #2064](https://bitbucket.org/osrf/gazebo/pull-request/2064)
    * [Pull request #2066](https://bitbucket.org/osrf/gazebo/pull-request/2066)
    * [Pull request #2069](https://bitbucket.org/osrf/gazebo/pull-request/2069)
    * [Pull request #2074](https://bitbucket.org/osrf/gazebo/pull-request/2074)
    * [Pull request #2076](https://bitbucket.org/osrf/gazebo/pull-request/2076)
    * [Pull request #2070](https://bitbucket.org/osrf/gazebo/pull-request/2070)
    * [Pull request #2071](https://bitbucket.org/osrf/gazebo/pull-request/2071)
    * [Pull request #2084](https://bitbucket.org/osrf/gazebo/pull-request/2084)
    * [Pull request #2073](https://bitbucket.org/osrf/gazebo/pull-request/2073)

1. Use opaque pointers for the Master class.
    * [Pull request #2036](https://bitbucket.org/osrf/gazebo/pull-request/2036)

1. Use opaque pointers in the gui library
    * [Pull request #2057](https://bitbucket.org/osrf/gazebo/pull-request/2057)
    * [Pull request #2037](https://bitbucket.org/osrf/gazebo/pull-request/2037)
    * [Pull request #2052](https://bitbucket.org/osrf/gazebo/pull-request/2052)
    * [Pull request #2053](https://bitbucket.org/osrf/gazebo/pull-request/2053)
    * [Pull request #2028](https://bitbucket.org/osrf/gazebo/pull-request/2028)
    * [Pull request #2051](https://bitbucket.org/osrf/gazebo/pull-request/2051)
    * [Pull request #2027](https://bitbucket.org/osrf/gazebo/pull-request/2027)
    * [Pull request #2026](https://bitbucket.org/osrf/gazebo/pull-request/2026)
    * [Pull request #2029](https://bitbucket.org/osrf/gazebo/pull-request/2029)
    * [Pull request #2042](https://bitbucket.org/osrf/gazebo/pull-request/2042)

1. Use more opaque pointers.
    * [Pull request #2022](https://bitbucket.org/osrf/gazebo/pull-request/2022)
    * [Pull request #2025](https://bitbucket.org/osrf/gazebo/pull-request/2025)
    * [Pull request #2043](https://bitbucket.org/osrf/gazebo/pull-request/2043)
    * [Pull request #2044](https://bitbucket.org/osrf/gazebo/pull-request/2044)
    * [Pull request #2065](https://bitbucket.org/osrf/gazebo/pull-request/2065)
    * [Pull request #2067](https://bitbucket.org/osrf/gazebo/pull-request/2067)
    * [Pull request #2079](https://bitbucket.org/osrf/gazebo/pull-request/2079)

1. Fix visual transparency issues
    * [Pull request #2031](https://bitbucket.org/osrf/gazebo/pull-request/2031)
    * [Issue #1726](https://bitbucket.org/osrf/gazebo/issue/1726)
    * [Issue #1790](https://bitbucket.org/osrf/gazebo/issue/1790)

1. Implemented private data pointer for the RTShaderSystem class. Minimized shader updates to once per render update.
    * [Pull request #2003](https://bitbucket.org/osrf/gazebo/pull-request/2003)

1. Updating physics library to use ignition math.
    * [Pull request #2007](https://bitbucket.org/osrf/gazebo/pull-request/2007)

1. Switching to ignition math for the rendering library.
    * [Pull request #1993](https://bitbucket.org/osrf/gazebo/pull-request/1993)
    * [Pull request #1994](https://bitbucket.org/osrf/gazebo/pull-request/1994)
    * [Pull request #1995](https://bitbucket.org/osrf/gazebo/pull-request/1995)
    * [Pull request #1996](https://bitbucket.org/osrf/gazebo/pull-request/1996)

1. Removed deprecations
    * [Pull request #1992]((https://bitbucket.org/osrf/gazebo/pull-request/1992)

1. Add ability to set the pose of a visual from a link.
    * [Pull request #1963](https://bitbucket.org/osrf/gazebo/pull-request/1963)

1. Copy visual visibility flags on clone
    * [Pull request #2008](https://bitbucket.org/osrf/gazebo/pull-request/2008)

1. Publish camera sensor image size when rendering is not enabled
    * [Pull request #1969](https://bitbucket.org/osrf/gazebo/pull-request/1969)

1. Added Poissons Ratio and Elastic Modulus for ODE.
    * [Pull request #1974](https://bitbucket.org/osrf/gazebo/pull-request/1974)

1. Update rest web plugin to publish response messages and display login user name in toolbar.
    * [Pull request #1956](https://bitbucket.org/osrf/gazebo/pull-request/1956)

1. Improve overall speed of log playback. Added new functions to LogPlay.
   Use tinyxml2 for playback.
    * [Pull request #1931](https://bitbucket.org/osrf/gazebo/pull-request/1931)

1. Improve SVG import. Added support for transforms in paths.
    * [Pull request #1981](https://bitbucket.org/osrf/gazebo/pull-request/1981)

1. Enter time during log playback
    * [Pull request #2000](https://bitbucket.org/osrf/gazebo/pull-request/2000)

1. Added Ignition Transport dependency.
    * [Pull request #1930](https://bitbucket.org/osrf/gazebo/pull-request/1930)

1. Make latched subscribers receive the message only once
    * [Issue #1789](https://bitbucket.org/osrf/gazebo/issue/1789)
    * [Pull request #2019](https://bitbucket.org/osrf/gazebo/pull-request/2019)

1. Implemented transport clear buffers
    * [Pull request #2017](https://bitbucket.org/osrf/gazebo/pull-request/2017)

1. KeyEvent constructor should be in a source file. Removed a few visibility
flags from c functions. Windows did not like `CPPTYPE_*` in
`gazebo/gui/ConfigWidget.cc`, so I replaced it with `TYPE_*`.
    * [Pull request #1943](https://bitbucket.org/osrf/gazebo/pull-request/1943)

1. Added wide angle camera sensor.
    * [Pull request #1866](https://bitbucket.org/osrf/gazebo/pull-request/1866)

1. Change the `near` and `far` members of `gazebo/msgs/logical_camera_sensors.proto` to `near_clip` and `far_clip`
    + [Pull request #1942](https://bitbucket.org/osrf/gazebo/pull-request/1942)

1. Resolve issue #1702
    * [Issue #1702](https://bitbucket.org/osrf/gazebo/issue/1702)
    * [Pull request #1905](https://bitbucket.org/osrf/gazebo/pull-request/1905)
    * [Pull request #1913](https://bitbucket.org/osrf/gazebo/pull-request/1913)
    * [Pull request #1914](https://bitbucket.org/osrf/gazebo/pull-request/1914)

1. Update physics when the world is reset
    * [Pull request #1903](https://bitbucket.org/osrf/gazebo/pull-request/1903)

1. Light and light state for the server side
    * [Pull request #1920](https://bitbucket.org/osrf/gazebo/pull-request/1920)

1. Add scale to model state so scaling works on log/playback.
    * [Pull request #2020](https://bitbucket.org/osrf/gazebo/pull-request/2020)

1. Added tests for WorldState
    * [Pull request #1968](https://bitbucket.org/osrf/gazebo/pull-request/1968)

1. Rename Reset to Reset Time in time widget
    * [Pull request #1892](https://bitbucket.org/osrf/gazebo/pull-request/1892)
    * [Issue #1730](https://bitbucket.org/osrf/gazebo/issue/1730)

1. Set QTestfFxture to verbose
    * [Pull request #1944](https://bitbucket.org/osrf/gazebo/pull-request/1944)
    * [Issue #1756](https://bitbucket.org/osrf/gazebo/issue/1756)

1. Added torsional friction
    * [Pull request #1831](https://bitbucket.org/osrf/gazebo/pull-request/1831)

1. Support loading and spawning nested models
    * [Pull request #1868](https://bitbucket.org/osrf/gazebo/pull-request/1868)
    * [Pull request #1895](https://bitbucket.org/osrf/gazebo/pull-request/1895)

1. Undo user motion commands during simulation, added physics::UserCmdManager and gui::UserCmdHistory.
    * [Pull request #1934](https://bitbucket.org/osrf/gazebo/pull-request/1934)

1. Forward user command messages for undo.
    * [Pull request #2009](https://bitbucket.org/osrf/gazebo/pull-request/2009)

1. Undo reset commands during simulation, forwarding commands
    * [Pull request #1986](https://bitbucket.org/osrf/gazebo/pull-request/1986)

1. Undo apply force / torque during simulation
    * [Pull request #2030](https://bitbucket.org/osrf/gazebo/pull-request/2030)

1. Add function to get the derived scale of a Visual
    * [Pull request #1881](https://bitbucket.org/osrf/gazebo/pull-request/1881)

1. Added EnumIface, which supports iterators over enums.
    * [Pull request #1847](https://bitbucket.org/osrf/gazebo/pull-request/1847)

1. Added RegionEventBoxPlugin - fires events when models enter / exit the region
    * [Pull request #1856](https://bitbucket.org/osrf/gazebo/pull-request/1856)

1. Added tests for checking the playback control via messages.
    * [Pull request #1885](https://bitbucket.org/osrf/gazebo/pull-request/1885)

1. Added LoadArgs() function to ServerFixture for being able to load a server
using the same arguments used in the command line.
    * [Pull request #1874](https://bitbucket.org/osrf/gazebo/pull-request/1874)

1. Added battery class, plugins and test world.
    * [Pull request #1872](https://bitbucket.org/osrf/gazebo/pull-request/1872)

1. Display gearbox and screw joint properties in property tree
    * [Pull request #1838](https://bitbucket.org/osrf/gazebo/pull-request/1838)

1. Set window flags for dialogs and file dialogs
    * [Pull request #1816](https://bitbucket.org/osrf/gazebo/pull-request/1816)

1. Fix minimum window height
   * [Pull request #1977](https://bitbucket.org/osrf/gazebo/pull-request/1977)
   * [Issue #1706](https://bitbucket.org/osrf/gazebo/issue/1706)

1. Add option to reverse alignment direction
   * [Pull request #2040](https://bitbucket.org/osrf/gazebo/pull-request/2040)
   * [Issue #1242](https://bitbucket.org/osrf/gazebo/issue/1242)

1. Fix unadvertising a publisher - only unadvertise topic if it is the last publisher.
   * [Pull request #2005](https://bitbucket.org/osrf/gazebo/pull-request/2005)
   * [Issue #1782](https://bitbucket.org/osrf/gazebo/issue/1782)

1. Log playback GUI for multistep, rewind, forward and seek
    * [Pull request #1791](https://bitbucket.org/osrf/gazebo/pull-request/1791)

1. Added Apply Force/Torque movable text
    * [Pull request #1789](https://bitbucket.org/osrf/gazebo/pull-request/1789)

1. Added cascade parameter (apply to children) for Visual SetMaterial, SetAmbient, SetEmissive, SetSpecular, SetDiffuse, SetTransparency
    * [Pull request #1851](https://bitbucket.org/osrf/gazebo/pull-request/1851)

1. Tweaks to Data Logger, such as multiline text edit for path
    * [Pull request #1800](https://bitbucket.org/osrf/gazebo/pull-request/1800)

1. Added TopToolbar and hide / disable several widgets according to WindowMode
    * [Pull request #1869](https://bitbucket.org/osrf/gazebo/pull-request/1869)

1. Added Visual::IsAncestorOf and Visual::IsDescendantOf
    * [Pull request #1850](https://bitbucket.org/osrf/gazebo/pull-request/1850)

1. Added msgs::PluginFromSDF and tests
    * [Pull request #1858](https://bitbucket.org/osrf/gazebo/pull-request/1858)

1. Added msgs::CollisionFromSDF msgs::SurfaceFromSDF and msgs::FrictionFromSDF
    * [Pull request #1900](https://bitbucket.org/osrf/gazebo/pull-request/1900)

1. Added hotkeys chart dialog
    * [Pull request #1835](https://bitbucket.org/osrf/gazebo/pull-request/1835)

1. Space bar to play / pause
   * [Pull request #2023](https://bitbucket.org/osrf/gazebo/pull-request/2023)
   * [Issue #1798](https://bitbucket.org/osrf/gazebo/issue/1798)

1. Make it possible to create custom ConfigWidgets
    * [Pull request #1861](https://bitbucket.org/osrf/gazebo/pull-request/1861)

1. AddItem / RemoveItem / Clear enum config widgets
    * [Pull request #1878](https://bitbucket.org/osrf/gazebo/pull-request/1878)

1. Make all child ConfigWidgets emit signals.
    * [Pull request #1884](https://bitbucket.org/osrf/gazebo/pull-request/1884)

1. Refactored makers
    * [Pull request #1828](https://bitbucket.org/osrf/gazebo/pull-request/1828)

1. Added gui::Conversions to convert between Gazebo and Qt
    * [Pull request #2034](https://bitbucket.org/osrf/gazebo/pull-request/2034)

1. Model editor updates
    1. Support adding model plugins in model editor
        * [Pull request #2060](https://bitbucket.org/osrf/gazebo/pull-request/2060)

    1. Added support for copying and pasting top level nested models
        * [Pull request #2006](https://bitbucket.org/osrf/gazebo/pull-request/2006)

    1. Make non-editable background models white in model editor
        * [Pull request #1950](https://bitbucket.org/osrf/gazebo/pull-request/1950)

    1. Choose / swap parent and child links in joint inspector
        * [Pull request #1887](https://bitbucket.org/osrf/gazebo/pull-request/1887)
        * [Issue #1500](https://bitbucket.org/osrf/gazebo/issue/1500)

    1. Presets combo box for Vector3 config widget
        * [Pull request #1954](https://bitbucket.org/osrf/gazebo/pull-request/1954)

    1. Added support for more joint types (gearbox and fixed joints).
        * [Pull request #1794](https://bitbucket.org/osrf/gazebo/pull-request/1794)

    1. Added support for selecting links and joints, opening context menu and inspectors in Schematic View.
        * [Pull request #1787](https://bitbucket.org/osrf/gazebo/pull-request/1787)

    1. Color-coded edges in Schematic View to match joint color.
        * [Pull request #1781](https://bitbucket.org/osrf/gazebo/pull-request/1781)

    1. Scale link mass and inertia when a link is scaled
        * [Pull request #1836](https://bitbucket.org/osrf/gazebo/pull-request/1836)

    1. Add density widget to config widget and link inspector
        * [Pull request #1978](https://bitbucket.org/osrf/gazebo/pull-request/1978)

    1. Added icons for child and parent link in joint inspector
        * [Pull request #1953](https://bitbucket.org/osrf/gazebo/pull-request/1953)

    1. Load and save nested models
        * [Pull request #1894](https://bitbucket.org/osrf/gazebo/pull-request/1894)

    1. Display model plugins on the left panel and added model plugin inspector
        * [Pull request #1863](https://bitbucket.org/osrf/gazebo/pull-request/1863)

    1. Context menu and deletion for model plugins
        * [Pull request #1890](https://bitbucket.org/osrf/gazebo/pull-request/1890)

    1. Delete self from inspector
        * [Pull request #1904](https://bitbucket.org/osrf/gazebo/pull-request/1904)
        * [Issue #1543](https://bitbucket.org/osrf/gazebo/issue/1543)

    1. Apply inspector changes in real time and add reset button
        * [Pull request #1945](https://bitbucket.org/osrf/gazebo/pull-request/1945)
        * [Issue #1472](https://bitbucket.org/osrf/gazebo/issue/1472)

    1. Set physics to be paused when exiting model editor mode
        * [Pull request #1893](https://bitbucket.org/osrf/gazebo/pull-request/1893)
        * [Issue #1734](https://bitbucket.org/osrf/gazebo/issue/1734)

    1. Add Insert tab to model editor
        * [Pull request #1924](https://bitbucket.org/osrf/gazebo/pull-request/1924)

    1. Support inserting nested models from model maker
        * [Pull request #1982](https://bitbucket.org/osrf/gazebo/pull-request/1982)

    1. Added joint creation dialog
        * [Pull request #2021](https://bitbucket.org/osrf/gazebo/pull-request/2021)

    1. Added reverse checkboxes to joint creation dialog
        * [Pull request #2086](https://bitbucket.org/osrf/gazebo/pull-request/2086)

    1. Use opaque pointers in the model editor
        * [Pull request #2056](https://bitbucket.org/osrf/gazebo/pull-request/2056)
        * [Pull request #2059](https://bitbucket.org/osrf/gazebo/pull-request/2059)
        * [Pull request #2087](https://bitbucket.org/osrf/gazebo/pull-request/2087)

    1. Support joint creation between links in nested model.
        * [Pull request #2080](https://bitbucket.org/osrf/gazebo/pull-request/2080)

1. Building editor updates

    1. Use opaque pointers in the building editor
        * [Pull request #2041](https://bitbucket.org/osrf/gazebo/pull-request/2041)
        * [Pull request #2039](https://bitbucket.org/osrf/gazebo/pull-request/2039)
        * [Pull request #2055](https://bitbucket.org/osrf/gazebo/pull-request/2055)
        * [Pull request #2032](https://bitbucket.org/osrf/gazebo/pull-request/2032)
        * [Pull request #2082](https://bitbucket.org/osrf/gazebo/pull-request/2082)
        * [Pull request #2038](https://bitbucket.org/osrf/gazebo/pull-request/2038)
        * [Pull request #2033](https://bitbucket.org/osrf/gazebo/pull-request/2033)

    1. Use opaque pointers for GrabberHandle, add *LinkedGrabbers functions
        * [Pull request #2034](https://bitbucket.org/osrf/gazebo/pull-request/2034)

    1. Removed unused class: BuildingItem
        * [Pull request #2045](https://bitbucket.org/osrf/gazebo/pull-request/2045)

    1. Use opaque pointers for BuildingModelManip, move attachment logic to BuildingMaker
        * [Pull request #2046](https://bitbucket.org/osrf/gazebo/pull-request/2046)

    1. Use opaque pointers for all Dialog classes, add conversion from QPointF, move common logic to BaseInspectorDialog.
        * [Pull request #2083](https://bitbucket.org/osrf/gazebo/pull-request/2083)

## Gazebo 6.0

### Gazebo 6.X.X (201X-XX-XX)

1. Fix buoyancy plugin when multiple link tags are used within the plugin
    * [Pull request 2369](https://bitbucket.org/osrf/gazebo/pull-request/2369)

1. Fix race condition in ~TimePanelPrivate (#1919)
    * [Pull request 2250](https://bitbucket.org/osrf/gazebo/pull-request/2250)

### Gazebo 6.6.0 (2016-04-07)

1. fix: remove back projection
    * [Pull request 2201](https://bitbucket.org/osrf/gazebo/pull-request/2201)
    * A contribution from Yuki Furuta

1. Backport depth camera OSX fix and test
    * [Pull request 2230](https://bitbucket.org/osrf/gazebo/pull-request/2230)

1. Add missing tinyxml includes (gazebo6)
    * [Pull request 2218](https://bitbucket.org/osrf/gazebo/pull-request/2218)

1. Fix ray-cylinder collision in ode
    * [Pull request 2125](https://bitbucket.org/osrf/gazebo/pull-request/2125)

1. backport fixes for ffmpeg3 to gazebo6 (from pull request #2154)
    * [Pull request 2162](https://bitbucket.org/osrf/gazebo/pull-request/2162)

1. Install shapes_bitmask.world
    * [Pull request 2104](https://bitbucket.org/osrf/gazebo/pull-request/2104)

1. Add gazebo_client to gazebo.pc (gazebo6)
    * [Pull request 2102](https://bitbucket.org/osrf/gazebo/pull-request/2102)

1. Fix removing multiple camera sensors that have the same camera name
    * [Pull request 2081](https://bitbucket.org/osrf/gazebo/pull-request/2081)

1. Ensure that LINK_FRAME_VISUAL arrow components are deleted (#1812)
    * [Pull request 2078](https://bitbucket.org/osrf/gazebo/pull-request/2078)

1. add migration notes for gazebo::setupClient to gazebo::client::setup
    * [Pull request 2068](https://bitbucket.org/osrf/gazebo/pull-request/2068)

1. Update inertia properties during simulation: part 2
    * [Pull request 1984](https://bitbucket.org/osrf/gazebo/pull-request/1984)

1. Fix minimum window height
    * [Pull request 2002](https://bitbucket.org/osrf/gazebo/pull-request/2002)

1. Backport gpu laser test fix
    * [Pull request 1999](https://bitbucket.org/osrf/gazebo/pull-request/1999)

1. Relax physics tolerances for single-precision bullet (gazebo6)
    * [Pull request 1997](https://bitbucket.org/osrf/gazebo/pull-request/1997)

1. Fix minimum window height
    * [Pull request 1998](https://bitbucket.org/osrf/gazebo/pull-request/1998)

1. backport model editor fixed joint option to gazebo6
    * [Pull request 1957](https://bitbucket.org/osrf/gazebo/pull-request/1957)

1. Update shaders once per render update
    * [Pull request 1991](https://bitbucket.org/osrf/gazebo/pull-request/1991)

1. Relax physics tolerances for single-precision bullet
    * [Pull request 1976](https://bitbucket.org/osrf/gazebo/pull-request/1976)

1. Fix visual transparency issues
    * [Pull request 1967](https://bitbucket.org/osrf/gazebo/pull-request/1967)

1. fix memory corruption in transport/Publisher.cc
    * [Pull request 1951](https://bitbucket.org/osrf/gazebo/pull-request/1951)

1. Add test for SphericalCoordinates::LocalFromGlobal
    * [Pull request 1959](https://bitbucket.org/osrf/gazebo/pull-request/1959)

### Gazebo 6.5.1 (2015-10-29)

1. Fix removing multiple camera sensors that have the same camera name.
    * [Pull request #2081](https://bitbucket.org/osrf/gazebo/pull-request/2081)
    * [Issue #1811](https://bitbucket.org/osrf/gazebo/issues/1811)

1. Backport model editor toolbar fixed joint option from [pull request #1794](https://bitbucket.org/osrf/gazebo/pull-request/1794)
    * [Pull request #1957](https://bitbucket.org/osrf/gazebo/pull-request/1957)

1. Fix minimum window height
    * Backport of [pull request #1977](https://bitbucket.org/osrf/gazebo/pull-request/1977)
    * [Pull request #1998](https://bitbucket.org/osrf/gazebo/pull-request/1998)
    * [Issue #1706](https://bitbucket.org/osrf/gazebo/issue/1706)

1. Fix visual transparency issues
    * [Pull request #1967](https://bitbucket.org/osrf/gazebo/pull-request/1967)
    * [Issue #1726](https://bitbucket.org/osrf/gazebo/issue/1726)

### Gazebo 6.5.0 (2015-10-22)

1. Added ability to convert from spherical coordinates to local coordinates.
    * [Pull request #1955](https://bitbucket.org/osrf/gazebo/pull-request/1955)

### Gazebo 6.4.0 (2015-10-14)

1. Fix ABI problem. Make `Sensor::SetPose` function non virtual.
    * [Pull request #1947](https://bitbucket.org/osrf/gazebo/pull-request/1947)

1. Update inertia properties during simulation
    * [Pull request #1909](https://bitbucket.org/osrf/gazebo/pull-requests/1909)
    * [Design document](https://bitbucket.org/osrf/gazebo_design/src/default/inertia_resize/inertia_resize.md)

1. Fix transparency correction for opaque materials
    * [Pull request #1946](https://bitbucket.org/osrf/gazebo/pull-requests/1946/fix-transparency-correction-for-opaque/diff)

### Gazebo 6.3.0 (2015-10-06)

1. Added `Sensor::SetPose` function
    * [Pull request #1935](https://bitbucket.org/osrf/gazebo/pull-request/1935)

### Gazebo 6.2.0 (2015-10-02)

1. Update physics when the world is reset
    * Backport of [pull request #1903](https://bitbucket.org/osrf/gazebo/pull-request/1903)
    * [Pull request #1916](https://bitbucket.org/osrf/gazebo/pull-request/1916)
    * [Issue #101](https://bitbucket.org/osrf/gazebo/issue/101)

1. Added Copy constructor and assignment operator to MouseEvent
    * [Pull request #1855](https://bitbucket.org/osrf/gazebo/pull-request/1855)

### Gazebo 6.1.0 (2015-08-02)

1. Added logical_camera sensor.
    * [Pull request #1845](https://bitbucket.org/osrf/gazebo/pull-request/1845)

1. Added RandomVelocityPlugin, which applies a random velocity to a model's link.
    * [Pull request #1839](https://bitbucket.org/osrf/gazebo/pull-request/1839)

1. Sim events for joint position, velocity and applied force
    * [Pull request #1849](https://bitbucket.org/osrf/gazebo/pull-request/1849)

### Gazebo 6.0.0 (2015-07-27)

1. Added magnetometer sensor. A contribution from Andrew Symington.
    * [Pull request #1788](https://bitbucket.org/osrf/gazebo/pull-request/1788)

1. Added altimeter sensor. A contribution from Andrew Symington.
    * [Pull request #1792](https://bitbucket.org/osrf/gazebo/pull-request/1792)

1. Implement more control options for log playback:
  1. Rewind: The simulation starts from the beginning.
  1. Forward: The simulation jumps to the end of the log file.
  1. Seek: The simulation jumps to a specific point specified by its simulation
  time.
      * [Pull request #1737](https://bitbucket.org/osrf/gazebo/pull-request/1737)

1. Added Gazebo splash screen
    * [Pull request #1745](https://bitbucket.org/osrf/gazebo/pull-request/1745)

1. Added a transporter plugin which allows models to move from one location
   to another based on their location and the location of transporter pads.
    * [Pull request #1738](https://bitbucket.org/osrf/gazebo/pull-request/1738)

1. Implement forward/backwards multi-step for log playback. Now, the semantics
of a multi-step while playing back a log session are different from a multi-step
during a live simulation. While playback, a multi-step simulates all the
intermediate steps as before, but the client only perceives a single step.
E.g: You have a log file containing a 1 hour simulation session. You want to
jump to the minute 00H::30M::00S to check a specific aspect of the simulation.
You should not see continuous updates until minute 00H:30M:00S. Instead, you
should visualize a single jump to the specific instant of the simulation that
you are interested.
    * [Pull request #1623](https://bitbucket.org/osrf/gazebo/pull-request/1623)

1. Added browse button to log record dialog.
    * [Pull request #1719](https://bitbucket.org/osrf/gazebo/pull-request/1719)

1. Improved SVG support: arcs in paths, and contours made of multiple paths.
    * [Pull request #1608](https://bitbucket.org/osrf/gazebo/pull-request/1608)

1. Added simulation iterations to the world state.
    * [Pull request #1722](https://bitbucket.org/osrf/gazebo/pull-request/1722)

1. Added multiple LiftDrag plugins to the cessna_demo.world to allow the Cessna
C-172 model to fly.
    * [Pull request #1715](https://bitbucket.org/osrf/gazebo/pull-request/1715)

1. Added a plugin to control a Cessna C-172 via messages (CessnaPlugin), and a
GUI plugin to test this functionality with the keyboard (CessnaGUIPlugin). Added
world with the Cessna model and the two previous plugins loaded
(cessna_demo.world).
    * [Pull request #1712](https://bitbucket.org/osrf/gazebo/pull-request/1712)

1. Added world with OSRF building and an elevator
    * [Pull request #1697](https://bitbucket.org/osrf/gazebo/pull-request/1697)

1. Fixed collide bitmask by changing default value from 0x1 to 0xffff.
    * [Pull request #1696](https://bitbucket.org/osrf/gazebo/pull-request/1696)

1. Added a plugin to control an elevator (ElevatorPlugin), and an OccupiedEvent plugin that sends a message when a model is within a specified region.
    * [Pull request #1694](https://bitbucket.org/osrf/gazebo/pull-request/1694)
    * [Pull request #1775](https://bitbucket.org/osrf/gazebo/pull-request/1775)

1. Added Layers tab and meta information for visuals.
    * [Pull request #1674](https://bitbucket.org/osrf/gazebo/pull-request/1674)

1. Added countdown behavior for common::Timer and exposed the feature in TimerGUIPlugin.
    * [Pull request #1690](https://bitbucket.org/osrf/gazebo/pull-request/1690)

1. Added BuoyancyPlugin for simulating the buoyancy of an object in a column of fluid.
    * [Pull request #1622](https://bitbucket.org/osrf/gazebo/pull-request/1622)

1. Added ComputeVolume function for simple shape subclasses of Shape.hh.
    * [Pull request #1605](https://bitbucket.org/osrf/gazebo/pull-request/1605)

1. Add option to parallelize the ODE quickstep constraint solver,
which solves an LCP twice with different parameters in order
to corrected for position projection errors.
    * [Pull request #1561](https://bitbucket.org/osrf/gazebo/pull-request/1561)

1. Get/Set user camera pose in GUI.
    * [Pull request #1649](https://bitbucket.org/osrf/gazebo/pull-request/1649)
    * [Issue #1595](https://bitbucket.org/osrf/gazebo/issue/1595)

1. Added ViewAngleWidget, removed hard-coded reset view and removed MainWindow::Reset(). Also added GLWidget::GetSelectedVisuals().
    * [Pull request #1768](https://bitbucket.org/osrf/gazebo/pull-request/1768)
    * [Issue #1507](https://bitbucket.org/osrf/gazebo/issue/1507)

1. Windows support. This consists mostly of numerous small changes to support
compilation on Windows.
    * [Pull request #1616](https://bitbucket.org/osrf/gazebo/pull-request/1616)
    * [Pull request #1618](https://bitbucket.org/osrf/gazebo/pull-request/1618)
    * [Pull request #1620](https://bitbucket.org/osrf/gazebo/pull-request/1620)
    * [Pull request #1625](https://bitbucket.org/osrf/gazebo/pull-request/1625)
    * [Pull request #1626](https://bitbucket.org/osrf/gazebo/pull-request/1626)
    * [Pull request #1627](https://bitbucket.org/osrf/gazebo/pull-request/1627)
    * [Pull request #1628](https://bitbucket.org/osrf/gazebo/pull-request/1628)
    * [Pull request #1629](https://bitbucket.org/osrf/gazebo/pull-request/1629)
    * [Pull request #1630](https://bitbucket.org/osrf/gazebo/pull-request/1630)
    * [Pull request #1631](https://bitbucket.org/osrf/gazebo/pull-request/1631)
    * [Pull request #1632](https://bitbucket.org/osrf/gazebo/pull-request/1632)
    * [Pull request #1633](https://bitbucket.org/osrf/gazebo/pull-request/1633)
    * [Pull request #1635](https://bitbucket.org/osrf/gazebo/pull-request/1635)
    * [Pull request #1637](https://bitbucket.org/osrf/gazebo/pull-request/1637)
    * [Pull request #1639](https://bitbucket.org/osrf/gazebo/pull-request/1639)
    * [Pull request #1647](https://bitbucket.org/osrf/gazebo/pull-request/1647)
    * [Pull request #1650](https://bitbucket.org/osrf/gazebo/pull-request/1650)
    * [Pull request #1651](https://bitbucket.org/osrf/gazebo/pull-request/1651)
    * [Pull request #1653](https://bitbucket.org/osrf/gazebo/pull-request/1653)
    * [Pull request #1654](https://bitbucket.org/osrf/gazebo/pull-request/1654)
    * [Pull request #1657](https://bitbucket.org/osrf/gazebo/pull-request/1657)
    * [Pull request #1658](https://bitbucket.org/osrf/gazebo/pull-request/1658)
    * [Pull request #1659](https://bitbucket.org/osrf/gazebo/pull-request/1659)
    * [Pull request #1660](https://bitbucket.org/osrf/gazebo/pull-request/1660)
    * [Pull request #1661](https://bitbucket.org/osrf/gazebo/pull-request/1661)
    * [Pull request #1669](https://bitbucket.org/osrf/gazebo/pull-request/1669)
    * [Pull request #1670](https://bitbucket.org/osrf/gazebo/pull-request/1670)
    * [Pull request #1672](https://bitbucket.org/osrf/gazebo/pull-request/1672)
    * [Pull request #1682](https://bitbucket.org/osrf/gazebo/pull-request/1682)
    * [Pull request #1683](https://bitbucket.org/osrf/gazebo/pull-request/1683)

1. Install `libgazebo_server_fixture`. This will facilitate tests external to the main gazebo repository. See `examples/stand_alone/test_fixture`.
    * [Pull request #1606](https://bitbucket.org/osrf/gazebo/pull-request/1606)

1. Laser visualization renders light blue for rays that do not hit obstacles, and dark blue for other rays.
    * [Pull request #1607](https://bitbucket.org/osrf/gazebo/pull-request/1607)
    * [Issue #1576](https://bitbucket.org/osrf/gazebo/issue/1576)

1. Add VisualType enum to Visual and clean up visuals when entity is deleted.
    * [Pull request #1614](https://bitbucket.org/osrf/gazebo/pull-request/1614)

1. Alert user of connection problems when using the REST service plugin
    * [Pull request #1655](https://bitbucket.org/osrf/gazebo/pull-request/1655)
    * [Issue #1574](https://bitbucket.org/osrf/gazebo/issue/1574)

1. ignition-math is now a dependency.
    + [http://ignitionrobotics.org/libraries/math](http://ignitionrobotics.org/libraries/math)
    + [Gazebo::math migration](https://bitbucket.org/osrf/gazebo/src/583edbeb90759d43d994cc57c0797119dd6d2794/ign-math-migration.md)

1. Detect uuid library during compilation.
    * [Pull request #1655](https://bitbucket.org/osrf/gazebo/pull-request/1655)
    * [Issue #1572](https://bitbucket.org/osrf/gazebo/issue/1572)

1. New accessors in LogPlay class.
    * [Pull request #1577](https://bitbucket.org/osrf/gazebo/pull-request/1577)

1. Added a plugin to send messages to an existing website.
   Added gui::MainWindow::AddMenu and msgs/rest_error, msgs/rest_login, msgs rest/post
    * [Pull request #1524](https://bitbucket.org/osrf/gazebo/pull-request/1524)

1. Fix deprecation warnings when using SDFormat 3.0.2, 3.0.3 prereleases
    * [Pull request #1568](https://bitbucket.org/osrf/gazebo/pull-request/1568)

1. Use GAZEBO_CFLAGS or GAZEBO_CXX_FLAGS in CMakeLists.txt for example plugins
    * [Pull request #1573](https://bitbucket.org/osrf/gazebo/pull-request/1573)

1. Added Link::OnWrenchMsg subscriber with test
    * [Pull request #1582](https://bitbucket.org/osrf/gazebo/pull-request/1582)

1. Show/hide GUI overlays using the menu bar.
    * [Pull request #1555](https://bitbucket.org/osrf/gazebo/pull-request/1555)

1. Added world origin indicator rendering::OriginVisual.
    * [Pull request #1700](https://bitbucket.org/osrf/gazebo/pull-request/1700)

1. Show/hide toolbars using the menu bars and shortcut.
   Added MainWindow::CloneAction.
   Added Window menu to Model Editor.
    * [Pull request #1584](https://bitbucket.org/osrf/gazebo/pull-request/1584)

1. Added event to show/hide toolbars.
    * [Pull request #1707](https://bitbucket.org/osrf/gazebo/pull-request/1707)

1. Added optional start/stop/reset buttons to timer GUI plugin.
    * [Pull request #1576](https://bitbucket.org/osrf/gazebo/pull-request/1576)

1. Timer GUI Plugin: Treat negative positions as positions from the ends
    * [Pull request #1703](https://bitbucket.org/osrf/gazebo/pull-request/1703)

1. Added Visual::GetDepth() and Visual::GetNthAncestor()
    * [Pull request #1613](https://bitbucket.org/osrf/gazebo/pull-request/1613)

1. Added a context menu for links
    * [Pull request #1589](https://bitbucket.org/osrf/gazebo/pull-request/1589)

1. Separate TimePanel's display into TimeWidget and LogPlayWidget.
    * [Pull request #1564](https://bitbucket.org/osrf/gazebo/pull-request/1564)

1. Display confirmation message after log is saved
    * [Pull request #1646](https://bitbucket.org/osrf/gazebo/pull-request/1646)

1. Added LogPlayView to display timeline and LogPlaybackStatistics message type.
    * [Pull request #1724](https://bitbucket.org/osrf/gazebo/pull-request/1724)

1. Added Time::FormattedString and removed all other FormatTime functions.
    * [Pull request #1710](https://bitbucket.org/osrf/gazebo/pull-request/1710)

1. Added support for Oculus DK2
    * [Pull request #1526](https://bitbucket.org/osrf/gazebo/pull-request/1526)

1. Use collide_bitmask from SDF to perform collision filtering
    * [Pull request #1470](https://bitbucket.org/osrf/gazebo/pull-request/1470)

1. Pass Coulomb surface friction parameters to DART.
    * [Pull request #1420](https://bitbucket.org/osrf/gazebo/pull-request/1420)

1. Added ModelAlign::SetHighlighted
    * [Pull request #1598](https://bitbucket.org/osrf/gazebo/pull-request/1598)

1. Added various Get functions to Visual. Also added a ConvertGeometryType function to msgs.
    * [Pull request #1402](https://bitbucket.org/osrf/gazebo/pull-request/1402)

1. Get and Set visibility of SelectionObj's handles, with unit test.
    * [Pull request #1417](https://bitbucket.org/osrf/gazebo/pull-request/1417)

1. Set material of SelectionObj's handles.
    * [Pull request #1472](https://bitbucket.org/osrf/gazebo/pull-request/1472)

1. Add SelectionObj::Fini with tests and make Visual::Fini virtual
    * [Pull request #1685](https://bitbucket.org/osrf/gazebo/pull-request/1685)

1. Allow link selection with the mouse if parent model already selected.
    * [Pull request #1409](https://bitbucket.org/osrf/gazebo/pull-request/1409)

1. Added ModelRightMenu::EntityTypes.
    * [Pull request #1414](https://bitbucket.org/osrf/gazebo/pull-request/1414)

1. Scale joint visuals according to link size.
    * [Pull request #1591](https://bitbucket.org/osrf/gazebo/pull-request/1591)
    * [Issue #1563](https://bitbucket.org/osrf/gazebo/issue/1563)

1. Added Gazebo/CoM material.
    * [Pull request #1439](https://bitbucket.org/osrf/gazebo/pull-request/1439)

1. Added arc parameter to MeshManager::CreateTube
    * [Pull request #1436](https://bitbucket.org/osrf/gazebo/pull-request/1436)

1. Added View Inertia and InertiaVisual, changed COMVisual to sphere proportional to mass.
    * [Pull request #1445](https://bitbucket.org/osrf/gazebo/pull-request/1445)

1. Added View Link Frame and LinkFrameVisual. Visual::SetTransparency goes into texture_unit.
    * [Pull request #1762](https://bitbucket.org/osrf/gazebo/pull-request/1762)
    * [Issue #853](https://bitbucket.org/osrf/gazebo/issue/853)

1. Changed the position of Save and Cancel buttons on editor dialogs
    * [Pull request #1442](https://bitbucket.org/osrf/gazebo/pull-request/1442)
    * [Issue #1377](https://bitbucket.org/osrf/gazebo/issue/1377)

1. Fixed Visual material updates
    * [Pull request #1454](https://bitbucket.org/osrf/gazebo/pull-request/1454)
    * [Issue #1455](https://bitbucket.org/osrf/gazebo/issue/1455)

1. Added Matrix3::Inverse() and tests
    * [Pull request #1481](https://bitbucket.org/osrf/gazebo/pull-request/1481)

1. Implemented AddLinkForce for ODE.
    * [Pull request #1456](https://bitbucket.org/osrf/gazebo/pull-request/1456)

1. Updated ConfigWidget class to parse enum values.
    * [Pull request #1518](https://bitbucket.org/osrf/gazebo/pull-request/1518)

1. Added PresetManager to physics libraries and corresponding integration test.
    * [Pull request #1471](https://bitbucket.org/osrf/gazebo/pull-request/1471)

1. Sync name and location on SaveDialog.
    * [Pull request #1563](https://bitbucket.org/osrf/gazebo/pull-request/1563)

1. Added Apply Force/Torque dialog
    * [Pull request #1600](https://bitbucket.org/osrf/gazebo/pull-request/1600)

1. Added Apply Force/Torque visuals
    * [Pull request #1619](https://bitbucket.org/osrf/gazebo/pull-request/1619)

1. Added Apply Force/Torque OnMouseRelease and ActivateWindow
    * [Pull request #1699](https://bitbucket.org/osrf/gazebo/pull-request/1699)

1. Added Apply Force/Torque mouse interactions, modes, activation
    * [Pull request #1731](https://bitbucket.org/osrf/gazebo/pull-request/1731)

1. Added inertia pose getter for COMVisual and COMVisual_TEST
    * [Pull request #1581](https://bitbucket.org/osrf/gazebo/pull-request/1581)

1. Model editor updates
    1. Joint preview using JointVisuals.
        * [Pull request #1369](https://bitbucket.org/osrf/gazebo/pull-request/1369)

    1. Added inspector for configuring link, visual, and collision properties.
        * [Pull request #1408](https://bitbucket.org/osrf/gazebo/pull-request/1408)

    1. Saving, exiting, generalizing SaveDialog.
        * [Pull request #1401](https://bitbucket.org/osrf/gazebo/pull-request/1401)

    1. Inspectors redesign
        * [Pull request #1586](https://bitbucket.org/osrf/gazebo/pull-request/1586)

    1. Edit existing model.
        * [Pull request #1425](https://bitbucket.org/osrf/gazebo/pull-request/1425)

    1. Add joint inspector to link's context menu.
        * [Pull request #1449](https://bitbucket.org/osrf/gazebo/pull-request/1449)
        * [Issue #1443](https://bitbucket.org/osrf/gazebo/issue/1443)

    1. Added button to select mesh file on inspector.
        * [Pull request #1460](https://bitbucket.org/osrf/gazebo/pull-request/1460)
        * [Issue #1450](https://bitbucket.org/osrf/gazebo/issue/1450)

    1. Renamed Part to Link.
        * [Pull request #1478](https://bitbucket.org/osrf/gazebo/pull-request/1478)

    1. Fix snapping inside editor.
        * [Pull request #1489](https://bitbucket.org/osrf/gazebo/pull-request/1489)
        * [Issue #1457](https://bitbucket.org/osrf/gazebo/issue/1457)

    1. Moved DataLogger from Window menu to the toolbar and moved screenshot button to the right.
        * [Pull request #1665](https://bitbucket.org/osrf/gazebo/pull-request/1665)

    1. Keep loaded model's name.
        * [Pull request #1516](https://bitbucket.org/osrf/gazebo/pull-request/1516)
        * [Issue #1504](https://bitbucket.org/osrf/gazebo/issue/1504)

    1. Added ExtrudeDialog.
        * [Pull request #1483](https://bitbucket.org/osrf/gazebo/pull-request/1483)

    1. Hide time panel inside editor and keep main window's paused state.
        * [Pull request #1500](https://bitbucket.org/osrf/gazebo/pull-request/1500)

    1. Fixed pose issues and added ModelCreator_TEST.
        * [Pull request #1509](https://bitbucket.org/osrf/gazebo/pull-request/1509)
        * [Issue #1497](https://bitbucket.org/osrf/gazebo/issue/1497)
        * [Issue #1509](https://bitbucket.org/osrf/gazebo/issue/1509)

    1. Added list of links and joints.
        * [Pull request #1515](https://bitbucket.org/osrf/gazebo/pull-request/1515)
        * [Issue #1418](https://bitbucket.org/osrf/gazebo/issue/1418)

    1. Expose API to support adding items to the palette.
        * [Pull request #1565](https://bitbucket.org/osrf/gazebo/pull-request/1565)

    1. Added menu for toggling joint visualization
        * [Pull request #1551](https://bitbucket.org/osrf/gazebo/pull-request/1551)
        * [Issue #1483](https://bitbucket.org/osrf/gazebo/issue/1483)

    1. Add schematic view to model editor
        * [Pull request #1562](https://bitbucket.org/osrf/gazebo/pull-request/1562)

1. Building editor updates
    1. Make palette tips tooltip clickable to open.
        * [Pull request #1519](https://bitbucket.org/osrf/gazebo/pull-request/1519)
        * [Issue #1370](https://bitbucket.org/osrf/gazebo/issue/1370)

    1. Add measurement unit to building inspectors.
        * [Pull request #1741](https://bitbucket.org/osrf/gazebo/pull-request/1741)
        * [Issue #1363](https://bitbucket.org/osrf/gazebo/issue/1363)

    1. Add `BaseInspectorDialog` as a base class for inspectors.
        * [Pull request #1749](https://bitbucket.org/osrf/gazebo/pull-request/1749)

## Gazebo 5.0

### Gazebo 5.x.x

1. Fix mouse picking with transparent visuals
    * [Pull request 2305](https://bitbucket.org/osrf/gazebo/pull-request/2305)
    * [Issue #1956](https://bitbucket.org/osrf/gazebo/issue/1956)

1. Backport fix for DepthCamera visibility mask
    * [Pull request 2286](https://bitbucket.org/osrf/gazebo/pull-request/2286)
    * [Pull request 2287](https://bitbucket.org/osrf/gazebo/pull-request/2287)

1. Backport sensor reset fix
    * [Pull request 2272](https://bitbucket.org/osrf/gazebo/pull-request/2272)
    * [Issue #1917](https://bitbucket.org/osrf/gazebo/issue/1917)

1. Fix model snap tool highlighting
    * [Pull request 2293](https://bitbucket.org/osrf/gazebo/pull-request/2293)
    * [Issue #1955](https://bitbucket.org/osrf/gazebo/issue/1955)

### Gazebo 5.3.0 (2015-04-07)

1. fix: remove back projection
    * [Pull request 2201](https://bitbucket.org/osrf/gazebo/pull-request/2201)
    * A contribution from Yuki Furuta

1. Backport depth camera OSX fix and test
    * [Pull request 2230](https://bitbucket.org/osrf/gazebo/pull-request/2230)

1. Add missing tinyxml includes
    * [Pull request 2216](https://bitbucket.org/osrf/gazebo/pull-request/2216)

1. backport fixes for ffmpeg3 to gazebo5 (from pull request #2154)
    * [Pull request 2161](https://bitbucket.org/osrf/gazebo/pull-request/2161)

1. Check for valid display using xwininfo -root
    * [Pull request 2111](https://bitbucket.org/osrf/gazebo/pull-request/2111)

1. Don't search for sdformat4 on gazebo5, since gazebo5 can't handle sdformat protocol 1.6
    * [Pull request 2092](https://bitbucket.org/osrf/gazebo/pull-request/2092)

1. Fix minimum window height
    * [Pull request 2002](https://bitbucket.org/osrf/gazebo/pull-request/2002)

1. Relax physics tolerances for single-precision bullet
    * [Pull request 1976](https://bitbucket.org/osrf/gazebo/pull-request/1976)

1. Try finding sdformat 4 in gazebo5 branch
    * [Pull request 1972](https://bitbucket.org/osrf/gazebo/pull-request/1972)

1. Fix_send_message (backport of pull request #1951)
    * [Pull request 1964](https://bitbucket.org/osrf/gazebo/pull-request/1964)
    * A contribution from Samuel Lekieffre

1. Export the media path in the cmake config file.
    * [Pull request 1933](https://bitbucket.org/osrf/gazebo/pull-request/1933)

1. Shorten gearbox test since it is failing via timeout on osx
    * [Pull request 1937](https://bitbucket.org/osrf/gazebo/pull-request/1937)

### Gazebo 5.2.1 (2015-10-02)

1. Fix minimum window height
    * Backport of [pull request #1977](https://bitbucket.org/osrf/gazebo/pull-request/1977)
    * [Pull request #2002](https://bitbucket.org/osrf/gazebo/pull-request/2002)
    * [Issue #1706](https://bitbucket.org/osrf/gazebo/issue/1706)

### Gazebo 5.2.0 (2015-10-02)

1. Initialize sigact struct fields that valgrind said were being used uninitialized
    * [Pull request #1809](https://bitbucket.org/osrf/gazebo/pull-request/1809)

1. Add missing ogre includes to ensure macros are properly defined
    * [Pull request #1813](https://bitbucket.org/osrf/gazebo/pull-request/1813)

1. Use ToSDF functions to simplify physics_friction test
    * [Pull request #1808](https://bitbucket.org/osrf/gazebo/pull-request/1808)

1. Added lines to laser sensor visualization
    * [Pull request #1742](https://bitbucket.org/osrf/gazebo/pull-request/1742)
    * [Issue #935](https://bitbucket.org/osrf/gazebo/issue/935)

1. Fix BulletSliderJoint friction for bullet 2.83
    * [Pull request #1686](https://bitbucket.org/osrf/gazebo/pull-request/1686)

1. Fix heightmap model texture loading.
    * [Pull request #1592](https://bitbucket.org/osrf/gazebo/pull-request/1592)

1. Disable failing pr2 test for dart
    * [Pull request #1540](https://bitbucket.org/osrf/gazebo/pull-request/1540)
    * [Issue #1435](https://bitbucket.org/osrf/gazebo/issue/1435)

### Gazebo 5.1.0 (2015-03-20)
1. Backport pull request #1527 (FindOGRE.cmake for non-Debian systems)
  * [Pull request #1532](https://bitbucket.org/osrf/gazebo/pull-request/1532)

1. Respect system cflags when not using USE_UPSTREAM_CFLAGS
  * [Pull request #1531](https://bitbucket.org/osrf/gazebo/pull-request/1531)

1. Allow light manipulation
  * [Pull request #1529](https://bitbucket.org/osrf/gazebo/pull-request/1529)

1. Allow sdformat 2.3.1+ or 3+ and fix tests
  * [Pull request #1484](https://bitbucket.org/osrf/gazebo/pull-request/1484)

1. Add Link::GetWorldAngularMomentum function and test.
  * [Pull request #1482](https://bitbucket.org/osrf/gazebo/pull-request/1482)

1. Preserve previous GAZEBO_MODEL_PATH values when sourcing setup.sh
  * [Pull request #1430](https://bitbucket.org/osrf/gazebo/pull-request/1430)

1. Implement Coulomb joint friction for DART
  * [Pull request #1427](https://bitbucket.org/osrf/gazebo/pull-request/1427)
  * [Issue #1281](https://bitbucket.org/osrf/gazebo/issue/1281)

1. Fix simple shape normals.
    * [Pull request #1477](https://bitbucket.org/osrf/gazebo/pull-request/1477)
    * [Issue #1369](https://bitbucket.org/osrf/gazebo/issue/1369)

1. Use Msg-to-SDF conversion functions in tests, add ServerFixture::SpawnModel(msgs::Model).
    * [Pull request #1466](https://bitbucket.org/osrf/gazebo/pull-request/1466)

1. Added Model Msg-to-SDF conversion functions and test.
    * [Pull request #1429](https://bitbucket.org/osrf/gazebo/pull-request/1429)

1. Added Joint Msg-to-SDF conversion functions and test.
    * [Pull request #1419](https://bitbucket.org/osrf/gazebo/pull-request/1419)

1. Added Visual, Material Msg-to-SDF conversion functions and ShaderType to string conversion functions.
    * [Pull request #1415](https://bitbucket.org/osrf/gazebo/pull-request/1415)

1. Implement Coulomb joint friction for BulletSliderJoint
  * [Pull request #1452](https://bitbucket.org/osrf/gazebo/pull-request/1452)
  * [Issue #1348](https://bitbucket.org/osrf/gazebo/issue/1348)

### Gazebo 5.0.0 (2015-01-27)
1. Support for using [digital elevation maps](http://gazebosim.org/tutorials?tut=dem) has been added to debian packages.

1. C++11 support (C++11 compatible compiler is now required)
    * [Pull request #1340](https://bitbucket.org/osrf/gazebo/pull-request/1340)

1. Implemented private data pointer for the World class.
    * [Pull request #1383](https://bitbucket.org/osrf/gazebo/pull-request/1383)

1. Implemented private data pointer for the Scene class.
    * [Pull request #1385](https://bitbucket.org/osrf/gazebo/pull-request/1385)

1. Added a events::Event::resetWorld event that is triggered when World::Reset is called.
    * [Pull request #1332](https://bitbucket.org/osrf/gazebo/pull-request/1332)
    * [Issue #1375](https://bitbucket.org/osrf/gazebo/issue/1375)

1. Fixed `math::Box::GetCenter` functionality.
    * [Pull request #1278](https://bitbucket.org/osrf/gazebo/pull-request/1278)
    * [Issue #1327](https://bitbucket.org/osrf/gazebo/issue/1327)

1. Added a GUI timer plugin that facilitates the display and control a timer inside the Gazebo UI.
    * [Pull request #1270](https://bitbucket.org/osrf/gazebo/pull-request/1270)

1. Added ability to load plugins via SDF.
    * [Pull request #1261](https://bitbucket.org/osrf/gazebo/pull-request/1261)

1. Added GUIEvent to hide/show the left GUI pane.
    * [Pull request #1269](https://bitbucket.org/osrf/gazebo/pull-request/1269)

1. Modified KeyEventHandler and GLWidget so that hotkeys can be suppressed by custom KeyEvents set up by developers
    * [Pull request #1251](https://bitbucket.org/osrf/gazebo/pull-request/1251)

1. Added ability to read the directory where the log files are stored.
    * [Pull request #1277](https://bitbucket.org/osrf/gazebo/pull-request/1277)

1. Implemented a simulation cloner
    * [Pull request #1180](https://bitbucket.org/osrf/gazebo/pull-request/1180/clone-a-simulation)

1. Added GUI overlay plugins. Users can now write a Gazebo + QT plugin that displays widgets over the render window.
  * [Pull request #1181](https://bitbucket.org/osrf/gazebo/pull-request/1181)

1. Change behavior of Joint::SetVelocity, add Joint::SetVelocityLimit(unsigned int, double)
  * [Pull request #1218](https://bitbucket.org/osrf/gazebo/pull-request/1218)
  * [Issue #964](https://bitbucket.org/osrf/gazebo/issue/964)

1. Implement Coulomb joint friction for ODE
  * [Pull request #1221](https://bitbucket.org/osrf/gazebo/pull-request/1221)
  * [Issue #381](https://bitbucket.org/osrf/gazebo/issue/381)

1. Implement Coulomb joint friction for BulletHingeJoint
  * [Pull request #1317](https://bitbucket.org/osrf/gazebo/pull-request/1317)
  * [Issue #1348](https://bitbucket.org/osrf/gazebo/issue/1348)

1. Implemented camera lens distortion.
  * [Pull request #1213](https://bitbucket.org/osrf/gazebo/pull-request/1213)

1. Kill rogue gzservers left over from failed INTEGRATION_world_clone tests
   and improve robustness of `UNIT_gz_TEST`
  * [Pull request #1232](https://bitbucket.org/osrf/gazebo/pull-request/1232)
  * [Issue #1299](https://bitbucket.org/osrf/gazebo/issue/1299)

1. Added RenderWidget::ShowToolbar to toggle visibility of top toolbar.
  * [Pull request #1248](https://bitbucket.org/osrf/gazebo/pull-request/1248)

1. Fix joint axis visualization.
  * [Pull request #1258](https://bitbucket.org/osrf/gazebo/pull-request/1258)

1. Change UserCamera view control via joysticks. Clean up rate control vs. pose control.
   see UserCamera::OnJoyPose and UserCamera::OnJoyTwist. Added view twist control toggle
   with joystick button 1.
  * [Pull request #1249](https://bitbucket.org/osrf/gazebo/pull-request/1249)

1. Added RenderWidget::GetToolbar to get the top toolbar and change its actions on ModelEditor.
    * [Pull request #1263](https://bitbucket.org/osrf/gazebo/pull-request/1263)

1. Added accessor for MainWindow graphical widget to GuiIface.
    * [Pull request #1250](https://bitbucket.org/osrf/gazebo/pull-request/1250)

1. Added a ConfigWidget class that takes in a google protobuf message and generates widgets for configuring the fields in the message
    * [Pull request #1285](https://bitbucket.org/osrf/gazebo/pull-request/1285)

1. Added GLWidget::OnModelEditor when model editor is triggered, and MainWindow::OnEditorGroup to manually uncheck editor actions.
    * [Pull request #1283](https://bitbucket.org/osrf/gazebo/pull-request/1283)

1. Added Collision, Geometry, Inertial, Surface Msg-to-SDF conversion functions.
    * [Pull request #1315](https://bitbucket.org/osrf/gazebo/pull-request/1315)

1. Added "button modifier" fields (control, shift, and alt) to common::KeyEvent.
    * [Pull request #1325](https://bitbucket.org/osrf/gazebo/pull-request/1325)

1. Added inputs for environment variable GAZEBO_GUI_INI_FILE for reading a custom .ini file.
    * [Pull request #1252](https://bitbucket.org/osrf/gazebo/pull-request/1252)

1. Fixed crash on "permission denied" bug, added insert_model integration test.
    * [Pull request #1329](https://bitbucket.org/osrf/gazebo/pull-request/1329/)

1. Enable simbody joint tests, implement `SimbodyJoint::GetParam`, create
   `Joint::GetParam`, fix bug in `BulletHingeJoint::SetParam`.
    * [Pull request #1404](https://bitbucket.org/osrf/gazebo/pull-request/1404/)

1. Building editor updates
    1. Fixed inspector resizing.
        * [Pull request #1230](https://bitbucket.org/osrf/gazebo/pull-request/1230)
        * [Issue #395](https://bitbucket.org/osrf/gazebo/issue/395)

    1. Doors and windows move proportionally with wall.
        * [Pull request #1231](https://bitbucket.org/osrf/gazebo/pull-request/1231)
        * [Issue #368](https://bitbucket.org/osrf/gazebo/issue/368)

    1. Inspector dialogs stay on top.
        * [Pull request #1229](https://bitbucket.org/osrf/gazebo/pull-request/1229)
        * [Issue #417](https://bitbucket.org/osrf/gazebo/issue/417)

    1. Make model name editable on palette.
        * [Pull request #1239](https://bitbucket.org/osrf/gazebo/pull-request/1239)

    1. Import background image and improve add/delete levels.
        * [Pull request #1214](https://bitbucket.org/osrf/gazebo/pull-request/1214)
        * [Issue #422](https://bitbucket.org/osrf/gazebo/issue/422)
        * [Issue #361](https://bitbucket.org/osrf/gazebo/issue/361)

    1. Fix changing draw mode.
        * [Pull request #1233](https://bitbucket.org/osrf/gazebo/pull-request/1233)
        * [Issue #405](https://bitbucket.org/osrf/gazebo/issue/405)

    1. Tips on palette's top-right corner.
        * [Pull request #1241](https://bitbucket.org/osrf/gazebo/pull-request/1241)

    1. New buttons and layout for the palette.
        * [Pull request #1242](https://bitbucket.org/osrf/gazebo/pull-request/1242)

    1. Individual wall segments instead of polylines.
        * [Pull request #1246](https://bitbucket.org/osrf/gazebo/pull-request/1246)
        * [Issue #389](https://bitbucket.org/osrf/gazebo/issue/389)
        * [Issue #415](https://bitbucket.org/osrf/gazebo/issue/415)

    1. Fix exiting and saving, exiting when there's nothing drawn, fix text on popups.
        * [Pull request #1296](https://bitbucket.org/osrf/gazebo/pull-request/1296)

    1. Display measure for selected wall segment.
        * [Pull request #1291](https://bitbucket.org/osrf/gazebo/pull-request/1291)
        * [Issue #366](https://bitbucket.org/osrf/gazebo/issue/366)

    1. Highlight selected item's 3D visual.
        * [Pull request #1292](https://bitbucket.org/osrf/gazebo/pull-request/1292)

    1. Added color picker to inspector dialogs.
        * [Pull request #1298](https://bitbucket.org/osrf/gazebo/pull-request/1298)

    1. Snapping on by default, off holding Shift. Improved snapping.
        * [Pull request #1304](https://bitbucket.org/osrf/gazebo/pull-request/1304)

    1. Snap walls to length increments, moved scale to SegmentItem and added Get/SetScale, added SegmentItem::SnapAngle and SegmentItem::SnapLength.
        * [Pull request #1311](https://bitbucket.org/osrf/gazebo/pull-request/1311)

    1. Make buildings available in "Insert Models" tab, improve save flow.
        * [Pull request #1312](https://bitbucket.org/osrf/gazebo/pull-request/1312)

    1. Added EditorItem::SetHighlighted.
        * [Pull request #1308](https://bitbucket.org/osrf/gazebo/pull-request/1308)

    1. Current level is transparent, lower levels opaque, higher levels invisible.
        * [Pull request #1303](https://bitbucket.org/osrf/gazebo/pull-request/1303)

    1. Detach all child manips when item is deleted, added BuildingMaker::DetachAllChildren.
        * [Pull request #1316](https://bitbucket.org/osrf/gazebo/pull-request/1316)

    1. Added texture picker to inspector dialogs.
        * [Pull request #1306](https://bitbucket.org/osrf/gazebo/pull-request/1306)

    1. Measures for doors and windows. Added RectItem::angleOnWall and related Get/Set.
        * [Pull request #1322](https://bitbucket.org/osrf/gazebo/pull-request/1322)
        * [Issue #370](https://bitbucket.org/osrf/gazebo/issue/370)

    1. Added Gazebo/BuildingFrame material to display holes for doors and windows on walls.
        * [Pull request #1338](https://bitbucket.org/osrf/gazebo/pull-request/1338)

    1. Added Gazebo/Bricks material to be used as texture on the building editor.
        * [Pull request #1333](https://bitbucket.org/osrf/gazebo/pull-request/1333)

    1. Pick colors from the palette and assign on 3D view. Added mouse and key event handlers to BuildingMaker, and events to communicate from BuildingModelManip to EditorItem.
        * [Pull request #1336](https://bitbucket.org/osrf/gazebo/pull-request/1336)

    1. Pick textures from the palette and assign in 3D view.
        * [Pull request #1368](https://bitbucket.org/osrf/gazebo/pull-request/1368)

1. Model editor updates
    1. Fix adding/removing event filters .
        * [Pull request #1279](https://bitbucket.org/osrf/gazebo/pull-request/1279)

    1. Enabled multi-selection and align tool inside model editor.
        * [Pull request #1302](https://bitbucket.org/osrf/gazebo/pull-request/1302)
        * [Issue #1323](https://bitbucket.org/osrf/gazebo/issue/1323)

    1. Enabled snap mode inside model editor.
        * [Pull request #1331](https://bitbucket.org/osrf/gazebo/pull-request/1331)
        * [Issue #1318](https://bitbucket.org/osrf/gazebo/issue/1318)

    1. Implemented copy/pasting of links.
        * [Pull request #1330](https://bitbucket.org/osrf/gazebo/pull-request/1330)

1. GUI publishes model selection information on ~/selection topic.
    * [Pull request #1318](https://bitbucket.org/osrf/gazebo/pull-request/1318)

## Gazebo 4.0

### Gazebo 4.x.x (2015-xx-xx)

1. Fix build for Bullet 2.83, enable angle wrapping for BulletHingeJoint
    * [Pull request #1664](https://bitbucket.org/osrf/gazebo/pull-request/1664)

### Gazebo 4.1.3 (2015-05-07)

1. Fix saving visual geom SDF values
    * [Pull request #1597](https://bitbucket.org/osrf/gazebo/pull-request/1597)
1. Fix heightmap model texture loading.
    * [Pull request #1595](https://bitbucket.org/osrf/gazebo/pull-request/1595)
1. Fix visual collision scale on separate client
    * [Pull request #1585](https://bitbucket.org/osrf/gazebo/pull-request/1585)
1. Fix several clang compiler warnings
    * [Pull request #1594](https://bitbucket.org/osrf/gazebo/pull-request/1594)
1. Fix blank save / browse dialogs
    * [Pull request #1544](https://bitbucket.org/osrf/gazebo/pull-request/1544)

### Gazebo 4.1.2 (2015-03-20)

1. Fix quaternion documentation: target Gazebo_4.1
    * [Pull request #1525](https://bitbucket.org/osrf/gazebo/pull-request/1525)
1. Speed up World::Step in loops
    * [Pull request #1492](https://bitbucket.org/osrf/gazebo/pull-request/1492)
1. Reduce selection buffer updates -> 4.1
    * [Pull request #1494](https://bitbucket.org/osrf/gazebo/pull-request/1494)
1. Fix loading of SimbodyPhysics parameters
    * [Pull request #1474](https://bitbucket.org/osrf/gazebo/pull-request/1474)
1. Fix heightmap on OSX -> 4.1
    * [Pull request #1455](https://bitbucket.org/osrf/gazebo/pull-request/1455)
1. Remove extra pose tag in a world file that should not be there
    * [Pull request #1458](https://bitbucket.org/osrf/gazebo/pull-request/1458)
1. Better fix for #236 for IMU that doesn't require ABI changes
    * [Pull request #1448](https://bitbucket.org/osrf/gazebo/pull-request/1448)
1. Fix regression of #236 for ImuSensor in 4.1
    * [Pull request #1446](https://bitbucket.org/osrf/gazebo/pull-request/1446)
1. Preserve previous GAZEBO_MODEL_PATH values when sourcing setup.sh
    * [Pull request #1430](https://bitbucket.org/osrf/gazebo/pull-request/1430)
1. issue #857: fix segfault for simbody screw joint when setting limits due to uninitialized limitForce.
    * [Pull request #1423](https://bitbucket.org/osrf/gazebo/pull-request/1423)
1. Allow multiple contact sensors per link (#960)
    * [Pull request #1413](https://bitbucket.org/osrf/gazebo/pull-request/1413)
1. Fix for issue #351, ODE World Step
    * [Pull request #1406](https://bitbucket.org/osrf/gazebo/pull-request/1406)
1. Disable failing InelasticCollision/0 test (#1394)
    * [Pull request #1405](https://bitbucket.org/osrf/gazebo/pull-request/1405)
1. Prevent out of bounds array access in SkidSteerDrivePlugin (found by cppcheck 1.68)
    * [Pull request #1379](https://bitbucket.org/osrf/gazebo/pull-request/1379)

### Gazebo 4.1.1 (2015-01-15)

1. Fix BulletPlaneShape bounding box (#1265)
    * [Pull request #1367](https://bitbucket.org/osrf/gazebo/pull-request/1367)
1. Fix dart linking errors on osx
    * [Pull request #1372](https://bitbucket.org/osrf/gazebo/pull-request/1372)
1. Update to player interfaces
    * [Pull request #1324](https://bitbucket.org/osrf/gazebo/pull-request/1324)
1. Handle GpuLaser name collisions (#1403)
    * [Pull request #1360](https://bitbucket.org/osrf/gazebo/pull-request/1360)
1. Add checks for handling array's with counts of zero, and read specular values
    * [Pull request #1339](https://bitbucket.org/osrf/gazebo/pull-request/1339)
1. Fix model list widget test
    * [Pull request #1327](https://bitbucket.org/osrf/gazebo/pull-request/1327)
1. Fix ogre includes
    * [Pull request #1323](https://bitbucket.org/osrf/gazebo/pull-request/1323)

### Gazebo 4.1.0 (2014-11-20)

1. Modified GUI rendering to improve the rendering update rate.
    * [Pull request #1487](https://bitbucket.org/osrf/gazebo/pull-request/1487)
1. Add ArrangePlugin for arranging groups of models.
   Also add Model::ResetPhysicsStates to call Link::ResetPhysicsStates
   recursively on all links in model.
    * [Pull request #1208](https://bitbucket.org/osrf/gazebo/pull-request/1208)
1. The `gz model` command line tool will output model info using either `-i` for complete info, or `-p` for just the model pose.
    * [Pull request #1212](https://bitbucket.org/osrf/gazebo/pull-request/1212)
    * [DRCSim Issue #389](https://bitbucket.org/osrf/drcsim/issue/389)
1. Added SignalStats class for computing incremental signal statistics.
    * [Pull request #1198](https://bitbucket.org/osrf/gazebo/pull-request/1198)
1. Add InitialVelocityPlugin to setting the initial state of links
    * [Pull request #1237](https://bitbucket.org/osrf/gazebo/pull-request/1237)
1. Added Quaternion::Integrate function.
    * [Pull request #1255](https://bitbucket.org/osrf/gazebo/pull-request/1255)
1. Added ConvertJointType functions, display more joint info on model list.
    * [Pull request #1259](https://bitbucket.org/osrf/gazebo/pull-request/1259)
1. Added ModelListWidget::AddProperty, removed unnecessary checks on ModelListWidget.
    * [Pull request #1271](https://bitbucket.org/osrf/gazebo/pull-request/1271)
1. Fix loading collada meshes with unsupported input semantics.
    * [Pull request #1319](https://bitbucket.org/osrf/gazebo/pull-request/1319)

### Gazebo 4.0.2 (2014-09-23)

1. Fix and improve mechanism to generate pkgconfig libs
    * [Pull request #1207](https://bitbucket.org/osrf/gazebo/pull-request/1207)
    * [Issue #1284](https://bitbucket.org/osrf/gazebo/issue/1284)
1. Added arat.world
    * [Pull request #1205](https://bitbucket.org/osrf/gazebo/pull-request/1205)
1. Update gzprop to output zip files.
    * [Pull request #1197](https://bitbucket.org/osrf/gazebo/pull-request/1197)
1. Make Collision::GetShape a const function
    * [Pull requset #1189](https://bitbucket.org/osrf/gazebo/pull-request/1189)
1. Install missing physics headers
    * [Pull requset #1183](https://bitbucket.org/osrf/gazebo/pull-request/1183)
1. Remove SimbodyLink::AddTorque console message
    * [Pull requset #1185](https://bitbucket.org/osrf/gazebo/pull-request/1185)
1. Fix log xml
    * [Pull requset #1188](https://bitbucket.org/osrf/gazebo/pull-request/1188)

### Gazebo 4.0.0 (2014-08-08)

1. Added lcov support to cmake
    * [Pull request #1047](https://bitbucket.org/osrf/gazebo/pull-request/1047)
1. Fixed memory leak in image conversion
    * [Pull request #1057](https://bitbucket.org/osrf/gazebo/pull-request/1057)
1. Removed deprecated function
    * [Pull request #1067](https://bitbucket.org/osrf/gazebo/pull-request/1067)
1. Improved collada loading performance
    * [Pull request #1066](https://bitbucket.org/osrf/gazebo/pull-request/1066)
    * [Pull request #1082](https://bitbucket.org/osrf/gazebo/pull-request/1082)
    * [Issue #1134](https://bitbucket.org/osrf/gazebo/issue/1134)
1. Implemented a collada exporter
    * [Pull request #1064](https://bitbucket.org/osrf/gazebo/pull-request/1064)
1. Force torque sensor now makes use of sensor's pose.
    * [Pull request #1076](https://bitbucket.org/osrf/gazebo/pull-request/1076)
    * [Issue #940](https://bitbucket.org/osrf/gazebo/issue/940)
1. Fix Model::GetLinks segfault
    * [Pull request #1093](https://bitbucket.org/osrf/gazebo/pull-request/1093)
1. Fix deleting and saving lights in gzserver
    * [Pull request #1094](https://bitbucket.org/osrf/gazebo/pull-request/1094)
    * [Issue #1182](https://bitbucket.org/osrf/gazebo/issue/1182)
    * [Issue #346](https://bitbucket.org/osrf/gazebo/issue/346)
1. Fix Collision::GetWorldPose. The pose of a collision would not update properly.
    * [Pull request #1049](https://bitbucket.org/osrf/gazebo/pull-request/1049)
    * [Issue #1124](https://bitbucket.org/osrf/gazebo/issue/1124)
1. Fixed the animate_box and animate_joints examples
    * [Pull request #1086](https://bitbucket.org/osrf/gazebo/pull-request/1086)
1. Integrated Oculus Rift functionality
    * [Pull request #1074](https://bitbucket.org/osrf/gazebo/pull-request/1074)
    * [Pull request #1136](https://bitbucket.org/osrf/gazebo/pull-request/1136)
    * [Pull request #1139](https://bitbucket.org/osrf/gazebo/pull-request/1139)
1. Updated Base::GetScopedName
    * [Pull request #1104](https://bitbucket.org/osrf/gazebo/pull-request/1104)
1. Fix collada loader from adding duplicate materials into a Mesh
    * [Pull request #1105](https://bitbucket.org/osrf/gazebo/pull-request/1105)
    * [Issue #1180](https://bitbucket.org/osrf/gazebo/issue/1180)
1. Integrated Razer Hydra functionality
    * [Pull request #1083](https://bitbucket.org/osrf/gazebo/pull-request/1083)
    * [Pull request #1109](https://bitbucket.org/osrf/gazebo/pull-request/1109)
1. Added ability to copy and paste models in the GUI
    * [Pull request #1103](https://bitbucket.org/osrf/gazebo/pull-request/1103)
1. Removed unnecessary inclusion of gazebo.hh and common.hh in plugins
    * [Pull request #1111](https://bitbucket.org/osrf/gazebo/pull-request/1111)
1. Added ability to specify custom road textures
    * [Pull request #1027](https://bitbucket.org/osrf/gazebo/pull-request/1027)
1. Added support for DART 4.1
    * [Pull request #1113](https://bitbucket.org/osrf/gazebo/pull-request/1113)
    * [Pull request #1132](https://bitbucket.org/osrf/gazebo/pull-request/1132)
    * [Pull request #1134](https://bitbucket.org/osrf/gazebo/pull-request/1134)
    * [Pull request #1154](https://bitbucket.org/osrf/gazebo/pull-request/1154)
1. Allow position of joints to be directly set.
    * [Pull request #1097](https://bitbucket.org/osrf/gazebo/pull-request/1097)
    * [Issue #1138](https://bitbucket.org/osrf/gazebo/issue/1138)
1. Added extruded polyline geometry
    * [Pull request #1026](https://bitbucket.org/osrf/gazebo/pull-request/1026)
1. Fixed actor animation
    * [Pull request #1133](https://bitbucket.org/osrf/gazebo/pull-request/1133)
    * [Pull request #1141](https://bitbucket.org/osrf/gazebo/pull-request/1141)
1. Generate a versioned cmake config file
    * [Pull request #1153](https://bitbucket.org/osrf/gazebo/pull-request/1153)
    * [Issue #1226](https://bitbucket.org/osrf/gazebo/issue/1226)
1. Added KMeans class
    * [Pull request #1147](https://bitbucket.org/osrf/gazebo/pull-request/1147)
1. Added --summary-range feature to bitbucket pullrequest tool
    * [Pull request #1156](https://bitbucket.org/osrf/gazebo/pull-request/1156)
1. Updated web links
    * [Pull request #1159](https://bitbucket.org/osrf/gazebo/pull-request/1159)
1. Update tests
    * [Pull request #1155](https://bitbucket.org/osrf/gazebo/pull-request/1155)
    * [Pull request #1143](https://bitbucket.org/osrf/gazebo/pull-request/1143)
    * [Pull request #1138](https://bitbucket.org/osrf/gazebo/pull-request/1138)
    * [Pull request #1140](https://bitbucket.org/osrf/gazebo/pull-request/1140)
    * [Pull request #1127](https://bitbucket.org/osrf/gazebo/pull-request/1127)
    * [Pull request #1115](https://bitbucket.org/osrf/gazebo/pull-request/1115)
    * [Pull request #1102](https://bitbucket.org/osrf/gazebo/pull-request/1102)
    * [Pull request #1087](https://bitbucket.org/osrf/gazebo/pull-request/1087)
    * [Pull request #1084](https://bitbucket.org/osrf/gazebo/pull-request/1084)

## Gazebo 3.0

### Gazebo 3.x.x (yyyy-mm-dd)

1. Fixed sonar and wireless sensor visualization
    * [Pull request #1254](https://bitbucket.org/osrf/gazebo/pull-request/1254)
1. Update visual bounding box when model is selected
    * [Pull request #1280](https://bitbucket.org/osrf/gazebo/pull-request/1280)

### Gazebo 3.1.0 (2014-08-08)

1. Implemented Simbody::Link::Set*Vel
    * [Pull request #1160](https://bitbucket.org/osrf/gazebo/pull-request/1160)
    * [Issue #1012](https://bitbucket.org/osrf/gazebo/issue/1012)
1. Added World::RemoveModel function
    * [Pull request #1106](https://bitbucket.org/osrf/gazebo/pull-request/1106)
    * [Issue #1177](https://bitbucket.org/osrf/gazebo/issue/1177)
1. Fix exit from camera follow mode using the escape key
    * [Pull request #1137](https://bitbucket.org/osrf/gazebo/pull-request/1137)
    * [Issue #1220](https://bitbucket.org/osrf/gazebo/issue/1220)
1. Added support for SDF joint spring stiffness and reference positions
    * [Pull request #1117](https://bitbucket.org/osrf/gazebo/pull-request/1117)
1. Removed the gzmodel_create script
    * [Pull request #1130](https://bitbucket.org/osrf/gazebo/pull-request/1130)
1. Added Vector2 dot product
    * [Pull request #1101](https://bitbucket.org/osrf/gazebo/pull-request/1101)
1. Added SetPositionPID and SetVelocityPID to JointController
    * [Pull request #1091](https://bitbucket.org/osrf/gazebo/pull-request/1091)
1. Fix gzclient startup crash with ogre 1.9
    * [Pull request #1098](https://bitbucket.org/osrf/gazebo/pull-request/1098)
    * [Issue #996](https://bitbucket.org/osrf/gazebo/issue/996)
1. Update the bitbucket_pullrequests tool
    * [Pull request #1108](https://bitbucket.org/osrf/gazebo/pull-request/1108)
1. Light properties now remain in place after move by the user via the GUI.
    * [Pull request #1110](https://bitbucket.org/osrf/gazebo/pull-request/1110)
    * [Issue #1211](https://bitbucket.org/osrf/gazebo/issue/1211)
1. Allow position of joints to be directly set.
    * [Pull request #1096](https://bitbucket.org/osrf/gazebo/pull-request/1096)
    * [Issue #1138](https://bitbucket.org/osrf/gazebo/issue/1138)

### Gazebo 3.0.0 (2014-04-11)

1. Fix bug when deleting the sun light
    * [Pull request #1088](https://bitbucket.org/osrf/gazebo/pull-request/1088)
    * [Issue #1133](https://bitbucket.org/osrf/gazebo/issue/1133)
1. Fix ODE screw joint
    * [Pull request #1078](https://bitbucket.org/osrf/gazebo/pull-request/1078)
    * [Issue #1167](https://bitbucket.org/osrf/gazebo/issue/1167)
1. Update joint integration tests
    * [Pull request #1081](https://bitbucket.org/osrf/gazebo/pull-request/1081)
1. Fixed false positives in cppcheck.
    * [Pull request #1061](https://bitbucket.org/osrf/gazebo/pull-request/1061)
1. Made joint axis reference frame relative to child, and updated simbody and dart accordingly.
    * [Pull request #1069](https://bitbucket.org/osrf/gazebo/pull-request/1069)
    * [Issue #494](https://bitbucket.org/osrf/gazebo/issue/494)
    * [Issue #1143](https://bitbucket.org/osrf/gazebo/issue/1143)
1. Added ability to pass vector of strings to SetupClient and SetupServer
    * [Pull request #1068](https://bitbucket.org/osrf/gazebo/pull-request/1068)
    * [Issue #1132](https://bitbucket.org/osrf/gazebo/issue/1132)
1. Fix error correction in screw constraints for ODE
    * [Pull request #1070](https://bitbucket.org/osrf/gazebo/pull-request/1070)
    * [Issue #1159](https://bitbucket.org/osrf/gazebo/issue/1159)
1. Improved pkgconfig with SDF
    * [Pull request #1062](https://bitbucket.org/osrf/gazebo/pull-request/1062)
1. Added a plugin to simulate aero dynamics
    * [Pull request #905](https://bitbucket.org/osrf/gazebo/pull-request/905)
1. Updated bullet support
    * [Issue #1069](https://bitbucket.org/osrf/gazebo/issue/1069)
    * [Pull request #1011](https://bitbucket.org/osrf/gazebo/pull-request/1011)
    * [Pull request #996](https://bitbucket.org/osrf/gazebo/pull-request/966)
    * [Pull request #1024](https://bitbucket.org/osrf/gazebo/pull-request/1024)
1. Updated simbody support
    * [Pull request #995](https://bitbucket.org/osrf/gazebo/pull-request/995)
1. Updated worlds to SDF 1.5
    * [Pull request #1021](https://bitbucket.org/osrf/gazebo/pull-request/1021)
1. Improvements to ODE
    * [Pull request #1001](https://bitbucket.org/osrf/gazebo/pull-request/1001)
    * [Pull request #1014](https://bitbucket.org/osrf/gazebo/pull-request/1014)
    * [Pull request #1015](https://bitbucket.org/osrf/gazebo/pull-request/1015)
    * [Pull request #1016](https://bitbucket.org/osrf/gazebo/pull-request/1016)
1. New command line tool
    * [Pull request #972](https://bitbucket.org/osrf/gazebo/pull-request/972)
1. Graphical user interface improvements
    * [Pull request #971](https://bitbucket.org/osrf/gazebo/pull-request/971)
    * [Pull request #1013](https://bitbucket.org/osrf/gazebo/pull-request/1013)
    * [Pull request #989](https://bitbucket.org/osrf/gazebo/pull-request/989)
1. Created a friction pyramid class
    * [Pull request #935](https://bitbucket.org/osrf/gazebo/pull-request/935)
1. Added GetWorldEnergy functions to Model, Joint, and Link
    * [Pull request #1017](https://bitbucket.org/osrf/gazebo/pull-request/1017)
1. Preparing Gazebo for admission into Ubuntu
    * [Pull request #969](https://bitbucket.org/osrf/gazebo/pull-request/969)
    * [Pull request #998](https://bitbucket.org/osrf/gazebo/pull-request/998)
    * [Pull request #1002](https://bitbucket.org/osrf/gazebo/pull-request/1002)
1. Add method for querying if useImplicitStiffnessDamping flag is set for a given joint
    * [Issue #629](https://bitbucket.org/osrf/gazebo/issue/629)
    * [Pull request #1006](https://bitbucket.org/osrf/gazebo/pull-request/1006)
1. Fix joint axis frames
    * [Issue #494](https://bitbucket.org/osrf/gazebo/issue/494)
    * [Pull request #963](https://bitbucket.org/osrf/gazebo/pull-request/963)
1. Compute joint anchor pose relative to parent
    * [Issue #1029](https://bitbucket.org/osrf/gazebo/issue/1029)
    * [Pull request #982](https://bitbucket.org/osrf/gazebo/pull-request/982)
1. Cleanup the installed worlds
    * [Issue #1036](https://bitbucket.org/osrf/gazebo/issue/1036)
    * [Pull request #984](https://bitbucket.org/osrf/gazebo/pull-request/984)
1. Update to the GPS sensor
    * [Issue #1059](https://bitbucket.org/osrf/gazebo/issue/1059)
    * [Pull request #978](https://bitbucket.org/osrf/gazebo/pull-request/978)
1. Removed libtool from plugin loading
    * [Pull request #981](https://bitbucket.org/osrf/gazebo/pull-request/981)
1. Added functions to get inertial information for a link in the world frame.
    * [Pull request #1005](https://bitbucket.org/osrf/gazebo/pull-request/1005)

## Gazebo 2.0

### Gazebo 2.2.6 (2015-09-28)

1. Backport fixes to setup.sh from pull request #1430 to 2.2 branch
    * [Pull request 1889](https://bitbucket.org/osrf/gazebo/pull-request/1889)
1. Fix heightmap texture loading (2.2)
    * [Pull request 1596](https://bitbucket.org/osrf/gazebo/pull-request/1596)
1. Prevent out of bounds array access in SkidSteerDrivePlugin (found by cppcheck 1.68)
    * [Pull request 1379](https://bitbucket.org/osrf/gazebo/pull-request/1379)
1. Fix build with boost 1.57 for 2.2 branch (#1399)
    * [Pull request 1358](https://bitbucket.org/osrf/gazebo/pull-request/1358)
1. Fix manpage test failures by incrementing year to 2015
    * [Pull request 1361](https://bitbucket.org/osrf/gazebo/pull-request/1361)
1. Fix build for OS X 10.10 (#1304, #1289)
    * [Pull request 1346](https://bitbucket.org/osrf/gazebo/pull-request/1346)
1. Restore ODELink ABI, use Link variables instead (#1354)
    * [Pull request 1347](https://bitbucket.org/osrf/gazebo/pull-request/1347)
1. Fix inertia_ratio test
    * [Pull request 1344](https://bitbucket.org/osrf/gazebo/pull-request/1344)
1. backport collision visual fix -> 2.2
    * [Pull request 1343](https://bitbucket.org/osrf/gazebo/pull-request/1343)
1. Fix two code_check errors on 2.2
    * [Pull request 1314](https://bitbucket.org/osrf/gazebo/pull-request/1314)
1. issue #243 fix Link::GetWorldLinearAccel and Link::GetWorldAngularAccel for ODE
    * [Pull request 1284](https://bitbucket.org/osrf/gazebo/pull-request/1284)

### Gazebo 2.2.3 (2014-04-29)

1. Removed redundant call to World::Init
    * [Pull request #1107](https://bitbucket.org/osrf/gazebo/pull-request/1107)
    * [Issue #1208](https://bitbucket.org/osrf/gazebo/issue/1208)
1. Return proper error codes when gazebo exits
    * [Pull request #1085](https://bitbucket.org/osrf/gazebo/pull-request/1085)
    * [Issue #1178](https://bitbucket.org/osrf/gazebo/issue/1178)
1. Fixed Camera::GetWorldRotation().
    * [Pull request #1071](https://bitbucket.org/osrf/gazebo/pull-request/1071)
    * [Issue #1087](https://bitbucket.org/osrf/gazebo/issue/1087)
1. Fixed memory leak in image conversion
    * [Pull request #1073](https://bitbucket.org/osrf/gazebo/pull-request/1073)

### Gazebo 2.2.1 (xxxx-xx-xx)

1. Fix heightmap model texture loading.
    * [Pull request #1596](https://bitbucket.org/osrf/gazebo/pull-request/1596)

### Gazebo 2.2.0 (2014-01-10)

1. Fix compilation when using OGRE-1.9 (full support is being worked on)
    * [Issue #994](https://bitbucket.org/osrf/gazebo/issue/994)
    * [Issue #995](https://bitbucket.org/osrf/gazebo/issue/995)
    * [Issue #996](https://bitbucket.org/osrf/gazebo/issue/996)
    * [Pull request #883](https://bitbucket.org/osrf/gazebo/pull-request/883)
1. Added unit test for issue 624.
    * [Issue #624](https://bitbucket.org/osrf/gazebo/issue/624).
    * [Pull request #889](https://bitbucket.org/osrf/gazebo/pull-request/889)
1. Use 3x3 PCF shadows for smoother shadows.
    * [Pull request #887](https://bitbucket.org/osrf/gazebo/pull-request/887)
1. Update manpage copyright to 2014.
    * [Pull request #893](https://bitbucket.org/osrf/gazebo/pull-request/893)
1. Added friction integration test .
    * [Pull request #885](https://bitbucket.org/osrf/gazebo/pull-request/885)
1. Fix joint anchor when link pose is not specified.
    * [Issue #978](https://bitbucket.org/osrf/gazebo/issue/978)
    * [Pull request #862](https://bitbucket.org/osrf/gazebo/pull-request/862)
1. Added (ESC) tooltip for GUI Selection Mode icon.
    * [Issue #993](https://bitbucket.org/osrf/gazebo/issue/993)
    * [Pull request #888](https://bitbucket.org/osrf/gazebo/pull-request/888)
1. Removed old comment about resolved issue.
    * [Issue #837](https://bitbucket.org/osrf/gazebo/issue/837)
    * [Pull request #880](https://bitbucket.org/osrf/gazebo/pull-request/880)
1. Made SimbodyLink::Get* function thread-safe
    * [Issue #918](https://bitbucket.org/osrf/gazebo/issue/918)
    * [Pull request #872](https://bitbucket.org/osrf/gazebo/pull-request/872)
1. Suppressed spurious gzlog messages in ODE::Body
    * [Issue #983](https://bitbucket.org/osrf/gazebo/issue/983)
    * [Pull request #875](https://bitbucket.org/osrf/gazebo/pull-request/875)
1. Fixed Force Torque Sensor Test by properly initializing some values.
    * [Issue #982](https://bitbucket.org/osrf/gazebo/issue/982)
    * [Pull request #869](https://bitbucket.org/osrf/gazebo/pull-request/869)
1. Added breakable joint plugin to support breakable walls.
    * [Pull request #865](https://bitbucket.org/osrf/gazebo/pull-request/865)
1. Used different tuple syntax to fix compilation on OSX mavericks.
    * [Issue #947](https://bitbucket.org/osrf/gazebo/issue/947)
    * [Pull request #858](https://bitbucket.org/osrf/gazebo/pull-request/858)
1. Fixed sonar test and deprecation warning.
    * [Pull request #856](https://bitbucket.org/osrf/gazebo/pull-request/856)
1. Speed up test compilation.
    * Part of [Issue #955](https://bitbucket.org/osrf/gazebo/issue/955)
    * [Pull request #846](https://bitbucket.org/osrf/gazebo/pull-request/846)
1. Added Joint::SetEffortLimit API
    * [Issue #923](https://bitbucket.org/osrf/gazebo/issue/923)
    * [Pull request #808](https://bitbucket.org/osrf/gazebo/pull-request/808)
1. Made bullet output less verbose.
    * [Pull request #839](https://bitbucket.org/osrf/gazebo/pull-request/839)
1. Convergence acceleration and stability tweak to make atlas_v3 stable
    * [Issue #895](https://bitbucket.org/osrf/gazebo/issue/895)
    * [Pull request #772](https://bitbucket.org/osrf/gazebo/pull-request/772)
1. Added colors, textures and world files for the SPL RoboCup environment
    * [Pull request #838](https://bitbucket.org/osrf/gazebo/pull-request/838)
1. Fixed bitbucket_pullrequests tool to work with latest BitBucket API.
    * [Issue #933](https://bitbucket.org/osrf/gazebo/issue/933)
    * [Pull request #841](https://bitbucket.org/osrf/gazebo/pull-request/841)
1. Fixed cppcheck warnings.
    * [Pull request #842](https://bitbucket.org/osrf/gazebo/pull-request/842)

### Gazebo 2.1.0 (2013-11-08)
1. Fix mainwindow unit test
    * [Pull request #752](https://bitbucket.org/osrf/gazebo/pull-request/752)
1. Visualize moment of inertia
    * Pull request [#745](https://bitbucket.org/osrf/gazebo/pull-request/745), [#769](https://bitbucket.org/osrf/gazebo/pull-request/769), [#787](https://bitbucket.org/osrf/gazebo/pull-request/787)
    * [Issue #203](https://bitbucket.org/osrf/gazebo/issue/203)
1. Update tool to count lines of code
    * [Pull request #758](https://bitbucket.org/osrf/gazebo/pull-request/758)
1. Implement World::Clear
    * Pull request [#785](https://bitbucket.org/osrf/gazebo/pull-request/785), [#804](https://bitbucket.org/osrf/gazebo/pull-request/804)
1. Improve Bullet support
    * [Pull request #805](https://bitbucket.org/osrf/gazebo/pull-request/805)
1. Fix doxygen spacing
    * [Pull request #740](https://bitbucket.org/osrf/gazebo/pull-request/740)
1. Add tool to generate model images for thepropshop.org
    * [Pull request #734](https://bitbucket.org/osrf/gazebo/pull-request/734)
1. Added paging support for terrains
    * [Pull request #707](https://bitbucket.org/osrf/gazebo/pull-request/707)
1. Added plugin path to LID_LIBRARY_PATH in setup.sh
    * [Pull request #750](https://bitbucket.org/osrf/gazebo/pull-request/750)
1. Fix for OSX
    * [Pull request #766](https://bitbucket.org/osrf/gazebo/pull-request/766)
    * [Pull request #786](https://bitbucket.org/osrf/gazebo/pull-request/786)
    * [Issue #906](https://bitbucket.org/osrf/gazebo/issue/906)
1. Update copyright information
    * [Pull request #771](https://bitbucket.org/osrf/gazebo/pull-request/771)
1. Enable screen dependent tests
    * [Pull request #764](https://bitbucket.org/osrf/gazebo/pull-request/764)
    * [Issue #811](https://bitbucket.org/osrf/gazebo/issue/811)
1. Fix gazebo command line help message
    * [Pull request #775](https://bitbucket.org/osrf/gazebo/pull-request/775)
    * [Issue #898](https://bitbucket.org/osrf/gazebo/issue/898)
1. Fix man page test
    * [Pull request #774](https://bitbucket.org/osrf/gazebo/pull-request/774)
1. Improve load time by reducing calls to RTShader::Update
    * [Pull request #773](https://bitbucket.org/osrf/gazebo/pull-request/773)
    * [Issue #877](https://bitbucket.org/osrf/gazebo/issue/877)
1. Fix joint visualization
    * [Pull request #776](https://bitbucket.org/osrf/gazebo/pull-request/776)
    * [Pull request #802](https://bitbucket.org/osrf/gazebo/pull-request/802)
    * [Issue #464](https://bitbucket.org/osrf/gazebo/issue/464)
1. Add helpers to fix NaN
    * [Pull request #742](https://bitbucket.org/osrf/gazebo/pull-request/742)
1. Fix model resizing via the GUI
    * [Pull request #763](https://bitbucket.org/osrf/gazebo/pull-request/763)
    * [Issue #885](https://bitbucket.org/osrf/gazebo/issue/885)
1. Simplify gzlog test by using sha1
    * [Pull request #781](https://bitbucket.org/osrf/gazebo/pull-request/781)
    * [Issue #837](https://bitbucket.org/osrf/gazebo/issue/837)
1. Enable cppcheck for header files
    * [Pull request #782](https://bitbucket.org/osrf/gazebo/pull-request/782)
    * [Issue #907](https://bitbucket.org/osrf/gazebo/issue/907)
1. Fix broken regression test
    * [Pull request #784](https://bitbucket.org/osrf/gazebo/pull-request/784)
    * [Issue #884](https://bitbucket.org/osrf/gazebo/issue/884)
1. All simbody and dart to pass tests
    * [Pull request #790](https://bitbucket.org/osrf/gazebo/pull-request/790)
    * [Issue #873](https://bitbucket.org/osrf/gazebo/issue/873)
1. Fix camera rotation from SDF
    * [Pull request #789](https://bitbucket.org/osrf/gazebo/pull-request/789)
    * [Issue #920](https://bitbucket.org/osrf/gazebo/issue/920)
1. Fix bitbucket pullrequest command line tool to match new API
    * [Pull request #803](https://bitbucket.org/osrf/gazebo/pull-request/803)
1. Fix transceiver spawn errors in tests
    * [Pull request #811](https://bitbucket.org/osrf/gazebo/pull-request/811)
    * [Pull request #814](https://bitbucket.org/osrf/gazebo/pull-request/814)

### Gazebo 2.0.0 (2013-10-08)
1. Refactor code check tool.
    * [Pull Request #669](https://bitbucket.org/osrf/gazebo/pull-request/669)
1. Added pull request tool for Bitbucket.
    * [Pull Request #670](https://bitbucket.org/osrf/gazebo/pull-request/670)
    * [Pull Request #691](https://bitbucket.org/osrf/gazebo/pull-request/671)
1. New wireless receiver and transmitter sensor models.
    * [Pull Request #644](https://bitbucket.org/osrf/gazebo/pull-request/644)
    * [Pull Request #675](https://bitbucket.org/osrf/gazebo/pull-request/675)
    * [Pull Request #727](https://bitbucket.org/osrf/gazebo/pull-request/727)
1. Audio support using OpenAL.
    * [Pull Request #648](https://bitbucket.org/osrf/gazebo/pull-request/648)
    * [Pull Request #704](https://bitbucket.org/osrf/gazebo/pull-request/704)
1. Simplify command-line parsing of gztopic echo output.
    * [Pull Request #674](https://bitbucket.org/osrf/gazebo/pull-request/674)
    * Resolves: [Issue #795](https://bitbucket.org/osrf/gazebo/issue/795)
1. Use UNIX directories through the user of GNUInstallDirs cmake module.
    * [Pull Request #676](https://bitbucket.org/osrf/gazebo/pull-request/676)
    * [Pull Request #681](https://bitbucket.org/osrf/gazebo/pull-request/681)
1. New GUI interactions for object manipulation.
    * [Pull Request #634](https://bitbucket.org/osrf/gazebo/pull-request/634)
1. Fix for OSX menubar.
    * [Pull Request #677](https://bitbucket.org/osrf/gazebo/pull-request/677)
1. Remove internal SDF directories and dependencies.
    * [Pull Request #680](https://bitbucket.org/osrf/gazebo/pull-request/680)
1. Add minimum version for sdformat.
    * [Pull Request #682](https://bitbucket.org/osrf/gazebo/pull-request/682)
    * Resolves: [Issue #818](https://bitbucket.org/osrf/gazebo/issue/818)
1. Allow different gtest parameter types with ServerFixture
    * [Pull Request #686](https://bitbucket.org/osrf/gazebo/pull-request/686)
    * Resolves: [Issue #820](https://bitbucket.org/osrf/gazebo/issue/820)
1. GUI model scaling when using Bullet.
    * [Pull Request #683](https://bitbucket.org/osrf/gazebo/pull-request/683)
1. Fix typo in cmake config.
    * [Pull Request #694](https://bitbucket.org/osrf/gazebo/pull-request/694)
    * Resolves: [Issue #824](https://bitbucket.org/osrf/gazebo/issue/824)
1. Remove gazebo include subdir from pkgconfig and cmake config.
    * [Pull Request #691](https://bitbucket.org/osrf/gazebo/pull-request/691)
1. Torsional spring demo
    * [Pull Request #693](https://bitbucket.org/osrf/gazebo/pull-request/693)
1. Remove repeated call to SetAxis in Joint.cc
    * [Pull Request #695](https://bitbucket.org/osrf/gazebo/pull-request/695)
    * Resolves: [Issue #823](https://bitbucket.org/osrf/gazebo/issue/823)
1. Add test for rotational joints.
    * [Pull Request #697](https://bitbucket.org/osrf/gazebo/pull-request/697)
    * Resolves: [Issue #820](https://bitbucket.org/osrf/gazebo/issue/820)
1. Fix compilation of tests using Joint base class
    * [Pull Request #701](https://bitbucket.org/osrf/gazebo/pull-request/701)
1. Terrain paging implemented.
    * [Pull Request #687](https://bitbucket.org/osrf/gazebo/pull-request/687)
1. Improve timeout error reporting in ServerFixture
    * [Pull Request #705](https://bitbucket.org/osrf/gazebo/pull-request/705)
1. Fix mouse picking for cases where visuals overlap with the laser
    * [Pull Request #709](https://bitbucket.org/osrf/gazebo/pull-request/709)
1. Fix string literals for OSX
    * [Pull Request #712](https://bitbucket.org/osrf/gazebo/pull-request/712)
    * Resolves: [Issue #803](https://bitbucket.org/osrf/gazebo/issue/803)
1. Support for ENABLE_TESTS_COMPILATION cmake parameter
    * [Pull Request #708](https://bitbucket.org/osrf/gazebo/pull-request/708)
1. Updated system gui plugin
    * [Pull Request #702](https://bitbucket.org/osrf/gazebo/pull-request/702)
1. Fix force torque unit test issue
    * [Pull Request #673](https://bitbucket.org/osrf/gazebo/pull-request/673)
    * Resolves: [Issue #813](https://bitbucket.org/osrf/gazebo/issue/813)
1. Use variables to control auto generation of CFlags
    * [Pull Request #699](https://bitbucket.org/osrf/gazebo/pull-request/699)
1. Remove deprecated functions.
    * [Pull Request #715](https://bitbucket.org/osrf/gazebo/pull-request/715)
1. Fix typo in `Camera.cc`
    * [Pull Request #719](https://bitbucket.org/osrf/gazebo/pull-request/719)
    * Resolves: [Issue #846](https://bitbucket.org/osrf/gazebo/issue/846)
1. Performance improvements
    * [Pull Request #561](https://bitbucket.org/osrf/gazebo/pull-request/561)
1. Fix gripper model.
    * [Pull Request #713](https://bitbucket.org/osrf/gazebo/pull-request/713)
    * Resolves: [Issue #314](https://bitbucket.org/osrf/gazebo/issue/314)
1. First part of Simbody integration
    * [Pull Request #716](https://bitbucket.org/osrf/gazebo/pull-request/716)

## Gazebo 1.9

### Gazebo 1.9.6 (2014-04-29)

1. Refactored inertia ratio reduction for ODE
    * [Pull request #1114](https://bitbucket.org/osrf/gazebo/pull-request/1114)
1. Improved collada loading performance
    * [Pull request #1075](https://bitbucket.org/osrf/gazebo/pull-request/1075)

### Gazebo 1.9.3 (2014-01-10)

1. Add thickness to plane to remove shadow flickering.
    * [Pull request #886](https://bitbucket.org/osrf/gazebo/pull-request/886)
1. Temporary GUI shadow toggle fix.
    * [Issue #925](https://bitbucket.org/osrf/gazebo/issue/925)
    * [Pull request #868](https://bitbucket.org/osrf/gazebo/pull-request/868)
1. Fix memory access bugs with libc++ on mavericks.
    * [Issue #965](https://bitbucket.org/osrf/gazebo/issue/965)
    * [Pull request #857](https://bitbucket.org/osrf/gazebo/pull-request/857)
    * [Pull request #881](https://bitbucket.org/osrf/gazebo/pull-request/881)
1. Replaced printf with cout in gztopic hz.
    * [Issue #969](https://bitbucket.org/osrf/gazebo/issue/969)
    * [Pull request #854](https://bitbucket.org/osrf/gazebo/pull-request/854)
1. Add Dark grey material and fix indentation.
    * [Pull request #851](https://bitbucket.org/osrf/gazebo/pull-request/851)
1. Fixed sonar sensor unit test.
    * [Pull request #848](https://bitbucket.org/osrf/gazebo/pull-request/848)
1. Convergence acceleration and stability tweak to make atlas_v3 stable.
    * [Pull request #845](https://bitbucket.org/osrf/gazebo/pull-request/845)
1. Update gtest to 1.7.0 to resolve problems with libc++.
    * [Issue #947](https://bitbucket.org/osrf/gazebo/issue/947)
    * [Pull request #827](https://bitbucket.org/osrf/gazebo/pull-request/827)
1. Fixed LD_LIBRARY_PATH for plugins.
    * [Issue #957](https://bitbucket.org/osrf/gazebo/issue/957)
    * [Pull request #844](https://bitbucket.org/osrf/gazebo/pull-request/844)
1. Fix transceiver sporadic errors.
    * Backport of [pull request #811](https://bitbucket.org/osrf/gazebo/pull-request/811)
    * [Pull request #836](https://bitbucket.org/osrf/gazebo/pull-request/836)
1. Modified the MsgTest to be deterministic with time checks.
    * [Pull request #843](https://bitbucket.org/osrf/gazebo/pull-request/843)
1. Fixed seg fault in LaserVisual.
    * [Issue #950](https://bitbucket.org/osrf/gazebo/issue/950)
    * [Pull request #832](https://bitbucket.org/osrf/gazebo/pull-request/832)
1. Implemented the option to disable tests that need a working screen to run properly.
    * Backport of [Pull request #764](https://bitbucket.org/osrf/gazebo/pull-request/764)
    * [Pull request #837](https://bitbucket.org/osrf/gazebo/pull-request/837)
1. Cleaned up gazebo shutdown.
    * [Pull request #829](https://bitbucket.org/osrf/gazebo/pull-request/829)
1. Fixed bug associated with loading joint child links.
    * [Issue #943](https://bitbucket.org/osrf/gazebo/issue/943)
    * [Pull request #820](https://bitbucket.org/osrf/gazebo/pull-request/820)

### Gazebo 1.9.2 (2013-11-08)
1. Fix enable/disable sky and clouds from SDF
    * [Pull request #809](https://bitbucket.org/osrf/gazebo/pull-request/809])
1. Fix occasional blank GUI screen on startup
    * [Pull request #815](https://bitbucket.org/osrf/gazebo/pull-request/815])
1. Fix GPU laser when interacting with heightmaps
    * [Pull request #796](https://bitbucket.org/osrf/gazebo/pull-request/796])
1. Added API/ABI checker command line tool
    * [Pull request #765](https://bitbucket.org/osrf/gazebo/pull-request/765])
1. Added gtest version information
    * [Pull request #801](https://bitbucket.org/osrf/gazebo/pull-request/801])
1. Fix GUI world saving
    * [Pull request #806](https://bitbucket.org/osrf/gazebo/pull-request/806])
1. Enable anti-aliasing for camera sensor
    * [Pull request #800](https://bitbucket.org/osrf/gazebo/pull-request/800])
1. Make sensor noise deterministic
    * [Pull request #788](https://bitbucket.org/osrf/gazebo/pull-request/788])
1. Fix build problem
    * [Issue #901](https://bitbucket.org/osrf/gazebo/issue/901)
    * [Pull request #778](https://bitbucket.org/osrf/gazebo/pull-request/778])
1. Fix a typo in Camera.cc
    * [Pull request #720](https://bitbucket.org/osrf/gazebo/pull-request/720])
    * [Issue #846](https://bitbucket.org/osrf/gazebo/issue/846)
1. Fix OSX menu bar
    * [Pull request #688](https://bitbucket.org/osrf/gazebo/pull-request/688])
1. Fix gazebo::init by calling sdf::setFindCallback() before loading the sdf in gzfactory.
    * [Pull request #678](https://bitbucket.org/osrf/gazebo/pull-request/678])
    * [Issue #817](https://bitbucket.org/osrf/gazebo/issue/817)

### Gazebo 1.9.1 (2013-08-20)
* Deprecate header files that require case-sensitive filesystem (e.g. Common.hh, Physics.hh) [https://bitbucket.org/osrf/gazebo/pull-request/638/fix-for-775-deprecate-headers-that-require]
* Initial support for building on Mac OS X [https://bitbucket.org/osrf/gazebo/pull-request/660/osx-support-for-gazebo-19] [https://bitbucket.org/osrf/gazebo/pull-request/657/cmake-fixes-for-osx]
* Fixes for various issues [https://bitbucket.org/osrf/gazebo/pull-request/635/fix-for-issue-792/diff] [https://bitbucket.org/osrf/gazebo/pull-request/628/allow-scoped-and-non-scoped-joint-names-to/diff] [https://bitbucket.org/osrf/gazebo/pull-request/636/fix-build-dependency-in-message-generation/diff] [https://bitbucket.org/osrf/gazebo/pull-request/639/make-the-unversioned-setupsh-a-copy-of-the/diff] [https://bitbucket.org/osrf/gazebo/pull-request/650/added-missing-lib-to-player-client-library/diff] [https://bitbucket.org/osrf/gazebo/pull-request/656/install-gzmode_create-without-sh-suffix/diff]

### Gazebo 1.9.0 (2013-07-23)
* Use external package [sdformat](https://bitbucket.org/osrf/sdformat) for sdf parsing, refactor the `Element::GetValue*` function calls, and deprecate Gazebo's internal sdf parser [https://bitbucket.org/osrf/gazebo/pull-request/627]
* Improved ROS support ([[Tutorials#ROS_Integration |documentation here]]) [https://bitbucket.org/osrf/gazebo/pull-request/559]
* Added Sonar, Force-Torque, and Tactile Pressure sensors [https://bitbucket.org/osrf/gazebo/pull-request/557], [https://bitbucket.org/osrf/gazebo/pull-request/567]
* Add compile-time defaults for environment variables so that sourcing setup.sh is unnecessary in most cases [https://bitbucket.org/osrf/gazebo/pull-request/620]
* Enable user camera to follow objects in client window [https://bitbucket.org/osrf/gazebo/pull-request/603]
* Install protobuf message files for use in custom messages [https://bitbucket.org/osrf/gazebo/pull-request/614]
* Change default compilation flags to improve debugging [https://bitbucket.org/osrf/gazebo/pull-request/617]
* Change to supported relative include paths [https://bitbucket.org/osrf/gazebo/pull-request/594]
* Fix display of laser scans when sensor is rotated [https://bitbucket.org/osrf/gazebo/pull-request/599]

## Gazebo 1.8

### Gazebo 1.8.7 (2013-07-16)
* Fix bug in URDF parsing of Vector3 elements [https://bitbucket.org/osrf/gazebo/pull-request/613]
* Fix compilation errors with newest libraries [https://bitbucket.org/osrf/gazebo/pull-request/615]

### Gazebo 1.8.6 (2013-06-07)
* Fix inertia lumping in the URDF parser[https://bitbucket.org/osrf/gazebo/pull-request/554]
* Fix for ODEJoint CFM damping sign error [https://bitbucket.org/osrf/gazebo/pull-request/586]
* Fix transport memory growth[https://bitbucket.org/osrf/gazebo/pull-request/584]
* Reduce log file data in order to reduce buffer growth that results in out of memory kernel errors[https://bitbucket.org/osrf/gazebo/pull-request/587]

### Gazebo 1.8.5 (2013-06-04)
* Fix Gazebo build for machines without a valid display.[https://bitbucket.org/osrf/gazebo/commits/37f00422eea03365b839a632c1850431ee6a1d67]

### Gazebo 1.8.4 (2013-06-03)
* Fix UDRF to SDF converter so that URDF gazebo extensions are applied to all collisions in a link.[https://bitbucket.org/osrf/gazebo/pull-request/579]
* Prevent transport layer from locking when a gzclient connects to a gzserver over a connection with high latency.[https://bitbucket.org/osrf/gazebo/pull-request/572]
* Improve performance and fix uninitialized conditional jumps.[https://bitbucket.org/osrf/gazebo/pull-request/571]

### Gazebo 1.8.3 (2013-06-03)
* Fix for gzlog hanging when gzserver is not present or not responsive[https://bitbucket.org/osrf/gazebo/pull-request/577]
* Fix occasional segfault when generating log files[https://bitbucket.org/osrf/gazebo/pull-request/575]
* Performance improvement to ODE[https://bitbucket.org/osrf/gazebo/pull-request/556]
* Fix node initialization[https://bitbucket.org/osrf/gazebo/pull-request/570]
* Fix GPU laser Hz rate reduction when sensor moved away from world origin[https://bitbucket.org/osrf/gazebo/pull-request/566]
* Fix incorrect lighting in camera sensors when GPU laser is subscribe to[https://bitbucket.org/osrf/gazebo/pull-request/563]

### Gazebo 1.8.2 (2013-05-28)
* ODE performance improvements[https://bitbucket.org/osrf/gazebo/pull-request/535][https://bitbucket.org/osrf/gazebo/pull-request/537]
* Fixed tests[https://bitbucket.org/osrf/gazebo/pull-request/538][https://bitbucket.org/osrf/gazebo/pull-request/541][https://bitbucket.org/osrf/gazebo/pull-request/542]
* Fixed sinking vehicle bug[https://bitbucket.org/osrf/drcsim/issue/300] in pull-request[https://bitbucket.org/osrf/gazebo/pull-request/538]
* Fix GPU sensor throttling[https://bitbucket.org/osrf/gazebo/pull-request/536]
* Reduce string comparisons for better performance[https://bitbucket.org/osrf/gazebo/pull-request/546]
* Contact manager performance improvements[https://bitbucket.org/osrf/gazebo/pull-request/543]
* Transport performance improvements[https://bitbucket.org/osrf/gazebo/pull-request/548]
* Reduce friction noise[https://bitbucket.org/osrf/gazebo/pull-request/545]

### Gazebo 1.8.1 (2013-05-22)
* Please note that 1.8.1 contains a bug[https://bitbucket.org/osrf/drcsim/issue/300] that causes interpenetration between objects in resting contact to grow slowly.  Please update to 1.8.2 for the patch.
* Added warm starting[https://bitbucket.org/osrf/gazebo/pull-request/529]
* Reduced console output[https://bitbucket.org/osrf/gazebo/pull-request/533]
* Improved off screen rendering performance[https://bitbucket.org/osrf/gazebo/pull-request/530]
* Performance improvements [https://bitbucket.org/osrf/gazebo/pull-request/535] [https://bitbucket.org/osrf/gazebo/pull-request/537]

### Gazebo 1.8.0 (2013-05-17)
* Fixed slider axis [https://bitbucket.org/osrf/gazebo/pull-request/527]
* Fixed heightmap shadows [https://bitbucket.org/osrf/gazebo/pull-request/525]
* Fixed model and canonical link pose [https://bitbucket.org/osrf/gazebo/pull-request/519]
* Fixed OSX message header[https://bitbucket.org/osrf/gazebo/pull-request/524]
* Added zlib compression for logging [https://bitbucket.org/osrf/gazebo/pull-request/515]
* Allow clouds to be disabled in cameras [https://bitbucket.org/osrf/gazebo/pull-request/507]
* Camera rendering performance [https://bitbucket.org/osrf/gazebo/pull-request/528]


## Gazebo 1.7

### Gazebo 1.7.3 (2013-05-08)
* Fixed log cleanup (again) [https://bitbucket.org/osrf/gazebo/pull-request/511/fix-log-cleanup-logic]

### Gazebo 1.7.2 (2013-05-07)
* Fixed log cleanup [https://bitbucket.org/osrf/gazebo/pull-request/506/fix-gzlog-stop-command-line]
* Minor documentation fix [https://bitbucket.org/osrf/gazebo/pull-request/488/minor-documentation-fix]

### Gazebo 1.7.1 (2013-04-19)
* Fixed tests
* IMU sensor receives time stamped data from links
* Fix saving image frames [https://bitbucket.org/osrf/gazebo/pull-request/466/fix-saving-frames/diff]
* Wireframe rendering in GUI [https://bitbucket.org/osrf/gazebo/pull-request/414/allow-rendering-of-models-in-wireframe]
* Improved logging performance [https://bitbucket.org/osrf/gazebo/pull-request/457/improvements-to-gzlog-filter-and-logging]
* Viscous mud model [https://bitbucket.org/osrf/gazebo/pull-request/448/mud-plugin/diff]

## Gazebo 1.6

### Gazebo 1.6.3 (2013-04-15)
* Fixed a [critical SDF bug](https://bitbucket.org/osrf/gazebo/pull-request/451)
* Fixed a [laser offset bug](https://bitbucket.org/osrf/gazebo/pull-request/449)

### Gazebo 1.6.2 (2013-04-14)
* Fix for fdir1 physics property [https://bitbucket.org/osrf/gazebo/pull-request/429/fixes-to-treat-fdir1-better-1-rotate-into/diff]
* Fix for force torque sensor [https://bitbucket.org/osrf/gazebo/pull-request/447]
* SDF documentation fix [https://bitbucket.org/osrf/gazebo/issue/494/joint-axis-reference-frame-doesnt-match]

### Gazebo 1.6.1 (2013-04-05)
* Switch default build type to Release.

### Gazebo 1.6.0 (2013-04-05)
* Improvements to inertia in rubble pile
* Various Bullet integration advances.
* Noise models for ray, camera, and imu sensors.
* SDF 1.4, which accommodates more physics engine parameters and also some sensor noise models.
* Initial support for making movies from within Gazebo.
* Many performance improvements.
* Many bug fixes.
* Progress toward to building on OS X.

## Gazebo 1.5

### Gazebo 1.5.0 (2013-03-11)
* Partial integration of Bullet
  * Includes: cubes, spheres, cylinders, planes, meshes, revolute joints, ray sensors
* GUI Interface for log writing.
* Threaded sensors.
* Multi-camera sensor.

* Fixed the following issues:
 * [https://bitbucket.org/osrf/gazebo/issue/236 Issue #236]
 * [https://bitbucket.org/osrf/gazebo/issue/507 Issue #507]
 * [https://bitbucket.org/osrf/gazebo/issue/530 Issue #530]
 * [https://bitbucket.org/osrf/gazebo/issue/279 Issue #279]
 * [https://bitbucket.org/osrf/gazebo/issue/529 Issue #529]
 * [https://bitbucket.org/osrf/gazebo/issue/239 Issue #239]
 * [https://bitbucket.org/osrf/gazebo/issue/5 Issue #5]

## Gazebo 1.4

### Gazebo 1.4.0 (2013-02-01)
* New Features:
 * GUI elements to display messages from the server.
 * Multi-floor building editor and creator.
 * Improved sensor visualizations.
 * Improved mouse interactions

* Fixed the following issues:
 * [https://bitbucket.org/osrf/gazebo/issue/16 Issue #16]
 * [https://bitbucket.org/osrf/gazebo/issue/142 Issue #142]
 * [https://bitbucket.org/osrf/gazebo/issue/229 Issue #229]
 * [https://bitbucket.org/osrf/gazebo/issue/277 Issue #277]
 * [https://bitbucket.org/osrf/gazebo/issue/291 Issue #291]
 * [https://bitbucket.org/osrf/gazebo/issue/310 Issue #310]
 * [https://bitbucket.org/osrf/gazebo/issue/320 Issue #320]
 * [https://bitbucket.org/osrf/gazebo/issue/329 Issue #329]
 * [https://bitbucket.org/osrf/gazebo/issue/333 Issue #333]
 * [https://bitbucket.org/osrf/gazebo/issue/334 Issue #334]
 * [https://bitbucket.org/osrf/gazebo/issue/335 Issue #335]
 * [https://bitbucket.org/osrf/gazebo/issue/341 Issue #341]
 * [https://bitbucket.org/osrf/gazebo/issue/350 Issue #350]
 * [https://bitbucket.org/osrf/gazebo/issue/384 Issue #384]
 * [https://bitbucket.org/osrf/gazebo/issue/431 Issue #431]
 * [https://bitbucket.org/osrf/gazebo/issue/433 Issue #433]
 * [https://bitbucket.org/osrf/gazebo/issue/453 Issue #453]
 * [https://bitbucket.org/osrf/gazebo/issue/456 Issue #456]
 * [https://bitbucket.org/osrf/gazebo/issue/457 Issue #457]
 * [https://bitbucket.org/osrf/gazebo/issue/459 Issue #459]

## Gazebo 1.3

### Gazebo 1.3.1 (2012-12-14)
* Fixed the following issues:
 * [https://bitbucket.org/osrf/gazebo/issue/297 Issue #297]
* Other bugs fixed:
 * [https://bitbucket.org/osrf/gazebo/pull-request/164/ Fix light bounding box to disable properly when deselected]
 * [https://bitbucket.org/osrf/gazebo/pull-request/169/ Determine correct local IP address, to make remote clients work properly]
 * Various test fixes

### Gazebo 1.3.0 (2012-12-03)
* Fixed the following issues:
 * [https://bitbucket.org/osrf/gazebo/issue/233 Issue #233]
 * [https://bitbucket.org/osrf/gazebo/issue/238 Issue #238]
 * [https://bitbucket.org/osrf/gazebo/issue/2 Issue #2]
 * [https://bitbucket.org/osrf/gazebo/issue/95 Issue #95]
 * [https://bitbucket.org/osrf/gazebo/issue/97 Issue #97]
 * [https://bitbucket.org/osrf/gazebo/issue/90 Issue #90]
 * [https://bitbucket.org/osrf/gazebo/issue/253 Issue #253]
 * [https://bitbucket.org/osrf/gazebo/issue/163 Issue #163]
 * [https://bitbucket.org/osrf/gazebo/issue/91 Issue #91]
 * [https://bitbucket.org/osrf/gazebo/issue/245 Issue #245]
 * [https://bitbucket.org/osrf/gazebo/issue/242 Issue #242]
 * [https://bitbucket.org/osrf/gazebo/issue/156 Issue #156]
 * [https://bitbucket.org/osrf/gazebo/issue/78 Issue #78]
 * [https://bitbucket.org/osrf/gazebo/issue/36 Issue #36]
 * [https://bitbucket.org/osrf/gazebo/issue/104 Issue #104]
 * [https://bitbucket.org/osrf/gazebo/issue/249 Issue #249]
 * [https://bitbucket.org/osrf/gazebo/issue/244 Issue #244]

* New features:
 * Default camera view changed to look down at the origin from a height of 2 meters at location (5, -5, 2).
 * Record state data using the '-r' command line option, playback recorded state data using the '-p' command line option
 * Adjust placement of lights using the mouse.
 * Reduced the startup time.
 * Added visual reference for GUI mouse movements.
 * SDF version 1.3 released (changes from 1.2 listed below):
     - added `name` to `<camera name="cam_name"/>`
     - added `pose` to `<camera><pose>...</pose></camera>`
     - removed `filename` from `<mesh><filename>...</filename><mesh>`, use uri only.
     - recovered `provide_feedback` under `<joint>`, allowing calling `physics::Joint::GetForceTorque` in plugins.
     - added `imu` under `<sensor>`.

## Gazebo 1.2

### Gazebo 1.2.6 (2012-11-08)
* Fixed a transport issue with the GUI. Fixed saving the world via the GUI. Added more documentation. ([https://bitbucket.org/osrf/gazebo/pull-request/43/fixed-a-transport-issue-with-the-gui-fixed/diff pull request #43])
* Clean up mutex usage. ([https://bitbucket.org/osrf/gazebo/pull-request/54/fix-mutex-in-modellistwidget-using-boost/diff pull request #54])
* Fix OGRE path determination ([https://bitbucket.org/osrf/gazebo/pull-request/58/fix-ogre-paths-so-this-also-works-with/diff pull request #58], [https://bitbucket.org/osrf/gazebo/pull-request/68/fix-ogre-plugindir-determination/diff pull request #68])
* Fixed a couple of crashes and model selection/dragging problems ([https://bitbucket.org/osrf/gazebo/pull-request/59/fixed-a-couple-of-crashes-and-model/diff pull request #59])

### Gazebo 1.2.5 (2012-10-22)
* Step increment update while paused fixed ([https://bitbucket.org/osrf/gazebo/pull-request/45/fix-proper-world-stepinc-count-we-were/diff pull request #45])
* Actually call plugin destructors on shutdown ([https://bitbucket.org/osrf/gazebo/pull-request/51/fixed-a-bug-which-prevent-a-plugin/diff pull request #51])
* Don't crash on bad SDF input ([https://bitbucket.org/osrf/gazebo/pull-request/52/fixed-loading-of-bad-sdf-files/diff pull request #52])
* Fix cleanup of ray sensors on model deletion ([https://bitbucket.org/osrf/gazebo/pull-request/53/deleting-a-model-with-a-ray-sensor-did/diff pull request #53])
* Fix loading / deletion of improperly specified models ([https://bitbucket.org/osrf/gazebo/pull-request/56/catch-when-loading-bad-models-joint/diff pull request #56])

### Gazebo 1.2.4 (10-19-2012:08:00:52)
*  Style fixes ([https://bitbucket.org/osrf/gazebo/pull-request/30/style-fixes/diff pull request #30]).
*  Fix joint position control ([https://bitbucket.org/osrf/gazebo/pull-request/49/fixed-position-joint-control/diff pull request #49])

### Gazebo 1.2.3 (10-16-2012:18:39:54)
*  Disabled selection highlighting due to bug ([https://bitbucket.org/osrf/gazebo/pull-request/44/disabled-selection-highlighting-fixed/diff pull request #44]).
*  Fixed saving a world via the GUI.

### Gazebo 1.2.2 (10-16-2012:15:12:22)
*  Skip search for system install of libccd, use version inside gazebo ([https://bitbucket.org/osrf/gazebo/pull-request/39/skip-search-for-system-install-of-libccd/diff pull request #39]).
*  Fixed sensor initialization race condition ([https://bitbucket.org/osrf/gazebo/pull-request/42/fix-sensor-initializaiton-race-condition pull request #42]).

### Gazebo 1.2.1 (10-15-2012:21:32:55)
*  Properly removed projectors attached to deleted models ([https://bitbucket.org/osrf/gazebo/pull-request/37/remove-projectors-that-are-attached-to/diff pull request #37]).
*  Fix model plugin loading bug ([https://bitbucket.org/osrf/gazebo/pull-request/31/moving-bool-first-in-model-and-world pull request #31]).
*  Fix light insertion and visualization of models prior to insertion ([https://bitbucket.org/osrf/gazebo/pull-request/35/fixed-light-insertion-and-visualization-of/diff pull request #35]).
*  Fixed GUI manipulation of static objects ([https://bitbucket.org/osrf/gazebo/issue/63/moving-static-objects-does-not-move-the issue #63] [https://bitbucket.org/osrf/gazebo/pull-request/38/issue-63-bug-patch-moving-static-objects/diff pull request #38]).
*  Fixed GUI selection bug ([https://bitbucket.org/osrf/gazebo/pull-request/40/fixed-selection-of-multiple-objects-at/diff pull request #40])

### Gazebo 1.2.0 (10-04-2012:20:01:20)
*  Updated GUI: new style, improved mouse controls, and removal of non-functional items.
*  Model database: An online repository of models.
*  Numerous bug fixes
*  APT repository hosted at [http://osrfoundation.org OSRF]
*  Improved process control prevents zombie processes<|MERGE_RESOLUTION|>--- conflicted
+++ resolved
@@ -156,18 +156,14 @@
     * [Pull request #2565](https://bitbucket.org/osrf/gazebo/pull-request/2565)
     * [Pull request #2525](https://bitbucket.org/osrf/gazebo/pull-request/2525)
     * [Pull request #2533](https://bitbucket.org/osrf/gazebo/pull-request/2533)
-    * [Pull request #2573](https://bitbucket.org/osrf/gazebo/pull-request/2573)
     * [Pull request #2543](https://bitbucket.org/osrf/gazebo/pull-request/2543)
     * [Pull request #2549](https://bitbucket.org/osrf/gazebo/pull-request/2549)
     * [Pull request #2554](https://bitbucket.org/osrf/gazebo/pull-request/2554)
     * [Pull request #2560](https://bitbucket.org/osrf/gazebo/pull-request/2560)
     * [Pull request #2575](https://bitbucket.org/osrf/gazebo/pull-request/2575)
     * [Pull request #2563](https://bitbucket.org/osrf/gazebo/pull-request/2563)
-<<<<<<< HEAD
+    * [Pull request #2573](https://bitbucket.org/osrf/gazebo/pull-request/2573)
     * [Pull request #2577](https://bitbucket.org/osrf/gazebo/pull-request/2577)
-=======
-    * [Pull request #25xx](https://bitbucket.org/osrf/gazebo/pull-request/25xx)
->>>>>>> 6f58bce7
 
 1. Add Wind support
     * [Pull request #1985](https://bitbucket.org/osrf/gazebo/pull-request/1985)
