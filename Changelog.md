## Gazebo 6.0

1. Use collide_bitmask from SDF to perform collision filtering
    * [Pull request #1470](https://bitbucket.org/osrf/gazebo/pull-request/1470)

1. Added various Get functions to Visual. Also added a ConvertGeometryType function to msgs.
    * [Pull request #1402](https://bitbucket.org/osrf/gazebo/pull-request/1402)

1. Get and Set visibility of SelectionObj's handles, with unit test.
    * [Pull request #1417](https://bitbucket.org/osrf/gazebo/pull-request/1417)

1. Set material of SelectionObj's handles.
    * [Pull request #1472](https://bitbucket.org/osrf/gazebo/pull-request/1472)

1. Allow link selection with the mouse if parent model already selected.
    * [Pull request #1409](https://bitbucket.org/osrf/gazebo/pull-request/1409)

1. Added ModelRightMenu::EntityTypes.
    * [Pull request #1414](https://bitbucket.org/osrf/gazebo/pull-request/1414)

1. Added Gazebo/CoM material.
    * [Pull request #1439](https://bitbucket.org/osrf/gazebo/pull-request/1439)

1. Added arc parameter to MeshManager::CreateTube
    * [Pull request #1436](https://bitbucket.org/osrf/gazebo/pull-request/1436)

1. Added View Inertia and InertiaVisual, changed COMVisual to sphere proportional to mass.
    * [Pull request #1445](https://bitbucket.org/osrf/gazebo/pull-request/1445)

1. Changed the position of Save and Cancel buttons on editor dialogs
    * [Pull request #1442](https://bitbucket.org/osrf/gazebo/pull-request/1442)
    * [Issue #1377](https://bitbucket.org/osrf/gazebo/issue/1377)

1. Fixed Visual material updates
    * [Pull request #1454](https://bitbucket.org/osrf/gazebo/pull-request/1454)
    * [Issue #1455](https://bitbucket.org/osrf/gazebo/issue/1455)

<<<<<<< HEAD
1. Implemented AddLinkForce for ODE.
    * [Pull request #1456](https://bitbucket.org/osrf/gazebo/pull-request/1456)

 1. Model editor updates
=======
1. Added Matrix3::Inverse() and tests 
    * [Pull request #1481](https://bitbucket.org/osrf/gazebo/pull-request/1481)

1. Model editor updates
>>>>>>> 1da35264
    1. Joint preview using JointVisuals.
        * [Pull request #1369](https://bitbucket.org/osrf/gazebo/pull-request/1369)

    1. Added inspector for configuring link, visual, and collision properties.
        * [Pull request #1408](https://bitbucket.org/osrf/gazebo/pull-request/1408)

    1. Saving, exiting, generalizing SaveDialog.
        * [Pull request #1401](https://bitbucket.org/osrf/gazebo/pull-request/1401)

    1. Edit existing model.
        * [Pull request #1425](https://bitbucket.org/osrf/gazebo/pull-request/1425)

    1. Add joint inspector to link's context menu.
        * [Pull request #1449](https://bitbucket.org/osrf/gazebo/pull-request/1449)
        * [Issue #1443](https://bitbucket.org/osrf/gazebo/issue/1443)

    1. Added button to select mesh file on inspector.
        * [Pull request #1460](https://bitbucket.org/osrf/gazebo/pull-request/1460)
        * [Issue #1450](https://bitbucket.org/osrf/gazebo/issue/1450)

    1. Renamed Part to Link.
        * [Pull request #1478](https://bitbucket.org/osrf/gazebo/pull-request/1478)

## Gazebo 5.0

### Gazebo 5.1.0
1. Implement Coulomb joint friction for DART
  * [Pull request #1427](https://bitbucket.org/osrf/gazebo/pull-request/1427)
  * [Issue #1281](https://bitbucket.org/osrf/gazebo/issue/1281)

1. Fix simple shape normals.
    * [Pull request #1477](https://bitbucket.org/osrf/gazebo/pull-request/1477)
    * [Issue #1369](https://bitbucket.org/osrf/gazebo/issue/1369)

1. Use Msg-to-SDF conversion functions in tests, add ServerFixture::SpawnModel(msgs::Model).
    * [Pull request #1466](https://bitbucket.org/osrf/gazebo/pull-request/1466)

1. Added Model Msg-to-SDF conversion functions and test.
    * [Pull request #1429](https://bitbucket.org/osrf/gazebo/pull-request/1429)

1. Added Joint Msg-to-SDF conversion functions and test.
    * [Pull request #1419](https://bitbucket.org/osrf/gazebo/pull-request/1419)

1. Added Visual, Material Msg-to-SDF conversion functions and ShaderType to string conversion functions.
    * [Pull request #1415](https://bitbucket.org/osrf/gazebo/pull-request/1415)

1. Implement Coulomb joint friction for BulletSliderJoint
  * [Pull request #1452](https://bitbucket.org/osrf/gazebo/pull-request/1452)
  * [Issue #1348](https://bitbucket.org/osrf/gazebo/issue/1348)

### Gazebo 5.0.0
1. Support for using [digital elevation maps](http://gazebosim.org/tutorials?tut=dem) has been added to debian packages.

1. C++11 support (C++11 compatible compiler is now required)
    * [Pull request #1340](https://bitbucket.org/osrf/gazebo/pull-request/1340)

1. Implemented private data pointer for the ODEPhysicsPrivate class.
    * [Pull request #1383](https://bitbucket.org/osrf/gazebo/pull-request/1383)

1. Implemented private data pointer for the World class.
    * [Pull request #1383](https://bitbucket.org/osrf/gazebo/pull-request/1383)

1. Implemented private data pointer for the Scene class.
    * [Pull request #1385](https://bitbucket.org/osrf/gazebo/pull-request/1385)

1. Added a events::Event::resetWorld event that is triggered when World::Reset is called.
    * [Pull request #1332](https://bitbucket.org/osrf/gazebo/pull-request/1332)
    * [Issue #1375](https://bitbucket.org/osrf/gazebo/issue/1375)

1. Fixed `math::Box::GetCenter` functionality.
    * [Pull request #1278](https://bitbucket.org/osrf/gazebo/pull-request/1278)
    * [Issue #1327](https://bitbucket.org/osrf/gazebo/issue/1327)

1. Added a GUI timer plugin that facilitates the display and control a timer inside the Gazebo UI.
    * [Pull request #1270](https://bitbucket.org/osrf/gazebo/pull-request/1270)

1. Added ability to load plugins via SDF.
    * [Pull request #1261](https://bitbucket.org/osrf/gazebo/pull-request/1261)

1. Added GUIEvent to hide/show the left GUI pane.
    * [Pull request #1269](https://bitbucket.org/osrf/gazebo/pull-request/1269)

1. Modified KeyEventHandler and GLWidget so that hotkeys can be suppressed by custom KeyEvents set up by developers
    * [Pull request #1251](https://bitbucket.org/osrf/gazebo/pull-request/1251)

1. Added ability to read the directory where the log files are stored.
    * [Pull request #1277](https://bitbucket.org/osrf/gazebo/pull-request/1277)

1. Implemented a simulation cloner
    * [Pull request #1180](https://bitbucket.org/osrf/gazebo/pull-request/1180/clone-a-simulation)

1. Added GUI overlay plugins. Users can now write a Gazebo + QT plugin that displays widgets over the render window.
  * [Pull request #1181](https://bitbucket.org/osrf/gazebo/pull-request/1181)

1. Change behavior of Joint::SetVelocity, add Joint::SetVelocityLimit(unsigned int, double)
  * [Pull request #1218](https://bitbucket.org/osrf/gazebo/pull-request/1218)
  * [Issue #964](https://bitbucket.org/osrf/gazebo/issue/964)

1. Implement Coulomb joint friction for ODE
  * [Pull request #1221](https://bitbucket.org/osrf/gazebo/pull-request/1221)
  * [Issue #381](https://bitbucket.org/osrf/gazebo/issue/381)

1. Implement Coulomb joint friction for BulletHingeJoint
  * [Pull request #1317](https://bitbucket.org/osrf/gazebo/pull-request/1317)
  * [Issue #1348](https://bitbucket.org/osrf/gazebo/issue/1348)

1. Implemented camera lens distortion.
  * [Pull request #1213](https://bitbucket.org/osrf/gazebo/pull-request/1213)

1. Kill rogue gzservers left over from failed INTEGRATION_world_clone tests
   and improve robustness of `UNIT_gz_TEST`
  * [Pull request #1232](https://bitbucket.org/osrf/gazebo/pull-request/1232)
  * [Issue #1299](https://bitbucket.org/osrf/gazebo/issue/1299)

1. Added RenderWidget::ShowToolbar to toggle visibility of top toolbar.
  * [Pull request #1248](https://bitbucket.org/osrf/gazebo/pull-request/1248)

1. Fix joint axis visualization.
  * [Pull request #1258](https://bitbucket.org/osrf/gazebo/pull-request/1258)

1. Change UserCamera view control via joysticks. Clean up rate control vs. pose control.
   see UserCamera::OnJoyPose and UserCamera::OnJoyTwist. Added view twist control toggle
   with joystick button 1.
  * [Pull request #1249](https://bitbucket.org/osrf/gazebo/pull-request/1249)

1. Added RenderWidget::GetToolbar to get the top toolbar and change its actions on ModelEditor.
    * [Pull request #1263](https://bitbucket.org/osrf/gazebo/pull-request/1263)

1. Added accessor for MainWindow graphical widget to GuiIface.
    * [Pull request #1250](https://bitbucket.org/osrf/gazebo/pull-request/1250)

1. Added a ConfigWidget class that takes in a google protobuf message and generates widgets for configuring the fields in the message
    * [Pull request #1285](https://bitbucket.org/osrf/gazebo/pull-request/1285)

1. Added GLWidget::OnModelEditor when model editor is triggered, and MainWindow::OnEditorGroup to manually uncheck editor actions.
    * [Pull request #1283](https://bitbucket.org/osrf/gazebo/pull-request/1283)

1. Added Collision, Geometry, Inertial, Surface Msg-to-SDF conversion functions.
    * [Pull request #1315](https://bitbucket.org/osrf/gazebo/pull-request/1315)

1. Added "button modifier" fields (control, shift, and alt) to common::KeyEvent.
    * [Pull request #1325](https://bitbucket.org/osrf/gazebo/pull-request/1325)

1. Added inputs for environment variable GAZEBO_GUI_INI_FILE for reading a custom .ini file.
    * [Pull request #1252](https://bitbucket.org/osrf/gazebo/pull-request/1252)

1. Fixed crash on "permission denied" bug, added insert_model integration test.
    * [Pull request #1329](https://bitbucket.org/osrf/gazebo/pull-request/1329/)

1. Enable simbody joint tests, implement `SimbodyJoint::GetParam`, create
   `Joint::GetParam`, fix bug in `BulletHingeJoint::SetParam`.
    * [Pull request #1404](https://bitbucket.org/osrf/gazebo/pull-request/1404/)

1. Building editor updates
    1. Fixed inspector resizing.
        * [Pull request #1230](https://bitbucket.org/osrf/gazebo/pull-request/1230)
        * [Issue #395](https://bitbucket.org/osrf/gazebo/issue/395)

    1. Doors and windows move proportionally with wall.
        * [Pull request #1231](https://bitbucket.org/osrf/gazebo/pull-request/1231)
        * [Issue #368](https://bitbucket.org/osrf/gazebo/issue/368)

    1. Inspector dialogs stay on top.
        * [Pull request #1229](https://bitbucket.org/osrf/gazebo/pull-request/1229)
        * [Issue #417](https://bitbucket.org/osrf/gazebo/issue/417)

    1. Make model name editable on palette.
        * [Pull request #1239](https://bitbucket.org/osrf/gazebo/pull-request/1239)

    1. Import background image and improve add/delete levels.
        * [Pull request #1214](https://bitbucket.org/osrf/gazebo/pull-request/1214)
        * [Issue #422](https://bitbucket.org/osrf/gazebo/issue/422)
        * [Issue #361](https://bitbucket.org/osrf/gazebo/issue/361)

    1. Fix changing draw mode.
        * [Pull request #1233](https://bitbucket.org/osrf/gazebo/pull-request/1233)
        * [Issue #405](https://bitbucket.org/osrf/gazebo/issue/405)

    1. Tips on palette's top-right corner.
        * [Pull request #1241](https://bitbucket.org/osrf/gazebo/pull-request/1241)

    1. New buttons and layout for the palette.
        * [Pull request #1242](https://bitbucket.org/osrf/gazebo/pull-request/1242)

    1. Individual wall segments instead of polylines.
        * [Pull request #1246](https://bitbucket.org/osrf/gazebo/pull-request/1246)
        * [Issue #389](https://bitbucket.org/osrf/gazebo/issue/389)
        * [Issue #415](https://bitbucket.org/osrf/gazebo/issue/415)

    1. Fix exiting and saving, exiting when there's nothing drawn, fix text on popups.
        * [Pull request #1296](https://bitbucket.org/osrf/gazebo/pull-request/1296)

    1. Display measure for selected wall segment.
        * [Pull request #1291](https://bitbucket.org/osrf/gazebo/pull-request/1291)
        * [Issue #366](https://bitbucket.org/osrf/gazebo/issue/366)

    1. Highlight selected item's 3D visual.
        * [Pull request #1292](https://bitbucket.org/osrf/gazebo/pull-request/1292)

    1. Added color picker to inspector dialogs.
        * [Pull request #1298](https://bitbucket.org/osrf/gazebo/pull-request/1298)

    1. Snapping on by default, off holding Shift. Improved snapping.
        * [Pull request #1304](https://bitbucket.org/osrf/gazebo/pull-request/1304)

    1. Snap walls to length increments, moved scale to SegmentItem and added Get/SetScale, added SegmentItem::SnapAngle and SegmentItem::SnapLength.
        * [Pull request #1311](https://bitbucket.org/osrf/gazebo/pull-request/1311)

    1. Make buildings available in "Insert Models" tab, improve save flow.
        * [Pull request #1312](https://bitbucket.org/osrf/gazebo/pull-request/1312)

    1. Added EditorItem::SetHighlighted.
        * [Pull request #1308](https://bitbucket.org/osrf/gazebo/pull-request/1308)

    1. Current level is transparent, lower levels opaque, higher levels invisible.
        * [Pull request #1303](https://bitbucket.org/osrf/gazebo/pull-request/1303)

    1. Detach all child manips when item is deleted, added BuildingMaker::DetachAllChildren.
        * [Pull request #1316](https://bitbucket.org/osrf/gazebo/pull-request/1316)

    1. Added texture picker to inspector dialogs.
        * [Pull request #1306](https://bitbucket.org/osrf/gazebo/pull-request/1306)

    1. Measures for doors and windows. Added RectItem::angleOnWall and related Get/Set.
        * [Pull request #1322](https://bitbucket.org/osrf/gazebo/pull-request/1322)
        * [Issue #370](https://bitbucket.org/osrf/gazebo/issue/370)

    1. Added Gazebo/BuildingFrame material to display holes for doors and windows on walls.
        * [Pull request #1338](https://bitbucket.org/osrf/gazebo/pull-request/1338)

    1. Added Gazebo/Bricks material to be used as texture on the building editor.
        * [Pull request #1333](https://bitbucket.org/osrf/gazebo/pull-request/1333)

    1. Pick colors from the palette and assign on 3D view. Added mouse and key event handlers to BuildingMaker, and events to communicate from BuildingModelManip to EditorItem.
        * [Pull request #1336](https://bitbucket.org/osrf/gazebo/pull-request/1336)

    1. Pick textures from the palette and assign in 3D view.
        * [Pull request #1368](https://bitbucket.org/osrf/gazebo/pull-request/1368)

    1. Pick custom colors from the palette and assign in 3D view.
        * [Pull request #1382](https://bitbucket.org/osrf/gazebo/pull-request/1382)

1. Model editor updates
    1. Fix adding/removing event filters .
        * [Pull request #1279](https://bitbucket.org/osrf/gazebo/pull-request/1279)

    1. Enabled multi-selection and align tool inside model editor.
        * [Pull request #1302](https://bitbucket.org/osrf/gazebo/pull-request/1302)
        * [Issue #1323](https://bitbucket.org/osrf/gazebo/issue/1323)

    1. Enabled snap mode inside model editor.
        * [Pull request #1331](https://bitbucket.org/osrf/gazebo/pull-request/1331)
        * [Issue #1318](https://bitbucket.org/osrf/gazebo/issue/1318)

    1. Implemented copy/pasting of links.
        * [Pull request #1330](https://bitbucket.org/osrf/gazebo/pull-request/1330)

1. GUI publishes model selection information on ~/selection topic.
    * [Pull request #1318](https://bitbucket.org/osrf/gazebo/pull-request/1318)

## Gazebo 4.0

### Gazebo 4.x.x (yyyy-mm-dd)

### Gazebo 4.1.0 (2014-11-20)

1. Add ArrangePlugin for arranging groups of models.
   Also add Model::ResetPhysicsStates to call Link::ResetPhysicsStates
   recursively on all links in model.
    * [Pull request #1208](https://bitbucket.org/osrf/gazebo/pull-request/1208)
1. The `gz model` command line tool will output model info using either `-i` for complete info, or `-p` for just the model pose.
    * [Pull request #1212](https://bitbucket.org/osrf/gazebo/pull-request/1212)
    * [DRCSim Issue #389](https://bitbucket.org/osrf/drcsim/issue/389)
1. Added SignalStats class for computing incremental signal statistics.
    * [Pull request #1198](https://bitbucket.org/osrf/gazebo/pull-request/1198)
1. Add InitialVelocityPlugin to setting the initial state of links
    * [Pull request #1237](https://bitbucket.org/osrf/gazebo/pull-request/1237)
1. Added Quaternion::Integrate function.
    * [Pull request #1255](https://bitbucket.org/osrf/gazebo/pull-request/1255)
1. Added ConvertJointType functions, display more joint info on model list.
    * [Pull request #1259](https://bitbucket.org/osrf/gazebo/pull-request/1259)
1. Added ModelListWidget::AddProperty, removed unnecessary checks on ModelListWidget.
    * [Pull request #1271](https://bitbucket.org/osrf/gazebo/pull-request/1271)
1. Fix loading collada meshes with unsupported input semantics.
    * [Pull request #1319](https://bitbucket.org/osrf/gazebo/pull-request/1319)
1. Fix race condition with ImuSensor not publishing after Reset World.
    * [Pull request #1448](https://bitbucket.org/osrf/gazebo/pull-request/1448)
    * [Pull request #1446](https://bitbucket.org/osrf/gazebo/pull-request/1446)
    * [Issue #236](https://bitbucket.org/osrf/gazebo/issue/236)
1. Fixed heightmap on OSX
    * [Pull request #1455](https://bitbucket.org/osrf/gazebo/pull-request/1455)

### Gazebo 4.0.2 (2014-09-23)

1. Fix and improve mechanism to generate pkgconfig libs
    * [Pull request #1027](https://bitbucket.org/osrf/gazebo/pull-request/1027)
    * [Issue #1284](https://bitbucket.org/osrf/gazebo/issue/1284)
1. Added arat.world
    * [Pull request #1205](https://bitbucket.org/osrf/gazebo/pull-request/1205)
1. Update gzprop to output zip files.
    * [Pull request #1197](https://bitbucket.org/osrf/gazebo/pull-request/1197)
1. Make Collision::GetShape a const function
    * [Pull requset #1189](https://bitbucket.org/osrf/gazebo/pull-request/1189)
1. Install missing physics headers
    * [Pull requset #1183](https://bitbucket.org/osrf/gazebo/pull-request/1183)
1. Remove SimbodyLink::AddTorque console message
    * [Pull requset #1185](https://bitbucket.org/osrf/gazebo/pull-request/1185)
1. Fix log xml
    * [Pull requset #1188](https://bitbucket.org/osrf/gazebo/pull-request/1188)

### Gazebo 4.0.0 (2014-08-08)

1. Added lcov support to cmake
    * [Pull request #1047](https://bitbucket.org/osrf/gazebo/pull-request/1047)
1. Fixed memory leak in image conversion
    * [Pull request #1057](https://bitbucket.org/osrf/gazebo/pull-request/1057)
1. Removed deprecated function
    * [Pull request #1067](https://bitbucket.org/osrf/gazebo/pull-request/1067)
1. Improved collada loading performance
    * [Pull request #1066](https://bitbucket.org/osrf/gazebo/pull-request/1066)
    * [Pull request #1082](https://bitbucket.org/osrf/gazebo/pull-request/1082)
    * [Issue #1134](https://bitbucket.org/osrf/gazebo/issue/1134)
1. Implemented a collada exporter
    * [Pull request #1064](https://bitbucket.org/osrf/gazebo/pull-request/1064)
1. Force torque sensor now makes use of sensor's pose.
    * [Pull request #1076](https://bitbucket.org/osrf/gazebo/pull-request/1076)
    * [Issue #940](https://bitbucket.org/osrf/gazebo/issue/940)
1. Fix Model::GetLinks segfault
    * [Pull request #1093](https://bitbucket.org/osrf/gazebo/pull-request/1093)
1. Fix deleting and saving lights in gzserver
    * [Pull request #1094](https://bitbucket.org/osrf/gazebo/pull-request/1094)
    * [Issue #1182](https://bitbucket.org/osrf/gazebo/issue/1182)
    * [Issue #346](https://bitbucket.org/osrf/gazebo/issue/346)
1. Fix Collision::GetWorldPose. The pose of a collision would not update properly.
    * [Pull request #1049](https://bitbucket.org/osrf/gazebo/pull-request/1049)
    * [Issue #1124](https://bitbucket.org/osrf/gazebo/issue/1124)
1. Fixed the animate_box and animate_joints examples
    * [Pull request #1086](https://bitbucket.org/osrf/gazebo/pull-request/1086)
1. Integrated Oculus Rift functionality
    * [Pull request #1074](https://bitbucket.org/osrf/gazebo/pull-request/1074)
    * [Pull request #1136](https://bitbucket.org/osrf/gazebo/pull-request/1136)
    * [Pull request #1139](https://bitbucket.org/osrf/gazebo/pull-request/1139)
1. Updated Base::GetScopedName
    * [Pull request #1104](https://bitbucket.org/osrf/gazebo/pull-request/1104)
1. Fix collada loader from adding duplicate materials into a Mesh
    * [Pull request #1105](https://bitbucket.org/osrf/gazebo/pull-request/1105)
    * [Issue #1180](https://bitbucket.org/osrf/gazebo/issue/1180)
1. Integrated Razer Hydra functionality
    * [Pull request #1083](https://bitbucket.org/osrf/gazebo/pull-request/1083)
    * [Pull request #1109](https://bitbucket.org/osrf/gazebo/pull-request/1109)
1. Added ability to copy and paste models in the GUI
    * [Pull request #1103](https://bitbucket.org/osrf/gazebo/pull-request/1103)
1. Removed unnecessary inclusion of gazebo.hh and common.hh in plugins
    * [Pull request #1111](https://bitbucket.org/osrf/gazebo/pull-request/1111)
1. Added ability to specify custom road textures
    * [Pull request #1027](https://bitbucket.org/osrf/gazebo/pull-request/1027)
1. Added support for DART 4.1
    * [Pull request #1113](https://bitbucket.org/osrf/gazebo/pull-request/1113)
    * [Pull request #1132](https://bitbucket.org/osrf/gazebo/pull-request/1132)
    * [Pull request #1134](https://bitbucket.org/osrf/gazebo/pull-request/1134)
    * [Pull request #1154](https://bitbucket.org/osrf/gazebo/pull-request/1154)
1. Allow position of joints to be directly set.
    * [Pull request #1097](https://bitbucket.org/osrf/gazebo/pull-request/1097)
    * [Issue #1138](https://bitbucket.org/osrf/gazebo/issue/1138)
1. Added extruded polyline geometry
    * [Pull request #1026](https://bitbucket.org/osrf/gazebo/pull-request/1026)
1. Fixed actor animation
    * [Pull request #1133](https://bitbucket.org/osrf/gazebo/pull-request/1133)
    * [Pull request #1141](https://bitbucket.org/osrf/gazebo/pull-request/1141)
1. Generate a versioned cmake config file
    * [Pull request #1153](https://bitbucket.org/osrf/gazebo/pull-request/1153)
    * [Issue #1226](https://bitbucket.org/osrf/gazebo/issue/1226)
1. Added KMeans class
    * [Pull request #1147](https://bitbucket.org/osrf/gazebo/pull-request/1147)
1. Added --summary-range feature to bitbucket pullrequest tool
    * [Pull request #1156](https://bitbucket.org/osrf/gazebo/pull-request/1156)
1. Updated web links
    * [Pull request #1159](https://bitbucket.org/osrf/gazebo/pull-request/1159)
1. Update tests
    * [Pull request #1155](https://bitbucket.org/osrf/gazebo/pull-request/1155)
    * [Pull request #1143](https://bitbucket.org/osrf/gazebo/pull-request/1143)
    * [Pull request #1138](https://bitbucket.org/osrf/gazebo/pull-request/1138)
    * [Pull request #1140](https://bitbucket.org/osrf/gazebo/pull-request/1140)
    * [Pull request #1127](https://bitbucket.org/osrf/gazebo/pull-request/1127)
    * [Pull request #1115](https://bitbucket.org/osrf/gazebo/pull-request/1115)
    * [Pull request #1102](https://bitbucket.org/osrf/gazebo/pull-request/1102)
    * [Pull request #1087](https://bitbucket.org/osrf/gazebo/pull-request/1087)
    * [Pull request #1084](https://bitbucket.org/osrf/gazebo/pull-request/1084)

## Gazebo 3.0

### Gazebo 3.x.x (yyyy-mm-dd)

1. Fixed sonar and wireless sensor visualization
    * [Pull request #1254](https://bitbucket.org/osrf/gazebo/pull-request/1254)
1. Update visual bounding box when model is selected
    * [Pull request #1280](https://bitbucket.org/osrf/gazebo/pull-request/1280)

### Gazebo 3.1.0 (2014-08-08)

1. Implemented Simbody::Link::Set*Vel
    * [Pull request #1160](https://bitbucket.org/osrf/gazebo/pull-request/1160)
    * [Issue #1012](https://bitbucket.org/osrf/gazebo/issue/1012)
1. Added World::RemoveModel function
    * [Pull request #1106](https://bitbucket.org/osrf/gazebo/pull-request/1106)
    * [Issue #1177](https://bitbucket.org/osrf/gazebo/issue/1177)
1. Fix exit from camera follow mode using the escape key
    * [Pull request #1137](https://bitbucket.org/osrf/gazebo/pull-request/1137)
    * [Issue #1220](https://bitbucket.org/osrf/gazebo/issue/1220)
1. Added support for SDF joint spring stiffness and reference positions
    * [Pull request #1117](https://bitbucket.org/osrf/gazebo/pull-request/1117)
1. Removed the gzmodel_create script
    * [Pull request #1130](https://bitbucket.org/osrf/gazebo/pull-request/1130)
1. Added Vector2 dot product
    * [Pull request #1101](https://bitbucket.org/osrf/gazebo/pull-request/1101)
1. Added SetPositionPID and SetVelocityPID to JointController
    * [Pull request #1091](https://bitbucket.org/osrf/gazebo/pull-request/1091)
1. Fix gzclient startup crash with ogre 1.9
    * [Pull request #1098](https://bitbucket.org/osrf/gazebo/pull-request/1098)
    * [Issue #996](https://bitbucket.org/osrf/gazebo/issue/996)
1. Update the bitbucket_pullrequests tool
    * [Pull request #1108](https://bitbucket.org/osrf/gazebo/pull-request/1108)
1. Light properties now remain in place after move by the user via the GUI.
    * [Pull request #1110](https://bitbucket.org/osrf/gazebo/pull-request/1110)
    * [Issue #1211](https://bitbucket.org/osrf/gazebo/issue/1211)
1. Allow position of joints to be directly set.
    * [Pull request #1096](https://bitbucket.org/osrf/gazebo/pull-request/1096)
    * [Issue #1138](https://bitbucket.org/osrf/gazebo/issue/1138)

### Gazebo 3.0.0 (2014-04-11)

1. Fix bug when deleting the sun light
    * [Pull request #1088](https://bitbucket.org/osrf/gazebo/pull-request/1088)
    * [Issue #1133](https://bitbucket.org/osrf/gazebo/issue/1133)
1. Fix ODE screw joint
    * [Pull request #1078](https://bitbucket.org/osrf/gazebo/pull-request/1078)
    * [Issue #1167](https://bitbucket.org/osrf/gazebo/issue/1167)
1. Update joint integration tests
    * [Pull request #1081](https://bitbucket.org/osrf/gazebo/pull-request/1081)
1. Fixed false positives in cppcheck.
    * [Pull request #1061](https://bitbucket.org/osrf/gazebo/pull-request/1061)
1. Made joint axis reference frame relative to child, and updated simbody and dart accordingly.
    * [Pull request #1069](https://bitbucket.org/osrf/gazebo/pull-request/1069)
    * [Issue #494](https://bitbucket.org/osrf/gazebo/issue/494)
    * [Issue #1143](https://bitbucket.org/osrf/gazebo/issue/1143)
1. Added ability to pass vector of strings to SetupClient and SetupServer
    * [Pull request #1068](https://bitbucket.org/osrf/gazebo/pull-request/1068)
    * [Issue #1132](https://bitbucket.org/osrf/gazebo/issue/1132)
1. Fix error correction in screw constraints for ODE
    * [Pull request #1159](https://bitbucket.org/osrf/gazebo/pull-request/1159)
    * [Issue #1159](https://bitbucket.org/osrf/gazebo/issue/1159)
1. Improved pkgconfig with SDF
    * [Pull request #1062](https://bitbucket.org/osrf/gazebo/pull-request/1062)
1. Added a plugin to simulate aero dynamics
    * [Pull request #905](https://bitbucket.org/osrf/gazebo/pull-request/905)
1. Updated bullet support
    * [Issue #1069](https://bitbucket.org/osrf/gazebo/issue/1069)
    * [Pull request #1011](https://bitbucket.org/osrf/gazebo/pull-request/1011)
    * [Pull request #996](https://bitbucket.org/osrf/gazebo/pull-request/966)
    * [Pull request #1024](https://bitbucket.org/osrf/gazebo/pull-request/1024)
1. Updated simbody support
    * [Pull request #995](https://bitbucket.org/osrf/gazebo/pull-request/995)
1. Updated worlds to SDF 1.5
    * [Pull request #1021](https://bitbucket.org/osrf/gazebo/pull-request/1021)
1. Improvements to ODE
    * [Pull request #1001](https://bitbucket.org/osrf/gazebo/pull-request/1001)
    * [Pull request #1014](https://bitbucket.org/osrf/gazebo/pull-request/1014)
    * [Pull request #1015](https://bitbucket.org/osrf/gazebo/pull-request/1015)
    * [Pull request #1016](https://bitbucket.org/osrf/gazebo/pull-request/1016)
1. New command line tool
    * [Pull request #972](https://bitbucket.org/osrf/gazebo/pull-request/972)
1. Graphical user interface improvements
    * [Pull request #971](https://bitbucket.org/osrf/gazebo/pull-request/971)
    * [Pull request #1013](https://bitbucket.org/osrf/gazebo/pull-request/1013)
    * [Pull request #989](https://bitbucket.org/osrf/gazebo/pull-request/989)
1. Created a friction pyramid class
    * [Pull request #935](https://bitbucket.org/osrf/gazebo/pull-request/935)
1. Added GetWorldEnergy functions to Model, Joint, and Link
    * [Pull request #1017](https://bitbucket.org/osrf/gazebo/pull-request/1017)
1. Preparing Gazebo for admission into Ubuntu
    * [Pull request #969](https://bitbucket.org/osrf/gazebo/pull-request/969)
    * [Pull request #998](https://bitbucket.org/osrf/gazebo/pull-request/998)
    * [Pull request #1002](https://bitbucket.org/osrf/gazebo/pull-request/1002)
1. Add method for querying if useImplicitStiffnessDamping flag is set for a given joint
    * [Issue #629](https://bitbucket.org/osrf/gazebo/issue/629)
    * [Pull request #1006](https://bitbucket.org/osrf/gazebo/pull-request/1006)
1. Fix joint axis frames
    * [Issue #494](https://bitbucket.org/osrf/gazebo/issue/494)
    * [Pull request #963](https://bitbucket.org/osrf/gazebo/pull-request/963)
1. Compute joint anchor pose relative to parent
    * [Issue #1029](https://bitbucket.org/osrf/gazebo/issue/1029)
    * [Pull request #982](https://bitbucket.org/osrf/gazebo/pull-request/982)
1. Cleanup the installed worlds
    * [Issue #1036](https://bitbucket.org/osrf/gazebo/issue/1036)
    * [Pull request #984](https://bitbucket.org/osrf/gazebo/pull-request/984)
1. Update to the GPS sensor
    * [Issue #1059](https://bitbucket.org/osrf/gazebo/issue/1059)
    * [Pull request #984](https://bitbucket.org/osrf/gazebo/pull-request/984)
1. Removed libtool from plugin loading
    * [Pull request #981](https://bitbucket.org/osrf/gazebo/pull-request/981)
1. Added functions to get inertial information for a link in the world frame.
    * [Pull request #1005](https://bitbucket.org/osrf/gazebo/pull-request/1005)

## Gazebo 2.0

### Gazebo 2.2.3 (2014-04-29)

1. Removed redundant call to World::Init
    * [Pull request #1107](https://bitbucket.org/osrf/gazebo/pull-request/1107)
    * [Issue #1208](https://bitbucket.org/osrf/gazebo/issue/1208)
1. Return proper error codes when gazebo exits
    * [Pull request #1085](https://bitbucket.org/osrf/gazebo/pull-request/1085)
    * [Issue #1178](https://bitbucket.org/osrf/gazebo/issue/1178)
1. Fixed Camera::GetWorldRotation().
    * [Pull request #1071](https://bitbucket.org/osrf/gazebo/pull-request/1071)
    * [Issue #1087](https://bitbucket.org/osrf/gazebo/issue/1087)
1. Fixed memory leak in image conversion
    * [Pull request #1073](https://bitbucket.org/osrf/gazebo/pull-request/1073)

### Gazebo 2.2.0 (2014-01-10)

1. Fix compilation when using OGRE-1.9 (full support is being worked on)
    * [Issue #994](https://bitbucket.org/osrf/gazebo/issue/994)
    * [Issue #995](https://bitbucket.org/osrf/gazebo/issue/995)
    * [Issue #996](https://bitbucket.org/osrf/gazebo/issue/996)
    * [Pull request #883](https://bitbucket.org/osrf/gazebo/pull-request/883)
1. Added unit test for issue 624.
    * [Issue #624](https://bitbucket.org/osrf/gazebo/issue/624).
    * [Pull request #889](https://bitbucket.org/osrf/gazebo/pull-request/889)
1. Use 3x3 PCF shadows for smoother shadows.
    * [Pull request #887](https://bitbucket.org/osrf/gazebo/pull-request/887)
1. Update manpage copyright to 2014.
    * [Pull request #893](https://bitbucket.org/osrf/gazebo/pull-request/893)
1. Added friction integration test .
    * [Pull request #885](https://bitbucket.org/osrf/gazebo/pull-request/885)
1. Fix joint anchor when link pose is not specified.
    * [Issue #978](https://bitbucket.org/osrf/gazebo/issue/978)
    * [Pull request #862](https://bitbucket.org/osrf/gazebo/pull-request/862)
1. Added (ESC) tooltip for GUI Selection Mode icon.
    * [Issue #993](https://bitbucket.org/osrf/gazebo/issue/993)
    * [Pull request #888](https://bitbucket.org/osrf/gazebo/pull-request/888)
1. Removed old comment about resolved issue.
    * [Issue #837](https://bitbucket.org/osrf/gazebo/issue/837)
    * [Pull request #880](https://bitbucket.org/osrf/gazebo/pull-request/880)
1. Made SimbodyLink::Get* function thread-safe
    * [Issue #918](https://bitbucket.org/osrf/gazebo/issue/918)
    * [Pull request #872](https://bitbucket.org/osrf/gazebo/pull-request/872)
1. Suppressed spurious gzlog messages in ODE::Body
    * [Issue #983](https://bitbucket.org/osrf/gazebo/issue/983)
    * [Pull request #875](https://bitbucket.org/osrf/gazebo/pull-request/875)
1. Fixed Force Torque Sensor Test by properly initializing some values.
    * [Issue #982](https://bitbucket.org/osrf/gazebo/issue/982)
    * [Pull request #869](https://bitbucket.org/osrf/gazebo/pull-request/869)
1. Added breakable joint plugin to support breakable walls.
    * [Pull request #865](https://bitbucket.org/osrf/gazebo/pull-request/865)
1. Used different tuple syntax to fix compilation on OSX mavericks.
    * [Issue #947](https://bitbucket.org/osrf/gazebo/issue/947)
    * [Pull request #858](https://bitbucket.org/osrf/gazebo/pull-request/858)
1. Fixed sonar test and deprecation warning.
    * [Pull request #856](https://bitbucket.org/osrf/gazebo/pull-request/856)
1. Speed up test compilation.
    * Part of [Issue #955](https://bitbucket.org/osrf/gazebo/issue/955)
    * [Pull request #846](https://bitbucket.org/osrf/gazebo/pull-request/846)
1. Added Joint::SetEffortLimit API
    * [Issue #923](https://bitbucket.org/osrf/gazebo/issue/923)
    * [Pull request #808](https://bitbucket.org/osrf/gazebo/pull-request/808)
1. Made bullet output less verbose.
    * [Pull request #839](https://bitbucket.org/osrf/gazebo/pull-request/839)
1. Convergence acceleration and stability tweak to make atlas_v3 stable
    * [Issue #895](https://bitbucket.org/osrf/gazebo/issue/895)
    * [Pull request #772](https://bitbucket.org/osrf/gazebo/pull-request/772)
1. Added colors, textures and world files for the SPL RoboCup environment
    * [Pull request #838](https://bitbucket.org/osrf/gazebo/pull-request/838)
1. Fixed bitbucket_pullrequests tool to work with latest BitBucket API.
    * [Issue #933](https://bitbucket.org/osrf/gazebo/issue/933)
    * [Pull request #841](https://bitbucket.org/osrf/gazebo/pull-request/841)
1. Fixed cppcheck warnings.
    * [Pull request #842](https://bitbucket.org/osrf/gazebo/pull-request/842)

### Gazebo 2.1.0 (2013-11-08)
1. Fix mainwindow unit test
    * [Pull request #752](https://bitbucket.org/osrf/gazebo/pull-request/752)
1. Visualize moment of inertia
    * Pull request [#745](https://bitbucket.org/osrf/gazebo/pull-request/745), [#769](https://bitbucket.org/osrf/gazebo/pull-request/769), [#787](https://bitbucket.org/osrf/gazebo/pull-request/787)
    * [Issue #203](https://bitbucket.org/osrf/gazebo/issue/203)
1. Update tool to count lines of code
    * [Pull request #758](https://bitbucket.org/osrf/gazebo/pull-request/758)
1. Implement World::Clear
    * Pull request [#785](https://bitbucket.org/osrf/gazebo/pull-request/785), [#804](https://bitbucket.org/osrf/gazebo/pull-request/804)
1. Improve Bullet support
    * [Pull request #805](https://bitbucket.org/osrf/gazebo/pull-request/805)
1. Fix doxygen spacing
    * [Pull request #740](https://bitbucket.org/osrf/gazebo/pull-request/740)
1. Add tool to generate model images for thepropshop.org
    * [Pull request #734](https://bitbucket.org/osrf/gazebo/pull-request/734)
1. Added paging support for terrains
    * [Pull request #707](https://bitbucket.org/osrf/gazebo/pull-request/707)
1. Added plugin path to LID_LIBRARY_PATH in setup.sh
    * [Pull request #750](https://bitbucket.org/osrf/gazebo/pull-request/750)
1. Fix for OSX
    * [Pull request #766](https://bitbucket.org/osrf/gazebo/pull-request/766)
    * [Pull request #786](https://bitbucket.org/osrf/gazebo/pull-request/786)
    * [Issue #906](https://bitbucket.org/osrf/gazebo/issue/906)
1. Update copyright information
    * [Pull request #771](https://bitbucket.org/osrf/gazebo/pull-request/771)
1. Enable screen dependent tests
    * [Pull request #764](https://bitbucket.org/osrf/gazebo/pull-request/764)
    * [Issue #811](https://bitbucket.org/osrf/gazebo/issue/811)
1. Fix gazebo command line help message
    * [Pull request #775](https://bitbucket.org/osrf/gazebo/pull-request/775)
    * [Issue #898](https://bitbucket.org/osrf/gazebo/issue/898)
1. Fix man page test
    * [Pull request #774](https://bitbucket.org/osrf/gazebo/pull-request/774)
1. Improve load time by reducing calls to RTShader::Update
    * [Pull request #773](https://bitbucket.org/osrf/gazebo/pull-request/773)
    * [Issue #877](https://bitbucket.org/osrf/gazebo/issue/877)
1. Fix joint visualization
    * [Pull request #776](https://bitbucket.org/osrf/gazebo/pull-request/776)
    * [Pull request #802](https://bitbucket.org/osrf/gazebo/pull-request/802)
    * [Issue #464](https://bitbucket.org/osrf/gazebo/issue/464)
1. Add helpers to fix NaN
    * [Pull request #742](https://bitbucket.org/osrf/gazebo/pull-request/742)
1. Fix model resizing via the GUI
    * [Pull request #763](https://bitbucket.org/osrf/gazebo/pull-request/763)
    * [Issue #885](https://bitbucket.org/osrf/gazebo/issue/885)
1. Simplify gzlog test by using sha1
    * [Pull request #781](https://bitbucket.org/osrf/gazebo/pull-request/781)
    * [Issue #837](https://bitbucket.org/osrf/gazebo/issue/837)
1. Enable cppcheck for header files
    * [Pull request #782](https://bitbucket.org/osrf/gazebo/pull-request/782)
    * [Issue #907](https://bitbucket.org/osrf/gazebo/issue/907)
1. Fix broken regression test
    * [Pull request #784](https://bitbucket.org/osrf/gazebo/pull-request/784)
    * [Issue #884](https://bitbucket.org/osrf/gazebo/issue/884)
1. All simbody and dart to pass tests
    * [Pull request #790](https://bitbucket.org/osrf/gazebo/pull-request/790)
    * [Issue #873](https://bitbucket.org/osrf/gazebo/issue/873)
1. Fix camera rotation from SDF
    * [Pull request #789](https://bitbucket.org/osrf/gazebo/pull-request/789)
    * [Issue #920](https://bitbucket.org/osrf/gazebo/issue/920)
1. Fix bitbucket pullrequest command line tool to match new API
    * [Pull request #803](https://bitbucket.org/osrf/gazebo/pull-request/803)
1. Fix transceiver spawn errors in tests
    * [Pull request #811](https://bitbucket.org/osrf/gazebo/pull-request/811)
    * [Pull request #814](https://bitbucket.org/osrf/gazebo/pull-request/814)

### Gazebo 2.0.0 (2013-10-08)
1. Refactor code check tool.
    * [Pull Request #669](https://bitbucket.org/osrf/gazebo/pull-request/669)
1. Added pull request tool for Bitbucket.
    * [Pull Request #670](https://bitbucket.org/osrf/gazebo/pull-request/670)
    * [Pull Request #691](https://bitbucket.org/osrf/gazebo/pull-request/671)
1. New wireless receiver and transmitter sensor models.
    * [Pull Request #644](https://bitbucket.org/osrf/gazebo/pull-request/644)
    * [Pull Request #675](https://bitbucket.org/osrf/gazebo/pull-request/675)
    * [Pull Request #727](https://bitbucket.org/osrf/gazebo/pull-request/727)
1. Audio support using OpenAL.
    * [Pull Request #648](https://bitbucket.org/osrf/gazebo/pull-request/648)
    * [Pull Request #704](https://bitbucket.org/osrf/gazebo/pull-request/704)
1. Simplify command-line parsing of gztopic echo output.
    * [Pull Request #674](https://bitbucket.org/osrf/gazebo/pull-request/674)
    * Resolves: [Issue #795](https://bitbucket.org/osrf/gazebo/issue/795)
1. Use UNIX directories through the user of GNUInstallDirs cmake module.
    * [Pull Request #676](https://bitbucket.org/osrf/gazebo/pull-request/676)
    * [Pull Request #681](https://bitbucket.org/osrf/gazebo/pull-request/681)
1. New GUI interactions for object manipulation.
    * [Pull Request #634](https://bitbucket.org/osrf/gazebo/pull-request/634)
1. Fix for OSX menubar.
    * [Pull Request #677](https://bitbucket.org/osrf/gazebo/pull-request/677)
1. Remove internal SDF directories and dependencies.
    * [Pull Request #680](https://bitbucket.org/osrf/gazebo/pull-request/680)
1. Add minimum version for sdformat.
    * [Pull Request #682](https://bitbucket.org/osrf/gazebo/pull-request/682)
    * Resolves: [Issue #818](https://bitbucket.org/osrf/gazebo/issue/818)
1. Allow different gtest parameter types with ServerFixture
    * [Pull Request #686](https://bitbucket.org/osrf/gazebo/pull-request/686)
    * Resolves: [Issue #820](https://bitbucket.org/osrf/gazebo/issue/820)
1. GUI model scaling when using Bullet.
    * [Pull Request #683](https://bitbucket.org/osrf/gazebo/pull-request/683)
1. Fix typo in cmake config.
    * [Pull Request #694](https://bitbucket.org/osrf/gazebo/pull-request/694)
    * Resolves: [Issue #824](https://bitbucket.org/osrf/gazebo/issue/824)
1. Remove gazebo include subdir from pkgconfig and cmake config.
    * [Pull Request #691](https://bitbucket.org/osrf/gazebo/pull-request/691)
1. Torsional spring demo
    * [Pull Request #693](https://bitbucket.org/osrf/gazebo/pull-request/693)
1. Remove repeated call to SetAxis in Joint.cc
    * [Pull Request #695](https://bitbucket.org/osrf/gazebo/pull-request/695)
    * Resolves: [Issue #823](https://bitbucket.org/osrf/gazebo/issue/823)
1. Add test for rotational joints.
    * [Pull Request #697](https://bitbucket.org/osrf/gazebo/pull-request/697)
    * Resolves: [Issue #820](https://bitbucket.org/osrf/gazebo/issue/820)
1. Fix compilation of tests using Joint base class
    * [Pull Request #701](https://bitbucket.org/osrf/gazebo/pull-request/701)
1. Terrain paging implemented.
    * [Pull Request #687](https://bitbucket.org/osrf/gazebo/pull-request/687)
1. Improve timeout error reporting in ServerFixture
    * [Pull Request #705](https://bitbucket.org/osrf/gazebo/pull-request/705)
1. Fix mouse picking for cases where visuals overlap with the laser
    * [Pull Request #709](https://bitbucket.org/osrf/gazebo/pull-request/709)
1. Fix string literals for OSX
    * [Pull Request #712](https://bitbucket.org/osrf/gazebo/pull-request/712)
    * Resolves: [Issue #803](https://bitbucket.org/osrf/gazebo/issue/803)
1. Support for ENABLE_TESTS_COMPILATION cmake parameter
    * [Pull Request #708](https://bitbucket.org/osrf/gazebo/pull-request/708)
1. Updated system gui plugin
    * [Pull Request #702](https://bitbucket.org/osrf/gazebo/pull-request/702)
1. Fix force torque unit test issue
    * [Pull Request #673](https://bitbucket.org/osrf/gazebo/pull-request/673)
    * Resolves: [Issue #813](https://bitbucket.org/osrf/gazebo/issue/813)
1. Use variables to control auto generation of CFlags
    * [Pull Request #699](https://bitbucket.org/osrf/gazebo/pull-request/699)
1. Remove deprecated functions.
    * [Pull Request #715](https://bitbucket.org/osrf/gazebo/pull-request/715)
1. Fix typo in `Camera.cc`
    * [Pull Request #719](https://bitbucket.org/osrf/gazebo/pull-request/719)
    * Resolves: [Issue #846](https://bitbucket.org/osrf/gazebo/issue/846)
1. Performance improvements
    * [Pull Request #561](https://bitbucket.org/osrf/gazebo/pull-request/561)
1. Fix gripper model.
    * [Pull Request #713](https://bitbucket.org/osrf/gazebo/pull-request/713)
    * Resolves: [Issue #314](https://bitbucket.org/osrf/gazebo/issue/314)
1. First part of Simbody integration
    * [Pull Request #716](https://bitbucket.org/osrf/gazebo/pull-request/716)

## Gazebo 1.9

### Gazebo 1.9.6 (2014-04-29)

1. Refactored inertia ratio reduction for ODE
    * [Pull request #1114](https://bitbucket.org/osrf/gazebo/pull-request/1114)
1. Improved collada loading performance
    * [Pull request #1075](https://bitbucket.org/osrf/gazebo/pull-request/1075)

### Gazebo 1.9.3 (2014-01-10)

1. Add thickness to plane to remove shadow flickering.
    * [Pull request #886](https://bitbucket.org/osrf/gazebo/pull-request/886)
1. Temporary GUI shadow toggle fix.
    * [Issue #925](https://bitbucket.org/osrf/gazebo/issue/925)
    * [Pull request #868](https://bitbucket.org/osrf/gazebo/pull-request/868)
1. Fix memory access bugs with libc++ on mavericks.
    * [Issue #965](https://bitbucket.org/osrf/gazebo/issue/965)
    * [Pull request #857](https://bitbucket.org/osrf/gazebo/pull-request/857)
    * [Pull request #881](https://bitbucket.org/osrf/gazebo/pull-request/881)
1. Replaced printf with cout in gztopic hz.
    * [Issue #969](https://bitbucket.org/osrf/gazebo/issue/969)
    * [Pull request #854](https://bitbucket.org/osrf/gazebo/pull-request/854)
1. Add Dark grey material and fix indentation.
    * [Pull request #851](https://bitbucket.org/osrf/gazebo/pull-request/851)
1. Fixed sonar sensor unit test.
    * [Pull request #848](https://bitbucket.org/osrf/gazebo/pull-request/848)
1. Convergence acceleration and stability tweak to make atlas_v3 stable.
    * [Pull request #845](https://bitbucket.org/osrf/gazebo/pull-request/845)
1. Update gtest to 1.7.0 to resolve problems with libc++.
    * [Issue #947](https://bitbucket.org/osrf/gazebo/issue/947)
    * [Pull request #827](https://bitbucket.org/osrf/gazebo/pull-request/827)
1. Fixed LD_LIBRARY_PATH for plugins.
    * [Issue #957](https://bitbucket.org/osrf/gazebo/issue/957)
    * [Pull request #844](https://bitbucket.org/osrf/gazebo/pull-request/844)
1. Fix transceiver sporadic errors.
    * Backport of [pull request #811](https://bitbucket.org/osrf/gazebo/pull-request/811)
    * [Pull request #836](https://bitbucket.org/osrf/gazebo/pull-request/836)
1. Modified the MsgTest to be deterministic with time checks.
    * [Pull request #843](https://bitbucket.org/osrf/gazebo/pull-request/843)
1. Fixed seg fault in LaserVisual.
    * [Issue #950](https://bitbucket.org/osrf/gazebo/issue/950)
    * [Pull request #832](https://bitbucket.org/osrf/gazebo/pull-request/832)
1. Implemented the option to disable tests that need a working screen to run properly.
    * Backport of [Pull request #764](https://bitbucket.org/osrf/gazebo/pull-request/764)
    * [Pull request #837](https://bitbucket.org/osrf/gazebo/pull-request/837)
1. Cleaned up gazebo shutdown.
    * [Pull request #829](https://bitbucket.org/osrf/gazebo/pull-request/829)
1. Fixed bug associated with loading joint child links.
    * [Issue #943](https://bitbucket.org/osrf/gazebo/issue/943)
    * [Pull request #820](https://bitbucket.org/osrf/gazebo/pull-request/820)

### Gazebo 1.9.2 (2013-11-08)
1. Fix enable/disable sky and clouds from SDF
    * [Pull request #809](https://bitbucket.org/osrf/gazebo/pull-request/809])
1. Fix occasional blank GUI screen on startup
    * [Pull request #815](https://bitbucket.org/osrf/gazebo/pull-request/815])
1. Fix GPU laser when interacting with heightmaps
    * [Pull request #796](https://bitbucket.org/osrf/gazebo/pull-request/796])
1. Added API/ABI checker command line tool
    * [Pull request #765](https://bitbucket.org/osrf/gazebo/pull-request/765])
1. Added gtest version information
    * [Pull request #801](https://bitbucket.org/osrf/gazebo/pull-request/801])
1. Fix GUI world saving
    * [Pull request #806](https://bitbucket.org/osrf/gazebo/pull-request/806])
1. Enable anti-aliasing for camera sensor
    * [Pull request #800](https://bitbucket.org/osrf/gazebo/pull-request/800])
1. Make sensor noise deterministic
    * [Pull request #788](https://bitbucket.org/osrf/gazebo/pull-request/788])
1. Fix build problem
    * [Issue #901](https://bitbucket.org/osrf/gazebo/issue/901)
    * [Pull request #778](https://bitbucket.org/osrf/gazebo/pull-request/778])
1. Fix a typo in Camera.cc
    * [Pull request #720](https://bitbucket.org/osrf/gazebo/pull-request/720])
    * [Issue #846](https://bitbucket.org/osrf/gazebo/issue/846)
1. Fix OSX menu bar
    * [Pull request #688](https://bitbucket.org/osrf/gazebo/pull-request/688])
1. Fix gazebo::init by calling sdf::setFindCallback() before loading the sdf in gzfactory.
    * [Pull request #678](https://bitbucket.org/osrf/gazebo/pull-request/678])
    * [Issue #817](https://bitbucket.org/osrf/gazebo/issue/817)

### Gazebo 1.9.1 (2013-08-20)
* Deprecate header files that require case-sensitive filesystem (e.g. Common.hh, Physics.hh) [https://bitbucket.org/osrf/gazebo/pull-request/638/fix-for-775-deprecate-headers-that-require]
* Initial support for building on Mac OS X [https://bitbucket.org/osrf/gazebo/pull-request/660/osx-support-for-gazebo-19] [https://bitbucket.org/osrf/gazebo/pull-request/657/cmake-fixes-for-osx]
* Fixes for various issues [https://bitbucket.org/osrf/gazebo/pull-request/635/fix-for-issue-792/diff] [https://bitbucket.org/osrf/gazebo/pull-request/628/allow-scoped-and-non-scoped-joint-names-to/diff] [https://bitbucket.org/osrf/gazebo/pull-request/636/fix-build-dependency-in-message-generation/diff] [https://bitbucket.org/osrf/gazebo/pull-request/639/make-the-unversioned-setupsh-a-copy-of-the/diff] [https://bitbucket.org/osrf/gazebo/pull-request/650/added-missing-lib-to-player-client-library/diff] [https://bitbucket.org/osrf/gazebo/pull-request/656/install-gzmode_create-without-sh-suffix/diff]

### Gazebo 1.9.0 (2013-07-23)
* Use external package [sdformat](https://bitbucket.org/osrf/sdformat) for sdf parsing, refactor the `Element::GetValue*` function calls, and deprecate Gazebo's internal sdf parser [https://bitbucket.org/osrf/gazebo/pull-request/627]
* Improved ROS support ([[Tutorials#ROS_Integration |documentation here]]) [https://bitbucket.org/osrf/gazebo/pull-request/559]
* Added Sonar, Force-Torque, and Tactile Pressure sensors [https://bitbucket.org/osrf/gazebo/pull-request/557], [https://bitbucket.org/osrf/gazebo/pull-request/567]
* Add compile-time defaults for environment variables so that sourcing setup.sh is unnecessary in most cases [https://bitbucket.org/osrf/gazebo/pull-request/620]
* Enable user camera to follow objects in client window [https://bitbucket.org/osrf/gazebo/pull-request/603]
* Install protobuf message files for use in custom messages [https://bitbucket.org/osrf/gazebo/pull-request/614]
* Change default compilation flags to improve debugging [https://bitbucket.org/osrf/gazebo/pull-request/617]
* Change to supported relative include paths [https://bitbucket.org/osrf/gazebo/pull-request/594]
* Fix display of laser scans when sensor is rotated [https://bitbucket.org/osrf/gazebo/pull-request/599]

## Gazebo 1.8

### Gazebo 1.8.7 (2013-07-16)
* Fix bug in URDF parsing of Vector3 elements [https://bitbucket.org/osrf/gazebo/pull-request/613]
* Fix compilation errors with newest libraries [https://bitbucket.org/osrf/gazebo/pull-request/615]

### Gazebo 1.8.6 (2013-06-07)
* Fix inertia lumping in the URDF parser[https://bitbucket.org/osrf/gazebo/pull-request/554]
* Fix for ODEJoint CFM damping sign error [https://bitbucket.org/osrf/gazebo/pull-request/586]
* Fix transport memory growth[https://bitbucket.org/osrf/gazebo/pull-request/584]
* Reduce log file data in order to reduce buffer growth that results in out of memory kernel errors[https://bitbucket.org/osrf/gazebo/pull-request/587]

### Gazebo 1.8.5 (2013-06-04)
* Fix Gazebo build for machines without a valid display.[https://bitbucket.org/osrf/gazebo/commits/37f00422eea03365b839a632c1850431ee6a1d67]

### Gazebo 1.8.4 (2013-06-03)
* Fix UDRF to SDF converter so that URDF gazebo extensions are applied to all collisions in a link.[https://bitbucket.org/osrf/gazebo/pull-request/579]
* Prevent transport layer from locking when a gzclient connects to a gzserver over a connection with high latency.[https://bitbucket.org/osrf/gazebo/pull-request/572]
* Improve performance and fix uninitialized conditional jumps.[https://bitbucket.org/osrf/gazebo/pull-request/571]

### Gazebo 1.8.3 (2013-06-03)
* Fix for gzlog hanging when gzserver is not present or not responsive[https://bitbucket.org/osrf/gazebo/pull-request/577]
* Fix occasional segfault when generating log files[https://bitbucket.org/osrf/gazebo/pull-request/575]
* Performance improvement to ODE[https://bitbucket.org/osrf/gazebo/pull-request/556]
* Fix node initialization[https://bitbucket.org/osrf/gazebo/pull-request/570]
* Fix GPU laser Hz rate reduction when sensor moved away from world origin[https://bitbucket.org/osrf/gazebo/pull-request/566]
* Fix incorrect lighting in camera sensors when GPU laser is subscribe to[https://bitbucket.org/osrf/gazebo/pull-request/563]

### Gazebo 1.8.2 (2013-05-28)
* ODE performance improvements[https://bitbucket.org/osrf/gazebo/pull-request/535][https://bitbucket.org/osrf/gazebo/pull-request/537]
* Fixed tests[https://bitbucket.org/osrf/gazebo/pull-request/538][https://bitbucket.org/osrf/gazebo/pull-request/541][https://bitbucket.org/osrf/gazebo/pull-request/542]
* Fixed sinking vehicle bug[https://bitbucket.org/osrf/drcsim/issue/300] in pull-request[https://bitbucket.org/osrf/gazebo/pull-request/538]
* Fix GPU sensor throttling[https://bitbucket.org/osrf/gazebo/pull-request/536]
* Reduce string comparisons for better performance[https://bitbucket.org/osrf/gazebo/pull-request/546]
* Contact manager performance improvements[https://bitbucket.org/osrf/gazebo/pull-request/543]
* Transport performance improvements[https://bitbucket.org/osrf/gazebo/pull-request/548]
* Reduce friction noise[https://bitbucket.org/osrf/gazebo/pull-request/545]

### Gazebo 1.8.1 (2013-05-22)
* Please note that 1.8.1 contains a bug[https://bitbucket.org/osrf/drcsim/issue/300] that causes interpenetration between objects in resting contact to grow slowly.  Please update to 1.8.2 for the patch.
* Added warm starting[https://bitbucket.org/osrf/gazebo/pull-request/529]
* Reduced console output[https://bitbucket.org/osrf/gazebo/pull-request/533]
* Improved off screen rendering performance[https://bitbucket.org/osrf/gazebo/pull-request/530]
* Performance improvements [https://bitbucket.org/osrf/gazebo/pull-request/535] [https://bitbucket.org/osrf/gazebo/pull-request/537]

### Gazebo 1.8.0 (2013-05-17)
* Fixed slider axis [https://bitbucket.org/osrf/gazebo/pull-request/527]
* Fixed heightmap shadows [https://bitbucket.org/osrf/gazebo/pull-request/525]
* Fixed model and canonical link pose [https://bitbucket.org/osrf/gazebo/pull-request/519]
* Fixed OSX message header[https://bitbucket.org/osrf/gazebo/pull-request/524]
* Added zlib compression for logging [https://bitbucket.org/osrf/gazebo/pull-request/515]
* Allow clouds to be disabled in cameras [https://bitbucket.org/osrf/gazebo/pull-request/507]
* Camera rendering performance [https://bitbucket.org/osrf/gazebo/pull-request/528]


## Gazebo 1.7

### Gazebo 1.7.3 (2013-05-08)
* Fixed log cleanup (again) [https://bitbucket.org/osrf/gazebo/pull-request/511/fix-log-cleanup-logic]

### Gazebo 1.7.2 (2013-05-07)
* Fixed log cleanup [https://bitbucket.org/osrf/gazebo/pull-request/506/fix-gzlog-stop-command-line]
* Minor documentation fix [https://bitbucket.org/osrf/gazebo/pull-request/488/minor-documentation-fix]

### Gazebo 1.7.1 (2013-04-19)
* Fixed tests
* IMU sensor receives time stamped data from links
* Fix saving image frames [https://bitbucket.org/osrf/gazebo/pull-request/466/fix-saving-frames/diff]
* Wireframe rendering in GUI [https://bitbucket.org/osrf/gazebo/pull-request/414/allow-rendering-of-models-in-wireframe]
* Improved logging performance [https://bitbucket.org/osrf/gazebo/pull-request/457/improvements-to-gzlog-filter-and-logging]
* Viscous mud model [https://bitbucket.org/osrf/gazebo/pull-request/448/mud-plugin/diff]

## Gazebo 1.6

### Gazebo 1.6.3 (2013-04-15)
* Fixed a [critical SDF bug](https://bitbucket.org/osrf/gazebo/pull-request/451)
* Fixed a [laser offset bug](https://bitbucket.org/osrf/gazebo/pull-request/449)

### Gazebo 1.6.2 (2013-04-14)
* Fix for fdir1 physics property [https://bitbucket.org/osrf/gazebo/pull-request/429/fixes-to-treat-fdir1-better-1-rotate-into/diff]
* Fix for force torque sensor [https://bitbucket.org/osrf/gazebo/pull-request/447]
* SDF documentation fix [https://bitbucket.org/osrf/gazebo/issue/494/joint-axis-reference-frame-doesnt-match]

### Gazebo 1.6.1 (2013-04-05)
* Switch default build type to Release.

### Gazebo 1.6.0 (2013-04-05)
* Improvements to inertia in rubble pile
* Various Bullet integration advances.
* Noise models for ray, camera, and imu sensors.
* SDF 1.4, which accommodates more physics engine parameters and also some sensor noise models.
* Initial support for making movies from within Gazebo.
* Many performance improvements.
* Many bug fixes.
* Progress toward to building on OS X.

## Gazebo 1.5

### Gazebo 1.5.0 (2013-03-11)
* Partial integration of Bullet
  * Includes: cubes, spheres, cylinders, planes, meshes, revolute joints, ray sensors
* GUI Interface for log writing.
* Threaded sensors.
* Multi-camera sensor.

* Fixed the following issues:
 * [https://bitbucket.org/osrf/gazebo/issue/236 Issue #236]
 * [https://bitbucket.org/osrf/gazebo/issue/507 Issue #507]
 * [https://bitbucket.org/osrf/gazebo/issue/530 Issue #530]
 * [https://bitbucket.org/osrf/gazebo/issue/279 Issue #279]
 * [https://bitbucket.org/osrf/gazebo/issue/529 Issue #529]
 * [https://bitbucket.org/osrf/gazebo/issue/239 Issue #239]
 * [https://bitbucket.org/osrf/gazebo/issue/5 Issue #5]

## Gazebo 1.4

### Gazebo 1.4.0 (2013-02-01)
* New Features:
 * GUI elements to display messages from the server.
 * Multi-floor building editor and creator.
 * Improved sensor visualizations.
 * Improved mouse interactions

* Fixed the following issues:
 * [https://bitbucket.org/osrf/gazebo/issue/16 Issue #16]
 * [https://bitbucket.org/osrf/gazebo/issue/142 Issue #142]
 * [https://bitbucket.org/osrf/gazebo/issue/229 Issue #229]
 * [https://bitbucket.org/osrf/gazebo/issue/277 Issue #277]
 * [https://bitbucket.org/osrf/gazebo/issue/291 Issue #291]
 * [https://bitbucket.org/osrf/gazebo/issue/310 Issue #310]
 * [https://bitbucket.org/osrf/gazebo/issue/320 Issue #320]
 * [https://bitbucket.org/osrf/gazebo/issue/329 Issue #329]
 * [https://bitbucket.org/osrf/gazebo/issue/333 Issue #333]
 * [https://bitbucket.org/osrf/gazebo/issue/334 Issue #334]
 * [https://bitbucket.org/osrf/gazebo/issue/335 Issue #335]
 * [https://bitbucket.org/osrf/gazebo/issue/341 Issue #341]
 * [https://bitbucket.org/osrf/gazebo/issue/350 Issue #350]
 * [https://bitbucket.org/osrf/gazebo/issue/384 Issue #384]
 * [https://bitbucket.org/osrf/gazebo/issue/431 Issue #431]
 * [https://bitbucket.org/osrf/gazebo/issue/433 Issue #433]
 * [https://bitbucket.org/osrf/gazebo/issue/453 Issue #453]
 * [https://bitbucket.org/osrf/gazebo/issue/456 Issue #456]
 * [https://bitbucket.org/osrf/gazebo/issue/457 Issue #457]
 * [https://bitbucket.org/osrf/gazebo/issue/459 Issue #459]

## Gazebo 1.3

### Gazebo 1.3.1 (2012-12-14)
* Fixed the following issues:
 * [https://bitbucket.org/osrf/gazebo/issue/297 Issue #297]
* Other bugs fixed:
 * [https://bitbucket.org/osrf/gazebo/pull-request/164/ Fix light bounding box to disable properly when deselected]
 * [https://bitbucket.org/osrf/gazebo/pull-request/169/ Determine correct local IP address, to make remote clients work properly]
 * Various test fixes

### Gazebo 1.3.0 (2012-12-03)
* Fixed the following issues:
 * [https://bitbucket.org/osrf/gazebo/issue/233 Issue #233]
 * [https://bitbucket.org/osrf/gazebo/issue/238 Issue #238]
 * [https://bitbucket.org/osrf/gazebo/issue/2 Issue #2]
 * [https://bitbucket.org/osrf/gazebo/issue/95 Issue #95]
 * [https://bitbucket.org/osrf/gazebo/issue/97 Issue #97]
 * [https://bitbucket.org/osrf/gazebo/issue/90 Issue #90]
 * [https://bitbucket.org/osrf/gazebo/issue/253 Issue #253]
 * [https://bitbucket.org/osrf/gazebo/issue/163 Issue #163]
 * [https://bitbucket.org/osrf/gazebo/issue/91 Issue #91]
 * [https://bitbucket.org/osrf/gazebo/issue/245 Issue #245]
 * [https://bitbucket.org/osrf/gazebo/issue/242 Issue #242]
 * [https://bitbucket.org/osrf/gazebo/issue/156 Issue #156]
 * [https://bitbucket.org/osrf/gazebo/issue/78 Issue #78]
 * [https://bitbucket.org/osrf/gazebo/issue/36 Issue #36]
 * [https://bitbucket.org/osrf/gazebo/issue/104 Issue #104]
 * [https://bitbucket.org/osrf/gazebo/issue/249 Issue #249]
 * [https://bitbucket.org/osrf/gazebo/issue/244 Issue #244]
 * [https://bitbucket.org/osrf/gazebo/issue/36 Issue #36]

* New features:
 * Default camera view changed to look down at the origin from a height of 2 meters at location (5, -5, 2).
 * Record state data using the '-r' command line option, playback recorded state data using the '-p' command line option
 * Adjust placement of lights using the mouse.
 * Reduced the startup time.
 * Added visual reference for GUI mouse movements.
 * SDF version 1.3 released (changes from 1.2 listed below):
     - added `name` to `<camera name="cam_name"/>`
     - added `pose` to `<camera><pose>...</pose></camera>`
     - removed `filename` from `<mesh><filename>...</filename><mesh>`, use uri only.
     - recovered `provide_feedback` under `<joint>`, allowing calling `physics::Joint::GetForceTorque` in plugins.
     - added `imu` under `<sensor>`.

## Gazebo 1.2

### Gazebo 1.2.6 (2012-11-08)
* Fixed a transport issue with the GUI. Fixed saving the world via the GUI. Added more documentation. ([https://bitbucket.org/osrf/gazebo/pull-request/43/fixed-a-transport-issue-with-the-gui-fixed/diff pull request #43])
* Clean up mutex usage. ([https://bitbucket.org/osrf/gazebo/pull-request/54/fix-mutex-in-modellistwidget-using-boost/diff pull request #54])
* Fix OGRE path determination ([https://bitbucket.org/osrf/gazebo/pull-request/58/fix-ogre-paths-so-this-also-works-with/diff pull request #58], [https://bitbucket.org/osrf/gazebo/pull-request/68/fix-ogre-plugindir-determination/diff pull request #68])
* Fixed a couple of crashes and model selection/dragging problems ([https://bitbucket.org/osrf/gazebo/pull-request/59/fixed-a-couple-of-crashes-and-model/diff pull request #59])

### Gazebo 1.2.5 (2012-10-22)
* Step increment update while paused fixed ([https://bitbucket.org/osrf/gazebo/pull-request/45/fix-proper-world-stepinc-count-we-were/diff pull request #45])
* Actually call plugin destructors on shutdown ([https://bitbucket.org/osrf/gazebo/pull-request/51/fixed-a-bug-which-prevent-a-plugin/diff pull request #51])
* Don't crash on bad SDF input ([https://bitbucket.org/osrf/gazebo/pull-request/52/fixed-loading-of-bad-sdf-files/diff pull request #52])
* Fix cleanup of ray sensors on model deletion ([https://bitbucket.org/osrf/gazebo/pull-request/53/deleting-a-model-with-a-ray-sensor-did/diff pull request #53])
* Fix loading / deletion of improperly specified models ([https://bitbucket.org/osrf/gazebo/pull-request/56/catch-when-loading-bad-models-joint/diff pull request #56])

### Gazebo 1.2.4 (10-19-2012:08:00:52)
*  Style fixes ([https://bitbucket.org/osrf/gazebo/pull-request/30/style-fixes/diff pull request #30]).
*  Fix joint position control ([https://bitbucket.org/osrf/gazebo/pull-request/49/fixed-position-joint-control/diff pull request #49])

### Gazebo 1.2.3 (10-16-2012:18:39:54)
*  Disabled selection highlighting due to bug ([https://bitbucket.org/osrf/gazebo/pull-request/44/disabled-selection-highlighting-fixed/diff pull request #44]).
*  Fixed saving a world via the GUI.

### Gazebo 1.2.2 (10-16-2012:15:12:22)
*  Skip search for system install of libccd, use version inside gazebo ([https://bitbucket.org/osrf/gazebo/pull-request/39/skip-search-for-system-install-of-libccd/diff pull request #39]).
*  Fixed sensor initialization race condition ([https://bitbucket.org/osrf/gazebo/pull-request/42/fix-sensor-initializaiton-race-condition pull request #42]).

### Gazebo 1.2.1 (10-15-2012:21:32:55)
*  Properly removed projectors attached to deleted models ([https://bitbucket.org/osrf/gazebo/pull-request/37/remove-projectors-that-are-attached-to/diff pull request #37]).
*  Fix model plugin loading bug ([https://bitbucket.org/osrf/gazebo/pull-request/31/moving-bool-first-in-model-and-world pull request #31]).
*  Fix light insertion and visualization of models prior to insertion ([https://bitbucket.org/osrf/gazebo/pull-request/35/fixed-light-insertion-and-visualization-of/diff pull request #35]).
*  Fixed GUI manipulation of static objects ([https://bitbucket.org/osrf/gazebo/issue/63/moving-static-objects-does-not-move-the issue #63] [https://bitbucket.org/osrf/gazebo/pull-request/38/issue-63-bug-patch-moving-static-objects/diff pull request #38]).
*  Fixed GUI selection bug ([https://bitbucket.org/osrf/gazebo/pull-request/40/fixed-selection-of-multiple-objects-at/diff pull request #40])

### Gazebo 1.2.0 (10-04-2012:20:01:20)
*  Updated GUI: new style, improved mouse controls, and removal of non-functional items.
*  Model database: An online repository of models.
*  Numerous bug fixes
*  APT repository hosted at [http://osrfoundation.org OSRF]
*  Improved process control prevents zombie processes<|MERGE_RESOLUTION|>--- conflicted
+++ resolved
@@ -35,17 +35,13 @@
     * [Pull request #1454](https://bitbucket.org/osrf/gazebo/pull-request/1454)
     * [Issue #1455](https://bitbucket.org/osrf/gazebo/issue/1455)
 
-<<<<<<< HEAD
+1. Added Matrix3::Inverse() and tests 
+    * [Pull request #1481](https://bitbucket.org/osrf/gazebo/pull-request/1481)
+
 1. Implemented AddLinkForce for ODE.
     * [Pull request #1456](https://bitbucket.org/osrf/gazebo/pull-request/1456)
 
- 1. Model editor updates
-=======
-1. Added Matrix3::Inverse() and tests 
-    * [Pull request #1481](https://bitbucket.org/osrf/gazebo/pull-request/1481)
-
 1. Model editor updates
->>>>>>> 1da35264
     1. Joint preview using JointVisuals.
         * [Pull request #1369](https://bitbucket.org/osrf/gazebo/pull-request/1369)
 
