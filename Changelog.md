## Gazebo 8

## Gazebo 8.x.x (2017-xx-xx)

1. Fix memory and other issues found from running Coverity.
    * A contribution from Olivier Crave
    * [Pull request #2241](https://bitbucket.org/osrf/gazebo/pull-request/2241)
    * [Pull request #2242](https://bitbucket.org/osrf/gazebo/pull-request/2242)
    * [Pull request #2243](https://bitbucket.org/osrf/gazebo/pull-request/2243)
    * [Pull request #2244](https://bitbucket.org/osrf/gazebo/pull-request/2244)
    * [Pull request #2245](https://bitbucket.org/osrf/gazebo/pull-request/2245)

1. Add Wind support
    * [Pull request #1985](https://bitbucket.org/osrf/gazebo/pull-request/1985)
    * A contribution from Olivier Crave

1. Adds an output option to gz log that allows the tool to filter a log file and write to a new log file.
    * [Pull request #2149](https://bitbucket.org/osrf/gazebo/pull-request/2149)

1. Update Actor animations by faciliting skeleton visualization, control via a plugin. Also resolves issue #1785.
    * [Pull request #2219](https://bitbucket.org/osrf/gazebo/pull-request/2219)

1. Use only Gazebo's internal version of tinyxml2. The version of tinyxml2 distributed with Ubuntu fails when parsing large log files.
    * [Pull request #2146](https://bitbucket.org/osrf/gazebo/pull-request/2146)

1. Moved gazebo ODE includes to have correct include path
    * [Pull request #2186](https://bitbucket.org/osrf/gazebo/pull-request/2186)

1. Atmosphere model
    * [Pull request #1989](https://bitbucket.org/osrf/gazebo/pull-request/1989)

1. Added static camera when following a model.
    * [Pull request #1980](https://bitbucket.org/osrf/gazebo/pull-request/1980)
    * A contribution from Oliver Crave

1. Support conversions between SDF and protobuf for more sensors.
    * [Pull request #2118](https://bitbucket.org/osrf/gazebo/pull-request/2118)

1. Fix ODE Ray-Cylinder collision, and added ability to instantiate stand alone MultiRayShapes.
    * [Pull request #2122](https://bitbucket.org/osrf/gazebo/pull-request/2122)

1. Update depth camera sensor to publish depth data over a topic.
    * [Pull request #2112](https://bitbucket.org/osrf/gazebo/pull-request/2112)

1. Model editor updates

    1. Undo / redo inserting and deleting links
        * [Pull request #2151](https://bitbucket.org/osrf/gazebo/pull-request/2151)

    1. Undo / redo inserting and deleting nested models
        * [Pull request #2229](https://bitbucket.org/osrf/gazebo/pull-request/2229)

## Gazebo 7

## Gazebo 7.1.0 (2016-04-07)

1. fix: remove back projection
    * [Pull request 2201](https://bitbucket.org/osrf/gazebo/pull-request/2201)
    * A contribution from Yuki Furuta

1. Fix oculus 2 camera field of view
    * [Pull request 2157](https://bitbucket.org/osrf/gazebo/pull-request/2157)

1. Added BeforePhysicsUpdate world event
    * [Pull request 2128](https://bitbucket.org/osrf/gazebo/pull-request/2128)
    * A contribution from Martin Pecka

1. Reset ODE joint force feedback after world reset
    * [Pull request 2255](https://bitbucket.org/osrf/gazebo/pull-request/2255)

1. Update model editor snap to grid modifier key
    * [Pull request 2259](https://bitbucket.org/osrf/gazebo/pull-request/2259)
    * [Issue #1583](https://bitbucket.org/osrf/gazebo/issues/1583)

1. Remove blank world
    * [Pull request 2220](https://bitbucket.org/osrf/gazebo/pull-request/2220)

## Gazebo 7.1.0 (2016-04-07)

1. fix: remove back projection
    * [Pull request 2201](https://bitbucket.org/osrf/gazebo/pull-request/2201)
    * A contribution from Yuki Furuta

1. Fix oculus 2 camera field of view
    * [Pull request 2157](https://bitbucket.org/osrf/gazebo/pull-request/2157)

1. Added BeforePhysicsUpdate world event
    * [Pull request 2128](https://bitbucket.org/osrf/gazebo/pull-request/2128)
    * A contribution from Martin Pecka

1. Update `gz sdf -c` command line tool to use the new `sdf::convertFile` API.
    * [Pull request #2227](https://bitbucket.org/osrf/gazebo/pull-requests/2227)

<<<<<<< HEAD
1. Backport depth camera OSX fix 
=======
1. Backport depth camera OSX fix
>>>>>>> d2bc617a
    * [Pull request 2233](https://bitbucket.org/osrf/gazebo/pull-request/2233)

1. Feat load collision.sdf only once
    * [Pull request 2236](https://bitbucket.org/osrf/gazebo/pull-request/2236)

1. Update gui/building/Item API
    * [Pull request 2228](https://bitbucket.org/osrf/gazebo/pull-request/2228)

1. Semantic version class to compare model versions in the model database.
    * [Pull request 2207](https://bitbucket.org/osrf/gazebo/pull-request/2207)

1. Backport issue 1834 fix to gazebo7
    * [Pull request 2222](https://bitbucket.org/osrf/gazebo/pull-request/2222)

1. Backport ImagesView_TEST changes
    * [Pull request 2217](https://bitbucket.org/osrf/gazebo/pull-request/2217)

1. Backport pull request #2189 (mutex in Transport::Conection)
    * [Pull request 2208](https://bitbucket.org/osrf/gazebo/pull-request/2208)

1. Process insertions on World::SetState
    * [Pull request #2200](https://bitbucket.org/osrf/gazebo/pull-requests/2200)

1. Process deletions on World::SetState
    * [Pull request #2204](https://bitbucket.org/osrf/gazebo/pull-requests/2204)

1. Fix ray-cylinder collision
    * [Pull request 2124](https://bitbucket.org/osrf/gazebo/pull-request/2124)

1. Fix editing physics parameters in gzclient, update test
    * [Pull request 2192](https://bitbucket.org/osrf/gazebo/pull-request/2192)

1. Fix Audio Decoder test failure
    * [Pull request 2193](https://bitbucket.org/osrf/gazebo/pull-request/2193)

1. Add layers to building levels
    * [Pull request 2180](https://bitbucket.org/osrf/gazebo/pull-request/2180)

1. Allow dynamically adding links to a model.
    * [Pull request #2185](https://bitbucket.org/osrf/gazebo/pull-requests/2185)

1. Fix editing physics parameters in gzclient, update test
    * [Pull request #2192](https://bitbucket.org/osrf/gazebo/pull-requests/2192)
    * [Issue #1876](https://bitbucket.org/osrf/gazebo/issues/1876)

1. Model database selects the latest model version.
    * [Pull request #2207](https://bitbucket.org/osrf/gazebo/pull-requests/2207)

1. Only link relevant libraries to tests
    * [Pull request 2130](https://bitbucket.org/osrf/gazebo/pull-request/2130)

1. PIMPLize gui/model/ModelCreator
    * [Pull request 2171](https://bitbucket.org/osrf/gazebo/pull-request/2171)

1. backport warning and test fixes from pull request #2177
    * [Pull request 2179](https://bitbucket.org/osrf/gazebo/pull-request/2179)

1. Prevent xml parser error from crashing LogPlay on osx -> gazebo7
    * [Pull request 2174](https://bitbucket.org/osrf/gazebo/pull-request/2174)

1. PIMPLize gui/building/ScaleWidget
    * [Pull request 2164](https://bitbucket.org/osrf/gazebo/pull-request/2164)

1. Fix using Shift key while scaling inside the model editor
    * [Pull request 2165](https://bitbucket.org/osrf/gazebo/pull-request/2165)

1. Backport fix for ign-math explicit constructors -> gazebo7
    * [Pull request 2163](https://bitbucket.org/osrf/gazebo/pull-request/2163)

1. Display physics engine type in the GUI
    * [Pull request #2155](https://bitbucket.org/osrf/gazebo/pull-requests/2155)
    * [Issue #1121](https://bitbucket.org/osrf/gazebo/issues/1121)
    * A contribution from Mohamd Ayman

1. Fix compilation against ffmpeg3 (libavcodec)
    * [Pull request #2154](https://bitbucket.org/osrf/gazebo/pull-request/2154)

1. Append a missing </gazebo_log> tag to log files when played.
    * [Pull request #2143](https://bitbucket.org/osrf/gazebo/pull-request/2143)

1. Add helper function QTestFixture::ProcessEventsAndDraw
    * [Pull request #2147](https://bitbucket.org/osrf/gazebo/pull-request/2147)

1. Add qt resources to gazebo gui library
    * [Pull request 2134](https://bitbucket.org/osrf/gazebo/pull-request/2134)

1. Undo scaling during simulation
    * [Pull request #2108](https://bitbucket.org/osrf/gazebo/pull-request/2108)

1. Fix SensorManager::SensorContainer::RunLoop sensor update time assertion
    * [Pull request #2115](https://bitbucket.org/osrf/gazebo/pull-request/2115)

1. Fix use of not initialized static attribute in Light class
    * [Pull request 2075](https://bitbucket.org/osrf/gazebo/pull-request/2075)
    * A contribution from Silvio Traversaro

1. Install GuiTypes header
    * [Pull request 2106](https://bitbucket.org/osrf/gazebo/pull-request/2106)

1. Removes one function call and replaces a manual swap with std::swap in ODE heightfield.
    * [Pull request #2114](https://bitbucket.org/osrf/gazebo/pull-request/2114)

1. New world event: BeforePhysicsUpdate
    * [Pull request #2128](https://bitbucket.org/osrf/gazebo/pull-request/2128)
    * [Issue #1851](https://bitbucket.org/osrf/gazebo/issues/1851)

1. Model editor: Fix setting relative pose after alignment during joint creation.
    * [Issue #1844](https://bitbucket.org/osrf/gazebo/issues/1844)
    * [Pull request #2150](https://bitbucket.org/osrf/gazebo/pull-request/2150)

1. Model editor: Fix saving and spawning model with its original name
    * [Pull request #2183](https://bitbucket.org/osrf/gazebo/pull-request/2183)

1. Model editor: Fix inserting custom links
    * [Pull request #2222](https://bitbucket.org/osrf/gazebo/pull-request/2222)
    * [Issue #1834](https://bitbucket.org/osrf/gazebo/issues/1834)

1. Building editor: Add layers to building levels
    * [Pull request #2180](https://bitbucket.org/osrf/gazebo/pull-request/2180)
    * [Issue #1806](https://bitbucket.org/osrf/gazebo/issues/1806)

1. Building editor: Update gui/building/Item API
    * [Pull request #2228](https://bitbucket.org/osrf/gazebo/pull-request/2228)

## Gazebo 7.0.0 (2016-01-25)

1. Add FollowerPlugin
    * [Pull request #2085](https://bitbucket.org/osrf/gazebo/pull-request/2085)

1. Fix circular dependency so that physics does not call the sensors API.
    * [Pull request #2089](https://bitbucket.org/osrf/gazebo/pull-request/2089)
    * [Issue #1516](https://bitbucket.org/osrf/gazebo/issues/1516)

1. Add Gravity and MagneticField API to World class to match sdformat change.
    * [SDFormat pull request 247](https://bitbucket.org/osrf/sdformat/pull-requests/247)
    * [Issue #1823](https://bitbucket.org/osrf/gazebo/issues/1823)
    * [Pull request #2090](https://bitbucket.org/osrf/gazebo/pull-request/2090)

1. Use opaque pointers and deprecate functions in the rendering library
    * [Pull request #2069](https://bitbucket.org/osrf/gazebo/pull-request/2069)
    * [Pull request #2064](https://bitbucket.org/osrf/gazebo/pull-request/2064)
    * [Pull request #2066](https://bitbucket.org/osrf/gazebo/pull-request/2066)
    * [Pull request #2069](https://bitbucket.org/osrf/gazebo/pull-request/2069)
    * [Pull request #2074](https://bitbucket.org/osrf/gazebo/pull-request/2074)
    * [Pull request #2076](https://bitbucket.org/osrf/gazebo/pull-request/2076)
    * [Pull request #2070](https://bitbucket.org/osrf/gazebo/pull-request/2070)
    * [Pull request #2071](https://bitbucket.org/osrf/gazebo/pull-request/2071)
    * [Pull request #2084](https://bitbucket.org/osrf/gazebo/pull-request/2084)
    * [Pull request #2073](https://bitbucket.org/osrf/gazebo/pull-request/2073)

1. Use opaque pointers for the Master class.
    * [Pull request #2036](https://bitbucket.org/osrf/gazebo/pull-request/2036)

1. Use opaque pointers in the gui library
    * [Pull request #2057](https://bitbucket.org/osrf/gazebo/pull-request/2057)
    * [Pull request #2037](https://bitbucket.org/osrf/gazebo/pull-request/2037)
    * [Pull request #2052](https://bitbucket.org/osrf/gazebo/pull-request/2052)
    * [Pull request #2053](https://bitbucket.org/osrf/gazebo/pull-request/2053)
    * [Pull request #2028](https://bitbucket.org/osrf/gazebo/pull-request/2028)
    * [Pull request #2051](https://bitbucket.org/osrf/gazebo/pull-request/2051)
    * [Pull request #2027](https://bitbucket.org/osrf/gazebo/pull-request/2027)
    * [Pull request #2026](https://bitbucket.org/osrf/gazebo/pull-request/2026)
    * [Pull request #2029](https://bitbucket.org/osrf/gazebo/pull-request/2029)
    * [Pull request #2042](https://bitbucket.org/osrf/gazebo/pull-request/2042)

1. Use more opaque pointers.
    * [Pull request #2022](https://bitbucket.org/osrf/gazebo/pull-request/2022)
    * [Pull request #2025](https://bitbucket.org/osrf/gazebo/pull-request/2025)
    * [Pull request #2043](https://bitbucket.org/osrf/gazebo/pull-request/2043)
    * [Pull request #2044](https://bitbucket.org/osrf/gazebo/pull-request/2044)
    * [Pull request #2065](https://bitbucket.org/osrf/gazebo/pull-request/2065)
    * [Pull request #2067](https://bitbucket.org/osrf/gazebo/pull-request/2067)
    * [Pull request #2079](https://bitbucket.org/osrf/gazebo/pull-request/2079)

1. Fix visual transparency issues
    * [Pull request #2031](https://bitbucket.org/osrf/gazebo/pull-request/2031)
    * [Issue #1726](https://bitbucket.org/osrf/gazebo/issue/1726)
    * [Issue #1790](https://bitbucket.org/osrf/gazebo/issue/1790)

1. Implemented private data pointer for the RTShaderSystem class. Minimized shader updates to once per render update.
    * [Pull request #2003](https://bitbucket.org/osrf/gazebo/pull-request/2003)

1. Updating physics library to use ignition math.
    * [Pull request #2007](https://bitbucket.org/osrf/gazebo/pull-request/2007)

1. Switching to ignition math for the rendering library.
    * [Pull request #1993](https://bitbucket.org/osrf/gazebo/pull-request/1993)
    * [Pull request #1994](https://bitbucket.org/osrf/gazebo/pull-request/1994)
    * [Pull request #1995](https://bitbucket.org/osrf/gazebo/pull-request/1995)
    * [Pull request #1996](https://bitbucket.org/osrf/gazebo/pull-request/1996)

1. Removed deprecations
    * [Pull request #1992]((https://bitbucket.org/osrf/gazebo/pull-request/1992)

1. Add ability to set the pose of a visual from a link.
    * [Pull request #1963](https://bitbucket.org/osrf/gazebo/pull-request/1963)

1. Copy visual visibility flags on clone
    * [Pull request #2008](https://bitbucket.org/osrf/gazebo/pull-request/2008)

1. Publish camera sensor image size when rendering is not enabled
    * [Pull request #1969](https://bitbucket.org/osrf/gazebo/pull-request/1969)

1. Added Poissons Ratio and Elastic Modulus for ODE.
    * [Pull request #1974](https://bitbucket.org/osrf/gazebo/pull-request/1974)

1. Update rest web plugin to publish response messages and display login user name in toolbar.
    * [Pull request #1956](https://bitbucket.org/osrf/gazebo/pull-request/1956)

1. Improve overall speed of log playback. Added new functions to LogPlay.
   Use tinyxml2 for playback.
    * [Pull request #1931](https://bitbucket.org/osrf/gazebo/pull-request/1931)

1. Improve SVG import. Added support for transforms in paths.
    * [Pull request #1981](https://bitbucket.org/osrf/gazebo/pull-request/1981)

1. Enter time during log playback
    * [Pull request #2000](https://bitbucket.org/osrf/gazebo/pull-request/2000)

1. Added Ignition Transport dependency.
    * [Pull request #1930](https://bitbucket.org/osrf/gazebo/pull-request/1930)

1. Make latched subscribers receive the message only once
    * [Issue #1789](https://bitbucket.org/osrf/gazebo/issue/1789)
    * [Pull request #2019](https://bitbucket.org/osrf/gazebo/pull-request/2019)

1. Implemented transport clear buffers
    * [Pull request #2017](https://bitbucket.org/osrf/gazebo/pull-request/2017)

1. KeyEvent constructor should be in a source file. Removed a few visibility
flags from c functions. Windows did not like `CPPTYPE_*` in
`gazebo/gui/ConfigWidget.cc`, so I replaced it with `TYPE_*`.
    * [Pull request #1943](https://bitbucket.org/osrf/gazebo/pull-request/1943)

1. Added wide angle camera sensor.
    * [Pull request #1866](https://bitbucket.org/osrf/gazebo/pull-request/1866)

1. Change the `near` and `far` members of `gazebo/msgs/logical_camera_sensors.proto` to `near_clip` and `far_clip`
    + [Pull request #1942](https://bitbucket.org/osrf/gazebo/pull-request/1942)

1. Resolve issue #1702
    * [Issue #1702](https://bitbucket.org/osrf/gazebo/issue/1702)
    * [Pull request #1905](https://bitbucket.org/osrf/gazebo/pull-request/1905)
    * [Pull request #1913](https://bitbucket.org/osrf/gazebo/pull-request/1913)
    * [Pull request #1914](https://bitbucket.org/osrf/gazebo/pull-request/1914)

1. Update physics when the world is reset
    * [Pull request #1903](https://bitbucket.org/osrf/gazebo/pull-request/1903)

1. Light and light state for the server side
    * [Pull request #1920](https://bitbucket.org/osrf/gazebo/pull-request/1920)

1. Add scale to model state so scaling works on log/playback.
    * [Pull request #2020](https://bitbucket.org/osrf/gazebo/pull-request/2020)

1. Added tests for WorldState
    * [Pull request #1968](https://bitbucket.org/osrf/gazebo/pull-request/1968)

1. Rename Reset to Reset Time in time widget
    * [Pull request #1892](https://bitbucket.org/osrf/gazebo/pull-request/1892)
    * [Issue #1730](https://bitbucket.org/osrf/gazebo/issue/1730)

1. Set QTestfFxture to verbose
    * [Pull request #1944](https://bitbucket.org/osrf/gazebo/pull-request/1944)
    * [Issue #1756](https://bitbucket.org/osrf/gazebo/issue/1756)

1. Added torsional friction
    * [Pull request #1831](https://bitbucket.org/osrf/gazebo/pull-request/1831)

1. Support loading and spawning nested models
    * [Pull request #1868](https://bitbucket.org/osrf/gazebo/pull-request/1868)
    * [Pull request #1895](https://bitbucket.org/osrf/gazebo/pull-request/1895)

1. Undo user motion commands during simulation, added physics::UserCmdManager and gui::UserCmdHistory.
    * [Pull request #1934](https://bitbucket.org/osrf/gazebo/pull-request/1934)

1. Forward user command messages for undo.
    * [Pull request #2009](https://bitbucket.org/osrf/gazebo/pull-request/2009)

1. Undo reset commands during simulation, forwarding commands
    * [Pull request #1986](https://bitbucket.org/osrf/gazebo/pull-request/1986)

1. Undo apply force / torque during simulation
    * [Pull request #2030](https://bitbucket.org/osrf/gazebo/pull-request/2030)

1. Add function to get the derived scale of a Visual
    * [Pull request #1881](https://bitbucket.org/osrf/gazebo/pull-request/1881)

1. Added EnumIface, which supports iterators over enums.
    * [Pull request #1847](https://bitbucket.org/osrf/gazebo/pull-request/1847)

1. Added RegionEventBoxPlugin - fires events when models enter / exit the region
    * [Pull request #1856](https://bitbucket.org/osrf/gazebo/pull-request/1856)

1. Added tests for checking the playback control via messages.
    * [Pull request #1885](https://bitbucket.org/osrf/gazebo/pull-request/1885)

1. Added LoadArgs() function to ServerFixture for being able to load a server
using the same arguments used in the command line.
    * [Pull request #1874](https://bitbucket.org/osrf/gazebo/pull-request/1874)

1. Added battery class, plugins and test world.
    * [Pull request #1872](https://bitbucket.org/osrf/gazebo/pull-request/1872)

1. Display gearbox and screw joint properties in property tree
    * [Pull request #1838](https://bitbucket.org/osrf/gazebo/pull-request/1838)

1. Set window flags for dialogs and file dialogs
    * [Pull request #1816](https://bitbucket.org/osrf/gazebo/pull-request/1816)

1. Fix minimum window height
   * [Pull request #1977](https://bitbucket.org/osrf/gazebo/pull-request/1977)
   * [Issue #1706](https://bitbucket.org/osrf/gazebo/issue/1706)

1. Add option to reverse alignment direction
   * [Pull request #2040](https://bitbucket.org/osrf/gazebo/pull-request/2040)
   * [Issue #1242](https://bitbucket.org/osrf/gazebo/issue/1242)

1. Fix unadvertising a publisher - only unadvertise topic if it is the last publisher.
   * [Pull request #2005](https://bitbucket.org/osrf/gazebo/pull-request/2005)
   * [Issue #1782](https://bitbucket.org/osrf/gazebo/issue/1782)

1. Log playback GUI for multistep, rewind, forward and seek
    * [Pull request #1791](https://bitbucket.org/osrf/gazebo/pull-request/1791)

1. Added Apply Force/Torque movable text
    * [Pull request #1789](https://bitbucket.org/osrf/gazebo/pull-request/1789)

1. Added cascade parameter (apply to children) for Visual SetMaterial, SetAmbient, SetEmissive, SetSpecular, SetDiffuse, SetTransparency
    * [Pull request #1851](https://bitbucket.org/osrf/gazebo/pull-request/1851)

1. Tweaks to Data Logger, such as multiline text edit for path
    * [Pull request #1800](https://bitbucket.org/osrf/gazebo/pull-request/1800)

1. Added TopToolbar and hide / disable several widgets according to WindowMode
    * [Pull request #1869](https://bitbucket.org/osrf/gazebo/pull-request/1869)

1. Added Visual::IsAncestorOf and Visual::IsDescendantOf
    * [Pull request #1850](https://bitbucket.org/osrf/gazebo/pull-request/1850)

1. Added msgs::PluginFromSDF and tests
    * [Pull request #1858](https://bitbucket.org/osrf/gazebo/pull-request/1858)

1. Added msgs::CollisionFromSDF msgs::SurfaceFromSDF and msgs::FrictionFromSDF
    * [Pull request #1900](https://bitbucket.org/osrf/gazebo/pull-request/1900)

1. Added hotkeys chart dialog
    * [Pull request #1835](https://bitbucket.org/osrf/gazebo/pull-request/1835)

1. Space bar to play / pause
   * [Pull request #2023](https://bitbucket.org/osrf/gazebo/pull-request/2023)
   * [Issue #1798](https://bitbucket.org/osrf/gazebo/issue/1798)

1. Make it possible to create custom ConfigWidgets
    * [Pull request #1861](https://bitbucket.org/osrf/gazebo/pull-request/1861)

1. AddItem / RemoveItem / Clear enum config widgets
    * [Pull request #1878](https://bitbucket.org/osrf/gazebo/pull-request/1878)

1. Make all child ConfigWidgets emit signals.
    * [Pull request #1884](https://bitbucket.org/osrf/gazebo/pull-request/1884)

1. Refactored makers
    * [Pull request #1828](https://bitbucket.org/osrf/gazebo/pull-request/1828)

1. Added gui::Conversions to convert between Gazebo and Qt
    * [Pull request #2034](https://bitbucket.org/osrf/gazebo/pull-request/2034)

1. Model editor updates
    1. Support adding model plugins in model editor
        * [Pull request #2060](https://bitbucket.org/osrf/gazebo/pull-request/2060)

    1. Added support for copying and pasting top level nested models
        * [Pull request #2006](https://bitbucket.org/osrf/gazebo/pull-request/2006)

    1. Make non-editable background models white in model editor
        * [Pull request #1950](https://bitbucket.org/osrf/gazebo/pull-request/1950)

    1. Choose / swap parent and child links in joint inspector
        * [Pull request #1887](https://bitbucket.org/osrf/gazebo/pull-request/1887)
        * [Issue #1500](https://bitbucket.org/osrf/gazebo/issue/1500)

    1. Presets combo box for Vector3 config widget
        * [Pull request #1954](https://bitbucket.org/osrf/gazebo/pull-request/1954)

    1. Added support for more joint types (gearbox and fixed joints).
        * [Pull request #1794](https://bitbucket.org/osrf/gazebo/pull-request/1794)

    1. Added support for selecting links and joints, opening context menu and inspectors in Schematic View.
        * [Pull request #1787](https://bitbucket.org/osrf/gazebo/pull-request/1787)

    1. Color-coded edges in Schematic View to match joint color.
        * [Pull request #1781](https://bitbucket.org/osrf/gazebo/pull-request/1781)

    1. Scale link mass and inertia when a link is scaled
        * [Pull request #1836](https://bitbucket.org/osrf/gazebo/pull-request/1836)

    1. Add density widget to config widget and link inspector
        * [Pull request #1978](https://bitbucket.org/osrf/gazebo/pull-request/1978)

    1. Added icons for child and parent link in joint inspector
        * [Pull request #1953](https://bitbucket.org/osrf/gazebo/pull-request/1953)

    1. Load and save nested models
        * [Pull request #1894](https://bitbucket.org/osrf/gazebo/pull-request/1894)

    1. Display model plugins on the left panel and added model plugin inspector
        * [Pull request #1863](https://bitbucket.org/osrf/gazebo/pull-request/1863)

    1. Context menu and deletion for model plugins
        * [Pull request #1890](https://bitbucket.org/osrf/gazebo/pull-request/1890)

    1. Delete self from inspector
        * [Pull request #1904](https://bitbucket.org/osrf/gazebo/pull-request/1904)
        * [Issue #1543](https://bitbucket.org/osrf/gazebo/issue/1543)

    1. Apply inspector changes in real time and add reset button
        * [Pull request #1945](https://bitbucket.org/osrf/gazebo/pull-request/1945)
        * [Issue #1472](https://bitbucket.org/osrf/gazebo/issue/1472)

    1. Set physics to be paused when exiting model editor mode
        * [Pull request #1893](https://bitbucket.org/osrf/gazebo/pull-request/1893)
        * [Issue #1734](https://bitbucket.org/osrf/gazebo/issue/1734)

    1. Add Insert tab to model editor
        * [Pull request #1924](https://bitbucket.org/osrf/gazebo/pull-request/1924)

    1. Support inserting nested models from model maker
        * [Pull request #1982](https://bitbucket.org/osrf/gazebo/pull-request/1982)

    1. Added joint creation dialog
        * [Pull request #2021](https://bitbucket.org/osrf/gazebo/pull-request/2021)

    1. Added reverse checkboxes to joint creation dialog
        * [Pull request #2086](https://bitbucket.org/osrf/gazebo/pull-request/2086)

    1. Use opaque pointers in the model editor
        * [Pull request #2056](https://bitbucket.org/osrf/gazebo/pull-request/2056)
        * [Pull request #2059](https://bitbucket.org/osrf/gazebo/pull-request/2059)
        * [Pull request #2087](https://bitbucket.org/osrf/gazebo/pull-request/2087)

    1. Support joint creation between links in nested model.
        * [Pull request #2080](https://bitbucket.org/osrf/gazebo/pull-request/2080)

1. Building editor updates

    1. Use opaque pointers in the building editor
        * [Pull request #2041](https://bitbucket.org/osrf/gazebo/pull-request/2041)
        * [Pull request #2039](https://bitbucket.org/osrf/gazebo/pull-request/2039)
        * [Pull request #2055](https://bitbucket.org/osrf/gazebo/pull-request/2055)
        * [Pull request #2032](https://bitbucket.org/osrf/gazebo/pull-request/2032)
        * [Pull request #2082](https://bitbucket.org/osrf/gazebo/pull-request/2082)
        * [Pull request #2038](https://bitbucket.org/osrf/gazebo/pull-request/2038)
        * [Pull request #2033](https://bitbucket.org/osrf/gazebo/pull-request/2033)

    1. Use opaque pointers for GrabberHandle, add *LinkedGrabbers functions
        * [Pull request #2034](https://bitbucket.org/osrf/gazebo/pull-request/2034)

    1. Removed unused class: BuildingItem
        * [Pull request #2045](https://bitbucket.org/osrf/gazebo/pull-request/2045)

    1. Use opaque pointers for BuildingModelManip, move attachment logic to BuildingMaker
        * [Pull request #2046](https://bitbucket.org/osrf/gazebo/pull-request/2046)

    1. Use opaque pointers for all Dialog classes, add conversion from QPointF, move common logic to BaseInspectorDialog.
        * [Pull request #2083](https://bitbucket.org/osrf/gazebo/pull-request/2083)

## Gazebo 6.0

### Gazebo 6.6.0 (2016-04-07)

1. fix: remove back projection
    * [Pull request 2201](https://bitbucket.org/osrf/gazebo/pull-request/2201)
    * A contribution from Yuki Furuta

1. Backport depth camera OSX fix and test
    * [Pull request 2230](https://bitbucket.org/osrf/gazebo/pull-request/2230)

1. Add missing tinyxml includes (gazebo6)
    * [Pull request 2218](https://bitbucket.org/osrf/gazebo/pull-request/2218)

1. Fix ray-cylinder collision in ode
    * [Pull request 2125](https://bitbucket.org/osrf/gazebo/pull-request/2125)

1. backport fixes for ffmpeg3 to gazebo6 (from pull request #2154)
    * [Pull request 2162](https://bitbucket.org/osrf/gazebo/pull-request/2162)

1. Install shapes_bitmask.world
    * [Pull request 2104](https://bitbucket.org/osrf/gazebo/pull-request/2104)

1. Add gazebo_client to gazebo.pc (gazebo6)
    * [Pull request 2102](https://bitbucket.org/osrf/gazebo/pull-request/2102)

1. Fix removing multiple camera sensors that have the same camera name
    * [Pull request 2081](https://bitbucket.org/osrf/gazebo/pull-request/2081)

1. Ensure that LINK_FRAME_VISUAL arrow components are deleted (#1812)
    * [Pull request 2078](https://bitbucket.org/osrf/gazebo/pull-request/2078)

1. add migration notes for gazebo::setupClient to gazebo::client::setup
    * [Pull request 2068](https://bitbucket.org/osrf/gazebo/pull-request/2068)

1. Update inertia properties during simulation: part 2
    * [Pull request 1984](https://bitbucket.org/osrf/gazebo/pull-request/1984)

1. Fix minimum window height
    * [Pull request 2002](https://bitbucket.org/osrf/gazebo/pull-request/2002)

1. Backport gpu laser test fix
    * [Pull request 1999](https://bitbucket.org/osrf/gazebo/pull-request/1999)

1. Relax physics tolerances for single-precision bullet (gazebo6)
    * [Pull request 1997](https://bitbucket.org/osrf/gazebo/pull-request/1997)

1. Fix minimum window height
    * [Pull request 1998](https://bitbucket.org/osrf/gazebo/pull-request/1998)

1. backport model editor fixed joint option to gazebo6
    * [Pull request 1957](https://bitbucket.org/osrf/gazebo/pull-request/1957)

1. Update shaders once per render update
    * [Pull request 1991](https://bitbucket.org/osrf/gazebo/pull-request/1991)

1. Relax physics tolerances for single-precision bullet
    * [Pull request 1976](https://bitbucket.org/osrf/gazebo/pull-request/1976)

1. Fix visual transparency issues
    * [Pull request 1967](https://bitbucket.org/osrf/gazebo/pull-request/1967)

1. fix memory corruption in transport/Publisher.cc
    * [Pull request 1951](https://bitbucket.org/osrf/gazebo/pull-request/1951)

1. Add test for SphericalCoordinates::LocalFromGlobal
    * [Pull request 1959](https://bitbucket.org/osrf/gazebo/pull-request/1959)

### Gazebo 6.5.1 (2015-10-29)

1. Fix race condition in ~TimePanelPrivate (#1919)
    * [Pull request 2250](https://bitbucket.org/osrf/gazebo/pull-request/2250)

### Gazebo 6.6.0 (2016-04-07)

1. fix: remove back projection
    * [Pull request 2201](https://bitbucket.org/osrf/gazebo/pull-request/2201)
    * A contribution from Yuki Furuta

1. Backport depth camera OSX fix and test
    * [Pull request 2230](https://bitbucket.org/osrf/gazebo/pull-request/2230)

1. Add missing tinyxml includes (gazebo6)
    * [Pull request 2218](https://bitbucket.org/osrf/gazebo/pull-request/2218)

1. Fix ray-cylinder collision in ode
    * [Pull request 2125](https://bitbucket.org/osrf/gazebo/pull-request/2125)

1. backport fixes for ffmpeg3 to gazebo6 (from pull request #2154)
    * [Pull request 2162](https://bitbucket.org/osrf/gazebo/pull-request/2162)

1. Install shapes_bitmask.world
    * [Pull request 2104](https://bitbucket.org/osrf/gazebo/pull-request/2104)

1. Add gazebo_client to gazebo.pc (gazebo6)
    * [Pull request 2102](https://bitbucket.org/osrf/gazebo/pull-request/2102)

1. Fix removing multiple camera sensors that have the same camera name
    * [Pull request 2081](https://bitbucket.org/osrf/gazebo/pull-request/2081)

1. Ensure that LINK_FRAME_VISUAL arrow components are deleted (#1812)
    * [Pull request 2078](https://bitbucket.org/osrf/gazebo/pull-request/2078)

1. add migration notes for gazebo::setupClient to gazebo::client::setup
    * [Pull request 2068](https://bitbucket.org/osrf/gazebo/pull-request/2068)

1. Update inertia properties during simulation: part 2
    * [Pull request 1984](https://bitbucket.org/osrf/gazebo/pull-request/1984)

1. Fix minimum window height
    * [Pull request 2002](https://bitbucket.org/osrf/gazebo/pull-request/2002)

1. Backport gpu laser test fix
    * [Pull request 1999](https://bitbucket.org/osrf/gazebo/pull-request/1999)

1. Relax physics tolerances for single-precision bullet (gazebo6)
    * [Pull request 1997](https://bitbucket.org/osrf/gazebo/pull-request/1997)

1. Fix minimum window height
    * [Pull request 1998](https://bitbucket.org/osrf/gazebo/pull-request/1998)

1. backport model editor fixed joint option to gazebo6
    * [Pull request 1957](https://bitbucket.org/osrf/gazebo/pull-request/1957)

1. Update shaders once per render update
    * [Pull request 1991](https://bitbucket.org/osrf/gazebo/pull-request/1991)

1. Relax physics tolerances for single-precision bullet
    * [Pull request 1976](https://bitbucket.org/osrf/gazebo/pull-request/1976)

1. Fix visual transparency issues
    * [Pull request 1967](https://bitbucket.org/osrf/gazebo/pull-request/1967)

1. fix memory corruption in transport/Publisher.cc
    * [Pull request 1951](https://bitbucket.org/osrf/gazebo/pull-request/1951)

1. Add test for SphericalCoordinates::LocalFromGlobal
    * [Pull request 1959](https://bitbucket.org/osrf/gazebo/pull-request/1959)

### Gazebo 6.5.1 (2015-10-29)

1. Fix removing multiple camera sensors that have the same camera name.
    * [Pull request #2081](https://bitbucket.org/osrf/gazebo/pull-request/2081)
    * [Issue #1811](https://bitbucket.org/osrf/gazebo/issues/1811)

1. Backport model editor toolbar fixed joint option from [pull request #1794](https://bitbucket.org/osrf/gazebo/pull-request/1794)
    * [Pull request #1957](https://bitbucket.org/osrf/gazebo/pull-request/1957)

1. Fix minimum window height
    * Backport of [pull request #1977](https://bitbucket.org/osrf/gazebo/pull-request/1977)
    * [Pull request #1998](https://bitbucket.org/osrf/gazebo/pull-request/1998)
    * [Issue #1706](https://bitbucket.org/osrf/gazebo/issue/1706)

1. Fix visual transparency issues
    * [Pull request #1967](https://bitbucket.org/osrf/gazebo/pull-request/1967)
    * [Issue #1726](https://bitbucket.org/osrf/gazebo/issue/1726)

### Gazebo 6.5.0 (2015-10-22)

1. Added ability to convert from spherical coordinates to local coordinates.
    * [Pull request #1955](https://bitbucket.org/osrf/gazebo/pull-request/1955)

### Gazebo 6.4.0 (2015-10-14)

1. Fix ABI problem. Make `Sensor::SetPose` function non virtual.
    * [Pull request #1947](https://bitbucket.org/osrf/gazebo/pull-request/1947)

1. Update inertia properties during simulation
    * [Pull request #1909](https://bitbucket.org/osrf/gazebo/pull-requests/1909)
    * [Design document](https://bitbucket.org/osrf/gazebo_design/src/default/inertia_resize/inertia_resize.md)

1. Fix transparency correction for opaque materials
    * [Pull request #1946](https://bitbucket.org/osrf/gazebo/pull-requests/1946/fix-transparency-correction-for-opaque/diff)

### Gazebo 6.3.0 (2015-10-06)

1. Added `Sensor::SetPose` function
    * [Pull request #1935](https://bitbucket.org/osrf/gazebo/pull-request/1935)

### Gazebo 6.2.0 (2015-10-02)

1. Update physics when the world is reset
    * Backport of [pull request #1903](https://bitbucket.org/osrf/gazebo/pull-request/1903)
    * [Pull request #1916](https://bitbucket.org/osrf/gazebo/pull-request/1916)
    * [Issue #101](https://bitbucket.org/osrf/gazebo/issue/101)

1. Added Copy constructor and assignment operator to MouseEvent
    * [Pull request #1855](https://bitbucket.org/osrf/gazebo/pull-request/1855)

### Gazebo 6.1.0 (2015-08-02)

1. Added logical_camera sensor.
    * [Pull request #1845](https://bitbucket.org/osrf/gazebo/pull-request/1845)

1. Added RandomVelocityPlugin, which applies a random velocity to a model's link.
    * [Pull request #1839](https://bitbucket.org/osrf/gazebo/pull-request/1839)

1. Sim events for joint position, velocity and applied force
    * [Pull request #1849](https://bitbucket.org/osrf/gazebo/pull-request/1849)

### Gazebo 6.0.0 (2015-07-27)

1. Added magnetometer sensor. A contribution from Andrew Symington.
    * [Pull request #1788](https://bitbucket.org/osrf/gazebo/pull-request/1788)

1. Added altimeter sensor. A contribution from Andrew Symington.
    * [Pull request #1792](https://bitbucket.org/osrf/gazebo/pull-request/1792)

1. Implement more control options for log playback:
  1. Rewind: The simulation starts from the beginning.
  1. Forward: The simulation jumps to the end of the log file.
  1. Seek: The simulation jumps to a specific point specified by its simulation
  time.
      * [Pull request #1737](https://bitbucket.org/osrf/gazebo/pull-request/1737)

1. Added Gazebo splash screen
    * [Pull request #1745](https://bitbucket.org/osrf/gazebo/pull-request/1745)

1. Added a transporter plugin which allows models to move from one location
   to another based on their location and the location of transporter pads.
    * [Pull request #1738](https://bitbucket.org/osrf/gazebo/pull-request/1738)

1. Implement forward/backwards multi-step for log playback. Now, the semantics
of a multi-step while playing back a log session are different from a multi-step
during a live simulation. While playback, a multi-step simulates all the
intermediate steps as before, but the client only perceives a single step.
E.g: You have a log file containing a 1 hour simulation session. You want to
jump to the minute 00H::30M::00S to check a specific aspect of the simulation.
You should not see continuous updates until minute 00H:30M:00S. Instead, you
should visualize a single jump to the specific instant of the simulation that
you are interested.
    * [Pull request #1623](https://bitbucket.org/osrf/gazebo/pull-request/1623)

1. Added browse button to log record dialog.
    * [Pull request #1719](https://bitbucket.org/osrf/gazebo/pull-request/1719)

1. Improved SVG support: arcs in paths, and contours made of multiple paths.
    * [Pull request #1608](https://bitbucket.org/osrf/gazebo/pull-request/1608)

1. Added simulation iterations to the world state.
    * [Pull request #1722](https://bitbucket.org/osrf/gazebo/pull-request/1722)

1. Added multiple LiftDrag plugins to the cessna_demo.world to allow the Cessna
C-172 model to fly.
    * [Pull request #1715](https://bitbucket.org/osrf/gazebo/pull-request/1715)

1. Added a plugin to control a Cessna C-172 via messages (CessnaPlugin), and a
GUI plugin to test this functionality with the keyboard (CessnaGUIPlugin). Added
world with the Cessna model and the two previous plugins loaded
(cessna_demo.world).
    * [Pull request #1712](https://bitbucket.org/osrf/gazebo/pull-request/1712)

1. Added world with OSRF building and an elevator
    * [Pull request #1697](https://bitbucket.org/osrf/gazebo/pull-request/1697)

1. Fixed collide bitmask by changing default value from 0x1 to 0xffff.
    * [Pull request #1696](https://bitbucket.org/osrf/gazebo/pull-request/1696)

1. Added a plugin to control an elevator (ElevatorPlugin), and an OccupiedEvent plugin that sends a message when a model is within a specified region.
    * [Pull request #1694](https://bitbucket.org/osrf/gazebo/pull-request/1694)
    * [Pull request #1775](https://bitbucket.org/osrf/gazebo/pull-request/1775)

1. Added Layers tab and meta information for visuals.
    * [Pull request #1674](https://bitbucket.org/osrf/gazebo/pull-request/1674)

1. Added countdown behavior for common::Timer and exposed the feature in TimerGUIPlugin.
    * [Pull request #1690](https://bitbucket.org/osrf/gazebo/pull-request/1690)

1. Added BuoyancyPlugin for simulating the buoyancy of an object in a column of fluid.
    * [Pull request #1622](https://bitbucket.org/osrf/gazebo/pull-request/1622)

1. Added ComputeVolume function for simple shape subclasses of Shape.hh.
    * [Pull request #1605](https://bitbucket.org/osrf/gazebo/pull-request/1605)

1. Add option to parallelize the ODE quickstep constraint solver,
which solves an LCP twice with different parameters in order
to corrected for position projection errors.
    * [Pull request #1561](https://bitbucket.org/osrf/gazebo/pull-request/1561)

1. Get/Set user camera pose in GUI.
    * [Pull request #1649](https://bitbucket.org/osrf/gazebo/pull-request/1649)
    * [Issue #1595](https://bitbucket.org/osrf/gazebo/issue/1595)

1. Added ViewAngleWidget, removed hard-coded reset view and removed MainWindow::Reset(). Also added GLWidget::GetSelectedVisuals().
    * [Pull request #1768](https://bitbucket.org/osrf/gazebo/pull-request/1768)
    * [Issue #1507](https://bitbucket.org/osrf/gazebo/issue/1507)

1. Windows support. This consists mostly of numerous small changes to support
compilation on Windows.
    * [Pull request #1616](https://bitbucket.org/osrf/gazebo/pull-request/1616)
    * [Pull request #1618](https://bitbucket.org/osrf/gazebo/pull-request/1618)
    * [Pull request #1620](https://bitbucket.org/osrf/gazebo/pull-request/1620)
    * [Pull request #1625](https://bitbucket.org/osrf/gazebo/pull-request/1625)
    * [Pull request #1626](https://bitbucket.org/osrf/gazebo/pull-request/1626)
    * [Pull request #1627](https://bitbucket.org/osrf/gazebo/pull-request/1627)
    * [Pull request #1628](https://bitbucket.org/osrf/gazebo/pull-request/1628)
    * [Pull request #1629](https://bitbucket.org/osrf/gazebo/pull-request/1629)
    * [Pull request #1630](https://bitbucket.org/osrf/gazebo/pull-request/1630)
    * [Pull request #1631](https://bitbucket.org/osrf/gazebo/pull-request/1631)
    * [Pull request #1632](https://bitbucket.org/osrf/gazebo/pull-request/1632)
    * [Pull request #1633](https://bitbucket.org/osrf/gazebo/pull-request/1633)
    * [Pull request #1635](https://bitbucket.org/osrf/gazebo/pull-request/1635)
    * [Pull request #1637](https://bitbucket.org/osrf/gazebo/pull-request/1637)
    * [Pull request #1639](https://bitbucket.org/osrf/gazebo/pull-request/1639)
    * [Pull request #1647](https://bitbucket.org/osrf/gazebo/pull-request/1647)
    * [Pull request #1650](https://bitbucket.org/osrf/gazebo/pull-request/1650)
    * [Pull request #1651](https://bitbucket.org/osrf/gazebo/pull-request/1651)
    * [Pull request #1653](https://bitbucket.org/osrf/gazebo/pull-request/1653)
    * [Pull request #1654](https://bitbucket.org/osrf/gazebo/pull-request/1654)
    * [Pull request #1657](https://bitbucket.org/osrf/gazebo/pull-request/1657)
    * [Pull request #1658](https://bitbucket.org/osrf/gazebo/pull-request/1658)
    * [Pull request #1659](https://bitbucket.org/osrf/gazebo/pull-request/1659)
    * [Pull request #1660](https://bitbucket.org/osrf/gazebo/pull-request/1660)
    * [Pull request #1661](https://bitbucket.org/osrf/gazebo/pull-request/1661)
    * [Pull request #1669](https://bitbucket.org/osrf/gazebo/pull-request/1669)
    * [Pull request #1670](https://bitbucket.org/osrf/gazebo/pull-request/1670)
    * [Pull request #1672](https://bitbucket.org/osrf/gazebo/pull-request/1672)
    * [Pull request #1682](https://bitbucket.org/osrf/gazebo/pull-request/1682)
    * [Pull request #1683](https://bitbucket.org/osrf/gazebo/pull-request/1683)

1. Install `libgazebo_server_fixture`. This will facilitate tests external to the main gazebo repository. See `examples/stand_alone/test_fixture`.
    * [Pull request #1606](https://bitbucket.org/osrf/gazebo/pull-request/1606)

1. Laser visualization renders light blue for rays that do not hit obstacles, and dark blue for other rays.
    * [Pull request #1607](https://bitbucket.org/osrf/gazebo/pull-request/1607)
    * [Issue #1576](https://bitbucket.org/osrf/gazebo/issue/1576)

1. Add VisualType enum to Visual and clean up visuals when entity is deleted.
    * [Pull request #1614](https://bitbucket.org/osrf/gazebo/pull-request/1614)

1. Alert user of connection problems when using the REST service plugin
    * [Pull request #1655](https://bitbucket.org/osrf/gazebo/pull-request/1655)
    * [Issue #1574](https://bitbucket.org/osrf/gazebo/issue/1574)

1. ignition-math is now a dependency.
    + [http://ignitionrobotics.org/libraries/math](http://ignitionrobotics.org/libraries/math)
    + [Gazebo::math migration](https://bitbucket.org/osrf/gazebo/src/583edbeb90759d43d994cc57c0797119dd6d2794/ign-math-migration.md)

1. Detect uuid library during compilation.
    * [Pull request #1655](https://bitbucket.org/osrf/gazebo/pull-request/1655)
    * [Issue #1572](https://bitbucket.org/osrf/gazebo/issue/1572)

1. New accessors in LogPlay class.
    * [Pull request #1577](https://bitbucket.org/osrf/gazebo/pull-request/1577)

1. Added a plugin to send messages to an existing website.
   Added gui::MainWindow::AddMenu and msgs/rest_error, msgs/rest_login, msgs rest/post
    * [Pull request #1524](https://bitbucket.org/osrf/gazebo/pull-request/1524)

1. Fix deprecation warnings when using SDFormat 3.0.2, 3.0.3 prereleases
    * [Pull request #1568](https://bitbucket.org/osrf/gazebo/pull-request/1568)

1. Use GAZEBO_CFLAGS or GAZEBO_CXX_FLAGS in CMakeLists.txt for example plugins
    * [Pull request #1573](https://bitbucket.org/osrf/gazebo/pull-request/1573)

1. Added Link::OnWrenchMsg subscriber with test
    * [Pull request #1582](https://bitbucket.org/osrf/gazebo/pull-request/1582)

1. Show/hide GUI overlays using the menu bar.
    * [Pull request #1555](https://bitbucket.org/osrf/gazebo/pull-request/1555)

1. Added world origin indicator rendering::OriginVisual.
    * [Pull request #1700](https://bitbucket.org/osrf/gazebo/pull-request/1700)

1. Show/hide toolbars using the menu bars and shortcut.
   Added MainWindow::CloneAction.
   Added Window menu to Model Editor.
    * [Pull request #1584](https://bitbucket.org/osrf/gazebo/pull-request/1584)

1. Added event to show/hide toolbars.
    * [Pull request #1707](https://bitbucket.org/osrf/gazebo/pull-request/1707)

1. Added optional start/stop/reset buttons to timer GUI plugin.
    * [Pull request #1576](https://bitbucket.org/osrf/gazebo/pull-request/1576)

1. Timer GUI Plugin: Treat negative positions as positions from the ends
    * [Pull request #1703](https://bitbucket.org/osrf/gazebo/pull-request/1703)

1. Added Visual::GetDepth() and Visual::GetNthAncestor()
    * [Pull request #1613](https://bitbucket.org/osrf/gazebo/pull-request/1613)

1. Added a context menu for links
    * [Pull request #1589](https://bitbucket.org/osrf/gazebo/pull-request/1589)

1. Separate TimePanel's display into TimeWidget and LogPlayWidget.
    * [Pull request #1564](https://bitbucket.org/osrf/gazebo/pull-request/1564)

1. Display confirmation message after log is saved
    * [Pull request #1646](https://bitbucket.org/osrf/gazebo/pull-request/1646)

1. Added LogPlayView to display timeline and LogPlaybackStatistics message type.
    * [Pull request #1724](https://bitbucket.org/osrf/gazebo/pull-request/1724)

1. Added Time::FormattedString and removed all other FormatTime functions.
    * [Pull request #1710](https://bitbucket.org/osrf/gazebo/pull-request/1710)

1. Added support for Oculus DK2
    * [Pull request #1526](https://bitbucket.org/osrf/gazebo/pull-request/1526)

1. Use collide_bitmask from SDF to perform collision filtering
    * [Pull request #1470](https://bitbucket.org/osrf/gazebo/pull-request/1470)

1. Pass Coulomb surface friction parameters to DART.
    * [Pull request #1420](https://bitbucket.org/osrf/gazebo/pull-request/1420)

1. Added ModelAlign::SetHighlighted
    * [Pull request #1598](https://bitbucket.org/osrf/gazebo/pull-request/1598)

1. Added various Get functions to Visual. Also added a ConvertGeometryType function to msgs.
    * [Pull request #1402](https://bitbucket.org/osrf/gazebo/pull-request/1402)

1. Get and Set visibility of SelectionObj's handles, with unit test.
    * [Pull request #1417](https://bitbucket.org/osrf/gazebo/pull-request/1417)

1. Set material of SelectionObj's handles.
    * [Pull request #1472](https://bitbucket.org/osrf/gazebo/pull-request/1472)

1. Add SelectionObj::Fini with tests and make Visual::Fini virtual
    * [Pull request #1685](https://bitbucket.org/osrf/gazebo/pull-request/1685)

1. Allow link selection with the mouse if parent model already selected.
    * [Pull request #1409](https://bitbucket.org/osrf/gazebo/pull-request/1409)

1. Added ModelRightMenu::EntityTypes.
    * [Pull request #1414](https://bitbucket.org/osrf/gazebo/pull-request/1414)

1. Scale joint visuals according to link size.
    * [Pull request #1591](https://bitbucket.org/osrf/gazebo/pull-request/1591)
    * [Issue #1563](https://bitbucket.org/osrf/gazebo/issue/1563)

1. Added Gazebo/CoM material.
    * [Pull request #1439](https://bitbucket.org/osrf/gazebo/pull-request/1439)

1. Added arc parameter to MeshManager::CreateTube
    * [Pull request #1436](https://bitbucket.org/osrf/gazebo/pull-request/1436)

1. Added View Inertia and InertiaVisual, changed COMVisual to sphere proportional to mass.
    * [Pull request #1445](https://bitbucket.org/osrf/gazebo/pull-request/1445)

1. Added View Link Frame and LinkFrameVisual. Visual::SetTransparency goes into texture_unit.
    * [Pull request #1762](https://bitbucket.org/osrf/gazebo/pull-request/1762)
    * [Issue #853](https://bitbucket.org/osrf/gazebo/issue/853)

1. Changed the position of Save and Cancel buttons on editor dialogs
    * [Pull request #1442](https://bitbucket.org/osrf/gazebo/pull-request/1442)
    * [Issue #1377](https://bitbucket.org/osrf/gazebo/issue/1377)

1. Fixed Visual material updates
    * [Pull request #1454](https://bitbucket.org/osrf/gazebo/pull-request/1454)
    * [Issue #1455](https://bitbucket.org/osrf/gazebo/issue/1455)

1. Added Matrix3::Inverse() and tests
    * [Pull request #1481](https://bitbucket.org/osrf/gazebo/pull-request/1481)

1. Implemented AddLinkForce for ODE.
    * [Pull request #1456](https://bitbucket.org/osrf/gazebo/pull-request/1456)

1. Updated ConfigWidget class to parse enum values.
    * [Pull request #1518](https://bitbucket.org/osrf/gazebo/pull-request/1518)

1. Added PresetManager to physics libraries and corresponding integration test.
    * [Pull request #1471](https://bitbucket.org/osrf/gazebo/pull-request/1471)

1. Sync name and location on SaveDialog.
    * [Pull request #1563](https://bitbucket.org/osrf/gazebo/pull-request/1563)

1. Added Apply Force/Torque dialog
    * [Pull request #1600](https://bitbucket.org/osrf/gazebo/pull-request/1600)

1. Added Apply Force/Torque visuals
    * [Pull request #1619](https://bitbucket.org/osrf/gazebo/pull-request/1619)

1. Added Apply Force/Torque OnMouseRelease and ActivateWindow
    * [Pull request #1699](https://bitbucket.org/osrf/gazebo/pull-request/1699)

1. Added Apply Force/Torque mouse interactions, modes, activation
    * [Pull request #1731](https://bitbucket.org/osrf/gazebo/pull-request/1731)

1. Added inertia pose getter for COMVisual and COMVisual_TEST
    * [Pull request #1581](https://bitbucket.org/osrf/gazebo/pull-request/1581)

1. Model editor updates
    1. Joint preview using JointVisuals.
        * [Pull request #1369](https://bitbucket.org/osrf/gazebo/pull-request/1369)

    1. Added inspector for configuring link, visual, and collision properties.
        * [Pull request #1408](https://bitbucket.org/osrf/gazebo/pull-request/1408)

    1. Saving, exiting, generalizing SaveDialog.
        * [Pull request #1401](https://bitbucket.org/osrf/gazebo/pull-request/1401)

    1. Inspectors redesign
        * [Pull request #1586](https://bitbucket.org/osrf/gazebo/pull-request/1586)

    1. Edit existing model.
        * [Pull request #1425](https://bitbucket.org/osrf/gazebo/pull-request/1425)

    1. Add joint inspector to link's context menu.
        * [Pull request #1449](https://bitbucket.org/osrf/gazebo/pull-request/1449)
        * [Issue #1443](https://bitbucket.org/osrf/gazebo/issue/1443)

    1. Added button to select mesh file on inspector.
        * [Pull request #1460](https://bitbucket.org/osrf/gazebo/pull-request/1460)
        * [Issue #1450](https://bitbucket.org/osrf/gazebo/issue/1450)

    1. Renamed Part to Link.
        * [Pull request #1478](https://bitbucket.org/osrf/gazebo/pull-request/1478)

    1. Fix snapping inside editor.
        * [Pull request #1489](https://bitbucket.org/osrf/gazebo/pull-request/1489)
        * [Issue #1457](https://bitbucket.org/osrf/gazebo/issue/1457)

    1. Moved DataLogger from Window menu to the toolbar and moved screenshot button to the right.
        * [Pull request #1665](https://bitbucket.org/osrf/gazebo/pull-request/1665)

    1. Keep loaded model's name.
        * [Pull request #1516](https://bitbucket.org/osrf/gazebo/pull-request/1516)
        * [Issue #1504](https://bitbucket.org/osrf/gazebo/issue/1504)

    1. Added ExtrudeDialog.
        * [Pull request #1483](https://bitbucket.org/osrf/gazebo/pull-request/1483)

    1. Hide time panel inside editor and keep main window's paused state.
        * [Pull request #1500](https://bitbucket.org/osrf/gazebo/pull-request/1500)

    1. Fixed pose issues and added ModelCreator_TEST.
        * [Pull request #1509](https://bitbucket.org/osrf/gazebo/pull-request/1509)
        * [Issue #1497](https://bitbucket.org/osrf/gazebo/issue/1497)
        * [Issue #1509](https://bitbucket.org/osrf/gazebo/issue/1509)

    1. Added list of links and joints.
        * [Pull request #1515](https://bitbucket.org/osrf/gazebo/pull-request/1515)
        * [Issue #1418](https://bitbucket.org/osrf/gazebo/issue/1418)

    1. Expose API to support adding items to the palette.
        * [Pull request #1565](https://bitbucket.org/osrf/gazebo/pull-request/1565)

    1. Added menu for toggling joint visualization
        * [Pull request #1551](https://bitbucket.org/osrf/gazebo/pull-request/1551)
        * [Issue #1483](https://bitbucket.org/osrf/gazebo/issue/1483)

    1. Add schematic view to model editor
        * [Pull request #1562](https://bitbucket.org/osrf/gazebo/pull-request/1562)

1. Building editor updates
    1. Make palette tips tooltip clickable to open.
        * [Pull request #1519](https://bitbucket.org/osrf/gazebo/pull-request/1519)
        * [Issue #1370](https://bitbucket.org/osrf/gazebo/issue/1370)

    1. Add measurement unit to building inspectors.
        * [Pull request #1741](https://bitbucket.org/osrf/gazebo/pull-request/1741)
        * [Issue #1363](https://bitbucket.org/osrf/gazebo/issue/1363)

    1. Add `BaseInspectorDialog` as a base class for inspectors.
        * [Pull request #1749](https://bitbucket.org/osrf/gazebo/pull-request/1749)

## Gazebo 5.0

### Gazebo 5.3.0 (2015-04-07)

1. fix: remove back projection
    * [Pull request 2201](https://bitbucket.org/osrf/gazebo/pull-request/2201)
    * A contribution from Yuki Furuta

1. Backport depth camera OSX fix and test
    * [Pull request 2230](https://bitbucket.org/osrf/gazebo/pull-request/2230)

1. Add missing tinyxml includes
    * [Pull request 2216](https://bitbucket.org/osrf/gazebo/pull-request/2216)

1. backport fixes for ffmpeg3 to gazebo5 (from pull request #2154)
    * [Pull request 2161](https://bitbucket.org/osrf/gazebo/pull-request/2161)

1. Check for valid display using xwininfo -root
    * [Pull request 2111](https://bitbucket.org/osrf/gazebo/pull-request/2111)

1. Don't search for sdformat4 on gazebo5, since gazebo5 can't handle sdformat protocol 1.6
    * [Pull request 2092](https://bitbucket.org/osrf/gazebo/pull-request/2092)

1. Fix minimum window height
    * [Pull request 2002](https://bitbucket.org/osrf/gazebo/pull-request/2002)

1. Relax physics tolerances for single-precision bullet
    * [Pull request 1976](https://bitbucket.org/osrf/gazebo/pull-request/1976)

1. Try finding sdformat 4 in gazebo5 branch
    * [Pull request 1972](https://bitbucket.org/osrf/gazebo/pull-request/1972)

1. Fix_send_message (backport of pull request #1951)
    * [Pull request 1964](https://bitbucket.org/osrf/gazebo/pull-request/1964)
    * A contribution from Samuel Lekieffre

1. Export the media path in the cmake config file.
    * [Pull request 1933](https://bitbucket.org/osrf/gazebo/pull-request/1933)

1. Shorten gearbox test since it is failing via timeout on osx
    * [Pull request 1937](https://bitbucket.org/osrf/gazebo/pull-request/1937)

### Gazebo 5.2.1

### Gazebo 5.3.0 (2015-04-07)

1. fix: remove back projection
    * [Pull request 2201](https://bitbucket.org/osrf/gazebo/pull-request/2201)
    * A contribution from Yuki Furuta

1. Backport depth camera OSX fix and test
    * [Pull request 2230](https://bitbucket.org/osrf/gazebo/pull-request/2230)

1. Add missing tinyxml includes
    * [Pull request 2216](https://bitbucket.org/osrf/gazebo/pull-request/2216)

1. backport fixes for ffmpeg3 to gazebo5 (from pull request #2154)
    * [Pull request 2161](https://bitbucket.org/osrf/gazebo/pull-request/2161)

1. Check for valid display using xwininfo -root
    * [Pull request 2111](https://bitbucket.org/osrf/gazebo/pull-request/2111)

1. Don't search for sdformat4 on gazebo5, since gazebo5 can't handle sdformat protocol 1.6
    * [Pull request 2092](https://bitbucket.org/osrf/gazebo/pull-request/2092)

1. Fix minimum window height
    * [Pull request 2002](https://bitbucket.org/osrf/gazebo/pull-request/2002)

1. Relax physics tolerances for single-precision bullet
    * [Pull request 1976](https://bitbucket.org/osrf/gazebo/pull-request/1976)

1. Try finding sdformat 4 in gazebo5 branch
    * [Pull request 1972](https://bitbucket.org/osrf/gazebo/pull-request/1972)

1. Fix_send_message (backport of pull request #1951)
    * [Pull request 1964](https://bitbucket.org/osrf/gazebo/pull-request/1964)
    * A contribution from Samuel Lekieffre

1. Export the media path in the cmake config file.
    * [Pull request 1933](https://bitbucket.org/osrf/gazebo/pull-request/1933)

1. Shorten gearbox test since it is failing via timeout on osx
    * [Pull request 1937](https://bitbucket.org/osrf/gazebo/pull-request/1937)

### Gazebo 5.2.1 (2015-10-02)

1. Fix minimum window height
    * Backport of [pull request #1977](https://bitbucket.org/osrf/gazebo/pull-request/1977)
    * [Pull request #2002](https://bitbucket.org/osrf/gazebo/pull-request/2002)
    * [Issue #1706](https://bitbucket.org/osrf/gazebo/issue/1706)

### Gazebo 5.2.0 (2015-10-02)

1. Initialize sigact struct fields that valgrind said were being used uninitialized
    * [Pull request #1809](https://bitbucket.org/osrf/gazebo/pull-request/1809)

1. Add missing ogre includes to ensure macros are properly defined
    * [Pull request #1813](https://bitbucket.org/osrf/gazebo/pull-request/1813)

1. Use ToSDF functions to simplify physics_friction test
    * [Pull request #1808](https://bitbucket.org/osrf/gazebo/pull-request/1808)

1. Added lines to laser sensor visualization
    * [Pull request #1742](https://bitbucket.org/osrf/gazebo/pull-request/1742)
    * [Issue #935](https://bitbucket.org/osrf/gazebo/issue/935)

1. Fix BulletSliderJoint friction for bullet 2.83
    * [Pull request #1686](https://bitbucket.org/osrf/gazebo/pull-request/1686)

1. Fix heightmap model texture loading.
    * [Pull request #1592](https://bitbucket.org/osrf/gazebo/pull-request/1592)

1. Disable failing pr2 test for dart
    * [Pull request #1540](https://bitbucket.org/osrf/gazebo/pull-request/1540)
    * [Issue #1435](https://bitbucket.org/osrf/gazebo/issue/1435)

### Gazebo 5.1.0 (2015-03-20)
1. Backport pull request #1527 (FindOGRE.cmake for non-Debian systems)
  * [Pull request #1532](https://bitbucket.org/osrf/gazebo/pull-request/1532)

1. Respect system cflags when not using USE_UPSTREAM_CFLAGS
  * [Pull request #1531](https://bitbucket.org/osrf/gazebo/pull-request/1531)

1. Allow light manipulation
  * [Pull request #1529](https://bitbucket.org/osrf/gazebo/pull-request/1529)

1. Allow sdformat 2.3.1+ or 3+ and fix tests
  * [Pull request #1484](https://bitbucket.org/osrf/gazebo/pull-request/1484)

1. Add Link::GetWorldAngularMomentum function and test.
  * [Pull request #1482](https://bitbucket.org/osrf/gazebo/pull-request/1482)

1. Preserve previous GAZEBO_MODEL_PATH values when sourcing setup.sh
  * [Pull request #1430](https://bitbucket.org/osrf/gazebo/pull-request/1430)

1. Implement Coulomb joint friction for DART
  * [Pull request #1427](https://bitbucket.org/osrf/gazebo/pull-request/1427)
  * [Issue #1281](https://bitbucket.org/osrf/gazebo/issue/1281)

1. Fix simple shape normals.
    * [Pull request #1477](https://bitbucket.org/osrf/gazebo/pull-request/1477)
    * [Issue #1369](https://bitbucket.org/osrf/gazebo/issue/1369)

1. Use Msg-to-SDF conversion functions in tests, add ServerFixture::SpawnModel(msgs::Model).
    * [Pull request #1466](https://bitbucket.org/osrf/gazebo/pull-request/1466)

1. Added Model Msg-to-SDF conversion functions and test.
    * [Pull request #1429](https://bitbucket.org/osrf/gazebo/pull-request/1429)

1. Added Joint Msg-to-SDF conversion functions and test.
    * [Pull request #1419](https://bitbucket.org/osrf/gazebo/pull-request/1419)

1. Added Visual, Material Msg-to-SDF conversion functions and ShaderType to string conversion functions.
    * [Pull request #1415](https://bitbucket.org/osrf/gazebo/pull-request/1415)

1. Implement Coulomb joint friction for BulletSliderJoint
  * [Pull request #1452](https://bitbucket.org/osrf/gazebo/pull-request/1452)
  * [Issue #1348](https://bitbucket.org/osrf/gazebo/issue/1348)

### Gazebo 5.0.0 (2015-01-27)
1. Support for using [digital elevation maps](http://gazebosim.org/tutorials?tut=dem) has been added to debian packages.

1. C++11 support (C++11 compatible compiler is now required)
    * [Pull request #1340](https://bitbucket.org/osrf/gazebo/pull-request/1340)

1. Implemented private data pointer for the World class.
    * [Pull request #1383](https://bitbucket.org/osrf/gazebo/pull-request/1383)

1. Implemented private data pointer for the Scene class.
    * [Pull request #1385](https://bitbucket.org/osrf/gazebo/pull-request/1385)

1. Added a events::Event::resetWorld event that is triggered when World::Reset is called.
    * [Pull request #1332](https://bitbucket.org/osrf/gazebo/pull-request/1332)
    * [Issue #1375](https://bitbucket.org/osrf/gazebo/issue/1375)

1. Fixed `math::Box::GetCenter` functionality.
    * [Pull request #1278](https://bitbucket.org/osrf/gazebo/pull-request/1278)
    * [Issue #1327](https://bitbucket.org/osrf/gazebo/issue/1327)

1. Added a GUI timer plugin that facilitates the display and control a timer inside the Gazebo UI.
    * [Pull request #1270](https://bitbucket.org/osrf/gazebo/pull-request/1270)

1. Added ability to load plugins via SDF.
    * [Pull request #1261](https://bitbucket.org/osrf/gazebo/pull-request/1261)

1. Added GUIEvent to hide/show the left GUI pane.
    * [Pull request #1269](https://bitbucket.org/osrf/gazebo/pull-request/1269)

1. Modified KeyEventHandler and GLWidget so that hotkeys can be suppressed by custom KeyEvents set up by developers
    * [Pull request #1251](https://bitbucket.org/osrf/gazebo/pull-request/1251)

1. Added ability to read the directory where the log files are stored.
    * [Pull request #1277](https://bitbucket.org/osrf/gazebo/pull-request/1277)

1. Implemented a simulation cloner
    * [Pull request #1180](https://bitbucket.org/osrf/gazebo/pull-request/1180/clone-a-simulation)

1. Added GUI overlay plugins. Users can now write a Gazebo + QT plugin that displays widgets over the render window.
  * [Pull request #1181](https://bitbucket.org/osrf/gazebo/pull-request/1181)

1. Change behavior of Joint::SetVelocity, add Joint::SetVelocityLimit(unsigned int, double)
  * [Pull request #1218](https://bitbucket.org/osrf/gazebo/pull-request/1218)
  * [Issue #964](https://bitbucket.org/osrf/gazebo/issue/964)

1. Implement Coulomb joint friction for ODE
  * [Pull request #1221](https://bitbucket.org/osrf/gazebo/pull-request/1221)
  * [Issue #381](https://bitbucket.org/osrf/gazebo/issue/381)

1. Implement Coulomb joint friction for BulletHingeJoint
  * [Pull request #1317](https://bitbucket.org/osrf/gazebo/pull-request/1317)
  * [Issue #1348](https://bitbucket.org/osrf/gazebo/issue/1348)

1. Implemented camera lens distortion.
  * [Pull request #1213](https://bitbucket.org/osrf/gazebo/pull-request/1213)

1. Kill rogue gzservers left over from failed INTEGRATION_world_clone tests
   and improve robustness of `UNIT_gz_TEST`
  * [Pull request #1232](https://bitbucket.org/osrf/gazebo/pull-request/1232)
  * [Issue #1299](https://bitbucket.org/osrf/gazebo/issue/1299)

1. Added RenderWidget::ShowToolbar to toggle visibility of top toolbar.
  * [Pull request #1248](https://bitbucket.org/osrf/gazebo/pull-request/1248)

1. Fix joint axis visualization.
  * [Pull request #1258](https://bitbucket.org/osrf/gazebo/pull-request/1258)

1. Change UserCamera view control via joysticks. Clean up rate control vs. pose control.
   see UserCamera::OnJoyPose and UserCamera::OnJoyTwist. Added view twist control toggle
   with joystick button 1.
  * [Pull request #1249](https://bitbucket.org/osrf/gazebo/pull-request/1249)

1. Added RenderWidget::GetToolbar to get the top toolbar and change its actions on ModelEditor.
    * [Pull request #1263](https://bitbucket.org/osrf/gazebo/pull-request/1263)

1. Added accessor for MainWindow graphical widget to GuiIface.
    * [Pull request #1250](https://bitbucket.org/osrf/gazebo/pull-request/1250)

1. Added a ConfigWidget class that takes in a google protobuf message and generates widgets for configuring the fields in the message
    * [Pull request #1285](https://bitbucket.org/osrf/gazebo/pull-request/1285)

1. Added GLWidget::OnModelEditor when model editor is triggered, and MainWindow::OnEditorGroup to manually uncheck editor actions.
    * [Pull request #1283](https://bitbucket.org/osrf/gazebo/pull-request/1283)

1. Added Collision, Geometry, Inertial, Surface Msg-to-SDF conversion functions.
    * [Pull request #1315](https://bitbucket.org/osrf/gazebo/pull-request/1315)

1. Added "button modifier" fields (control, shift, and alt) to common::KeyEvent.
    * [Pull request #1325](https://bitbucket.org/osrf/gazebo/pull-request/1325)

1. Added inputs for environment variable GAZEBO_GUI_INI_FILE for reading a custom .ini file.
    * [Pull request #1252](https://bitbucket.org/osrf/gazebo/pull-request/1252)

1. Fixed crash on "permission denied" bug, added insert_model integration test.
    * [Pull request #1329](https://bitbucket.org/osrf/gazebo/pull-request/1329/)

1. Enable simbody joint tests, implement `SimbodyJoint::GetParam`, create
   `Joint::GetParam`, fix bug in `BulletHingeJoint::SetParam`.
    * [Pull request #1404](https://bitbucket.org/osrf/gazebo/pull-request/1404/)

1. Building editor updates
    1. Fixed inspector resizing.
        * [Pull request #1230](https://bitbucket.org/osrf/gazebo/pull-request/1230)
        * [Issue #395](https://bitbucket.org/osrf/gazebo/issue/395)

    1. Doors and windows move proportionally with wall.
        * [Pull request #1231](https://bitbucket.org/osrf/gazebo/pull-request/1231)
        * [Issue #368](https://bitbucket.org/osrf/gazebo/issue/368)

    1. Inspector dialogs stay on top.
        * [Pull request #1229](https://bitbucket.org/osrf/gazebo/pull-request/1229)
        * [Issue #417](https://bitbucket.org/osrf/gazebo/issue/417)

    1. Make model name editable on palette.
        * [Pull request #1239](https://bitbucket.org/osrf/gazebo/pull-request/1239)

    1. Import background image and improve add/delete levels.
        * [Pull request #1214](https://bitbucket.org/osrf/gazebo/pull-request/1214)
        * [Issue #422](https://bitbucket.org/osrf/gazebo/issue/422)
        * [Issue #361](https://bitbucket.org/osrf/gazebo/issue/361)

    1. Fix changing draw mode.
        * [Pull request #1233](https://bitbucket.org/osrf/gazebo/pull-request/1233)
        * [Issue #405](https://bitbucket.org/osrf/gazebo/issue/405)

    1. Tips on palette's top-right corner.
        * [Pull request #1241](https://bitbucket.org/osrf/gazebo/pull-request/1241)

    1. New buttons and layout for the palette.
        * [Pull request #1242](https://bitbucket.org/osrf/gazebo/pull-request/1242)

    1. Individual wall segments instead of polylines.
        * [Pull request #1246](https://bitbucket.org/osrf/gazebo/pull-request/1246)
        * [Issue #389](https://bitbucket.org/osrf/gazebo/issue/389)
        * [Issue #415](https://bitbucket.org/osrf/gazebo/issue/415)

    1. Fix exiting and saving, exiting when there's nothing drawn, fix text on popups.
        * [Pull request #1296](https://bitbucket.org/osrf/gazebo/pull-request/1296)

    1. Display measure for selected wall segment.
        * [Pull request #1291](https://bitbucket.org/osrf/gazebo/pull-request/1291)
        * [Issue #366](https://bitbucket.org/osrf/gazebo/issue/366)

    1. Highlight selected item's 3D visual.
        * [Pull request #1292](https://bitbucket.org/osrf/gazebo/pull-request/1292)

    1. Added color picker to inspector dialogs.
        * [Pull request #1298](https://bitbucket.org/osrf/gazebo/pull-request/1298)

    1. Snapping on by default, off holding Shift. Improved snapping.
        * [Pull request #1304](https://bitbucket.org/osrf/gazebo/pull-request/1304)

    1. Snap walls to length increments, moved scale to SegmentItem and added Get/SetScale, added SegmentItem::SnapAngle and SegmentItem::SnapLength.
        * [Pull request #1311](https://bitbucket.org/osrf/gazebo/pull-request/1311)

    1. Make buildings available in "Insert Models" tab, improve save flow.
        * [Pull request #1312](https://bitbucket.org/osrf/gazebo/pull-request/1312)

    1. Added EditorItem::SetHighlighted.
        * [Pull request #1308](https://bitbucket.org/osrf/gazebo/pull-request/1308)

    1. Current level is transparent, lower levels opaque, higher levels invisible.
        * [Pull request #1303](https://bitbucket.org/osrf/gazebo/pull-request/1303)

    1. Detach all child manips when item is deleted, added BuildingMaker::DetachAllChildren.
        * [Pull request #1316](https://bitbucket.org/osrf/gazebo/pull-request/1316)

    1. Added texture picker to inspector dialogs.
        * [Pull request #1306](https://bitbucket.org/osrf/gazebo/pull-request/1306)

    1. Measures for doors and windows. Added RectItem::angleOnWall and related Get/Set.
        * [Pull request #1322](https://bitbucket.org/osrf/gazebo/pull-request/1322)
        * [Issue #370](https://bitbucket.org/osrf/gazebo/issue/370)

    1. Added Gazebo/BuildingFrame material to display holes for doors and windows on walls.
        * [Pull request #1338](https://bitbucket.org/osrf/gazebo/pull-request/1338)

    1. Added Gazebo/Bricks material to be used as texture on the building editor.
        * [Pull request #1333](https://bitbucket.org/osrf/gazebo/pull-request/1333)

    1. Pick colors from the palette and assign on 3D view. Added mouse and key event handlers to BuildingMaker, and events to communicate from BuildingModelManip to EditorItem.
        * [Pull request #1336](https://bitbucket.org/osrf/gazebo/pull-request/1336)

    1. Pick textures from the palette and assign in 3D view.
        * [Pull request #1368](https://bitbucket.org/osrf/gazebo/pull-request/1368)

1. Model editor updates
    1. Fix adding/removing event filters .
        * [Pull request #1279](https://bitbucket.org/osrf/gazebo/pull-request/1279)

    1. Enabled multi-selection and align tool inside model editor.
        * [Pull request #1302](https://bitbucket.org/osrf/gazebo/pull-request/1302)
        * [Issue #1323](https://bitbucket.org/osrf/gazebo/issue/1323)

    1. Enabled snap mode inside model editor.
        * [Pull request #1331](https://bitbucket.org/osrf/gazebo/pull-request/1331)
        * [Issue #1318](https://bitbucket.org/osrf/gazebo/issue/1318)

    1. Implemented copy/pasting of links.
        * [Pull request #1330](https://bitbucket.org/osrf/gazebo/pull-request/1330)

1. GUI publishes model selection information on ~/selection topic.
    * [Pull request #1318](https://bitbucket.org/osrf/gazebo/pull-request/1318)

## Gazebo 4.0

### Gazebo 4.x.x (2015-xx-xx)

1. Fix build for Bullet 2.83, enable angle wrapping for BulletHingeJoint
    * [Pull request #1664](https://bitbucket.org/osrf/gazebo/pull-request/1664)

### Gazebo 4.1.3 (2015-05-07)

1. Fix saving visual geom SDF values
    * [Pull request #1597](https://bitbucket.org/osrf/gazebo/pull-request/1597)
1. Fix heightmap model texture loading.
    * [Pull request #1595](https://bitbucket.org/osrf/gazebo/pull-request/1595)
1. Fix visual collision scale on separate client
    * [Pull request #1585](https://bitbucket.org/osrf/gazebo/pull-request/1585)
1. Fix several clang compiler warnings
    * [Pull request #1594](https://bitbucket.org/osrf/gazebo/pull-request/1594)
1. Fix blank save / browse dialogs
    * [Pull request #1544](https://bitbucket.org/osrf/gazebo/pull-request/1544)

### Gazebo 4.1.2 (2015-03-20)

1. Fix quaternion documentation: target Gazebo_4.1
    * [Pull request #1525](https://bitbucket.org/osrf/gazebo/pull-request/1525)
1. Speed up World::Step in loops
    * [Pull request #1492](https://bitbucket.org/osrf/gazebo/pull-request/1492)
1. Reduce selection buffer updates -> 4.1
    * [Pull request #1494](https://bitbucket.org/osrf/gazebo/pull-request/1494)
1. Fix loading of SimbodyPhysics parameters
    * [Pull request #1474](https://bitbucket.org/osrf/gazebo/pull-request/1474)
1. Fix heightmap on OSX -> 4.1
    * [Pull request #1455](https://bitbucket.org/osrf/gazebo/pull-request/1455)
1. Remove extra pose tag in a world file that should not be there
    * [Pull request #1458](https://bitbucket.org/osrf/gazebo/pull-request/1458)
1. Better fix for #236 for IMU that doesn't require ABI changes
    * [Pull request #1448](https://bitbucket.org/osrf/gazebo/pull-request/1448)
1. Fix regression of #236 for ImuSensor in 4.1
    * [Pull request #1446](https://bitbucket.org/osrf/gazebo/pull-request/1446)
1. Preserve previous GAZEBO_MODEL_PATH values when sourcing setup.sh
    * [Pull request #1430](https://bitbucket.org/osrf/gazebo/pull-request/1430)
1. issue #857: fix segfault for simbody screw joint when setting limits due to uninitialized limitForce.
    * [Pull request #1423](https://bitbucket.org/osrf/gazebo/pull-request/1423)
1. Allow multiple contact sensors per link (#960)
    * [Pull request #1413](https://bitbucket.org/osrf/gazebo/pull-request/1413)
1. Fix for issue #351, ODE World Step
    * [Pull request #1406](https://bitbucket.org/osrf/gazebo/pull-request/1406)
1. Disable failing InelasticCollision/0 test (#1394)
    * [Pull request #1405](https://bitbucket.org/osrf/gazebo/pull-request/1405)
1. Prevent out of bounds array access in SkidSteerDrivePlugin (found by cppcheck 1.68)
    * [Pull request #1379](https://bitbucket.org/osrf/gazebo/pull-request/1379)

### Gazebo 4.1.1 (2015-01-15)

1. Fix BulletPlaneShape bounding box (#1265)
    * [Pull request #1367](https://bitbucket.org/osrf/gazebo/pull-request/1367)
1. Fix dart linking errors on osx
    * [Pull request #1372](https://bitbucket.org/osrf/gazebo/pull-request/1372)
1. Update to player interfaces
    * [Pull request #1324](https://bitbucket.org/osrf/gazebo/pull-request/1324)
1. Handle GpuLaser name collisions (#1403)
    * [Pull request #1360](https://bitbucket.org/osrf/gazebo/pull-request/1360)
1. Add checks for handling array's with counts of zero, and read specular values
    * [Pull request #1339](https://bitbucket.org/osrf/gazebo/pull-request/1339)
1. Fix model list widget test
    * [Pull request #1327](https://bitbucket.org/osrf/gazebo/pull-request/1327)
1. Fix ogre includes
    * [Pull request #1323](https://bitbucket.org/osrf/gazebo/pull-request/1323)

### Gazebo 4.1.0 (2014-11-20)

1. Modified GUI rendering to improve the rendering update rate.
    * [Pull request #1487](https://bitbucket.org/osrf/gazebo/pull-request/1487)
1. Add ArrangePlugin for arranging groups of models.
   Also add Model::ResetPhysicsStates to call Link::ResetPhysicsStates
   recursively on all links in model.
    * [Pull request #1208](https://bitbucket.org/osrf/gazebo/pull-request/1208)
1. The `gz model` command line tool will output model info using either `-i` for complete info, or `-p` for just the model pose.
    * [Pull request #1212](https://bitbucket.org/osrf/gazebo/pull-request/1212)
    * [DRCSim Issue #389](https://bitbucket.org/osrf/drcsim/issue/389)
1. Added SignalStats class for computing incremental signal statistics.
    * [Pull request #1198](https://bitbucket.org/osrf/gazebo/pull-request/1198)
1. Add InitialVelocityPlugin to setting the initial state of links
    * [Pull request #1237](https://bitbucket.org/osrf/gazebo/pull-request/1237)
1. Added Quaternion::Integrate function.
    * [Pull request #1255](https://bitbucket.org/osrf/gazebo/pull-request/1255)
1. Added ConvertJointType functions, display more joint info on model list.
    * [Pull request #1259](https://bitbucket.org/osrf/gazebo/pull-request/1259)
1. Added ModelListWidget::AddProperty, removed unnecessary checks on ModelListWidget.
    * [Pull request #1271](https://bitbucket.org/osrf/gazebo/pull-request/1271)
1. Fix loading collada meshes with unsupported input semantics.
    * [Pull request #1319](https://bitbucket.org/osrf/gazebo/pull-request/1319)

### Gazebo 4.0.2 (2014-09-23)

1. Fix and improve mechanism to generate pkgconfig libs
    * [Pull request #1207](https://bitbucket.org/osrf/gazebo/pull-request/1207)
    * [Issue #1284](https://bitbucket.org/osrf/gazebo/issue/1284)
1. Added arat.world
    * [Pull request #1205](https://bitbucket.org/osrf/gazebo/pull-request/1205)
1. Update gzprop to output zip files.
    * [Pull request #1197](https://bitbucket.org/osrf/gazebo/pull-request/1197)
1. Make Collision::GetShape a const function
    * [Pull requset #1189](https://bitbucket.org/osrf/gazebo/pull-request/1189)
1. Install missing physics headers
    * [Pull requset #1183](https://bitbucket.org/osrf/gazebo/pull-request/1183)
1. Remove SimbodyLink::AddTorque console message
    * [Pull requset #1185](https://bitbucket.org/osrf/gazebo/pull-request/1185)
1. Fix log xml
    * [Pull requset #1188](https://bitbucket.org/osrf/gazebo/pull-request/1188)

### Gazebo 4.0.0 (2014-08-08)

1. Added lcov support to cmake
    * [Pull request #1047](https://bitbucket.org/osrf/gazebo/pull-request/1047)
1. Fixed memory leak in image conversion
    * [Pull request #1057](https://bitbucket.org/osrf/gazebo/pull-request/1057)
1. Removed deprecated function
    * [Pull request #1067](https://bitbucket.org/osrf/gazebo/pull-request/1067)
1. Improved collada loading performance
    * [Pull request #1066](https://bitbucket.org/osrf/gazebo/pull-request/1066)
    * [Pull request #1082](https://bitbucket.org/osrf/gazebo/pull-request/1082)
    * [Issue #1134](https://bitbucket.org/osrf/gazebo/issue/1134)
1. Implemented a collada exporter
    * [Pull request #1064](https://bitbucket.org/osrf/gazebo/pull-request/1064)
1. Force torque sensor now makes use of sensor's pose.
    * [Pull request #1076](https://bitbucket.org/osrf/gazebo/pull-request/1076)
    * [Issue #940](https://bitbucket.org/osrf/gazebo/issue/940)
1. Fix Model::GetLinks segfault
    * [Pull request #1093](https://bitbucket.org/osrf/gazebo/pull-request/1093)
1. Fix deleting and saving lights in gzserver
    * [Pull request #1094](https://bitbucket.org/osrf/gazebo/pull-request/1094)
    * [Issue #1182](https://bitbucket.org/osrf/gazebo/issue/1182)
    * [Issue #346](https://bitbucket.org/osrf/gazebo/issue/346)
1. Fix Collision::GetWorldPose. The pose of a collision would not update properly.
    * [Pull request #1049](https://bitbucket.org/osrf/gazebo/pull-request/1049)
    * [Issue #1124](https://bitbucket.org/osrf/gazebo/issue/1124)
1. Fixed the animate_box and animate_joints examples
    * [Pull request #1086](https://bitbucket.org/osrf/gazebo/pull-request/1086)
1. Integrated Oculus Rift functionality
    * [Pull request #1074](https://bitbucket.org/osrf/gazebo/pull-request/1074)
    * [Pull request #1136](https://bitbucket.org/osrf/gazebo/pull-request/1136)
    * [Pull request #1139](https://bitbucket.org/osrf/gazebo/pull-request/1139)
1. Updated Base::GetScopedName
    * [Pull request #1104](https://bitbucket.org/osrf/gazebo/pull-request/1104)
1. Fix collada loader from adding duplicate materials into a Mesh
    * [Pull request #1105](https://bitbucket.org/osrf/gazebo/pull-request/1105)
    * [Issue #1180](https://bitbucket.org/osrf/gazebo/issue/1180)
1. Integrated Razer Hydra functionality
    * [Pull request #1083](https://bitbucket.org/osrf/gazebo/pull-request/1083)
    * [Pull request #1109](https://bitbucket.org/osrf/gazebo/pull-request/1109)
1. Added ability to copy and paste models in the GUI
    * [Pull request #1103](https://bitbucket.org/osrf/gazebo/pull-request/1103)
1. Removed unnecessary inclusion of gazebo.hh and common.hh in plugins
    * [Pull request #1111](https://bitbucket.org/osrf/gazebo/pull-request/1111)
1. Added ability to specify custom road textures
    * [Pull request #1027](https://bitbucket.org/osrf/gazebo/pull-request/1027)
1. Added support for DART 4.1
    * [Pull request #1113](https://bitbucket.org/osrf/gazebo/pull-request/1113)
    * [Pull request #1132](https://bitbucket.org/osrf/gazebo/pull-request/1132)
    * [Pull request #1134](https://bitbucket.org/osrf/gazebo/pull-request/1134)
    * [Pull request #1154](https://bitbucket.org/osrf/gazebo/pull-request/1154)
1. Allow position of joints to be directly set.
    * [Pull request #1097](https://bitbucket.org/osrf/gazebo/pull-request/1097)
    * [Issue #1138](https://bitbucket.org/osrf/gazebo/issue/1138)
1. Added extruded polyline geometry
    * [Pull request #1026](https://bitbucket.org/osrf/gazebo/pull-request/1026)
1. Fixed actor animation
    * [Pull request #1133](https://bitbucket.org/osrf/gazebo/pull-request/1133)
    * [Pull request #1141](https://bitbucket.org/osrf/gazebo/pull-request/1141)
1. Generate a versioned cmake config file
    * [Pull request #1153](https://bitbucket.org/osrf/gazebo/pull-request/1153)
    * [Issue #1226](https://bitbucket.org/osrf/gazebo/issue/1226)
1. Added KMeans class
    * [Pull request #1147](https://bitbucket.org/osrf/gazebo/pull-request/1147)
1. Added --summary-range feature to bitbucket pullrequest tool
    * [Pull request #1156](https://bitbucket.org/osrf/gazebo/pull-request/1156)
1. Updated web links
    * [Pull request #1159](https://bitbucket.org/osrf/gazebo/pull-request/1159)
1. Update tests
    * [Pull request #1155](https://bitbucket.org/osrf/gazebo/pull-request/1155)
    * [Pull request #1143](https://bitbucket.org/osrf/gazebo/pull-request/1143)
    * [Pull request #1138](https://bitbucket.org/osrf/gazebo/pull-request/1138)
    * [Pull request #1140](https://bitbucket.org/osrf/gazebo/pull-request/1140)
    * [Pull request #1127](https://bitbucket.org/osrf/gazebo/pull-request/1127)
    * [Pull request #1115](https://bitbucket.org/osrf/gazebo/pull-request/1115)
    * [Pull request #1102](https://bitbucket.org/osrf/gazebo/pull-request/1102)
    * [Pull request #1087](https://bitbucket.org/osrf/gazebo/pull-request/1087)
    * [Pull request #1084](https://bitbucket.org/osrf/gazebo/pull-request/1084)

## Gazebo 3.0

### Gazebo 3.x.x (yyyy-mm-dd)

1. Fixed sonar and wireless sensor visualization
    * [Pull request #1254](https://bitbucket.org/osrf/gazebo/pull-request/1254)
1. Update visual bounding box when model is selected
    * [Pull request #1280](https://bitbucket.org/osrf/gazebo/pull-request/1280)

### Gazebo 3.1.0 (2014-08-08)

1. Implemented Simbody::Link::Set*Vel
    * [Pull request #1160](https://bitbucket.org/osrf/gazebo/pull-request/1160)
    * [Issue #1012](https://bitbucket.org/osrf/gazebo/issue/1012)
1. Added World::RemoveModel function
    * [Pull request #1106](https://bitbucket.org/osrf/gazebo/pull-request/1106)
    * [Issue #1177](https://bitbucket.org/osrf/gazebo/issue/1177)
1. Fix exit from camera follow mode using the escape key
    * [Pull request #1137](https://bitbucket.org/osrf/gazebo/pull-request/1137)
    * [Issue #1220](https://bitbucket.org/osrf/gazebo/issue/1220)
1. Added support for SDF joint spring stiffness and reference positions
    * [Pull request #1117](https://bitbucket.org/osrf/gazebo/pull-request/1117)
1. Removed the gzmodel_create script
    * [Pull request #1130](https://bitbucket.org/osrf/gazebo/pull-request/1130)
1. Added Vector2 dot product
    * [Pull request #1101](https://bitbucket.org/osrf/gazebo/pull-request/1101)
1. Added SetPositionPID and SetVelocityPID to JointController
    * [Pull request #1091](https://bitbucket.org/osrf/gazebo/pull-request/1091)
1. Fix gzclient startup crash with ogre 1.9
    * [Pull request #1098](https://bitbucket.org/osrf/gazebo/pull-request/1098)
    * [Issue #996](https://bitbucket.org/osrf/gazebo/issue/996)
1. Update the bitbucket_pullrequests tool
    * [Pull request #1108](https://bitbucket.org/osrf/gazebo/pull-request/1108)
1. Light properties now remain in place after move by the user via the GUI.
    * [Pull request #1110](https://bitbucket.org/osrf/gazebo/pull-request/1110)
    * [Issue #1211](https://bitbucket.org/osrf/gazebo/issue/1211)
1. Allow position of joints to be directly set.
    * [Pull request #1096](https://bitbucket.org/osrf/gazebo/pull-request/1096)
    * [Issue #1138](https://bitbucket.org/osrf/gazebo/issue/1138)

### Gazebo 3.0.0 (2014-04-11)

1. Fix bug when deleting the sun light
    * [Pull request #1088](https://bitbucket.org/osrf/gazebo/pull-request/1088)
    * [Issue #1133](https://bitbucket.org/osrf/gazebo/issue/1133)
1. Fix ODE screw joint
    * [Pull request #1078](https://bitbucket.org/osrf/gazebo/pull-request/1078)
    * [Issue #1167](https://bitbucket.org/osrf/gazebo/issue/1167)
1. Update joint integration tests
    * [Pull request #1081](https://bitbucket.org/osrf/gazebo/pull-request/1081)
1. Fixed false positives in cppcheck.
    * [Pull request #1061](https://bitbucket.org/osrf/gazebo/pull-request/1061)
1. Made joint axis reference frame relative to child, and updated simbody and dart accordingly.
    * [Pull request #1069](https://bitbucket.org/osrf/gazebo/pull-request/1069)
    * [Issue #494](https://bitbucket.org/osrf/gazebo/issue/494)
    * [Issue #1143](https://bitbucket.org/osrf/gazebo/issue/1143)
1. Added ability to pass vector of strings to SetupClient and SetupServer
    * [Pull request #1068](https://bitbucket.org/osrf/gazebo/pull-request/1068)
    * [Issue #1132](https://bitbucket.org/osrf/gazebo/issue/1132)
1. Fix error correction in screw constraints for ODE
    * [Pull request #1070](https://bitbucket.org/osrf/gazebo/pull-request/1070)
    * [Issue #1159](https://bitbucket.org/osrf/gazebo/issue/1159)
1. Improved pkgconfig with SDF
    * [Pull request #1062](https://bitbucket.org/osrf/gazebo/pull-request/1062)
1. Added a plugin to simulate aero dynamics
    * [Pull request #905](https://bitbucket.org/osrf/gazebo/pull-request/905)
1. Updated bullet support
    * [Issue #1069](https://bitbucket.org/osrf/gazebo/issue/1069)
    * [Pull request #1011](https://bitbucket.org/osrf/gazebo/pull-request/1011)
    * [Pull request #996](https://bitbucket.org/osrf/gazebo/pull-request/966)
    * [Pull request #1024](https://bitbucket.org/osrf/gazebo/pull-request/1024)
1. Updated simbody support
    * [Pull request #995](https://bitbucket.org/osrf/gazebo/pull-request/995)
1. Updated worlds to SDF 1.5
    * [Pull request #1021](https://bitbucket.org/osrf/gazebo/pull-request/1021)
1. Improvements to ODE
    * [Pull request #1001](https://bitbucket.org/osrf/gazebo/pull-request/1001)
    * [Pull request #1014](https://bitbucket.org/osrf/gazebo/pull-request/1014)
    * [Pull request #1015](https://bitbucket.org/osrf/gazebo/pull-request/1015)
    * [Pull request #1016](https://bitbucket.org/osrf/gazebo/pull-request/1016)
1. New command line tool
    * [Pull request #972](https://bitbucket.org/osrf/gazebo/pull-request/972)
1. Graphical user interface improvements
    * [Pull request #971](https://bitbucket.org/osrf/gazebo/pull-request/971)
    * [Pull request #1013](https://bitbucket.org/osrf/gazebo/pull-request/1013)
    * [Pull request #989](https://bitbucket.org/osrf/gazebo/pull-request/989)
1. Created a friction pyramid class
    * [Pull request #935](https://bitbucket.org/osrf/gazebo/pull-request/935)
1. Added GetWorldEnergy functions to Model, Joint, and Link
    * [Pull request #1017](https://bitbucket.org/osrf/gazebo/pull-request/1017)
1. Preparing Gazebo for admission into Ubuntu
    * [Pull request #969](https://bitbucket.org/osrf/gazebo/pull-request/969)
    * [Pull request #998](https://bitbucket.org/osrf/gazebo/pull-request/998)
    * [Pull request #1002](https://bitbucket.org/osrf/gazebo/pull-request/1002)
1. Add method for querying if useImplicitStiffnessDamping flag is set for a given joint
    * [Issue #629](https://bitbucket.org/osrf/gazebo/issue/629)
    * [Pull request #1006](https://bitbucket.org/osrf/gazebo/pull-request/1006)
1. Fix joint axis frames
    * [Issue #494](https://bitbucket.org/osrf/gazebo/issue/494)
    * [Pull request #963](https://bitbucket.org/osrf/gazebo/pull-request/963)
1. Compute joint anchor pose relative to parent
    * [Issue #1029](https://bitbucket.org/osrf/gazebo/issue/1029)
    * [Pull request #982](https://bitbucket.org/osrf/gazebo/pull-request/982)
1. Cleanup the installed worlds
    * [Issue #1036](https://bitbucket.org/osrf/gazebo/issue/1036)
    * [Pull request #984](https://bitbucket.org/osrf/gazebo/pull-request/984)
1. Update to the GPS sensor
    * [Issue #1059](https://bitbucket.org/osrf/gazebo/issue/1059)
    * [Pull request #978](https://bitbucket.org/osrf/gazebo/pull-request/978)
1. Removed libtool from plugin loading
    * [Pull request #981](https://bitbucket.org/osrf/gazebo/pull-request/981)
1. Added functions to get inertial information for a link in the world frame.
    * [Pull request #1005](https://bitbucket.org/osrf/gazebo/pull-request/1005)

## Gazebo 2.0

### Gazebo 2.2.6 (2015-09-28)

1. Backport fixes to setup.sh from pull request #1430 to 2.2 branch
    * [Pull request 1889](https://bitbucket.org/osrf/gazebo/pull-request/1889)
1. Fix heightmap texture loading (2.2)
    * [Pull request 1596](https://bitbucket.org/osrf/gazebo/pull-request/1596)
1. Prevent out of bounds array access in SkidSteerDrivePlugin (found by cppcheck 1.68)
    * [Pull request 1379](https://bitbucket.org/osrf/gazebo/pull-request/1379)
1. Fix build with boost 1.57 for 2.2 branch (#1399)
    * [Pull request 1358](https://bitbucket.org/osrf/gazebo/pull-request/1358)
1. Fix manpage test failures by incrementing year to 2015
    * [Pull request 1361](https://bitbucket.org/osrf/gazebo/pull-request/1361)
1. Fix build for OS X 10.10 (#1304, #1289)
    * [Pull request 1346](https://bitbucket.org/osrf/gazebo/pull-request/1346)
1. Restore ODELink ABI, use Link variables instead (#1354)
    * [Pull request 1347](https://bitbucket.org/osrf/gazebo/pull-request/1347)
1. Fix inertia_ratio test
    * [Pull request 1344](https://bitbucket.org/osrf/gazebo/pull-request/1344)
1. backport collision visual fix -> 2.2
    * [Pull request 1343](https://bitbucket.org/osrf/gazebo/pull-request/1343)
1. Fix two code_check errors on 2.2
    * [Pull request 1314](https://bitbucket.org/osrf/gazebo/pull-request/1314)
1. issue #243 fix Link::GetWorldLinearAccel and Link::GetWorldAngularAccel for ODE
    * [Pull request 1284](https://bitbucket.org/osrf/gazebo/pull-request/1284)

### Gazebo 2.2.3 (2014-04-29)

1. Removed redundant call to World::Init
    * [Pull request #1107](https://bitbucket.org/osrf/gazebo/pull-request/1107)
    * [Issue #1208](https://bitbucket.org/osrf/gazebo/issue/1208)
1. Return proper error codes when gazebo exits
    * [Pull request #1085](https://bitbucket.org/osrf/gazebo/pull-request/1085)
    * [Issue #1178](https://bitbucket.org/osrf/gazebo/issue/1178)
1. Fixed Camera::GetWorldRotation().
    * [Pull request #1071](https://bitbucket.org/osrf/gazebo/pull-request/1071)
    * [Issue #1087](https://bitbucket.org/osrf/gazebo/issue/1087)
1. Fixed memory leak in image conversion
    * [Pull request #1073](https://bitbucket.org/osrf/gazebo/pull-request/1073)

### Gazebo 2.2.1 (xxxx-xx-xx)

1. Fix heightmap model texture loading.
    * [Pull request #1596](https://bitbucket.org/osrf/gazebo/pull-request/1596)

### Gazebo 2.2.0 (2014-01-10)

1. Fix compilation when using OGRE-1.9 (full support is being worked on)
    * [Issue #994](https://bitbucket.org/osrf/gazebo/issue/994)
    * [Issue #995](https://bitbucket.org/osrf/gazebo/issue/995)
    * [Issue #996](https://bitbucket.org/osrf/gazebo/issue/996)
    * [Pull request #883](https://bitbucket.org/osrf/gazebo/pull-request/883)
1. Added unit test for issue 624.
    * [Issue #624](https://bitbucket.org/osrf/gazebo/issue/624).
    * [Pull request #889](https://bitbucket.org/osrf/gazebo/pull-request/889)
1. Use 3x3 PCF shadows for smoother shadows.
    * [Pull request #887](https://bitbucket.org/osrf/gazebo/pull-request/887)
1. Update manpage copyright to 2014.
    * [Pull request #893](https://bitbucket.org/osrf/gazebo/pull-request/893)
1. Added friction integration test .
    * [Pull request #885](https://bitbucket.org/osrf/gazebo/pull-request/885)
1. Fix joint anchor when link pose is not specified.
    * [Issue #978](https://bitbucket.org/osrf/gazebo/issue/978)
    * [Pull request #862](https://bitbucket.org/osrf/gazebo/pull-request/862)
1. Added (ESC) tooltip for GUI Selection Mode icon.
    * [Issue #993](https://bitbucket.org/osrf/gazebo/issue/993)
    * [Pull request #888](https://bitbucket.org/osrf/gazebo/pull-request/888)
1. Removed old comment about resolved issue.
    * [Issue #837](https://bitbucket.org/osrf/gazebo/issue/837)
    * [Pull request #880](https://bitbucket.org/osrf/gazebo/pull-request/880)
1. Made SimbodyLink::Get* function thread-safe
    * [Issue #918](https://bitbucket.org/osrf/gazebo/issue/918)
    * [Pull request #872](https://bitbucket.org/osrf/gazebo/pull-request/872)
1. Suppressed spurious gzlog messages in ODE::Body
    * [Issue #983](https://bitbucket.org/osrf/gazebo/issue/983)
    * [Pull request #875](https://bitbucket.org/osrf/gazebo/pull-request/875)
1. Fixed Force Torque Sensor Test by properly initializing some values.
    * [Issue #982](https://bitbucket.org/osrf/gazebo/issue/982)
    * [Pull request #869](https://bitbucket.org/osrf/gazebo/pull-request/869)
1. Added breakable joint plugin to support breakable walls.
    * [Pull request #865](https://bitbucket.org/osrf/gazebo/pull-request/865)
1. Used different tuple syntax to fix compilation on OSX mavericks.
    * [Issue #947](https://bitbucket.org/osrf/gazebo/issue/947)
    * [Pull request #858](https://bitbucket.org/osrf/gazebo/pull-request/858)
1. Fixed sonar test and deprecation warning.
    * [Pull request #856](https://bitbucket.org/osrf/gazebo/pull-request/856)
1. Speed up test compilation.
    * Part of [Issue #955](https://bitbucket.org/osrf/gazebo/issue/955)
    * [Pull request #846](https://bitbucket.org/osrf/gazebo/pull-request/846)
1. Added Joint::SetEffortLimit API
    * [Issue #923](https://bitbucket.org/osrf/gazebo/issue/923)
    * [Pull request #808](https://bitbucket.org/osrf/gazebo/pull-request/808)
1. Made bullet output less verbose.
    * [Pull request #839](https://bitbucket.org/osrf/gazebo/pull-request/839)
1. Convergence acceleration and stability tweak to make atlas_v3 stable
    * [Issue #895](https://bitbucket.org/osrf/gazebo/issue/895)
    * [Pull request #772](https://bitbucket.org/osrf/gazebo/pull-request/772)
1. Added colors, textures and world files for the SPL RoboCup environment
    * [Pull request #838](https://bitbucket.org/osrf/gazebo/pull-request/838)
1. Fixed bitbucket_pullrequests tool to work with latest BitBucket API.
    * [Issue #933](https://bitbucket.org/osrf/gazebo/issue/933)
    * [Pull request #841](https://bitbucket.org/osrf/gazebo/pull-request/841)
1. Fixed cppcheck warnings.
    * [Pull request #842](https://bitbucket.org/osrf/gazebo/pull-request/842)

### Gazebo 2.1.0 (2013-11-08)
1. Fix mainwindow unit test
    * [Pull request #752](https://bitbucket.org/osrf/gazebo/pull-request/752)
1. Visualize moment of inertia
    * Pull request [#745](https://bitbucket.org/osrf/gazebo/pull-request/745), [#769](https://bitbucket.org/osrf/gazebo/pull-request/769), [#787](https://bitbucket.org/osrf/gazebo/pull-request/787)
    * [Issue #203](https://bitbucket.org/osrf/gazebo/issue/203)
1. Update tool to count lines of code
    * [Pull request #758](https://bitbucket.org/osrf/gazebo/pull-request/758)
1. Implement World::Clear
    * Pull request [#785](https://bitbucket.org/osrf/gazebo/pull-request/785), [#804](https://bitbucket.org/osrf/gazebo/pull-request/804)
1. Improve Bullet support
    * [Pull request #805](https://bitbucket.org/osrf/gazebo/pull-request/805)
1. Fix doxygen spacing
    * [Pull request #740](https://bitbucket.org/osrf/gazebo/pull-request/740)
1. Add tool to generate model images for thepropshop.org
    * [Pull request #734](https://bitbucket.org/osrf/gazebo/pull-request/734)
1. Added paging support for terrains
    * [Pull request #707](https://bitbucket.org/osrf/gazebo/pull-request/707)
1. Added plugin path to LID_LIBRARY_PATH in setup.sh
    * [Pull request #750](https://bitbucket.org/osrf/gazebo/pull-request/750)
1. Fix for OSX
    * [Pull request #766](https://bitbucket.org/osrf/gazebo/pull-request/766)
    * [Pull request #786](https://bitbucket.org/osrf/gazebo/pull-request/786)
    * [Issue #906](https://bitbucket.org/osrf/gazebo/issue/906)
1. Update copyright information
    * [Pull request #771](https://bitbucket.org/osrf/gazebo/pull-request/771)
1. Enable screen dependent tests
    * [Pull request #764](https://bitbucket.org/osrf/gazebo/pull-request/764)
    * [Issue #811](https://bitbucket.org/osrf/gazebo/issue/811)
1. Fix gazebo command line help message
    * [Pull request #775](https://bitbucket.org/osrf/gazebo/pull-request/775)
    * [Issue #898](https://bitbucket.org/osrf/gazebo/issue/898)
1. Fix man page test
    * [Pull request #774](https://bitbucket.org/osrf/gazebo/pull-request/774)
1. Improve load time by reducing calls to RTShader::Update
    * [Pull request #773](https://bitbucket.org/osrf/gazebo/pull-request/773)
    * [Issue #877](https://bitbucket.org/osrf/gazebo/issue/877)
1. Fix joint visualization
    * [Pull request #776](https://bitbucket.org/osrf/gazebo/pull-request/776)
    * [Pull request #802](https://bitbucket.org/osrf/gazebo/pull-request/802)
    * [Issue #464](https://bitbucket.org/osrf/gazebo/issue/464)
1. Add helpers to fix NaN
    * [Pull request #742](https://bitbucket.org/osrf/gazebo/pull-request/742)
1. Fix model resizing via the GUI
    * [Pull request #763](https://bitbucket.org/osrf/gazebo/pull-request/763)
    * [Issue #885](https://bitbucket.org/osrf/gazebo/issue/885)
1. Simplify gzlog test by using sha1
    * [Pull request #781](https://bitbucket.org/osrf/gazebo/pull-request/781)
    * [Issue #837](https://bitbucket.org/osrf/gazebo/issue/837)
1. Enable cppcheck for header files
    * [Pull request #782](https://bitbucket.org/osrf/gazebo/pull-request/782)
    * [Issue #907](https://bitbucket.org/osrf/gazebo/issue/907)
1. Fix broken regression test
    * [Pull request #784](https://bitbucket.org/osrf/gazebo/pull-request/784)
    * [Issue #884](https://bitbucket.org/osrf/gazebo/issue/884)
1. All simbody and dart to pass tests
    * [Pull request #790](https://bitbucket.org/osrf/gazebo/pull-request/790)
    * [Issue #873](https://bitbucket.org/osrf/gazebo/issue/873)
1. Fix camera rotation from SDF
    * [Pull request #789](https://bitbucket.org/osrf/gazebo/pull-request/789)
    * [Issue #920](https://bitbucket.org/osrf/gazebo/issue/920)
1. Fix bitbucket pullrequest command line tool to match new API
    * [Pull request #803](https://bitbucket.org/osrf/gazebo/pull-request/803)
1. Fix transceiver spawn errors in tests
    * [Pull request #811](https://bitbucket.org/osrf/gazebo/pull-request/811)
    * [Pull request #814](https://bitbucket.org/osrf/gazebo/pull-request/814)

### Gazebo 2.0.0 (2013-10-08)
1. Refactor code check tool.
    * [Pull Request #669](https://bitbucket.org/osrf/gazebo/pull-request/669)
1. Added pull request tool for Bitbucket.
    * [Pull Request #670](https://bitbucket.org/osrf/gazebo/pull-request/670)
    * [Pull Request #691](https://bitbucket.org/osrf/gazebo/pull-request/671)
1. New wireless receiver and transmitter sensor models.
    * [Pull Request #644](https://bitbucket.org/osrf/gazebo/pull-request/644)
    * [Pull Request #675](https://bitbucket.org/osrf/gazebo/pull-request/675)
    * [Pull Request #727](https://bitbucket.org/osrf/gazebo/pull-request/727)
1. Audio support using OpenAL.
    * [Pull Request #648](https://bitbucket.org/osrf/gazebo/pull-request/648)
    * [Pull Request #704](https://bitbucket.org/osrf/gazebo/pull-request/704)
1. Simplify command-line parsing of gztopic echo output.
    * [Pull Request #674](https://bitbucket.org/osrf/gazebo/pull-request/674)
    * Resolves: [Issue #795](https://bitbucket.org/osrf/gazebo/issue/795)
1. Use UNIX directories through the user of GNUInstallDirs cmake module.
    * [Pull Request #676](https://bitbucket.org/osrf/gazebo/pull-request/676)
    * [Pull Request #681](https://bitbucket.org/osrf/gazebo/pull-request/681)
1. New GUI interactions for object manipulation.
    * [Pull Request #634](https://bitbucket.org/osrf/gazebo/pull-request/634)
1. Fix for OSX menubar.
    * [Pull Request #677](https://bitbucket.org/osrf/gazebo/pull-request/677)
1. Remove internal SDF directories and dependencies.
    * [Pull Request #680](https://bitbucket.org/osrf/gazebo/pull-request/680)
1. Add minimum version for sdformat.
    * [Pull Request #682](https://bitbucket.org/osrf/gazebo/pull-request/682)
    * Resolves: [Issue #818](https://bitbucket.org/osrf/gazebo/issue/818)
1. Allow different gtest parameter types with ServerFixture
    * [Pull Request #686](https://bitbucket.org/osrf/gazebo/pull-request/686)
    * Resolves: [Issue #820](https://bitbucket.org/osrf/gazebo/issue/820)
1. GUI model scaling when using Bullet.
    * [Pull Request #683](https://bitbucket.org/osrf/gazebo/pull-request/683)
1. Fix typo in cmake config.
    * [Pull Request #694](https://bitbucket.org/osrf/gazebo/pull-request/694)
    * Resolves: [Issue #824](https://bitbucket.org/osrf/gazebo/issue/824)
1. Remove gazebo include subdir from pkgconfig and cmake config.
    * [Pull Request #691](https://bitbucket.org/osrf/gazebo/pull-request/691)
1. Torsional spring demo
    * [Pull Request #693](https://bitbucket.org/osrf/gazebo/pull-request/693)
1. Remove repeated call to SetAxis in Joint.cc
    * [Pull Request #695](https://bitbucket.org/osrf/gazebo/pull-request/695)
    * Resolves: [Issue #823](https://bitbucket.org/osrf/gazebo/issue/823)
1. Add test for rotational joints.
    * [Pull Request #697](https://bitbucket.org/osrf/gazebo/pull-request/697)
    * Resolves: [Issue #820](https://bitbucket.org/osrf/gazebo/issue/820)
1. Fix compilation of tests using Joint base class
    * [Pull Request #701](https://bitbucket.org/osrf/gazebo/pull-request/701)
1. Terrain paging implemented.
    * [Pull Request #687](https://bitbucket.org/osrf/gazebo/pull-request/687)
1. Improve timeout error reporting in ServerFixture
    * [Pull Request #705](https://bitbucket.org/osrf/gazebo/pull-request/705)
1. Fix mouse picking for cases where visuals overlap with the laser
    * [Pull Request #709](https://bitbucket.org/osrf/gazebo/pull-request/709)
1. Fix string literals for OSX
    * [Pull Request #712](https://bitbucket.org/osrf/gazebo/pull-request/712)
    * Resolves: [Issue #803](https://bitbucket.org/osrf/gazebo/issue/803)
1. Support for ENABLE_TESTS_COMPILATION cmake parameter
    * [Pull Request #708](https://bitbucket.org/osrf/gazebo/pull-request/708)
1. Updated system gui plugin
    * [Pull Request #702](https://bitbucket.org/osrf/gazebo/pull-request/702)
1. Fix force torque unit test issue
    * [Pull Request #673](https://bitbucket.org/osrf/gazebo/pull-request/673)
    * Resolves: [Issue #813](https://bitbucket.org/osrf/gazebo/issue/813)
1. Use variables to control auto generation of CFlags
    * [Pull Request #699](https://bitbucket.org/osrf/gazebo/pull-request/699)
1. Remove deprecated functions.
    * [Pull Request #715](https://bitbucket.org/osrf/gazebo/pull-request/715)
1. Fix typo in `Camera.cc`
    * [Pull Request #719](https://bitbucket.org/osrf/gazebo/pull-request/719)
    * Resolves: [Issue #846](https://bitbucket.org/osrf/gazebo/issue/846)
1. Performance improvements
    * [Pull Request #561](https://bitbucket.org/osrf/gazebo/pull-request/561)
1. Fix gripper model.
    * [Pull Request #713](https://bitbucket.org/osrf/gazebo/pull-request/713)
    * Resolves: [Issue #314](https://bitbucket.org/osrf/gazebo/issue/314)
1. First part of Simbody integration
    * [Pull Request #716](https://bitbucket.org/osrf/gazebo/pull-request/716)

## Gazebo 1.9

### Gazebo 1.9.6 (2014-04-29)

1. Refactored inertia ratio reduction for ODE
    * [Pull request #1114](https://bitbucket.org/osrf/gazebo/pull-request/1114)
1. Improved collada loading performance
    * [Pull request #1075](https://bitbucket.org/osrf/gazebo/pull-request/1075)

### Gazebo 1.9.3 (2014-01-10)

1. Add thickness to plane to remove shadow flickering.
    * [Pull request #886](https://bitbucket.org/osrf/gazebo/pull-request/886)
1. Temporary GUI shadow toggle fix.
    * [Issue #925](https://bitbucket.org/osrf/gazebo/issue/925)
    * [Pull request #868](https://bitbucket.org/osrf/gazebo/pull-request/868)
1. Fix memory access bugs with libc++ on mavericks.
    * [Issue #965](https://bitbucket.org/osrf/gazebo/issue/965)
    * [Pull request #857](https://bitbucket.org/osrf/gazebo/pull-request/857)
    * [Pull request #881](https://bitbucket.org/osrf/gazebo/pull-request/881)
1. Replaced printf with cout in gztopic hz.
    * [Issue #969](https://bitbucket.org/osrf/gazebo/issue/969)
    * [Pull request #854](https://bitbucket.org/osrf/gazebo/pull-request/854)
1. Add Dark grey material and fix indentation.
    * [Pull request #851](https://bitbucket.org/osrf/gazebo/pull-request/851)
1. Fixed sonar sensor unit test.
    * [Pull request #848](https://bitbucket.org/osrf/gazebo/pull-request/848)
1. Convergence acceleration and stability tweak to make atlas_v3 stable.
    * [Pull request #845](https://bitbucket.org/osrf/gazebo/pull-request/845)
1. Update gtest to 1.7.0 to resolve problems with libc++.
    * [Issue #947](https://bitbucket.org/osrf/gazebo/issue/947)
    * [Pull request #827](https://bitbucket.org/osrf/gazebo/pull-request/827)
1. Fixed LD_LIBRARY_PATH for plugins.
    * [Issue #957](https://bitbucket.org/osrf/gazebo/issue/957)
    * [Pull request #844](https://bitbucket.org/osrf/gazebo/pull-request/844)
1. Fix transceiver sporadic errors.
    * Backport of [pull request #811](https://bitbucket.org/osrf/gazebo/pull-request/811)
    * [Pull request #836](https://bitbucket.org/osrf/gazebo/pull-request/836)
1. Modified the MsgTest to be deterministic with time checks.
    * [Pull request #843](https://bitbucket.org/osrf/gazebo/pull-request/843)
1. Fixed seg fault in LaserVisual.
    * [Issue #950](https://bitbucket.org/osrf/gazebo/issue/950)
    * [Pull request #832](https://bitbucket.org/osrf/gazebo/pull-request/832)
1. Implemented the option to disable tests that need a working screen to run properly.
    * Backport of [Pull request #764](https://bitbucket.org/osrf/gazebo/pull-request/764)
    * [Pull request #837](https://bitbucket.org/osrf/gazebo/pull-request/837)
1. Cleaned up gazebo shutdown.
    * [Pull request #829](https://bitbucket.org/osrf/gazebo/pull-request/829)
1. Fixed bug associated with loading joint child links.
    * [Issue #943](https://bitbucket.org/osrf/gazebo/issue/943)
    * [Pull request #820](https://bitbucket.org/osrf/gazebo/pull-request/820)

### Gazebo 1.9.2 (2013-11-08)
1. Fix enable/disable sky and clouds from SDF
    * [Pull request #809](https://bitbucket.org/osrf/gazebo/pull-request/809])
1. Fix occasional blank GUI screen on startup
    * [Pull request #815](https://bitbucket.org/osrf/gazebo/pull-request/815])
1. Fix GPU laser when interacting with heightmaps
    * [Pull request #796](https://bitbucket.org/osrf/gazebo/pull-request/796])
1. Added API/ABI checker command line tool
    * [Pull request #765](https://bitbucket.org/osrf/gazebo/pull-request/765])
1. Added gtest version information
    * [Pull request #801](https://bitbucket.org/osrf/gazebo/pull-request/801])
1. Fix GUI world saving
    * [Pull request #806](https://bitbucket.org/osrf/gazebo/pull-request/806])
1. Enable anti-aliasing for camera sensor
    * [Pull request #800](https://bitbucket.org/osrf/gazebo/pull-request/800])
1. Make sensor noise deterministic
    * [Pull request #788](https://bitbucket.org/osrf/gazebo/pull-request/788])
1. Fix build problem
    * [Issue #901](https://bitbucket.org/osrf/gazebo/issue/901)
    * [Pull request #778](https://bitbucket.org/osrf/gazebo/pull-request/778])
1. Fix a typo in Camera.cc
    * [Pull request #720](https://bitbucket.org/osrf/gazebo/pull-request/720])
    * [Issue #846](https://bitbucket.org/osrf/gazebo/issue/846)
1. Fix OSX menu bar
    * [Pull request #688](https://bitbucket.org/osrf/gazebo/pull-request/688])
1. Fix gazebo::init by calling sdf::setFindCallback() before loading the sdf in gzfactory.
    * [Pull request #678](https://bitbucket.org/osrf/gazebo/pull-request/678])
    * [Issue #817](https://bitbucket.org/osrf/gazebo/issue/817)

### Gazebo 1.9.1 (2013-08-20)
* Deprecate header files that require case-sensitive filesystem (e.g. Common.hh, Physics.hh) [https://bitbucket.org/osrf/gazebo/pull-request/638/fix-for-775-deprecate-headers-that-require]
* Initial support for building on Mac OS X [https://bitbucket.org/osrf/gazebo/pull-request/660/osx-support-for-gazebo-19] [https://bitbucket.org/osrf/gazebo/pull-request/657/cmake-fixes-for-osx]
* Fixes for various issues [https://bitbucket.org/osrf/gazebo/pull-request/635/fix-for-issue-792/diff] [https://bitbucket.org/osrf/gazebo/pull-request/628/allow-scoped-and-non-scoped-joint-names-to/diff] [https://bitbucket.org/osrf/gazebo/pull-request/636/fix-build-dependency-in-message-generation/diff] [https://bitbucket.org/osrf/gazebo/pull-request/639/make-the-unversioned-setupsh-a-copy-of-the/diff] [https://bitbucket.org/osrf/gazebo/pull-request/650/added-missing-lib-to-player-client-library/diff] [https://bitbucket.org/osrf/gazebo/pull-request/656/install-gzmode_create-without-sh-suffix/diff]

### Gazebo 1.9.0 (2013-07-23)
* Use external package [sdformat](https://bitbucket.org/osrf/sdformat) for sdf parsing, refactor the `Element::GetValue*` function calls, and deprecate Gazebo's internal sdf parser [https://bitbucket.org/osrf/gazebo/pull-request/627]
* Improved ROS support ([[Tutorials#ROS_Integration |documentation here]]) [https://bitbucket.org/osrf/gazebo/pull-request/559]
* Added Sonar, Force-Torque, and Tactile Pressure sensors [https://bitbucket.org/osrf/gazebo/pull-request/557], [https://bitbucket.org/osrf/gazebo/pull-request/567]
* Add compile-time defaults for environment variables so that sourcing setup.sh is unnecessary in most cases [https://bitbucket.org/osrf/gazebo/pull-request/620]
* Enable user camera to follow objects in client window [https://bitbucket.org/osrf/gazebo/pull-request/603]
* Install protobuf message files for use in custom messages [https://bitbucket.org/osrf/gazebo/pull-request/614]
* Change default compilation flags to improve debugging [https://bitbucket.org/osrf/gazebo/pull-request/617]
* Change to supported relative include paths [https://bitbucket.org/osrf/gazebo/pull-request/594]
* Fix display of laser scans when sensor is rotated [https://bitbucket.org/osrf/gazebo/pull-request/599]

## Gazebo 1.8

### Gazebo 1.8.7 (2013-07-16)
* Fix bug in URDF parsing of Vector3 elements [https://bitbucket.org/osrf/gazebo/pull-request/613]
* Fix compilation errors with newest libraries [https://bitbucket.org/osrf/gazebo/pull-request/615]

### Gazebo 1.8.6 (2013-06-07)
* Fix inertia lumping in the URDF parser[https://bitbucket.org/osrf/gazebo/pull-request/554]
* Fix for ODEJoint CFM damping sign error [https://bitbucket.org/osrf/gazebo/pull-request/586]
* Fix transport memory growth[https://bitbucket.org/osrf/gazebo/pull-request/584]
* Reduce log file data in order to reduce buffer growth that results in out of memory kernel errors[https://bitbucket.org/osrf/gazebo/pull-request/587]

### Gazebo 1.8.5 (2013-06-04)
* Fix Gazebo build for machines without a valid display.[https://bitbucket.org/osrf/gazebo/commits/37f00422eea03365b839a632c1850431ee6a1d67]

### Gazebo 1.8.4 (2013-06-03)
* Fix UDRF to SDF converter so that URDF gazebo extensions are applied to all collisions in a link.[https://bitbucket.org/osrf/gazebo/pull-request/579]
* Prevent transport layer from locking when a gzclient connects to a gzserver over a connection with high latency.[https://bitbucket.org/osrf/gazebo/pull-request/572]
* Improve performance and fix uninitialized conditional jumps.[https://bitbucket.org/osrf/gazebo/pull-request/571]

### Gazebo 1.8.3 (2013-06-03)
* Fix for gzlog hanging when gzserver is not present or not responsive[https://bitbucket.org/osrf/gazebo/pull-request/577]
* Fix occasional segfault when generating log files[https://bitbucket.org/osrf/gazebo/pull-request/575]
* Performance improvement to ODE[https://bitbucket.org/osrf/gazebo/pull-request/556]
* Fix node initialization[https://bitbucket.org/osrf/gazebo/pull-request/570]
* Fix GPU laser Hz rate reduction when sensor moved away from world origin[https://bitbucket.org/osrf/gazebo/pull-request/566]
* Fix incorrect lighting in camera sensors when GPU laser is subscribe to[https://bitbucket.org/osrf/gazebo/pull-request/563]

### Gazebo 1.8.2 (2013-05-28)
* ODE performance improvements[https://bitbucket.org/osrf/gazebo/pull-request/535][https://bitbucket.org/osrf/gazebo/pull-request/537]
* Fixed tests[https://bitbucket.org/osrf/gazebo/pull-request/538][https://bitbucket.org/osrf/gazebo/pull-request/541][https://bitbucket.org/osrf/gazebo/pull-request/542]
* Fixed sinking vehicle bug[https://bitbucket.org/osrf/drcsim/issue/300] in pull-request[https://bitbucket.org/osrf/gazebo/pull-request/538]
* Fix GPU sensor throttling[https://bitbucket.org/osrf/gazebo/pull-request/536]
* Reduce string comparisons for better performance[https://bitbucket.org/osrf/gazebo/pull-request/546]
* Contact manager performance improvements[https://bitbucket.org/osrf/gazebo/pull-request/543]
* Transport performance improvements[https://bitbucket.org/osrf/gazebo/pull-request/548]
* Reduce friction noise[https://bitbucket.org/osrf/gazebo/pull-request/545]

### Gazebo 1.8.1 (2013-05-22)
* Please note that 1.8.1 contains a bug[https://bitbucket.org/osrf/drcsim/issue/300] that causes interpenetration between objects in resting contact to grow slowly.  Please update to 1.8.2 for the patch.
* Added warm starting[https://bitbucket.org/osrf/gazebo/pull-request/529]
* Reduced console output[https://bitbucket.org/osrf/gazebo/pull-request/533]
* Improved off screen rendering performance[https://bitbucket.org/osrf/gazebo/pull-request/530]
* Performance improvements [https://bitbucket.org/osrf/gazebo/pull-request/535] [https://bitbucket.org/osrf/gazebo/pull-request/537]

### Gazebo 1.8.0 (2013-05-17)
* Fixed slider axis [https://bitbucket.org/osrf/gazebo/pull-request/527]
* Fixed heightmap shadows [https://bitbucket.org/osrf/gazebo/pull-request/525]
* Fixed model and canonical link pose [https://bitbucket.org/osrf/gazebo/pull-request/519]
* Fixed OSX message header[https://bitbucket.org/osrf/gazebo/pull-request/524]
* Added zlib compression for logging [https://bitbucket.org/osrf/gazebo/pull-request/515]
* Allow clouds to be disabled in cameras [https://bitbucket.org/osrf/gazebo/pull-request/507]
* Camera rendering performance [https://bitbucket.org/osrf/gazebo/pull-request/528]


## Gazebo 1.7

### Gazebo 1.7.3 (2013-05-08)
* Fixed log cleanup (again) [https://bitbucket.org/osrf/gazebo/pull-request/511/fix-log-cleanup-logic]

### Gazebo 1.7.2 (2013-05-07)
* Fixed log cleanup [https://bitbucket.org/osrf/gazebo/pull-request/506/fix-gzlog-stop-command-line]
* Minor documentation fix [https://bitbucket.org/osrf/gazebo/pull-request/488/minor-documentation-fix]

### Gazebo 1.7.1 (2013-04-19)
* Fixed tests
* IMU sensor receives time stamped data from links
* Fix saving image frames [https://bitbucket.org/osrf/gazebo/pull-request/466/fix-saving-frames/diff]
* Wireframe rendering in GUI [https://bitbucket.org/osrf/gazebo/pull-request/414/allow-rendering-of-models-in-wireframe]
* Improved logging performance [https://bitbucket.org/osrf/gazebo/pull-request/457/improvements-to-gzlog-filter-and-logging]
* Viscous mud model [https://bitbucket.org/osrf/gazebo/pull-request/448/mud-plugin/diff]

## Gazebo 1.6

### Gazebo 1.6.3 (2013-04-15)
* Fixed a [critical SDF bug](https://bitbucket.org/osrf/gazebo/pull-request/451)
* Fixed a [laser offset bug](https://bitbucket.org/osrf/gazebo/pull-request/449)

### Gazebo 1.6.2 (2013-04-14)
* Fix for fdir1 physics property [https://bitbucket.org/osrf/gazebo/pull-request/429/fixes-to-treat-fdir1-better-1-rotate-into/diff]
* Fix for force torque sensor [https://bitbucket.org/osrf/gazebo/pull-request/447]
* SDF documentation fix [https://bitbucket.org/osrf/gazebo/issue/494/joint-axis-reference-frame-doesnt-match]

### Gazebo 1.6.1 (2013-04-05)
* Switch default build type to Release.

### Gazebo 1.6.0 (2013-04-05)
* Improvements to inertia in rubble pile
* Various Bullet integration advances.
* Noise models for ray, camera, and imu sensors.
* SDF 1.4, which accommodates more physics engine parameters and also some sensor noise models.
* Initial support for making movies from within Gazebo.
* Many performance improvements.
* Many bug fixes.
* Progress toward to building on OS X.

## Gazebo 1.5

### Gazebo 1.5.0 (2013-03-11)
* Partial integration of Bullet
  * Includes: cubes, spheres, cylinders, planes, meshes, revolute joints, ray sensors
* GUI Interface for log writing.
* Threaded sensors.
* Multi-camera sensor.

* Fixed the following issues:
 * [https://bitbucket.org/osrf/gazebo/issue/236 Issue #236]
 * [https://bitbucket.org/osrf/gazebo/issue/507 Issue #507]
 * [https://bitbucket.org/osrf/gazebo/issue/530 Issue #530]
 * [https://bitbucket.org/osrf/gazebo/issue/279 Issue #279]
 * [https://bitbucket.org/osrf/gazebo/issue/529 Issue #529]
 * [https://bitbucket.org/osrf/gazebo/issue/239 Issue #239]
 * [https://bitbucket.org/osrf/gazebo/issue/5 Issue #5]

## Gazebo 1.4

### Gazebo 1.4.0 (2013-02-01)
* New Features:
 * GUI elements to display messages from the server.
 * Multi-floor building editor and creator.
 * Improved sensor visualizations.
 * Improved mouse interactions

* Fixed the following issues:
 * [https://bitbucket.org/osrf/gazebo/issue/16 Issue #16]
 * [https://bitbucket.org/osrf/gazebo/issue/142 Issue #142]
 * [https://bitbucket.org/osrf/gazebo/issue/229 Issue #229]
 * [https://bitbucket.org/osrf/gazebo/issue/277 Issue #277]
 * [https://bitbucket.org/osrf/gazebo/issue/291 Issue #291]
 * [https://bitbucket.org/osrf/gazebo/issue/310 Issue #310]
 * [https://bitbucket.org/osrf/gazebo/issue/320 Issue #320]
 * [https://bitbucket.org/osrf/gazebo/issue/329 Issue #329]
 * [https://bitbucket.org/osrf/gazebo/issue/333 Issue #333]
 * [https://bitbucket.org/osrf/gazebo/issue/334 Issue #334]
 * [https://bitbucket.org/osrf/gazebo/issue/335 Issue #335]
 * [https://bitbucket.org/osrf/gazebo/issue/341 Issue #341]
 * [https://bitbucket.org/osrf/gazebo/issue/350 Issue #350]
 * [https://bitbucket.org/osrf/gazebo/issue/384 Issue #384]
 * [https://bitbucket.org/osrf/gazebo/issue/431 Issue #431]
 * [https://bitbucket.org/osrf/gazebo/issue/433 Issue #433]
 * [https://bitbucket.org/osrf/gazebo/issue/453 Issue #453]
 * [https://bitbucket.org/osrf/gazebo/issue/456 Issue #456]
 * [https://bitbucket.org/osrf/gazebo/issue/457 Issue #457]
 * [https://bitbucket.org/osrf/gazebo/issue/459 Issue #459]

## Gazebo 1.3

### Gazebo 1.3.1 (2012-12-14)
* Fixed the following issues:
 * [https://bitbucket.org/osrf/gazebo/issue/297 Issue #297]
* Other bugs fixed:
 * [https://bitbucket.org/osrf/gazebo/pull-request/164/ Fix light bounding box to disable properly when deselected]
 * [https://bitbucket.org/osrf/gazebo/pull-request/169/ Determine correct local IP address, to make remote clients work properly]
 * Various test fixes

### Gazebo 1.3.0 (2012-12-03)
* Fixed the following issues:
 * [https://bitbucket.org/osrf/gazebo/issue/233 Issue #233]
 * [https://bitbucket.org/osrf/gazebo/issue/238 Issue #238]
 * [https://bitbucket.org/osrf/gazebo/issue/2 Issue #2]
 * [https://bitbucket.org/osrf/gazebo/issue/95 Issue #95]
 * [https://bitbucket.org/osrf/gazebo/issue/97 Issue #97]
 * [https://bitbucket.org/osrf/gazebo/issue/90 Issue #90]
 * [https://bitbucket.org/osrf/gazebo/issue/253 Issue #253]
 * [https://bitbucket.org/osrf/gazebo/issue/163 Issue #163]
 * [https://bitbucket.org/osrf/gazebo/issue/91 Issue #91]
 * [https://bitbucket.org/osrf/gazebo/issue/245 Issue #245]
 * [https://bitbucket.org/osrf/gazebo/issue/242 Issue #242]
 * [https://bitbucket.org/osrf/gazebo/issue/156 Issue #156]
 * [https://bitbucket.org/osrf/gazebo/issue/78 Issue #78]
 * [https://bitbucket.org/osrf/gazebo/issue/36 Issue #36]
 * [https://bitbucket.org/osrf/gazebo/issue/104 Issue #104]
 * [https://bitbucket.org/osrf/gazebo/issue/249 Issue #249]
 * [https://bitbucket.org/osrf/gazebo/issue/244 Issue #244]

* New features:
 * Default camera view changed to look down at the origin from a height of 2 meters at location (5, -5, 2).
 * Record state data using the '-r' command line option, playback recorded state data using the '-p' command line option
 * Adjust placement of lights using the mouse.
 * Reduced the startup time.
 * Added visual reference for GUI mouse movements.
 * SDF version 1.3 released (changes from 1.2 listed below):
     - added `name` to `<camera name="cam_name"/>`
     - added `pose` to `<camera><pose>...</pose></camera>`
     - removed `filename` from `<mesh><filename>...</filename><mesh>`, use uri only.
     - recovered `provide_feedback` under `<joint>`, allowing calling `physics::Joint::GetForceTorque` in plugins.
     - added `imu` under `<sensor>`.

## Gazebo 1.2

### Gazebo 1.2.6 (2012-11-08)
* Fixed a transport issue with the GUI. Fixed saving the world via the GUI. Added more documentation. ([https://bitbucket.org/osrf/gazebo/pull-request/43/fixed-a-transport-issue-with-the-gui-fixed/diff pull request #43])
* Clean up mutex usage. ([https://bitbucket.org/osrf/gazebo/pull-request/54/fix-mutex-in-modellistwidget-using-boost/diff pull request #54])
* Fix OGRE path determination ([https://bitbucket.org/osrf/gazebo/pull-request/58/fix-ogre-paths-so-this-also-works-with/diff pull request #58], [https://bitbucket.org/osrf/gazebo/pull-request/68/fix-ogre-plugindir-determination/diff pull request #68])
* Fixed a couple of crashes and model selection/dragging problems ([https://bitbucket.org/osrf/gazebo/pull-request/59/fixed-a-couple-of-crashes-and-model/diff pull request #59])

### Gazebo 1.2.5 (2012-10-22)
* Step increment update while paused fixed ([https://bitbucket.org/osrf/gazebo/pull-request/45/fix-proper-world-stepinc-count-we-were/diff pull request #45])
* Actually call plugin destructors on shutdown ([https://bitbucket.org/osrf/gazebo/pull-request/51/fixed-a-bug-which-prevent-a-plugin/diff pull request #51])
* Don't crash on bad SDF input ([https://bitbucket.org/osrf/gazebo/pull-request/52/fixed-loading-of-bad-sdf-files/diff pull request #52])
* Fix cleanup of ray sensors on model deletion ([https://bitbucket.org/osrf/gazebo/pull-request/53/deleting-a-model-with-a-ray-sensor-did/diff pull request #53])
* Fix loading / deletion of improperly specified models ([https://bitbucket.org/osrf/gazebo/pull-request/56/catch-when-loading-bad-models-joint/diff pull request #56])

### Gazebo 1.2.4 (10-19-2012:08:00:52)
*  Style fixes ([https://bitbucket.org/osrf/gazebo/pull-request/30/style-fixes/diff pull request #30]).
*  Fix joint position control ([https://bitbucket.org/osrf/gazebo/pull-request/49/fixed-position-joint-control/diff pull request #49])

### Gazebo 1.2.3 (10-16-2012:18:39:54)
*  Disabled selection highlighting due to bug ([https://bitbucket.org/osrf/gazebo/pull-request/44/disabled-selection-highlighting-fixed/diff pull request #44]).
*  Fixed saving a world via the GUI.

### Gazebo 1.2.2 (10-16-2012:15:12:22)
*  Skip search for system install of libccd, use version inside gazebo ([https://bitbucket.org/osrf/gazebo/pull-request/39/skip-search-for-system-install-of-libccd/diff pull request #39]).
*  Fixed sensor initialization race condition ([https://bitbucket.org/osrf/gazebo/pull-request/42/fix-sensor-initializaiton-race-condition pull request #42]).

### Gazebo 1.2.1 (10-15-2012:21:32:55)
*  Properly removed projectors attached to deleted models ([https://bitbucket.org/osrf/gazebo/pull-request/37/remove-projectors-that-are-attached-to/diff pull request #37]).
*  Fix model plugin loading bug ([https://bitbucket.org/osrf/gazebo/pull-request/31/moving-bool-first-in-model-and-world pull request #31]).
*  Fix light insertion and visualization of models prior to insertion ([https://bitbucket.org/osrf/gazebo/pull-request/35/fixed-light-insertion-and-visualization-of/diff pull request #35]).
*  Fixed GUI manipulation of static objects ([https://bitbucket.org/osrf/gazebo/issue/63/moving-static-objects-does-not-move-the issue #63] [https://bitbucket.org/osrf/gazebo/pull-request/38/issue-63-bug-patch-moving-static-objects/diff pull request #38]).
*  Fixed GUI selection bug ([https://bitbucket.org/osrf/gazebo/pull-request/40/fixed-selection-of-multiple-objects-at/diff pull request #40])

### Gazebo 1.2.0 (10-04-2012:20:01:20)
*  Updated GUI: new style, improved mouse controls, and removal of non-functional items.
*  Model database: An online repository of models.
*  Numerous bug fixes
*  APT repository hosted at [http://osrfoundation.org OSRF]
*  Improved process control prevents zombie processes<|MERGE_RESOLUTION|>--- conflicted
+++ resolved
@@ -52,6 +52,18 @@
 
 ## Gazebo 7
 
+## Gazebo 7.x.x (2016-xx-xx)
+
+1. Reset ODE joint force feedback after world reset
+    * [Pull request 2255](https://bitbucket.org/osrf/gazebo/pull-request/2255)
+
+1. Update model editor snap to grid modifier key
+    * [Pull request 2259](https://bitbucket.org/osrf/gazebo/pull-request/2259)
+    * [Issue #1583](https://bitbucket.org/osrf/gazebo/issues/1583)
+
+1. Remove blank world
+    * [Pull request 2220](https://bitbucket.org/osrf/gazebo/pull-request/2220)
+
 ## Gazebo 7.1.0 (2016-04-07)
 
 1. fix: remove back projection
@@ -65,37 +77,10 @@
     * [Pull request 2128](https://bitbucket.org/osrf/gazebo/pull-request/2128)
     * A contribution from Martin Pecka
 
-1. Reset ODE joint force feedback after world reset
-    * [Pull request 2255](https://bitbucket.org/osrf/gazebo/pull-request/2255)
-
-1. Update model editor snap to grid modifier key
-    * [Pull request 2259](https://bitbucket.org/osrf/gazebo/pull-request/2259)
-    * [Issue #1583](https://bitbucket.org/osrf/gazebo/issues/1583)
-
-1. Remove blank world
-    * [Pull request 2220](https://bitbucket.org/osrf/gazebo/pull-request/2220)
-
-## Gazebo 7.1.0 (2016-04-07)
-
-1. fix: remove back projection
-    * [Pull request 2201](https://bitbucket.org/osrf/gazebo/pull-request/2201)
-    * A contribution from Yuki Furuta
-
-1. Fix oculus 2 camera field of view
-    * [Pull request 2157](https://bitbucket.org/osrf/gazebo/pull-request/2157)
-
-1. Added BeforePhysicsUpdate world event
-    * [Pull request 2128](https://bitbucket.org/osrf/gazebo/pull-request/2128)
-    * A contribution from Martin Pecka
-
 1. Update `gz sdf -c` command line tool to use the new `sdf::convertFile` API.
     * [Pull request #2227](https://bitbucket.org/osrf/gazebo/pull-requests/2227)
 
-<<<<<<< HEAD
-1. Backport depth camera OSX fix 
-=======
 1. Backport depth camera OSX fix
->>>>>>> d2bc617a
     * [Pull request 2233](https://bitbucket.org/osrf/gazebo/pull-request/2233)
 
 1. Feat load collision.sdf only once
@@ -565,73 +550,7 @@
 
 ## Gazebo 6.0
 
-### Gazebo 6.6.0 (2016-04-07)
-
-1. fix: remove back projection
-    * [Pull request 2201](https://bitbucket.org/osrf/gazebo/pull-request/2201)
-    * A contribution from Yuki Furuta
-
-1. Backport depth camera OSX fix and test
-    * [Pull request 2230](https://bitbucket.org/osrf/gazebo/pull-request/2230)
-
-1. Add missing tinyxml includes (gazebo6)
-    * [Pull request 2218](https://bitbucket.org/osrf/gazebo/pull-request/2218)
-
-1. Fix ray-cylinder collision in ode
-    * [Pull request 2125](https://bitbucket.org/osrf/gazebo/pull-request/2125)
-
-1. backport fixes for ffmpeg3 to gazebo6 (from pull request #2154)
-    * [Pull request 2162](https://bitbucket.org/osrf/gazebo/pull-request/2162)
-
-1. Install shapes_bitmask.world
-    * [Pull request 2104](https://bitbucket.org/osrf/gazebo/pull-request/2104)
-
-1. Add gazebo_client to gazebo.pc (gazebo6)
-    * [Pull request 2102](https://bitbucket.org/osrf/gazebo/pull-request/2102)
-
-1. Fix removing multiple camera sensors that have the same camera name
-    * [Pull request 2081](https://bitbucket.org/osrf/gazebo/pull-request/2081)
-
-1. Ensure that LINK_FRAME_VISUAL arrow components are deleted (#1812)
-    * [Pull request 2078](https://bitbucket.org/osrf/gazebo/pull-request/2078)
-
-1. add migration notes for gazebo::setupClient to gazebo::client::setup
-    * [Pull request 2068](https://bitbucket.org/osrf/gazebo/pull-request/2068)
-
-1. Update inertia properties during simulation: part 2
-    * [Pull request 1984](https://bitbucket.org/osrf/gazebo/pull-request/1984)
-
-1. Fix minimum window height
-    * [Pull request 2002](https://bitbucket.org/osrf/gazebo/pull-request/2002)
-
-1. Backport gpu laser test fix
-    * [Pull request 1999](https://bitbucket.org/osrf/gazebo/pull-request/1999)
-
-1. Relax physics tolerances for single-precision bullet (gazebo6)
-    * [Pull request 1997](https://bitbucket.org/osrf/gazebo/pull-request/1997)
-
-1. Fix minimum window height
-    * [Pull request 1998](https://bitbucket.org/osrf/gazebo/pull-request/1998)
-
-1. backport model editor fixed joint option to gazebo6
-    * [Pull request 1957](https://bitbucket.org/osrf/gazebo/pull-request/1957)
-
-1. Update shaders once per render update
-    * [Pull request 1991](https://bitbucket.org/osrf/gazebo/pull-request/1991)
-
-1. Relax physics tolerances for single-precision bullet
-    * [Pull request 1976](https://bitbucket.org/osrf/gazebo/pull-request/1976)
-
-1. Fix visual transparency issues
-    * [Pull request 1967](https://bitbucket.org/osrf/gazebo/pull-request/1967)
-
-1. fix memory corruption in transport/Publisher.cc
-    * [Pull request 1951](https://bitbucket.org/osrf/gazebo/pull-request/1951)
-
-1. Add test for SphericalCoordinates::LocalFromGlobal
-    * [Pull request 1959](https://bitbucket.org/osrf/gazebo/pull-request/1959)
-
-### Gazebo 6.5.1 (2015-10-29)
+### Gazebo 6.X.X (201X-XX-XX)
 
 1. Fix race condition in ~TimePanelPrivate (#1919)
     * [Pull request 2250](https://bitbucket.org/osrf/gazebo/pull-request/2250)
@@ -1121,47 +1040,7 @@
 
 ## Gazebo 5.0
 
-### Gazebo 5.3.0 (2015-04-07)
-
-1. fix: remove back projection
-    * [Pull request 2201](https://bitbucket.org/osrf/gazebo/pull-request/2201)
-    * A contribution from Yuki Furuta
-
-1. Backport depth camera OSX fix and test
-    * [Pull request 2230](https://bitbucket.org/osrf/gazebo/pull-request/2230)
-
-1. Add missing tinyxml includes
-    * [Pull request 2216](https://bitbucket.org/osrf/gazebo/pull-request/2216)
-
-1. backport fixes for ffmpeg3 to gazebo5 (from pull request #2154)
-    * [Pull request 2161](https://bitbucket.org/osrf/gazebo/pull-request/2161)
-
-1. Check for valid display using xwininfo -root
-    * [Pull request 2111](https://bitbucket.org/osrf/gazebo/pull-request/2111)
-
-1. Don't search for sdformat4 on gazebo5, since gazebo5 can't handle sdformat protocol 1.6
-    * [Pull request 2092](https://bitbucket.org/osrf/gazebo/pull-request/2092)
-
-1. Fix minimum window height
-    * [Pull request 2002](https://bitbucket.org/osrf/gazebo/pull-request/2002)
-
-1. Relax physics tolerances for single-precision bullet
-    * [Pull request 1976](https://bitbucket.org/osrf/gazebo/pull-request/1976)
-
-1. Try finding sdformat 4 in gazebo5 branch
-    * [Pull request 1972](https://bitbucket.org/osrf/gazebo/pull-request/1972)
-
-1. Fix_send_message (backport of pull request #1951)
-    * [Pull request 1964](https://bitbucket.org/osrf/gazebo/pull-request/1964)
-    * A contribution from Samuel Lekieffre
-
-1. Export the media path in the cmake config file.
-    * [Pull request 1933](https://bitbucket.org/osrf/gazebo/pull-request/1933)
-
-1. Shorten gearbox test since it is failing via timeout on osx
-    * [Pull request 1937](https://bitbucket.org/osrf/gazebo/pull-request/1937)
-
-### Gazebo 5.2.1
+### Gazebo 5.x.x
 
 ### Gazebo 5.3.0 (2015-04-07)
 
