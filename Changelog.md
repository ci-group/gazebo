## Gazebo 7.0

<<<<<<< HEAD
1. Implemented private data pointer for the RTShaderSystem class. Minimized shader updates to once per render update.
    * [Pull request #2003](https://bitbucket.org/osrf/gazebo/pull-request/2003)
    
=======
1. Updating physics library to use ignition math.
    * [Pull request #2007](https://bitbucket.org/osrf/gazebo/pull-request/2007)

1. Switching to ignition math for the rendering library.
    * [Pull request #1993](https://bitbucket.org/osrf/gazebo/pull-request/1993)
    * [Pull request #1994](https://bitbucket.org/osrf/gazebo/pull-request/1994)

1. Removed deprecations
    * [Pull request #1992]((https://bitbucket.org/osrf/gazebo/pull-request/1992)

1. Add ability to set the pose of a visual from a link.
    * [Pull request #1963](https://bitbucket.org/osrf/gazebo/pull-request/1963)

>>>>>>> 5bddd7ab
1. Copy visual visibility flags on clone
    * [Pull request #2008](https://bitbucket.org/osrf/gazebo/pull-request/2008)

1. Publish camera sensor image size when rendering is not enabled
    * [Pull request #1969](https://bitbucket.org/osrf/gazebo/pull-request/1969)

1. Added Poissons Ratio and Elastic Modulus for ODE.
    * [Pull request #1974](https://bitbucket.org/osrf/gazebo/pull-request/1974)

1. Update rest web plugin to publish response messages and display login user name in toolbar.
    * [Pull request #1956](https://bitbucket.org/osrf/gazebo/pull-request/1956)

1. Improve overall speed of log playback. Added new functions to LogPlay.
   Use tinyxml2 for playback.
    * [Pull request #1931](https://bitbucket.org/osrf/gazebo/pull-request/1931)

1 Added Ignition Transport dependency.
  * [Pull request #1930](https://bitbucket.org/osrf/gazebo/pull-request/1930)

1. KeyEvent constructor should be in a source file. Removed a few visibility
flags from c functions. Windows did not like `CPPTYPE_*` in
`gazebo/gui/ConfigWidget.cc`, so I replaced it with `TYPE_*`.
    * [Pull request #1943](https://bitbucket.org/osrf/gazebo/pull-request/1943)

1. Added wide angle camera sensor.
    * [Pull request #1866](https://bitbucket.org/osrf/gazebo/pull-request/1866)

1. Change the `near` and `far` members of `gazebo/msgs/logical_camera_sensors.proto` to `near_clip` and `far_clip`
    + [Pull request #1942](https://bitbucket.org/osrf/gazebo/pull-request/1942)

1. Resolve issue #1702
    * [Issue #1702](https://bitbucket.org/osrf/gazebo/issue/1702)
    * [Pull request #1905](https://bitbucket.org/osrf/gazebo/pull-request/1905)
    * [Pull request #1913](https://bitbucket.org/osrf/gazebo/pull-request/1913)
    * [Pull request #1914](https://bitbucket.org/osrf/gazebo/pull-request/1914)

1. Update physics when the world is reset
    * [Pull request #1903](https://bitbucket.org/osrf/gazebo/pull-request/1903)

1. Light and light state for the server side
    * [Pull request #1920](https://bitbucket.org/osrf/gazebo/pull-request/1920)

1. Added tests for WorldState
    * [Pull request #1968](https://bitbucket.org/osrf/gazebo/pull-request/1968)

1. Rename Reset to Reset Time in time widget
    * [Pull request #1892](https://bitbucket.org/osrf/gazebo/pull-request/1892)
    * [Issue #1730](https://bitbucket.org/osrf/gazebo/issue/1730)

1. Set QTestfFxture to verbose
    * [Pull request #1944](https://bitbucket.org/osrf/gazebo/pull-request/1944)
    * [Issue #1756](https://bitbucket.org/osrf/gazebo/issue/1756)

1. Added torsional friction
    * [Pull request #1831](https://bitbucket.org/osrf/gazebo/pull-request/1831)

1. Support loading and spawning nested models
    * [Pull request #1868](https://bitbucket.org/osrf/gazebo/pull-request/1868)
    * [Pull request #1895](https://bitbucket.org/osrf/gazebo/pull-request/1895)

1. Undo user motion commands during simulation, added physics::UserCmdManager and gui::UserCmdHistory.
    * [Pull request #1934](https://bitbucket.org/osrf/gazebo/pull-request/1934)

1. Undo reset commands during simulation, forwarding commands
    * [Pull request #1986](https://bitbucket.org/osrf/gazebo/pull-request/1986)

1. Add function to get the derived scale of a Visual
    * [Pull request #1881](https://bitbucket.org/osrf/gazebo/pull-request/1881)

1. Added EnumIface, which supports iterators over enums.
    * [Pull request #1847](https://bitbucket.org/osrf/gazebo/pull-request/1847)

1. Added RegionEventBoxPlugin - fires events when models enter / exit the region
    * [Pull request #1856](https://bitbucket.org/osrf/gazebo/pull-request/1856)

1. Added tests for checking the playback control via messages.
    * [Pull request #1885](https://bitbucket.org/osrf/gazebo/pull-request/1885)

1. Added LoadArgs() function to ServerFixture for being able to load a server
using the same arguments used in the command line.
    * [Pull request #1874](https://bitbucket.org/osrf/gazebo/pull-request/1874)

1. Added battery class, plugins and test world.
    * [Pull request #1872](https://bitbucket.org/osrf/gazebo/pull-request/1872)

1. Display gearbox and screw joint properties in property tree
    * [Pull request #1838](https://bitbucket.org/osrf/gazebo/pull-request/1838)

1. Set window flags for dialogs and file dialogs
    * [Pull request #1816](https://bitbucket.org/osrf/gazebo/pull-request/1816)

1. Fix minimum window height
   * [Pull request #1977](https://bitbucket.org/osrf/gazebo/pull-request/1977)
   * [Issue #1706](https://bitbucket.org/osrf/gazebo/issue/1706)

1. Log playback GUI for multistep, rewind, forward and seek
    * [Pull request #1791](https://bitbucket.org/osrf/gazebo/pull-request/1791)

1. Added Apply Force/Torque movable text
    * [Pull request #1789](https://bitbucket.org/osrf/gazebo/pull-request/1789)

1. Added cascade parameter (apply to children) for Visual SetMaterial, SetAmbient, SetEmissive, SetSpecular, SetDiffuse, SetTransparency
    * [Pull request #1851](https://bitbucket.org/osrf/gazebo/pull-request/1851)

1. Tweaks to Data Logger, such as multiline text edit for path
    * [Pull request #1800](https://bitbucket.org/osrf/gazebo/pull-request/1800)

1. Added TopToolbar and hide / disable several widgets according to WindowMode
    * [Pull request #1869](https://bitbucket.org/osrf/gazebo/pull-request/1869)

1. Added Visual::IsAncestorOf and Visual::IsDescendantOf
    * [Pull request #1850](https://bitbucket.org/osrf/gazebo/pull-request/1850)

1. Added msgs::PluginFromSDF and tests
    * [Pull request #1858](https://bitbucket.org/osrf/gazebo/pull-request/1858)

1. Added msgs::CollisionFromSDF msgs::SurfaceFromSDF and msgs::FrictionFromSDF
    * [Pull request #1900](https://bitbucket.org/osrf/gazebo/pull-request/1900)

1. Added hotkeys chart dialog
    * [Pull request #1835](https://bitbucket.org/osrf/gazebo/pull-request/1835)

1. Make it possible to create custom ConfigWidgets
    * [Pull request #1861](https://bitbucket.org/osrf/gazebo/pull-request/1861)

1. AddItem / RemoveItem / Clear enum config widgets
    * [Pull request #1878](https://bitbucket.org/osrf/gazebo/pull-request/1878)

1. Make all child ConfigWidgets emit signals.
    * [Pull request #1884](https://bitbucket.org/osrf/gazebo/pull-request/1884)

1. Refactored makers
    * [Pull request #1828](https://bitbucket.org/osrf/gazebo/pull-request/1828)

1. Model editor updates

    1. Make non-editable background models white in model editor
        * [Pull request #1950](https://bitbucket.org/osrf/gazebo/pull-request/1950)

    1. Choose / swap parent and child links in joint inspector
        * [Pull request #1887](https://bitbucket.org/osrf/gazebo/pull-request/1887)
        * [Issue #1500](https://bitbucket.org/osrf/gazebo/issue/1500)

    1. Presets combo box for Vector3 config widget
        * [Pull request #1954](https://bitbucket.org/osrf/gazebo/pull-request/1954)

    1. Added support for more joint types (gearbox and fixed joints).
        * [Pull request #1794](https://bitbucket.org/osrf/gazebo/pull-request/1794)

    1. Added support for selecting links and joints, opening context menu and inspectors in Schematic View.
        * [Pull request #1787](https://bitbucket.org/osrf/gazebo/pull-request/1787)

    1. Color-coded edges in Schematic View to match joint color.
        * [Pull request #1781](https://bitbucket.org/osrf/gazebo/pull-request/1781)

    1. Scale link mass and inertia when a link is scaled
        * [Pull request #1836](https://bitbucket.org/osrf/gazebo/pull-request/1836)

    1. Added icons for child and parent link in joint inspector
        * [Pull request #1953](https://bitbucket.org/osrf/gazebo/pull-request/1953)

    1. Load and save nested models
        * [Pull request #1894](https://bitbucket.org/osrf/gazebo/pull-request/1894)

    1. Display model plugins on the left panel and added model plugin inspector
        * [Pull request #1863](https://bitbucket.org/osrf/gazebo/pull-request/1863)

    1. Context menu and deletion for model plugins
        * [Pull request #1890](https://bitbucket.org/osrf/gazebo/pull-request/1890)

    1. Delete self from inspector
        * [Pull request #1904](https://bitbucket.org/osrf/gazebo/pull-request/1904)
        * [Issue #1543](https://bitbucket.org/osrf/gazebo/issue/1543)

    1. Apply inspector changes in real time and add reset button
        * [Pull request #1945](https://bitbucket.org/osrf/gazebo/pull-request/1945)
        * [Issue #1472](https://bitbucket.org/osrf/gazebo/issue/1472)

    1. Set physics to be paused when exiting model editor mode
        * [Pull request #1893](https://bitbucket.org/osrf/gazebo/pull-request/1893)
        * [Issue #1734](https://bitbucket.org/osrf/gazebo/issue/1734)

    1. Add Insert tab to model editor
        * [Pull request #1924](https://bitbucket.org/osrf/gazebo/pull-request/1924)

    1. Support inserting nested models from model maker
        * [Pull request #1982](https://bitbucket.org/osrf/gazebo/pull-request/1982)

## Gazebo 6.0

### Gazebo 6.5.0 (2015-10-22)

1. Added ability to convert from spherical coordinates to local coordinates.
    * [Pull request #1955](https://bitbucket.org/osrf/gazebo/pull-request/1955)

### Gazebo 6.4.0 (2015-10-14)

1. Fix ABI problem. Make `Sensor::SetPose` function non virtual.
    * [Pull request #1947](https://bitbucket.org/osrf/gazebo/pull-request/1947)

1. Update inertia properties during simulation
    * [Pull request #1909](https://bitbucket.org/osrf/gazebo/pull-requests/1909)
    * [Design document](https://bitbucket.org/osrf/gazebo_design/src/default/inertia_resize/inertia_resize.md)

1. Fix transparency correction for opaque materials
    * [Pull request #1946](https://bitbucket.org/osrf/gazebo/pull-requests/1946/fix-transparency-correction-for-opaque/diff)

### Gazebo 6.3.0 (2015-10-06)

1. Added `Sensor::SetPose` function
    * [Pull request #1935](https://bitbucket.org/osrf/gazebo/pull-request/1935)

### Gazebo 6.2.0 (2015-10-02)

1. Update physics when the world is reset
    * Backport of [pull request #1903](https://bitbucket.org/osrf/gazebo/pull-request/1903)
    * [Pull request #1916](https://bitbucket.org/osrf/gazebo/pull-request/1916)
    * [Issue #101](https://bitbucket.org/osrf/gazebo/issue/101)

1. Added Copy constructor and assignment operator to MouseEvent
    * [Pull request #1855](https://bitbucket.org/osrf/gazebo/pull-request/1855)

### Gazebo 6.1.0 (2015-08-02)

1. Added logical_camera sensor.
    * [Pull request #1845](https://bitbucket.org/osrf/gazebo/pull-request/1845)

1. Added RandomVelocityPlugin, which applies a random velocity to a model's link.
    * [Pull request #1839](https://bitbucket.org/osrf/gazebo/pull-request/1839)

1. Sim events for joint position, velocity and applied force
    * [Pull request #1849](https://bitbucket.org/osrf/gazebo/pull-request/1849)

### Gazebo 6.0.0 (2015-07-27)

1. Added magnetometer sensor. A contribution from Andrew Symington.
    * [Pull request #1788](https://bitbucket.org/osrf/gazebo/pull-request/1788)

1. Added altimeter sensor. A contribution from Andrew Symington.
    * [Pull request #1792](https://bitbucket.org/osrf/gazebo/pull-request/1792)

1. Implement more control options for log playback:
  1. Rewind: The simulation starts from the beginning.
  1. Forward: The simulation jumps to the end of the log file.
  1. Seek: The simulation jumps to a specific point specified by its simulation
  time.
      * [Pull request #1737](https://bitbucket.org/osrf/gazebo/pull-request/1737)

1. Added Gazebo splash screen
    * [Pull request #1745](https://bitbucket.org/osrf/gazebo/pull-request/1745)

1. Added a transporter plugin which allows models to move from one location
   to another based on their location and the location of transporter pads.
    * [Pull request #1738](https://bitbucket.org/osrf/gazebo/pull-request/1738)

1. Implement forward/backwards multi-step for log playback. Now, the semantics
of a multi-step while playing back a log session are different from a multi-step
during a live simulation. While playback, a multi-step simulates all the
intermediate steps as before, but the client only perceives a single step.
E.g: You have a log file containing a 1 hour simulation session. You want to
jump to the minute 00H::30M::00S to check a specific aspect of the simulation.
You should not see continuous updates until minute 00H:30M:00S. Instead, you
should visualize a single jump to the specific instant of the simulation that
you are interested.
    * [Pull request #1623](https://bitbucket.org/osrf/gazebo/pull-request/1623)

1. Added browse button to log record dialog.
    * [Pull request #1719](https://bitbucket.org/osrf/gazebo/pull-request/1719)

1. Improved SVG support: arcs in paths, and contours made of multiple paths.
    * [Pull request #1608](https://bitbucket.org/osrf/gazebo/pull-request/1608)

1. Added simulation iterations to the world state.
    * [Pull request #1722](https://bitbucket.org/osrf/gazebo/pull-request/1722)

1. Added multiple LiftDrag plugins to the cessna_demo.world to allow the Cessna
C-172 model to fly.
    * [Pull request #1715](https://bitbucket.org/osrf/gazebo/pull-request/1715)

1. Added a plugin to control a Cessna C-172 via messages (CessnaPlugin), and a
GUI plugin to test this functionality with the keyboard (CessnaGUIPlugin). Added
world with the Cessna model and the two previous plugins loaded
(cessna_demo.world).
    * [Pull request #1712](https://bitbucket.org/osrf/gazebo/pull-request/1712)

1. Added world with OSRF building and an elevator
    * [Pull request #1697](https://bitbucket.org/osrf/gazebo/pull-request/1697)

1. Fixed collide bitmask by changing default value from 0x1 to 0xffff.
    * [Pull request #1696](https://bitbucket.org/osrf/gazebo/pull-request/1696)

1. Added a plugin to control an elevator (ElevatorPlugin), and an OccupiedEvent plugin that sends a message when a model is within a specified region.
    * [Pull request #1694](https://bitbucket.org/osrf/gazebo/pull-request/1694)
    * [Pull request #1775](https://bitbucket.org/osrf/gazebo/pull-request/1775)

1. Added Layers tab and meta information for visuals.
    * [Pull request #1674](https://bitbucket.org/osrf/gazebo/pull-request/1674)

1. Added countdown behavior for common::Timer and exposed the feature in TimerGUIPlugin.
    * [Pull request #1690](https://bitbucket.org/osrf/gazebo/pull-request/1690)

1. Added BuoyancyPlugin for simulating the buoyancy of an object in a column of fluid.
    * [Pull request #1622](https://bitbucket.org/osrf/gazebo/pull-request/1622)

1. Added ComputeVolume function for simple shape subclasses of Shape.hh.
    * [Pull request #1605](https://bitbucket.org/osrf/gazebo/pull-request/1605)

1. Add option to parallelize the ODE quickstep constraint solver,
which solves an LCP twice with different parameters in order
to corrected for position projection errors.
    * [Pull request #1561](https://bitbucket.org/osrf/gazebo/pull-request/1561)

1. Get/Set user camera pose in GUI.
    * [Pull request #1649](https://bitbucket.org/osrf/gazebo/pull-request/1649)
    * [Issue #1595](https://bitbucket.org/osrf/gazebo/issue/1595)

1. Added ViewAngleWidget, removed hard-coded reset view and removed MainWindow::Reset(). Also added GLWidget::GetSelectedVisuals().
    * [Pull request #1768](https://bitbucket.org/osrf/gazebo/pull-request/1768)
    * [Issue #1507](https://bitbucket.org/osrf/gazebo/issue/1507)

1. Windows support. This consists mostly of numerous small changes to support
compilation on Windows.
    * [Pull request #1616](https://bitbucket.org/osrf/gazebo/pull-request/1616)
    * [Pull request #1618](https://bitbucket.org/osrf/gazebo/pull-request/1618)
    * [Pull request #1620](https://bitbucket.org/osrf/gazebo/pull-request/1620)
    * [Pull request #1625](https://bitbucket.org/osrf/gazebo/pull-request/1625)
    * [Pull request #1626](https://bitbucket.org/osrf/gazebo/pull-request/1626)
    * [Pull request #1627](https://bitbucket.org/osrf/gazebo/pull-request/1627)
    * [Pull request #1628](https://bitbucket.org/osrf/gazebo/pull-request/1628)
    * [Pull request #1629](https://bitbucket.org/osrf/gazebo/pull-request/1629)
    * [Pull request #1630](https://bitbucket.org/osrf/gazebo/pull-request/1630)
    * [Pull request #1631](https://bitbucket.org/osrf/gazebo/pull-request/1631)
    * [Pull request #1632](https://bitbucket.org/osrf/gazebo/pull-request/1632)
    * [Pull request #1633](https://bitbucket.org/osrf/gazebo/pull-request/1633)
    * [Pull request #1635](https://bitbucket.org/osrf/gazebo/pull-request/1635)
    * [Pull request #1637](https://bitbucket.org/osrf/gazebo/pull-request/1637)
    * [Pull request #1639](https://bitbucket.org/osrf/gazebo/pull-request/1639)
    * [Pull request #1647](https://bitbucket.org/osrf/gazebo/pull-request/1647)
    * [Pull request #1650](https://bitbucket.org/osrf/gazebo/pull-request/1650)
    * [Pull request #1651](https://bitbucket.org/osrf/gazebo/pull-request/1651)
    * [Pull request #1653](https://bitbucket.org/osrf/gazebo/pull-request/1653)
    * [Pull request #1654](https://bitbucket.org/osrf/gazebo/pull-request/1654)
    * [Pull request #1657](https://bitbucket.org/osrf/gazebo/pull-request/1657)
    * [Pull request #1658](https://bitbucket.org/osrf/gazebo/pull-request/1658)
    * [Pull request #1659](https://bitbucket.org/osrf/gazebo/pull-request/1659)
    * [Pull request #1660](https://bitbucket.org/osrf/gazebo/pull-request/1660)
    * [Pull request #1661](https://bitbucket.org/osrf/gazebo/pull-request/1661)
    * [Pull request #1669](https://bitbucket.org/osrf/gazebo/pull-request/1669)
    * [Pull request #1670](https://bitbucket.org/osrf/gazebo/pull-request/1670)
    * [Pull request #1672](https://bitbucket.org/osrf/gazebo/pull-request/1672)
    * [Pull request #1682](https://bitbucket.org/osrf/gazebo/pull-request/1682)
    * [Pull request #1683](https://bitbucket.org/osrf/gazebo/pull-request/1683)

1. Install `libgazebo_server_fixture`. This will facilitate tests external to the main gazebo repository. See `examples/stand_alone/test_fixture`.
    * [Pull request #1606](https://bitbucket.org/osrf/gazebo/pull-request/1606)

1. Laser visualization renders light blue for rays that do not hit obstacles, and dark blue for other rays.
    * [Pull request #1607](https://bitbucket.org/osrf/gazebo/pull-request/1607)
    * [Issue #1576](https://bitbucket.org/osrf/gazebo/issue/1576)

1. Add VisualType enum to Visual and clean up visuals when entity is deleted.
    * [Pull request #1614](https://bitbucket.org/osrf/gazebo/pull-request/1614)

1. Alert user of connection problems when using the REST service plugin
    * [Pull request #1655](https://bitbucket.org/osrf/gazebo/pull-request/1655)
    * [Issue #1574](https://bitbucket.org/osrf/gazebo/issue/1574)

1. ignition-math is now a dependency.
    + [http://ignitionrobotics.org/libraries/math](http://ignitionrobotics.org/libraries/math)
    + [Gazebo::math migration](https://bitbucket.org/osrf/gazebo/src/583edbeb90759d43d994cc57c0797119dd6d2794/ign-math-migration.md)

1. Detect uuid library during compilation.
    * [Pull request #1655](https://bitbucket.org/osrf/gazebo/pull-request/1655)
    * [Issue #1572](https://bitbucket.org/osrf/gazebo/issue/1572)

1. New accessors in LogPlay class.
    * [Pull request #1577](https://bitbucket.org/osrf/gazebo/pull-request/1577)

1. Added a plugin to send messages to an existing website.
   Added gui::MainWindow::AddMenu and msgs/rest_error, msgs/rest_login, msgs rest/post
    * [Pull request #1524](https://bitbucket.org/osrf/gazebo/pull-request/1524)

1. Fix deprecation warnings when using SDFormat 3.0.2, 3.0.3 prereleases
    * [Pull request #1568](https://bitbucket.org/osrf/gazebo/pull-request/1568)

1. Use GAZEBO_CFLAGS or GAZEBO_CXX_FLAGS in CMakeLists.txt for example plugins
    * [Pull request #1573](https://bitbucket.org/osrf/gazebo/pull-request/1573)

1. Added Link::OnWrenchMsg subscriber with test
    * [Pull request #1582](https://bitbucket.org/osrf/gazebo/pull-request/1582)

1. Show/hide GUI overlays using the menu bar.
    * [Pull request #1555](https://bitbucket.org/osrf/gazebo/pull-request/1555)

1. Added world origin indicator rendering::OriginVisual.
    * [Pull request #1700](https://bitbucket.org/osrf/gazebo/pull-request/1700)

1. Show/hide toolbars using the menu bars and shortcut.
   Added MainWindow::CloneAction.
   Added Window menu to Model Editor.
    * [Pull request #1584](https://bitbucket.org/osrf/gazebo/pull-request/1584)

1. Added event to show/hide toolbars.
    * [Pull request #1707](https://bitbucket.org/osrf/gazebo/pull-request/1707)

1. Added optional start/stop/reset buttons to timer GUI plugin.
    * [Pull request #1576](https://bitbucket.org/osrf/gazebo/pull-request/1576)

1. Timer GUI Plugin: Treat negative positions as positions from the ends
    * [Pull request #1703](https://bitbucket.org/osrf/gazebo/pull-request/1703)

1. Added Visual::GetDepth() and Visual::GetNthAncestor()
    * [Pull request #1613](https://bitbucket.org/osrf/gazebo/pull-request/1613)

1. Added a context menu for links
    * [Pull request #1589](https://bitbucket.org/osrf/gazebo/pull-request/1589)

1. Separate TimePanel's display into TimeWidget and LogPlayWidget.
    * [Pull request #1564](https://bitbucket.org/osrf/gazebo/pull-request/1564)

1. Display confirmation message after log is saved
    * [Pull request #1646](https://bitbucket.org/osrf/gazebo/pull-request/1646)

1. Added LogPlayView to display timeline and LogPlaybackStatistics message type.
    * [Pull request #1724](https://bitbucket.org/osrf/gazebo/pull-request/1724)

1. Added Time::FormattedString and removed all other FormatTime functions.
    * [Pull request #1710](https://bitbucket.org/osrf/gazebo/pull-request/1710)

1. Added support for Oculus DK2
    * [Pull request #1526](https://bitbucket.org/osrf/gazebo/pull-request/1526)

1. Use collide_bitmask from SDF to perform collision filtering
    * [Pull request #1470](https://bitbucket.org/osrf/gazebo/pull-request/1470)

1. Pass Coulomb surface friction parameters to DART.
    * [Pull request #1420](https://bitbucket.org/osrf/gazebo/pull-request/1420)

1. Added ModelAlign::SetHighlighted
    * [Pull request #1598](https://bitbucket.org/osrf/gazebo/pull-request/1598)

1. Added various Get functions to Visual. Also added a ConvertGeometryType function to msgs.
    * [Pull request #1402](https://bitbucket.org/osrf/gazebo/pull-request/1402)

1. Get and Set visibility of SelectionObj's handles, with unit test.
    * [Pull request #1417](https://bitbucket.org/osrf/gazebo/pull-request/1417)

1. Set material of SelectionObj's handles.
    * [Pull request #1472](https://bitbucket.org/osrf/gazebo/pull-request/1472)

1. Add SelectionObj::Fini with tests and make Visual::Fini virtual
    * [Pull request #1685](https://bitbucket.org/osrf/gazebo/pull-request/1685)

1. Allow link selection with the mouse if parent model already selected.
    * [Pull request #1409](https://bitbucket.org/osrf/gazebo/pull-request/1409)

1. Added ModelRightMenu::EntityTypes.
    * [Pull request #1414](https://bitbucket.org/osrf/gazebo/pull-request/1414)

1. Scale joint visuals according to link size.
    * [Pull request #1591](https://bitbucket.org/osrf/gazebo/pull-request/1591)
    * [Issue #1563](https://bitbucket.org/osrf/gazebo/issue/1563)

1. Added Gazebo/CoM material.
    * [Pull request #1439](https://bitbucket.org/osrf/gazebo/pull-request/1439)

1. Added arc parameter to MeshManager::CreateTube
    * [Pull request #1436](https://bitbucket.org/osrf/gazebo/pull-request/1436)

1. Added View Inertia and InertiaVisual, changed COMVisual to sphere proportional to mass.
    * [Pull request #1445](https://bitbucket.org/osrf/gazebo/pull-request/1445)

1. Added View Link Frame and LinkFrameVisual. Visual::SetTransparency goes into texture_unit.
    * [Pull request #1762](https://bitbucket.org/osrf/gazebo/pull-request/1762)
    * [Issue #853](https://bitbucket.org/osrf/gazebo/issue/853)

1. Changed the position of Save and Cancel buttons on editor dialogs
    * [Pull request #1442](https://bitbucket.org/osrf/gazebo/pull-request/1442)
    * [Issue #1377](https://bitbucket.org/osrf/gazebo/issue/1377)

1. Fixed Visual material updates
    * [Pull request #1454](https://bitbucket.org/osrf/gazebo/pull-request/1454)
    * [Issue #1455](https://bitbucket.org/osrf/gazebo/issue/1455)

1. Added Matrix3::Inverse() and tests
    * [Pull request #1481](https://bitbucket.org/osrf/gazebo/pull-request/1481)

1. Implemented AddLinkForce for ODE.
    * [Pull request #1456](https://bitbucket.org/osrf/gazebo/pull-request/1456)

1. Updated ConfigWidget class to parse enum values.
    * [Pull request #1518](https://bitbucket.org/osrf/gazebo/pull-request/1518)

1. Added PresetManager to physics libraries and corresponding integration test.
    * [Pull request #1471](https://bitbucket.org/osrf/gazebo/pull-request/1471)

1. Sync name and location on SaveDialog.
    * [Pull request #1563](https://bitbucket.org/osrf/gazebo/pull-request/1563)

1. Added Apply Force/Torque dialog
    * [Pull request #1600](https://bitbucket.org/osrf/gazebo/pull-request/1600)

1. Added Apply Force/Torque visuals
    * [Pull request #1619](https://bitbucket.org/osrf/gazebo/pull-request/1619)

1. Added Apply Force/Torque OnMouseRelease and ActivateWindow
    * [Pull request #1699](https://bitbucket.org/osrf/gazebo/pull-request/1699)

1. Added Apply Force/Torque mouse interactions, modes, activation
    * [Pull request #1731](https://bitbucket.org/osrf/gazebo/pull-request/1731)

1. Added inertia pose getter for COMVisual and COMVisual_TEST
    * [Pull request #1581](https://bitbucket.org/osrf/gazebo/pull-request/1581)

1. Model editor updates
    1. Joint preview using JointVisuals.
        * [Pull request #1369](https://bitbucket.org/osrf/gazebo/pull-request/1369)

    1. Added inspector for configuring link, visual, and collision properties.
        * [Pull request #1408](https://bitbucket.org/osrf/gazebo/pull-request/1408)

    1. Saving, exiting, generalizing SaveDialog.
        * [Pull request #1401](https://bitbucket.org/osrf/gazebo/pull-request/1401)

    1. Inspectors redesign
        * [Pull request #1586](https://bitbucket.org/osrf/gazebo/pull-request/1586)

    1. Edit existing model.
        * [Pull request #1425](https://bitbucket.org/osrf/gazebo/pull-request/1425)

    1. Add joint inspector to link's context menu.
        * [Pull request #1449](https://bitbucket.org/osrf/gazebo/pull-request/1449)
        * [Issue #1443](https://bitbucket.org/osrf/gazebo/issue/1443)

    1. Added button to select mesh file on inspector.
        * [Pull request #1460](https://bitbucket.org/osrf/gazebo/pull-request/1460)
        * [Issue #1450](https://bitbucket.org/osrf/gazebo/issue/1450)

    1. Renamed Part to Link.
        * [Pull request #1478](https://bitbucket.org/osrf/gazebo/pull-request/1478)

    1. Fix snapping inside editor.
        * [Pull request #1489](https://bitbucket.org/osrf/gazebo/pull-request/1489)
        * [Issue #1457](https://bitbucket.org/osrf/gazebo/issue/1457)

    1. Moved DataLogger from Window menu to the toolbar and moved screenshot button to the right.
        * [Pull request #1665](https://bitbucket.org/osrf/gazebo/pull-request/1665)

    1. Keep loaded model's name.
        * [Pull request #1516](https://bitbucket.org/osrf/gazebo/pull-request/1516)
        * [Issue #1504](https://bitbucket.org/osrf/gazebo/issue/1504)

    1. Added ExtrudeDialog.
        * [Pull request #1483](https://bitbucket.org/osrf/gazebo/pull-request/1483)

    1. Hide time panel inside editor and keep main window's paused state.
        * [Pull request #1500](https://bitbucket.org/osrf/gazebo/pull-request/1500)

    1. Fixed pose issues and added ModelCreator_TEST.
        * [Pull request #1509](https://bitbucket.org/osrf/gazebo/pull-request/1509)
        * [Issue #1497](https://bitbucket.org/osrf/gazebo/issue/1497)
        * [Issue #1509](https://bitbucket.org/osrf/gazebo/issue/1509)

    1. Added list of links and joints.
        * [Pull request #1515](https://bitbucket.org/osrf/gazebo/pull-request/1515)
        * [Issue #1418](https://bitbucket.org/osrf/gazebo/issue/1418)

    1. Expose API to support adding items to the palette.
        * [Pull request #1565](https://bitbucket.org/osrf/gazebo/pull-request/1565)

    1. Added menu for toggling joint visualization
        * [Pull request #1551](https://bitbucket.org/osrf/gazebo/pull-request/1551)
        * [Issue #1483](https://bitbucket.org/osrf/gazebo/issue/1483)

    1. Add schematic view to model editor
        * [Pull request #1562](https://bitbucket.org/osrf/gazebo/pull-request/1562)

1. Building editor updates
    1. Make palette tips tooltip clickable to open.
        * [Pull request #1519](https://bitbucket.org/osrf/gazebo/pull-request/1519)
        * [Issue #1370](https://bitbucket.org/osrf/gazebo/issue/1370)

    1. Add measurement unit to building inspectors.
        * [Pull request #1741](https://bitbucket.org/osrf/gazebo/pull-request/1741)
        * [Issue #1363](https://bitbucket.org/osrf/gazebo/issue/1363)

    1. Add `BaseInspectorDialog` as a base class for inspectors.
        * [Pull request #1749](https://bitbucket.org/osrf/gazebo/pull-request/1749)

## Gazebo 5.0

### Gazebo 5.x.x

### Gazebo 5.2.0 (2015-10-02)

1. Initialize sigact struct fields that valgrind said were being used uninitialized
    * [Pull request #1809](https://bitbucket.org/osrf/gazebo/pull-request/1809)

1. Add missing ogre includes to ensure macros are properly defined
    * [Pull request #1813](https://bitbucket.org/osrf/gazebo/pull-request/1813)

1. Use ToSDF functions to simplify physics_friction test
    * [Pull request #1808](https://bitbucket.org/osrf/gazebo/pull-request/1808)

1. Added lines to laser sensor visualization
    * [Pull request #1742](https://bitbucket.org/osrf/gazebo/pull-request/1742)
    * [Issue #935](https://bitbucket.org/osrf/gazebo/issue/935)

1. Fix BulletSliderJoint friction for bullet 2.83
    * [Pull request #1686](https://bitbucket.org/osrf/gazebo/pull-request/1686)

1. Fix heightmap model texture loading.
    * [Pull request #1592](https://bitbucket.org/osrf/gazebo/pull-request/1592)

1. Disable failing pr2 test for dart
    * [Pull request #1540](https://bitbucket.org/osrf/gazebo/pull-request/1540)
    * [Issue #1435](https://bitbucket.org/osrf/gazebo/issue/1435)

### Gazebo 5.1.0 (2015-03-20)
1. Backport pull request #1527 (FindOGRE.cmake for non-Debian systems)
  * [Pull request #1532](https://bitbucket.org/osrf/gazebo/pull-request/1532)

1. Respect system cflags when not using USE_UPSTREAM_CFLAGS
  * [Pull request #1531](https://bitbucket.org/osrf/gazebo/pull-request/1531)

1. Allow light manipulation
  * [Pull request #1529](https://bitbucket.org/osrf/gazebo/pull-request/1529)

1. Allow sdformat 2.3.1+ or 3+ and fix tests
  * [Pull request #1484](https://bitbucket.org/osrf/gazebo/pull-request/1484)

1. Add Link::GetWorldAngularMomentum function and test.
  * [Pull request #1482](https://bitbucket.org/osrf/gazebo/pull-request/1482)

1. Preserve previous GAZEBO_MODEL_PATH values when sourcing setup.sh
  * [Pull request #1430](https://bitbucket.org/osrf/gazebo/pull-request/1430)

1. Implement Coulomb joint friction for DART
  * [Pull request #1427](https://bitbucket.org/osrf/gazebo/pull-request/1427)
  * [Issue #1281](https://bitbucket.org/osrf/gazebo/issue/1281)

1. Fix simple shape normals.
    * [Pull request #1477](https://bitbucket.org/osrf/gazebo/pull-request/1477)
    * [Issue #1369](https://bitbucket.org/osrf/gazebo/issue/1369)

1. Use Msg-to-SDF conversion functions in tests, add ServerFixture::SpawnModel(msgs::Model).
    * [Pull request #1466](https://bitbucket.org/osrf/gazebo/pull-request/1466)

1. Added Model Msg-to-SDF conversion functions and test.
    * [Pull request #1429](https://bitbucket.org/osrf/gazebo/pull-request/1429)

1. Added Joint Msg-to-SDF conversion functions and test.
    * [Pull request #1419](https://bitbucket.org/osrf/gazebo/pull-request/1419)

1. Added Visual, Material Msg-to-SDF conversion functions and ShaderType to string conversion functions.
    * [Pull request #1415](https://bitbucket.org/osrf/gazebo/pull-request/1415)

1. Implement Coulomb joint friction for BulletSliderJoint
  * [Pull request #1452](https://bitbucket.org/osrf/gazebo/pull-request/1452)
  * [Issue #1348](https://bitbucket.org/osrf/gazebo/issue/1348)

### Gazebo 5.0.0 (2015-01-27)
1. Support for using [digital elevation maps](http://gazebosim.org/tutorials?tut=dem) has been added to debian packages.

1. C++11 support (C++11 compatible compiler is now required)
    * [Pull request #1340](https://bitbucket.org/osrf/gazebo/pull-request/1340)

1. Implemented private data pointer for the World class.
    * [Pull request #1383](https://bitbucket.org/osrf/gazebo/pull-request/1383)

1. Implemented private data pointer for the Scene class.
    * [Pull request #1385](https://bitbucket.org/osrf/gazebo/pull-request/1385)

1. Added a events::Event::resetWorld event that is triggered when World::Reset is called.
    * [Pull request #1332](https://bitbucket.org/osrf/gazebo/pull-request/1332)
    * [Issue #1375](https://bitbucket.org/osrf/gazebo/issue/1375)

1. Fixed `math::Box::GetCenter` functionality.
    * [Pull request #1278](https://bitbucket.org/osrf/gazebo/pull-request/1278)
    * [Issue #1327](https://bitbucket.org/osrf/gazebo/issue/1327)

1. Added a GUI timer plugin that facilitates the display and control a timer inside the Gazebo UI.
    * [Pull request #1270](https://bitbucket.org/osrf/gazebo/pull-request/1270)

1. Added ability to load plugins via SDF.
    * [Pull request #1261](https://bitbucket.org/osrf/gazebo/pull-request/1261)

1. Added GUIEvent to hide/show the left GUI pane.
    * [Pull request #1269](https://bitbucket.org/osrf/gazebo/pull-request/1269)

1. Modified KeyEventHandler and GLWidget so that hotkeys can be suppressed by custom KeyEvents set up by developers
    * [Pull request #1251](https://bitbucket.org/osrf/gazebo/pull-request/1251)

1. Added ability to read the directory where the log files are stored.
    * [Pull request #1277](https://bitbucket.org/osrf/gazebo/pull-request/1277)

1. Implemented a simulation cloner
    * [Pull request #1180](https://bitbucket.org/osrf/gazebo/pull-request/1180/clone-a-simulation)

1. Added GUI overlay plugins. Users can now write a Gazebo + QT plugin that displays widgets over the render window.
  * [Pull request #1181](https://bitbucket.org/osrf/gazebo/pull-request/1181)

1. Change behavior of Joint::SetVelocity, add Joint::SetVelocityLimit(unsigned int, double)
  * [Pull request #1218](https://bitbucket.org/osrf/gazebo/pull-request/1218)
  * [Issue #964](https://bitbucket.org/osrf/gazebo/issue/964)

1. Implement Coulomb joint friction for ODE
  * [Pull request #1221](https://bitbucket.org/osrf/gazebo/pull-request/1221)
  * [Issue #381](https://bitbucket.org/osrf/gazebo/issue/381)

1. Implement Coulomb joint friction for BulletHingeJoint
  * [Pull request #1317](https://bitbucket.org/osrf/gazebo/pull-request/1317)
  * [Issue #1348](https://bitbucket.org/osrf/gazebo/issue/1348)

1. Implemented camera lens distortion.
  * [Pull request #1213](https://bitbucket.org/osrf/gazebo/pull-request/1213)

1. Kill rogue gzservers left over from failed INTEGRATION_world_clone tests
   and improve robustness of `UNIT_gz_TEST`
  * [Pull request #1232](https://bitbucket.org/osrf/gazebo/pull-request/1232)
  * [Issue #1299](https://bitbucket.org/osrf/gazebo/issue/1299)

1. Added RenderWidget::ShowToolbar to toggle visibility of top toolbar.
  * [Pull request #1248](https://bitbucket.org/osrf/gazebo/pull-request/1248)

1. Fix joint axis visualization.
  * [Pull request #1258](https://bitbucket.org/osrf/gazebo/pull-request/1258)

1. Change UserCamera view control via joysticks. Clean up rate control vs. pose control.
   see UserCamera::OnJoyPose and UserCamera::OnJoyTwist. Added view twist control toggle
   with joystick button 1.
  * [Pull request #1249](https://bitbucket.org/osrf/gazebo/pull-request/1249)

1. Added RenderWidget::GetToolbar to get the top toolbar and change its actions on ModelEditor.
    * [Pull request #1263](https://bitbucket.org/osrf/gazebo/pull-request/1263)

1. Added accessor for MainWindow graphical widget to GuiIface.
    * [Pull request #1250](https://bitbucket.org/osrf/gazebo/pull-request/1250)

1. Added a ConfigWidget class that takes in a google protobuf message and generates widgets for configuring the fields in the message
    * [Pull request #1285](https://bitbucket.org/osrf/gazebo/pull-request/1285)

1. Added GLWidget::OnModelEditor when model editor is triggered, and MainWindow::OnEditorGroup to manually uncheck editor actions.
    * [Pull request #1283](https://bitbucket.org/osrf/gazebo/pull-request/1283)

1. Added Collision, Geometry, Inertial, Surface Msg-to-SDF conversion functions.
    * [Pull request #1315](https://bitbucket.org/osrf/gazebo/pull-request/1315)

1. Added "button modifier" fields (control, shift, and alt) to common::KeyEvent.
    * [Pull request #1325](https://bitbucket.org/osrf/gazebo/pull-request/1325)

1. Added inputs for environment variable GAZEBO_GUI_INI_FILE for reading a custom .ini file.
    * [Pull request #1252](https://bitbucket.org/osrf/gazebo/pull-request/1252)

1. Fixed crash on "permission denied" bug, added insert_model integration test.
    * [Pull request #1329](https://bitbucket.org/osrf/gazebo/pull-request/1329/)

1. Enable simbody joint tests, implement `SimbodyJoint::GetParam`, create
   `Joint::GetParam`, fix bug in `BulletHingeJoint::SetParam`.
    * [Pull request #1404](https://bitbucket.org/osrf/gazebo/pull-request/1404/)

1. Building editor updates
    1. Fixed inspector resizing.
        * [Pull request #1230](https://bitbucket.org/osrf/gazebo/pull-request/1230)
        * [Issue #395](https://bitbucket.org/osrf/gazebo/issue/395)

    1. Doors and windows move proportionally with wall.
        * [Pull request #1231](https://bitbucket.org/osrf/gazebo/pull-request/1231)
        * [Issue #368](https://bitbucket.org/osrf/gazebo/issue/368)

    1. Inspector dialogs stay on top.
        * [Pull request #1229](https://bitbucket.org/osrf/gazebo/pull-request/1229)
        * [Issue #417](https://bitbucket.org/osrf/gazebo/issue/417)

    1. Make model name editable on palette.
        * [Pull request #1239](https://bitbucket.org/osrf/gazebo/pull-request/1239)

    1. Import background image and improve add/delete levels.
        * [Pull request #1214](https://bitbucket.org/osrf/gazebo/pull-request/1214)
        * [Issue #422](https://bitbucket.org/osrf/gazebo/issue/422)
        * [Issue #361](https://bitbucket.org/osrf/gazebo/issue/361)

    1. Fix changing draw mode.
        * [Pull request #1233](https://bitbucket.org/osrf/gazebo/pull-request/1233)
        * [Issue #405](https://bitbucket.org/osrf/gazebo/issue/405)

    1. Tips on palette's top-right corner.
        * [Pull request #1241](https://bitbucket.org/osrf/gazebo/pull-request/1241)

    1. New buttons and layout for the palette.
        * [Pull request #1242](https://bitbucket.org/osrf/gazebo/pull-request/1242)

    1. Individual wall segments instead of polylines.
        * [Pull request #1246](https://bitbucket.org/osrf/gazebo/pull-request/1246)
        * [Issue #389](https://bitbucket.org/osrf/gazebo/issue/389)
        * [Issue #415](https://bitbucket.org/osrf/gazebo/issue/415)

    1. Fix exiting and saving, exiting when there's nothing drawn, fix text on popups.
        * [Pull request #1296](https://bitbucket.org/osrf/gazebo/pull-request/1296)

    1. Display measure for selected wall segment.
        * [Pull request #1291](https://bitbucket.org/osrf/gazebo/pull-request/1291)
        * [Issue #366](https://bitbucket.org/osrf/gazebo/issue/366)

    1. Highlight selected item's 3D visual.
        * [Pull request #1292](https://bitbucket.org/osrf/gazebo/pull-request/1292)

    1. Added color picker to inspector dialogs.
        * [Pull request #1298](https://bitbucket.org/osrf/gazebo/pull-request/1298)

    1. Snapping on by default, off holding Shift. Improved snapping.
        * [Pull request #1304](https://bitbucket.org/osrf/gazebo/pull-request/1304)

    1. Snap walls to length increments, moved scale to SegmentItem and added Get/SetScale, added SegmentItem::SnapAngle and SegmentItem::SnapLength.
        * [Pull request #1311](https://bitbucket.org/osrf/gazebo/pull-request/1311)

    1. Make buildings available in "Insert Models" tab, improve save flow.
        * [Pull request #1312](https://bitbucket.org/osrf/gazebo/pull-request/1312)

    1. Added EditorItem::SetHighlighted.
        * [Pull request #1308](https://bitbucket.org/osrf/gazebo/pull-request/1308)

    1. Current level is transparent, lower levels opaque, higher levels invisible.
        * [Pull request #1303](https://bitbucket.org/osrf/gazebo/pull-request/1303)

    1. Detach all child manips when item is deleted, added BuildingMaker::DetachAllChildren.
        * [Pull request #1316](https://bitbucket.org/osrf/gazebo/pull-request/1316)

    1. Added texture picker to inspector dialogs.
        * [Pull request #1306](https://bitbucket.org/osrf/gazebo/pull-request/1306)

    1. Measures for doors and windows. Added RectItem::angleOnWall and related Get/Set.
        * [Pull request #1322](https://bitbucket.org/osrf/gazebo/pull-request/1322)
        * [Issue #370](https://bitbucket.org/osrf/gazebo/issue/370)

    1. Added Gazebo/BuildingFrame material to display holes for doors and windows on walls.
        * [Pull request #1338](https://bitbucket.org/osrf/gazebo/pull-request/1338)

    1. Added Gazebo/Bricks material to be used as texture on the building editor.
        * [Pull request #1333](https://bitbucket.org/osrf/gazebo/pull-request/1333)

    1. Pick colors from the palette and assign on 3D view. Added mouse and key event handlers to BuildingMaker, and events to communicate from BuildingModelManip to EditorItem.
        * [Pull request #1336](https://bitbucket.org/osrf/gazebo/pull-request/1336)

    1. Pick textures from the palette and assign in 3D view.
        * [Pull request #1368](https://bitbucket.org/osrf/gazebo/pull-request/1368)

1. Model editor updates
    1. Fix adding/removing event filters .
        * [Pull request #1279](https://bitbucket.org/osrf/gazebo/pull-request/1279)

    1. Enabled multi-selection and align tool inside model editor.
        * [Pull request #1302](https://bitbucket.org/osrf/gazebo/pull-request/1302)
        * [Issue #1323](https://bitbucket.org/osrf/gazebo/issue/1323)

    1. Enabled snap mode inside model editor.
        * [Pull request #1331](https://bitbucket.org/osrf/gazebo/pull-request/1331)
        * [Issue #1318](https://bitbucket.org/osrf/gazebo/issue/1318)

    1. Implemented copy/pasting of links.
        * [Pull request #1330](https://bitbucket.org/osrf/gazebo/pull-request/1330)

1. GUI publishes model selection information on ~/selection topic.
    * [Pull request #1318](https://bitbucket.org/osrf/gazebo/pull-request/1318)

## Gazebo 4.0

### Gazebo 4.x.x (2015-xx-xx)

1. Fix build for Bullet 2.83, enable angle wrapping for BulletHingeJoint
    * [Pull request #1664](https://bitbucket.org/osrf/gazebo/pull-request/1664)

### Gazebo 4.1.3 (2015-05-07)

1. Fix saving visual geom SDF values
    * [Pull request #1597](https://bitbucket.org/osrf/gazebo/pull-request/1597)
1. Fix heightmap model texture loading.
    * [Pull request #1595](https://bitbucket.org/osrf/gazebo/pull-request/1595)
1. Fix visual collision scale on separate client
    * [Pull request #1585](https://bitbucket.org/osrf/gazebo/pull-request/1585)
1. Fix several clang compiler warnings
    * [Pull request #1594](https://bitbucket.org/osrf/gazebo/pull-request/1594)
1. Fix blank save / browse dialogs
    * [Pull request #1544](https://bitbucket.org/osrf/gazebo/pull-request/1544)

### Gazebo 4.1.2 (2015-03-20)

1. Fix quaternion documentation: target Gazebo_4.1
    * [Pull request #1525](https://bitbucket.org/osrf/gazebo/pull-request/1525)
1. Speed up World::Step in loops
    * [Pull request #1492](https://bitbucket.org/osrf/gazebo/pull-request/1492)
1. Reduce selection buffer updates -> 4.1
    * [Pull request #1494](https://bitbucket.org/osrf/gazebo/pull-request/1494)
1. Fix QT rendering, and rendering update rate
    * [Pull request #1487](https://bitbucket.org/osrf/gazebo/pull-request/1487)
1. Fix loading of SimbodyPhysics parameters
    * [Pull request #1474](https://bitbucket.org/osrf/gazebo/pull-request/1474)
1. Fix heightmap on OSX -> 4.1
    * [Pull request #1455](https://bitbucket.org/osrf/gazebo/pull-request/1455)
1. Remove extra pose tag in a world file that should not be there
    * [Pull request #1458](https://bitbucket.org/osrf/gazebo/pull-request/1458)
1. Better fix for #236 for IMU that doesn't require ABI changes
    * [Pull request #1448](https://bitbucket.org/osrf/gazebo/pull-request/1448)
1. Fix regression of #236 for ImuSensor in 4.1
    * [Pull request #1446](https://bitbucket.org/osrf/gazebo/pull-request/1446)
1. Preserve previous GAZEBO_MODEL_PATH values when sourcing setup.sh
    * [Pull request #1430](https://bitbucket.org/osrf/gazebo/pull-request/1430)
1. issue #857: fix segfault for simbody screw joint when setting limits due to uninitialized limitForce.
    * [Pull request #1423](https://bitbucket.org/osrf/gazebo/pull-request/1423)
1. Allow multiple contact sensors per link (#960)
    * [Pull request #1413](https://bitbucket.org/osrf/gazebo/pull-request/1413)
1. Fix for issue #351, ODE World Step
    * [Pull request #1406](https://bitbucket.org/osrf/gazebo/pull-request/1406)
1. Disable failing InelasticCollision/0 test (#1394)
    * [Pull request #1405](https://bitbucket.org/osrf/gazebo/pull-request/1405)
1. Prevent out of bounds array access in SkidSteerDrivePlugin (found by cppcheck 1.68)
    * [Pull request #1379](https://bitbucket.org/osrf/gazebo/pull-request/1379)

### Gazebo 4.1.1 (2015-01-15)

1. Fix BulletPlaneShape bounding box (#1265)
    * [Pull request #1367](https://bitbucket.org/osrf/gazebo/pull-request/1367)
1. Fix dart linking errors on osx
    * [Pull request #1372](https://bitbucket.org/osrf/gazebo/pull-request/1372)
1. Update to player interfaces
    * [Pull request #1324](https://bitbucket.org/osrf/gazebo/pull-request/1324)
1. Handle GpuLaser name collisions (#1403)
    * [Pull request #1360](https://bitbucket.org/osrf/gazebo/pull-request/1360)
1. Add checks for handling array's with counts of zero, and read specular values
    * [Pull request #1339](https://bitbucket.org/osrf/gazebo/pull-request/1339)
1. Fix model list widget test
    * [Pull request #1327](https://bitbucket.org/osrf/gazebo/pull-request/1327)
1. Fix ogre includes
    * [Pull request #1323](https://bitbucket.org/osrf/gazebo/pull-request/1323)

### Gazebo 4.1.0 (2014-11-20)

1. Modified GUI rendering to improve the rendering update rate.
    * [Pull request #1487](https://bitbucket.org/osrf/gazebo/pull-request/1487)

### Gazebo 4.1.0 (2014-11-20)

1. Add ArrangePlugin for arranging groups of models.
   Also add Model::ResetPhysicsStates to call Link::ResetPhysicsStates
   recursively on all links in model.
    * [Pull request #1208](https://bitbucket.org/osrf/gazebo/pull-request/1208)
1. The `gz model` command line tool will output model info using either `-i` for complete info, or `-p` for just the model pose.
    * [Pull request #1212](https://bitbucket.org/osrf/gazebo/pull-request/1212)
    * [DRCSim Issue #389](https://bitbucket.org/osrf/drcsim/issue/389)
1. Added SignalStats class for computing incremental signal statistics.
    * [Pull request #1198](https://bitbucket.org/osrf/gazebo/pull-request/1198)
1. Add InitialVelocityPlugin to setting the initial state of links
    * [Pull request #1237](https://bitbucket.org/osrf/gazebo/pull-request/1237)
1. Added Quaternion::Integrate function.
    * [Pull request #1255](https://bitbucket.org/osrf/gazebo/pull-request/1255)
1. Added ConvertJointType functions, display more joint info on model list.
    * [Pull request #1259](https://bitbucket.org/osrf/gazebo/pull-request/1259)
1. Added ModelListWidget::AddProperty, removed unnecessary checks on ModelListWidget.
    * [Pull request #1271](https://bitbucket.org/osrf/gazebo/pull-request/1271)
1. Fix loading collada meshes with unsupported input semantics.
    * [Pull request #1319](https://bitbucket.org/osrf/gazebo/pull-request/1319)

### Gazebo 4.0.2 (2014-09-23)

1. Fix and improve mechanism to generate pkgconfig libs
    * [Pull request #1027](https://bitbucket.org/osrf/gazebo/pull-request/1027)
    * [Issue #1284](https://bitbucket.org/osrf/gazebo/issue/1284)
1. Added arat.world
    * [Pull request #1205](https://bitbucket.org/osrf/gazebo/pull-request/1205)
1. Update gzprop to output zip files.
    * [Pull request #1197](https://bitbucket.org/osrf/gazebo/pull-request/1197)
1. Make Collision::GetShape a const function
    * [Pull requset #1189](https://bitbucket.org/osrf/gazebo/pull-request/1189)
1. Install missing physics headers
    * [Pull requset #1183](https://bitbucket.org/osrf/gazebo/pull-request/1183)
1. Remove SimbodyLink::AddTorque console message
    * [Pull requset #1185](https://bitbucket.org/osrf/gazebo/pull-request/1185)
1. Fix log xml
    * [Pull requset #1188](https://bitbucket.org/osrf/gazebo/pull-request/1188)

### Gazebo 4.0.0 (2014-08-08)

1. Added lcov support to cmake
    * [Pull request #1047](https://bitbucket.org/osrf/gazebo/pull-request/1047)
1. Fixed memory leak in image conversion
    * [Pull request #1057](https://bitbucket.org/osrf/gazebo/pull-request/1057)
1. Removed deprecated function
    * [Pull request #1067](https://bitbucket.org/osrf/gazebo/pull-request/1067)
1. Improved collada loading performance
    * [Pull request #1066](https://bitbucket.org/osrf/gazebo/pull-request/1066)
    * [Pull request #1082](https://bitbucket.org/osrf/gazebo/pull-request/1082)
    * [Issue #1134](https://bitbucket.org/osrf/gazebo/issue/1134)
1. Implemented a collada exporter
    * [Pull request #1064](https://bitbucket.org/osrf/gazebo/pull-request/1064)
1. Force torque sensor now makes use of sensor's pose.
    * [Pull request #1076](https://bitbucket.org/osrf/gazebo/pull-request/1076)
    * [Issue #940](https://bitbucket.org/osrf/gazebo/issue/940)
1. Fix Model::GetLinks segfault
    * [Pull request #1093](https://bitbucket.org/osrf/gazebo/pull-request/1093)
1. Fix deleting and saving lights in gzserver
    * [Pull request #1094](https://bitbucket.org/osrf/gazebo/pull-request/1094)
    * [Issue #1182](https://bitbucket.org/osrf/gazebo/issue/1182)
    * [Issue #346](https://bitbucket.org/osrf/gazebo/issue/346)
1. Fix Collision::GetWorldPose. The pose of a collision would not update properly.
    * [Pull request #1049](https://bitbucket.org/osrf/gazebo/pull-request/1049)
    * [Issue #1124](https://bitbucket.org/osrf/gazebo/issue/1124)
1. Fixed the animate_box and animate_joints examples
    * [Pull request #1086](https://bitbucket.org/osrf/gazebo/pull-request/1086)
1. Integrated Oculus Rift functionality
    * [Pull request #1074](https://bitbucket.org/osrf/gazebo/pull-request/1074)
    * [Pull request #1136](https://bitbucket.org/osrf/gazebo/pull-request/1136)
    * [Pull request #1139](https://bitbucket.org/osrf/gazebo/pull-request/1139)
1. Updated Base::GetScopedName
    * [Pull request #1104](https://bitbucket.org/osrf/gazebo/pull-request/1104)
1. Fix collada loader from adding duplicate materials into a Mesh
    * [Pull request #1105](https://bitbucket.org/osrf/gazebo/pull-request/1105)
    * [Issue #1180](https://bitbucket.org/osrf/gazebo/issue/1180)
1. Integrated Razer Hydra functionality
    * [Pull request #1083](https://bitbucket.org/osrf/gazebo/pull-request/1083)
    * [Pull request #1109](https://bitbucket.org/osrf/gazebo/pull-request/1109)
1. Added ability to copy and paste models in the GUI
    * [Pull request #1103](https://bitbucket.org/osrf/gazebo/pull-request/1103)
1. Removed unnecessary inclusion of gazebo.hh and common.hh in plugins
    * [Pull request #1111](https://bitbucket.org/osrf/gazebo/pull-request/1111)
1. Added ability to specify custom road textures
    * [Pull request #1027](https://bitbucket.org/osrf/gazebo/pull-request/1027)
1. Added support for DART 4.1
    * [Pull request #1113](https://bitbucket.org/osrf/gazebo/pull-request/1113)
    * [Pull request #1132](https://bitbucket.org/osrf/gazebo/pull-request/1132)
    * [Pull request #1134](https://bitbucket.org/osrf/gazebo/pull-request/1134)
    * [Pull request #1154](https://bitbucket.org/osrf/gazebo/pull-request/1154)
1. Allow position of joints to be directly set.
    * [Pull request #1097](https://bitbucket.org/osrf/gazebo/pull-request/1097)
    * [Issue #1138](https://bitbucket.org/osrf/gazebo/issue/1138)
1. Added extruded polyline geometry
    * [Pull request #1026](https://bitbucket.org/osrf/gazebo/pull-request/1026)
1. Fixed actor animation
    * [Pull request #1133](https://bitbucket.org/osrf/gazebo/pull-request/1133)
    * [Pull request #1141](https://bitbucket.org/osrf/gazebo/pull-request/1141)
1. Generate a versioned cmake config file
    * [Pull request #1153](https://bitbucket.org/osrf/gazebo/pull-request/1153)
    * [Issue #1226](https://bitbucket.org/osrf/gazebo/issue/1226)
1. Added KMeans class
    * [Pull request #1147](https://bitbucket.org/osrf/gazebo/pull-request/1147)
1. Added --summary-range feature to bitbucket pullrequest tool
    * [Pull request #1156](https://bitbucket.org/osrf/gazebo/pull-request/1156)
1. Updated web links
    * [Pull request #1159](https://bitbucket.org/osrf/gazebo/pull-request/1159)
1. Update tests
    * [Pull request #1155](https://bitbucket.org/osrf/gazebo/pull-request/1155)
    * [Pull request #1143](https://bitbucket.org/osrf/gazebo/pull-request/1143)
    * [Pull request #1138](https://bitbucket.org/osrf/gazebo/pull-request/1138)
    * [Pull request #1140](https://bitbucket.org/osrf/gazebo/pull-request/1140)
    * [Pull request #1127](https://bitbucket.org/osrf/gazebo/pull-request/1127)
    * [Pull request #1115](https://bitbucket.org/osrf/gazebo/pull-request/1115)
    * [Pull request #1102](https://bitbucket.org/osrf/gazebo/pull-request/1102)
    * [Pull request #1087](https://bitbucket.org/osrf/gazebo/pull-request/1087)
    * [Pull request #1084](https://bitbucket.org/osrf/gazebo/pull-request/1084)

## Gazebo 3.0

### Gazebo 3.x.x (yyyy-mm-dd)

1. Fixed sonar and wireless sensor visualization
    * [Pull request #1254](https://bitbucket.org/osrf/gazebo/pull-request/1254)
1. Update visual bounding box when model is selected
    * [Pull request #1280](https://bitbucket.org/osrf/gazebo/pull-request/1280)

### Gazebo 3.1.0 (2014-08-08)

1. Implemented Simbody::Link::Set*Vel
    * [Pull request #1160](https://bitbucket.org/osrf/gazebo/pull-request/1160)
    * [Issue #1012](https://bitbucket.org/osrf/gazebo/issue/1012)
1. Added World::RemoveModel function
    * [Pull request #1106](https://bitbucket.org/osrf/gazebo/pull-request/1106)
    * [Issue #1177](https://bitbucket.org/osrf/gazebo/issue/1177)
1. Fix exit from camera follow mode using the escape key
    * [Pull request #1137](https://bitbucket.org/osrf/gazebo/pull-request/1137)
    * [Issue #1220](https://bitbucket.org/osrf/gazebo/issue/1220)
1. Added support for SDF joint spring stiffness and reference positions
    * [Pull request #1117](https://bitbucket.org/osrf/gazebo/pull-request/1117)
1. Removed the gzmodel_create script
    * [Pull request #1130](https://bitbucket.org/osrf/gazebo/pull-request/1130)
1. Added Vector2 dot product
    * [Pull request #1101](https://bitbucket.org/osrf/gazebo/pull-request/1101)
1. Added SetPositionPID and SetVelocityPID to JointController
    * [Pull request #1091](https://bitbucket.org/osrf/gazebo/pull-request/1091)
1. Fix gzclient startup crash with ogre 1.9
    * [Pull request #1098](https://bitbucket.org/osrf/gazebo/pull-request/1098)
    * [Issue #996](https://bitbucket.org/osrf/gazebo/issue/996)
1. Update the bitbucket_pullrequests tool
    * [Pull request #1108](https://bitbucket.org/osrf/gazebo/pull-request/1108)
1. Light properties now remain in place after move by the user via the GUI.
    * [Pull request #1110](https://bitbucket.org/osrf/gazebo/pull-request/1110)
    * [Issue #1211](https://bitbucket.org/osrf/gazebo/issue/1211)
1. Allow position of joints to be directly set.
    * [Pull request #1096](https://bitbucket.org/osrf/gazebo/pull-request/1096)
    * [Issue #1138](https://bitbucket.org/osrf/gazebo/issue/1138)

### Gazebo 3.0.0 (2014-04-11)

1. Fix bug when deleting the sun light
    * [Pull request #1088](https://bitbucket.org/osrf/gazebo/pull-request/1088)
    * [Issue #1133](https://bitbucket.org/osrf/gazebo/issue/1133)
1. Fix ODE screw joint
    * [Pull request #1078](https://bitbucket.org/osrf/gazebo/pull-request/1078)
    * [Issue #1167](https://bitbucket.org/osrf/gazebo/issue/1167)
1. Update joint integration tests
    * [Pull request #1081](https://bitbucket.org/osrf/gazebo/pull-request/1081)
1. Fixed false positives in cppcheck.
    * [Pull request #1061](https://bitbucket.org/osrf/gazebo/pull-request/1061)
1. Made joint axis reference frame relative to child, and updated simbody and dart accordingly.
    * [Pull request #1069](https://bitbucket.org/osrf/gazebo/pull-request/1069)
    * [Issue #494](https://bitbucket.org/osrf/gazebo/issue/494)
    * [Issue #1143](https://bitbucket.org/osrf/gazebo/issue/1143)
1. Added ability to pass vector of strings to SetupClient and SetupServer
    * [Pull request #1068](https://bitbucket.org/osrf/gazebo/pull-request/1068)
    * [Issue #1132](https://bitbucket.org/osrf/gazebo/issue/1132)
1. Fix error correction in screw constraints for ODE
    * [Pull request #1159](https://bitbucket.org/osrf/gazebo/pull-request/1159)
    * [Issue #1159](https://bitbucket.org/osrf/gazebo/issue/1159)
1. Improved pkgconfig with SDF
    * [Pull request #1062](https://bitbucket.org/osrf/gazebo/pull-request/1062)
1. Added a plugin to simulate aero dynamics
    * [Pull request #905](https://bitbucket.org/osrf/gazebo/pull-request/905)
1. Updated bullet support
    * [Issue #1069](https://bitbucket.org/osrf/gazebo/issue/1069)
    * [Pull request #1011](https://bitbucket.org/osrf/gazebo/pull-request/1011)
    * [Pull request #996](https://bitbucket.org/osrf/gazebo/pull-request/966)
    * [Pull request #1024](https://bitbucket.org/osrf/gazebo/pull-request/1024)
1. Updated simbody support
    * [Pull request #995](https://bitbucket.org/osrf/gazebo/pull-request/995)
1. Updated worlds to SDF 1.5
    * [Pull request #1021](https://bitbucket.org/osrf/gazebo/pull-request/1021)
1. Improvements to ODE
    * [Pull request #1001](https://bitbucket.org/osrf/gazebo/pull-request/1001)
    * [Pull request #1014](https://bitbucket.org/osrf/gazebo/pull-request/1014)
    * [Pull request #1015](https://bitbucket.org/osrf/gazebo/pull-request/1015)
    * [Pull request #1016](https://bitbucket.org/osrf/gazebo/pull-request/1016)
1. New command line tool
    * [Pull request #972](https://bitbucket.org/osrf/gazebo/pull-request/972)
1. Graphical user interface improvements
    * [Pull request #971](https://bitbucket.org/osrf/gazebo/pull-request/971)
    * [Pull request #1013](https://bitbucket.org/osrf/gazebo/pull-request/1013)
    * [Pull request #989](https://bitbucket.org/osrf/gazebo/pull-request/989)
1. Created a friction pyramid class
    * [Pull request #935](https://bitbucket.org/osrf/gazebo/pull-request/935)
1. Added GetWorldEnergy functions to Model, Joint, and Link
    * [Pull request #1017](https://bitbucket.org/osrf/gazebo/pull-request/1017)
1. Preparing Gazebo for admission into Ubuntu
    * [Pull request #969](https://bitbucket.org/osrf/gazebo/pull-request/969)
    * [Pull request #998](https://bitbucket.org/osrf/gazebo/pull-request/998)
    * [Pull request #1002](https://bitbucket.org/osrf/gazebo/pull-request/1002)
1. Add method for querying if useImplicitStiffnessDamping flag is set for a given joint
    * [Issue #629](https://bitbucket.org/osrf/gazebo/issue/629)
    * [Pull request #1006](https://bitbucket.org/osrf/gazebo/pull-request/1006)
1. Fix joint axis frames
    * [Issue #494](https://bitbucket.org/osrf/gazebo/issue/494)
    * [Pull request #963](https://bitbucket.org/osrf/gazebo/pull-request/963)
1. Compute joint anchor pose relative to parent
    * [Issue #1029](https://bitbucket.org/osrf/gazebo/issue/1029)
    * [Pull request #982](https://bitbucket.org/osrf/gazebo/pull-request/982)
1. Cleanup the installed worlds
    * [Issue #1036](https://bitbucket.org/osrf/gazebo/issue/1036)
    * [Pull request #984](https://bitbucket.org/osrf/gazebo/pull-request/984)
1. Update to the GPS sensor
    * [Issue #1059](https://bitbucket.org/osrf/gazebo/issue/1059)
    * [Pull request #984](https://bitbucket.org/osrf/gazebo/pull-request/984)
1. Removed libtool from plugin loading
    * [Pull request #981](https://bitbucket.org/osrf/gazebo/pull-request/981)
1. Added functions to get inertial information for a link in the world frame.
    * [Pull request #1005](https://bitbucket.org/osrf/gazebo/pull-request/1005)

## Gazebo 2.0

### Gazebo 2.2.6 (2015-09-28)

1. Backport fixes to setup.sh from pull request #1430 to 2.2 branch
    * [Pull request 1889](https://bitbucket.org/osrf/gazebo/pull-request/1889)
1. Fix heightmap texture loading (2.2)
    * [Pull request 1596](https://bitbucket.org/osrf/gazebo/pull-request/1596)
1. Prevent out of bounds array access in SkidSteerDrivePlugin (found by cppcheck 1.68)
    * [Pull request 1379](https://bitbucket.org/osrf/gazebo/pull-request/1379)
1. Fix build with boost 1.57 for 2.2 branch (#1399)
    * [Pull request 1358](https://bitbucket.org/osrf/gazebo/pull-request/1358)
1. Fix manpage test failures by incrementing year to 2015
    * [Pull request 1361](https://bitbucket.org/osrf/gazebo/pull-request/1361)
1. Fix build for OS X 10.10 (#1304, #1289)
    * [Pull request 1346](https://bitbucket.org/osrf/gazebo/pull-request/1346)
1. Restore ODELink ABI, use Link variables instead (#1354)
    * [Pull request 1347](https://bitbucket.org/osrf/gazebo/pull-request/1347)
1. Fix inertia_ratio test
    * [Pull request 1344](https://bitbucket.org/osrf/gazebo/pull-request/1344)
1. backport collision visual fix -> 2.2
    * [Pull request 1343](https://bitbucket.org/osrf/gazebo/pull-request/1343)
1. Fix two code_check errors on 2.2
    * [Pull request 1314](https://bitbucket.org/osrf/gazebo/pull-request/1314)
1. issue #243 fix Link::GetWorldLinearAccel and Link::GetWorldAngularAccel for ODE
    * [Pull request 1284](https://bitbucket.org/osrf/gazebo/pull-request/1284)

### Gazebo 2.2.3 (2014-04-29)

1. Removed redundant call to World::Init
    * [Pull request #1107](https://bitbucket.org/osrf/gazebo/pull-request/1107)
    * [Issue #1208](https://bitbucket.org/osrf/gazebo/issue/1208)
1. Return proper error codes when gazebo exits
    * [Pull request #1085](https://bitbucket.org/osrf/gazebo/pull-request/1085)
    * [Issue #1178](https://bitbucket.org/osrf/gazebo/issue/1178)
1. Fixed Camera::GetWorldRotation().
    * [Pull request #1071](https://bitbucket.org/osrf/gazebo/pull-request/1071)
    * [Issue #1087](https://bitbucket.org/osrf/gazebo/issue/1087)
1. Fixed memory leak in image conversion
    * [Pull request #1073](https://bitbucket.org/osrf/gazebo/pull-request/1073)

### Gazebo 2.2.1 (xxxx-xx-xx)

1. Fix heightmap model texture loading.
    * [Pull request #1596](https://bitbucket.org/osrf/gazebo/pull-request/1596)

### Gazebo 2.2.0 (2014-01-10)

1. Fix compilation when using OGRE-1.9 (full support is being worked on)
    * [Issue #994](https://bitbucket.org/osrf/gazebo/issue/994)
    * [Issue #995](https://bitbucket.org/osrf/gazebo/issue/995)
    * [Issue #996](https://bitbucket.org/osrf/gazebo/issue/996)
    * [Pull request #883](https://bitbucket.org/osrf/gazebo/pull-request/883)
1. Added unit test for issue 624.
    * [Issue #624](https://bitbucket.org/osrf/gazebo/issue/624).
    * [Pull request #889](https://bitbucket.org/osrf/gazebo/pull-request/889)
1. Use 3x3 PCF shadows for smoother shadows.
    * [Pull request #887](https://bitbucket.org/osrf/gazebo/pull-request/887)
1. Update manpage copyright to 2014.
    * [Pull request #893](https://bitbucket.org/osrf/gazebo/pull-request/893)
1. Added friction integration test .
    * [Pull request #885](https://bitbucket.org/osrf/gazebo/pull-request/885)
1. Fix joint anchor when link pose is not specified.
    * [Issue #978](https://bitbucket.org/osrf/gazebo/issue/978)
    * [Pull request #862](https://bitbucket.org/osrf/gazebo/pull-request/862)
1. Added (ESC) tooltip for GUI Selection Mode icon.
    * [Issue #993](https://bitbucket.org/osrf/gazebo/issue/993)
    * [Pull request #888](https://bitbucket.org/osrf/gazebo/pull-request/888)
1. Removed old comment about resolved issue.
    * [Issue #837](https://bitbucket.org/osrf/gazebo/issue/837)
    * [Pull request #880](https://bitbucket.org/osrf/gazebo/pull-request/880)
1. Made SimbodyLink::Get* function thread-safe
    * [Issue #918](https://bitbucket.org/osrf/gazebo/issue/918)
    * [Pull request #872](https://bitbucket.org/osrf/gazebo/pull-request/872)
1. Suppressed spurious gzlog messages in ODE::Body
    * [Issue #983](https://bitbucket.org/osrf/gazebo/issue/983)
    * [Pull request #875](https://bitbucket.org/osrf/gazebo/pull-request/875)
1. Fixed Force Torque Sensor Test by properly initializing some values.
    * [Issue #982](https://bitbucket.org/osrf/gazebo/issue/982)
    * [Pull request #869](https://bitbucket.org/osrf/gazebo/pull-request/869)
1. Added breakable joint plugin to support breakable walls.
    * [Pull request #865](https://bitbucket.org/osrf/gazebo/pull-request/865)
1. Used different tuple syntax to fix compilation on OSX mavericks.
    * [Issue #947](https://bitbucket.org/osrf/gazebo/issue/947)
    * [Pull request #858](https://bitbucket.org/osrf/gazebo/pull-request/858)
1. Fixed sonar test and deprecation warning.
    * [Pull request #856](https://bitbucket.org/osrf/gazebo/pull-request/856)
1. Speed up test compilation.
    * Part of [Issue #955](https://bitbucket.org/osrf/gazebo/issue/955)
    * [Pull request #846](https://bitbucket.org/osrf/gazebo/pull-request/846)
1. Added Joint::SetEffortLimit API
    * [Issue #923](https://bitbucket.org/osrf/gazebo/issue/923)
    * [Pull request #808](https://bitbucket.org/osrf/gazebo/pull-request/808)
1. Made bullet output less verbose.
    * [Pull request #839](https://bitbucket.org/osrf/gazebo/pull-request/839)
1. Convergence acceleration and stability tweak to make atlas_v3 stable
    * [Issue #895](https://bitbucket.org/osrf/gazebo/issue/895)
    * [Pull request #772](https://bitbucket.org/osrf/gazebo/pull-request/772)
1. Added colors, textures and world files for the SPL RoboCup environment
    * [Pull request #838](https://bitbucket.org/osrf/gazebo/pull-request/838)
1. Fixed bitbucket_pullrequests tool to work with latest BitBucket API.
    * [Issue #933](https://bitbucket.org/osrf/gazebo/issue/933)
    * [Pull request #841](https://bitbucket.org/osrf/gazebo/pull-request/841)
1. Fixed cppcheck warnings.
    * [Pull request #842](https://bitbucket.org/osrf/gazebo/pull-request/842)

### Gazebo 2.1.0 (2013-11-08)
1. Fix mainwindow unit test
    * [Pull request #752](https://bitbucket.org/osrf/gazebo/pull-request/752)
1. Visualize moment of inertia
    * Pull request [#745](https://bitbucket.org/osrf/gazebo/pull-request/745), [#769](https://bitbucket.org/osrf/gazebo/pull-request/769), [#787](https://bitbucket.org/osrf/gazebo/pull-request/787)
    * [Issue #203](https://bitbucket.org/osrf/gazebo/issue/203)
1. Update tool to count lines of code
    * [Pull request #758](https://bitbucket.org/osrf/gazebo/pull-request/758)
1. Implement World::Clear
    * Pull request [#785](https://bitbucket.org/osrf/gazebo/pull-request/785), [#804](https://bitbucket.org/osrf/gazebo/pull-request/804)
1. Improve Bullet support
    * [Pull request #805](https://bitbucket.org/osrf/gazebo/pull-request/805)
1. Fix doxygen spacing
    * [Pull request #740](https://bitbucket.org/osrf/gazebo/pull-request/740)
1. Add tool to generate model images for thepropshop.org
    * [Pull request #734](https://bitbucket.org/osrf/gazebo/pull-request/734)
1. Added paging support for terrains
    * [Pull request #707](https://bitbucket.org/osrf/gazebo/pull-request/707)
1. Added plugin path to LID_LIBRARY_PATH in setup.sh
    * [Pull request #750](https://bitbucket.org/osrf/gazebo/pull-request/750)
1. Fix for OSX
    * [Pull request #766](https://bitbucket.org/osrf/gazebo/pull-request/766)
    * [Pull request #786](https://bitbucket.org/osrf/gazebo/pull-request/786)
    * [Issue #906](https://bitbucket.org/osrf/gazebo/issue/906)
1. Update copyright information
    * [Pull request #771](https://bitbucket.org/osrf/gazebo/pull-request/771)
1. Enable screen dependent tests
    * [Pull request #764](https://bitbucket.org/osrf/gazebo/pull-request/764)
    * [Issue #811](https://bitbucket.org/osrf/gazebo/issue/811)
1. Fix gazebo command line help message
    * [Pull request #775](https://bitbucket.org/osrf/gazebo/pull-request/775)
    * [Issue #898](https://bitbucket.org/osrf/gazebo/issue/898)
1. Fix man page test
    * [Pull request #774](https://bitbucket.org/osrf/gazebo/pull-request/774)
1. Improve load time by reducing calls to RTShader::Update
    * [Pull request #773](https://bitbucket.org/osrf/gazebo/pull-request/773)
    * [Issue #877](https://bitbucket.org/osrf/gazebo/issue/877)
1. Fix joint visualization
    * [Pull request #776](https://bitbucket.org/osrf/gazebo/pull-request/776)
    * [Pull request #802](https://bitbucket.org/osrf/gazebo/pull-request/802)
    * [Issue #464](https://bitbucket.org/osrf/gazebo/issue/464)
1. Add helpers to fix NaN
    * [Pull request #742](https://bitbucket.org/osrf/gazebo/pull-request/742)
1. Fix model resizing via the GUI
    * [Pull request #763](https://bitbucket.org/osrf/gazebo/pull-request/763)
    * [Issue #885](https://bitbucket.org/osrf/gazebo/issue/885)
1. Simplify gzlog test by using sha1
    * [Pull request #781](https://bitbucket.org/osrf/gazebo/pull-request/781)
    * [Issue #837](https://bitbucket.org/osrf/gazebo/issue/837)
1. Enable cppcheck for header files
    * [Pull request #782](https://bitbucket.org/osrf/gazebo/pull-request/782)
    * [Issue #907](https://bitbucket.org/osrf/gazebo/issue/907)
1. Fix broken regression test
    * [Pull request #784](https://bitbucket.org/osrf/gazebo/pull-request/784)
    * [Issue #884](https://bitbucket.org/osrf/gazebo/issue/884)
1. All simbody and dart to pass tests
    * [Pull request #790](https://bitbucket.org/osrf/gazebo/pull-request/790)
    * [Issue #873](https://bitbucket.org/osrf/gazebo/issue/873)
1. Fix camera rotation from SDF
    * [Pull request #789](https://bitbucket.org/osrf/gazebo/pull-request/789)
    * [Issue #920](https://bitbucket.org/osrf/gazebo/issue/920)
1. Fix bitbucket pullrequest command line tool to match new API
    * [Pull request #803](https://bitbucket.org/osrf/gazebo/pull-request/803)
1. Fix transceiver spawn errors in tests
    * [Pull request #811](https://bitbucket.org/osrf/gazebo/pull-request/811)
    * [Pull request #814](https://bitbucket.org/osrf/gazebo/pull-request/814)

### Gazebo 2.0.0 (2013-10-08)
1. Refactor code check tool.
    * [Pull Request #669](https://bitbucket.org/osrf/gazebo/pull-request/669)
1. Added pull request tool for Bitbucket.
    * [Pull Request #670](https://bitbucket.org/osrf/gazebo/pull-request/670)
    * [Pull Request #691](https://bitbucket.org/osrf/gazebo/pull-request/671)
1. New wireless receiver and transmitter sensor models.
    * [Pull Request #644](https://bitbucket.org/osrf/gazebo/pull-request/644)
    * [Pull Request #675](https://bitbucket.org/osrf/gazebo/pull-request/675)
    * [Pull Request #727](https://bitbucket.org/osrf/gazebo/pull-request/727)
1. Audio support using OpenAL.
    * [Pull Request #648](https://bitbucket.org/osrf/gazebo/pull-request/648)
    * [Pull Request #704](https://bitbucket.org/osrf/gazebo/pull-request/704)
1. Simplify command-line parsing of gztopic echo output.
    * [Pull Request #674](https://bitbucket.org/osrf/gazebo/pull-request/674)
    * Resolves: [Issue #795](https://bitbucket.org/osrf/gazebo/issue/795)
1. Use UNIX directories through the user of GNUInstallDirs cmake module.
    * [Pull Request #676](https://bitbucket.org/osrf/gazebo/pull-request/676)
    * [Pull Request #681](https://bitbucket.org/osrf/gazebo/pull-request/681)
1. New GUI interactions for object manipulation.
    * [Pull Request #634](https://bitbucket.org/osrf/gazebo/pull-request/634)
1. Fix for OSX menubar.
    * [Pull Request #677](https://bitbucket.org/osrf/gazebo/pull-request/677)
1. Remove internal SDF directories and dependencies.
    * [Pull Request #680](https://bitbucket.org/osrf/gazebo/pull-request/680)
1. Add minimum version for sdformat.
    * [Pull Request #682](https://bitbucket.org/osrf/gazebo/pull-request/682)
    * Resolves: [Issue #818](https://bitbucket.org/osrf/gazebo/issue/818)
1. Allow different gtest parameter types with ServerFixture
    * [Pull Request #686](https://bitbucket.org/osrf/gazebo/pull-request/686)
    * Resolves: [Issue #820](https://bitbucket.org/osrf/gazebo/issue/820)
1. GUI model scaling when using Bullet.
    * [Pull Request #683](https://bitbucket.org/osrf/gazebo/pull-request/683)
1. Fix typo in cmake config.
    * [Pull Request #694](https://bitbucket.org/osrf/gazebo/pull-request/694)
    * Resolves: [Issue #824](https://bitbucket.org/osrf/gazebo/issue/824)
1. Remove gazebo include subdir from pkgconfig and cmake config.
    * [Pull Request #691](https://bitbucket.org/osrf/gazebo/pull-request/691)
1. Torsional spring demo
    * [Pull Request #693](https://bitbucket.org/osrf/gazebo/pull-request/693)
1. Remove repeated call to SetAxis in Joint.cc
    * [Pull Request #695](https://bitbucket.org/osrf/gazebo/pull-request/695)
    * Resolves: [Issue #823](https://bitbucket.org/osrf/gazebo/issue/823)
1. Add test for rotational joints.
    * [Pull Request #697](https://bitbucket.org/osrf/gazebo/pull-request/697)
    * Resolves: [Issue #820](https://bitbucket.org/osrf/gazebo/issue/820)
1. Fix compilation of tests using Joint base class
    * [Pull Request #701](https://bitbucket.org/osrf/gazebo/pull-request/701)
1. Terrain paging implemented.
    * [Pull Request #687](https://bitbucket.org/osrf/gazebo/pull-request/687)
1. Improve timeout error reporting in ServerFixture
    * [Pull Request #705](https://bitbucket.org/osrf/gazebo/pull-request/705)
1. Fix mouse picking for cases where visuals overlap with the laser
    * [Pull Request #709](https://bitbucket.org/osrf/gazebo/pull-request/709)
1. Fix string literals for OSX
    * [Pull Request #712](https://bitbucket.org/osrf/gazebo/pull-request/712)
    * Resolves: [Issue #803](https://bitbucket.org/osrf/gazebo/issue/803)
1. Support for ENABLE_TESTS_COMPILATION cmake parameter
    * [Pull Request #708](https://bitbucket.org/osrf/gazebo/pull-request/708)
1. Updated system gui plugin
    * [Pull Request #702](https://bitbucket.org/osrf/gazebo/pull-request/702)
1. Fix force torque unit test issue
    * [Pull Request #673](https://bitbucket.org/osrf/gazebo/pull-request/673)
    * Resolves: [Issue #813](https://bitbucket.org/osrf/gazebo/issue/813)
1. Use variables to control auto generation of CFlags
    * [Pull Request #699](https://bitbucket.org/osrf/gazebo/pull-request/699)
1. Remove deprecated functions.
    * [Pull Request #715](https://bitbucket.org/osrf/gazebo/pull-request/715)
1. Fix typo in `Camera.cc`
    * [Pull Request #719](https://bitbucket.org/osrf/gazebo/pull-request/719)
    * Resolves: [Issue #846](https://bitbucket.org/osrf/gazebo/issue/846)
1. Performance improvements
    * [Pull Request #561](https://bitbucket.org/osrf/gazebo/pull-request/561)
1. Fix gripper model.
    * [Pull Request #713](https://bitbucket.org/osrf/gazebo/pull-request/713)
    * Resolves: [Issue #314](https://bitbucket.org/osrf/gazebo/issue/314)
1. First part of Simbody integration
    * [Pull Request #716](https://bitbucket.org/osrf/gazebo/pull-request/716)

## Gazebo 1.9

### Gazebo 1.9.6 (2014-04-29)

1. Refactored inertia ratio reduction for ODE
    * [Pull request #1114](https://bitbucket.org/osrf/gazebo/pull-request/1114)
1. Improved collada loading performance
    * [Pull request #1075](https://bitbucket.org/osrf/gazebo/pull-request/1075)

### Gazebo 1.9.3 (2014-01-10)

1. Add thickness to plane to remove shadow flickering.
    * [Pull request #886](https://bitbucket.org/osrf/gazebo/pull-request/886)
1. Temporary GUI shadow toggle fix.
    * [Issue #925](https://bitbucket.org/osrf/gazebo/issue/925)
    * [Pull request #868](https://bitbucket.org/osrf/gazebo/pull-request/868)
1. Fix memory access bugs with libc++ on mavericks.
    * [Issue #965](https://bitbucket.org/osrf/gazebo/issue/965)
    * [Pull request #857](https://bitbucket.org/osrf/gazebo/pull-request/857)
    * [Pull request #881](https://bitbucket.org/osrf/gazebo/pull-request/881)
1. Replaced printf with cout in gztopic hz.
    * [Issue #969](https://bitbucket.org/osrf/gazebo/issue/969)
    * [Pull request #854](https://bitbucket.org/osrf/gazebo/pull-request/854)
1. Add Dark grey material and fix indentation.
    * [Pull request #851](https://bitbucket.org/osrf/gazebo/pull-request/851)
1. Fixed sonar sensor unit test.
    * [Pull request #848](https://bitbucket.org/osrf/gazebo/pull-request/848)
1. Convergence acceleration and stability tweak to make atlas_v3 stable.
    * [Pull request #845](https://bitbucket.org/osrf/gazebo/pull-request/845)
1. Update gtest to 1.7.0 to resolve problems with libc++.
    * [Issue #947](https://bitbucket.org/osrf/gazebo/issue/947)
    * [Pull request #827](https://bitbucket.org/osrf/gazebo/pull-request/827)
1. Fixed LD_LIBRARY_PATH for plugins.
    * [Issue #957](https://bitbucket.org/osrf/gazebo/issue/957)
    * [Pull request #844](https://bitbucket.org/osrf/gazebo/pull-request/844)
1. Fix transceiver sporadic errors.
    * Backport of [pull request #811](https://bitbucket.org/osrf/gazebo/pull-request/811)
    * [Pull request #836](https://bitbucket.org/osrf/gazebo/pull-request/836)
1. Modified the MsgTest to be deterministic with time checks.
    * [Pull request #843](https://bitbucket.org/osrf/gazebo/pull-request/843)
1. Fixed seg fault in LaserVisual.
    * [Issue #950](https://bitbucket.org/osrf/gazebo/issue/950)
    * [Pull request #832](https://bitbucket.org/osrf/gazebo/pull-request/832)
1. Implemented the option to disable tests that need a working screen to run properly.
    * Backport of [Pull request #764](https://bitbucket.org/osrf/gazebo/pull-request/764)
    * [Pull request #837](https://bitbucket.org/osrf/gazebo/pull-request/837)
1. Cleaned up gazebo shutdown.
    * [Pull request #829](https://bitbucket.org/osrf/gazebo/pull-request/829)
1. Fixed bug associated with loading joint child links.
    * [Issue #943](https://bitbucket.org/osrf/gazebo/issue/943)
    * [Pull request #820](https://bitbucket.org/osrf/gazebo/pull-request/820)

### Gazebo 1.9.2 (2013-11-08)
1. Fix enable/disable sky and clouds from SDF
    * [Pull request #809](https://bitbucket.org/osrf/gazebo/pull-request/809])
1. Fix occasional blank GUI screen on startup
    * [Pull request #815](https://bitbucket.org/osrf/gazebo/pull-request/815])
1. Fix GPU laser when interacting with heightmaps
    * [Pull request #796](https://bitbucket.org/osrf/gazebo/pull-request/796])
1. Added API/ABI checker command line tool
    * [Pull request #765](https://bitbucket.org/osrf/gazebo/pull-request/765])
1. Added gtest version information
    * [Pull request #801](https://bitbucket.org/osrf/gazebo/pull-request/801])
1. Fix GUI world saving
    * [Pull request #806](https://bitbucket.org/osrf/gazebo/pull-request/806])
1. Enable anti-aliasing for camera sensor
    * [Pull request #800](https://bitbucket.org/osrf/gazebo/pull-request/800])
1. Make sensor noise deterministic
    * [Pull request #788](https://bitbucket.org/osrf/gazebo/pull-request/788])
1. Fix build problem
    * [Issue #901](https://bitbucket.org/osrf/gazebo/issue/901)
    * [Pull request #778](https://bitbucket.org/osrf/gazebo/pull-request/778])
1. Fix a typo in Camera.cc
    * [Pull request #720](https://bitbucket.org/osrf/gazebo/pull-request/720])
    * [Issue #846](https://bitbucket.org/osrf/gazebo/issue/846)
1. Fix OSX menu bar
    * [Pull request #688](https://bitbucket.org/osrf/gazebo/pull-request/688])
1. Fix gazebo::init by calling sdf::setFindCallback() before loading the sdf in gzfactory.
    * [Pull request #678](https://bitbucket.org/osrf/gazebo/pull-request/678])
    * [Issue #817](https://bitbucket.org/osrf/gazebo/issue/817)

### Gazebo 1.9.1 (2013-08-20)
* Deprecate header files that require case-sensitive filesystem (e.g. Common.hh, Physics.hh) [https://bitbucket.org/osrf/gazebo/pull-request/638/fix-for-775-deprecate-headers-that-require]
* Initial support for building on Mac OS X [https://bitbucket.org/osrf/gazebo/pull-request/660/osx-support-for-gazebo-19] [https://bitbucket.org/osrf/gazebo/pull-request/657/cmake-fixes-for-osx]
* Fixes for various issues [https://bitbucket.org/osrf/gazebo/pull-request/635/fix-for-issue-792/diff] [https://bitbucket.org/osrf/gazebo/pull-request/628/allow-scoped-and-non-scoped-joint-names-to/diff] [https://bitbucket.org/osrf/gazebo/pull-request/636/fix-build-dependency-in-message-generation/diff] [https://bitbucket.org/osrf/gazebo/pull-request/639/make-the-unversioned-setupsh-a-copy-of-the/diff] [https://bitbucket.org/osrf/gazebo/pull-request/650/added-missing-lib-to-player-client-library/diff] [https://bitbucket.org/osrf/gazebo/pull-request/656/install-gzmode_create-without-sh-suffix/diff]

### Gazebo 1.9.0 (2013-07-23)
* Use external package [sdformat](https://bitbucket.org/osrf/sdformat) for sdf parsing, refactor the `Element::GetValue*` function calls, and deprecate Gazebo's internal sdf parser [https://bitbucket.org/osrf/gazebo/pull-request/627]
* Improved ROS support ([[Tutorials#ROS_Integration |documentation here]]) [https://bitbucket.org/osrf/gazebo/pull-request/559]
* Added Sonar, Force-Torque, and Tactile Pressure sensors [https://bitbucket.org/osrf/gazebo/pull-request/557], [https://bitbucket.org/osrf/gazebo/pull-request/567]
* Add compile-time defaults for environment variables so that sourcing setup.sh is unnecessary in most cases [https://bitbucket.org/osrf/gazebo/pull-request/620]
* Enable user camera to follow objects in client window [https://bitbucket.org/osrf/gazebo/pull-request/603]
* Install protobuf message files for use in custom messages [https://bitbucket.org/osrf/gazebo/pull-request/614]
* Change default compilation flags to improve debugging [https://bitbucket.org/osrf/gazebo/pull-request/617]
* Change to supported relative include paths [https://bitbucket.org/osrf/gazebo/pull-request/594]
* Fix display of laser scans when sensor is rotated [https://bitbucket.org/osrf/gazebo/pull-request/599]

## Gazebo 1.8

### Gazebo 1.8.7 (2013-07-16)
* Fix bug in URDF parsing of Vector3 elements [https://bitbucket.org/osrf/gazebo/pull-request/613]
* Fix compilation errors with newest libraries [https://bitbucket.org/osrf/gazebo/pull-request/615]

### Gazebo 1.8.6 (2013-06-07)
* Fix inertia lumping in the URDF parser[https://bitbucket.org/osrf/gazebo/pull-request/554]
* Fix for ODEJoint CFM damping sign error [https://bitbucket.org/osrf/gazebo/pull-request/586]
* Fix transport memory growth[https://bitbucket.org/osrf/gazebo/pull-request/584]
* Reduce log file data in order to reduce buffer growth that results in out of memory kernel errors[https://bitbucket.org/osrf/gazebo/pull-request/587]

### Gazebo 1.8.5 (2013-06-04)
* Fix Gazebo build for machines without a valid display.[https://bitbucket.org/osrf/gazebo/commits/37f00422eea03365b839a632c1850431ee6a1d67]

### Gazebo 1.8.4 (2013-06-03)
* Fix UDRF to SDF converter so that URDF gazebo extensions are applied to all collisions in a link.[https://bitbucket.org/osrf/gazebo/pull-request/579]
* Prevent transport layer from locking when a gzclient connects to a gzserver over a connection with high latency.[https://bitbucket.org/osrf/gazebo/pull-request/572]
* Improve performance and fix uninitialized conditional jumps.[https://bitbucket.org/osrf/gazebo/pull-request/571]

### Gazebo 1.8.3 (2013-06-03)
* Fix for gzlog hanging when gzserver is not present or not responsive[https://bitbucket.org/osrf/gazebo/pull-request/577]
* Fix occasional segfault when generating log files[https://bitbucket.org/osrf/gazebo/pull-request/575]
* Performance improvement to ODE[https://bitbucket.org/osrf/gazebo/pull-request/556]
* Fix node initialization[https://bitbucket.org/osrf/gazebo/pull-request/570]
* Fix GPU laser Hz rate reduction when sensor moved away from world origin[https://bitbucket.org/osrf/gazebo/pull-request/566]
* Fix incorrect lighting in camera sensors when GPU laser is subscribe to[https://bitbucket.org/osrf/gazebo/pull-request/563]

### Gazebo 1.8.2 (2013-05-28)
* ODE performance improvements[https://bitbucket.org/osrf/gazebo/pull-request/535][https://bitbucket.org/osrf/gazebo/pull-request/537]
* Fixed tests[https://bitbucket.org/osrf/gazebo/pull-request/538][https://bitbucket.org/osrf/gazebo/pull-request/541][https://bitbucket.org/osrf/gazebo/pull-request/542]
* Fixed sinking vehicle bug[https://bitbucket.org/osrf/drcsim/issue/300] in pull-request[https://bitbucket.org/osrf/gazebo/pull-request/538]
* Fix GPU sensor throttling[https://bitbucket.org/osrf/gazebo/pull-request/536]
* Reduce string comparisons for better performance[https://bitbucket.org/osrf/gazebo/pull-request/546]
* Contact manager performance improvements[https://bitbucket.org/osrf/gazebo/pull-request/543]
* Transport performance improvements[https://bitbucket.org/osrf/gazebo/pull-request/548]
* Reduce friction noise[https://bitbucket.org/osrf/gazebo/pull-request/545]

### Gazebo 1.8.1 (2013-05-22)
* Please note that 1.8.1 contains a bug[https://bitbucket.org/osrf/drcsim/issue/300] that causes interpenetration between objects in resting contact to grow slowly.  Please update to 1.8.2 for the patch.
* Added warm starting[https://bitbucket.org/osrf/gazebo/pull-request/529]
* Reduced console output[https://bitbucket.org/osrf/gazebo/pull-request/533]
* Improved off screen rendering performance[https://bitbucket.org/osrf/gazebo/pull-request/530]
* Performance improvements [https://bitbucket.org/osrf/gazebo/pull-request/535] [https://bitbucket.org/osrf/gazebo/pull-request/537]

### Gazebo 1.8.0 (2013-05-17)
* Fixed slider axis [https://bitbucket.org/osrf/gazebo/pull-request/527]
* Fixed heightmap shadows [https://bitbucket.org/osrf/gazebo/pull-request/525]
* Fixed model and canonical link pose [https://bitbucket.org/osrf/gazebo/pull-request/519]
* Fixed OSX message header[https://bitbucket.org/osrf/gazebo/pull-request/524]
* Added zlib compression for logging [https://bitbucket.org/osrf/gazebo/pull-request/515]
* Allow clouds to be disabled in cameras [https://bitbucket.org/osrf/gazebo/pull-request/507]
* Camera rendering performance [https://bitbucket.org/osrf/gazebo/pull-request/528]


## Gazebo 1.7

### Gazebo 1.7.3 (2013-05-08)
* Fixed log cleanup (again) [https://bitbucket.org/osrf/gazebo/pull-request/511/fix-log-cleanup-logic]

### Gazebo 1.7.2 (2013-05-07)
* Fixed log cleanup [https://bitbucket.org/osrf/gazebo/pull-request/506/fix-gzlog-stop-command-line]
* Minor documentation fix [https://bitbucket.org/osrf/gazebo/pull-request/488/minor-documentation-fix]

### Gazebo 1.7.1 (2013-04-19)
* Fixed tests
* IMU sensor receives time stamped data from links
* Fix saving image frames [https://bitbucket.org/osrf/gazebo/pull-request/466/fix-saving-frames/diff]
* Wireframe rendering in GUI [https://bitbucket.org/osrf/gazebo/pull-request/414/allow-rendering-of-models-in-wireframe]
* Improved logging performance [https://bitbucket.org/osrf/gazebo/pull-request/457/improvements-to-gzlog-filter-and-logging]
* Viscous mud model [https://bitbucket.org/osrf/gazebo/pull-request/448/mud-plugin/diff]

## Gazebo 1.6

### Gazebo 1.6.3 (2013-04-15)
* Fixed a [critical SDF bug](https://bitbucket.org/osrf/gazebo/pull-request/451)
* Fixed a [laser offset bug](https://bitbucket.org/osrf/gazebo/pull-request/449)

### Gazebo 1.6.2 (2013-04-14)
* Fix for fdir1 physics property [https://bitbucket.org/osrf/gazebo/pull-request/429/fixes-to-treat-fdir1-better-1-rotate-into/diff]
* Fix for force torque sensor [https://bitbucket.org/osrf/gazebo/pull-request/447]
* SDF documentation fix [https://bitbucket.org/osrf/gazebo/issue/494/joint-axis-reference-frame-doesnt-match]

### Gazebo 1.6.1 (2013-04-05)
* Switch default build type to Release.

### Gazebo 1.6.0 (2013-04-05)
* Improvements to inertia in rubble pile
* Various Bullet integration advances.
* Noise models for ray, camera, and imu sensors.
* SDF 1.4, which accommodates more physics engine parameters and also some sensor noise models.
* Initial support for making movies from within Gazebo.
* Many performance improvements.
* Many bug fixes.
* Progress toward to building on OS X.

## Gazebo 1.5

### Gazebo 1.5.0 (2013-03-11)
* Partial integration of Bullet
  * Includes: cubes, spheres, cylinders, planes, meshes, revolute joints, ray sensors
* GUI Interface for log writing.
* Threaded sensors.
* Multi-camera sensor.

* Fixed the following issues:
 * [https://bitbucket.org/osrf/gazebo/issue/236 Issue #236]
 * [https://bitbucket.org/osrf/gazebo/issue/507 Issue #507]
 * [https://bitbucket.org/osrf/gazebo/issue/530 Issue #530]
 * [https://bitbucket.org/osrf/gazebo/issue/279 Issue #279]
 * [https://bitbucket.org/osrf/gazebo/issue/529 Issue #529]
 * [https://bitbucket.org/osrf/gazebo/issue/239 Issue #239]
 * [https://bitbucket.org/osrf/gazebo/issue/5 Issue #5]

## Gazebo 1.4

### Gazebo 1.4.0 (2013-02-01)
* New Features:
 * GUI elements to display messages from the server.
 * Multi-floor building editor and creator.
 * Improved sensor visualizations.
 * Improved mouse interactions

* Fixed the following issues:
 * [https://bitbucket.org/osrf/gazebo/issue/16 Issue #16]
 * [https://bitbucket.org/osrf/gazebo/issue/142 Issue #142]
 * [https://bitbucket.org/osrf/gazebo/issue/229 Issue #229]
 * [https://bitbucket.org/osrf/gazebo/issue/277 Issue #277]
 * [https://bitbucket.org/osrf/gazebo/issue/291 Issue #291]
 * [https://bitbucket.org/osrf/gazebo/issue/310 Issue #310]
 * [https://bitbucket.org/osrf/gazebo/issue/320 Issue #320]
 * [https://bitbucket.org/osrf/gazebo/issue/329 Issue #329]
 * [https://bitbucket.org/osrf/gazebo/issue/333 Issue #333]
 * [https://bitbucket.org/osrf/gazebo/issue/334 Issue #334]
 * [https://bitbucket.org/osrf/gazebo/issue/335 Issue #335]
 * [https://bitbucket.org/osrf/gazebo/issue/341 Issue #341]
 * [https://bitbucket.org/osrf/gazebo/issue/350 Issue #350]
 * [https://bitbucket.org/osrf/gazebo/issue/384 Issue #384]
 * [https://bitbucket.org/osrf/gazebo/issue/431 Issue #431]
 * [https://bitbucket.org/osrf/gazebo/issue/433 Issue #433]
 * [https://bitbucket.org/osrf/gazebo/issue/453 Issue #453]
 * [https://bitbucket.org/osrf/gazebo/issue/456 Issue #456]
 * [https://bitbucket.org/osrf/gazebo/issue/457 Issue #457]
 * [https://bitbucket.org/osrf/gazebo/issue/459 Issue #459]

## Gazebo 1.3

### Gazebo 1.3.1 (2012-12-14)
* Fixed the following issues:
 * [https://bitbucket.org/osrf/gazebo/issue/297 Issue #297]
* Other bugs fixed:
 * [https://bitbucket.org/osrf/gazebo/pull-request/164/ Fix light bounding box to disable properly when deselected]
 * [https://bitbucket.org/osrf/gazebo/pull-request/169/ Determine correct local IP address, to make remote clients work properly]
 * Various test fixes

### Gazebo 1.3.0 (2012-12-03)
* Fixed the following issues:
 * [https://bitbucket.org/osrf/gazebo/issue/233 Issue #233]
 * [https://bitbucket.org/osrf/gazebo/issue/238 Issue #238]
 * [https://bitbucket.org/osrf/gazebo/issue/2 Issue #2]
 * [https://bitbucket.org/osrf/gazebo/issue/95 Issue #95]
 * [https://bitbucket.org/osrf/gazebo/issue/97 Issue #97]
 * [https://bitbucket.org/osrf/gazebo/issue/90 Issue #90]
 * [https://bitbucket.org/osrf/gazebo/issue/253 Issue #253]
 * [https://bitbucket.org/osrf/gazebo/issue/163 Issue #163]
 * [https://bitbucket.org/osrf/gazebo/issue/91 Issue #91]
 * [https://bitbucket.org/osrf/gazebo/issue/245 Issue #245]
 * [https://bitbucket.org/osrf/gazebo/issue/242 Issue #242]
 * [https://bitbucket.org/osrf/gazebo/issue/156 Issue #156]
 * [https://bitbucket.org/osrf/gazebo/issue/78 Issue #78]
 * [https://bitbucket.org/osrf/gazebo/issue/36 Issue #36]
 * [https://bitbucket.org/osrf/gazebo/issue/104 Issue #104]
 * [https://bitbucket.org/osrf/gazebo/issue/249 Issue #249]
 * [https://bitbucket.org/osrf/gazebo/issue/244 Issue #244]
 * [https://bitbucket.org/osrf/gazebo/issue/36 Issue #36]

* New features:
 * Default camera view changed to look down at the origin from a height of 2 meters at location (5, -5, 2).
 * Record state data using the '-r' command line option, playback recorded state data using the '-p' command line option
 * Adjust placement of lights using the mouse.
 * Reduced the startup time.
 * Added visual reference for GUI mouse movements.
 * SDF version 1.3 released (changes from 1.2 listed below):
     - added `name` to `<camera name="cam_name"/>`
     - added `pose` to `<camera><pose>...</pose></camera>`
     - removed `filename` from `<mesh><filename>...</filename><mesh>`, use uri only.
     - recovered `provide_feedback` under `<joint>`, allowing calling `physics::Joint::GetForceTorque` in plugins.
     - added `imu` under `<sensor>`.

## Gazebo 1.2

### Gazebo 1.2.6 (2012-11-08)
* Fixed a transport issue with the GUI. Fixed saving the world via the GUI. Added more documentation. ([https://bitbucket.org/osrf/gazebo/pull-request/43/fixed-a-transport-issue-with-the-gui-fixed/diff pull request #43])
* Clean up mutex usage. ([https://bitbucket.org/osrf/gazebo/pull-request/54/fix-mutex-in-modellistwidget-using-boost/diff pull request #54])
* Fix OGRE path determination ([https://bitbucket.org/osrf/gazebo/pull-request/58/fix-ogre-paths-so-this-also-works-with/diff pull request #58], [https://bitbucket.org/osrf/gazebo/pull-request/68/fix-ogre-plugindir-determination/diff pull request #68])
* Fixed a couple of crashes and model selection/dragging problems ([https://bitbucket.org/osrf/gazebo/pull-request/59/fixed-a-couple-of-crashes-and-model/diff pull request #59])

### Gazebo 1.2.5 (2012-10-22)
* Step increment update while paused fixed ([https://bitbucket.org/osrf/gazebo/pull-request/45/fix-proper-world-stepinc-count-we-were/diff pull request #45])
* Actually call plugin destructors on shutdown ([https://bitbucket.org/osrf/gazebo/pull-request/51/fixed-a-bug-which-prevent-a-plugin/diff pull request #51])
* Don't crash on bad SDF input ([https://bitbucket.org/osrf/gazebo/pull-request/52/fixed-loading-of-bad-sdf-files/diff pull request #52])
* Fix cleanup of ray sensors on model deletion ([https://bitbucket.org/osrf/gazebo/pull-request/53/deleting-a-model-with-a-ray-sensor-did/diff pull request #53])
* Fix loading / deletion of improperly specified models ([https://bitbucket.org/osrf/gazebo/pull-request/56/catch-when-loading-bad-models-joint/diff pull request #56])

### Gazebo 1.2.4 (10-19-2012:08:00:52)
*  Style fixes ([https://bitbucket.org/osrf/gazebo/pull-request/30/style-fixes/diff pull request #30]).
*  Fix joint position control ([https://bitbucket.org/osrf/gazebo/pull-request/49/fixed-position-joint-control/diff pull request #49])

### Gazebo 1.2.3 (10-16-2012:18:39:54)
*  Disabled selection highlighting due to bug ([https://bitbucket.org/osrf/gazebo/pull-request/44/disabled-selection-highlighting-fixed/diff pull request #44]).
*  Fixed saving a world via the GUI.

### Gazebo 1.2.2 (10-16-2012:15:12:22)
*  Skip search for system install of libccd, use version inside gazebo ([https://bitbucket.org/osrf/gazebo/pull-request/39/skip-search-for-system-install-of-libccd/diff pull request #39]).
*  Fixed sensor initialization race condition ([https://bitbucket.org/osrf/gazebo/pull-request/42/fix-sensor-initializaiton-race-condition pull request #42]).

### Gazebo 1.2.1 (10-15-2012:21:32:55)
*  Properly removed projectors attached to deleted models ([https://bitbucket.org/osrf/gazebo/pull-request/37/remove-projectors-that-are-attached-to/diff pull request #37]).
*  Fix model plugin loading bug ([https://bitbucket.org/osrf/gazebo/pull-request/31/moving-bool-first-in-model-and-world pull request #31]).
*  Fix light insertion and visualization of models prior to insertion ([https://bitbucket.org/osrf/gazebo/pull-request/35/fixed-light-insertion-and-visualization-of/diff pull request #35]).
*  Fixed GUI manipulation of static objects ([https://bitbucket.org/osrf/gazebo/issue/63/moving-static-objects-does-not-move-the issue #63] [https://bitbucket.org/osrf/gazebo/pull-request/38/issue-63-bug-patch-moving-static-objects/diff pull request #38]).
*  Fixed GUI selection bug ([https://bitbucket.org/osrf/gazebo/pull-request/40/fixed-selection-of-multiple-objects-at/diff pull request #40])

### Gazebo 1.2.0 (10-04-2012:20:01:20)
*  Updated GUI: new style, improved mouse controls, and removal of non-functional items.
*  Model database: An online repository of models.
*  Numerous bug fixes
*  APT repository hosted at [http://osrfoundation.org OSRF]
*  Improved process control prevents zombie processes<|MERGE_RESOLUTION|>--- conflicted
+++ resolved
@@ -1,10 +1,8 @@
 ## Gazebo 7.0
 
-<<<<<<< HEAD
 1. Implemented private data pointer for the RTShaderSystem class. Minimized shader updates to once per render update.
     * [Pull request #2003](https://bitbucket.org/osrf/gazebo/pull-request/2003)
     
-=======
 1. Updating physics library to use ignition math.
     * [Pull request #2007](https://bitbucket.org/osrf/gazebo/pull-request/2007)
 
@@ -18,7 +16,6 @@
 1. Add ability to set the pose of a visual from a link.
     * [Pull request #1963](https://bitbucket.org/osrf/gazebo/pull-request/1963)
 
->>>>>>> 5bddd7ab
 1. Copy visual visibility flags on clone
     * [Pull request #2008](https://bitbucket.org/osrf/gazebo/pull-request/2008)
 
