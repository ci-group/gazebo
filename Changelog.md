--- conflicted
+++ resolved
@@ -1,12 +1,10 @@
 ## Gazebo 6.0
 
-<<<<<<< HEAD
 1. Added start/stop simulation times to the header of the log files.
     * [Pull request #1577](https://bitbucket.org/osrf/gazebo/pull-request/1577)
-=======
+
 1. Fix deprecation warnings when using SDFormat 3.0.2, 3.0.3 prereleases
     * [Pull request #1568](https://bitbucket.org/osrf/gazebo/pull-request/1568)
->>>>>>> e66910d0
 
 1. Use GAZEBO_CFLAGS or GAZEBO_CXX_FLAGS in CMakeLists.txt for example plugins
     * [Pull request #1573](https://bitbucket.org/osrf/gazebo/pull-request/1573)
@@ -14,13 +12,11 @@
 1. Show/hide GUI overlays using the menu bar.
     * [Pull request #1555](https://bitbucket.org/osrf/gazebo/pull-request/1555)
 
-<<<<<<< HEAD
 1. Separate TimePanel's display into TimeWidget and LogPlayWidget.
     * [Pull request #1564](https://bitbucket.org/osrf/gazebo/pull-request/1564)
-=======
+
 1. Added optional start/stop/reset buttons to timer GUI plugin.
     * [Pull request #1576](https://bitbucket.org/osrf/gazebo/pull-request/1576)
->>>>>>> e66910d0
 
 1. Added support for Oculus DK2
     * [Pull request #1526](https://bitbucket.org/osrf/gazebo/pull-request/1526)
