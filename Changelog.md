--- conflicted
+++ resolved
@@ -275,13 +275,11 @@
     1. Support inserting nested models from model maker
         * [Pull request #1982](https://bitbucket.org/osrf/gazebo/pull-request/1982)
 
-<<<<<<< HEAD
     1. Added joint creation dialog
         * [Pull request #2021](https://bitbucket.org/osrf/gazebo/pull-request/2021)
-=======
+        
     1. PIMPL LinkInspector
         * [Pull request #2056](https://bitbucket.org/osrf/gazebo/pull-request/2056)
->>>>>>> 2091c9eb
 
 1. Building editor updates
 
