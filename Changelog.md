--- conflicted
+++ resolved
@@ -497,9 +497,6 @@
 
 ### Gazebo 6.X.X (201X-XX-XX)
 
-<<<<<<< HEAD
-1. Fix removing multiple camera sensors that have the same camera name.
-=======
 1. Fix race condition in ~TimePanelPrivate (#1919)
     * [Pull request 2250](https://bitbucket.org/osrf/gazebo/pull-request/2250)
 
@@ -571,8 +568,7 @@
 
 ### Gazebo 6.5.1 (2015-10-29)
 
-1. Fix removing multiple camera sensors that have the same camera name
->>>>>>> 4db8072f
+1. Fix removing multiple camera sensors that have the same camera name.
     * [Pull request #2081](https://bitbucket.org/osrf/gazebo/pull-request/2081)
     * [Issue #1811](https://bitbucket.org/osrf/gazebo/issues/1811)
 
