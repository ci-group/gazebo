## Gazebo 9

<<<<<<< HEAD
## Gazebo 9.X.X (2018-xx-xx)
=======
## Gazebo 9.X.X (2018-XX-XX)

1. Require ignition-fuel-tools 1.2 when finding package
    * [Pull request 2992](https://bitbucket.org/osrf/gazebo/pull-request/2992)
    * [Issue 2494](https://bitbucket.org/osrf/gazebo/issues/2494)


## Gazebo 9.2.0 (2018-07-10)

1. Fix SetCrop for multiple cameras and add SetCrop test
    * [Pull request 2967](https://bitbucket.org/osrf/gazebo/pull-request/2967)
>>>>>>> 1c37fb40

1. Fix check terrain layer count in height map
    * [Pull request 2978](https://bitbucket.org/osrf/gazebo/pull-request/2978)

<<<<<<< HEAD
=======
1. Fix build on homebrew with protobuf 3.6
    * [Pull request 2984](https://bitbucket.org/osrf/gazebo/pull-request/2984)

1. Attach lights to links cleanup and deprecate GetLight functions
    * [Pull request #2871](https://bitbucket.org/osrf/gazebo/pull-request/2871)

>>>>>>> 1c37fb40

## Gazebo 9.1.1 (2018-06-08)

1. Set the default model database URI to avoid a redirect
    * [Pull request 2971](https://bitbucket.org/osrf/gazebo/pull-request/2971)


## Gazebo 9.1.0 (2018-06-01)

1. Fuel: Support models with full Fuel URLs in <uri>
    * [Pull request 2962](https://bitbucket.org/osrf/gazebo/pull-request/2962)

1. Fuel: List models by owner on insert menu
    * [Pull request 2949](https://bitbucket.org/osrf/gazebo/pull-request/2949)

1. Fueltools useragent
    * [Pull request 2924](https://bitbucket.org/osrf/gazebo/pull-request/2924)

1. Env var to enable Ignition Fuel
    * [Pull request 2860](https://bitbucket.org/osrf/gazebo/pull-request/2860)

1. Find DART with CONFIG to fix homebrew issue
    * [Pull request 2919](https://bitbucket.org/osrf/gazebo/pull-request/2919)
    * [homebrew-simulation issue 384](https://github.com/osrf/homebrew-simulation/issues/384)

1. Added missing OGRE headers
    * [Pull request 2894](https://bitbucket.org/osrf/gazebo/pull-request/2894)
<<<<<<< HEAD

1. Attach lights to links cleanup and deprecate GetLight functions
* [Pull request #2871](https://bitbucket.org/osrf/gazebo/pull-request/2871)
=======
>>>>>>> 1c37fb40

1. Add a flashlight plugin blinking lights attached on a model
    * [Pull request 2961](https://bitbucket.org/osrf/gazebo/pull-request/2961)

1. Handle signal SIGTERM exactly the same way as SIGINT
    * [Pull request 2923](https://bitbucket.org/osrf/gazebo/pull-request/2923)

1. Support custom find file callbacks
    * [Pull request 2948](https://bitbucket.org/osrf/gazebo/pull-request/2948)

1. Fix empty visual bounding box
    * [Pull request 2934](https://bitbucket.org/osrf/gazebo/pull-request/2934)

1. Make override keywords consistent in joint classes to fix clang warnings
    * [Pull request 2869](https://bitbucket.org/osrf/gazebo/pull-request/2869)
    * [Pull request 2881](https://bitbucket.org/osrf/gazebo/pull-request/2881)

1. Fix BulletHingeJoint limits when child link has off-diagonal inertia
    * [Pull request 2883](https://bitbucket.org/osrf/gazebo/pull-requests/2883)

1. Print some bullet console warnings only once
    * [Pull request 2866](https://bitbucket.org/osrf/gazebo/pull-request/2866)

1. Fix getting joint limits for BulletHingeJoint
    * [Pull request 2959](https://bitbucket.org/osrf/gazebo/pull-request/2959)

1. Fix build on hombrew with boost 1.67
    * [Pull request 2954](https://bitbucket.org/osrf/gazebo/pull-request/2954)

1. Set the default model database URI to avoid a redirect.
    * [Pull request 2970](https://bitbucket.org/osrf/gazebo/pull-request/2970)

1. Save model materials and meshes when logging
    * [Pull request 2811](https://bitbucket.org/osrf/gazebo/pull-request/2811)

1. Add Screen Space Ambient Occlusion visual plugin
    * [Pull request 2916](https://bitbucket.org/osrf/gazebo/pull-request/2916)
    * [Pull request 2947](https://bitbucket.org/osrf/gazebo/pull-request/2947)

1. Fix ray intersection check in Scene::FirstContact
    * [Pull request 2945](https://bitbucket.org/osrf/gazebo/pull-request/2945)

1. Fix camera view control inside bounding box of large meshes
    * [Pull request 2932](https://bitbucket.org/osrf/gazebo/pull-request/2932)

1. Fix compilation with boost 1.67
    * [Pull request 2937](https://bitbucket.org/osrf/gazebo/pull-request/2937)

1. Fix compilation with ffmpeg4
    * [Pull request 2942](https://bitbucket.org/osrf/gazebo/pull-request/2942)

1. Fix Joint::SetPosition for HingeJoint
    * [Pull request 2892](https://bitbucket.org/osrf/gazebo/pull-request/2892)
    * [Issue 2430](https://bitbucket.org/osrf/gazebo/issues/2430)

1. Fix mouse movement ogre assertion error
    * [Pull request 2928](https://bitbucket.org/osrf/gazebo/pull-request/2928)

1. use QVERIFY() around qFuzzyCompare statements
    * [Pull request 2936](https://bitbucket.org/osrf/gazebo/pull-request/2936)

1. Fix normal maps on ubuntu with OGRE 1.9 and disable on OSX
    * [Pull request 2917](https://bitbucket.org/osrf/gazebo/pull-request/2917)

1. Support lens flare occlusion
    * [Pull request 2915](https://bitbucket.org/osrf/gazebo/pull-request/2915)

1. Diagnostics: record timing statistics instead of all timestamps
    * [Pull request 2821](https://bitbucket.org/osrf/gazebo/pull-requests/2821)

1. Add trigger_light example for ContainPlugin tutorial
    * [Pull request 2918](https://bitbucket.org/osrf/gazebo/pull-requests/2918)
    * [Pull request 2929](https://bitbucket.org/osrf/gazebo/pull-requests/2929)

1. Do not load model plugins during log playback.
    * [Pull request 2884](https://bitbucket.org/osrf/gazebo/pull-request/2884)
    * [Issue 2427](https://bitbucket.org/osrf/gazebo/issues/2427)

1. State log file playback can cause a sensor manager assert if there is
   a large period of inactivity. This PR outputs warning messages instead of
   using asserts.
    * [Pull request 2893](https://bitbucket.org/osrf/gazebo/pull-request/2893)
    * [Pull request 2921](https://bitbucket.org/osrf/gazebo/pull-request/2921)

1. Fix model insertions during log playback.
    * [Pull request 2890](https://bitbucket.org/osrf/gazebo/pull-request/2890)
    * [Issue 2297](https://bitbucket.org/osrf/gazebo/issues/2297)
    * [Issue 2428](https://bitbucket.org/osrf/gazebo/issues/2428)

1. Simplify search logic for Qt5
    * [Pull request 2911](https://bitbucket.org/osrf/gazebo/pull-request/2911)
    * [Issue 2419](https://bitbucket.org/osrf/gazebo/issues/2419)

1. Fix log recording, only call sdf::initFile once
    * [Pull request 2885](https://bitbucket.org/osrf/gazebo/pull-request/2885)
    * [Issue 2425](https://bitbucket.org/osrf/gazebo/issues/2425)

1. Ensure sdf inertia values are consistent
    * [Pull request 2867](https://bitbucket.org/osrf/gazebo/pull-requests/2867)
    * [Issue 2367](https://bitbucket.org/osrf/gazebo/issues/2367)

1. Fix gazebo7 + ogre 1.8 build error
    * [Pull request 2878](https://bitbucket.org/osrf/gazebo/pull-request/2878)

1. Fix OBJLoader when mesh has invalid material
    * [Pull request 2888](https://bitbucket.org/osrf/gazebo/pull-request/2888)

1. Fix clang warnings in LaserView and EnumIface
    * [Pull request 2891](https://bitbucket.org/osrf/gazebo/pull-request/2891)

1. Add support for moving geometry to ContainPlugin
    * [Pull request 2886](https://bitbucket.org/osrf/gazebo/pull-request/2886)

1. Support python3 with check_test_ran.py
    * [Pull request 2902](https://bitbucket.org/osrf/gazebo/pull-request/2902)

1. Don't shut down gazebo when removing a world
    * [Pull request 2511](https://bitbucket.org/osrf/gazebo/pull-request/2511)

1. Fix undefined behavior in ODESliderJoint
    * [Pull request 2905](https://bitbucket.org/osrf/gazebo/pull-requests/2905)

1. Fix loading collada mesh that contains multiple texcoord sets with same offset
    * [Pull request 2899](https://bitbucket.org/osrf/gazebo/pull-request/2899)

1. Fix race conditions during client startup, and introduce Node::TryInit()
    * [Pull request 2897](https://bitbucket.org/osrf/gazebo/pull-requests/2897)

1. Add support for Actor collisions.
    * [Pull request 2875](https://bitbucket.org/osrf/gazebo/pull-requests/2875)

1. Process insertions and deletions on gz log echo
    * [Pull request 2608](https://bitbucket.org/osrf/gazebo/pull-request/2608)
    * [Issue 2136](https://bitbucket.org/osrf/gazebo/issues/2136)

1. Added a plugin to detect if an entity is inside a given volume in space
    * [Pull request 2780](https://bitbucket.org/osrf/gazebo/pull-requests/2780)

1. Add Static Map Plugin for creating textured map model
    * [Pull request 2834](https://bitbucket.org/osrf/gazebo/pull-requests/2834)

1. Fix deadlock when publishing to ~/light/factory topic
    * [Pull request 2872](https://bitbucket.org/osrf/gazebo/pull-requests/2872)

1. Added a plugin to detect if an entity is inside a given volume in space
    * [Pull request 2870](https://bitbucket.org/osrf/gazebo/pull-requests/2870)

1. Load actor plugin on ~/factory
    * [Pull request 2855](https://bitbucket.org/osrf/gazebo/pull-requests/2855)

1. Add support for 16 bit Grayscale and RGB camera image types.
    * [Pull request 2852](https://bitbucket.org/osrf/gazebo/pull-requests/2852)

1. Add Visual::SetMaterialShaderParam function for setting shader parameters.
    * [Pull request 2863](https://bitbucket.org/osrf/gazebo/pull-requests/2863)

1. Adding accessors for velocity in ENU frame for gps sensor
    * [Pull request 2854](https://bitbucket.org/osrf/gazebo/pull-request/2854)

1. Fix DEM min elevation
    * [Pull request 2868](https://bitbucket.org/osrf/gazebo/pull-request/2868)

1. Update Color Clamp function
    * [Pull request 2859](https://bitbucket.org/osrf/gazebo/pull-requests/2859)

1. Initialize laser retro value
    * [Pull request 2841](https://bitbucket.org/osrf/gazebo/pull-request/2841)

1. Allow marker requests to be received from server plugins.
    * [Pull request 2858](https://bitbucket.org/osrf/gazebo/pull-requests/2858)


## Gazebo 9.0.0 (2018-01-25)

1. Update to `ign-transport4`, `ign-msgs1`, `ign-math4`. Added dependency on
   only `sdformat6`, removing `sdformat5`.
    * [Pull request #2843](https://bitbucket.org/osrf/gazebo/pull-request/2843)

1. Provide option to preserve world velocity in Joint::SetPosition
    * [Pull request #2814](https://bitbucket.org/osrf/gazebo/pull-requests/2814)
    * [Issue 2111](https://bitbucket.org/osrf/gazebo/issues/2111)

1. Rename `BUILD_TYPE_*` macros to `GAZEBO_BUILD_TYPE_*`
    * [Pull request #2846](https://bitbucket.org/osrf/gazebo/pull-requests/2846)
    * [Issue 2343](https://bitbucket.org/osrf/gazebo/issues/2343)

1. Added World::SDF()
    * [Pull request #2708](https://bitbucket.org/osrf/gazebo/pull-requests/2708)

1. Fix compile error with due to using gazebo::common::Color with sdformat 6
    * [Pull request #2786](https://bitbucket.org/osrf/gazebo/pull-request/2786)

1. [Ignition Fuel Tools](https://ignitionrobotics.org/libs/fuel%20tools) integration:
  1. Ignition Fuel support - model list
      * [Pull request #2796](https://bitbucket.org/osrf/gazebo/pull-requests/2796)
  1. Download a model from Ignition Fuel
      * [Pull request #2800](https://bitbucket.org/osrf/gazebo/pull-requests/2800)
  1. Export dependency on ignition-fuel-tools in cmake and pkgconfig files if it's found
      * [Pull request #2850](https://bitbucket.org/osrf/gazebo/pull-request/2850)

1. Avoid race condition between multiple writers to the same connection
    * A contribution from Hendrik Skubch
    * [Pull request #2826](https://bitbucket.org/osrf/gazebo/pull-requests/2826)

1. Deprecate gazebo::common::Color
    * [Pull request #2818](https://bitbucket.org/osrf/gazebo/pull-request/2818)
    * [Pull request #2831](https://bitbucket.org/osrf/gazebo/pull-request/2831)
    * [Pull request #2837](https://bitbucket.org/osrf/gazebo/pull-request/2837)
    * [Pull request #2838](https://bitbucket.org/osrf/gazebo/pull-request/2838)
    * [Pull request #2842](https://bitbucket.org/osrf/gazebo/pull-request/2842)

1. Updates to MovableText
    * [Pull request #2839](https://bitbucket.org/osrf/gazebo/pull-request/2839)

1. Mark constructors as explicit to fix cppcheck warnings
    * [Pull request #2790](https://bitbucket.org/osrf/gazebo/pull-request/2790)
    * [Pull request #2792](https://bitbucket.org/osrf/gazebo/pull-request/2792)
    * [Pull request #2795](https://bitbucket.org/osrf/gazebo/pull-request/2795)
    * [Pull request #2822](https://bitbucket.org/osrf/gazebo/pull-request/2822)

1. Try finding both ignition math 3 or 4 until we switch to 4
    * [Pull request #2783](https://bitbucket.org/osrf/gazebo/pull-request/2783)

1. Replaced use of ignition::msgs::ImageStamped with ignition::msgs::Image
    * [Pull request #2781](https://bitbucket.org/osrf/gazebo/pull-request/2781)

1. Fix missing includes for boost lexical cast
    * [Pull request #2784](https://bitbucket.org/osrf/gazebo/pull-request/2784)

1. Try finding both sdformat 5 and 6 until we switch to 6
    * [Pull request #2750](https://bitbucket.org/osrf/gazebo/pull-request/2750)

1. HarnessPlugin: PIMPL and allow re-attaching
    * [Pull request #2697](https://bitbucket.org/osrf/gazebo/pull-request/2697)

1. DART: Update contact information also if physics engine is disabled
    * [Pull request #2704](https://bitbucket.org/osrf/gazebo/pull-requests/2704)

1. Integration of DART-6
    * [Pull request #2547](https://bitbucket.org/osrf/gazebo/

1. Image Viewer: fix QImage::Format used to display grayscale images
    * A contribution from Julien Lecoeur
    * [Pull request #2812](https://bitbucket.org/osrf/gazebo/pull-requests/2812)

1. Fix compilation of some tests on Windows
    * A contribution from Silvio Traversaro
    * [Pull request #2699](https://bitbucket.org/osrf/gazebo/pull-requests/2699)

1. Remove Gazebo 8 deprecations
    * [Pull request #2605](https://bitbucket.org/osrf/gazebo/pull-request/2605)
    * [Pull request #2607](https://bitbucket.org/osrf/gazebo/pull-request/2607)
    * [Pull request #2603](https://bitbucket.org/osrf/gazebo/pull-request/2603)
    * [Pull request #2604](https://bitbucket.org/osrf/gazebo/pull-request/2604)
    * [Pull request #2627](https://bitbucket.org/osrf/gazebo/pull-request/2627)

1. Bullet: sending feedback on contact points on depth 0 as well
    * [Pull request #2630](https://bitbucket.org/osrf/gazebo/pull-requests/2630/)

1. Deprecate functions to set linear/angular acceleration
    * [Pull request #2622](https://bitbucket.org/osrf/gazebo/pull-request/2622)

1. Added GpuLaserDataIterator
    * [Pull request #2637](https://bitbucket.org/osrf/gazebo/pull-request/2637)

1. Added possibility to enforce contact computation
    * [Pull request #2629](https://bitbucket.org/osrf/gazebo/pull-requests/2629/)

1. Add function to retrieve scoped sensors name in multi-nested model
    * [Pull request #2676](https://bitbucket.org/osrf/gazebo/pull-request/2676)


## Gazebo 8

## Gazebo 8.6.0 (2018-06-26)

1. Fix SetCrop for multiple cameras and add SetCrop test
    * [Pull request 2967](https://bitbucket.org/osrf/gazebo/pull-request/2967)

1. Fix check terrain layer count in height map
    * [Pull request 2978](https://bitbucket.org/osrf/gazebo/pull-request/2978)

1. Fix build on homebrew with protobuf 3.6
    * [Pull request 2984](https://bitbucket.org/osrf/gazebo/pull-request/2984)

1. Fix GpuRaySensor vertical rays
    * [Pull request 2955](https://bitbucket.org/osrf/gazebo/pull-request/2955)


## Gazebo 8.5.0 (2018-06-08)

1. Fix check terrain layer count in height map
    * [Pull request 2978](https://bitbucket.org/osrf/gazebo/pull-request/2978)


## Gazebo 8.5.0 (2018-06-08)

1. Fix BulletHingeJoint limits when child link has off-diagonal inertia
    * [Pull request 2883](https://bitbucket.org/osrf/gazebo/pull-requests/2883)

1. Print some bullet console warnings only once
    * [Pull request 2866](https://bitbucket.org/osrf/gazebo/pull-request/2866)

1. Fix getting joint limits for BulletHingeJoint
    * [Pull request 2959](https://bitbucket.org/osrf/gazebo/pull-request/2959)

1. Fix build on hombrew with boost 1.67
    * [Pull request 2954](https://bitbucket.org/osrf/gazebo/pull-request/2954)

1. Set the default model database URI to avoid a redirect.
    * [Pull request 2970](https://bitbucket.org/osrf/gazebo/pull-request/2970)

1. Save model materials and meshes when logging
    * [Pull request 2811](https://bitbucket.org/osrf/gazebo/pull-request/2811)

1. Add Screen Space Ambient Occlusion visual plugin
    * [Pull request 2916](https://bitbucket.org/osrf/gazebo/pull-request/2916)
    * [Pull request 2947](https://bitbucket.org/osrf/gazebo/pull-request/2947)

1. Fix ray intersection check in Scene::FirstContact
    * [Pull request 2945](https://bitbucket.org/osrf/gazebo/pull-request/2945)

1. Fix camera view control inside bounding box of large meshes
    * [Pull request 2932](https://bitbucket.org/osrf/gazebo/pull-request/2932)

1. Fix compilation with boost 1.67
    * [Pull request 2937](https://bitbucket.org/osrf/gazebo/pull-request/2937)

1. Fix compilation with ffmpeg4
    * [Pull request 2942](https://bitbucket.org/osrf/gazebo/pull-request/2942)

1. Fix Joint::SetPosition for HingeJoint
    * [Pull request 2892](https://bitbucket.org/osrf/gazebo/pull-request/2892)
    * [Issue 2430](https://bitbucket.org/osrf/gazebo/issues/2430)

1. Fix mouse movement ogre assertion error
    * [Pull request 2928](https://bitbucket.org/osrf/gazebo/pull-request/2928)

1. use QVERIFY() around qFuzzyCompare statements
    * [Pull request 2936](https://bitbucket.org/osrf/gazebo/pull-request/2936)

1. Fix normal maps on ubuntu with OGRE 1.9 and disable on OSX
    * [Pull request 2917](https://bitbucket.org/osrf/gazebo/pull-request/2917)

1. Support lens flare occlusion
    * [Pull request 2915](https://bitbucket.org/osrf/gazebo/pull-request/2915)

1. Diagnostics: record timing statistics instead of all timestamps
    * [Pull request 2821](https://bitbucket.org/osrf/gazebo/pull-requests/2821)

1. Add trigger_light example for ContainPlugin tutorial
    * [Pull request 2918](https://bitbucket.org/osrf/gazebo/pull-requests/2918)
    * [Pull request 2929](https://bitbucket.org/osrf/gazebo/pull-requests/2929)

1. Do not load model plugins during log playback.
    * [Pull request 2884](https://bitbucket.org/osrf/gazebo/pull-request/2884)
    * [Issue 2427](https://bitbucket.org/osrf/gazebo/issues/2427)

1. State log file playback can cause a sensor manager assert if there is
   a large period of inactivity. This PR outputs warning messages instead of
   using asserts.
    * [Pull request 2893](https://bitbucket.org/osrf/gazebo/pull-request/2893)
    * [Pull request 2921](https://bitbucket.org/osrf/gazebo/pull-request/2921)

1. Fix model insertions during log playback.
    * [Pull request 2890](https://bitbucket.org/osrf/gazebo/pull-request/2890)
    * [Issue 2297](https://bitbucket.org/osrf/gazebo/issues/2297)
    * [Issue 2428](https://bitbucket.org/osrf/gazebo/issues/2428)

1. Simplify search logic for Qt5
    * [Pull request 2911](https://bitbucket.org/osrf/gazebo/pull-request/2911)
    * [Issue 2419](https://bitbucket.org/osrf/gazebo/issues/2419)

1. Fix log recording, only call sdf::initFile once
    * [Pull request 2885](https://bitbucket.org/osrf/gazebo/pull-request/2885)
    * [Issue 2425](https://bitbucket.org/osrf/gazebo/issues/2425)

1. Ensure sdf inertia values are consistent
    * [Pull request 2867](https://bitbucket.org/osrf/gazebo/pull-requests/2867)
    * [Issue 2367](https://bitbucket.org/osrf/gazebo/issues/2367)

1. Fix OBJLoader when mesh has invalid material
    * [Pull request 2888](https://bitbucket.org/osrf/gazebo/pull-request/2888)

1. Fix clang warnings in LaserView and EnumIface
    * [Pull request 2891](https://bitbucket.org/osrf/gazebo/pull-request/2891)

1. Add support for moving geometry to ContainPlugin
    * [Pull request 2886](https://bitbucket.org/osrf/gazebo/pull-request/2886)

1. Support python3 with check_test_ran.py
    * [Pull request 2902](https://bitbucket.org/osrf/gazebo/pull-request/2902)

1. Don't shut down gazebo when removing a world
    * [Pull request 2511](https://bitbucket.org/osrf/gazebo/pull-request/2511)

1. Fix undefined behavior in ODESliderJoint
    * [Pull request 2905](https://bitbucket.org/osrf/gazebo/pull-requests/2905)

1. Fix loading collada mesh that contains multiple texcoord sets with same offset
    * [Pull request 2899](https://bitbucket.org/osrf/gazebo/pull-request/2899)

1. Fix race conditions during client startup, and introduce Node::TryInit()
    * [Pull request 2897](https://bitbucket.org/osrf/gazebo/pull-requests/2897)


## Gazebo 8.3.0 (2018-02-10)

1. Add support for Actor collisions.
    * [Pull request 2875](https://bitbucket.org/osrf/gazebo/pull-requests/2875)

1. Process insertions and deletions on gz log echo
    * [Pull request 2608](https://bitbucket.org/osrf/gazebo/pull-request/2608)
    * [Issue 2136](https://bitbucket.org/osrf/gazebo/issues/2136)

1. Added a plugin to detect if an entity is inside a given volume in space
    * [Pull request 2780](https://bitbucket.org/osrf/gazebo/pull-requests/2780)

1. Add Static Map Plugin for creating textured map model
    * [Pull request 2834](https://bitbucket.org/osrf/gazebo/pull-requests/2834)

1. Added a plugin to detect if an entity is inside a given volume in space
    * [Pull request 2870](https://bitbucket.org/osrf/gazebo/pull-requests/2870)

1. Load actor plugin on ~/factory
    * [Pull request 2855](https://bitbucket.org/osrf/gazebo/pull-requests/2855)

1. Add support for 16 bit Grayscale and RGB camera image types.
    * [Pull request 2852](https://bitbucket.org/osrf/gazebo/pull-requests/2852)

1. Add Visual::SetMaterialShaderParam function for setting shader parameters.
    * [Pull request 2863](https://bitbucket.org/osrf/gazebo/pull-requests/2863)

1. Adding accessors for velocity in ENU frame for gps sensor
    * [Pull request 2854](https://bitbucket.org/osrf/gazebo/pull-request/2854)

1. Fix DEM min elevation
    * [Pull request 2868](https://bitbucket.org/osrf/gazebo/pull-request/2868)

1. Update Color Clamp function
    * [Pull request 2859](https://bitbucket.org/osrf/gazebo/pull-requests/2859)

1. Fix inserting models with invalid submesh
    * [Pull request 2828](https://bitbucket.org/osrf/gazebo/pull-request/2828)

1. Move Connection header buffer from heap to stack to avoid race condition.
    * [Pull request 2844](https://bitbucket.org/osrf/gazebo/pull-requests/2844)

1. Initialize laser retro value
    * [Pull request 2841](https://bitbucket.org/osrf/gazebo/pull-request/2841)

1. Shadow improvements
    * [Pull request 2805](https://bitbucket.org/osrf/gazebo/pull-requests/2805)

1. Add light as child of link
    * [Pull request 2807](https://bitbucket.org/osrf/gazebo/pull-requests/2807)
    * [Pull request 2872](https://bitbucket.org/osrf/gazebo/pull-requests/2872)
    * [Issue 900](https://bitbucket.org/osrf/gazebo/issues/900)

1. Add camera lens flare effect
    * [Pull request 2806](https://bitbucket.org/osrf/gazebo/pull-request/2806)
    * [Pull request 2829](https://bitbucket.org/osrf/gazebo/pull-request/2829)

1. Image Viewer: fix QImage::Format used to display grayscale images
    * [Pull request #2813](https://bitbucket.org/osrf/gazebo/pull-requests/2813)

1. Fix gazebo8 homebrew build (support tinyxml2 6.0.0)
    * [Pull request 2823](https://bitbucket.org/osrf/gazebo/pull-request/2823)
    * [ign-common issue 28](https://bitbucket.org/ignitionrobotics/ign-common/issues/28)

1. Allow marker requests to be received from server plugins.
    * [Pull request 2858](https://bitbucket.org/osrf/gazebo/pull-requests/2858)

1. Call DisconnectNewImageFrame in the CameraPlugin destructor
    * [Pull request 2815](https://bitbucket.org/osrf/gazebo/pull-request/2815)

1. Add Static Map Plugin for creating textured map model
    * [Pull request 2834](https://bitbucket.org/osrf/gazebo/pull-requests/2834)

## Gazebo 8.2.0 (2017-12-10)

1. Fix Collision::GetWorldPose for non-canonical links (and friction directions)
    * [Pull request 2702](https://bitbucket.org/osrf/gazebo/pull-request/2702)
    * [Issue 2068](https://bitbucket.org/osrf/gazebo/issues/2068)

1. Joint control menu highlight active
    * [Pull request 2747](https://bitbucket.org/osrf/gazebo/pull-requests/2747)
    * [Issue 2307](https://bitbucket.org/osrf/gazebo/issues/2307)

1. Fix inserted mesh scale during log playback
    * [Pull request #2723](https://bitbucket.org/osrf/gazebo/pull-request/2723)

1. rendering/UNIT_Grid_TEST: Fix test failure due to EXPECT_EQ on floats
    * [Pull request 2802](https://bitbucket.org/osrf/gazebo/pull-requests/2802)

1. Diagnostics: enable test and don't create so many empty folders
    * [Pull request 2798](https://bitbucket.org/osrf/gazebo/pull-requests/2798)

1. RenderEngine::SetupResources(): Fix resource locations being added multiple times
    * [Pull request 2801](https://bitbucket.org/osrf/gazebo/pull-request/2801)

1. Fix gui and rendering tests for gazebo8 + ogre1.9 on OSX
    * [Pull request 2793](https://bitbucket.org/osrf/gazebo/pull-request/2793)

1. Support off-diagonal inertia terms in bullet
    * [Pull request 2757](https://bitbucket.org/osrf/gazebo/pull-requests/2757)

1. Parallelize ODE physics with threaded islands parameter
    * [Pull request 2775](https://bitbucket.org/osrf/gazebo/pull-requests/2775)

1. Disable broken dart5 tests on gazebo8 branch
    * [Pull request 2771](https://bitbucket.org/osrf/gazebo/pull-request/2771)

1. Fix gazebo7 compile error with boost 1.58 for oculus support
    * [Pull request 2788](https://bitbucket.org/osrf/gazebo/pull-request/2788)
    * [Issue 2356](https://bitbucket.org/osrf/gazebo/issues/2356)

1. Logical Camera sees nested models
    * [Pull request 2776](https://bitbucket.org/osrf/gazebo/pull-request/2776)
    * [Issue 2342](https://bitbucket.org/osrf/gazebo/issues/2342)

1. Logical camera uses <topic>
    * [Pull request 2777](https://bitbucket.org/osrf/gazebo/pull-requests/2777)

1. Removed std::cout logging output on deferred shading
    * [Pull request 2779](https://bitbucket.org/osrf/gazebo/pull-request/2779)

1. Update depth camera shaders version
    * [Pull request 2767](https://bitbucket.org/osrf/gazebo/pull-request/2767)
    * [Issue 2323](https://bitbucket.org/osrf/gazebo/issues/2323)

1. Replaced Ogre::SharedPtr constructor calls with 0 arguments
    * [Pull request 2772](https://bitbucket.org/osrf/gazebo/pull-request/2772)

1. Send message to subscribers only once per connection
    * [Pull request 2763](https://bitbucket.org/osrf/gazebo/pull-request/2763)

1. Fix disabling mesh cast shadows
    * [Pull request 2710](https://bitbucket.org/osrf/gazebo/pull-request/2710)

1. Fix gzclient shutdown segmentation fault with ogre 1.10
    * [Pull request 2761](https://bitbucket.org/osrf/gazebo/pull-request/2761)
    * [Issue 2324](https://bitbucket.org/osrf/gazebo/issues/2324)

1. Fix right-click segfault
    * [Pull request 2809](https://bitbucket.org/osrf/gazebo/pull-request/2809)
    * [Issue 2377](https://bitbucket.org/osrf/gazebo/issues/2377)

1. Joint control menu highlight active
    * [Pull request 2747](https://bitbucket.org/osrf/gazebo/pull-requests/2747)
    * [Issue 2307](https://bitbucket.org/osrf/gazebo/issues/2307)

1. Don't use lib prefix for ogre plugins as of ogre1.9
    * [Pull request 2803](https://bitbucket.org/osrf/gazebo/pull-request/2803)

1. RenderEngine::SetupResources(): Fix resource locations being added multiple times
    * [Pull request 2801](https://bitbucket.org/osrf/gazebo/pull-request/2801)

1. Added and improved communications between the JointControlWidget and JointController
    * [Pull request 2730](https://bitbucket.org/osrf/gazebo/pull-request/2730)
    * [Issue 295](https://bitbucket.org/osrf/gazebo/issues/295)

1. Add function to retrieve scoped sensors name in multi-nested model
    * [Pull request 2674](https://bitbucket.org/osrf/gazebo/pull-request/2674)

1. Backport wide angle camera VM FSAA fix
    * [Pull request 2711](https://bitbucket.org/osrf/gazebo/pull-request/2711)

1. Add log record filter options
    * [Pull request 2715](https://bitbucket.org/osrf/gazebo/pull-request/2715)
    * [Pull request 2725](https://bitbucket.org/osrf/gazebo/pull-request/2725)

1. Fix inertia parameters in friction_spheres.world
    * [Pull request 2724](https://bitbucket.org/osrf/gazebo/pull-request/2724)

1. ODE slip parameter example world and test
    * [Pull request 2717](https://bitbucket.org/osrf/gazebo/pull-request/2717)

1. Aligned collision and visual geometries for friction_dir_test.world
    * [Pull request 2726](https://bitbucket.org/osrf/gazebo/pull-request/2726)

1. Do not display COM or inertia visualizations for static models
    * [Pull request 2727](https://bitbucket.org/osrf/gazebo/pull-request/2727)
    * [Issue 2286](https://bitbucket.org/osrf/gazebo/issues/2286)

1. Fix index error in VClouds/DataManager.cpp
    * [Pull request 2722](https://bitbucket.org/osrf/gazebo/pull-request/2722)

1. Fix orbiting view around heightmap
    * [Pull request 2688](https://bitbucket.org/osrf/gazebo/pull-request/2688)
    * [Issue 2049](https://bitbucket.org/osrf/gazebo/issues/2049)

1. Fix configure script on windows
    * [Pull request 2735](https://bitbucket.org/osrf/gazebo/pull-request/2735)

1. Add option in gui.ini to disable the use of spacenav
    * [Pull request 2754](https://bitbucket.org/osrf/gazebo/pull-requests/2754)

1. Test which demonstrates Simbody exception when manipulating object twice while paused
    * [Pull request 2737](https://bitbucket.org/osrf/gazebo/pull-request/2737)

## Gazebo 8.1.1 (2017-06-05)

1. Add the option --gui-client-plugin to load GUI plugins. Leave -g to load System Plugins.
    * [Pull request 2716](https://bitbucket.org/osrf/gazebo/pull-requests/2716)
    * [Issue 2279](https://bitbucket.org/osrf/gazebo/issues/2279)

1. Remove duplicate material block in ShadowCaster.material
    * [Pull request 2721](https://bitbucket.org/osrf/gazebo/pull-request/2721)

1. Fix race condition during Detach of HarnessPlugin
    * [Pull request 2696](https://bitbucket.org/osrf/gazebo/pull-request/2696)

1. Added support for pincushion distortion model; fixed bug where
   cameras with different distortion models would have the same distortion.
    * [Pull request 2678](https://bitbucket.org/osrf/gazebo/pull-requests/2678)

1. Add actors in World as models so they get returned with World::Models()
    * [Pull request 2706](https://bitbucket.org/osrf/gazebo/pull-request/2706)
    * [Issue 2271](https://bitbucket.org/osrf/gazebo/issues/2271)

1. Refactor tests to use models from world file instead of dynamically spawning models
    * [Pull request 2689](https://bitbucket.org/osrf/gazebo/pull-request/2689)

## Gazebo 8.1.0 (2017-05-04)

1. Fixed precompiled headers to work in more use-cases.
    * [Pull request 2662](https://bitbucket.org/osrf/gazebo/pull-request/2662)

1. Subdivide large heightmaps to fix LOD and support global texture mapping
    * [Pull request 2655](https://bitbucket.org/osrf/gazebo/pull-request/2655)

1. Added <collide_bitmask> support to bullet
    * [Pull request 2649](https://bitbucket.org/osrf/gazebo/pull-request/2649)

1. Fix linking when using HDF5_INSTRUMENT for logging ODE data
    * [Pull request 2669](https://bitbucket.org/osrf/gazebo/pull-request/2669)
    * [Issue 1841](https://bitbucket.org/osrf/gazebo/issues/1841)

1. Force / torque sensor visualization using WrenchVisual
    * [Pull request 2653](https://bitbucket.org/osrf/gazebo/pull-request/2653)

1. Cache heightmap tile data
    * [Pull request 2645](https://bitbucket.org/osrf/gazebo/pull-request/2645)

1. Add plugin for attaching lights to links in a model
    * [Pull request 2647](https://bitbucket.org/osrf/gazebo/pull-request/2647)

1. Support Heightmap LOD
    * [Pull request 2636](https://bitbucket.org/osrf/gazebo/pull-request/2636)

1. Support setting shadow texture size
    * [Pull request 2644](https://bitbucket.org/osrf/gazebo/pull-request/2644)

1. Fix deprecated sdf warnings produced by PluginToSDF
    * [Pull request 2646](https://bitbucket.org/osrf/gazebo/pull-request/2646)
    * [Issue 2202](https://bitbucket.org/osrf/gazebo/issues/2202)

1. Added TouchPlugin, which checks if a model has been in contact with another
   model exclusively for a certain time.
    * [Pull request 2651](https://bitbucket.org/osrf/gazebo/pull-request/2651)

1. Fixes -inf laser reading being displayed as +inf
    * [Pull request 2641](https://bitbucket.org/osrf/gazebo/pull-request/2641)

1. Proper exception handling for animated box example
    * [Pull request 2618](https://bitbucket.org/osrf/gazebo/pull-request/2618)

1. Fix examples compilation (#2177)
    * [Pull request 2634](https://bitbucket.org/osrf/gazebo/pull-request/2634)
    * [Issue 2177](https://bitbucket.org/osrf/gazebo/issues/2177)

1. Fix loading gui plugins and OSX framerate issue
    * [Pull request 2631](https://bitbucket.org/osrf/gazebo/pull-request/2631)
    * [Issue 1311](https://bitbucket.org/osrf/gazebo/issues/1311)
    * [Issue 2133](https://bitbucket.org/osrf/gazebo/issues/2133)

1. Fix ign-math3 deprecation warnings
    * [Pull request 2612](https://bitbucket.org/osrf/gazebo/pull-request/2612)
    * [Pull request 2626](https://bitbucket.org/osrf/gazebo/pull-request/2626)
    * [Pull request 2648](https://bitbucket.org/osrf/gazebo/pull-request/2648)

1. Re-order some gui tests to fix osx failures
    * [Pull request 2650](https://bitbucket.org/osrf/gazebo/pull-request/2650)
    * [Issue 2197](https://bitbucket.org/osrf/gazebo/issues/2197)


## Gazebo 8.0.0 (2017-01-25)

1. Depend on ignition math3
    * [Pull request #2588](https://bitbucket.org/osrf/gazebo/pull-request/2588)

1. Use ignition math with ServerFixture
    * [Pull request #2552](https://bitbucket.org/osrf/gazebo/pull-request/2552)

1. Changed the type of `FrictionPyramid::direction1` from `gazebo::math::Vector3` to `ignition::math::Vector3d`.
    * [Pull request #2548](https://bitbucket.org/osrf/gazebo/pull-request/2548)

1. Added igntition::transport interfaces to header files
    * [Pull request #2559](https://bitbucket.org/osrf/gazebo/pull-request/2559)

1. Added ignition transport dependency, and output camera sensor images on
   an ignition transport topic.
    * [Pull request #2544](https://bitbucket.org/osrf/gazebo/pull-request/2544)

1. Fix restoring submesh material transparency
    * [Pull request #2536](https://bitbucket.org/osrf/gazebo/pull-request/2536)

1. Updated `gz_log` tool to use `ignition::math`.
    * [Pull request #2532](https://bitbucket.org/osrf/gazebo/pull-request/2532)

1. Updated the following rendering classes to use `ignition::math`:
   `FPSViewController`, `JointVisual`, `OculusCamera`, `OrbitViewController`,
   `OrthoViewController`, `Projector`, `UserCamera`, `ViewController`.
    * [Pull request #2551](https://bitbucket.org/osrf/gazebo/pull-request/2551)

1. Update examples to use ign-math.
    * [Pull request #2539](https://bitbucket.org/osrf/gazebo/pull-request/2539)

1. Update plugins to use ign-math.
    * [Pull request #2531](https://bitbucket.org/osrf/gazebo/pull-request/2531)
    * [Pull request #2534](https://bitbucket.org/osrf/gazebo/pull-request/2534)
    * [Pull request #2538](https://bitbucket.org/osrf/gazebo/pull-request/2538)

1. Use ignition math with `rendering/Distortion` and update function names.
    * [Pull request #2529](https://bitbucket.org/osrf/gazebo/pull-request/2529)

1. Updated COMVisual class to use `ignition::math`.
    * [Pull request #2528](https://bitbucket.org/osrf/gazebo/pull-request/2528)

1. Deprecate angle API from physics::Joint, in favor of using doubles
    * [Pull request #2568](https://bitbucket.org/osrf/gazebo/pull-request/2568)
    * [Issue #553](https://bitbucket.org/osrf/gazebo/issues/553)
    * [Issue #1108](https://bitbucket.org/osrf/gazebo/issues/1108)

1. PIMPL-ize `gazebo/physics/Gripper` and use ignition-math.
    * [Pull request #2523](https://bitbucket.org/osrf/gazebo/pull-request/2523)

1. Added VisualMarkers to the rendering engine. Visual markers support
   programmatic rendering of various shapes in a scene.
    * [Pull request 2541](https://bitbucket.org/osrf/gazebo/pull-request/2541)

1. Support version 5 of the DART Physics Engine.
    * [Pull request #2459](https://bitbucket.org/osrf/gazebo/pull-request/2459)

1. UserCamera overrides `Camera::Render` to reduce CPU usage.
    * [Pull request 2480](https://bitbucket.org/osrf/gazebo/pull-request/2480)

1. Static links no longer subscribe to wrench topics.
    * [Pull request #2452]((https://bitbucket.org/osrf/gazebo/pull-request/2452)

1. Add Gazebo math helper functions to convert to and from Ignition Math
   objects.
    * [Pull request #2461](https://bitbucket.org/osrf/gazebo/pull-request/2461)

1. Add video recording of user camera. This change added an optional
   dependency on libavdevice>=56.4.100 for linux systems. When installed,
   libavdevice will allow a user to stream a simulated camera to a video4linux2
   loopback device.
    * [Pull request #2443](https://bitbucket.org/osrf/gazebo/pull-request/2443)

1. Removed deprecations
    * [Pull request #2427]((https://bitbucket.org/osrf/gazebo/pull-request/2427)

1. Include basic support for GNU Precompiled Headers to reduce compile time
    * [Pull request #2268](https://bitbucket.org/osrf/gazebo/pull-request/2268)

1. Plotting utility
    * [Pull request #2348](https://bitbucket.org/osrf/gazebo/pull-request/2348)
    * [Pull request #2325](https://bitbucket.org/osrf/gazebo/pull-request/2325)
    * [Pull request #2382](https://bitbucket.org/osrf/gazebo/pull-request/2382)
    * [Pull request #2448](https://bitbucket.org/osrf/gazebo/pull-request/2448)

1. Renamed `gazebo/gui/SaveDialog` to `gazebo/gui/SaveEntityDialog`. A new
   `SaveDialog` class will be added in a future pull request. The migration
   guide will be updated with that pull request.
    * [Pull request #2384](https://bitbucket.org/osrf/gazebo/pull-request/2384)

1. Add FiducialCameraPlugin for Camera Sensors
    * [Pull request #2350](https://bitbucket.org/osrf/gazebo/pull-request/2350)

1. Fix Road2d vertices and shadows
    * [Pull request #2362](https://bitbucket.org/osrf/gazebo/pull-request/2362)

1. Rearrange GLWidget::OnMouseMove so that the more common use cases it
   fewer if statements. Use std::thread in place of boost in OculusWindow.
   Pragma statements to prevent warnings. Prevent variable hiding in
   WallSegmentItem.
    * [Pull request #2376](https://bitbucket.org/osrf/gazebo/pull-request/2376)

1. Use single pixel selection buffer for mouse picking
    * [Pull request #2335](https://bitbucket.org/osrf/gazebo/pull-request/2335)

1. Refactor Visual classes
  * [Pull request #2331](https://bitbucket.org/osrf/gazebo/pull-requests/2331)

1. Windows plugins (with .dll extension) now accepted
    * [Pull request #2311](https://bitbucket.org/osrf/gazebo/pull-requests/2311)
    * Writing libMyPlugin.so in the sdf file will look for MyPlugin.dll on windows.

1. Add Introspection Manager and Client util
    * [Pull request #2304](https://bitbucket.org/osrf/gazebo/pull-request/2304)

1. Refactor Event classes and improve memory management.
    * [Pull request #2277](https://bitbucket.org/osrf/gazebo/pull-request/2277)
    * [Pull request #2317](https://bitbucket.org/osrf/gazebo/pull-request/2317)
    * [Pull request #2329](https://bitbucket.org/osrf/gazebo/pull-request/2329)
    * [gazebo_design Pull request #33](https://bitbucket.org/osrf/gazebo_design/pull-requests/33)

1. Remove EntityMakerPrivate and move its members to derived classes
    * [Pull request #2310](https://bitbucket.org/osrf/gazebo/pull-request/2310)

1. Conversion between ign-msgs and sdf, for plugin
    * [Pull request #2403](https://bitbucket.org/osrf/gazebo/pull-request/2403)

1. Change NULL to nullptr.
    * [Pull request #2294](https://bitbucket.org/osrf/gazebo/pull-request/2294)
    * [Pull request #2297](https://bitbucket.org/osrf/gazebo/pull-request/2297)
    * [Pull request #2298](https://bitbucket.org/osrf/gazebo/pull-request/2298)
    * [Pull request #2302](https://bitbucket.org/osrf/gazebo/pull-request/2302)
    * [Pull request #2295](https://bitbucket.org/osrf/gazebo/pull-request/2295)
    * [Pull request #2300](https://bitbucket.org/osrf/gazebo/pull-request/2300)

1. Fix memory and other issues found from running Coverity.
    * A contribution from Olivier Crave
    * [Pull request #2241](https://bitbucket.org/osrf/gazebo/pull-request/2241)
    * [Pull request #2242](https://bitbucket.org/osrf/gazebo/pull-request/2242)
    * [Pull request #2243](https://bitbucket.org/osrf/gazebo/pull-request/2243)
    * [Pull request #2244](https://bitbucket.org/osrf/gazebo/pull-request/2244)
    * [Pull request #2245](https://bitbucket.org/osrf/gazebo/pull-request/2245)

1. Deprecate gazebo::math
    * [Pull request #2594](https://bitbucket.org/osrf/gazebo/pull-request/2594)
    * [Pull request #2513](https://bitbucket.org/osrf/gazebo/pull-request/2513)
    * [Pull request #2586](https://bitbucket.org/osrf/gazebo/pull-request/2586)
    * [Pull request #2326](https://bitbucket.org/osrf/gazebo/pull-request/2326)
    * [Pull request #2579](https://bitbucket.org/osrf/gazebo/pull-request/2579)
    * [Pull request #2574](https://bitbucket.org/osrf/gazebo/pull-request/2574)
    * [Pull request #2426](https://bitbucket.org/osrf/gazebo/pull-request/2426)
    * [Pull request #2567](https://bitbucket.org/osrf/gazebo/pull-request/2567)
    * [Pull request #2355](https://bitbucket.org/osrf/gazebo/pull-request/2355)
    * [Pull request #2407](https://bitbucket.org/osrf/gazebo/pull-request/2407)
    * [Pull request #2564](https://bitbucket.org/osrf/gazebo/pull-request/2564)
    * [Pull request #2591](https://bitbucket.org/osrf/gazebo/pull-request/2591)
    * [Pull request #2425](https://bitbucket.org/osrf/gazebo/pull-request/2425)
    * [Pull request #2570](https://bitbucket.org/osrf/gazebo/pull-request/2570)
    * [Pull request #2436](https://bitbucket.org/osrf/gazebo/pull-request/2436)
    * [Pull request #2556](https://bitbucket.org/osrf/gazebo/pull-request/2556)
    * [Pull request #2472](https://bitbucket.org/osrf/gazebo/pull-request/2472)
    * [Pull request #2505](https://bitbucket.org/osrf/gazebo/pull-request/2505)
    * [Pull request #2583](https://bitbucket.org/osrf/gazebo/pull-request/2583)
    * [Pull request #2514](https://bitbucket.org/osrf/gazebo/pull-request/2514)
    * [Pull request #2522](https://bitbucket.org/osrf/gazebo/pull-request/2522)
    * [Pull request #2565](https://bitbucket.org/osrf/gazebo/pull-request/2565)
    * [Pull request #2525](https://bitbucket.org/osrf/gazebo/pull-request/2525)
    * [Pull request #2533](https://bitbucket.org/osrf/gazebo/pull-request/2533)
    * [Pull request #2543](https://bitbucket.org/osrf/gazebo/pull-request/2543)
    * [Pull request #2549](https://bitbucket.org/osrf/gazebo/pull-request/2549)
    * [Pull request #2554](https://bitbucket.org/osrf/gazebo/pull-request/2554)
    * [Pull request #2560](https://bitbucket.org/osrf/gazebo/pull-request/2560)
    * [Pull request #2585](https://bitbucket.org/osrf/gazebo/pull-request/2585)
    * [Pull request #2575](https://bitbucket.org/osrf/gazebo/pull-request/2575)
    * [Pull request #2563](https://bitbucket.org/osrf/gazebo/pull-request/2563)
    * [Pull request #2573](https://bitbucket.org/osrf/gazebo/pull-request/2573)
    * [Pull request #2577](https://bitbucket.org/osrf/gazebo/pull-request/2577)
    * [Pull request #2581](https://bitbucket.org/osrf/gazebo/pull-request/2581)
    * [Pull request #2566](https://bitbucket.org/osrf/gazebo/pull-request/2566)
    * [Pull request #2578](https://bitbucket.org/osrf/gazebo/pull-request/2578)

1. Add Wind support
    * [Pull request #1985](https://bitbucket.org/osrf/gazebo/pull-request/1985)
    * A contribution from Olivier Crave

1. Add const accessors to uri path and query
    * [Pull request #2400](https://bitbucket.org/osrf/gazebo/pull-request/2400)

1. Server generates unique model names in case of overlap, and added allow_renaming field to factory message.
    * [Pull request 2301](https://bitbucket.org/osrf/gazebo/pull-request/2301)
    * [Issue 510](https://bitbucket.org/osrf/gazebo/issues/510)

1. Adds an output option to gz log that allows the tool to filter a log file and write to a new log file.
    * [Pull request #2149](https://bitbucket.org/osrf/gazebo/pull-request/2149)

1. Add common::URI class
    * [Pull request #2275](https://bitbucket.org/osrf/gazebo/pull-request/2275)

1. Update Actor animations by faciliting skeleton visualization, control via a plugin. Also resolves issue #1785.
    * [Pull request #2219](https://bitbucket.org/osrf/gazebo/pull-request/2219)

1. Generalize actors to work even if not all elements are specified
    * [Pull request #2360](https://bitbucket.org/osrf/gazebo/pull-request/2360)

1. PIMPLize rendering/Grid
    * [Pull request 2330](https://bitbucket.org/osrf/gazebo/pull-request/2330)

1. Use only Gazebo's internal version of tinyxml2. The version of tinyxml2 distributed with Ubuntu fails when parsing large log files.
    * [Pull request #2146](https://bitbucket.org/osrf/gazebo/pull-request/2146)

1. Moved gazebo ODE includes to have correct include path
    * [Pull request #2186](https://bitbucket.org/osrf/gazebo/pull-request/2186)

1. Atmosphere model
    * [Pull request #1989](https://bitbucket.org/osrf/gazebo/pull-request/1989)

1. Added static camera when following a model.
    * [Pull request #1980](https://bitbucket.org/osrf/gazebo/pull-request/1980)
    * A contribution from Oliver Crave

1. Get plugin info with Ignition transport service
    * [Pull request #2420](https://bitbucket.org/osrf/gazebo/pull-request/2420)

1. Support conversions between SDF and protobuf for more sensors.
    * [Pull request #2118](https://bitbucket.org/osrf/gazebo/pull-request/2118)

1. Fix ODE Ray-Cylinder collision, and added ability to instantiate stand alone MultiRayShapes.
    * [Pull request #2122](https://bitbucket.org/osrf/gazebo/pull-request/2122)

1. Update depth camera sensor to publish depth data over a topic.
    * [Pull request #2112](https://bitbucket.org/osrf/gazebo/pull-request/2112)

1. Add color picker to config widget and fix visual and collision duplication.
    * [Pull request #2381](https://bitbucket.org/osrf/gazebo/pull-request/2381)

1. Model editor updates

    1. Undo / redo inserting and deleting links
        * [Pull request #2151](https://bitbucket.org/osrf/gazebo/pull-request/2151)

    1. Undo / redo inserting and deleting nested models
        * [Pull request #2229](https://bitbucket.org/osrf/gazebo/pull-request/2229)

    1. Undo insert / delete joints
        * [Pull request #2266](https://bitbucket.org/osrf/gazebo/pull-request/2266)

    1. Undo insert / delete model plugins
        * [Pull request #2334](https://bitbucket.org/osrf/gazebo/pull-request/2334)

    1. Undo translate, rotate, snap and align links and nested models
        * [Pull request #2314](https://bitbucket.org/osrf/gazebo/pull-request/2314)

    1. Undo scale links
        * [Pull request #2368](https://bitbucket.org/osrf/gazebo/pull-request/2368)

1. Google Summer of Code Graphical interface for inserting plugins during simulation.

    1. Display attached model plugins in the world tab / Add subheaders for model links, joints and plugins
        * [Pull request #2323](https://bitbucket.org/osrf/gazebo/pull-request/2323)
        * [Issue #1698](https://bitbucket.org/osrf/gazebo/issues/1698)

## Gazebo 7

## Gazebo 7.X.X (2018-XX-XX)

<<<<<<< HEAD
=======
1. Fix build on homebrew with protobuf 3.6
    * [Pull request 2984](https://bitbucket.org/osrf/gazebo/pull-request/2984)

1. Fix GpuRaySensor vertical rays
    * [Pull request 2955](https://bitbucket.org/osrf/gazebo/pull-request/2955)


>>>>>>> 1c37fb40
## Gazebo 7.13.1 (2018-06-15)

1. Fix check terrain layer count in height map
    * [Pull request 2978](https://bitbucket.org/osrf/gazebo/pull-request/2978)


## Gazebo 7.13.0 (2018-06-08)

1. Update model database URI
    * [Pull request 2969](https://bitbucket.org/osrf/gazebo/pull-request/2969)

1. Fix getting joint limits for BulletHingeJoint
    * [Pull request 2959](https://bitbucket.org/osrf/gazebo/pull-request/2959)

1. Save model materials and meshes when logging
    * [Pull request 2811](https://bitbucket.org/osrf/gazebo/pull-request/2811)

1. Fix build on hombrew with boost 1.67
    * [Pull request 2954](https://bitbucket.org/osrf/gazebo/pull-request/2954)

1. Add Screen Space Ambient Occlusion visual plugin
    * [Pull request 2916](https://bitbucket.org/osrf/gazebo/pull-request/2916)
    * [Pull request 2947](https://bitbucket.org/osrf/gazebo/pull-request/2947)

1. Fix ray intersection check in Scene::FirstContact
    * [Pull request 2945](https://bitbucket.org/osrf/gazebo/pull-request/2945)

1. Fix camera view control inside bounding box of large meshes
    * [Pull request 2932](https://bitbucket.org/osrf/gazebo/pull-request/2932)

1. Fix compilation with boost 1.67
    * [Pull request 2937](https://bitbucket.org/osrf/gazebo/pull-request/2937)

1. Fix compilation with ffmpeg4
    * [Pull request 2942](https://bitbucket.org/osrf/gazebo/pull-request/2942)

1. Fix Joint::SetPosition for HingeJoint
    * [Pull request 2892](https://bitbucket.org/osrf/gazebo/pull-request/2892)
    * [Issue 2430](https://bitbucket.org/osrf/gazebo/issues/2430)

1. Use QVERIFY() around qFuzzyCompare statements
    * [Pull request 2936](https://bitbucket.org/osrf/gazebo/pull-request/2936)


## Gazebo 7.12.0 (2018-04-11)

1. Fix mouse movement ogre assertion error
    * [Pull request 2928](https://bitbucket.org/osrf/gazebo/pull-request/2928)

1. Fix normal maps on ubuntu with OGRE 1.9 and disable on OSX
    * [Pull request 2917](https://bitbucket.org/osrf/gazebo/pull-request/2917)

1. Support lens flare occlusion
    * [Pull request 2915](https://bitbucket.org/osrf/gazebo/pull-request/2915)

1. Fix log recording, only call sdf::initFile once
    * [Pull request 2889](https://bitbucket.org/osrf/gazebo/pull-request/2889)
    * [Issue 2425](https://bitbucket.org/osrf/gazebo/issues/2425)

1. Fix OBJLoader when mesh has invalid material
    * [Pull request 2888](https://bitbucket.org/osrf/gazebo/pull-request/2888)

1. Fix clang warnings in LaserView and EnumIface
    * [Pull request 2891](https://bitbucket.org/osrf/gazebo/pull-request/2891)

1. Add support for moving geometry to ContainPlugin
    * [Pull request 2886](https://bitbucket.org/osrf/gazebo/pull-request/2886)

1. Support python3 with check_test_ran.py
    * [Pull request 2902](https://bitbucket.org/osrf/gazebo/pull-request/2902)

1. Fix undefined behavior in ODESliderJoint
    * [Pull request 2905](https://bitbucket.org/osrf/gazebo/pull-requests/2905)

1. Fix loading collada mesh that contains multiple texcoord sets with same offset
    * [Pull request 2899](https://bitbucket.org/osrf/gazebo/pull-request/2899)

1. Fix race conditions during client startup, and introduce Node::TryInit()
    * [Pull request 2897](https://bitbucket.org/osrf/gazebo/pull-requests/2897)

1. Diagnostics: record timing statistics instead of all timestamps
    * [Pull request 2821](https://bitbucket.org/osrf/gazebo/pull-requests/2821)

1. Backport pull request #2890 to gazebo7 (fix logging)
    * [Pull request 2933](https://bitbucket.org/osrf/gazebo/pull-requests/2933)
    * [Issue 2441](https://bitbucket.org/osrf/gazebo/issues/2441)

1. Add trigger_light example for ContainPlugin tutorial
    * [Pull request 2918](https://bitbucket.org/osrf/gazebo/pull-requests/2918)
    * [Pull request 2929](https://bitbucket.org/osrf/gazebo/pull-requests/2929)

1. Backport pull request #2884 to gazebo7 (disable model plugin during playback)
    * [Pull request 2927](https://bitbucket.org/osrf/gazebo/pull-requests/2927)
    * [Issue 2427](https://bitbucket.org/osrf/gazebo/issues/2427)

## Gazebo 7.11.0 (2018-02-12)

1. Fix gazebo7 + ogre 1.8 build error
    * [Pull request 2878](https://bitbucket.org/osrf/gazebo/pull-request/2878)

1. Process insertions and deletions on gz log echo
    * [Pull request 2608](https://bitbucket.org/osrf/gazebo/pull-request/2608)
    * [Issue 2136](https://bitbucket.org/osrf/gazebo/issues/2136)

1. Add Static Map Plugin for creating textured map model
    * [Pull request 2834](https://bitbucket.org/osrf/gazebo/pull-requests/2834)

## Gazebo 7.10.0 (2018-02-07)

1. Add support for 16 bit Grayscale and RGB camera image types.
    * [Pull request 2852](https://bitbucket.org/osrf/gazebo/pull-requests/2852)

1. Added a plugin to detect if an entity is inside a given volume in space
    * [Pull request 2780](https://bitbucket.org/osrf/gazebo/pull-requests/2780)

1. Add Visual::SetMaterialShaderParam function for setting shader parameters.
    * [Pull request 2863](https://bitbucket.org/osrf/gazebo/pull-requests/2863)

1. Adding accessors for velocity in ENU frame for gps sensor
    * [Pull request 2854](https://bitbucket.org/osrf/gazebo/pull-request/2854)

1. Fix DEM min elevation
    * [Pull request 2868](https://bitbucket.org/osrf/gazebo/pull-request/2868)

1. Update Color Clamp function
    * [Pull request 2859](https://bitbucket.org/osrf/gazebo/pull-requests/2859)

1. Move Connection header buffer from heap to stack to avoid race condition.
    * [Pull request 2844](https://bitbucket.org/osrf/gazebo/pull-requests/2844)

1. Initialize laser retro value
    * [Pull request 2841](https://bitbucket.org/osrf/gazebo/pull-request/2841)

1. Shadow improvements
    * [Pull request 2805](https://bitbucket.org/osrf/gazebo/pull-requests/2805)

1. Add light as child of link
    * [Pull request 2807](https://bitbucket.org/osrf/gazebo/pull-requests/2807)
    * [Pull request 2872](https://bitbucket.org/osrf/gazebo/pull-requests/2872)
    * [Issue 900](https://bitbucket.org/osrf/gazebo/issues/900)

1. Add camera lens flare effect
    * [Pull request 2806](https://bitbucket.org/osrf/gazebo/pull-request/2806)
    * [Pull request 2829](https://bitbucket.org/osrf/gazebo/pull-request/2829)

1. Fix inserting models with invalid submesh
    * [Pull request 2828](https://bitbucket.org/osrf/gazebo/pull-request/2828)

1. Call DisconnectNewImageFrame in the CameraPlugin destructor
    * [Pull request 2815](https://bitbucket.org/osrf/gazebo/pull-request/2815)

1. Fix gazebo7 homebrew build (tinyxml2 6.0.0)
    * [Pull request 2824](https://bitbucket.org/osrf/gazebo/pull-request/2824)


## Gazebo 7.9.0 (2017-11-22)

1. Diagnostics: enable test and don't create so many empty folders
    * [Pull request 2798](https://bitbucket.org/osrf/gazebo/pull-requests/2798)

1. Parallelize ODE physics with threaded islands parameter
    * [Pull request 2775](https://bitbucket.org/osrf/gazebo/pull-requests/2775)

1. Logical camera uses <topic>
    * [Pull request 2777](https://bitbucket.org/osrf/gazebo/pull-requests/2777)

1. Support off-diagonal inertia terms in bullet
    * [Pull request 2757](https://bitbucket.org/osrf/gazebo/pull-requests/2757)

1. Add option in gui.ini to disable the use of spacenav
    * [Pull request 2754](https://bitbucket.org/osrf/gazebo/pull-requests/2754)

1. Fix disabling mesh cast shadows
    * [Pull request 2710](https://bitbucket.org/osrf/gazebo/pull-request/2710)

1. Do not display COM or inertia visualizations for static models
    * [Pull request 2727](https://bitbucket.org/osrf/gazebo/pull-request/2727)
    * [Issue 2286](https://bitbucket.org/osrf/gazebo/issues/2286)

1. Fix Collision::GetWorldPose for non-canonical links (and friction directions)
    * [Pull request 2702](https://bitbucket.org/osrf/gazebo/pull-request/2702)
    * [Issue 2068](https://bitbucket.org/osrf/gazebo/issues/2068)

1. Fix orbiting view around heightmap
    * [Pull request 2688](https://bitbucket.org/osrf/gazebo/pull-request/2688)
    * [Issue 2049](https://bitbucket.org/osrf/gazebo/issues/2049)

1. Logical Camera sees nested models
    * [Pull request 2776](https://bitbucket.org/osrf/gazebo/pull-request/2776)
    * [Issue 2342](https://bitbucket.org/osrf/gazebo/issues/2342)

1. Aligned collision and visual geometries for friction_dir_test.world
    * [Pull request 2726](https://bitbucket.org/osrf/gazebo/pull-request/2726)

1. Test which demonstrates Simbody exception when manipulating object twice while paused
    * [Pull request 2737](https://bitbucket.org/osrf/gazebo/pull-request/2737)

1. Send message to subscribers only once per connection
    * [Pull request 2763](https://bitbucket.org/osrf/gazebo/pull-request/2763)

1. Update depth camera shaders version
    * [Pull request 2767](https://bitbucket.org/osrf/gazebo/pull-request/2767)
    * [Issue 2323](https://bitbucket.org/osrf/gazebo/issues/2323)

1. Fix gazebo7 compile error with boost 1.58 for oculus support
    * [Pull request 2788](https://bitbucket.org/osrf/gazebo/pull-request/2788)
    * [Issue 2356](https://bitbucket.org/osrf/gazebo/issues/2356)

1. Fix gui and rendering tests for gazebo7 + ogre1.9 on OSX
    * [Pull request 2793](https://bitbucket.org/osrf/gazebo/pull-request/2793)

1. Fix right-click segfault
    * [Pull request 2809](https://bitbucket.org/osrf/gazebo/pull-request/2809)
    * [Issue 2377](https://bitbucket.org/osrf/gazebo/issues/2377)

## Gazebo 7.8.1 (2017-06-08)

1. ODE slip parameter example world and test
    * [Pull request 2717](https://bitbucket.org/osrf/gazebo/pull-request/2717)

1. Fix inserted mesh scale during log playback
    * [Pull request #2723](https://bitbucket.org/osrf/gazebo/pull-request/2723)

## Gazebo 7.8.0 (2017-06-02)

1. Add log record filter options
    * [Pull request 2715](https://bitbucket.org/osrf/gazebo/pull-request/2715)

1. Backport wide angle camera VM FSAA fix
    * [Pull request 2711](https://bitbucket.org/osrf/gazebo/pull-request/2711)

1. Add function to retrieve scoped sensors name in multi-nested model
    * [Pull request 2674](https://bitbucket.org/osrf/gazebo/pull-request/2674)

## Gazebo 7.7.0 (2017-05-04)

1. Fix race condition during Detach of HarnessPlugin
    * [Pull request 2696](https://bitbucket.org/osrf/gazebo/pull-request/2696)

1. Added support for pincushion distortion model; fixed bug where
   cameras with different distortion models would have the same distortion.
    * [Pull request 2678](https://bitbucket.org/osrf/gazebo/pull-requests/2678)

1. Added <collide_bitmask> support to bullet
    * [Pull request 2649](https://bitbucket.org/osrf/gazebo/pull-request/2649)

1. Fix linking when using HDF5_INSTRUMENT for logging ODE data
    * [Pull request 2669](https://bitbucket.org/osrf/gazebo/pull-request/2669)
    * [Issue 1841](https://bitbucket.org/osrf/gazebo/issues/1841)

1. Subdivide large heightmaps to fix LOD and support global texture mapping
    * [Pull request 2655](https://bitbucket.org/osrf/gazebo/pull-request/2655)

## Gazebo 7.6.0 (2017-03-20)

1. Force / torque sensor visualization using WrenchVisual
    * [Pull request 2653](https://bitbucket.org/osrf/gazebo/pull-request/2653)

1. Cache heightmap tile data
    * [Pull request 2645](https://bitbucket.org/osrf/gazebo/pull-request/2645)

1. Add plugin for attaching lights to links in a model
    * [Pull request 2647](https://bitbucket.org/osrf/gazebo/pull-request/2647)
    * [Issue 900](https://bitbucket.org/osrf/gazebo/issues/900)

1. Support Heightmap LOD
    * [Pull request 2636](https://bitbucket.org/osrf/gazebo/pull-request/2636)

1. Support setting shadow texture size
    * [Pull request 2644](https://bitbucket.org/osrf/gazebo/pull-request/2644)

1. Fix deprecated sdf warnings produced by PluginToSDF
    * [Pull request 2646](https://bitbucket.org/osrf/gazebo/pull-request/2646)

1. Added TouchPlugin, which checks if a model has been in contact with another
   model exclusively for a certain time.
    * [Pull request 2651](https://bitbucket.org/osrf/gazebo/pull-request/2651)

1. Fixes -inf laser reading being displayed as +inf
    * [Pull request 2641](https://bitbucket.org/osrf/gazebo/pull-request/2641)

1. Fix memory leaks in tests
    * [Pull request 2639](https://bitbucket.org/osrf/gazebo/pull-request/2639)

1. Remove end year from copyright
    * [Pull request 2614](https://bitbucket.org/osrf/gazebo/pull-request/2614)

## Gazebo 7.5.0 (2017-01-11)

1. Remove qt4 webkit in gazebo7 (used for HotkeyDialog).
    * [Pull request 2584](https://bitbucket.org/osrf/gazebo/pull-request/2584)

1. Support configuring heightmap sampling level
    * [Pull request 2519](https://bitbucket.org/osrf/gazebo/pull-request/2519)

1. Fix `model.config` dependency support, and add ability to reference
   textures using a URI.
    * [Pull request 2517](https://bitbucket.org/osrf/gazebo/pull-request/2517)

1. Fix DEM heightmap size, collision, scale
    * [Pull request 2477](https://bitbucket.org/osrf/gazebo/pull-request/2477)

1. Create ode_quiet parameter to silence solver messages
    * [Pull request 2512](https://bitbucket.org/osrf/gazebo/pull-request/2512)

1. Update QT render loop to throttle based on UserCamera::RenderRate.
    * [Pull request 2476](https://bitbucket.org/osrf/gazebo/pull-request/2476)
    * [Issue 1560](https://bitbucket.org/osrf/gazebo/issues/1560)

1. Generate visualization on demand, instead of on load. This helps to
   reduce load time.
    * [Pull request 2457](https://bitbucket.org/osrf/gazebo/pull-request/2457)

1. Added a plugin to teleoperate joints in a model with the keyboard.
    * [Pull request 2490](https://bitbucket.org/osrf/gazebo/pull-request/2490)

1. Add GUI items to change the user camera clip distance
    * [Pull request 2470](https://bitbucket.org/osrf/gazebo/pull-request/2470)
    * [Issue 2064](https://bitbucket.org/osrf/gazebo/issues/2064)

1. Support custom material scripts for heightmaps
    * [Pull request 2473](https://bitbucket.org/osrf/gazebo/pull-request/2473)

1. Sim events plugin accepts custom topics
    * [Pull request 2535](https://bitbucket.org/osrf/gazebo/pull-request/2535)

1. Model Editor: Show / hide collisions
    * [Pull request 2503](https://bitbucket.org/osrf/gazebo/pull-request/2503)

1. Model Editor: Show / hide visuals
    * [Pull request 2516](https://bitbucket.org/osrf/gazebo/pull-request/2516)

1. Model Editor: Show / hide link frames
    * [Pull request 2521](https://bitbucket.org/osrf/gazebo/pull-request/2521)

## Gazebo 7.4.0 (2016-10-11)

1. Add test for HarnessPlugin, reduce likelihood of race condition
    * [Pull request 2431](https://bitbucket.org/osrf/gazebo/pull-request/2431)
    * [Issue 2034](https://bitbucket.org/osrf/gazebo/issues/2034)

1. Add `syntax = proto2` in proto files to fix some protobuf3 warnings
    * [Pull request 2456](https://bitbucket.org/osrf/gazebo/pull-request/2456)

1. Add support for loading wavefront obj mesh files
    * [Pull request 2454](https://bitbucket.org/osrf/gazebo/pull-request/2454)

1. Added filesystem operations to the common library. Additions include
   `cwd`, `exists`, `isDirectory`, `isFile`, `copyFile`, and `moveFile`.
    * [Pull request 2417](https://bitbucket.org/osrf/gazebo/pull-request/2417)

1. Fix loading collada files with multiple texture coordinates.
    * [Pull request 2413](https://bitbucket.org/osrf/gazebo/pull-request/2413)

1. Added visualization of minimum range to laservisual.
    * [Pull request 2412](https://bitbucket.org/osrf/gazebo/pull-request/2412)
    * [Issue 2018](https://bitbucket.org/osrf/gazebo/issues/2018)

1. Use precision 2 for FPS display in TimePanel
    * [Pull request 2405](https://bitbucket.org/osrf/gazebo/pull-request/2405)

1. Switch ImuSensor::worldToReference transform from Pose to Quaternion
    * [Pull request 2410](https://bitbucket.org/osrf/gazebo/pull-request/2410)
    * [Issue 1959](https://bitbucket.org/osrf/gazebo/issues/1959)

1. Include Boost_LIBRARIES  in the linking of gazebo_physics
    * [Pull request 2402](https://bitbucket.org/osrf/gazebo/pull-request/2402)

1. Backported KeyboardGUIPlugin and msgs::Any
    * [Pull request 2416](https://bitbucket.org/osrf/gazebo/pull-request/2416)

1. Use XML_SUCCESS enum instead of XML_NO_ERROR, which has been deleted in tinyxml2 4.0
    * [Pull request 2397](https://bitbucket.org/osrf/gazebo/pull-request/2397)

1. Ignore ffmpeg deprecation warnings to clean up CI since they are noted in #2002
    * [Pull request 2388](https://bitbucket.org/osrf/gazebo/pull-request/2388)

1. Added a visual blinking plugin
    * [Pull request 2394](https://bitbucket.org/osrf/gazebo/pull-request/2394)

1. Fix InertiaVisual for non-diagonal inertia matrices
    * [Pull request 2354](https://bitbucket.org/osrf/gazebo/pull-request/2354)

## Gazebo 7.3.1 (2016-07-13)

1. Fix homebrew test failure of UNIT_ApplyWrenchDialog_TEST
    * [Pull request 2393](https://bitbucket.org/osrf/gazebo/pull-request/2393)

1. Fix MainWindow crash when window is minimized and maximized
    * [Pull request 2392](https://bitbucket.org/osrf/gazebo/pull-request/2392)
    * [Issue 2003](https://bitbucket.org/osrf/gazebo/issues/2003)

## Gazebo 7.3.0 (2016-07-12)

1. Fix selecting ApplyWrenchVisual's force torque visuals
    * [Pull request 2377](https://bitbucket.org/osrf/gazebo/pull-request/2377)
    * [Issue 1999](https://bitbucket.org/osrf/gazebo/issues/1999)

1. Use ignition math in gazebo::msgs
    * [Pull request 2389](https://bitbucket.org/osrf/gazebo/pull-request/2389)

1. Parse command-line options for GUI plugins in Server to fix parsing of
   positional argument for world file.
   This fixes command-line parsing for `gazebo -g gui_plugin.so`.
    * [Pull request 2387](https://bitbucket.org/osrf/gazebo/pull-request/2387)

1. Added a harness plugin that supports lowering a model at a controlled rate
    * [Pull request 2346](https://bitbucket.org/osrf/gazebo/pull-request/2346)

1. Fix ogre log test on xenial+nvidia
    * [Pull request 2374](https://bitbucket.org/osrf/gazebo/pull-request/2374)

1. Redirect QT messages to Gazebo's console message handling system.
    * [Pull request 2375](https://bitbucket.org/osrf/gazebo/pull-request/2375)

1. Fix buoyancy plugin when multiple link tags are used within the plugin
    * [Pull request 2369](https://bitbucket.org/osrf/gazebo/pull-request/2369)

1. Remove contact filters with names that contain `::`
    * [Pull request 2363](https://bitbucket.org/osrf/gazebo/pull-request/2363)
    * [Issue 1805](https://bitbucket.org/osrf/gazebo/issues/1805)

1. Fix Model Manipulator switching between local and global frames
    * [Pull request 2361](https://bitbucket.org/osrf/gazebo/pull-request/2361)

1. Remove duplicate code from cmake config file caused by bad merge
    * [Pull request 2347](https://bitbucket.org/osrf/gazebo/pull-request/2347)

1. Properly cleanup pointers when destroying a world with joints.
    * [Pull request 2309](https://bitbucket.org/osrf/gazebo/pull-request/2309)

1. Fix right click view options after deleting and respawning a model.
    * [Pull request 2349](https://bitbucket.org/osrf/gazebo/pull-request/2349)
    * [Issue 1985](https://bitbucket.org/osrf/gazebo/issues/1985)

1. Implement missing function: LogicalCamera::Topic()
    * [Pull request 2343](https://bitbucket.org/osrf/gazebo/pull-request/2343)
    * [Issue 1980](https://bitbucket.org/osrf/gazebo/issues/1980)

## Gazebo 7.2.0 (2016-06-13)

1. Backport single pixel selection buffer for mouse picking
    * [Pull request 2338](https://bitbucket.org/osrf/gazebo/pull-request/2338)

1. Prevent mouse pan and orbit from deselecting entities in model editor
    * [Pull request 2333](https://bitbucket.org/osrf/gazebo/pull-request/2333)

1. Handle model manipulation tool RTS shortcuts in keyPress
    * [Pull request 2312](https://bitbucket.org/osrf/gazebo/pull-request/2312)

1. Reset ODE joint force feedback after world reset
    * [Pull request 2255](https://bitbucket.org/osrf/gazebo/pull-request/2255)

1. Update model editor snap to grid modifier key
    * [Pull request 2259](https://bitbucket.org/osrf/gazebo/pull-request/2259)
    * [Issue #1583](https://bitbucket.org/osrf/gazebo/issues/1583)

1. PIMPLize gui/model/ModelEditorPalette
    * [Pull request 2279](https://bitbucket.org/osrf/gazebo/pull-request/2279)

1. Properly cleanup pointers when destroying a blank world.
    * [Pull request 2220](https://bitbucket.org/osrf/gazebo/pull-request/2220)

1. Properly cleanup pointers when destroying a world with models and lights.
    * [Pull request 2263](https://bitbucket.org/osrf/gazebo/pull-request/2263)

1. Fix view control mouse focus in model editor
    * [Pull request 2315](https://bitbucket.org/osrf/gazebo/pull-request/2315)
    * [Issue #1791](https://bitbucket.org/osrf/gazebo/issues/1791)

1. Server generates unique model names in case of overlap
    * [Pull request 2296](https://bitbucket.org/osrf/gazebo/pull-request/2296)
    * [Issue 510](https://bitbucket.org/osrf/gazebo/issues/510)

1. Model Editor: Select and align nested models
    * [Pull request 2282](https://bitbucket.org/osrf/gazebo/pull-request/2282)

## Gazebo 7.1.0 (2016-04-07)

1. fix: remove back projection
    * [Pull request 2201](https://bitbucket.org/osrf/gazebo/pull-request/2201)
    * A contribution from Yuki Furuta

1. Fix oculus 2 camera field of view
    * [Pull request 2157](https://bitbucket.org/osrf/gazebo/pull-request/2157)

1. Added BeforePhysicsUpdate world event
    * [Pull request 2128](https://bitbucket.org/osrf/gazebo/pull-request/2128)
    * A contribution from Martin Pecka

1. Update `gz sdf -c` command line tool to use the new `sdf::convertFile` API.
    * [Pull request #2227](https://bitbucket.org/osrf/gazebo/pull-requests/2227)

1. Backport depth camera OSX fix
    * [Pull request 2233](https://bitbucket.org/osrf/gazebo/pull-request/2233)

1. Feat load collision.sdf only once
    * [Pull request 2236](https://bitbucket.org/osrf/gazebo/pull-request/2236)

1. Update gui/building/Item API
    * [Pull request 2228](https://bitbucket.org/osrf/gazebo/pull-request/2228)

1. Semantic version class to compare model versions in the model database.
    * [Pull request 2207](https://bitbucket.org/osrf/gazebo/pull-request/2207)

1. Backport issue 1834 fix to gazebo7
    * [Pull request 2222](https://bitbucket.org/osrf/gazebo/pull-request/2222)

1. Backport ImagesView_TEST changes
    * [Pull request 2217](https://bitbucket.org/osrf/gazebo/pull-request/2217)

1. Backport pull request #2189 (mutex in Transport::Conection)
    * [Pull request 2208](https://bitbucket.org/osrf/gazebo/pull-request/2208)

1. Process insertions on World::SetState
    * [Pull request #2200](https://bitbucket.org/osrf/gazebo/pull-requests/2200)

1. Process deletions on World::SetState
    * [Pull request #2204](https://bitbucket.org/osrf/gazebo/pull-requests/2204)

1. Fix ray-cylinder collision
    * [Pull request 2124](https://bitbucket.org/osrf/gazebo/pull-request/2124)

1. Fix editing physics parameters in gzclient, update test
    * [Pull request 2192](https://bitbucket.org/osrf/gazebo/pull-request/2192)

1. Fix Audio Decoder test failure
    * [Pull request 2193](https://bitbucket.org/osrf/gazebo/pull-request/2193)

1. Add layers to building levels
    * [Pull request 2180](https://bitbucket.org/osrf/gazebo/pull-request/2180)

1. Allow dynamically adding links to a model.
    * [Pull request #2185](https://bitbucket.org/osrf/gazebo/pull-requests/2185)

1. Fix editing physics parameters in gzclient, update test
    * [Pull request #2192](https://bitbucket.org/osrf/gazebo/pull-requests/2192)
    * [Issue #1876](https://bitbucket.org/osrf/gazebo/issues/1876)

1. Model database selects the latest model version.
    * [Pull request #2207](https://bitbucket.org/osrf/gazebo/pull-requests/2207)

1. Only link relevant libraries to tests
    * [Pull request 2130](https://bitbucket.org/osrf/gazebo/pull-request/2130)

1. PIMPLize gui/model/ModelCreator
    * [Pull request 2171](https://bitbucket.org/osrf/gazebo/pull-request/2171)

1. backport warning and test fixes from pull request #2177
    * [Pull request 2179](https://bitbucket.org/osrf/gazebo/pull-request/2179)

1. Prevent xml parser error from crashing LogPlay on osx -> gazebo7
    * [Pull request 2174](https://bitbucket.org/osrf/gazebo/pull-request/2174)

1. PIMPLize gui/building/ScaleWidget
    * [Pull request 2164](https://bitbucket.org/osrf/gazebo/pull-request/2164)

1. Fix using Shift key while scaling inside the model editor
    * [Pull request 2165](https://bitbucket.org/osrf/gazebo/pull-request/2165)

1. Backport fix for ign-math explicit constructors -> gazebo7
    * [Pull request 2163](https://bitbucket.org/osrf/gazebo/pull-request/2163)

1. Display physics engine type in the GUI
    * [Pull request #2155](https://bitbucket.org/osrf/gazebo/pull-requests/2155)
    * [Issue #1121](https://bitbucket.org/osrf/gazebo/issues/1121)
    * A contribution from Mohamd Ayman

1. Fix compilation against ffmpeg3 (libavcodec)
    * [Pull request #2154](https://bitbucket.org/osrf/gazebo/pull-request/2154)

1. Append a missing </gazebo_log> tag to log files when played.
    * [Pull request #2143](https://bitbucket.org/osrf/gazebo/pull-request/2143)

1. Add helper function QTestFixture::ProcessEventsAndDraw
    * [Pull request #2147](https://bitbucket.org/osrf/gazebo/pull-request/2147)

1. Add qt resources to gazebo gui library
    * [Pull request 2134](https://bitbucket.org/osrf/gazebo/pull-request/2134)

1. Undo scaling during simulation
    * [Pull request #2108](https://bitbucket.org/osrf/gazebo/pull-request/2108)

1. Fix SensorManager::SensorContainer::RunLoop sensor update time assertion
    * [Pull request #2115](https://bitbucket.org/osrf/gazebo/pull-request/2115)

1. Fix use of not initialized static attribute in Light class
    * [Pull request 2075](https://bitbucket.org/osrf/gazebo/pull-request/2075)
    * A contribution from Silvio Traversaro

1. Install GuiTypes header
    * [Pull request 2106](https://bitbucket.org/osrf/gazebo/pull-request/2106)

1. Removes one function call and replaces a manual swap with std::swap in ODE heightfield.
    * [Pull request #2114](https://bitbucket.org/osrf/gazebo/pull-request/2114)

1. New world event: BeforePhysicsUpdate
    * [Pull request #2128](https://bitbucket.org/osrf/gazebo/pull-request/2128)
    * [Issue #1851](https://bitbucket.org/osrf/gazebo/issues/1851)

1. Model editor: Fix setting relative pose after alignment during joint creation.
    * [Issue #1844](https://bitbucket.org/osrf/gazebo/issues/1844)
    * [Pull request #2150](https://bitbucket.org/osrf/gazebo/pull-request/2150)

1. Model editor: Fix saving and spawning model with its original name
    * [Pull request #2183](https://bitbucket.org/osrf/gazebo/pull-request/2183)

1. Model editor: Fix inserting custom links
    * [Pull request #2222](https://bitbucket.org/osrf/gazebo/pull-request/2222)
    * [Issue #1834](https://bitbucket.org/osrf/gazebo/issues/1834)

1. Model editor: Reset visual / collision insertion / deletion
        * [Pull request #2254](https://bitbucket.org/osrf/gazebo/pull-request/2254)
        * [Issue #1777](https://bitbucket.org/osrf/gazebo/issues/1777)
        * [Issue #1852](https://bitbucket.org/osrf/gazebo/issues/1852)

1. Building editor: Add layers to building levels
    * [Pull request #2180](https://bitbucket.org/osrf/gazebo/pull-request/2180)
    * [Issue #1806](https://bitbucket.org/osrf/gazebo/issues/1806)

1. Building editor: Update gui/building/Item API
    * [Pull request #2228](https://bitbucket.org/osrf/gazebo/pull-request/2228)

## Gazebo 7.0.0 (2016-01-25)

1. Add FollowerPlugin
    * [Pull request #2085](https://bitbucket.org/osrf/gazebo/pull-request/2085)

1. Fix circular dependency so that physics does not call the sensors API.
    * [Pull request #2089](https://bitbucket.org/osrf/gazebo/pull-request/2089)
    * [Issue #1516](https://bitbucket.org/osrf/gazebo/issues/1516)

1. Add Gravity and MagneticField API to World class to match sdformat change.
    * [SDFormat pull request 247](https://bitbucket.org/osrf/sdformat/pull-requests/247)
    * [Issue #1823](https://bitbucket.org/osrf/gazebo/issues/1823)
    * [Pull request #2090](https://bitbucket.org/osrf/gazebo/pull-request/2090)

1. Use opaque pointers and deprecate functions in the rendering library
    * [Pull request #2069](https://bitbucket.org/osrf/gazebo/pull-request/2069)
    * [Pull request #2064](https://bitbucket.org/osrf/gazebo/pull-request/2064)
    * [Pull request #2066](https://bitbucket.org/osrf/gazebo/pull-request/2066)
    * [Pull request #2069](https://bitbucket.org/osrf/gazebo/pull-request/2069)
    * [Pull request #2074](https://bitbucket.org/osrf/gazebo/pull-request/2074)
    * [Pull request #2076](https://bitbucket.org/osrf/gazebo/pull-request/2076)
    * [Pull request #2070](https://bitbucket.org/osrf/gazebo/pull-request/2070)
    * [Pull request #2071](https://bitbucket.org/osrf/gazebo/pull-request/2071)
    * [Pull request #2084](https://bitbucket.org/osrf/gazebo/pull-request/2084)
    * [Pull request #2073](https://bitbucket.org/osrf/gazebo/pull-request/2073)

1. Use opaque pointers for the Master class.
    * [Pull request #2036](https://bitbucket.org/osrf/gazebo/pull-request/2036)

1. Use opaque pointers in the gui library
    * [Pull request #2057](https://bitbucket.org/osrf/gazebo/pull-request/2057)
    * [Pull request #2037](https://bitbucket.org/osrf/gazebo/pull-request/2037)
    * [Pull request #2052](https://bitbucket.org/osrf/gazebo/pull-request/2052)
    * [Pull request #2053](https://bitbucket.org/osrf/gazebo/pull-request/2053)
    * [Pull request #2028](https://bitbucket.org/osrf/gazebo/pull-request/2028)
    * [Pull request #2051](https://bitbucket.org/osrf/gazebo/pull-request/2051)
    * [Pull request #2027](https://bitbucket.org/osrf/gazebo/pull-request/2027)
    * [Pull request #2026](https://bitbucket.org/osrf/gazebo/pull-request/2026)
    * [Pull request #2029](https://bitbucket.org/osrf/gazebo/pull-request/2029)
    * [Pull request #2042](https://bitbucket.org/osrf/gazebo/pull-request/2042)

1. Use more opaque pointers.
    * [Pull request #2022](https://bitbucket.org/osrf/gazebo/pull-request/2022)
    * [Pull request #2025](https://bitbucket.org/osrf/gazebo/pull-request/2025)
    * [Pull request #2043](https://bitbucket.org/osrf/gazebo/pull-request/2043)
    * [Pull request #2044](https://bitbucket.org/osrf/gazebo/pull-request/2044)
    * [Pull request #2065](https://bitbucket.org/osrf/gazebo/pull-request/2065)
    * [Pull request #2067](https://bitbucket.org/osrf/gazebo/pull-request/2067)
    * [Pull request #2079](https://bitbucket.org/osrf/gazebo/pull-request/2079)

1. Fix visual transparency issues
    * [Pull request #2031](https://bitbucket.org/osrf/gazebo/pull-request/2031)
    * [Issue #1726](https://bitbucket.org/osrf/gazebo/issue/1726)
    * [Issue #1790](https://bitbucket.org/osrf/gazebo/issue/1790)

1. Implemented private data pointer for the RTShaderSystem class. Minimized shader updates to once per render update.
    * [Pull request #2003](https://bitbucket.org/osrf/gazebo/pull-request/2003)

1. Updating physics library to use ignition math.
    * [Pull request #2007](https://bitbucket.org/osrf/gazebo/pull-request/2007)

1. Switching to ignition math for the rendering library.
    * [Pull request #1993](https://bitbucket.org/osrf/gazebo/pull-request/1993)
    * [Pull request #1994](https://bitbucket.org/osrf/gazebo/pull-request/1994)
    * [Pull request #1995](https://bitbucket.org/osrf/gazebo/pull-request/1995)
    * [Pull request #1996](https://bitbucket.org/osrf/gazebo/pull-request/1996)

1. Removed deprecations
    * [Pull request #1992]((https://bitbucket.org/osrf/gazebo/pull-request/1992)

1. Add ability to set the pose of a visual from a link.
    * [Pull request #1963](https://bitbucket.org/osrf/gazebo/pull-request/1963)

1. Copy visual visibility flags on clone
    * [Pull request #2008](https://bitbucket.org/osrf/gazebo/pull-request/2008)

1. Publish camera sensor image size when rendering is not enabled
    * [Pull request #1969](https://bitbucket.org/osrf/gazebo/pull-request/1969)

1. Added Poissons Ratio and Elastic Modulus for ODE.
    * [Pull request #1974](https://bitbucket.org/osrf/gazebo/pull-request/1974)

1. Update rest web plugin to publish response messages and display login user name in toolbar.
    * [Pull request #1956](https://bitbucket.org/osrf/gazebo/pull-request/1956)

1. Improve overall speed of log playback. Added new functions to LogPlay.
   Use tinyxml2 for playback.
    * [Pull request #1931](https://bitbucket.org/osrf/gazebo/pull-request/1931)

1. Improve SVG import. Added support for transforms in paths.
    * [Pull request #1981](https://bitbucket.org/osrf/gazebo/pull-request/1981)

1. Enter time during log playback
    * [Pull request #2000](https://bitbucket.org/osrf/gazebo/pull-request/2000)

1. Added Ignition Transport dependency.
    * [Pull request #1930](https://bitbucket.org/osrf/gazebo/pull-request/1930)

1. Make latched subscribers receive the message only once
    * [Issue #1789](https://bitbucket.org/osrf/gazebo/issue/1789)
    * [Pull request #2019](https://bitbucket.org/osrf/gazebo/pull-request/2019)

1. Implemented transport clear buffers
    * [Pull request #2017](https://bitbucket.org/osrf/gazebo/pull-request/2017)

1. KeyEvent constructor should be in a source file. Removed a few visibility
flags from c functions. Windows did not like `CPPTYPE_*` in
`gazebo/gui/ConfigWidget.cc`, so I replaced it with `TYPE_*`.
    * [Pull request #1943](https://bitbucket.org/osrf/gazebo/pull-request/1943)

1. Added wide angle camera sensor.
    * [Pull request #1866](https://bitbucket.org/osrf/gazebo/pull-request/1866)

1. Change the `near` and `far` members of `gazebo/msgs/logical_camera_sensors.proto` to `near_clip` and `far_clip`
    + [Pull request #1942](https://bitbucket.org/osrf/gazebo/pull-request/1942)

1. Resolve issue #1702
    * [Issue #1702](https://bitbucket.org/osrf/gazebo/issue/1702)
    * [Pull request #1905](https://bitbucket.org/osrf/gazebo/pull-request/1905)
    * [Pull request #1913](https://bitbucket.org/osrf/gazebo/pull-request/1913)
    * [Pull request #1914](https://bitbucket.org/osrf/gazebo/pull-request/1914)

1. Update physics when the world is reset
    * [Pull request #1903](https://bitbucket.org/osrf/gazebo/pull-request/1903)

1. Light and light state for the server side
    * [Pull request #1920](https://bitbucket.org/osrf/gazebo/pull-request/1920)

1. Add scale to model state so scaling works on log/playback.
    * [Pull request #2020](https://bitbucket.org/osrf/gazebo/pull-request/2020)

1. Added tests for WorldState
    * [Pull request #1968](https://bitbucket.org/osrf/gazebo/pull-request/1968)

1. Rename Reset to Reset Time in time widget
    * [Pull request #1892](https://bitbucket.org/osrf/gazebo/pull-request/1892)
    * [Issue #1730](https://bitbucket.org/osrf/gazebo/issue/1730)

1. Set QTestfFxture to verbose
    * [Pull request #1944](https://bitbucket.org/osrf/gazebo/pull-request/1944)
    * [Issue #1756](https://bitbucket.org/osrf/gazebo/issue/1756)

1. Added torsional friction
    * [Pull request #1831](https://bitbucket.org/osrf/gazebo/pull-request/1831)

1. Support loading and spawning nested models
    * [Pull request #1868](https://bitbucket.org/osrf/gazebo/pull-request/1868)
    * [Pull request #1895](https://bitbucket.org/osrf/gazebo/pull-request/1895)

1. Undo user motion commands during simulation, added physics::UserCmdManager and gui::UserCmdHistory.
    * [Pull request #1934](https://bitbucket.org/osrf/gazebo/pull-request/1934)

1. Forward user command messages for undo.
    * [Pull request #2009](https://bitbucket.org/osrf/gazebo/pull-request/2009)

1. Undo reset commands during simulation, forwarding commands
    * [Pull request #1986](https://bitbucket.org/osrf/gazebo/pull-request/1986)

1. Undo apply force / torque during simulation
    * [Pull request #2030](https://bitbucket.org/osrf/gazebo/pull-request/2030)

1. Add function to get the derived scale of a Visual
    * [Pull request #1881](https://bitbucket.org/osrf/gazebo/pull-request/1881)

1. Added EnumIface, which supports iterators over enums.
    * [Pull request #1847](https://bitbucket.org/osrf/gazebo/pull-request/1847)

1. Added RegionEventBoxPlugin - fires events when models enter / exit the region
    * [Pull request #1856](https://bitbucket.org/osrf/gazebo/pull-request/1856)

1. Added tests for checking the playback control via messages.
    * [Pull request #1885](https://bitbucket.org/osrf/gazebo/pull-request/1885)

1. Added LoadArgs() function to ServerFixture for being able to load a server
using the same arguments used in the command line.
    * [Pull request #1874](https://bitbucket.org/osrf/gazebo/pull-request/1874)

1. Added battery class, plugins and test world.
    * [Pull request #1872](https://bitbucket.org/osrf/gazebo/pull-request/1872)

1. Display gearbox and screw joint properties in property tree
    * [Pull request #1838](https://bitbucket.org/osrf/gazebo/pull-request/1838)

1. Set window flags for dialogs and file dialogs
    * [Pull request #1816](https://bitbucket.org/osrf/gazebo/pull-request/1816)

1. Fix minimum window height
   * [Pull request #1977](https://bitbucket.org/osrf/gazebo/pull-request/1977)
   * [Issue #1706](https://bitbucket.org/osrf/gazebo/issue/1706)

1. Add option to reverse alignment direction
   * [Pull request #2040](https://bitbucket.org/osrf/gazebo/pull-request/2040)
   * [Issue #1242](https://bitbucket.org/osrf/gazebo/issue/1242)

1. Fix unadvertising a publisher - only unadvertise topic if it is the last publisher.
   * [Pull request #2005](https://bitbucket.org/osrf/gazebo/pull-request/2005)
   * [Issue #1782](https://bitbucket.org/osrf/gazebo/issue/1782)

1. Log playback GUI for multistep, rewind, forward and seek
    * [Pull request #1791](https://bitbucket.org/osrf/gazebo/pull-request/1791)

1. Added Apply Force/Torque movable text
    * [Pull request #1789](https://bitbucket.org/osrf/gazebo/pull-request/1789)

1. Added cascade parameter (apply to children) for Visual SetMaterial, SetAmbient, SetEmissive, SetSpecular, SetDiffuse, SetTransparency
    * [Pull request #1851](https://bitbucket.org/osrf/gazebo/pull-request/1851)

1. Tweaks to Data Logger, such as multiline text edit for path
    * [Pull request #1800](https://bitbucket.org/osrf/gazebo/pull-request/1800)

1. Added TopToolbar and hide / disable several widgets according to WindowMode
    * [Pull request #1869](https://bitbucket.org/osrf/gazebo/pull-request/1869)

1. Added Visual::IsAncestorOf and Visual::IsDescendantOf
    * [Pull request #1850](https://bitbucket.org/osrf/gazebo/pull-request/1850)

1. Added msgs::PluginFromSDF and tests
    * [Pull request #1858](https://bitbucket.org/osrf/gazebo/pull-request/1858)

1. Added msgs::CollisionFromSDF msgs::SurfaceFromSDF and msgs::FrictionFromSDF
    * [Pull request #1900](https://bitbucket.org/osrf/gazebo/pull-request/1900)

1. Added hotkeys chart dialog
    * [Pull request #1835](https://bitbucket.org/osrf/gazebo/pull-request/1835)

1. Space bar to play / pause
   * [Pull request #2023](https://bitbucket.org/osrf/gazebo/pull-request/2023)
   * [Issue #1798](https://bitbucket.org/osrf/gazebo/issue/1798)

1. Make it possible to create custom ConfigWidgets
    * [Pull request #1861](https://bitbucket.org/osrf/gazebo/pull-request/1861)

1. AddItem / RemoveItem / Clear enum config widgets
    * [Pull request #1878](https://bitbucket.org/osrf/gazebo/pull-request/1878)

1. Make all child ConfigWidgets emit signals.
    * [Pull request #1884](https://bitbucket.org/osrf/gazebo/pull-request/1884)

1. Refactored makers
    * [Pull request #1828](https://bitbucket.org/osrf/gazebo/pull-request/1828)

1. Added gui::Conversions to convert between Gazebo and Qt
    * [Pull request #2034](https://bitbucket.org/osrf/gazebo/pull-request/2034)

1. Model editor updates
    1. Support adding model plugins in model editor
        * [Pull request #2060](https://bitbucket.org/osrf/gazebo/pull-request/2060)

    1. Added support for copying and pasting top level nested models
        * [Pull request #2006](https://bitbucket.org/osrf/gazebo/pull-request/2006)

    1. Make non-editable background models white in model editor
        * [Pull request #1950](https://bitbucket.org/osrf/gazebo/pull-request/1950)

    1. Choose / swap parent and child links in joint inspector
        * [Pull request #1887](https://bitbucket.org/osrf/gazebo/pull-request/1887)
        * [Issue #1500](https://bitbucket.org/osrf/gazebo/issue/1500)

    1. Presets combo box for Vector3 config widget
        * [Pull request #1954](https://bitbucket.org/osrf/gazebo/pull-request/1954)

    1. Added support for more joint types (gearbox and fixed joints).
        * [Pull request #1794](https://bitbucket.org/osrf/gazebo/pull-request/1794)

    1. Added support for selecting links and joints, opening context menu and inspectors in Schematic View.
        * [Pull request #1787](https://bitbucket.org/osrf/gazebo/pull-request/1787)

    1. Color-coded edges in Schematic View to match joint color.
        * [Pull request #1781](https://bitbucket.org/osrf/gazebo/pull-request/1781)

    1. Scale link mass and inertia when a link is scaled
        * [Pull request #1836](https://bitbucket.org/osrf/gazebo/pull-request/1836)

    1. Add density widget to config widget and link inspector
        * [Pull request #1978](https://bitbucket.org/osrf/gazebo/pull-request/1978)

    1. Added icons for child and parent link in joint inspector
        * [Pull request #1953](https://bitbucket.org/osrf/gazebo/pull-request/1953)

    1. Load and save nested models
        * [Pull request #1894](https://bitbucket.org/osrf/gazebo/pull-request/1894)

    1. Display model plugins on the left panel and added model plugin inspector
        * [Pull request #1863](https://bitbucket.org/osrf/gazebo/pull-request/1863)

    1. Context menu and deletion for model plugins
        * [Pull request #1890](https://bitbucket.org/osrf/gazebo/pull-request/1890)

    1. Delete self from inspector
        * [Pull request #1904](https://bitbucket.org/osrf/gazebo/pull-request/1904)
        * [Issue #1543](https://bitbucket.org/osrf/gazebo/issue/1543)

    1. Apply inspector changes in real time and add reset button
        * [Pull request #1945](https://bitbucket.org/osrf/gazebo/pull-request/1945)
        * [Issue #1472](https://bitbucket.org/osrf/gazebo/issue/1472)

    1. Set physics to be paused when exiting model editor mode
        * [Pull request #1893](https://bitbucket.org/osrf/gazebo/pull-request/1893)
        * [Issue #1734](https://bitbucket.org/osrf/gazebo/issue/1734)

    1. Add Insert tab to model editor
        * [Pull request #1924](https://bitbucket.org/osrf/gazebo/pull-request/1924)

    1. Support inserting nested models from model maker
        * [Pull request #1982](https://bitbucket.org/osrf/gazebo/pull-request/1982)

    1. Added joint creation dialog
        * [Pull request #2021](https://bitbucket.org/osrf/gazebo/pull-request/2021)

    1. Added reverse checkboxes to joint creation dialog
        * [Pull request #2086](https://bitbucket.org/osrf/gazebo/pull-request/2086)

    1. Use opaque pointers in the model editor
        * [Pull request #2056](https://bitbucket.org/osrf/gazebo/pull-request/2056)
        * [Pull request #2059](https://bitbucket.org/osrf/gazebo/pull-request/2059)
        * [Pull request #2087](https://bitbucket.org/osrf/gazebo/pull-request/2087)

    1. Support joint creation between links in nested model.
        * [Pull request #2080](https://bitbucket.org/osrf/gazebo/pull-request/2080)

1. Building editor updates

    1. Use opaque pointers in the building editor
        * [Pull request #2041](https://bitbucket.org/osrf/gazebo/pull-request/2041)
        * [Pull request #2039](https://bitbucket.org/osrf/gazebo/pull-request/2039)
        * [Pull request #2055](https://bitbucket.org/osrf/gazebo/pull-request/2055)
        * [Pull request #2032](https://bitbucket.org/osrf/gazebo/pull-request/2032)
        * [Pull request #2082](https://bitbucket.org/osrf/gazebo/pull-request/2082)
        * [Pull request #2038](https://bitbucket.org/osrf/gazebo/pull-request/2038)
        * [Pull request #2033](https://bitbucket.org/osrf/gazebo/pull-request/2033)

    1. Use opaque pointers for GrabberHandle, add *LinkedGrabbers functions
        * [Pull request #2034](https://bitbucket.org/osrf/gazebo/pull-request/2034)

    1. Removed unused class: BuildingItem
        * [Pull request #2045](https://bitbucket.org/osrf/gazebo/pull-request/2045)

    1. Use opaque pointers for BuildingModelManip, move attachment logic to BuildingMaker
        * [Pull request #2046](https://bitbucket.org/osrf/gazebo/pull-request/2046)

    1. Use opaque pointers for all Dialog classes, add conversion from QPointF, move common logic to BaseInspectorDialog.
        * [Pull request #2083](https://bitbucket.org/osrf/gazebo/pull-request/2083)

## Gazebo 6.0

### Gazebo 6.7.0 (201X-01-12)

1. Add vector3 and quaternion rendering conversions
    * [Pull request 2276](https://bitbucket.org/osrf/gazebo/pull-request/2276)

1. Reverse view angle widget left and right view
    * [Pull request 2265](https://bitbucket.org/osrf/gazebo/pull-request/2265)
    * [Issue 1924](https://bitbucket.org/osrf/gazebo/issue/1924)

1. Fix race condition in ~TimePanelPrivate (#1919)
    * [Pull request 2250](https://bitbucket.org/osrf/gazebo/pull-request/2250)

1. Prevent orthographic camera from resetting zoom after animation
    * [Pull request 2267](https://bitbucket.org/osrf/gazebo/pull-request/2267)
    * [Issue #1927](https://bitbucket.org/osrf/gazebo/issues/1927)

1. Fix MeshToSDF missing scale issue
    * [Pull request 2258](https://bitbucket.org/osrf/gazebo/pull-request/2258)
    * [Issue #1925](https://bitbucket.org/osrf/gazebo/issues/1925)

1. Register Qt metatypes in gui tests
    * [Pull request 2273](https://bitbucket.org/osrf/gazebo/pull-request/2273)

1. Fix resetting model to initial pose
    * [Pull request 2307](https://bitbucket.org/osrf/gazebo/pull-request/2307)
    * [Issue #1960](https://bitbucket.org/osrf/gazebo/issues/1960)


### Gazebo 6.6.0 (2016-04-07)

1. fix: remove back projection
    * [Pull request 2201](https://bitbucket.org/osrf/gazebo/pull-request/2201)
    * A contribution from Yuki Furuta

1. Backport depth camera OSX fix and test
    * [Pull request 2230](https://bitbucket.org/osrf/gazebo/pull-request/2230)

1. Add missing tinyxml includes (gazebo6)
    * [Pull request 2218](https://bitbucket.org/osrf/gazebo/pull-request/2218)

1. Fix ray-cylinder collision in ode
    * [Pull request 2125](https://bitbucket.org/osrf/gazebo/pull-request/2125)

1. backport fixes for ffmpeg3 to gazebo6 (from pull request #2154)
    * [Pull request 2162](https://bitbucket.org/osrf/gazebo/pull-request/2162)

1. Install shapes_bitmask.world
    * [Pull request 2104](https://bitbucket.org/osrf/gazebo/pull-request/2104)

1. Add gazebo_client to gazebo.pc (gazebo6)
    * [Pull request 2102](https://bitbucket.org/osrf/gazebo/pull-request/2102)

1. Fix removing multiple camera sensors that have the same camera name
    * [Pull request 2081](https://bitbucket.org/osrf/gazebo/pull-request/2081)

1. Ensure that LINK_FRAME_VISUAL arrow components are deleted (#1812)
    * [Pull request 2078](https://bitbucket.org/osrf/gazebo/pull-request/2078)

1. add migration notes for gazebo::setupClient to gazebo::client::setup
    * [Pull request 2068](https://bitbucket.org/osrf/gazebo/pull-request/2068)

1. Update inertia properties during simulation: part 2
    * [Pull request 1984](https://bitbucket.org/osrf/gazebo/pull-request/1984)

1. Fix minimum window height
    * [Pull request 2002](https://bitbucket.org/osrf/gazebo/pull-request/2002)

1. Backport gpu laser test fix
    * [Pull request 1999](https://bitbucket.org/osrf/gazebo/pull-request/1999)

1. Relax physics tolerances for single-precision bullet (gazebo6)
    * [Pull request 1997](https://bitbucket.org/osrf/gazebo/pull-request/1997)

1. Fix minimum window height
    * [Pull request 1998](https://bitbucket.org/osrf/gazebo/pull-request/1998)

1. backport model editor fixed joint option to gazebo6
    * [Pull request 1957](https://bitbucket.org/osrf/gazebo/pull-request/1957)

1. Update shaders once per render update
    * [Pull request 1991](https://bitbucket.org/osrf/gazebo/pull-request/1991)

1. Relax physics tolerances for single-precision bullet
    * [Pull request 1976](https://bitbucket.org/osrf/gazebo/pull-request/1976)

1. Fix visual transparency issues
    * [Pull request 1967](https://bitbucket.org/osrf/gazebo/pull-request/1967)

1. fix memory corruption in transport/Publisher.cc
    * [Pull request 1951](https://bitbucket.org/osrf/gazebo/pull-request/1951)

1. Add test for SphericalCoordinates::LocalFromGlobal
    * [Pull request 1959](https://bitbucket.org/osrf/gazebo/pull-request/1959)

### Gazebo 6.5.1 (2015-10-29)

1. Fix removing multiple camera sensors that have the same camera name.
    * [Pull request #2081](https://bitbucket.org/osrf/gazebo/pull-request/2081)
    * [Issue #1811](https://bitbucket.org/osrf/gazebo/issues/1811)

1. Backport model editor toolbar fixed joint option from [pull request #1794](https://bitbucket.org/osrf/gazebo/pull-request/1794)
    * [Pull request #1957](https://bitbucket.org/osrf/gazebo/pull-request/1957)

1. Fix minimum window height
    * Backport of [pull request #1977](https://bitbucket.org/osrf/gazebo/pull-request/1977)
    * [Pull request #1998](https://bitbucket.org/osrf/gazebo/pull-request/1998)
    * [Issue #1706](https://bitbucket.org/osrf/gazebo/issue/1706)

1. Fix visual transparency issues
    * [Pull request #1967](https://bitbucket.org/osrf/gazebo/pull-request/1967)
    * [Issue #1726](https://bitbucket.org/osrf/gazebo/issue/1726)

### Gazebo 6.5.0 (2015-10-22)

1. Added ability to convert from spherical coordinates to local coordinates.
    * [Pull request #1955](https://bitbucket.org/osrf/gazebo/pull-request/1955)

### Gazebo 6.4.0 (2015-10-14)

1. Fix ABI problem. Make `Sensor::SetPose` function non virtual.
    * [Pull request #1947](https://bitbucket.org/osrf/gazebo/pull-request/1947)

1. Update inertia properties during simulation
    * [Pull request #1909](https://bitbucket.org/osrf/gazebo/pull-requests/1909)
    * [Design document](https://bitbucket.org/osrf/gazebo_design/src/default/inertia_resize/inertia_resize.md)

1. Fix transparency correction for opaque materials
    * [Pull request #1946](https://bitbucket.org/osrf/gazebo/pull-requests/1946/fix-transparency-correction-for-opaque/diff)

### Gazebo 6.3.0 (2015-10-06)

1. Added `Sensor::SetPose` function
    * [Pull request #1935](https://bitbucket.org/osrf/gazebo/pull-request/1935)

### Gazebo 6.2.0 (2015-10-02)

1. Update physics when the world is reset
    * Backport of [pull request #1903](https://bitbucket.org/osrf/gazebo/pull-request/1903)
    * [Pull request #1916](https://bitbucket.org/osrf/gazebo/pull-request/1916)
    * [Issue #101](https://bitbucket.org/osrf/gazebo/issue/101)

1. Added Copy constructor and assignment operator to MouseEvent
    * [Pull request #1855](https://bitbucket.org/osrf/gazebo/pull-request/1855)

### Gazebo 6.1.0 (2015-08-02)

1. Added logical_camera sensor.
    * [Pull request #1845](https://bitbucket.org/osrf/gazebo/pull-request/1845)

1. Added RandomVelocityPlugin, which applies a random velocity to a model's link.
    * [Pull request #1839](https://bitbucket.org/osrf/gazebo/pull-request/1839)

1. Sim events for joint position, velocity and applied force
    * [Pull request #1849](https://bitbucket.org/osrf/gazebo/pull-request/1849)

### Gazebo 6.0.0 (2015-07-27)

1. Added magnetometer sensor. A contribution from Andrew Symington.
    * [Pull request #1788](https://bitbucket.org/osrf/gazebo/pull-request/1788)

1. Added altimeter sensor. A contribution from Andrew Symington.
    * [Pull request #1792](https://bitbucket.org/osrf/gazebo/pull-request/1792)

1. Implement more control options for log playback:
  1. Rewind: The simulation starts from the beginning.
  1. Forward: The simulation jumps to the end of the log file.
  1. Seek: The simulation jumps to a specific point specified by its simulation
  time.
      * [Pull request #1737](https://bitbucket.org/osrf/gazebo/pull-request/1737)

1. Added Gazebo splash screen
    * [Pull request #1745](https://bitbucket.org/osrf/gazebo/pull-request/1745)

1. Added a transporter plugin which allows models to move from one location
   to another based on their location and the location of transporter pads.
    * [Pull request #1738](https://bitbucket.org/osrf/gazebo/pull-request/1738)

1. Implement forward/backwards multi-step for log playback. Now, the semantics
of a multi-step while playing back a log session are different from a multi-step
during a live simulation. While playback, a multi-step simulates all the
intermediate steps as before, but the client only perceives a single step.
E.g: You have a log file containing a 1 hour simulation session. You want to
jump to the minute 00H::30M::00S to check a specific aspect of the simulation.
You should not see continuous updates until minute 00H:30M:00S. Instead, you
should visualize a single jump to the specific instant of the simulation that
you are interested.
    * [Pull request #1623](https://bitbucket.org/osrf/gazebo/pull-request/1623)

1. Added browse button to log record dialog.
    * [Pull request #1719](https://bitbucket.org/osrf/gazebo/pull-request/1719)

1. Improved SVG support: arcs in paths, and contours made of multiple paths.
    * [Pull request #1608](https://bitbucket.org/osrf/gazebo/pull-request/1608)

1. Added simulation iterations to the world state.
    * [Pull request #1722](https://bitbucket.org/osrf/gazebo/pull-request/1722)

1. Added multiple LiftDrag plugins to the cessna_demo.world to allow the Cessna
C-172 model to fly.
    * [Pull request #1715](https://bitbucket.org/osrf/gazebo/pull-request/1715)

1. Added a plugin to control a Cessna C-172 via messages (CessnaPlugin), and a
GUI plugin to test this functionality with the keyboard (CessnaGUIPlugin). Added
world with the Cessna model and the two previous plugins loaded
(cessna_demo.world).
    * [Pull request #1712](https://bitbucket.org/osrf/gazebo/pull-request/1712)

1. Added world with OSRF building and an elevator
    * [Pull request #1697](https://bitbucket.org/osrf/gazebo/pull-request/1697)

1. Fixed collide bitmask by changing default value from 0x1 to 0xffff.
    * [Pull request #1696](https://bitbucket.org/osrf/gazebo/pull-request/1696)

1. Added a plugin to control an elevator (ElevatorPlugin), and an OccupiedEvent plugin that sends a message when a model is within a specified region.
    * [Pull request #1694](https://bitbucket.org/osrf/gazebo/pull-request/1694)
    * [Pull request #1775](https://bitbucket.org/osrf/gazebo/pull-request/1775)

1. Added Layers tab and meta information for visuals.
    * [Pull request #1674](https://bitbucket.org/osrf/gazebo/pull-request/1674)

1. Added countdown behavior for common::Timer and exposed the feature in TimerGUIPlugin.
    * [Pull request #1690](https://bitbucket.org/osrf/gazebo/pull-request/1690)

1. Added BuoyancyPlugin for simulating the buoyancy of an object in a column of fluid.
    * [Pull request #1622](https://bitbucket.org/osrf/gazebo/pull-request/1622)

1. Added ComputeVolume function for simple shape subclasses of Shape.hh.
    * [Pull request #1605](https://bitbucket.org/osrf/gazebo/pull-request/1605)

1. Add option to parallelize the ODE quickstep constraint solver,
which solves an LCP twice with different parameters in order
to corrected for position projection errors.
    * [Pull request #1561](https://bitbucket.org/osrf/gazebo/pull-request/1561)

1. Get/Set user camera pose in GUI.
    * [Pull request #1649](https://bitbucket.org/osrf/gazebo/pull-request/1649)
    * [Issue #1595](https://bitbucket.org/osrf/gazebo/issue/1595)

1. Added ViewAngleWidget, removed hard-coded reset view and removed MainWindow::Reset(). Also added GLWidget::GetSelectedVisuals().
    * [Pull request #1768](https://bitbucket.org/osrf/gazebo/pull-request/1768)
    * [Issue #1507](https://bitbucket.org/osrf/gazebo/issue/1507)

1. Windows support. This consists mostly of numerous small changes to support
compilation on Windows.
    * [Pull request #1616](https://bitbucket.org/osrf/gazebo/pull-request/1616)
    * [Pull request #1618](https://bitbucket.org/osrf/gazebo/pull-request/1618)
    * [Pull request #1620](https://bitbucket.org/osrf/gazebo/pull-request/1620)
    * [Pull request #1625](https://bitbucket.org/osrf/gazebo/pull-request/1625)
    * [Pull request #1626](https://bitbucket.org/osrf/gazebo/pull-request/1626)
    * [Pull request #1627](https://bitbucket.org/osrf/gazebo/pull-request/1627)
    * [Pull request #1628](https://bitbucket.org/osrf/gazebo/pull-request/1628)
    * [Pull request #1629](https://bitbucket.org/osrf/gazebo/pull-request/1629)
    * [Pull request #1630](https://bitbucket.org/osrf/gazebo/pull-request/1630)
    * [Pull request #1631](https://bitbucket.org/osrf/gazebo/pull-request/1631)
    * [Pull request #1632](https://bitbucket.org/osrf/gazebo/pull-request/1632)
    * [Pull request #1633](https://bitbucket.org/osrf/gazebo/pull-request/1633)
    * [Pull request #1635](https://bitbucket.org/osrf/gazebo/pull-request/1635)
    * [Pull request #1637](https://bitbucket.org/osrf/gazebo/pull-request/1637)
    * [Pull request #1639](https://bitbucket.org/osrf/gazebo/pull-request/1639)
    * [Pull request #1647](https://bitbucket.org/osrf/gazebo/pull-request/1647)
    * [Pull request #1650](https://bitbucket.org/osrf/gazebo/pull-request/1650)
    * [Pull request #1651](https://bitbucket.org/osrf/gazebo/pull-request/1651)
    * [Pull request #1653](https://bitbucket.org/osrf/gazebo/pull-request/1653)
    * [Pull request #1654](https://bitbucket.org/osrf/gazebo/pull-request/1654)
    * [Pull request #1657](https://bitbucket.org/osrf/gazebo/pull-request/1657)
    * [Pull request #1658](https://bitbucket.org/osrf/gazebo/pull-request/1658)
    * [Pull request #1659](https://bitbucket.org/osrf/gazebo/pull-request/1659)
    * [Pull request #1660](https://bitbucket.org/osrf/gazebo/pull-request/1660)
    * [Pull request #1661](https://bitbucket.org/osrf/gazebo/pull-request/1661)
    * [Pull request #1669](https://bitbucket.org/osrf/gazebo/pull-request/1669)
    * [Pull request #1670](https://bitbucket.org/osrf/gazebo/pull-request/1670)
    * [Pull request #1672](https://bitbucket.org/osrf/gazebo/pull-request/1672)
    * [Pull request #1682](https://bitbucket.org/osrf/gazebo/pull-request/1682)
    * [Pull request #1683](https://bitbucket.org/osrf/gazebo/pull-request/1683)

1. Install `libgazebo_server_fixture`. This will facilitate tests external to the main gazebo repository. See `examples/stand_alone/test_fixture`.
    * [Pull request #1606](https://bitbucket.org/osrf/gazebo/pull-request/1606)

1. Laser visualization renders light blue for rays that do not hit obstacles, and dark blue for other rays.
    * [Pull request #1607](https://bitbucket.org/osrf/gazebo/pull-request/1607)
    * [Issue #1576](https://bitbucket.org/osrf/gazebo/issue/1576)

1. Add VisualType enum to Visual and clean up visuals when entity is deleted.
    * [Pull request #1614](https://bitbucket.org/osrf/gazebo/pull-request/1614)

1. Alert user of connection problems when using the REST service plugin
    * [Pull request #1655](https://bitbucket.org/osrf/gazebo/pull-request/1655)
    * [Issue #1574](https://bitbucket.org/osrf/gazebo/issue/1574)

1. ignition-math is now a dependency.
    + [http://ignitionrobotics.org/libraries/math](http://ignitionrobotics.org/libraries/math)
    + [Gazebo::math migration](https://bitbucket.org/osrf/gazebo/src/583edbeb90759d43d994cc57c0797119dd6d2794/ign-math-migration.md)

1. Detect uuid library during compilation.
    * [Pull request #1655](https://bitbucket.org/osrf/gazebo/pull-request/1655)
    * [Issue #1572](https://bitbucket.org/osrf/gazebo/issue/1572)

1. New accessors in LogPlay class.
    * [Pull request #1577](https://bitbucket.org/osrf/gazebo/pull-request/1577)

1. Added a plugin to send messages to an existing website.
   Added gui::MainWindow::AddMenu and msgs/rest_error, msgs/rest_login, msgs rest/post
    * [Pull request #1524](https://bitbucket.org/osrf/gazebo/pull-request/1524)

1. Fix deprecation warnings when using SDFormat 3.0.2, 3.0.3 prereleases
    * [Pull request #1568](https://bitbucket.org/osrf/gazebo/pull-request/1568)

1. Use GAZEBO_CFLAGS or GAZEBO_CXX_FLAGS in CMakeLists.txt for example plugins
    * [Pull request #1573](https://bitbucket.org/osrf/gazebo/pull-request/1573)

1. Added Link::OnWrenchMsg subscriber with test
    * [Pull request #1582](https://bitbucket.org/osrf/gazebo/pull-request/1582)

1. Show/hide GUI overlays using the menu bar.
    * [Pull request #1555](https://bitbucket.org/osrf/gazebo/pull-request/1555)

1. Added world origin indicator rendering::OriginVisual.
    * [Pull request #1700](https://bitbucket.org/osrf/gazebo/pull-request/1700)

1. Show/hide toolbars using the menu bars and shortcut.
   Added MainWindow::CloneAction.
   Added Window menu to Model Editor.
    * [Pull request #1584](https://bitbucket.org/osrf/gazebo/pull-request/1584)

1. Added event to show/hide toolbars.
    * [Pull request #1707](https://bitbucket.org/osrf/gazebo/pull-request/1707)

1. Added optional start/stop/reset buttons to timer GUI plugin.
    * [Pull request #1576](https://bitbucket.org/osrf/gazebo/pull-request/1576)

1. Timer GUI Plugin: Treat negative positions as positions from the ends
    * [Pull request #1703](https://bitbucket.org/osrf/gazebo/pull-request/1703)

1. Added Visual::GetDepth() and Visual::GetNthAncestor()
    * [Pull request #1613](https://bitbucket.org/osrf/gazebo/pull-request/1613)

1. Added a context menu for links
    * [Pull request #1589](https://bitbucket.org/osrf/gazebo/pull-request/1589)

1. Separate TimePanel's display into TimeWidget and LogPlayWidget.
    * [Pull request #1564](https://bitbucket.org/osrf/gazebo/pull-request/1564)

1. Display confirmation message after log is saved
    * [Pull request #1646](https://bitbucket.org/osrf/gazebo/pull-request/1646)

1. Added LogPlayView to display timeline and LogPlaybackStatistics message type.
    * [Pull request #1724](https://bitbucket.org/osrf/gazebo/pull-request/1724)

1. Added Time::FormattedString and removed all other FormatTime functions.
    * [Pull request #1710](https://bitbucket.org/osrf/gazebo/pull-request/1710)

1. Added support for Oculus DK2
    * [Pull request #1526](https://bitbucket.org/osrf/gazebo/pull-request/1526)

1. Use collide_bitmask from SDF to perform collision filtering
    * [Pull request #1470](https://bitbucket.org/osrf/gazebo/pull-request/1470)

1. Pass Coulomb surface friction parameters to DART.
    * [Pull request #1420](https://bitbucket.org/osrf/gazebo/pull-request/1420)

1. Added ModelAlign::SetHighlighted
    * [Pull request #1598](https://bitbucket.org/osrf/gazebo/pull-request/1598)

1. Added various Get functions to Visual. Also added a ConvertGeometryType function to msgs.
    * [Pull request #1402](https://bitbucket.org/osrf/gazebo/pull-request/1402)

1. Get and Set visibility of SelectionObj's handles, with unit test.
    * [Pull request #1417](https://bitbucket.org/osrf/gazebo/pull-request/1417)

1. Set material of SelectionObj's handles.
    * [Pull request #1472](https://bitbucket.org/osrf/gazebo/pull-request/1472)

1. Add SelectionObj::Fini with tests and make Visual::Fini virtual
    * [Pull request #1685](https://bitbucket.org/osrf/gazebo/pull-request/1685)

1. Allow link selection with the mouse if parent model already selected.
    * [Pull request #1409](https://bitbucket.org/osrf/gazebo/pull-request/1409)

1. Added ModelRightMenu::EntityTypes.
    * [Pull request #1414](https://bitbucket.org/osrf/gazebo/pull-request/1414)

1. Scale joint visuals according to link size.
    * [Pull request #1591](https://bitbucket.org/osrf/gazebo/pull-request/1591)
    * [Issue #1563](https://bitbucket.org/osrf/gazebo/issue/1563)

1. Added Gazebo/CoM material.
    * [Pull request #1439](https://bitbucket.org/osrf/gazebo/pull-request/1439)

1. Added arc parameter to MeshManager::CreateTube
    * [Pull request #1436](https://bitbucket.org/osrf/gazebo/pull-request/1436)

1. Added View Inertia and InertiaVisual, changed COMVisual to sphere proportional to mass.
    * [Pull request #1445](https://bitbucket.org/osrf/gazebo/pull-request/1445)

1. Added View Link Frame and LinkFrameVisual. Visual::SetTransparency goes into texture_unit.
    * [Pull request #1762](https://bitbucket.org/osrf/gazebo/pull-request/1762)
    * [Issue #853](https://bitbucket.org/osrf/gazebo/issue/853)

1. Changed the position of Save and Cancel buttons on editor dialogs
    * [Pull request #1442](https://bitbucket.org/osrf/gazebo/pull-request/1442)
    * [Issue #1377](https://bitbucket.org/osrf/gazebo/issue/1377)

1. Fixed Visual material updates
    * [Pull request #1454](https://bitbucket.org/osrf/gazebo/pull-request/1454)
    * [Issue #1455](https://bitbucket.org/osrf/gazebo/issue/1455)

1. Added Matrix3::Inverse() and tests
    * [Pull request #1481](https://bitbucket.org/osrf/gazebo/pull-request/1481)

1. Implemented AddLinkForce for ODE.
    * [Pull request #1456](https://bitbucket.org/osrf/gazebo/pull-request/1456)

1. Updated ConfigWidget class to parse enum values.
    * [Pull request #1518](https://bitbucket.org/osrf/gazebo/pull-request/1518)

1. Added PresetManager to physics libraries and corresponding integration test.
    * [Pull request #1471](https://bitbucket.org/osrf/gazebo/pull-request/1471)

1. Sync name and location on SaveDialog.
    * [Pull request #1563](https://bitbucket.org/osrf/gazebo/pull-request/1563)

1. Added Apply Force/Torque dialog
    * [Pull request #1600](https://bitbucket.org/osrf/gazebo/pull-request/1600)

1. Added Apply Force/Torque visuals
    * [Pull request #1619](https://bitbucket.org/osrf/gazebo/pull-request/1619)

1. Added Apply Force/Torque OnMouseRelease and ActivateWindow
    * [Pull request #1699](https://bitbucket.org/osrf/gazebo/pull-request/1699)

1. Added Apply Force/Torque mouse interactions, modes, activation
    * [Pull request #1731](https://bitbucket.org/osrf/gazebo/pull-request/1731)

1. Added inertia pose getter for COMVisual and COMVisual_TEST
    * [Pull request #1581](https://bitbucket.org/osrf/gazebo/pull-request/1581)

1. Model editor updates
    1. Joint preview using JointVisuals.
        * [Pull request #1369](https://bitbucket.org/osrf/gazebo/pull-request/1369)

    1. Added inspector for configuring link, visual, and collision properties.
        * [Pull request #1408](https://bitbucket.org/osrf/gazebo/pull-request/1408)

    1. Saving, exiting, generalizing SaveDialog.
        * [Pull request #1401](https://bitbucket.org/osrf/gazebo/pull-request/1401)

    1. Inspectors redesign
        * [Pull request #1586](https://bitbucket.org/osrf/gazebo/pull-request/1586)

    1. Edit existing model.
        * [Pull request #1425](https://bitbucket.org/osrf/gazebo/pull-request/1425)

    1. Add joint inspector to link's context menu.
        * [Pull request #1449](https://bitbucket.org/osrf/gazebo/pull-request/1449)
        * [Issue #1443](https://bitbucket.org/osrf/gazebo/issue/1443)

    1. Added button to select mesh file on inspector.
        * [Pull request #1460](https://bitbucket.org/osrf/gazebo/pull-request/1460)
        * [Issue #1450](https://bitbucket.org/osrf/gazebo/issue/1450)

    1. Renamed Part to Link.
        * [Pull request #1478](https://bitbucket.org/osrf/gazebo/pull-request/1478)

    1. Fix snapping inside editor.
        * [Pull request #1489](https://bitbucket.org/osrf/gazebo/pull-request/1489)
        * [Issue #1457](https://bitbucket.org/osrf/gazebo/issue/1457)

    1. Moved DataLogger from Window menu to the toolbar and moved screenshot button to the right.
        * [Pull request #1665](https://bitbucket.org/osrf/gazebo/pull-request/1665)

    1. Keep loaded model's name.
        * [Pull request #1516](https://bitbucket.org/osrf/gazebo/pull-request/1516)
        * [Issue #1504](https://bitbucket.org/osrf/gazebo/issue/1504)

    1. Added ExtrudeDialog.
        * [Pull request #1483](https://bitbucket.org/osrf/gazebo/pull-request/1483)

    1. Hide time panel inside editor and keep main window's paused state.
        * [Pull request #1500](https://bitbucket.org/osrf/gazebo/pull-request/1500)

    1. Fixed pose issues and added ModelCreator_TEST.
        * [Pull request #1509](https://bitbucket.org/osrf/gazebo/pull-request/1509)
        * [Issue #1497](https://bitbucket.org/osrf/gazebo/issue/1497)
        * [Issue #1509](https://bitbucket.org/osrf/gazebo/issue/1509)

    1. Added list of links and joints.
        * [Pull request #1515](https://bitbucket.org/osrf/gazebo/pull-request/1515)
        * [Issue #1418](https://bitbucket.org/osrf/gazebo/issue/1418)

    1. Expose API to support adding items to the palette.
        * [Pull request #1565](https://bitbucket.org/osrf/gazebo/pull-request/1565)

    1. Added menu for toggling joint visualization
        * [Pull request #1551](https://bitbucket.org/osrf/gazebo/pull-request/1551)
        * [Issue #1483](https://bitbucket.org/osrf/gazebo/issue/1483)

    1. Add schematic view to model editor
        * [Pull request #1562](https://bitbucket.org/osrf/gazebo/pull-request/1562)

1. Building editor updates
    1. Make palette tips tooltip clickable to open.
        * [Pull request #1519](https://bitbucket.org/osrf/gazebo/pull-request/1519)
        * [Issue #1370](https://bitbucket.org/osrf/gazebo/issue/1370)

    1. Add measurement unit to building inspectors.
        * [Pull request #1741](https://bitbucket.org/osrf/gazebo/pull-request/1741)
        * [Issue #1363](https://bitbucket.org/osrf/gazebo/issue/1363)

    1. Add `BaseInspectorDialog` as a base class for inspectors.
        * [Pull request #1749](https://bitbucket.org/osrf/gazebo/pull-request/1749)

## Gazebo 5.0

### Gazebo 5.4.0 (2017-01-17)

1. Check FSAA support when creating camera render textures
    * [Pull request 2442](https://bitbucket.org/osrf/gazebo/pull-request/2442)
    * [Issue #1837](https://bitbucket.org/osrf/gazebo/issue/1837)

1. Fix mouse picking with transparent visuals
    * [Pull request 2305](https://bitbucket.org/osrf/gazebo/pull-request/2305)
    * [Issue #1956](https://bitbucket.org/osrf/gazebo/issue/1956)

1. Backport fix for DepthCamera visibility mask
    * [Pull request 2286](https://bitbucket.org/osrf/gazebo/pull-request/2286)
    * [Pull request 2287](https://bitbucket.org/osrf/gazebo/pull-request/2287)

1. Backport sensor reset fix
    * [Pull request 2272](https://bitbucket.org/osrf/gazebo/pull-request/2272)
    * [Issue #1917](https://bitbucket.org/osrf/gazebo/issue/1917)

1. Fix model snap tool highlighting
    * [Pull request 2293](https://bitbucket.org/osrf/gazebo/pull-request/2293)
    * [Issue #1955](https://bitbucket.org/osrf/gazebo/issue/1955)

### Gazebo 5.3.0 (2015-04-07)

1. fix: remove back projection
    * [Pull request 2201](https://bitbucket.org/osrf/gazebo/pull-request/2201)
    * A contribution from Yuki Furuta

1. Backport depth camera OSX fix and test
    * [Pull request 2230](https://bitbucket.org/osrf/gazebo/pull-request/2230)

1. Add missing tinyxml includes
    * [Pull request 2216](https://bitbucket.org/osrf/gazebo/pull-request/2216)

1. backport fixes for ffmpeg3 to gazebo5 (from pull request #2154)
    * [Pull request 2161](https://bitbucket.org/osrf/gazebo/pull-request/2161)

1. Check for valid display using xwininfo -root
    * [Pull request 2111](https://bitbucket.org/osrf/gazebo/pull-request/2111)

1. Don't search for sdformat4 on gazebo5, since gazebo5 can't handle sdformat protocol 1.6
    * [Pull request 2092](https://bitbucket.org/osrf/gazebo/pull-request/2092)

1. Fix minimum window height
    * [Pull request 2002](https://bitbucket.org/osrf/gazebo/pull-request/2002)

1. Relax physics tolerances for single-precision bullet
    * [Pull request 1976](https://bitbucket.org/osrf/gazebo/pull-request/1976)

1. Try finding sdformat 4 in gazebo5 branch
    * [Pull request 1972](https://bitbucket.org/osrf/gazebo/pull-request/1972)

1. Fix_send_message (backport of pull request #1951)
    * [Pull request 1964](https://bitbucket.org/osrf/gazebo/pull-request/1964)
    * A contribution from Samuel Lekieffre

1. Export the media path in the cmake config file.
    * [Pull request 1933](https://bitbucket.org/osrf/gazebo/pull-request/1933)

1. Shorten gearbox test since it is failing via timeout on osx
    * [Pull request 1937](https://bitbucket.org/osrf/gazebo/pull-request/1937)

### Gazebo 5.2.1 (2015-10-02)

1. Fix minimum window height
    * Backport of [pull request #1977](https://bitbucket.org/osrf/gazebo/pull-request/1977)
    * [Pull request #2002](https://bitbucket.org/osrf/gazebo/pull-request/2002)
    * [Issue #1706](https://bitbucket.org/osrf/gazebo/issue/1706)

### Gazebo 5.2.0 (2015-10-02)

1. Initialize sigact struct fields that valgrind said were being used uninitialized
    * [Pull request #1809](https://bitbucket.org/osrf/gazebo/pull-request/1809)

1. Add missing ogre includes to ensure macros are properly defined
    * [Pull request #1813](https://bitbucket.org/osrf/gazebo/pull-request/1813)

1. Use ToSDF functions to simplify physics_friction test
    * [Pull request #1808](https://bitbucket.org/osrf/gazebo/pull-request/1808)

1. Added lines to laser sensor visualization
    * [Pull request #1742](https://bitbucket.org/osrf/gazebo/pull-request/1742)
    * [Issue #935](https://bitbucket.org/osrf/gazebo/issue/935)

1. Fix BulletSliderJoint friction for bullet 2.83
    * [Pull request #1686](https://bitbucket.org/osrf/gazebo/pull-request/1686)

1. Fix heightmap model texture loading.
    * [Pull request #1592](https://bitbucket.org/osrf/gazebo/pull-request/1592)

1. Disable failing pr2 test for dart
    * [Pull request #1540](https://bitbucket.org/osrf/gazebo/pull-request/1540)
    * [Issue #1435](https://bitbucket.org/osrf/gazebo/issue/1435)

### Gazebo 5.1.0 (2015-03-20)
1. Backport pull request #1527 (FindOGRE.cmake for non-Debian systems)
  * [Pull request #1532](https://bitbucket.org/osrf/gazebo/pull-request/1532)

1. Respect system cflags when not using USE_UPSTREAM_CFLAGS
  * [Pull request #1531](https://bitbucket.org/osrf/gazebo/pull-request/1531)

1. Allow light manipulation
  * [Pull request #1529](https://bitbucket.org/osrf/gazebo/pull-request/1529)

1. Allow sdformat 2.3.1+ or 3+ and fix tests
  * [Pull request #1484](https://bitbucket.org/osrf/gazebo/pull-request/1484)

1. Add Link::GetWorldAngularMomentum function and test.
  * [Pull request #1482](https://bitbucket.org/osrf/gazebo/pull-request/1482)

1. Preserve previous GAZEBO_MODEL_PATH values when sourcing setup.sh
  * [Pull request #1430](https://bitbucket.org/osrf/gazebo/pull-request/1430)

1. Implement Coulomb joint friction for DART
  * [Pull request #1427](https://bitbucket.org/osrf/gazebo/pull-request/1427)
  * [Issue #1281](https://bitbucket.org/osrf/gazebo/issue/1281)

1. Fix simple shape normals.
    * [Pull request #1477](https://bitbucket.org/osrf/gazebo/pull-request/1477)
    * [Issue #1369](https://bitbucket.org/osrf/gazebo/issue/1369)

1. Use Msg-to-SDF conversion functions in tests, add ServerFixture::SpawnModel(msgs::Model).
    * [Pull request #1466](https://bitbucket.org/osrf/gazebo/pull-request/1466)

1. Added Model Msg-to-SDF conversion functions and test.
    * [Pull request #1429](https://bitbucket.org/osrf/gazebo/pull-request/1429)

1. Added Joint Msg-to-SDF conversion functions and test.
    * [Pull request #1419](https://bitbucket.org/osrf/gazebo/pull-request/1419)

1. Added Visual, Material Msg-to-SDF conversion functions and ShaderType to string conversion functions.
    * [Pull request #1415](https://bitbucket.org/osrf/gazebo/pull-request/1415)

1. Implement Coulomb joint friction for BulletSliderJoint
  * [Pull request #1452](https://bitbucket.org/osrf/gazebo/pull-request/1452)
  * [Issue #1348](https://bitbucket.org/osrf/gazebo/issue/1348)

### Gazebo 5.0.0 (2015-01-27)
1. Support for using [digital elevation maps](http://gazebosim.org/tutorials?tut=dem) has been added to debian packages.

1. C++11 support (C++11 compatible compiler is now required)
    * [Pull request #1340](https://bitbucket.org/osrf/gazebo/pull-request/1340)

1. Implemented private data pointer for the World class.
    * [Pull request #1383](https://bitbucket.org/osrf/gazebo/pull-request/1383)

1. Implemented private data pointer for the Scene class.
    * [Pull request #1385](https://bitbucket.org/osrf/gazebo/pull-request/1385)

1. Added a events::Event::resetWorld event that is triggered when World::Reset is called.
    * [Pull request #1332](https://bitbucket.org/osrf/gazebo/pull-request/1332)
    * [Issue #1375](https://bitbucket.org/osrf/gazebo/issue/1375)

1. Fixed `math::Box::GetCenter` functionality.
    * [Pull request #1278](https://bitbucket.org/osrf/gazebo/pull-request/1278)
    * [Issue #1327](https://bitbucket.org/osrf/gazebo/issue/1327)

1. Added a GUI timer plugin that facilitates the display and control a timer inside the Gazebo UI.
    * [Pull request #1270](https://bitbucket.org/osrf/gazebo/pull-request/1270)

1. Added ability to load plugins via SDF.
    * [Pull request #1261](https://bitbucket.org/osrf/gazebo/pull-request/1261)

1. Added GUIEvent to hide/show the left GUI pane.
    * [Pull request #1269](https://bitbucket.org/osrf/gazebo/pull-request/1269)

1. Modified KeyEventHandler and GLWidget so that hotkeys can be suppressed by custom KeyEvents set up by developers
    * [Pull request #1251](https://bitbucket.org/osrf/gazebo/pull-request/1251)

1. Added ability to read the directory where the log files are stored.
    * [Pull request #1277](https://bitbucket.org/osrf/gazebo/pull-request/1277)

1. Implemented a simulation cloner
    * [Pull request #1180](https://bitbucket.org/osrf/gazebo/pull-request/1180/clone-a-simulation)

1. Added GUI overlay plugins. Users can now write a Gazebo + QT plugin that displays widgets over the render window.
  * [Pull request #1181](https://bitbucket.org/osrf/gazebo/pull-request/1181)

1. Change behavior of Joint::SetVelocity, add Joint::SetVelocityLimit(unsigned int, double)
  * [Pull request #1218](https://bitbucket.org/osrf/gazebo/pull-request/1218)
  * [Issue #964](https://bitbucket.org/osrf/gazebo/issue/964)

1. Implement Coulomb joint friction for ODE
  * [Pull request #1221](https://bitbucket.org/osrf/gazebo/pull-request/1221)
  * [Issue #381](https://bitbucket.org/osrf/gazebo/issue/381)

1. Implement Coulomb joint friction for BulletHingeJoint
  * [Pull request #1317](https://bitbucket.org/osrf/gazebo/pull-request/1317)
  * [Issue #1348](https://bitbucket.org/osrf/gazebo/issue/1348)

1. Implemented camera lens distortion.
  * [Pull request #1213](https://bitbucket.org/osrf/gazebo/pull-request/1213)

1. Kill rogue gzservers left over from failed INTEGRATION_world_clone tests
   and improve robustness of `UNIT_gz_TEST`
  * [Pull request #1232](https://bitbucket.org/osrf/gazebo/pull-request/1232)
  * [Issue #1299](https://bitbucket.org/osrf/gazebo/issue/1299)

1. Added RenderWidget::ShowToolbar to toggle visibility of top toolbar.
  * [Pull request #1248](https://bitbucket.org/osrf/gazebo/pull-request/1248)

1. Fix joint axis visualization.
  * [Pull request #1258](https://bitbucket.org/osrf/gazebo/pull-request/1258)

1. Change UserCamera view control via joysticks. Clean up rate control vs. pose control.
   see UserCamera::OnJoyPose and UserCamera::OnJoyTwist. Added view twist control toggle
   with joystick button 1.
  * [Pull request #1249](https://bitbucket.org/osrf/gazebo/pull-request/1249)

1. Added RenderWidget::GetToolbar to get the top toolbar and change its actions on ModelEditor.
    * [Pull request #1263](https://bitbucket.org/osrf/gazebo/pull-request/1263)

1. Added accessor for MainWindow graphical widget to GuiIface.
    * [Pull request #1250](https://bitbucket.org/osrf/gazebo/pull-request/1250)

1. Added a ConfigWidget class that takes in a google protobuf message and generates widgets for configuring the fields in the message
    * [Pull request #1285](https://bitbucket.org/osrf/gazebo/pull-request/1285)

1. Added GLWidget::OnModelEditor when model editor is triggered, and MainWindow::OnEditorGroup to manually uncheck editor actions.
    * [Pull request #1283](https://bitbucket.org/osrf/gazebo/pull-request/1283)

1. Added Collision, Geometry, Inertial, Surface Msg-to-SDF conversion functions.
    * [Pull request #1315](https://bitbucket.org/osrf/gazebo/pull-request/1315)

1. Added "button modifier" fields (control, shift, and alt) to common::KeyEvent.
    * [Pull request #1325](https://bitbucket.org/osrf/gazebo/pull-request/1325)

1. Added inputs for environment variable GAZEBO_GUI_INI_FILE for reading a custom .ini file.
    * [Pull request #1252](https://bitbucket.org/osrf/gazebo/pull-request/1252)

1. Fixed crash on "permission denied" bug, added insert_model integration test.
    * [Pull request #1329](https://bitbucket.org/osrf/gazebo/pull-request/1329/)

1. Enable simbody joint tests, implement `SimbodyJoint::GetParam`, create
   `Joint::GetParam`, fix bug in `BulletHingeJoint::SetParam`.
    * [Pull request #1404](https://bitbucket.org/osrf/gazebo/pull-request/1404/)

1. Building editor updates
    1. Fixed inspector resizing.
        * [Pull request #1230](https://bitbucket.org/osrf/gazebo/pull-request/1230)
        * [Issue #395](https://bitbucket.org/osrf/gazebo/issue/395)

    1. Doors and windows move proportionally with wall.
        * [Pull request #1231](https://bitbucket.org/osrf/gazebo/pull-request/1231)
        * [Issue #368](https://bitbucket.org/osrf/gazebo/issue/368)

    1. Inspector dialogs stay on top.
        * [Pull request #1229](https://bitbucket.org/osrf/gazebo/pull-request/1229)
        * [Issue #417](https://bitbucket.org/osrf/gazebo/issue/417)

    1. Make model name editable on palette.
        * [Pull request #1239](https://bitbucket.org/osrf/gazebo/pull-request/1239)

    1. Import background image and improve add/delete levels.
        * [Pull request #1214](https://bitbucket.org/osrf/gazebo/pull-request/1214)
        * [Issue #422](https://bitbucket.org/osrf/gazebo/issue/422)
        * [Issue #361](https://bitbucket.org/osrf/gazebo/issue/361)

    1. Fix changing draw mode.
        * [Pull request #1233](https://bitbucket.org/osrf/gazebo/pull-request/1233)
        * [Issue #405](https://bitbucket.org/osrf/gazebo/issue/405)

    1. Tips on palette's top-right corner.
        * [Pull request #1241](https://bitbucket.org/osrf/gazebo/pull-request/1241)

    1. New buttons and layout for the palette.
        * [Pull request #1242](https://bitbucket.org/osrf/gazebo/pull-request/1242)

    1. Individual wall segments instead of polylines.
        * [Pull request #1246](https://bitbucket.org/osrf/gazebo/pull-request/1246)
        * [Issue #389](https://bitbucket.org/osrf/gazebo/issue/389)
        * [Issue #415](https://bitbucket.org/osrf/gazebo/issue/415)

    1. Fix exiting and saving, exiting when there's nothing drawn, fix text on popups.
        * [Pull request #1296](https://bitbucket.org/osrf/gazebo/pull-request/1296)

    1. Display measure for selected wall segment.
        * [Pull request #1291](https://bitbucket.org/osrf/gazebo/pull-request/1291)
        * [Issue #366](https://bitbucket.org/osrf/gazebo/issue/366)

    1. Highlight selected item's 3D visual.
        * [Pull request #1292](https://bitbucket.org/osrf/gazebo/pull-request/1292)

    1. Added color picker to inspector dialogs.
        * [Pull request #1298](https://bitbucket.org/osrf/gazebo/pull-request/1298)

    1. Snapping on by default, off holding Shift. Improved snapping.
        * [Pull request #1304](https://bitbucket.org/osrf/gazebo/pull-request/1304)

    1. Snap walls to length increments, moved scale to SegmentItem and added Get/SetScale, added SegmentItem::SnapAngle and SegmentItem::SnapLength.
        * [Pull request #1311](https://bitbucket.org/osrf/gazebo/pull-request/1311)

    1. Make buildings available in "Insert Models" tab, improve save flow.
        * [Pull request #1312](https://bitbucket.org/osrf/gazebo/pull-request/1312)

    1. Added EditorItem::SetHighlighted.
        * [Pull request #1308](https://bitbucket.org/osrf/gazebo/pull-request/1308)

    1. Current level is transparent, lower levels opaque, higher levels invisible.
        * [Pull request #1303](https://bitbucket.org/osrf/gazebo/pull-request/1303)

    1. Detach all child manips when item is deleted, added BuildingMaker::DetachAllChildren.
        * [Pull request #1316](https://bitbucket.org/osrf/gazebo/pull-request/1316)

    1. Added texture picker to inspector dialogs.
        * [Pull request #1306](https://bitbucket.org/osrf/gazebo/pull-request/1306)

    1. Measures for doors and windows. Added RectItem::angleOnWall and related Get/Set.
        * [Pull request #1322](https://bitbucket.org/osrf/gazebo/pull-request/1322)
        * [Issue #370](https://bitbucket.org/osrf/gazebo/issue/370)

    1. Added Gazebo/BuildingFrame material to display holes for doors and windows on walls.
        * [Pull request #1338](https://bitbucket.org/osrf/gazebo/pull-request/1338)

    1. Added Gazebo/Bricks material to be used as texture on the building editor.
        * [Pull request #1333](https://bitbucket.org/osrf/gazebo/pull-request/1333)

    1. Pick colors from the palette and assign on 3D view. Added mouse and key event handlers to BuildingMaker, and events to communicate from BuildingModelManip to EditorItem.
        * [Pull request #1336](https://bitbucket.org/osrf/gazebo/pull-request/1336)

    1. Pick textures from the palette and assign in 3D view.
        * [Pull request #1368](https://bitbucket.org/osrf/gazebo/pull-request/1368)

1. Model editor updates
    1. Fix adding/removing event filters .
        * [Pull request #1279](https://bitbucket.org/osrf/gazebo/pull-request/1279)

    1. Enabled multi-selection and align tool inside model editor.
        * [Pull request #1302](https://bitbucket.org/osrf/gazebo/pull-request/1302)
        * [Issue #1323](https://bitbucket.org/osrf/gazebo/issue/1323)

    1. Enabled snap mode inside model editor.
        * [Pull request #1331](https://bitbucket.org/osrf/gazebo/pull-request/1331)
        * [Issue #1318](https://bitbucket.org/osrf/gazebo/issue/1318)

    1. Implemented copy/pasting of links.
        * [Pull request #1330](https://bitbucket.org/osrf/gazebo/pull-request/1330)

1. GUI publishes model selection information on ~/selection topic.
    * [Pull request #1318](https://bitbucket.org/osrf/gazebo/pull-request/1318)

## Gazebo 4.0

### Gazebo 4.x.x (2015-xx-xx)

1. Fix build for Bullet 2.83, enable angle wrapping for BulletHingeJoint
    * [Pull request #1664](https://bitbucket.org/osrf/gazebo/pull-request/1664)

### Gazebo 4.1.3 (2015-05-07)

1. Fix saving visual geom SDF values
    * [Pull request #1597](https://bitbucket.org/osrf/gazebo/pull-request/1597)
1. Fix heightmap model texture loading.
    * [Pull request #1595](https://bitbucket.org/osrf/gazebo/pull-request/1595)
1. Fix visual collision scale on separate client
    * [Pull request #1585](https://bitbucket.org/osrf/gazebo/pull-request/1585)
1. Fix several clang compiler warnings
    * [Pull request #1594](https://bitbucket.org/osrf/gazebo/pull-request/1594)
1. Fix blank save / browse dialogs
    * [Pull request #1544](https://bitbucket.org/osrf/gazebo/pull-request/1544)

### Gazebo 4.1.2 (2015-03-20)

1. Fix quaternion documentation: target Gazebo_4.1
    * [Pull request #1525](https://bitbucket.org/osrf/gazebo/pull-request/1525)
1. Speed up World::Step in loops
    * [Pull request #1492](https://bitbucket.org/osrf/gazebo/pull-request/1492)
1. Reduce selection buffer updates -> 4.1
    * [Pull request #1494](https://bitbucket.org/osrf/gazebo/pull-request/1494)
1. Fix loading of SimbodyPhysics parameters
    * [Pull request #1474](https://bitbucket.org/osrf/gazebo/pull-request/1474)
1. Fix heightmap on OSX -> 4.1
    * [Pull request #1455](https://bitbucket.org/osrf/gazebo/pull-request/1455)
1. Remove extra pose tag in a world file that should not be there
    * [Pull request #1458](https://bitbucket.org/osrf/gazebo/pull-request/1458)
1. Better fix for #236 for IMU that doesn't require ABI changes
    * [Pull request #1448](https://bitbucket.org/osrf/gazebo/pull-request/1448)
1. Fix regression of #236 for ImuSensor in 4.1
    * [Pull request #1446](https://bitbucket.org/osrf/gazebo/pull-request/1446)
1. Preserve previous GAZEBO_MODEL_PATH values when sourcing setup.sh
    * [Pull request #1430](https://bitbucket.org/osrf/gazebo/pull-request/1430)
1. issue #857: fix segfault for simbody screw joint when setting limits due to uninitialized limitForce.
    * [Pull request #1423](https://bitbucket.org/osrf/gazebo/pull-request/1423)
1. Allow multiple contact sensors per link (#960)
    * [Pull request #1413](https://bitbucket.org/osrf/gazebo/pull-request/1413)
1. Fix for issue #351, ODE World Step
    * [Pull request #1406](https://bitbucket.org/osrf/gazebo/pull-request/1406)
1. Disable failing InelasticCollision/0 test (#1394)
    * [Pull request #1405](https://bitbucket.org/osrf/gazebo/pull-request/1405)
1. Prevent out of bounds array access in SkidSteerDrivePlugin (found by cppcheck 1.68)
    * [Pull request #1379](https://bitbucket.org/osrf/gazebo/pull-request/1379)

### Gazebo 4.1.1 (2015-01-15)

1. Fix BulletPlaneShape bounding box (#1265)
    * [Pull request #1367](https://bitbucket.org/osrf/gazebo/pull-request/1367)
1. Fix dart linking errors on osx
    * [Pull request #1372](https://bitbucket.org/osrf/gazebo/pull-request/1372)
1. Update to player interfaces
    * [Pull request #1324](https://bitbucket.org/osrf/gazebo/pull-request/1324)
1. Handle GpuLaser name collisions (#1403)
    * [Pull request #1360](https://bitbucket.org/osrf/gazebo/pull-request/1360)
1. Add checks for handling array's with counts of zero, and read specular values
    * [Pull request #1339](https://bitbucket.org/osrf/gazebo/pull-request/1339)
1. Fix model list widget test
    * [Pull request #1327](https://bitbucket.org/osrf/gazebo/pull-request/1327)
1. Fix ogre includes
    * [Pull request #1323](https://bitbucket.org/osrf/gazebo/pull-request/1323)

### Gazebo 4.1.0 (2014-11-20)

1. Modified GUI rendering to improve the rendering update rate.
    * [Pull request #1487](https://bitbucket.org/osrf/gazebo/pull-request/1487)
1. Add ArrangePlugin for arranging groups of models.
   Also add Model::ResetPhysicsStates to call Link::ResetPhysicsStates
   recursively on all links in model.
    * [Pull request #1208](https://bitbucket.org/osrf/gazebo/pull-request/1208)
1. The `gz model` command line tool will output model info using either `-i` for complete info, or `-p` for just the model pose.
    * [Pull request #1212](https://bitbucket.org/osrf/gazebo/pull-request/1212)
    * [DRCSim Issue #389](https://bitbucket.org/osrf/drcsim/issue/389)
1. Added SignalStats class for computing incremental signal statistics.
    * [Pull request #1198](https://bitbucket.org/osrf/gazebo/pull-request/1198)
1. Add InitialVelocityPlugin to setting the initial state of links
    * [Pull request #1237](https://bitbucket.org/osrf/gazebo/pull-request/1237)
1. Added Quaternion::Integrate function.
    * [Pull request #1255](https://bitbucket.org/osrf/gazebo/pull-request/1255)
1. Added ConvertJointType functions, display more joint info on model list.
    * [Pull request #1259](https://bitbucket.org/osrf/gazebo/pull-request/1259)
1. Added ModelListWidget::AddProperty, removed unnecessary checks on ModelListWidget.
    * [Pull request #1271](https://bitbucket.org/osrf/gazebo/pull-request/1271)
1. Fix loading collada meshes with unsupported input semantics.
    * [Pull request #1319](https://bitbucket.org/osrf/gazebo/pull-request/1319)

### Gazebo 4.0.2 (2014-09-23)

1. Fix and improve mechanism to generate pkgconfig libs
    * [Pull request #1207](https://bitbucket.org/osrf/gazebo/pull-request/1207)
    * [Issue #1284](https://bitbucket.org/osrf/gazebo/issue/1284)
1. Added arat.world
    * [Pull request #1205](https://bitbucket.org/osrf/gazebo/pull-request/1205)
1. Update gzprop to output zip files.
    * [Pull request #1197](https://bitbucket.org/osrf/gazebo/pull-request/1197)
1. Make Collision::GetShape a const function
    * [Pull requset #1189](https://bitbucket.org/osrf/gazebo/pull-request/1189)
1. Install missing physics headers
    * [Pull requset #1183](https://bitbucket.org/osrf/gazebo/pull-request/1183)
1. Remove SimbodyLink::AddTorque console message
    * [Pull requset #1185](https://bitbucket.org/osrf/gazebo/pull-request/1185)
1. Fix log xml
    * [Pull requset #1188](https://bitbucket.org/osrf/gazebo/pull-request/1188)

### Gazebo 4.0.0 (2014-08-08)

1. Added lcov support to cmake
    * [Pull request #1047](https://bitbucket.org/osrf/gazebo/pull-request/1047)
1. Fixed memory leak in image conversion
    * [Pull request #1057](https://bitbucket.org/osrf/gazebo/pull-request/1057)
1. Removed deprecated function
    * [Pull request #1067](https://bitbucket.org/osrf/gazebo/pull-request/1067)
1. Improved collada loading performance
    * [Pull request #1066](https://bitbucket.org/osrf/gazebo/pull-request/1066)
    * [Pull request #1082](https://bitbucket.org/osrf/gazebo/pull-request/1082)
    * [Issue #1134](https://bitbucket.org/osrf/gazebo/issue/1134)
1. Implemented a collada exporter
    * [Pull request #1064](https://bitbucket.org/osrf/gazebo/pull-request/1064)
1. Force torque sensor now makes use of sensor's pose.
    * [Pull request #1076](https://bitbucket.org/osrf/gazebo/pull-request/1076)
    * [Issue #940](https://bitbucket.org/osrf/gazebo/issue/940)
1. Fix Model::GetLinks segfault
    * [Pull request #1093](https://bitbucket.org/osrf/gazebo/pull-request/1093)
1. Fix deleting and saving lights in gzserver
    * [Pull request #1094](https://bitbucket.org/osrf/gazebo/pull-request/1094)
    * [Issue #1182](https://bitbucket.org/osrf/gazebo/issue/1182)
    * [Issue #346](https://bitbucket.org/osrf/gazebo/issue/346)
1. Fix Collision::GetWorldPose. The pose of a collision would not update properly.
    * [Pull request #1049](https://bitbucket.org/osrf/gazebo/pull-request/1049)
    * [Issue #1124](https://bitbucket.org/osrf/gazebo/issue/1124)
1. Fixed the animate_box and animate_joints examples
    * [Pull request #1086](https://bitbucket.org/osrf/gazebo/pull-request/1086)
1. Integrated Oculus Rift functionality
    * [Pull request #1074](https://bitbucket.org/osrf/gazebo/pull-request/1074)
    * [Pull request #1136](https://bitbucket.org/osrf/gazebo/pull-request/1136)
    * [Pull request #1139](https://bitbucket.org/osrf/gazebo/pull-request/1139)
1. Updated Base::GetScopedName
    * [Pull request #1104](https://bitbucket.org/osrf/gazebo/pull-request/1104)
1. Fix collada loader from adding duplicate materials into a Mesh
    * [Pull request #1105](https://bitbucket.org/osrf/gazebo/pull-request/1105)
    * [Issue #1180](https://bitbucket.org/osrf/gazebo/issue/1180)
1. Integrated Razer Hydra functionality
    * [Pull request #1083](https://bitbucket.org/osrf/gazebo/pull-request/1083)
    * [Pull request #1109](https://bitbucket.org/osrf/gazebo/pull-request/1109)
1. Added ability to copy and paste models in the GUI
    * [Pull request #1103](https://bitbucket.org/osrf/gazebo/pull-request/1103)
1. Removed unnecessary inclusion of gazebo.hh and common.hh in plugins
    * [Pull request #1111](https://bitbucket.org/osrf/gazebo/pull-request/1111)
1. Added ability to specify custom road textures
    * [Pull request #1027](https://bitbucket.org/osrf/gazebo/pull-request/1027)
1. Added support for DART 4.1
    * [Pull request #1113](https://bitbucket.org/osrf/gazebo/pull-request/1113)
    * [Pull request #1132](https://bitbucket.org/osrf/gazebo/pull-request/1132)
    * [Pull request #1134](https://bitbucket.org/osrf/gazebo/pull-request/1134)
    * [Pull request #1154](https://bitbucket.org/osrf/gazebo/pull-request/1154)
1. Allow position of joints to be directly set.
    * [Pull request #1097](https://bitbucket.org/osrf/gazebo/pull-request/1097)
    * [Issue #1138](https://bitbucket.org/osrf/gazebo/issue/1138)
1. Added extruded polyline geometry
    * [Pull request #1026](https://bitbucket.org/osrf/gazebo/pull-request/1026)
1. Fixed actor animation
    * [Pull request #1133](https://bitbucket.org/osrf/gazebo/pull-request/1133)
    * [Pull request #1141](https://bitbucket.org/osrf/gazebo/pull-request/1141)
1. Generate a versioned cmake config file
    * [Pull request #1153](https://bitbucket.org/osrf/gazebo/pull-request/1153)
    * [Issue #1226](https://bitbucket.org/osrf/gazebo/issue/1226)
1. Added KMeans class
    * [Pull request #1147](https://bitbucket.org/osrf/gazebo/pull-request/1147)
1. Added --summary-range feature to bitbucket pullrequest tool
    * [Pull request #1156](https://bitbucket.org/osrf/gazebo/pull-request/1156)
1. Updated web links
    * [Pull request #1159](https://bitbucket.org/osrf/gazebo/pull-request/1159)
1. Update tests
    * [Pull request #1155](https://bitbucket.org/osrf/gazebo/pull-request/1155)
    * [Pull request #1143](https://bitbucket.org/osrf/gazebo/pull-request/1143)
    * [Pull request #1138](https://bitbucket.org/osrf/gazebo/pull-request/1138)
    * [Pull request #1140](https://bitbucket.org/osrf/gazebo/pull-request/1140)
    * [Pull request #1127](https://bitbucket.org/osrf/gazebo/pull-request/1127)
    * [Pull request #1115](https://bitbucket.org/osrf/gazebo/pull-request/1115)
    * [Pull request #1102](https://bitbucket.org/osrf/gazebo/pull-request/1102)
    * [Pull request #1087](https://bitbucket.org/osrf/gazebo/pull-request/1087)
    * [Pull request #1084](https://bitbucket.org/osrf/gazebo/pull-request/1084)

## Gazebo 3.0

### Gazebo 3.x.x (yyyy-mm-dd)

1. Fixed sonar and wireless sensor visualization
    * [Pull request #1254](https://bitbucket.org/osrf/gazebo/pull-request/1254)
1. Update visual bounding box when model is selected
    * [Pull request #1280](https://bitbucket.org/osrf/gazebo/pull-request/1280)

### Gazebo 3.1.0 (2014-08-08)

1. Implemented Simbody::Link::Set*Vel
    * [Pull request #1160](https://bitbucket.org/osrf/gazebo/pull-request/1160)
    * [Issue #1012](https://bitbucket.org/osrf/gazebo/issue/1012)
1. Added World::RemoveModel function
    * [Pull request #1106](https://bitbucket.org/osrf/gazebo/pull-request/1106)
    * [Issue #1177](https://bitbucket.org/osrf/gazebo/issue/1177)
1. Fix exit from camera follow mode using the escape key
    * [Pull request #1137](https://bitbucket.org/osrf/gazebo/pull-request/1137)
    * [Issue #1220](https://bitbucket.org/osrf/gazebo/issue/1220)
1. Added support for SDF joint spring stiffness and reference positions
    * [Pull request #1117](https://bitbucket.org/osrf/gazebo/pull-request/1117)
1. Removed the gzmodel_create script
    * [Pull request #1130](https://bitbucket.org/osrf/gazebo/pull-request/1130)
1. Added Vector2 dot product
    * [Pull request #1101](https://bitbucket.org/osrf/gazebo/pull-request/1101)
1. Added SetPositionPID and SetVelocityPID to JointController
    * [Pull request #1091](https://bitbucket.org/osrf/gazebo/pull-request/1091)
1. Fix gzclient startup crash with ogre 1.9
    * [Pull request #1098](https://bitbucket.org/osrf/gazebo/pull-request/1098)
    * [Issue #996](https://bitbucket.org/osrf/gazebo/issue/996)
1. Update the bitbucket_pullrequests tool
    * [Pull request #1108](https://bitbucket.org/osrf/gazebo/pull-request/1108)
1. Light properties now remain in place after move by the user via the GUI.
    * [Pull request #1110](https://bitbucket.org/osrf/gazebo/pull-request/1110)
    * [Issue #1211](https://bitbucket.org/osrf/gazebo/issue/1211)
1. Allow position of joints to be directly set.
    * [Pull request #1096](https://bitbucket.org/osrf/gazebo/pull-request/1096)
    * [Issue #1138](https://bitbucket.org/osrf/gazebo/issue/1138)

### Gazebo 3.0.0 (2014-04-11)

1. Fix bug when deleting the sun light
    * [Pull request #1088](https://bitbucket.org/osrf/gazebo/pull-request/1088)
    * [Issue #1133](https://bitbucket.org/osrf/gazebo/issue/1133)
1. Fix ODE screw joint
    * [Pull request #1078](https://bitbucket.org/osrf/gazebo/pull-request/1078)
    * [Issue #1167](https://bitbucket.org/osrf/gazebo/issue/1167)
1. Update joint integration tests
    * [Pull request #1081](https://bitbucket.org/osrf/gazebo/pull-request/1081)
1. Fixed false positives in cppcheck.
    * [Pull request #1061](https://bitbucket.org/osrf/gazebo/pull-request/1061)
1. Made joint axis reference frame relative to child, and updated simbody and dart accordingly.
    * [Pull request #1069](https://bitbucket.org/osrf/gazebo/pull-request/1069)
    * [Issue #494](https://bitbucket.org/osrf/gazebo/issue/494)
    * [Issue #1143](https://bitbucket.org/osrf/gazebo/issue/1143)
1. Added ability to pass vector of strings to SetupClient and SetupServer
    * [Pull request #1068](https://bitbucket.org/osrf/gazebo/pull-request/1068)
    * [Issue #1132](https://bitbucket.org/osrf/gazebo/issue/1132)
1. Fix error correction in screw constraints for ODE
    * [Pull request #1070](https://bitbucket.org/osrf/gazebo/pull-request/1070)
    * [Issue #1159](https://bitbucket.org/osrf/gazebo/issue/1159)
1. Improved pkgconfig with SDF
    * [Pull request #1062](https://bitbucket.org/osrf/gazebo/pull-request/1062)
1. Added a plugin to simulate aero dynamics
    * [Pull request #905](https://bitbucket.org/osrf/gazebo/pull-request/905)
1. Updated bullet support
    * [Issue #1069](https://bitbucket.org/osrf/gazebo/issue/1069)
    * [Pull request #1011](https://bitbucket.org/osrf/gazebo/pull-request/1011)
    * [Pull request #996](https://bitbucket.org/osrf/gazebo/pull-request/966)
    * [Pull request #1024](https://bitbucket.org/osrf/gazebo/pull-request/1024)
1. Updated simbody support
    * [Pull request #995](https://bitbucket.org/osrf/gazebo/pull-request/995)
1. Updated worlds to SDF 1.5
    * [Pull request #1021](https://bitbucket.org/osrf/gazebo/pull-request/1021)
1. Improvements to ODE
    * [Pull request #1001](https://bitbucket.org/osrf/gazebo/pull-request/1001)
    * [Pull request #1014](https://bitbucket.org/osrf/gazebo/pull-request/1014)
    * [Pull request #1015](https://bitbucket.org/osrf/gazebo/pull-request/1015)
    * [Pull request #1016](https://bitbucket.org/osrf/gazebo/pull-request/1016)
1. New command line tool
    * [Pull request #972](https://bitbucket.org/osrf/gazebo/pull-request/972)
1. Graphical user interface improvements
    * [Pull request #971](https://bitbucket.org/osrf/gazebo/pull-request/971)
    * [Pull request #1013](https://bitbucket.org/osrf/gazebo/pull-request/1013)
    * [Pull request #989](https://bitbucket.org/osrf/gazebo/pull-request/989)
1. Created a friction pyramid class
    * [Pull request #935](https://bitbucket.org/osrf/gazebo/pull-request/935)
1. Added GetWorldEnergy functions to Model, Joint, and Link
    * [Pull request #1017](https://bitbucket.org/osrf/gazebo/pull-request/1017)
1. Preparing Gazebo for admission into Ubuntu
    * [Pull request #969](https://bitbucket.org/osrf/gazebo/pull-request/969)
    * [Pull request #998](https://bitbucket.org/osrf/gazebo/pull-request/998)
    * [Pull request #1002](https://bitbucket.org/osrf/gazebo/pull-request/1002)
1. Add method for querying if useImplicitStiffnessDamping flag is set for a given joint
    * [Issue #629](https://bitbucket.org/osrf/gazebo/issue/629)
    * [Pull request #1006](https://bitbucket.org/osrf/gazebo/pull-request/1006)
1. Fix joint axis frames
    * [Issue #494](https://bitbucket.org/osrf/gazebo/issue/494)
    * [Pull request #963](https://bitbucket.org/osrf/gazebo/pull-request/963)
1. Compute joint anchor pose relative to parent
    * [Issue #1029](https://bitbucket.org/osrf/gazebo/issue/1029)
    * [Pull request #982](https://bitbucket.org/osrf/gazebo/pull-request/982)
1. Cleanup the installed worlds
    * [Issue #1036](https://bitbucket.org/osrf/gazebo/issue/1036)
    * [Pull request #984](https://bitbucket.org/osrf/gazebo/pull-request/984)
1. Update to the GPS sensor
    * [Issue #1059](https://bitbucket.org/osrf/gazebo/issue/1059)
    * [Pull request #978](https://bitbucket.org/osrf/gazebo/pull-request/978)
1. Removed libtool from plugin loading
    * [Pull request #981](https://bitbucket.org/osrf/gazebo/pull-request/981)
1. Added functions to get inertial information for a link in the world frame.
    * [Pull request #1005](https://bitbucket.org/osrf/gazebo/pull-request/1005)

## Gazebo 2.0

### Gazebo 2.2.6 (2015-09-28)

1. Backport fixes to setup.sh from pull request #1430 to 2.2 branch
    * [Pull request 1889](https://bitbucket.org/osrf/gazebo/pull-request/1889)
1. Fix heightmap texture loading (2.2)
    * [Pull request 1596](https://bitbucket.org/osrf/gazebo/pull-request/1596)
1. Prevent out of bounds array access in SkidSteerDrivePlugin (found by cppcheck 1.68)
    * [Pull request 1379](https://bitbucket.org/osrf/gazebo/pull-request/1379)
1. Fix build with boost 1.57 for 2.2 branch (#1399)
    * [Pull request 1358](https://bitbucket.org/osrf/gazebo/pull-request/1358)
1. Fix manpage test failures by incrementing year to 2015
    * [Pull request 1361](https://bitbucket.org/osrf/gazebo/pull-request/1361)
1. Fix build for OS X 10.10 (#1304, #1289)
    * [Pull request 1346](https://bitbucket.org/osrf/gazebo/pull-request/1346)
1. Restore ODELink ABI, use Link variables instead (#1354)
    * [Pull request 1347](https://bitbucket.org/osrf/gazebo/pull-request/1347)
1. Fix inertia_ratio test
    * [Pull request 1344](https://bitbucket.org/osrf/gazebo/pull-request/1344)
1. backport collision visual fix -> 2.2
    * [Pull request 1343](https://bitbucket.org/osrf/gazebo/pull-request/1343)
1. Fix two code_check errors on 2.2
    * [Pull request 1314](https://bitbucket.org/osrf/gazebo/pull-request/1314)
1. issue #243 fix Link::GetWorldLinearAccel and Link::GetWorldAngularAccel for ODE
    * [Pull request 1284](https://bitbucket.org/osrf/gazebo/pull-request/1284)

### Gazebo 2.2.3 (2014-04-29)

1. Removed redundant call to World::Init
    * [Pull request #1107](https://bitbucket.org/osrf/gazebo/pull-request/1107)
    * [Issue #1208](https://bitbucket.org/osrf/gazebo/issue/1208)
1. Return proper error codes when gazebo exits
    * [Pull request #1085](https://bitbucket.org/osrf/gazebo/pull-request/1085)
    * [Issue #1178](https://bitbucket.org/osrf/gazebo/issue/1178)
1. Fixed Camera::GetWorldRotation().
    * [Pull request #1071](https://bitbucket.org/osrf/gazebo/pull-request/1071)
    * [Issue #1087](https://bitbucket.org/osrf/gazebo/issue/1087)
1. Fixed memory leak in image conversion
    * [Pull request #1073](https://bitbucket.org/osrf/gazebo/pull-request/1073)

### Gazebo 2.2.1 (xxxx-xx-xx)

1. Fix heightmap model texture loading.
    * [Pull request #1596](https://bitbucket.org/osrf/gazebo/pull-request/1596)

### Gazebo 2.2.0 (2014-01-10)

1. Fix compilation when using OGRE-1.9 (full support is being worked on)
    * [Issue #994](https://bitbucket.org/osrf/gazebo/issue/994)
    * [Issue #995](https://bitbucket.org/osrf/gazebo/issue/995)
    * [Issue #996](https://bitbucket.org/osrf/gazebo/issue/996)
    * [Pull request #883](https://bitbucket.org/osrf/gazebo/pull-request/883)
1. Added unit test for issue 624.
    * [Issue #624](https://bitbucket.org/osrf/gazebo/issue/624).
    * [Pull request #889](https://bitbucket.org/osrf/gazebo/pull-request/889)
1. Use 3x3 PCF shadows for smoother shadows.
    * [Pull request #887](https://bitbucket.org/osrf/gazebo/pull-request/887)
1. Update manpage copyright to 2014.
    * [Pull request #893](https://bitbucket.org/osrf/gazebo/pull-request/893)
1. Added friction integration test .
    * [Pull request #885](https://bitbucket.org/osrf/gazebo/pull-request/885)
1. Fix joint anchor when link pose is not specified.
    * [Issue #978](https://bitbucket.org/osrf/gazebo/issue/978)
    * [Pull request #862](https://bitbucket.org/osrf/gazebo/pull-request/862)
1. Added (ESC) tooltip for GUI Selection Mode icon.
    * [Issue #993](https://bitbucket.org/osrf/gazebo/issue/993)
    * [Pull request #888](https://bitbucket.org/osrf/gazebo/pull-request/888)
1. Removed old comment about resolved issue.
    * [Issue #837](https://bitbucket.org/osrf/gazebo/issue/837)
    * [Pull request #880](https://bitbucket.org/osrf/gazebo/pull-request/880)
1. Made SimbodyLink::Get* function thread-safe
    * [Issue #918](https://bitbucket.org/osrf/gazebo/issue/918)
    * [Pull request #872](https://bitbucket.org/osrf/gazebo/pull-request/872)
1. Suppressed spurious gzlog messages in ODE::Body
    * [Issue #983](https://bitbucket.org/osrf/gazebo/issue/983)
    * [Pull request #875](https://bitbucket.org/osrf/gazebo/pull-request/875)
1. Fixed Force Torque Sensor Test by properly initializing some values.
    * [Issue #982](https://bitbucket.org/osrf/gazebo/issue/982)
    * [Pull request #869](https://bitbucket.org/osrf/gazebo/pull-request/869)
1. Added breakable joint plugin to support breakable walls.
    * [Pull request #865](https://bitbucket.org/osrf/gazebo/pull-request/865)
1. Used different tuple syntax to fix compilation on OSX mavericks.
    * [Issue #947](https://bitbucket.org/osrf/gazebo/issue/947)
    * [Pull request #858](https://bitbucket.org/osrf/gazebo/pull-request/858)
1. Fixed sonar test and deprecation warning.
    * [Pull request #856](https://bitbucket.org/osrf/gazebo/pull-request/856)
1. Speed up test compilation.
    * Part of [Issue #955](https://bitbucket.org/osrf/gazebo/issue/955)
    * [Pull request #846](https://bitbucket.org/osrf/gazebo/pull-request/846)
1. Added Joint::SetEffortLimit API
    * [Issue #923](https://bitbucket.org/osrf/gazebo/issue/923)
    * [Pull request #808](https://bitbucket.org/osrf/gazebo/pull-request/808)
1. Made bullet output less verbose.
    * [Pull request #839](https://bitbucket.org/osrf/gazebo/pull-request/839)
1. Convergence acceleration and stability tweak to make atlas_v3 stable
    * [Issue #895](https://bitbucket.org/osrf/gazebo/issue/895)
    * [Pull request #772](https://bitbucket.org/osrf/gazebo/pull-request/772)
1. Added colors, textures and world files for the SPL RoboCup environment
    * [Pull request #838](https://bitbucket.org/osrf/gazebo/pull-request/838)
1. Fixed bitbucket_pullrequests tool to work with latest BitBucket API.
    * [Issue #933](https://bitbucket.org/osrf/gazebo/issue/933)
    * [Pull request #841](https://bitbucket.org/osrf/gazebo/pull-request/841)
1. Fixed cppcheck warnings.
    * [Pull request #842](https://bitbucket.org/osrf/gazebo/pull-request/842)

### Gazebo 2.1.0 (2013-11-08)
1. Fix mainwindow unit test
    * [Pull request #752](https://bitbucket.org/osrf/gazebo/pull-request/752)
1. Visualize moment of inertia
    * Pull request [#745](https://bitbucket.org/osrf/gazebo/pull-request/745), [#769](https://bitbucket.org/osrf/gazebo/pull-request/769), [#787](https://bitbucket.org/osrf/gazebo/pull-request/787)
    * [Issue #203](https://bitbucket.org/osrf/gazebo/issue/203)
1. Update tool to count lines of code
    * [Pull request #758](https://bitbucket.org/osrf/gazebo/pull-request/758)
1. Implement World::Clear
    * Pull request [#785](https://bitbucket.org/osrf/gazebo/pull-request/785), [#804](https://bitbucket.org/osrf/gazebo/pull-request/804)
1. Improve Bullet support
    * [Pull request #805](https://bitbucket.org/osrf/gazebo/pull-request/805)
1. Fix doxygen spacing
    * [Pull request #740](https://bitbucket.org/osrf/gazebo/pull-request/740)
1. Add tool to generate model images for thepropshop.org
    * [Pull request #734](https://bitbucket.org/osrf/gazebo/pull-request/734)
1. Added paging support for terrains
    * [Pull request #707](https://bitbucket.org/osrf/gazebo/pull-request/707)
1. Added plugin path to LID_LIBRARY_PATH in setup.sh
    * [Pull request #750](https://bitbucket.org/osrf/gazebo/pull-request/750)
1. Fix for OSX
    * [Pull request #766](https://bitbucket.org/osrf/gazebo/pull-request/766)
    * [Pull request #786](https://bitbucket.org/osrf/gazebo/pull-request/786)
    * [Issue #906](https://bitbucket.org/osrf/gazebo/issue/906)
1. Update copyright information
    * [Pull request #771](https://bitbucket.org/osrf/gazebo/pull-request/771)
1. Enable screen dependent tests
    * [Pull request #764](https://bitbucket.org/osrf/gazebo/pull-request/764)
    * [Issue #811](https://bitbucket.org/osrf/gazebo/issue/811)
1. Fix gazebo command line help message
    * [Pull request #775](https://bitbucket.org/osrf/gazebo/pull-request/775)
    * [Issue #898](https://bitbucket.org/osrf/gazebo/issue/898)
1. Fix man page test
    * [Pull request #774](https://bitbucket.org/osrf/gazebo/pull-request/774)
1. Improve load time by reducing calls to RTShader::Update
    * [Pull request #773](https://bitbucket.org/osrf/gazebo/pull-request/773)
    * [Issue #877](https://bitbucket.org/osrf/gazebo/issue/877)
1. Fix joint visualization
    * [Pull request #776](https://bitbucket.org/osrf/gazebo/pull-request/776)
    * [Pull request #802](https://bitbucket.org/osrf/gazebo/pull-request/802)
    * [Issue #464](https://bitbucket.org/osrf/gazebo/issue/464)
1. Add helpers to fix NaN
    * [Pull request #742](https://bitbucket.org/osrf/gazebo/pull-request/742)
1. Fix model resizing via the GUI
    * [Pull request #763](https://bitbucket.org/osrf/gazebo/pull-request/763)
    * [Issue #885](https://bitbucket.org/osrf/gazebo/issue/885)
1. Simplify gzlog test by using sha1
    * [Pull request #781](https://bitbucket.org/osrf/gazebo/pull-request/781)
    * [Issue #837](https://bitbucket.org/osrf/gazebo/issue/837)
1. Enable cppcheck for header files
    * [Pull request #782](https://bitbucket.org/osrf/gazebo/pull-request/782)
    * [Issue #907](https://bitbucket.org/osrf/gazebo/issue/907)
1. Fix broken regression test
    * [Pull request #784](https://bitbucket.org/osrf/gazebo/pull-request/784)
    * [Issue #884](https://bitbucket.org/osrf/gazebo/issue/884)
1. All simbody and dart to pass tests
    * [Pull request #790](https://bitbucket.org/osrf/gazebo/pull-request/790)
    * [Issue #873](https://bitbucket.org/osrf/gazebo/issue/873)
1. Fix camera rotation from SDF
    * [Pull request #789](https://bitbucket.org/osrf/gazebo/pull-request/789)
    * [Issue #920](https://bitbucket.org/osrf/gazebo/issue/920)
1. Fix bitbucket pullrequest command line tool to match new API
    * [Pull request #803](https://bitbucket.org/osrf/gazebo/pull-request/803)
1. Fix transceiver spawn errors in tests
    * [Pull request #811](https://bitbucket.org/osrf/gazebo/pull-request/811)
    * [Pull request #814](https://bitbucket.org/osrf/gazebo/pull-request/814)

### Gazebo 2.0.0 (2013-10-08)
1. Refactor code check tool.
    * [Pull Request #669](https://bitbucket.org/osrf/gazebo/pull-request/669)
1. Added pull request tool for Bitbucket.
    * [Pull Request #670](https://bitbucket.org/osrf/gazebo/pull-request/670)
    * [Pull Request #691](https://bitbucket.org/osrf/gazebo/pull-request/671)
1. New wireless receiver and transmitter sensor models.
    * [Pull Request #644](https://bitbucket.org/osrf/gazebo/pull-request/644)
    * [Pull Request #675](https://bitbucket.org/osrf/gazebo/pull-request/675)
    * [Pull Request #727](https://bitbucket.org/osrf/gazebo/pull-request/727)
1. Audio support using OpenAL.
    * [Pull Request #648](https://bitbucket.org/osrf/gazebo/pull-request/648)
    * [Pull Request #704](https://bitbucket.org/osrf/gazebo/pull-request/704)
1. Simplify command-line parsing of gztopic echo output.
    * [Pull Request #674](https://bitbucket.org/osrf/gazebo/pull-request/674)
    * Resolves: [Issue #795](https://bitbucket.org/osrf/gazebo/issue/795)
1. Use UNIX directories through the user of GNUInstallDirs cmake module.
    * [Pull Request #676](https://bitbucket.org/osrf/gazebo/pull-request/676)
    * [Pull Request #681](https://bitbucket.org/osrf/gazebo/pull-request/681)
1. New GUI interactions for object manipulation.
    * [Pull Request #634](https://bitbucket.org/osrf/gazebo/pull-request/634)
1. Fix for OSX menubar.
    * [Pull Request #677](https://bitbucket.org/osrf/gazebo/pull-request/677)
1. Remove internal SDF directories and dependencies.
    * [Pull Request #680](https://bitbucket.org/osrf/gazebo/pull-request/680)
1. Add minimum version for sdformat.
    * [Pull Request #682](https://bitbucket.org/osrf/gazebo/pull-request/682)
    * Resolves: [Issue #818](https://bitbucket.org/osrf/gazebo/issue/818)
1. Allow different gtest parameter types with ServerFixture
    * [Pull Request #686](https://bitbucket.org/osrf/gazebo/pull-request/686)
    * Resolves: [Issue #820](https://bitbucket.org/osrf/gazebo/issue/820)
1. GUI model scaling when using Bullet.
    * [Pull Request #683](https://bitbucket.org/osrf/gazebo/pull-request/683)
1. Fix typo in cmake config.
    * [Pull Request #694](https://bitbucket.org/osrf/gazebo/pull-request/694)
    * Resolves: [Issue #824](https://bitbucket.org/osrf/gazebo/issue/824)
1. Remove gazebo include subdir from pkgconfig and cmake config.
    * [Pull Request #691](https://bitbucket.org/osrf/gazebo/pull-request/691)
1. Torsional spring demo
    * [Pull Request #693](https://bitbucket.org/osrf/gazebo/pull-request/693)
1. Remove repeated call to SetAxis in Joint.cc
    * [Pull Request #695](https://bitbucket.org/osrf/gazebo/pull-request/695)
    * Resolves: [Issue #823](https://bitbucket.org/osrf/gazebo/issue/823)
1. Add test for rotational joints.
    * [Pull Request #697](https://bitbucket.org/osrf/gazebo/pull-request/697)
    * Resolves: [Issue #820](https://bitbucket.org/osrf/gazebo/issue/820)
1. Fix compilation of tests using Joint base class
    * [Pull Request #701](https://bitbucket.org/osrf/gazebo/pull-request/701)
1. Terrain paging implemented.
    * [Pull Request #687](https://bitbucket.org/osrf/gazebo/pull-request/687)
1. Improve timeout error reporting in ServerFixture
    * [Pull Request #705](https://bitbucket.org/osrf/gazebo/pull-request/705)
1. Fix mouse picking for cases where visuals overlap with the laser
    * [Pull Request #709](https://bitbucket.org/osrf/gazebo/pull-request/709)
1. Fix string literals for OSX
    * [Pull Request #712](https://bitbucket.org/osrf/gazebo/pull-request/712)
    * Resolves: [Issue #803](https://bitbucket.org/osrf/gazebo/issue/803)
1. Support for ENABLE_TESTS_COMPILATION cmake parameter
    * [Pull Request #708](https://bitbucket.org/osrf/gazebo/pull-request/708)
1. Updated system gui plugin
    * [Pull Request #702](https://bitbucket.org/osrf/gazebo/pull-request/702)
1. Fix force torque unit test issue
    * [Pull Request #673](https://bitbucket.org/osrf/gazebo/pull-request/673)
    * Resolves: [Issue #813](https://bitbucket.org/osrf/gazebo/issue/813)
1. Use variables to control auto generation of CFlags
    * [Pull Request #699](https://bitbucket.org/osrf/gazebo/pull-request/699)
1. Remove deprecated functions.
    * [Pull Request #715](https://bitbucket.org/osrf/gazebo/pull-request/715)
1. Fix typo in `Camera.cc`
    * [Pull Request #719](https://bitbucket.org/osrf/gazebo/pull-request/719)
    * Resolves: [Issue #846](https://bitbucket.org/osrf/gazebo/issue/846)
1. Performance improvements
    * [Pull Request #561](https://bitbucket.org/osrf/gazebo/pull-request/561)
1. Fix gripper model.
    * [Pull Request #713](https://bitbucket.org/osrf/gazebo/pull-request/713)
    * Resolves: [Issue #314](https://bitbucket.org/osrf/gazebo/issue/314)
1. First part of Simbody integration
    * [Pull Request #716](https://bitbucket.org/osrf/gazebo/pull-request/716)

## Gazebo 1.9

### Gazebo 1.9.6 (2014-04-29)

1. Refactored inertia ratio reduction for ODE
    * [Pull request #1114](https://bitbucket.org/osrf/gazebo/pull-request/1114)
1. Improved collada loading performance
    * [Pull request #1075](https://bitbucket.org/osrf/gazebo/pull-request/1075)

### Gazebo 1.9.3 (2014-01-10)

1. Add thickness to plane to remove shadow flickering.
    * [Pull request #886](https://bitbucket.org/osrf/gazebo/pull-request/886)
1. Temporary GUI shadow toggle fix.
    * [Issue #925](https://bitbucket.org/osrf/gazebo/issue/925)
    * [Pull request #868](https://bitbucket.org/osrf/gazebo/pull-request/868)
1. Fix memory access bugs with libc++ on mavericks.
    * [Issue #965](https://bitbucket.org/osrf/gazebo/issue/965)
    * [Pull request #857](https://bitbucket.org/osrf/gazebo/pull-request/857)
    * [Pull request #881](https://bitbucket.org/osrf/gazebo/pull-request/881)
1. Replaced printf with cout in gztopic hz.
    * [Issue #969](https://bitbucket.org/osrf/gazebo/issue/969)
    * [Pull request #854](https://bitbucket.org/osrf/gazebo/pull-request/854)
1. Add Dark grey material and fix indentation.
    * [Pull request #851](https://bitbucket.org/osrf/gazebo/pull-request/851)
1. Fixed sonar sensor unit test.
    * [Pull request #848](https://bitbucket.org/osrf/gazebo/pull-request/848)
1. Convergence acceleration and stability tweak to make atlas_v3 stable.
    * [Pull request #845](https://bitbucket.org/osrf/gazebo/pull-request/845)
1. Update gtest to 1.7.0 to resolve problems with libc++.
    * [Issue #947](https://bitbucket.org/osrf/gazebo/issue/947)
    * [Pull request #827](https://bitbucket.org/osrf/gazebo/pull-request/827)
1. Fixed LD_LIBRARY_PATH for plugins.
    * [Issue #957](https://bitbucket.org/osrf/gazebo/issue/957)
    * [Pull request #844](https://bitbucket.org/osrf/gazebo/pull-request/844)
1. Fix transceiver sporadic errors.
    * Backport of [pull request #811](https://bitbucket.org/osrf/gazebo/pull-request/811)
    * [Pull request #836](https://bitbucket.org/osrf/gazebo/pull-request/836)
1. Modified the MsgTest to be deterministic with time checks.
    * [Pull request #843](https://bitbucket.org/osrf/gazebo/pull-request/843)
1. Fixed seg fault in LaserVisual.
    * [Issue #950](https://bitbucket.org/osrf/gazebo/issue/950)
    * [Pull request #832](https://bitbucket.org/osrf/gazebo/pull-request/832)
1. Implemented the option to disable tests that need a working screen to run properly.
    * Backport of [Pull request #764](https://bitbucket.org/osrf/gazebo/pull-request/764)
    * [Pull request #837](https://bitbucket.org/osrf/gazebo/pull-request/837)
1. Cleaned up gazebo shutdown.
    * [Pull request #829](https://bitbucket.org/osrf/gazebo/pull-request/829)
1. Fixed bug associated with loading joint child links.
    * [Issue #943](https://bitbucket.org/osrf/gazebo/issue/943)
    * [Pull request #820](https://bitbucket.org/osrf/gazebo/pull-request/820)

### Gazebo 1.9.2 (2013-11-08)
1. Fix enable/disable sky and clouds from SDF
    * [Pull request #809](https://bitbucket.org/osrf/gazebo/pull-request/809])
1. Fix occasional blank GUI screen on startup
    * [Pull request #815](https://bitbucket.org/osrf/gazebo/pull-request/815])
1. Fix GPU laser when interacting with heightmaps
    * [Pull request #796](https://bitbucket.org/osrf/gazebo/pull-request/796])
1. Added API/ABI checker command line tool
    * [Pull request #765](https://bitbucket.org/osrf/gazebo/pull-request/765])
1. Added gtest version information
    * [Pull request #801](https://bitbucket.org/osrf/gazebo/pull-request/801])
1. Fix GUI world saving
    * [Pull request #806](https://bitbucket.org/osrf/gazebo/pull-request/806])
1. Enable anti-aliasing for camera sensor
    * [Pull request #800](https://bitbucket.org/osrf/gazebo/pull-request/800])
1. Make sensor noise deterministic
    * [Pull request #788](https://bitbucket.org/osrf/gazebo/pull-request/788])
1. Fix build problem
    * [Issue #901](https://bitbucket.org/osrf/gazebo/issue/901)
    * [Pull request #778](https://bitbucket.org/osrf/gazebo/pull-request/778])
1. Fix a typo in Camera.cc
    * [Pull request #720](https://bitbucket.org/osrf/gazebo/pull-request/720])
    * [Issue #846](https://bitbucket.org/osrf/gazebo/issue/846)
1. Fix OSX menu bar
    * [Pull request #688](https://bitbucket.org/osrf/gazebo/pull-request/688])
1. Fix gazebo::init by calling sdf::setFindCallback() before loading the sdf in gzfactory.
    * [Pull request #678](https://bitbucket.org/osrf/gazebo/pull-request/678])
    * [Issue #817](https://bitbucket.org/osrf/gazebo/issue/817)

### Gazebo 1.9.1 (2013-08-20)
* Deprecate header files that require case-sensitive filesystem (e.g. Common.hh, Physics.hh) [https://bitbucket.org/osrf/gazebo/pull-request/638/fix-for-775-deprecate-headers-that-require]
* Initial support for building on Mac OS X [https://bitbucket.org/osrf/gazebo/pull-request/660/osx-support-for-gazebo-19] [https://bitbucket.org/osrf/gazebo/pull-request/657/cmake-fixes-for-osx]
* Fixes for various issues [https://bitbucket.org/osrf/gazebo/pull-request/635/fix-for-issue-792/diff] [https://bitbucket.org/osrf/gazebo/pull-request/628/allow-scoped-and-non-scoped-joint-names-to/diff] [https://bitbucket.org/osrf/gazebo/pull-request/636/fix-build-dependency-in-message-generation/diff] [https://bitbucket.org/osrf/gazebo/pull-request/639/make-the-unversioned-setupsh-a-copy-of-the/diff] [https://bitbucket.org/osrf/gazebo/pull-request/650/added-missing-lib-to-player-client-library/diff] [https://bitbucket.org/osrf/gazebo/pull-request/656/install-gzmode_create-without-sh-suffix/diff]

### Gazebo 1.9.0 (2013-07-23)
* Use external package [sdformat](https://bitbucket.org/osrf/sdformat) for sdf parsing, refactor the `Element::GetValue*` function calls, and deprecate Gazebo's internal sdf parser [https://bitbucket.org/osrf/gazebo/pull-request/627]
* Improved ROS support ([[Tutorials#ROS_Integration |documentation here]]) [https://bitbucket.org/osrf/gazebo/pull-request/559]
* Added Sonar, Force-Torque, and Tactile Pressure sensors [https://bitbucket.org/osrf/gazebo/pull-request/557], [https://bitbucket.org/osrf/gazebo/pull-request/567]
* Add compile-time defaults for environment variables so that sourcing setup.sh is unnecessary in most cases [https://bitbucket.org/osrf/gazebo/pull-request/620]
* Enable user camera to follow objects in client window [https://bitbucket.org/osrf/gazebo/pull-request/603]
* Install protobuf message files for use in custom messages [https://bitbucket.org/osrf/gazebo/pull-request/614]
* Change default compilation flags to improve debugging [https://bitbucket.org/osrf/gazebo/pull-request/617]
* Change to supported relative include paths [https://bitbucket.org/osrf/gazebo/pull-request/594]
* Fix display of laser scans when sensor is rotated [https://bitbucket.org/osrf/gazebo/pull-request/599]

## Gazebo 1.8

### Gazebo 1.8.7 (2013-07-16)
* Fix bug in URDF parsing of Vector3 elements [https://bitbucket.org/osrf/gazebo/pull-request/613]
* Fix compilation errors with newest libraries [https://bitbucket.org/osrf/gazebo/pull-request/615]

### Gazebo 1.8.6 (2013-06-07)
* Fix inertia lumping in the URDF parser[https://bitbucket.org/osrf/gazebo/pull-request/554]
* Fix for ODEJoint CFM damping sign error [https://bitbucket.org/osrf/gazebo/pull-request/586]
* Fix transport memory growth[https://bitbucket.org/osrf/gazebo/pull-request/584]
* Reduce log file data in order to reduce buffer growth that results in out of memory kernel errors[https://bitbucket.org/osrf/gazebo/pull-request/587]

### Gazebo 1.8.5 (2013-06-04)
* Fix Gazebo build for machines without a valid display.[https://bitbucket.org/osrf/gazebo/commits/37f00422eea03365b839a632c1850431ee6a1d67]

### Gazebo 1.8.4 (2013-06-03)
* Fix UDRF to SDF converter so that URDF gazebo extensions are applied to all collisions in a link.[https://bitbucket.org/osrf/gazebo/pull-request/579]
* Prevent transport layer from locking when a gzclient connects to a gzserver over a connection with high latency.[https://bitbucket.org/osrf/gazebo/pull-request/572]
* Improve performance and fix uninitialized conditional jumps.[https://bitbucket.org/osrf/gazebo/pull-request/571]

### Gazebo 1.8.3 (2013-06-03)
* Fix for gzlog hanging when gzserver is not present or not responsive[https://bitbucket.org/osrf/gazebo/pull-request/577]
* Fix occasional segfault when generating log files[https://bitbucket.org/osrf/gazebo/pull-request/575]
* Performance improvement to ODE[https://bitbucket.org/osrf/gazebo/pull-request/556]
* Fix node initialization[https://bitbucket.org/osrf/gazebo/pull-request/570]
* Fix GPU laser Hz rate reduction when sensor moved away from world origin[https://bitbucket.org/osrf/gazebo/pull-request/566]
* Fix incorrect lighting in camera sensors when GPU laser is subscribe to[https://bitbucket.org/osrf/gazebo/pull-request/563]

### Gazebo 1.8.2 (2013-05-28)
* ODE performance improvements[https://bitbucket.org/osrf/gazebo/pull-request/535][https://bitbucket.org/osrf/gazebo/pull-request/537]
* Fixed tests[https://bitbucket.org/osrf/gazebo/pull-request/538][https://bitbucket.org/osrf/gazebo/pull-request/541][https://bitbucket.org/osrf/gazebo/pull-request/542]
* Fixed sinking vehicle bug[https://bitbucket.org/osrf/drcsim/issue/300] in pull-request[https://bitbucket.org/osrf/gazebo/pull-request/538]
* Fix GPU sensor throttling[https://bitbucket.org/osrf/gazebo/pull-request/536]
* Reduce string comparisons for better performance[https://bitbucket.org/osrf/gazebo/pull-request/546]
* Contact manager performance improvements[https://bitbucket.org/osrf/gazebo/pull-request/543]
* Transport performance improvements[https://bitbucket.org/osrf/gazebo/pull-request/548]
* Reduce friction noise[https://bitbucket.org/osrf/gazebo/pull-request/545]

### Gazebo 1.8.1 (2013-05-22)
* Please note that 1.8.1 contains a bug[https://bitbucket.org/osrf/drcsim/issue/300] that causes interpenetration between objects in resting contact to grow slowly.  Please update to 1.8.2 for the patch.
* Added warm starting[https://bitbucket.org/osrf/gazebo/pull-request/529]
* Reduced console output[https://bitbucket.org/osrf/gazebo/pull-request/533]
* Improved off screen rendering performance[https://bitbucket.org/osrf/gazebo/pull-request/530]
* Performance improvements [https://bitbucket.org/osrf/gazebo/pull-request/535] [https://bitbucket.org/osrf/gazebo/pull-request/537]

### Gazebo 1.8.0 (2013-05-17)
* Fixed slider axis [https://bitbucket.org/osrf/gazebo/pull-request/527]
* Fixed heightmap shadows [https://bitbucket.org/osrf/gazebo/pull-request/525]
* Fixed model and canonical link pose [https://bitbucket.org/osrf/gazebo/pull-request/519]
* Fixed OSX message header[https://bitbucket.org/osrf/gazebo/pull-request/524]
* Added zlib compression for logging [https://bitbucket.org/osrf/gazebo/pull-request/515]
* Allow clouds to be disabled in cameras [https://bitbucket.org/osrf/gazebo/pull-request/507]
* Camera rendering performance [https://bitbucket.org/osrf/gazebo/pull-request/528]


## Gazebo 1.7

### Gazebo 1.7.3 (2013-05-08)
* Fixed log cleanup (again) [https://bitbucket.org/osrf/gazebo/pull-request/511/fix-log-cleanup-logic]

### Gazebo 1.7.2 (2013-05-07)
* Fixed log cleanup [https://bitbucket.org/osrf/gazebo/pull-request/506/fix-gzlog-stop-command-line]
* Minor documentation fix [https://bitbucket.org/osrf/gazebo/pull-request/488/minor-documentation-fix]

### Gazebo 1.7.1 (2013-04-19)
* Fixed tests
* IMU sensor receives time stamped data from links
* Fix saving image frames [https://bitbucket.org/osrf/gazebo/pull-request/466/fix-saving-frames/diff]
* Wireframe rendering in GUI [https://bitbucket.org/osrf/gazebo/pull-request/414/allow-rendering-of-models-in-wireframe]
* Improved logging performance [https://bitbucket.org/osrf/gazebo/pull-request/457/improvements-to-gzlog-filter-and-logging]
* Viscous mud model [https://bitbucket.org/osrf/gazebo/pull-request/448/mud-plugin/diff]

## Gazebo 1.6

### Gazebo 1.6.3 (2013-04-15)
* Fixed a [critical SDF bug](https://bitbucket.org/osrf/gazebo/pull-request/451)
* Fixed a [laser offset bug](https://bitbucket.org/osrf/gazebo/pull-request/449)

### Gazebo 1.6.2 (2013-04-14)
* Fix for fdir1 physics property [https://bitbucket.org/osrf/gazebo/pull-request/429/fixes-to-treat-fdir1-better-1-rotate-into/diff]
* Fix for force torque sensor [https://bitbucket.org/osrf/gazebo/pull-request/447]
* SDF documentation fix [https://bitbucket.org/osrf/gazebo/issue/494/joint-axis-reference-frame-doesnt-match]

### Gazebo 1.6.1 (2013-04-05)
* Switch default build type to Release.

### Gazebo 1.6.0 (2013-04-05)
* Improvements to inertia in rubble pile
* Various Bullet integration advances.
* Noise models for ray, camera, and imu sensors.
* SDF 1.4, which accommodates more physics engine parameters and also some sensor noise models.
* Initial support for making movies from within Gazebo.
* Many performance improvements.
* Many bug fixes.
* Progress toward to building on OS X.

## Gazebo 1.5

### Gazebo 1.5.0 (2013-03-11)
* Partial integration of Bullet
  * Includes: cubes, spheres, cylinders, planes, meshes, revolute joints, ray sensors
* GUI Interface for log writing.
* Threaded sensors.
* Multi-camera sensor.

* Fixed the following issues:
 * [https://bitbucket.org/osrf/gazebo/issue/236 Issue #236]
 * [https://bitbucket.org/osrf/gazebo/issue/507 Issue #507]
 * [https://bitbucket.org/osrf/gazebo/issue/530 Issue #530]
 * [https://bitbucket.org/osrf/gazebo/issue/279 Issue #279]
 * [https://bitbucket.org/osrf/gazebo/issue/529 Issue #529]
 * [https://bitbucket.org/osrf/gazebo/issue/239 Issue #239]
 * [https://bitbucket.org/osrf/gazebo/issue/5 Issue #5]

## Gazebo 1.4

### Gazebo 1.4.0 (2013-02-01)
* New Features:
 * GUI elements to display messages from the server.
 * Multi-floor building editor and creator.
 * Improved sensor visualizations.
 * Improved mouse interactions

* Fixed the following issues:
 * [https://bitbucket.org/osrf/gazebo/issue/16 Issue #16]
 * [https://bitbucket.org/osrf/gazebo/issue/142 Issue #142]
 * [https://bitbucket.org/osrf/gazebo/issue/229 Issue #229]
 * [https://bitbucket.org/osrf/gazebo/issue/277 Issue #277]
 * [https://bitbucket.org/osrf/gazebo/issue/291 Issue #291]
 * [https://bitbucket.org/osrf/gazebo/issue/310 Issue #310]
 * [https://bitbucket.org/osrf/gazebo/issue/320 Issue #320]
 * [https://bitbucket.org/osrf/gazebo/issue/329 Issue #329]
 * [https://bitbucket.org/osrf/gazebo/issue/333 Issue #333]
 * [https://bitbucket.org/osrf/gazebo/issue/334 Issue #334]
 * [https://bitbucket.org/osrf/gazebo/issue/335 Issue #335]
 * [https://bitbucket.org/osrf/gazebo/issue/341 Issue #341]
 * [https://bitbucket.org/osrf/gazebo/issue/350 Issue #350]
 * [https://bitbucket.org/osrf/gazebo/issue/384 Issue #384]
 * [https://bitbucket.org/osrf/gazebo/issue/431 Issue #431]
 * [https://bitbucket.org/osrf/gazebo/issue/433 Issue #433]
 * [https://bitbucket.org/osrf/gazebo/issue/453 Issue #453]
 * [https://bitbucket.org/osrf/gazebo/issue/456 Issue #456]
 * [https://bitbucket.org/osrf/gazebo/issue/457 Issue #457]
 * [https://bitbucket.org/osrf/gazebo/issue/459 Issue #459]

## Gazebo 1.3

### Gazebo 1.3.1 (2012-12-14)
* Fixed the following issues:
 * [https://bitbucket.org/osrf/gazebo/issue/297 Issue #297]
* Other bugs fixed:
 * [https://bitbucket.org/osrf/gazebo/pull-request/164/ Fix light bounding box to disable properly when deselected]
 * [https://bitbucket.org/osrf/gazebo/pull-request/169/ Determine correct local IP address, to make remote clients work properly]
 * Various test fixes

### Gazebo 1.3.0 (2012-12-03)
* Fixed the following issues:
 * [https://bitbucket.org/osrf/gazebo/issue/233 Issue #233]
 * [https://bitbucket.org/osrf/gazebo/issue/238 Issue #238]
 * [https://bitbucket.org/osrf/gazebo/issue/2 Issue #2]
 * [https://bitbucket.org/osrf/gazebo/issue/95 Issue #95]
 * [https://bitbucket.org/osrf/gazebo/issue/97 Issue #97]
 * [https://bitbucket.org/osrf/gazebo/issue/90 Issue #90]
 * [https://bitbucket.org/osrf/gazebo/issue/253 Issue #253]
 * [https://bitbucket.org/osrf/gazebo/issue/163 Issue #163]
 * [https://bitbucket.org/osrf/gazebo/issue/91 Issue #91]
 * [https://bitbucket.org/osrf/gazebo/issue/245 Issue #245]
 * [https://bitbucket.org/osrf/gazebo/issue/242 Issue #242]
 * [https://bitbucket.org/osrf/gazebo/issue/156 Issue #156]
 * [https://bitbucket.org/osrf/gazebo/issue/78 Issue #78]
 * [https://bitbucket.org/osrf/gazebo/issue/36 Issue #36]
 * [https://bitbucket.org/osrf/gazebo/issue/104 Issue #104]
 * [https://bitbucket.org/osrf/gazebo/issue/249 Issue #249]
 * [https://bitbucket.org/osrf/gazebo/issue/244 Issue #244]

* New features:
 * Default camera view changed to look down at the origin from a height of 2 meters at location (5, -5, 2).
 * Record state data using the '-r' command line option, playback recorded state data using the '-p' command line option
 * Adjust placement of lights using the mouse.
 * Reduced the startup time.
 * Added visual reference for GUI mouse movements.
 * SDF version 1.3 released (changes from 1.2 listed below):
     - added `name` to `<camera name="cam_name"/>`
     - added `pose` to `<camera><pose>...</pose></camera>`
     - removed `filename` from `<mesh><filename>...</filename><mesh>`, use uri only.
     - recovered `provide_feedback` under `<joint>`, allowing calling `physics::Joint::GetForceTorque` in plugins.
     - added `imu` under `<sensor>`.

## Gazebo 1.2

### Gazebo 1.2.6 (2012-11-08)
* Fixed a transport issue with the GUI. Fixed saving the world via the GUI. Added more documentation. ([https://bitbucket.org/osrf/gazebo/pull-request/43/fixed-a-transport-issue-with-the-gui-fixed/diff pull request #43])
* Clean up mutex usage. ([https://bitbucket.org/osrf/gazebo/pull-request/54/fix-mutex-in-modellistwidget-using-boost/diff pull request #54])
* Fix OGRE path determination ([https://bitbucket.org/osrf/gazebo/pull-request/58/fix-ogre-paths-so-this-also-works-with/diff pull request #58], [https://bitbucket.org/osrf/gazebo/pull-request/68/fix-ogre-plugindir-determination/diff pull request #68])
* Fixed a couple of crashes and model selection/dragging problems ([https://bitbucket.org/osrf/gazebo/pull-request/59/fixed-a-couple-of-crashes-and-model/diff pull request #59])

### Gazebo 1.2.5 (2012-10-22)
* Step increment update while paused fixed ([https://bitbucket.org/osrf/gazebo/pull-request/45/fix-proper-world-stepinc-count-we-were/diff pull request #45])
* Actually call plugin destructors on shutdown ([https://bitbucket.org/osrf/gazebo/pull-request/51/fixed-a-bug-which-prevent-a-plugin/diff pull request #51])
* Don't crash on bad SDF input ([https://bitbucket.org/osrf/gazebo/pull-request/52/fixed-loading-of-bad-sdf-files/diff pull request #52])
* Fix cleanup of ray sensors on model deletion ([https://bitbucket.org/osrf/gazebo/pull-request/53/deleting-a-model-with-a-ray-sensor-did/diff pull request #53])
* Fix loading / deletion of improperly specified models ([https://bitbucket.org/osrf/gazebo/pull-request/56/catch-when-loading-bad-models-joint/diff pull request #56])

### Gazebo 1.2.4 (10-19-2012:08:00:52)
*  Style fixes ([https://bitbucket.org/osrf/gazebo/pull-request/30/style-fixes/diff pull request #30]).
*  Fix joint position control ([https://bitbucket.org/osrf/gazebo/pull-request/49/fixed-position-joint-control/diff pull request #49])

### Gazebo 1.2.3 (10-16-2012:18:39:54)
*  Disabled selection highlighting due to bug ([https://bitbucket.org/osrf/gazebo/pull-request/44/disabled-selection-highlighting-fixed/diff pull request #44]).
*  Fixed saving a world via the GUI.

### Gazebo 1.2.2 (10-16-2012:15:12:22)
*  Skip search for system install of libccd, use version inside gazebo ([https://bitbucket.org/osrf/gazebo/pull-request/39/skip-search-for-system-install-of-libccd/diff pull request #39]).
*  Fixed sensor initialization race condition ([https://bitbucket.org/osrf/gazebo/pull-request/42/fix-sensor-initializaiton-race-condition pull request #42]).

### Gazebo 1.2.1 (10-15-2012:21:32:55)
*  Properly removed projectors attached to deleted models ([https://bitbucket.org/osrf/gazebo/pull-request/37/remove-projectors-that-are-attached-to/diff pull request #37]).
*  Fix model plugin loading bug ([https://bitbucket.org/osrf/gazebo/pull-request/31/moving-bool-first-in-model-and-world pull request #31]).
*  Fix light insertion and visualization of models prior to insertion ([https://bitbucket.org/osrf/gazebo/pull-request/35/fixed-light-insertion-and-visualization-of/diff pull request #35]).
*  Fixed GUI manipulation of static objects ([https://bitbucket.org/osrf/gazebo/issue/63/moving-static-objects-does-not-move-the issue #63] [https://bitbucket.org/osrf/gazebo/pull-request/38/issue-63-bug-patch-moving-static-objects/diff pull request #38]).
*  Fixed GUI selection bug ([https://bitbucket.org/osrf/gazebo/pull-request/40/fixed-selection-of-multiple-objects-at/diff pull request #40])

### Gazebo 1.2.0 (10-04-2012:20:01:20)
*  Updated GUI: new style, improved mouse controls, and removal of non-functional items.
*  Model database: An online repository of models.
*  Numerous bug fixes
*  APT repository hosted at [http://osrfoundation.org OSRF]
*  Improved process control prevents zombie processes<|MERGE_RESOLUTION|>--- conflicted
+++ resolved
@@ -1,8 +1,5 @@
 ## Gazebo 9
 
-<<<<<<< HEAD
-## Gazebo 9.X.X (2018-xx-xx)
-=======
 ## Gazebo 9.X.X (2018-XX-XX)
 
 1. Require ignition-fuel-tools 1.2 when finding package
@@ -14,20 +11,16 @@
 
 1. Fix SetCrop for multiple cameras and add SetCrop test
     * [Pull request 2967](https://bitbucket.org/osrf/gazebo/pull-request/2967)
->>>>>>> 1c37fb40
 
 1. Fix check terrain layer count in height map
     * [Pull request 2978](https://bitbucket.org/osrf/gazebo/pull-request/2978)
 
-<<<<<<< HEAD
-=======
 1. Fix build on homebrew with protobuf 3.6
     * [Pull request 2984](https://bitbucket.org/osrf/gazebo/pull-request/2984)
 
 1. Attach lights to links cleanup and deprecate GetLight functions
     * [Pull request #2871](https://bitbucket.org/osrf/gazebo/pull-request/2871)
 
->>>>>>> 1c37fb40
 
 ## Gazebo 9.1.1 (2018-06-08)
 
@@ -55,12 +48,9 @@
 
 1. Added missing OGRE headers
     * [Pull request 2894](https://bitbucket.org/osrf/gazebo/pull-request/2894)
-<<<<<<< HEAD
-
-1. Attach lights to links cleanup and deprecate GetLight functions
-* [Pull request #2871](https://bitbucket.org/osrf/gazebo/pull-request/2871)
-=======
->>>>>>> 1c37fb40
+
+1. Add a flashlight plugin blinking lights attached on a model
+    * [Pull request 2961](https://bitbucket.org/osrf/gazebo/pull-request/2961)
 
 1. Add a flashlight plugin blinking lights attached on a model
     * [Pull request 2961](https://bitbucket.org/osrf/gazebo/pull-request/2961)
@@ -348,12 +338,6 @@
 
 1. Fix GpuRaySensor vertical rays
     * [Pull request 2955](https://bitbucket.org/osrf/gazebo/pull-request/2955)
-
-
-## Gazebo 8.5.0 (2018-06-08)
-
-1. Fix check terrain layer count in height map
-    * [Pull request 2978](https://bitbucket.org/osrf/gazebo/pull-request/2978)
 
 
 ## Gazebo 8.5.0 (2018-06-08)
@@ -1014,8 +998,6 @@
 
 ## Gazebo 7.X.X (2018-XX-XX)
 
-<<<<<<< HEAD
-=======
 1. Fix build on homebrew with protobuf 3.6
     * [Pull request 2984](https://bitbucket.org/osrf/gazebo/pull-request/2984)
 
@@ -1023,7 +1005,6 @@
     * [Pull request 2955](https://bitbucket.org/osrf/gazebo/pull-request/2955)
 
 
->>>>>>> 1c37fb40
 ## Gazebo 7.13.1 (2018-06-15)
 
 1. Fix check terrain layer count in height map
