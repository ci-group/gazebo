## Gazebo 6.0

1. Use collide_bitmask from SDF to perform collision filtering
    * [Pull request #1470](https://bitbucket.org/osrf/gazebo/pull-request/1470)

1. Added various Get functions to Visual. Also added a ConvertGeometryType function to msgs.
    * [Pull request #1402](https://bitbucket.org/osrf/gazebo/pull-request/1402)

1. Get and Set visibility of SelectionObj's handles, with unit test.
    * [Pull request #1417](https://bitbucket.org/osrf/gazebo/pull-request/1417)

1. Set material of SelectionObj's handles.
    * [Pull request #1472](https://bitbucket.org/osrf/gazebo/pull-request/1472)

1. Allow link selection with the mouse if parent model already selected.
    * [Pull request #1409](https://bitbucket.org/osrf/gazebo/pull-request/1409)

1. Added ModelRightMenu::EntityTypes.
    * [Pull request #1414](https://bitbucket.org/osrf/gazebo/pull-request/1414)

1. Added Gazebo/CoM material.
    * [Pull request #1439](https://bitbucket.org/osrf/gazebo/pull-request/1439)

1. Added arc parameter to MeshManager::CreateTube
    * [Pull request #1436](https://bitbucket.org/osrf/gazebo/pull-request/1436)

1. Added View Inertia and InertiaVisual, changed COMVisual to sphere proportional to mass.
    * [Pull request #1445](https://bitbucket.org/osrf/gazebo/pull-request/1445)

1. Changed the position of Save and Cancel buttons on editor dialogs
    * [Pull request #1442](https://bitbucket.org/osrf/gazebo/pull-request/1442)
    * [Issue #1377](https://bitbucket.org/osrf/gazebo/issue/1377)

1. Fixed Visual material updates
    * [Pull request #1454](https://bitbucket.org/osrf/gazebo/pull-request/1454)
    * [Issue #1455](https://bitbucket.org/osrf/gazebo/issue/1455)

1. Added Matrix3::Inverse() and tests 
    * [Pull request #1481](https://bitbucket.org/osrf/gazebo/pull-request/1481)

1. Model editor updates
    1. Joint preview using JointVisuals.
        * [Pull request #1369](https://bitbucket.org/osrf/gazebo/pull-request/1369)

    1. Added inspector for configuring link, visual, and collision properties.
        * [Pull request #1408](https://bitbucket.org/osrf/gazebo/pull-request/1408)

    1. Saving, exiting, generalizing SaveDialog.
        * [Pull request #1401](https://bitbucket.org/osrf/gazebo/pull-request/1401)

    1. Edit existing model.
        * [Pull request #1425](https://bitbucket.org/osrf/gazebo/pull-request/1425)

    1. Add joint inspector to link's context menu.
        * [Pull request #1449](https://bitbucket.org/osrf/gazebo/pull-request/1449)
        * [Issue #1443](https://bitbucket.org/osrf/gazebo/issue/1443)

    1. Added button to select mesh file on inspector.
        * [Pull request #1460](https://bitbucket.org/osrf/gazebo/pull-request/1460)
        * [Issue #1450](https://bitbucket.org/osrf/gazebo/issue/1450)

    1. Renamed Part to Link.
        * [Pull request #1478](https://bitbucket.org/osrf/gazebo/pull-request/1478)

    1. Fix snapping inside editor.
        * [Pull request #1489](https://bitbucket.org/osrf/gazebo/pull-request/1489)
        * [Issue #1457](https://bitbucket.org/osrf/gazebo/issue/1457)

<<<<<<< HEAD
    1. Hide time panel inside editor and keep main window's paused state.
        * [Pull request #1500](https://bitbucket.org/osrf/gazebo/pull-request/1500)
=======
    1. Added ExtrudeDialog.
        * [Pull request #1483](https://bitbucket.org/osrf/gazebo/pull-request/1483)
>>>>>>> 1412e195

## Gazebo 5.0

### Gazebo 5.1.0
1. Allow sdformat 2.3.1+ or 3+ and fix tests
  * [Pull request #1484](https://bitbucket.org/osrf/gazebo/pull-request/1484)

1. Add Link::GetWorldAngularMomentum function and test.
  * [Pull request #1482](https://bitbucket.org/osrf/gazebo/pull-request/1482)

1. Implement Coulomb joint friction for DART
  * [Pull request #1427](https://bitbucket.org/osrf/gazebo/pull-request/1427)
  * [Issue #1281](https://bitbucket.org/osrf/gazebo/issue/1281)

1. Fix simple shape normals.
    * [Pull request #1477](https://bitbucket.org/osrf/gazebo/pull-request/1477)
    * [Issue #1369](https://bitbucket.org/osrf/gazebo/issue/1369)

1. Use Msg-to-SDF conversion functions in tests, add ServerFixture::SpawnModel(msgs::Model).
    * [Pull request #1466](https://bitbucket.org/osrf/gazebo/pull-request/1466)

1. Added Model Msg-to-SDF conversion functions and test.
    * [Pull request #1429](https://bitbucket.org/osrf/gazebo/pull-request/1429)

1. Added Joint Msg-to-SDF conversion functions and test.
    * [Pull request #1419](https://bitbucket.org/osrf/gazebo/pull-request/1419)

1. Added Visual, Material Msg-to-SDF conversion functions and ShaderType to string conversion functions.
    * [Pull request #1415](https://bitbucket.org/osrf/gazebo/pull-request/1415)

1. Implement Coulomb joint friction for BulletSliderJoint
  * [Pull request #1452](https://bitbucket.org/osrf/gazebo/pull-request/1452)
  * [Issue #1348](https://bitbucket.org/osrf/gazebo/issue/1348)

### Gazebo 5.0.0
1. Support for using [digital elevation maps](http://gazebosim.org/tutorials?tut=dem) has been added to debian packages.

1. C++11 support (C++11 compatible compiler is now required)
    * [Pull request #1340](https://bitbucket.org/osrf/gazebo/pull-request/1340)

1. Implemented private data pointer for the ODEPhysicsPrivate class.
    * [Pull request #1383](https://bitbucket.org/osrf/gazebo/pull-request/1383)

1. Implemented private data pointer for the World class.
    * [Pull request #1383](https://bitbucket.org/osrf/gazebo/pull-request/1383)

1. Implemented private data pointer for the Scene class.
    * [Pull request #1385](https://bitbucket.org/osrf/gazebo/pull-request/1385)

1. Added a events::Event::resetWorld event that is triggered when World::Reset is called.
    * [Pull request #1332](https://bitbucket.org/osrf/gazebo/pull-request/1332)
    * [Issue #1375](https://bitbucket.org/osrf/gazebo/issue/1375)

1. Fixed `math::Box::GetCenter` functionality.
    * [Pull request #1278](https://bitbucket.org/osrf/gazebo/pull-request/1278)
    * [Issue #1327](https://bitbucket.org/osrf/gazebo/issue/1327)

1. Added a GUI timer plugin that facilitates the display and control a timer inside the Gazebo UI.
    * [Pull request #1270](https://bitbucket.org/osrf/gazebo/pull-request/1270)

1. Added ability to load plugins via SDF.
    * [Pull request #1261](https://bitbucket.org/osrf/gazebo/pull-request/1261)

1. Added GUIEvent to hide/show the left GUI pane.
    * [Pull request #1269](https://bitbucket.org/osrf/gazebo/pull-request/1269)

1. Modified KeyEventHandler and GLWidget so that hotkeys can be suppressed by custom KeyEvents set up by developers
    * [Pull request #1251](https://bitbucket.org/osrf/gazebo/pull-request/1251)

1. Added ability to read the directory where the log files are stored.
    * [Pull request #1277](https://bitbucket.org/osrf/gazebo/pull-request/1277)

1. Implemented a simulation cloner
    * [Pull request #1180](https://bitbucket.org/osrf/gazebo/pull-request/1180/clone-a-simulation)

1. Added GUI overlay plugins. Users can now write a Gazebo + QT plugin that displays widgets over the render window.
  * [Pull request #1181](https://bitbucket.org/osrf/gazebo/pull-request/1181)

1. Change behavior of Joint::SetVelocity, add Joint::SetVelocityLimit(unsigned int, double)
  * [Pull request #1218](https://bitbucket.org/osrf/gazebo/pull-request/1218)
  * [Issue #964](https://bitbucket.org/osrf/gazebo/issue/964)

1. Implement Coulomb joint friction for ODE
  * [Pull request #1221](https://bitbucket.org/osrf/gazebo/pull-request/1221)
  * [Issue #381](https://bitbucket.org/osrf/gazebo/issue/381)

1. Implement Coulomb joint friction for BulletHingeJoint
  * [Pull request #1317](https://bitbucket.org/osrf/gazebo/pull-request/1317)
  * [Issue #1348](https://bitbucket.org/osrf/gazebo/issue/1348)

1. Implemented camera lens distortion.
  * [Pull request #1213](https://bitbucket.org/osrf/gazebo/pull-request/1213)

1. Kill rogue gzservers left over from failed INTEGRATION_world_clone tests
   and improve robustness of `UNIT_gz_TEST`
  * [Pull request #1232](https://bitbucket.org/osrf/gazebo/pull-request/1232)
  * [Issue #1299](https://bitbucket.org/osrf/gazebo/issue/1299)

1. Added RenderWidget::ShowToolbar to toggle visibility of top toolbar.
  * [Pull request #1248](https://bitbucket.org/osrf/gazebo/pull-request/1248)

1. Fix joint axis visualization.
  * [Pull request #1258](https://bitbucket.org/osrf/gazebo/pull-request/1258)

1. Change UserCamera view control via joysticks. Clean up rate control vs. pose control.
   see UserCamera::OnJoyPose and UserCamera::OnJoyTwist. Added view twist control toggle
   with joystick button 1.
  * [Pull request #1249](https://bitbucket.org/osrf/gazebo/pull-request/1249)

1. Added RenderWidget::GetToolbar to get the top toolbar and change its actions on ModelEditor.
    * [Pull request #1263](https://bitbucket.org/osrf/gazebo/pull-request/1263)

1. Added accessor for MainWindow graphical widget to GuiIface.
    * [Pull request #1250](https://bitbucket.org/osrf/gazebo/pull-request/1250)

1. Added a ConfigWidget class that takes in a google protobuf message and generates widgets for configuring the fields in the message
    * [Pull request #1285](https://bitbucket.org/osrf/gazebo/pull-request/1285)

1. Added GLWidget::OnModelEditor when model editor is triggered, and MainWindow::OnEditorGroup to manually uncheck editor actions.
    * [Pull request #1283](https://bitbucket.org/osrf/gazebo/pull-request/1283)

1. Added Collision, Geometry, Inertial, Surface Msg-to-SDF conversion functions.
    * [Pull request #1315](https://bitbucket.org/osrf/gazebo/pull-request/1315)

1. Added "button modifier" fields (control, shift, and alt) to common::KeyEvent.
    * [Pull request #1325](https://bitbucket.org/osrf/gazebo/pull-request/1325)

1. Added inputs for environment variable GAZEBO_GUI_INI_FILE for reading a custom .ini file.
    * [Pull request #1252](https://bitbucket.org/osrf/gazebo/pull-request/1252)

1. Fixed crash on "permission denied" bug, added insert_model integration test.
    * [Pull request #1329](https://bitbucket.org/osrf/gazebo/pull-request/1329/)

1. Enable simbody joint tests, implement `SimbodyJoint::GetParam`, create
   `Joint::GetParam`, fix bug in `BulletHingeJoint::SetParam`.
    * [Pull request #1404](https://bitbucket.org/osrf/gazebo/pull-request/1404/)

1. Building editor updates
    1. Fixed inspector resizing.
        * [Pull request #1230](https://bitbucket.org/osrf/gazebo/pull-request/1230)
        * [Issue #395](https://bitbucket.org/osrf/gazebo/issue/395)

    1. Doors and windows move proportionally with wall.
        * [Pull request #1231](https://bitbucket.org/osrf/gazebo/pull-request/1231)
        * [Issue #368](https://bitbucket.org/osrf/gazebo/issue/368)

    1. Inspector dialogs stay on top.
        * [Pull request #1229](https://bitbucket.org/osrf/gazebo/pull-request/1229)
        * [Issue #417](https://bitbucket.org/osrf/gazebo/issue/417)

    1. Make model name editable on palette.
        * [Pull request #1239](https://bitbucket.org/osrf/gazebo/pull-request/1239)

    1. Import background image and improve add/delete levels.
        * [Pull request #1214](https://bitbucket.org/osrf/gazebo/pull-request/1214)
        * [Issue #422](https://bitbucket.org/osrf/gazebo/issue/422)
        * [Issue #361](https://bitbucket.org/osrf/gazebo/issue/361)

    1. Fix changing draw mode.
        * [Pull request #1233](https://bitbucket.org/osrf/gazebo/pull-request/1233)
        * [Issue #405](https://bitbucket.org/osrf/gazebo/issue/405)

    1. Tips on palette's top-right corner.
        * [Pull request #1241](https://bitbucket.org/osrf/gazebo/pull-request/1241)

    1. New buttons and layout for the palette.
        * [Pull request #1242](https://bitbucket.org/osrf/gazebo/pull-request/1242)

    1. Individual wall segments instead of polylines.
        * [Pull request #1246](https://bitbucket.org/osrf/gazebo/pull-request/1246)
        * [Issue #389](https://bitbucket.org/osrf/gazebo/issue/389)
        * [Issue #415](https://bitbucket.org/osrf/gazebo/issue/415)

    1. Fix exiting and saving, exiting when there's nothing drawn, fix text on popups.
        * [Pull request #1296](https://bitbucket.org/osrf/gazebo/pull-request/1296)

    1. Display measure for selected wall segment.
        * [Pull request #1291](https://bitbucket.org/osrf/gazebo/pull-request/1291)
        * [Issue #366](https://bitbucket.org/osrf/gazebo/issue/366)

    1. Highlight selected item's 3D visual.
        * [Pull request #1292](https://bitbucket.org/osrf/gazebo/pull-request/1292)

    1. Added color picker to inspector dialogs.
        * [Pull request #1298](https://bitbucket.org/osrf/gazebo/pull-request/1298)

    1. Snapping on by default, off holding Shift. Improved snapping.
        * [Pull request #1304](https://bitbucket.org/osrf/gazebo/pull-request/1304)

    1. Snap walls to length increments, moved scale to SegmentItem and added Get/SetScale, added SegmentItem::SnapAngle and SegmentItem::SnapLength.
        * [Pull request #1311](https://bitbucket.org/osrf/gazebo/pull-request/1311)

    1. Make buildings available in "Insert Models" tab, improve save flow.
        * [Pull request #1312](https://bitbucket.org/osrf/gazebo/pull-request/1312)

    1. Added EditorItem::SetHighlighted.
        * [Pull request #1308](https://bitbucket.org/osrf/gazebo/pull-request/1308)

    1. Current level is transparent, lower levels opaque, higher levels invisible.
        * [Pull request #1303](https://bitbucket.org/osrf/gazebo/pull-request/1303)

    1. Detach all child manips when item is deleted, added BuildingMaker::DetachAllChildren.
        * [Pull request #1316](https://bitbucket.org/osrf/gazebo/pull-request/1316)

    1. Added texture picker to inspector dialogs.
        * [Pull request #1306](https://bitbucket.org/osrf/gazebo/pull-request/1306)

    1. Measures for doors and windows. Added RectItem::angleOnWall and related Get/Set.
        * [Pull request #1322](https://bitbucket.org/osrf/gazebo/pull-request/1322)
        * [Issue #370](https://bitbucket.org/osrf/gazebo/issue/370)

    1. Added Gazebo/BuildingFrame material to display holes for doors and windows on walls.
        * [Pull request #1338](https://bitbucket.org/osrf/gazebo/pull-request/1338)

    1. Added Gazebo/Bricks material to be used as texture on the building editor.
        * [Pull request #1333](https://bitbucket.org/osrf/gazebo/pull-request/1333)

    1. Pick colors from the palette and assign on 3D view. Added mouse and key event handlers to BuildingMaker, and events to communicate from BuildingModelManip to EditorItem.
        * [Pull request #1336](https://bitbucket.org/osrf/gazebo/pull-request/1336)

    1. Pick textures from the palette and assign in 3D view.
        * [Pull request #1368](https://bitbucket.org/osrf/gazebo/pull-request/1368)

    1. Pick custom colors from the palette and assign in 3D view.
        * [Pull request #1382](https://bitbucket.org/osrf/gazebo/pull-request/1382)

1. Model editor updates
    1. Fix adding/removing event filters .
        * [Pull request #1279](https://bitbucket.org/osrf/gazebo/pull-request/1279)

    1. Enabled multi-selection and align tool inside model editor.
        * [Pull request #1302](https://bitbucket.org/osrf/gazebo/pull-request/1302)
        * [Issue #1323](https://bitbucket.org/osrf/gazebo/issue/1323)

    1. Enabled snap mode inside model editor.
        * [Pull request #1331](https://bitbucket.org/osrf/gazebo/pull-request/1331)
        * [Issue #1318](https://bitbucket.org/osrf/gazebo/issue/1318)

    1. Implemented copy/pasting of links.
        * [Pull request #1330](https://bitbucket.org/osrf/gazebo/pull-request/1330)

1. GUI publishes model selection information on ~/selection topic.
    * [Pull request #1318](https://bitbucket.org/osrf/gazebo/pull-request/1318)

## Gazebo 4.0

### Gazebo 4.x.x (yyyy-mm-dd)

1. Modified GUI rendering to improve the rendering update rate.
    * [Pull request #1487](https://bitbucket.org/osrf/gazebo/pull-request/1487)

### Gazebo 4.1.0 (2014-11-20)

1. Add ArrangePlugin for arranging groups of models.
   Also add Model::ResetPhysicsStates to call Link::ResetPhysicsStates
   recursively on all links in model.
    * [Pull request #1208](https://bitbucket.org/osrf/gazebo/pull-request/1208)
1. The `gz model` command line tool will output model info using either `-i` for complete info, or `-p` for just the model pose.
    * [Pull request #1212](https://bitbucket.org/osrf/gazebo/pull-request/1212)
    * [DRCSim Issue #389](https://bitbucket.org/osrf/drcsim/issue/389)
1. Added SignalStats class for computing incremental signal statistics.
    * [Pull request #1198](https://bitbucket.org/osrf/gazebo/pull-request/1198)
1. Add InitialVelocityPlugin to setting the initial state of links
    * [Pull request #1237](https://bitbucket.org/osrf/gazebo/pull-request/1237)
1. Added Quaternion::Integrate function.
    * [Pull request #1255](https://bitbucket.org/osrf/gazebo/pull-request/1255)
1. Added ConvertJointType functions, display more joint info on model list.
    * [Pull request #1259](https://bitbucket.org/osrf/gazebo/pull-request/1259)
1. Added ModelListWidget::AddProperty, removed unnecessary checks on ModelListWidget.
    * [Pull request #1271](https://bitbucket.org/osrf/gazebo/pull-request/1271)
1. Fix loading collada meshes with unsupported input semantics.
    * [Pull request #1319](https://bitbucket.org/osrf/gazebo/pull-request/1319)
1. Fix race condition with ImuSensor not publishing after Reset World.
    * [Pull request #1448](https://bitbucket.org/osrf/gazebo/pull-request/1448)
    * [Pull request #1446](https://bitbucket.org/osrf/gazebo/pull-request/1446)
    * [Issue #236](https://bitbucket.org/osrf/gazebo/issue/236)
1. Fixed heightmap on OSX
    * [Pull request #1455](https://bitbucket.org/osrf/gazebo/pull-request/1455)

### Gazebo 4.0.2 (2014-09-23)

1. Fix and improve mechanism to generate pkgconfig libs
    * [Pull request #1027](https://bitbucket.org/osrf/gazebo/pull-request/1027)
    * [Issue #1284](https://bitbucket.org/osrf/gazebo/issue/1284)
1. Added arat.world
    * [Pull request #1205](https://bitbucket.org/osrf/gazebo/pull-request/1205)
1. Update gzprop to output zip files.
    * [Pull request #1197](https://bitbucket.org/osrf/gazebo/pull-request/1197)
1. Make Collision::GetShape a const function
    * [Pull requset #1189](https://bitbucket.org/osrf/gazebo/pull-request/1189)
1. Install missing physics headers
    * [Pull requset #1183](https://bitbucket.org/osrf/gazebo/pull-request/1183)
1. Remove SimbodyLink::AddTorque console message
    * [Pull requset #1185](https://bitbucket.org/osrf/gazebo/pull-request/1185)
1. Fix log xml
    * [Pull requset #1188](https://bitbucket.org/osrf/gazebo/pull-request/1188)

### Gazebo 4.0.0 (2014-08-08)

1. Added lcov support to cmake
    * [Pull request #1047](https://bitbucket.org/osrf/gazebo/pull-request/1047)
1. Fixed memory leak in image conversion
    * [Pull request #1057](https://bitbucket.org/osrf/gazebo/pull-request/1057)
1. Removed deprecated function
    * [Pull request #1067](https://bitbucket.org/osrf/gazebo/pull-request/1067)
1. Improved collada loading performance
    * [Pull request #1066](https://bitbucket.org/osrf/gazebo/pull-request/1066)
    * [Pull request #1082](https://bitbucket.org/osrf/gazebo/pull-request/1082)
    * [Issue #1134](https://bitbucket.org/osrf/gazebo/issue/1134)
1. Implemented a collada exporter
    * [Pull request #1064](https://bitbucket.org/osrf/gazebo/pull-request/1064)
1. Force torque sensor now makes use of sensor's pose.
    * [Pull request #1076](https://bitbucket.org/osrf/gazebo/pull-request/1076)
    * [Issue #940](https://bitbucket.org/osrf/gazebo/issue/940)
1. Fix Model::GetLinks segfault
    * [Pull request #1093](https://bitbucket.org/osrf/gazebo/pull-request/1093)
1. Fix deleting and saving lights in gzserver
    * [Pull request #1094](https://bitbucket.org/osrf/gazebo/pull-request/1094)
    * [Issue #1182](https://bitbucket.org/osrf/gazebo/issue/1182)
    * [Issue #346](https://bitbucket.org/osrf/gazebo/issue/346)
1. Fix Collision::GetWorldPose. The pose of a collision would not update properly.
    * [Pull request #1049](https://bitbucket.org/osrf/gazebo/pull-request/1049)
    * [Issue #1124](https://bitbucket.org/osrf/gazebo/issue/1124)
1. Fixed the animate_box and animate_joints examples
    * [Pull request #1086](https://bitbucket.org/osrf/gazebo/pull-request/1086)
1. Integrated Oculus Rift functionality
    * [Pull request #1074](https://bitbucket.org/osrf/gazebo/pull-request/1074)
    * [Pull request #1136](https://bitbucket.org/osrf/gazebo/pull-request/1136)
    * [Pull request #1139](https://bitbucket.org/osrf/gazebo/pull-request/1139)
1. Updated Base::GetScopedName
    * [Pull request #1104](https://bitbucket.org/osrf/gazebo/pull-request/1104)
1. Fix collada loader from adding duplicate materials into a Mesh
    * [Pull request #1105](https://bitbucket.org/osrf/gazebo/pull-request/1105)
    * [Issue #1180](https://bitbucket.org/osrf/gazebo/issue/1180)
1. Integrated Razer Hydra functionality
    * [Pull request #1083](https://bitbucket.org/osrf/gazebo/pull-request/1083)
    * [Pull request #1109](https://bitbucket.org/osrf/gazebo/pull-request/1109)
1. Added ability to copy and paste models in the GUI
    * [Pull request #1103](https://bitbucket.org/osrf/gazebo/pull-request/1103)
1. Removed unnecessary inclusion of gazebo.hh and common.hh in plugins
    * [Pull request #1111](https://bitbucket.org/osrf/gazebo/pull-request/1111)
1. Added ability to specify custom road textures
    * [Pull request #1027](https://bitbucket.org/osrf/gazebo/pull-request/1027)
1. Added support for DART 4.1
    * [Pull request #1113](https://bitbucket.org/osrf/gazebo/pull-request/1113)
    * [Pull request #1132](https://bitbucket.org/osrf/gazebo/pull-request/1132)
    * [Pull request #1134](https://bitbucket.org/osrf/gazebo/pull-request/1134)
    * [Pull request #1154](https://bitbucket.org/osrf/gazebo/pull-request/1154)
1. Allow position of joints to be directly set.
    * [Pull request #1097](https://bitbucket.org/osrf/gazebo/pull-request/1097)
    * [Issue #1138](https://bitbucket.org/osrf/gazebo/issue/1138)
1. Added extruded polyline geometry
    * [Pull request #1026](https://bitbucket.org/osrf/gazebo/pull-request/1026)
1. Fixed actor animation
    * [Pull request #1133](https://bitbucket.org/osrf/gazebo/pull-request/1133)
    * [Pull request #1141](https://bitbucket.org/osrf/gazebo/pull-request/1141)
1. Generate a versioned cmake config file
    * [Pull request #1153](https://bitbucket.org/osrf/gazebo/pull-request/1153)
    * [Issue #1226](https://bitbucket.org/osrf/gazebo/issue/1226)
1. Added KMeans class
    * [Pull request #1147](https://bitbucket.org/osrf/gazebo/pull-request/1147)
1. Added --summary-range feature to bitbucket pullrequest tool
    * [Pull request #1156](https://bitbucket.org/osrf/gazebo/pull-request/1156)
1. Updated web links
    * [Pull request #1159](https://bitbucket.org/osrf/gazebo/pull-request/1159)
1. Update tests
    * [Pull request #1155](https://bitbucket.org/osrf/gazebo/pull-request/1155)
    * [Pull request #1143](https://bitbucket.org/osrf/gazebo/pull-request/1143)
    * [Pull request #1138](https://bitbucket.org/osrf/gazebo/pull-request/1138)
    * [Pull request #1140](https://bitbucket.org/osrf/gazebo/pull-request/1140)
    * [Pull request #1127](https://bitbucket.org/osrf/gazebo/pull-request/1127)
    * [Pull request #1115](https://bitbucket.org/osrf/gazebo/pull-request/1115)
    * [Pull request #1102](https://bitbucket.org/osrf/gazebo/pull-request/1102)
    * [Pull request #1087](https://bitbucket.org/osrf/gazebo/pull-request/1087)
    * [Pull request #1084](https://bitbucket.org/osrf/gazebo/pull-request/1084)

## Gazebo 3.0

### Gazebo 3.x.x (yyyy-mm-dd)

1. Fixed sonar and wireless sensor visualization
    * [Pull request #1254](https://bitbucket.org/osrf/gazebo/pull-request/1254)
1. Update visual bounding box when model is selected
    * [Pull request #1280](https://bitbucket.org/osrf/gazebo/pull-request/1280)

### Gazebo 3.1.0 (2014-08-08)

1. Implemented Simbody::Link::Set*Vel
    * [Pull request #1160](https://bitbucket.org/osrf/gazebo/pull-request/1160)
    * [Issue #1012](https://bitbucket.org/osrf/gazebo/issue/1012)
1. Added World::RemoveModel function
    * [Pull request #1106](https://bitbucket.org/osrf/gazebo/pull-request/1106)
    * [Issue #1177](https://bitbucket.org/osrf/gazebo/issue/1177)
1. Fix exit from camera follow mode using the escape key
    * [Pull request #1137](https://bitbucket.org/osrf/gazebo/pull-request/1137)
    * [Issue #1220](https://bitbucket.org/osrf/gazebo/issue/1220)
1. Added support for SDF joint spring stiffness and reference positions
    * [Pull request #1117](https://bitbucket.org/osrf/gazebo/pull-request/1117)
1. Removed the gzmodel_create script
    * [Pull request #1130](https://bitbucket.org/osrf/gazebo/pull-request/1130)
1. Added Vector2 dot product
    * [Pull request #1101](https://bitbucket.org/osrf/gazebo/pull-request/1101)
1. Added SetPositionPID and SetVelocityPID to JointController
    * [Pull request #1091](https://bitbucket.org/osrf/gazebo/pull-request/1091)
1. Fix gzclient startup crash with ogre 1.9
    * [Pull request #1098](https://bitbucket.org/osrf/gazebo/pull-request/1098)
    * [Issue #996](https://bitbucket.org/osrf/gazebo/issue/996)
1. Update the bitbucket_pullrequests tool
    * [Pull request #1108](https://bitbucket.org/osrf/gazebo/pull-request/1108)
1. Light properties now remain in place after move by the user via the GUI.
    * [Pull request #1110](https://bitbucket.org/osrf/gazebo/pull-request/1110)
    * [Issue #1211](https://bitbucket.org/osrf/gazebo/issue/1211)
1. Allow position of joints to be directly set.
    * [Pull request #1096](https://bitbucket.org/osrf/gazebo/pull-request/1096)
    * [Issue #1138](https://bitbucket.org/osrf/gazebo/issue/1138)

### Gazebo 3.0.0 (2014-04-11)

1. Fix bug when deleting the sun light
    * [Pull request #1088](https://bitbucket.org/osrf/gazebo/pull-request/1088)
    * [Issue #1133](https://bitbucket.org/osrf/gazebo/issue/1133)
1. Fix ODE screw joint
    * [Pull request #1078](https://bitbucket.org/osrf/gazebo/pull-request/1078)
    * [Issue #1167](https://bitbucket.org/osrf/gazebo/issue/1167)
1. Update joint integration tests
    * [Pull request #1081](https://bitbucket.org/osrf/gazebo/pull-request/1081)
1. Fixed false positives in cppcheck.
    * [Pull request #1061](https://bitbucket.org/osrf/gazebo/pull-request/1061)
1. Made joint axis reference frame relative to child, and updated simbody and dart accordingly.
    * [Pull request #1069](https://bitbucket.org/osrf/gazebo/pull-request/1069)
    * [Issue #494](https://bitbucket.org/osrf/gazebo/issue/494)
    * [Issue #1143](https://bitbucket.org/osrf/gazebo/issue/1143)
1. Added ability to pass vector of strings to SetupClient and SetupServer
    * [Pull request #1068](https://bitbucket.org/osrf/gazebo/pull-request/1068)
    * [Issue #1132](https://bitbucket.org/osrf/gazebo/issue/1132)
1. Fix error correction in screw constraints for ODE
    * [Pull request #1159](https://bitbucket.org/osrf/gazebo/pull-request/1159)
    * [Issue #1159](https://bitbucket.org/osrf/gazebo/issue/1159)
1. Improved pkgconfig with SDF
    * [Pull request #1062](https://bitbucket.org/osrf/gazebo/pull-request/1062)
1. Added a plugin to simulate aero dynamics
    * [Pull request #905](https://bitbucket.org/osrf/gazebo/pull-request/905)
1. Updated bullet support
    * [Issue #1069](https://bitbucket.org/osrf/gazebo/issue/1069)
    * [Pull request #1011](https://bitbucket.org/osrf/gazebo/pull-request/1011)
    * [Pull request #996](https://bitbucket.org/osrf/gazebo/pull-request/966)
    * [Pull request #1024](https://bitbucket.org/osrf/gazebo/pull-request/1024)
1. Updated simbody support
    * [Pull request #995](https://bitbucket.org/osrf/gazebo/pull-request/995)
1. Updated worlds to SDF 1.5
    * [Pull request #1021](https://bitbucket.org/osrf/gazebo/pull-request/1021)
1. Improvements to ODE
    * [Pull request #1001](https://bitbucket.org/osrf/gazebo/pull-request/1001)
    * [Pull request #1014](https://bitbucket.org/osrf/gazebo/pull-request/1014)
    * [Pull request #1015](https://bitbucket.org/osrf/gazebo/pull-request/1015)
    * [Pull request #1016](https://bitbucket.org/osrf/gazebo/pull-request/1016)
1. New command line tool
    * [Pull request #972](https://bitbucket.org/osrf/gazebo/pull-request/972)
1. Graphical user interface improvements
    * [Pull request #971](https://bitbucket.org/osrf/gazebo/pull-request/971)
    * [Pull request #1013](https://bitbucket.org/osrf/gazebo/pull-request/1013)
    * [Pull request #989](https://bitbucket.org/osrf/gazebo/pull-request/989)
1. Created a friction pyramid class
    * [Pull request #935](https://bitbucket.org/osrf/gazebo/pull-request/935)
1. Added GetWorldEnergy functions to Model, Joint, and Link
    * [Pull request #1017](https://bitbucket.org/osrf/gazebo/pull-request/1017)
1. Preparing Gazebo for admission into Ubuntu
    * [Pull request #969](https://bitbucket.org/osrf/gazebo/pull-request/969)
    * [Pull request #998](https://bitbucket.org/osrf/gazebo/pull-request/998)
    * [Pull request #1002](https://bitbucket.org/osrf/gazebo/pull-request/1002)
1. Add method for querying if useImplicitStiffnessDamping flag is set for a given joint
    * [Issue #629](https://bitbucket.org/osrf/gazebo/issue/629)
    * [Pull request #1006](https://bitbucket.org/osrf/gazebo/pull-request/1006)
1. Fix joint axis frames
    * [Issue #494](https://bitbucket.org/osrf/gazebo/issue/494)
    * [Pull request #963](https://bitbucket.org/osrf/gazebo/pull-request/963)
1. Compute joint anchor pose relative to parent
    * [Issue #1029](https://bitbucket.org/osrf/gazebo/issue/1029)
    * [Pull request #982](https://bitbucket.org/osrf/gazebo/pull-request/982)
1. Cleanup the installed worlds
    * [Issue #1036](https://bitbucket.org/osrf/gazebo/issue/1036)
    * [Pull request #984](https://bitbucket.org/osrf/gazebo/pull-request/984)
1. Update to the GPS sensor
    * [Issue #1059](https://bitbucket.org/osrf/gazebo/issue/1059)
    * [Pull request #984](https://bitbucket.org/osrf/gazebo/pull-request/984)
1. Removed libtool from plugin loading
    * [Pull request #981](https://bitbucket.org/osrf/gazebo/pull-request/981)
1. Added functions to get inertial information for a link in the world frame.
    * [Pull request #1005](https://bitbucket.org/osrf/gazebo/pull-request/1005)

## Gazebo 2.0

### Gazebo 2.2.3 (2014-04-29)

1. Removed redundant call to World::Init
    * [Pull request #1107](https://bitbucket.org/osrf/gazebo/pull-request/1107)
    * [Issue #1208](https://bitbucket.org/osrf/gazebo/issue/1208)
1. Return proper error codes when gazebo exits
    * [Pull request #1085](https://bitbucket.org/osrf/gazebo/pull-request/1085)
    * [Issue #1178](https://bitbucket.org/osrf/gazebo/issue/1178)
1. Fixed Camera::GetWorldRotation().
    * [Pull request #1071](https://bitbucket.org/osrf/gazebo/pull-request/1071)
    * [Issue #1087](https://bitbucket.org/osrf/gazebo/issue/1087)
1. Fixed memory leak in image conversion
    * [Pull request #1073](https://bitbucket.org/osrf/gazebo/pull-request/1073)

### Gazebo 2.2.0 (2014-01-10)

1. Fix compilation when using OGRE-1.9 (full support is being worked on)
    * [Issue #994](https://bitbucket.org/osrf/gazebo/issue/994)
    * [Issue #995](https://bitbucket.org/osrf/gazebo/issue/995)
    * [Issue #996](https://bitbucket.org/osrf/gazebo/issue/996)
    * [Pull request #883](https://bitbucket.org/osrf/gazebo/pull-request/883)
1. Added unit test for issue 624.
    * [Issue #624](https://bitbucket.org/osrf/gazebo/issue/624).
    * [Pull request #889](https://bitbucket.org/osrf/gazebo/pull-request/889)
1. Use 3x3 PCF shadows for smoother shadows.
    * [Pull request #887](https://bitbucket.org/osrf/gazebo/pull-request/887)
1. Update manpage copyright to 2014.
    * [Pull request #893](https://bitbucket.org/osrf/gazebo/pull-request/893)
1. Added friction integration test .
    * [Pull request #885](https://bitbucket.org/osrf/gazebo/pull-request/885)
1. Fix joint anchor when link pose is not specified.
    * [Issue #978](https://bitbucket.org/osrf/gazebo/issue/978)
    * [Pull request #862](https://bitbucket.org/osrf/gazebo/pull-request/862)
1. Added (ESC) tooltip for GUI Selection Mode icon.
    * [Issue #993](https://bitbucket.org/osrf/gazebo/issue/993)
    * [Pull request #888](https://bitbucket.org/osrf/gazebo/pull-request/888)
1. Removed old comment about resolved issue.
    * [Issue #837](https://bitbucket.org/osrf/gazebo/issue/837)
    * [Pull request #880](https://bitbucket.org/osrf/gazebo/pull-request/880)
1. Made SimbodyLink::Get* function thread-safe
    * [Issue #918](https://bitbucket.org/osrf/gazebo/issue/918)
    * [Pull request #872](https://bitbucket.org/osrf/gazebo/pull-request/872)
1. Suppressed spurious gzlog messages in ODE::Body
    * [Issue #983](https://bitbucket.org/osrf/gazebo/issue/983)
    * [Pull request #875](https://bitbucket.org/osrf/gazebo/pull-request/875)
1. Fixed Force Torque Sensor Test by properly initializing some values.
    * [Issue #982](https://bitbucket.org/osrf/gazebo/issue/982)
    * [Pull request #869](https://bitbucket.org/osrf/gazebo/pull-request/869)
1. Added breakable joint plugin to support breakable walls.
    * [Pull request #865](https://bitbucket.org/osrf/gazebo/pull-request/865)
1. Used different tuple syntax to fix compilation on OSX mavericks.
    * [Issue #947](https://bitbucket.org/osrf/gazebo/issue/947)
    * [Pull request #858](https://bitbucket.org/osrf/gazebo/pull-request/858)
1. Fixed sonar test and deprecation warning.
    * [Pull request #856](https://bitbucket.org/osrf/gazebo/pull-request/856)
1. Speed up test compilation.
    * Part of [Issue #955](https://bitbucket.org/osrf/gazebo/issue/955)
    * [Pull request #846](https://bitbucket.org/osrf/gazebo/pull-request/846)
1. Added Joint::SetEffortLimit API
    * [Issue #923](https://bitbucket.org/osrf/gazebo/issue/923)
    * [Pull request #808](https://bitbucket.org/osrf/gazebo/pull-request/808)
1. Made bullet output less verbose.
    * [Pull request #839](https://bitbucket.org/osrf/gazebo/pull-request/839)
1. Convergence acceleration and stability tweak to make atlas_v3 stable
    * [Issue #895](https://bitbucket.org/osrf/gazebo/issue/895)
    * [Pull request #772](https://bitbucket.org/osrf/gazebo/pull-request/772)
1. Added colors, textures and world files for the SPL RoboCup environment
    * [Pull request #838](https://bitbucket.org/osrf/gazebo/pull-request/838)
1. Fixed bitbucket_pullrequests tool to work with latest BitBucket API.
    * [Issue #933](https://bitbucket.org/osrf/gazebo/issue/933)
    * [Pull request #841](https://bitbucket.org/osrf/gazebo/pull-request/841)
1. Fixed cppcheck warnings.
    * [Pull request #842](https://bitbucket.org/osrf/gazebo/pull-request/842)

### Gazebo 2.1.0 (2013-11-08)
1. Fix mainwindow unit test
    * [Pull request #752](https://bitbucket.org/osrf/gazebo/pull-request/752)
1. Visualize moment of inertia
    * Pull request [#745](https://bitbucket.org/osrf/gazebo/pull-request/745), [#769](https://bitbucket.org/osrf/gazebo/pull-request/769), [#787](https://bitbucket.org/osrf/gazebo/pull-request/787)
    * [Issue #203](https://bitbucket.org/osrf/gazebo/issue/203)
1. Update tool to count lines of code
    * [Pull request #758](https://bitbucket.org/osrf/gazebo/pull-request/758)
1. Implement World::Clear
    * Pull request [#785](https://bitbucket.org/osrf/gazebo/pull-request/785), [#804](https://bitbucket.org/osrf/gazebo/pull-request/804)
1. Improve Bullet support
    * [Pull request #805](https://bitbucket.org/osrf/gazebo/pull-request/805)
1. Fix doxygen spacing
    * [Pull request #740](https://bitbucket.org/osrf/gazebo/pull-request/740)
1. Add tool to generate model images for thepropshop.org
    * [Pull request #734](https://bitbucket.org/osrf/gazebo/pull-request/734)
1. Added paging support for terrains
    * [Pull request #707](https://bitbucket.org/osrf/gazebo/pull-request/707)
1. Added plugin path to LID_LIBRARY_PATH in setup.sh
    * [Pull request #750](https://bitbucket.org/osrf/gazebo/pull-request/750)
1. Fix for OSX
    * [Pull request #766](https://bitbucket.org/osrf/gazebo/pull-request/766)
    * [Pull request #786](https://bitbucket.org/osrf/gazebo/pull-request/786)
    * [Issue #906](https://bitbucket.org/osrf/gazebo/issue/906)
1. Update copyright information
    * [Pull request #771](https://bitbucket.org/osrf/gazebo/pull-request/771)
1. Enable screen dependent tests
    * [Pull request #764](https://bitbucket.org/osrf/gazebo/pull-request/764)
    * [Issue #811](https://bitbucket.org/osrf/gazebo/issue/811)
1. Fix gazebo command line help message
    * [Pull request #775](https://bitbucket.org/osrf/gazebo/pull-request/775)
    * [Issue #898](https://bitbucket.org/osrf/gazebo/issue/898)
1. Fix man page test
    * [Pull request #774](https://bitbucket.org/osrf/gazebo/pull-request/774)
1. Improve load time by reducing calls to RTShader::Update
    * [Pull request #773](https://bitbucket.org/osrf/gazebo/pull-request/773)
    * [Issue #877](https://bitbucket.org/osrf/gazebo/issue/877)
1. Fix joint visualization
    * [Pull request #776](https://bitbucket.org/osrf/gazebo/pull-request/776)
    * [Pull request #802](https://bitbucket.org/osrf/gazebo/pull-request/802)
    * [Issue #464](https://bitbucket.org/osrf/gazebo/issue/464)
1. Add helpers to fix NaN
    * [Pull request #742](https://bitbucket.org/osrf/gazebo/pull-request/742)
1. Fix model resizing via the GUI
    * [Pull request #763](https://bitbucket.org/osrf/gazebo/pull-request/763)
    * [Issue #885](https://bitbucket.org/osrf/gazebo/issue/885)
1. Simplify gzlog test by using sha1
    * [Pull request #781](https://bitbucket.org/osrf/gazebo/pull-request/781)
    * [Issue #837](https://bitbucket.org/osrf/gazebo/issue/837)
1. Enable cppcheck for header files
    * [Pull request #782](https://bitbucket.org/osrf/gazebo/pull-request/782)
    * [Issue #907](https://bitbucket.org/osrf/gazebo/issue/907)
1. Fix broken regression test
    * [Pull request #784](https://bitbucket.org/osrf/gazebo/pull-request/784)
    * [Issue #884](https://bitbucket.org/osrf/gazebo/issue/884)
1. All simbody and dart to pass tests
    * [Pull request #790](https://bitbucket.org/osrf/gazebo/pull-request/790)
    * [Issue #873](https://bitbucket.org/osrf/gazebo/issue/873)
1. Fix camera rotation from SDF
    * [Pull request #789](https://bitbucket.org/osrf/gazebo/pull-request/789)
    * [Issue #920](https://bitbucket.org/osrf/gazebo/issue/920)
1. Fix bitbucket pullrequest command line tool to match new API
    * [Pull request #803](https://bitbucket.org/osrf/gazebo/pull-request/803)
1. Fix transceiver spawn errors in tests
    * [Pull request #811](https://bitbucket.org/osrf/gazebo/pull-request/811)
    * [Pull request #814](https://bitbucket.org/osrf/gazebo/pull-request/814)

### Gazebo 2.0.0 (2013-10-08)
1. Refactor code check tool.
    * [Pull Request #669](https://bitbucket.org/osrf/gazebo/pull-request/669)
1. Added pull request tool for Bitbucket.
    * [Pull Request #670](https://bitbucket.org/osrf/gazebo/pull-request/670)
    * [Pull Request #691](https://bitbucket.org/osrf/gazebo/pull-request/671)
1. New wireless receiver and transmitter sensor models.
    * [Pull Request #644](https://bitbucket.org/osrf/gazebo/pull-request/644)
    * [Pull Request #675](https://bitbucket.org/osrf/gazebo/pull-request/675)
    * [Pull Request #727](https://bitbucket.org/osrf/gazebo/pull-request/727)
1. Audio support using OpenAL.
    * [Pull Request #648](https://bitbucket.org/osrf/gazebo/pull-request/648)
    * [Pull Request #704](https://bitbucket.org/osrf/gazebo/pull-request/704)
1. Simplify command-line parsing of gztopic echo output.
    * [Pull Request #674](https://bitbucket.org/osrf/gazebo/pull-request/674)
    * Resolves: [Issue #795](https://bitbucket.org/osrf/gazebo/issue/795)
1. Use UNIX directories through the user of GNUInstallDirs cmake module.
    * [Pull Request #676](https://bitbucket.org/osrf/gazebo/pull-request/676)
    * [Pull Request #681](https://bitbucket.org/osrf/gazebo/pull-request/681)
1. New GUI interactions for object manipulation.
    * [Pull Request #634](https://bitbucket.org/osrf/gazebo/pull-request/634)
1. Fix for OSX menubar.
    * [Pull Request #677](https://bitbucket.org/osrf/gazebo/pull-request/677)
1. Remove internal SDF directories and dependencies.
    * [Pull Request #680](https://bitbucket.org/osrf/gazebo/pull-request/680)
1. Add minimum version for sdformat.
    * [Pull Request #682](https://bitbucket.org/osrf/gazebo/pull-request/682)
    * Resolves: [Issue #818](https://bitbucket.org/osrf/gazebo/issue/818)
1. Allow different gtest parameter types with ServerFixture
    * [Pull Request #686](https://bitbucket.org/osrf/gazebo/pull-request/686)
    * Resolves: [Issue #820](https://bitbucket.org/osrf/gazebo/issue/820)
1. GUI model scaling when using Bullet.
    * [Pull Request #683](https://bitbucket.org/osrf/gazebo/pull-request/683)
1. Fix typo in cmake config.
    * [Pull Request #694](https://bitbucket.org/osrf/gazebo/pull-request/694)
    * Resolves: [Issue #824](https://bitbucket.org/osrf/gazebo/issue/824)
1. Remove gazebo include subdir from pkgconfig and cmake config.
    * [Pull Request #691](https://bitbucket.org/osrf/gazebo/pull-request/691)
1. Torsional spring demo
    * [Pull Request #693](https://bitbucket.org/osrf/gazebo/pull-request/693)
1. Remove repeated call to SetAxis in Joint.cc
    * [Pull Request #695](https://bitbucket.org/osrf/gazebo/pull-request/695)
    * Resolves: [Issue #823](https://bitbucket.org/osrf/gazebo/issue/823)
1. Add test for rotational joints.
    * [Pull Request #697](https://bitbucket.org/osrf/gazebo/pull-request/697)
    * Resolves: [Issue #820](https://bitbucket.org/osrf/gazebo/issue/820)
1. Fix compilation of tests using Joint base class
    * [Pull Request #701](https://bitbucket.org/osrf/gazebo/pull-request/701)
1. Terrain paging implemented.
    * [Pull Request #687](https://bitbucket.org/osrf/gazebo/pull-request/687)
1. Improve timeout error reporting in ServerFixture
    * [Pull Request #705](https://bitbucket.org/osrf/gazebo/pull-request/705)
1. Fix mouse picking for cases where visuals overlap with the laser
    * [Pull Request #709](https://bitbucket.org/osrf/gazebo/pull-request/709)
1. Fix string literals for OSX
    * [Pull Request #712](https://bitbucket.org/osrf/gazebo/pull-request/712)
    * Resolves: [Issue #803](https://bitbucket.org/osrf/gazebo/issue/803)
1. Support for ENABLE_TESTS_COMPILATION cmake parameter
    * [Pull Request #708](https://bitbucket.org/osrf/gazebo/pull-request/708)
1. Updated system gui plugin
    * [Pull Request #702](https://bitbucket.org/osrf/gazebo/pull-request/702)
1. Fix force torque unit test issue
    * [Pull Request #673](https://bitbucket.org/osrf/gazebo/pull-request/673)
    * Resolves: [Issue #813](https://bitbucket.org/osrf/gazebo/issue/813)
1. Use variables to control auto generation of CFlags
    * [Pull Request #699](https://bitbucket.org/osrf/gazebo/pull-request/699)
1. Remove deprecated functions.
    * [Pull Request #715](https://bitbucket.org/osrf/gazebo/pull-request/715)
1. Fix typo in `Camera.cc`
    * [Pull Request #719](https://bitbucket.org/osrf/gazebo/pull-request/719)
    * Resolves: [Issue #846](https://bitbucket.org/osrf/gazebo/issue/846)
1. Performance improvements
    * [Pull Request #561](https://bitbucket.org/osrf/gazebo/pull-request/561)
1. Fix gripper model.
    * [Pull Request #713](https://bitbucket.org/osrf/gazebo/pull-request/713)
    * Resolves: [Issue #314](https://bitbucket.org/osrf/gazebo/issue/314)
1. First part of Simbody integration
    * [Pull Request #716](https://bitbucket.org/osrf/gazebo/pull-request/716)

## Gazebo 1.9

### Gazebo 1.9.6 (2014-04-29)

1. Refactored inertia ratio reduction for ODE
    * [Pull request #1114](https://bitbucket.org/osrf/gazebo/pull-request/1114)
1. Improved collada loading performance
    * [Pull request #1075](https://bitbucket.org/osrf/gazebo/pull-request/1075)

### Gazebo 1.9.3 (2014-01-10)

1. Add thickness to plane to remove shadow flickering.
    * [Pull request #886](https://bitbucket.org/osrf/gazebo/pull-request/886)
1. Temporary GUI shadow toggle fix.
    * [Issue #925](https://bitbucket.org/osrf/gazebo/issue/925)
    * [Pull request #868](https://bitbucket.org/osrf/gazebo/pull-request/868)
1. Fix memory access bugs with libc++ on mavericks.
    * [Issue #965](https://bitbucket.org/osrf/gazebo/issue/965)
    * [Pull request #857](https://bitbucket.org/osrf/gazebo/pull-request/857)
    * [Pull request #881](https://bitbucket.org/osrf/gazebo/pull-request/881)
1. Replaced printf with cout in gztopic hz.
    * [Issue #969](https://bitbucket.org/osrf/gazebo/issue/969)
    * [Pull request #854](https://bitbucket.org/osrf/gazebo/pull-request/854)
1. Add Dark grey material and fix indentation.
    * [Pull request #851](https://bitbucket.org/osrf/gazebo/pull-request/851)
1. Fixed sonar sensor unit test.
    * [Pull request #848](https://bitbucket.org/osrf/gazebo/pull-request/848)
1. Convergence acceleration and stability tweak to make atlas_v3 stable.
    * [Pull request #845](https://bitbucket.org/osrf/gazebo/pull-request/845)
1. Update gtest to 1.7.0 to resolve problems with libc++.
    * [Issue #947](https://bitbucket.org/osrf/gazebo/issue/947)
    * [Pull request #827](https://bitbucket.org/osrf/gazebo/pull-request/827)
1. Fixed LD_LIBRARY_PATH for plugins.
    * [Issue #957](https://bitbucket.org/osrf/gazebo/issue/957)
    * [Pull request #844](https://bitbucket.org/osrf/gazebo/pull-request/844)
1. Fix transceiver sporadic errors.
    * Backport of [pull request #811](https://bitbucket.org/osrf/gazebo/pull-request/811)
    * [Pull request #836](https://bitbucket.org/osrf/gazebo/pull-request/836)
1. Modified the MsgTest to be deterministic with time checks.
    * [Pull request #843](https://bitbucket.org/osrf/gazebo/pull-request/843)
1. Fixed seg fault in LaserVisual.
    * [Issue #950](https://bitbucket.org/osrf/gazebo/issue/950)
    * [Pull request #832](https://bitbucket.org/osrf/gazebo/pull-request/832)
1. Implemented the option to disable tests that need a working screen to run properly.
    * Backport of [Pull request #764](https://bitbucket.org/osrf/gazebo/pull-request/764)
    * [Pull request #837](https://bitbucket.org/osrf/gazebo/pull-request/837)
1. Cleaned up gazebo shutdown.
    * [Pull request #829](https://bitbucket.org/osrf/gazebo/pull-request/829)
1. Fixed bug associated with loading joint child links.
    * [Issue #943](https://bitbucket.org/osrf/gazebo/issue/943)
    * [Pull request #820](https://bitbucket.org/osrf/gazebo/pull-request/820)

### Gazebo 1.9.2 (2013-11-08)
1. Fix enable/disable sky and clouds from SDF
    * [Pull request #809](https://bitbucket.org/osrf/gazebo/pull-request/809])
1. Fix occasional blank GUI screen on startup
    * [Pull request #815](https://bitbucket.org/osrf/gazebo/pull-request/815])
1. Fix GPU laser when interacting with heightmaps
    * [Pull request #796](https://bitbucket.org/osrf/gazebo/pull-request/796])
1. Added API/ABI checker command line tool
    * [Pull request #765](https://bitbucket.org/osrf/gazebo/pull-request/765])
1. Added gtest version information
    * [Pull request #801](https://bitbucket.org/osrf/gazebo/pull-request/801])
1. Fix GUI world saving
    * [Pull request #806](https://bitbucket.org/osrf/gazebo/pull-request/806])
1. Enable anti-aliasing for camera sensor
    * [Pull request #800](https://bitbucket.org/osrf/gazebo/pull-request/800])
1. Make sensor noise deterministic
    * [Pull request #788](https://bitbucket.org/osrf/gazebo/pull-request/788])
1. Fix build problem
    * [Issue #901](https://bitbucket.org/osrf/gazebo/issue/901)
    * [Pull request #778](https://bitbucket.org/osrf/gazebo/pull-request/778])
1. Fix a typo in Camera.cc
    * [Pull request #720](https://bitbucket.org/osrf/gazebo/pull-request/720])
    * [Issue #846](https://bitbucket.org/osrf/gazebo/issue/846)
1. Fix OSX menu bar
    * [Pull request #688](https://bitbucket.org/osrf/gazebo/pull-request/688])
1. Fix gazebo::init by calling sdf::setFindCallback() before loading the sdf in gzfactory.
    * [Pull request #678](https://bitbucket.org/osrf/gazebo/pull-request/678])
    * [Issue #817](https://bitbucket.org/osrf/gazebo/issue/817)

### Gazebo 1.9.1 (2013-08-20)
* Deprecate header files that require case-sensitive filesystem (e.g. Common.hh, Physics.hh) [https://bitbucket.org/osrf/gazebo/pull-request/638/fix-for-775-deprecate-headers-that-require]
* Initial support for building on Mac OS X [https://bitbucket.org/osrf/gazebo/pull-request/660/osx-support-for-gazebo-19] [https://bitbucket.org/osrf/gazebo/pull-request/657/cmake-fixes-for-osx]
* Fixes for various issues [https://bitbucket.org/osrf/gazebo/pull-request/635/fix-for-issue-792/diff] [https://bitbucket.org/osrf/gazebo/pull-request/628/allow-scoped-and-non-scoped-joint-names-to/diff] [https://bitbucket.org/osrf/gazebo/pull-request/636/fix-build-dependency-in-message-generation/diff] [https://bitbucket.org/osrf/gazebo/pull-request/639/make-the-unversioned-setupsh-a-copy-of-the/diff] [https://bitbucket.org/osrf/gazebo/pull-request/650/added-missing-lib-to-player-client-library/diff] [https://bitbucket.org/osrf/gazebo/pull-request/656/install-gzmode_create-without-sh-suffix/diff]

### Gazebo 1.9.0 (2013-07-23)
* Use external package [sdformat](https://bitbucket.org/osrf/sdformat) for sdf parsing, refactor the `Element::GetValue*` function calls, and deprecate Gazebo's internal sdf parser [https://bitbucket.org/osrf/gazebo/pull-request/627]
* Improved ROS support ([[Tutorials#ROS_Integration |documentation here]]) [https://bitbucket.org/osrf/gazebo/pull-request/559]
* Added Sonar, Force-Torque, and Tactile Pressure sensors [https://bitbucket.org/osrf/gazebo/pull-request/557], [https://bitbucket.org/osrf/gazebo/pull-request/567]
* Add compile-time defaults for environment variables so that sourcing setup.sh is unnecessary in most cases [https://bitbucket.org/osrf/gazebo/pull-request/620]
* Enable user camera to follow objects in client window [https://bitbucket.org/osrf/gazebo/pull-request/603]
* Install protobuf message files for use in custom messages [https://bitbucket.org/osrf/gazebo/pull-request/614]
* Change default compilation flags to improve debugging [https://bitbucket.org/osrf/gazebo/pull-request/617]
* Change to supported relative include paths [https://bitbucket.org/osrf/gazebo/pull-request/594]
* Fix display of laser scans when sensor is rotated [https://bitbucket.org/osrf/gazebo/pull-request/599]

## Gazebo 1.8

### Gazebo 1.8.7 (2013-07-16)
* Fix bug in URDF parsing of Vector3 elements [https://bitbucket.org/osrf/gazebo/pull-request/613]
* Fix compilation errors with newest libraries [https://bitbucket.org/osrf/gazebo/pull-request/615]

### Gazebo 1.8.6 (2013-06-07)
* Fix inertia lumping in the URDF parser[https://bitbucket.org/osrf/gazebo/pull-request/554]
* Fix for ODEJoint CFM damping sign error [https://bitbucket.org/osrf/gazebo/pull-request/586]
* Fix transport memory growth[https://bitbucket.org/osrf/gazebo/pull-request/584]
* Reduce log file data in order to reduce buffer growth that results in out of memory kernel errors[https://bitbucket.org/osrf/gazebo/pull-request/587]

### Gazebo 1.8.5 (2013-06-04)
* Fix Gazebo build for machines without a valid display.[https://bitbucket.org/osrf/gazebo/commits/37f00422eea03365b839a632c1850431ee6a1d67]

### Gazebo 1.8.4 (2013-06-03)
* Fix UDRF to SDF converter so that URDF gazebo extensions are applied to all collisions in a link.[https://bitbucket.org/osrf/gazebo/pull-request/579]
* Prevent transport layer from locking when a gzclient connects to a gzserver over a connection with high latency.[https://bitbucket.org/osrf/gazebo/pull-request/572]
* Improve performance and fix uninitialized conditional jumps.[https://bitbucket.org/osrf/gazebo/pull-request/571]

### Gazebo 1.8.3 (2013-06-03)
* Fix for gzlog hanging when gzserver is not present or not responsive[https://bitbucket.org/osrf/gazebo/pull-request/577]
* Fix occasional segfault when generating log files[https://bitbucket.org/osrf/gazebo/pull-request/575]
* Performance improvement to ODE[https://bitbucket.org/osrf/gazebo/pull-request/556]
* Fix node initialization[https://bitbucket.org/osrf/gazebo/pull-request/570]
* Fix GPU laser Hz rate reduction when sensor moved away from world origin[https://bitbucket.org/osrf/gazebo/pull-request/566]
* Fix incorrect lighting in camera sensors when GPU laser is subscribe to[https://bitbucket.org/osrf/gazebo/pull-request/563]

### Gazebo 1.8.2 (2013-05-28)
* ODE performance improvements[https://bitbucket.org/osrf/gazebo/pull-request/535][https://bitbucket.org/osrf/gazebo/pull-request/537]
* Fixed tests[https://bitbucket.org/osrf/gazebo/pull-request/538][https://bitbucket.org/osrf/gazebo/pull-request/541][https://bitbucket.org/osrf/gazebo/pull-request/542]
* Fixed sinking vehicle bug[https://bitbucket.org/osrf/drcsim/issue/300] in pull-request[https://bitbucket.org/osrf/gazebo/pull-request/538]
* Fix GPU sensor throttling[https://bitbucket.org/osrf/gazebo/pull-request/536]
* Reduce string comparisons for better performance[https://bitbucket.org/osrf/gazebo/pull-request/546]
* Contact manager performance improvements[https://bitbucket.org/osrf/gazebo/pull-request/543]
* Transport performance improvements[https://bitbucket.org/osrf/gazebo/pull-request/548]
* Reduce friction noise[https://bitbucket.org/osrf/gazebo/pull-request/545]

### Gazebo 1.8.1 (2013-05-22)
* Please note that 1.8.1 contains a bug[https://bitbucket.org/osrf/drcsim/issue/300] that causes interpenetration between objects in resting contact to grow slowly.  Please update to 1.8.2 for the patch.
* Added warm starting[https://bitbucket.org/osrf/gazebo/pull-request/529]
* Reduced console output[https://bitbucket.org/osrf/gazebo/pull-request/533]
* Improved off screen rendering performance[https://bitbucket.org/osrf/gazebo/pull-request/530]
* Performance improvements [https://bitbucket.org/osrf/gazebo/pull-request/535] [https://bitbucket.org/osrf/gazebo/pull-request/537]

### Gazebo 1.8.0 (2013-05-17)
* Fixed slider axis [https://bitbucket.org/osrf/gazebo/pull-request/527]
* Fixed heightmap shadows [https://bitbucket.org/osrf/gazebo/pull-request/525]
* Fixed model and canonical link pose [https://bitbucket.org/osrf/gazebo/pull-request/519]
* Fixed OSX message header[https://bitbucket.org/osrf/gazebo/pull-request/524]
* Added zlib compression for logging [https://bitbucket.org/osrf/gazebo/pull-request/515]
* Allow clouds to be disabled in cameras [https://bitbucket.org/osrf/gazebo/pull-request/507]
* Camera rendering performance [https://bitbucket.org/osrf/gazebo/pull-request/528]


## Gazebo 1.7

### Gazebo 1.7.3 (2013-05-08)
* Fixed log cleanup (again) [https://bitbucket.org/osrf/gazebo/pull-request/511/fix-log-cleanup-logic]

### Gazebo 1.7.2 (2013-05-07)
* Fixed log cleanup [https://bitbucket.org/osrf/gazebo/pull-request/506/fix-gzlog-stop-command-line]
* Minor documentation fix [https://bitbucket.org/osrf/gazebo/pull-request/488/minor-documentation-fix]

### Gazebo 1.7.1 (2013-04-19)
* Fixed tests
* IMU sensor receives time stamped data from links
* Fix saving image frames [https://bitbucket.org/osrf/gazebo/pull-request/466/fix-saving-frames/diff]
* Wireframe rendering in GUI [https://bitbucket.org/osrf/gazebo/pull-request/414/allow-rendering-of-models-in-wireframe]
* Improved logging performance [https://bitbucket.org/osrf/gazebo/pull-request/457/improvements-to-gzlog-filter-and-logging]
* Viscous mud model [https://bitbucket.org/osrf/gazebo/pull-request/448/mud-plugin/diff]

## Gazebo 1.6

### Gazebo 1.6.3 (2013-04-15)
* Fixed a [critical SDF bug](https://bitbucket.org/osrf/gazebo/pull-request/451)
* Fixed a [laser offset bug](https://bitbucket.org/osrf/gazebo/pull-request/449)

### Gazebo 1.6.2 (2013-04-14)
* Fix for fdir1 physics property [https://bitbucket.org/osrf/gazebo/pull-request/429/fixes-to-treat-fdir1-better-1-rotate-into/diff]
* Fix for force torque sensor [https://bitbucket.org/osrf/gazebo/pull-request/447]
* SDF documentation fix [https://bitbucket.org/osrf/gazebo/issue/494/joint-axis-reference-frame-doesnt-match]

### Gazebo 1.6.1 (2013-04-05)
* Switch default build type to Release.

### Gazebo 1.6.0 (2013-04-05)
* Improvements to inertia in rubble pile
* Various Bullet integration advances.
* Noise models for ray, camera, and imu sensors.
* SDF 1.4, which accommodates more physics engine parameters and also some sensor noise models.
* Initial support for making movies from within Gazebo.
* Many performance improvements.
* Many bug fixes.
* Progress toward to building on OS X.

## Gazebo 1.5

### Gazebo 1.5.0 (2013-03-11)
* Partial integration of Bullet
  * Includes: cubes, spheres, cylinders, planes, meshes, revolute joints, ray sensors
* GUI Interface for log writing.
* Threaded sensors.
* Multi-camera sensor.

* Fixed the following issues:
 * [https://bitbucket.org/osrf/gazebo/issue/236 Issue #236]
 * [https://bitbucket.org/osrf/gazebo/issue/507 Issue #507]
 * [https://bitbucket.org/osrf/gazebo/issue/530 Issue #530]
 * [https://bitbucket.org/osrf/gazebo/issue/279 Issue #279]
 * [https://bitbucket.org/osrf/gazebo/issue/529 Issue #529]
 * [https://bitbucket.org/osrf/gazebo/issue/239 Issue #239]
 * [https://bitbucket.org/osrf/gazebo/issue/5 Issue #5]

## Gazebo 1.4

### Gazebo 1.4.0 (2013-02-01)
* New Features:
 * GUI elements to display messages from the server.
 * Multi-floor building editor and creator.
 * Improved sensor visualizations.
 * Improved mouse interactions

* Fixed the following issues:
 * [https://bitbucket.org/osrf/gazebo/issue/16 Issue #16]
 * [https://bitbucket.org/osrf/gazebo/issue/142 Issue #142]
 * [https://bitbucket.org/osrf/gazebo/issue/229 Issue #229]
 * [https://bitbucket.org/osrf/gazebo/issue/277 Issue #277]
 * [https://bitbucket.org/osrf/gazebo/issue/291 Issue #291]
 * [https://bitbucket.org/osrf/gazebo/issue/310 Issue #310]
 * [https://bitbucket.org/osrf/gazebo/issue/320 Issue #320]
 * [https://bitbucket.org/osrf/gazebo/issue/329 Issue #329]
 * [https://bitbucket.org/osrf/gazebo/issue/333 Issue #333]
 * [https://bitbucket.org/osrf/gazebo/issue/334 Issue #334]
 * [https://bitbucket.org/osrf/gazebo/issue/335 Issue #335]
 * [https://bitbucket.org/osrf/gazebo/issue/341 Issue #341]
 * [https://bitbucket.org/osrf/gazebo/issue/350 Issue #350]
 * [https://bitbucket.org/osrf/gazebo/issue/384 Issue #384]
 * [https://bitbucket.org/osrf/gazebo/issue/431 Issue #431]
 * [https://bitbucket.org/osrf/gazebo/issue/433 Issue #433]
 * [https://bitbucket.org/osrf/gazebo/issue/453 Issue #453]
 * [https://bitbucket.org/osrf/gazebo/issue/456 Issue #456]
 * [https://bitbucket.org/osrf/gazebo/issue/457 Issue #457]
 * [https://bitbucket.org/osrf/gazebo/issue/459 Issue #459]

## Gazebo 1.3

### Gazebo 1.3.1 (2012-12-14)
* Fixed the following issues:
 * [https://bitbucket.org/osrf/gazebo/issue/297 Issue #297]
* Other bugs fixed:
 * [https://bitbucket.org/osrf/gazebo/pull-request/164/ Fix light bounding box to disable properly when deselected]
 * [https://bitbucket.org/osrf/gazebo/pull-request/169/ Determine correct local IP address, to make remote clients work properly]
 * Various test fixes

### Gazebo 1.3.0 (2012-12-03)
* Fixed the following issues:
 * [https://bitbucket.org/osrf/gazebo/issue/233 Issue #233]
 * [https://bitbucket.org/osrf/gazebo/issue/238 Issue #238]
 * [https://bitbucket.org/osrf/gazebo/issue/2 Issue #2]
 * [https://bitbucket.org/osrf/gazebo/issue/95 Issue #95]
 * [https://bitbucket.org/osrf/gazebo/issue/97 Issue #97]
 * [https://bitbucket.org/osrf/gazebo/issue/90 Issue #90]
 * [https://bitbucket.org/osrf/gazebo/issue/253 Issue #253]
 * [https://bitbucket.org/osrf/gazebo/issue/163 Issue #163]
 * [https://bitbucket.org/osrf/gazebo/issue/91 Issue #91]
 * [https://bitbucket.org/osrf/gazebo/issue/245 Issue #245]
 * [https://bitbucket.org/osrf/gazebo/issue/242 Issue #242]
 * [https://bitbucket.org/osrf/gazebo/issue/156 Issue #156]
 * [https://bitbucket.org/osrf/gazebo/issue/78 Issue #78]
 * [https://bitbucket.org/osrf/gazebo/issue/36 Issue #36]
 * [https://bitbucket.org/osrf/gazebo/issue/104 Issue #104]
 * [https://bitbucket.org/osrf/gazebo/issue/249 Issue #249]
 * [https://bitbucket.org/osrf/gazebo/issue/244 Issue #244]
 * [https://bitbucket.org/osrf/gazebo/issue/36 Issue #36]

* New features:
 * Default camera view changed to look down at the origin from a height of 2 meters at location (5, -5, 2).
 * Record state data using the '-r' command line option, playback recorded state data using the '-p' command line option
 * Adjust placement of lights using the mouse.
 * Reduced the startup time.
 * Added visual reference for GUI mouse movements.
 * SDF version 1.3 released (changes from 1.2 listed below):
     - added `name` to `<camera name="cam_name"/>`
     - added `pose` to `<camera><pose>...</pose></camera>`
     - removed `filename` from `<mesh><filename>...</filename><mesh>`, use uri only.
     - recovered `provide_feedback` under `<joint>`, allowing calling `physics::Joint::GetForceTorque` in plugins.
     - added `imu` under `<sensor>`.

## Gazebo 1.2

### Gazebo 1.2.6 (2012-11-08)
* Fixed a transport issue with the GUI. Fixed saving the world via the GUI. Added more documentation. ([https://bitbucket.org/osrf/gazebo/pull-request/43/fixed-a-transport-issue-with-the-gui-fixed/diff pull request #43])
* Clean up mutex usage. ([https://bitbucket.org/osrf/gazebo/pull-request/54/fix-mutex-in-modellistwidget-using-boost/diff pull request #54])
* Fix OGRE path determination ([https://bitbucket.org/osrf/gazebo/pull-request/58/fix-ogre-paths-so-this-also-works-with/diff pull request #58], [https://bitbucket.org/osrf/gazebo/pull-request/68/fix-ogre-plugindir-determination/diff pull request #68])
* Fixed a couple of crashes and model selection/dragging problems ([https://bitbucket.org/osrf/gazebo/pull-request/59/fixed-a-couple-of-crashes-and-model/diff pull request #59])

### Gazebo 1.2.5 (2012-10-22)
* Step increment update while paused fixed ([https://bitbucket.org/osrf/gazebo/pull-request/45/fix-proper-world-stepinc-count-we-were/diff pull request #45])
* Actually call plugin destructors on shutdown ([https://bitbucket.org/osrf/gazebo/pull-request/51/fixed-a-bug-which-prevent-a-plugin/diff pull request #51])
* Don't crash on bad SDF input ([https://bitbucket.org/osrf/gazebo/pull-request/52/fixed-loading-of-bad-sdf-files/diff pull request #52])
* Fix cleanup of ray sensors on model deletion ([https://bitbucket.org/osrf/gazebo/pull-request/53/deleting-a-model-with-a-ray-sensor-did/diff pull request #53])
* Fix loading / deletion of improperly specified models ([https://bitbucket.org/osrf/gazebo/pull-request/56/catch-when-loading-bad-models-joint/diff pull request #56])

### Gazebo 1.2.4 (10-19-2012:08:00:52)
*  Style fixes ([https://bitbucket.org/osrf/gazebo/pull-request/30/style-fixes/diff pull request #30]).
*  Fix joint position control ([https://bitbucket.org/osrf/gazebo/pull-request/49/fixed-position-joint-control/diff pull request #49])

### Gazebo 1.2.3 (10-16-2012:18:39:54)
*  Disabled selection highlighting due to bug ([https://bitbucket.org/osrf/gazebo/pull-request/44/disabled-selection-highlighting-fixed/diff pull request #44]).
*  Fixed saving a world via the GUI.

### Gazebo 1.2.2 (10-16-2012:15:12:22)
*  Skip search for system install of libccd, use version inside gazebo ([https://bitbucket.org/osrf/gazebo/pull-request/39/skip-search-for-system-install-of-libccd/diff pull request #39]).
*  Fixed sensor initialization race condition ([https://bitbucket.org/osrf/gazebo/pull-request/42/fix-sensor-initializaiton-race-condition pull request #42]).

### Gazebo 1.2.1 (10-15-2012:21:32:55)
*  Properly removed projectors attached to deleted models ([https://bitbucket.org/osrf/gazebo/pull-request/37/remove-projectors-that-are-attached-to/diff pull request #37]).
*  Fix model plugin loading bug ([https://bitbucket.org/osrf/gazebo/pull-request/31/moving-bool-first-in-model-and-world pull request #31]).
*  Fix light insertion and visualization of models prior to insertion ([https://bitbucket.org/osrf/gazebo/pull-request/35/fixed-light-insertion-and-visualization-of/diff pull request #35]).
*  Fixed GUI manipulation of static objects ([https://bitbucket.org/osrf/gazebo/issue/63/moving-static-objects-does-not-move-the issue #63] [https://bitbucket.org/osrf/gazebo/pull-request/38/issue-63-bug-patch-moving-static-objects/diff pull request #38]).
*  Fixed GUI selection bug ([https://bitbucket.org/osrf/gazebo/pull-request/40/fixed-selection-of-multiple-objects-at/diff pull request #40])

### Gazebo 1.2.0 (10-04-2012:20:01:20)
*  Updated GUI: new style, improved mouse controls, and removal of non-functional items.
*  Model database: An online repository of models.
*  Numerous bug fixes
*  APT repository hosted at [http://osrfoundation.org OSRF]
*  Improved process control prevents zombie processes<|MERGE_RESOLUTION|>--- conflicted
+++ resolved
@@ -66,13 +66,11 @@
         * [Pull request #1489](https://bitbucket.org/osrf/gazebo/pull-request/1489)
         * [Issue #1457](https://bitbucket.org/osrf/gazebo/issue/1457)
 
-<<<<<<< HEAD
+    1. Added ExtrudeDialog.
+        * [Pull request #1483](https://bitbucket.org/osrf/gazebo/pull-request/1483)
+
     1. Hide time panel inside editor and keep main window's paused state.
         * [Pull request #1500](https://bitbucket.org/osrf/gazebo/pull-request/1500)
-=======
-    1. Added ExtrudeDialog.
-        * [Pull request #1483](https://bitbucket.org/osrf/gazebo/pull-request/1483)
->>>>>>> 1412e195
 
 ## Gazebo 5.0
 
