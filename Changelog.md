## Gazebo 7

## Gazebo 7.XX.X (2018-XX-XX)

<<<<<<< HEAD
1. Add Screen Space Ambient Occlusion visual plugin
    * [Pull request 2916](https://bitbucket.org/osrf/gazebo/pull-request/2916)
=======
1. Fix ray intersection check in Scene::FirstContact
    * [Pull request 2945](https://bitbucket.org/osrf/gazebo/pull-request/2945)
>>>>>>> eb225f6d

1. Fix camera view control inside bounding box of large meshes
    * [Pull request 2932](https://bitbucket.org/osrf/gazebo/pull-request/2932)

1. Fix compilation with boost 1.67
    * [Pull request 2937](https://bitbucket.org/osrf/gazebo/pull-request/2937)

1. Fix compilation with ffmpeg4
    * [Pull request 2942](https://bitbucket.org/osrf/gazebo/pull-request/2942)


## Gazebo 7.12.0 (2018-04-11)

1. Fix mouse movement ogre assertion error
    * [Pull request 2928](https://bitbucket.org/osrf/gazebo/pull-request/2928)

1. Fix normal maps on ubuntu with OGRE 1.9 and disable on OSX
    * [Pull request 2917](https://bitbucket.org/osrf/gazebo/pull-request/2917)

1. Support lens flare occlusion
    * [Pull request 2915](https://bitbucket.org/osrf/gazebo/pull-request/2915)

1. Fix log recording, only call sdf::initFile once
    * [Pull request 2889](https://bitbucket.org/osrf/gazebo/pull-request/2889)
    * [Issue 2425](https://bitbucket.org/osrf/gazebo/issues/2425)

1. Fix OBJLoader when mesh has invalid material
    * [Pull request 2888](https://bitbucket.org/osrf/gazebo/pull-request/2888)

1. Fix clang warnings in LaserView and EnumIface
    * [Pull request 2891](https://bitbucket.org/osrf/gazebo/pull-request/2891)

1. Fix Joint::SetPosition for HingeJoint
    * [Pull request 2892](https://bitbucket.org/osrf/gazebo/pull-request/2892)
    * [Issue 2430](https://bitbucket.org/osrf/gazebo/issues/2430)

1. Add support for moving geometry to ContainPlugin
    * [Pull request 2886](https://bitbucket.org/osrf/gazebo/pull-request/2886)

1. Support python3 with check_test_ran.py
    * [Pull request 2902](https://bitbucket.org/osrf/gazebo/pull-request/2902)

1. Fix undefined behavior in ODESliderJoint
    * [Pull request 2905](https://bitbucket.org/osrf/gazebo/pull-requests/2905)

1. Fix loading collada mesh that contains multiple texcoord sets with same offset
    * [Pull request 2899](https://bitbucket.org/osrf/gazebo/pull-request/2899)

1. Fix race conditions during client startup, and introduce Node::TryInit()
    * [Pull request 2897](https://bitbucket.org/osrf/gazebo/pull-requests/2897)

1. Diagnostics: record timing statistics instead of all timestamps
    * [Pull request 2821](https://bitbucket.org/osrf/gazebo/pull-requests/2821)

1. Backport pull request #2890 to gazebo7 (fix logging)
    * [Pull request 2933](https://bitbucket.org/osrf/gazebo/pull-requests/2933)
    * [Issue 2441](https://bitbucket.org/osrf/gazebo/issues/2441)

1. Add trigger_light example for ContainPlugin tutorial
    * [Pull request 2918](https://bitbucket.org/osrf/gazebo/pull-requests/2918)
    * [Pull request 2929](https://bitbucket.org/osrf/gazebo/pull-requests/2929)

1. Backport pull request #2884 to gazebo7 (disable model plugin during playback)
    * [Pull request 2927](https://bitbucket.org/osrf/gazebo/pull-requests/2927)
    * [Issue 2427](https://bitbucket.org/osrf/gazebo/issues/2427)

## Gazebo 7.11.0 (2018-02-12)

1. Fix gazebo7 + ogre 1.8 build error
    * [Pull request 2878](https://bitbucket.org/osrf/gazebo/pull-request/2878)

1. Process insertions and deletions on gz log echo
    * [Pull request 2608](https://bitbucket.org/osrf/gazebo/pull-request/2608)
    * [Issue 2136](https://bitbucket.org/osrf/gazebo/issues/2136)

1. Add Static Map Plugin for creating textured map model
    * [Pull request 2834](https://bitbucket.org/osrf/gazebo/pull-requests/2834)

## Gazebo 7.10.0 (2018-02-07)

1. Add support for 16 bit Grayscale and RGB camera image types.
    * [Pull request 2852](https://bitbucket.org/osrf/gazebo/pull-requests/2852)

1. Added a plugin to detect if an entity is inside a given volume in space
    * [Pull request 2780](https://bitbucket.org/osrf/gazebo/pull-requests/2780)

1. Add Visual::SetMaterialShaderParam function for setting shader parameters.
    * [Pull request 2863](https://bitbucket.org/osrf/gazebo/pull-requests/2863)

1. Adding accessors for velocity in ENU frame for gps sensor
    * [Pull request 2854](https://bitbucket.org/osrf/gazebo/pull-request/2854)

1. Fix DEM min elevation
    * [Pull request 2868](https://bitbucket.org/osrf/gazebo/pull-request/2868)

1. Update Color Clamp function
    * [Pull request 2859](https://bitbucket.org/osrf/gazebo/pull-requests/2859)

1. Move Connection header buffer from heap to stack to avoid race condition.
    * [Pull request 2844](https://bitbucket.org/osrf/gazebo/pull-requests/2844)

1. Initialize laser retro value
    * [Pull request 2841](https://bitbucket.org/osrf/gazebo/pull-request/2841)

1. Shadow improvements
    * [Pull request 2805](https://bitbucket.org/osrf/gazebo/pull-requests/2805)

1. Add light as child of link
    * [Pull request 2807](https://bitbucket.org/osrf/gazebo/pull-requests/2807)
    * [Pull request 2872](https://bitbucket.org/osrf/gazebo/pull-requests/2872)
    * [Issue 900](https://bitbucket.org/osrf/gazebo/issues/900)

1. Add camera lens flare effect
    * [Pull request 2806](https://bitbucket.org/osrf/gazebo/pull-request/2806)
    * [Pull request 2829](https://bitbucket.org/osrf/gazebo/pull-request/2829)

1. Fix inserting models with invalid submesh
    * [Pull request 2828](https://bitbucket.org/osrf/gazebo/pull-request/2828)

1. Call DisconnectNewImageFrame in the CameraPlugin destructor
    * [Pull request 2815](https://bitbucket.org/osrf/gazebo/pull-request/2815)

1. Fix gazebo7 homebrew build (tinyxml2 6.0.0)
    * [Pull request 2824](https://bitbucket.org/osrf/gazebo/pull-request/2824)


## Gazebo 7.9.0 (2017-11-22)

1. Diagnostics: enable test and don't create so many empty folders
    * [Pull request 2798](https://bitbucket.org/osrf/gazebo/pull-requests/2798)

1. Parallelize ODE physics with threaded islands parameter
    * [Pull request 2775](https://bitbucket.org/osrf/gazebo/pull-requests/2775)

1. Logical camera uses <topic>
    * [Pull request 2777](https://bitbucket.org/osrf/gazebo/pull-requests/2777)

1. Support off-diagonal inertia terms in bullet
    * [Pull request 2757](https://bitbucket.org/osrf/gazebo/pull-requests/2757)

1. Add option in gui.ini to disable the use of spacenav
    * [Pull request 2754](https://bitbucket.org/osrf/gazebo/pull-requests/2754)

1. Fix disabling mesh cast shadows
    * [Pull request 2710](https://bitbucket.org/osrf/gazebo/pull-request/2710)

1. Do not display COM or inertia visualizations for static models
    * [Pull request 2727](https://bitbucket.org/osrf/gazebo/pull-request/2727)
    * [Issue 2286](https://bitbucket.org/osrf/gazebo/issues/2286)

1. Fix Collision::GetWorldPose for non-canonical links (and friction directions)
    * [Pull request 2702](https://bitbucket.org/osrf/gazebo/pull-request/2702)
    * [Issue 2068](https://bitbucket.org/osrf/gazebo/issues/2068)

1. Fix orbiting view around heightmap
    * [Pull request 2688](https://bitbucket.org/osrf/gazebo/pull-request/2688)
    * [Issue 2049](https://bitbucket.org/osrf/gazebo/issues/2049)

1. Logical Camera sees nested models
    * [Pull request 2776](https://bitbucket.org/osrf/gazebo/pull-request/2776)
    * [Issue 2342](https://bitbucket.org/osrf/gazebo/issues/2342)

1. Aligned collision and visual geometries for friction_dir_test.world
    * [Pull request 2726](https://bitbucket.org/osrf/gazebo/pull-request/2726)

1. Test which demonstrates Simbody exception when manipulating object twice while paused
    * [Pull request 2737](https://bitbucket.org/osrf/gazebo/pull-request/2737)

1. Send message to subscribers only once per connection
    * [Pull request 2763](https://bitbucket.org/osrf/gazebo/pull-request/2763)

1. Update depth camera shaders version
    * [Pull request 2767](https://bitbucket.org/osrf/gazebo/pull-request/2767)
    * [Issue 2323](https://bitbucket.org/osrf/gazebo/issues/2323)

1. Fix gazebo7 compile error with boost 1.58 for oculus support
    * [Pull request 2788](https://bitbucket.org/osrf/gazebo/pull-request/2788)
    * [Issue 2356](https://bitbucket.org/osrf/gazebo/issues/2356)

1. Fix gui and rendering tests for gazebo7 + ogre1.9 on OSX
    * [Pull request 2793](https://bitbucket.org/osrf/gazebo/pull-request/2793)

1. Fix right-click segfault
    * [Pull request 2809](https://bitbucket.org/osrf/gazebo/pull-request/2809)
    * [Issue 2377](https://bitbucket.org/osrf/gazebo/issues/2377)

## Gazebo 7.8.1 (2017-06-08)

1. ODE slip parameter example world and test
    * [Pull request 2717](https://bitbucket.org/osrf/gazebo/pull-request/2717)

1. Fix inserted mesh scale during log playback
    * [Pull request #2723](https://bitbucket.org/osrf/gazebo/pull-request/2723)

## Gazebo 7.8.0 (2017-06-02)

1. Add log record filter options
    * [Pull request 2715](https://bitbucket.org/osrf/gazebo/pull-request/2715)

1. Backport wide angle camera VM FSAA fix
    * [Pull request 2711](https://bitbucket.org/osrf/gazebo/pull-request/2711)

1. Add function to retrieve scoped sensors name in multi-nested model
    * [Pull request #2676](https://bitbucket.org/osrf/gazebo/pull-request/2674)

## Gazebo 7.7.0 (2017-05-04)

1. Fix race condition during Detach of HarnessPlugin
    * [Pull request 2696](https://bitbucket.org/osrf/gazebo/pull-request/2696)

1. Added support for pincushion distortion model; fixed bug where
   cameras with different distortion models would have the same distortion.
    * [Pull request 2678](https://bitbucket.org/osrf/gazebo/pull-requests/2678)

1. Added <collide_bitmask> support to bullet
    * [Pull request 2649](https://bitbucket.org/osrf/gazebo/pull-request/2649)

1. Fix linking when using HDF5_INSTRUMENT for logging ODE data
    * [Pull request 2669](https://bitbucket.org/osrf/gazebo/pull-request/2669)

1. Subdivide large heightmaps to fix LOD and support global texture mapping
    * [Pull request 2655](https://bitbucket.org/osrf/gazebo/pull-request/2655)

## Gazebo 7.6.0 (2017-03-20)

1. Force / torque sensor visualization using WrenchVisual
    * [Pull request 2653](https://bitbucket.org/osrf/gazebo/pull-request/2653)

1. Cache heightmap tile data
    * [Pull request 2645](https://bitbucket.org/osrf/gazebo/pull-request/2645)

1. Add plugin for attaching lights to links in a model
    * [Pull request 2647](https://bitbucket.org/osrf/gazebo/pull-request/2647)

1. Support Heightmap LOD
    * [Pull request 2636](https://bitbucket.org/osrf/gazebo/pull-request/2636)

1. Support setting shadow texture size
    * [Pull request 2644](https://bitbucket.org/osrf/gazebo/pull-request/2644)

1. Fix deprecated sdf warnings produced by PluginToSDF
    * [Pull request 2646](https://bitbucket.org/osrf/gazebo/pull-request/2646)

1. Added TouchPlugin, which checks if a model has been in contact with another
   model exclusively for a certain time.
    * [Pull request 2651](https://bitbucket.org/osrf/gazebo/pull-request/2651)

1. Fixes -inf laser reading being displayed as +inf
    * [Pull request 2641](https://bitbucket.org/osrf/gazebo/pull-request/2641)

1. Fix memory leaks in tests
    * [Pull request 2639](https://bitbucket.org/osrf/gazebo/pull-request/2639)

1. Remove end year from copyright
    * [Pull request 2614](https://bitbucket.org/osrf/gazebo/pull-request/2614)

## Gazebo 7.5.0 (2017-01-11)

1. Remove qt4 webkit in gazebo7 (used for HotkeyDialog).
    * [Pull request 2584](https://bitbucket.org/osrf/gazebo/pull-request/2584)

1. Support configuring heightmap sampling level
    * [Pull request 2519](https://bitbucket.org/osrf/gazebo/pull-request/2519)

1. Fix `model.config` dependency support, and add ability to reference
   textures using a URI.
    * [Pull request 2517](https://bitbucket.org/osrf/gazebo/pull-request/2517)

1. Fix DEM heightmap size, collision, scale
    * [Pull request 2477](https://bitbucket.org/osrf/gazebo/pull-request/2477)

1. Create ode_quiet parameter to silence solver messages
    * [Pull request 2512](https://bitbucket.org/osrf/gazebo/pull-request/2512)

1. Update QT render loop to throttle based on UserCamera::RenderRate.
    * [Pull request 2476](https://bitbucket.org/osrf/gazebo/pull-request/2476)
    * [Issue 1560](https://bitbucket.org/osrf/gazebo/issues/1560)

1. Generate visualization on demand, instead of on load. This helps to
   reduce load time.
    * [Pull request 2457](https://bitbucket.org/osrf/gazebo/pull-request/2457)

1. Added a plugin to teleoperate joints in a model with the keyboard.
    * [Pull request 2490](https://bitbucket.org/osrf/gazebo/pull-request/2490)

1. Add GUI items to change the user camera clip distance
    * [Pull request 2470](https://bitbucket.org/osrf/gazebo/pull-request/2470)
    * [Issue 2064](https://bitbucket.org/osrf/gazebo/issues/2064)

1. Support custom material scripts for heightmaps
    * [Pull request 2473](https://bitbucket.org/osrf/gazebo/pull-request/2473)

1. Sim events plugin accepts custom topics
    * [Pull request 2535](https://bitbucket.org/osrf/gazebo/pull-request/2535)

1. Model Editor: Show / hide collisions
    * [Pull request 2503](https://bitbucket.org/osrf/gazebo/pull-request/2503)

1. Model Editor: Show / hide visuals
    * [Pull request 2516](https://bitbucket.org/osrf/gazebo/pull-request/2516)

1. Model Editor: Show / hide link frames
    * [Pull request 2521](https://bitbucket.org/osrf/gazebo/pull-request/2521)

## Gazebo 7.4.0 (2016-10-11)

1. Add test for HarnessPlugin, reduce likelihood of race condition
    * [Pull request 2431](https://bitbucket.org/osrf/gazebo/pull-request/2431)
    * [Issue 2034](https://bitbucket.org/osrf/gazebo/issues/2034)

1. Add `syntax = proto2` in proto files to fix some protobuf3 warnings
    * [Pull request 2456](https://bitbucket.org/osrf/gazebo/pull-request/2456)

1. Add support for loading wavefront obj mesh files
    * [Pull request 2454](https://bitbucket.org/osrf/gazebo/pull-request/2454)

1. Added filesystem operations to the common library. Additions include
   `cwd`, `exists`, `isDirectory`, `isFile`, `copyFile`, and `moveFile`.
    * [Pull request 2417](https://bitbucket.org/osrf/gazebo/pull-request/2417)

1. Fix loading collada files with multiple texture coordinates.
    * [Pull request 2413](https://bitbucket.org/osrf/gazebo/pull-request/2413)

1. Added visualization of minimum range to laservisual.
    * [Pull request 2412](https://bitbucket.org/osrf/gazebo/pull-request/2412)
    * [Issue 2018](https://bitbucket.org/osrf/gazebo/issues/2018)

1. Use precision 2 for FPS display in TimePanel
    * [Pull request 2405](https://bitbucket.org/osrf/gazebo/pull-request/2405)

1. Switch ImuSensor::worldToReference transform from Pose to Quaternion
    * [Pull request 2410](https://bitbucket.org/osrf/gazebo/pull-request/2410)
    * [Issue 1959](https://bitbucket.org/osrf/gazebo/issues/1959)

1. Include Boost_LIBRARIES  in the linking of gazebo_physics
    * [Pull request 2402](https://bitbucket.org/osrf/gazebo/pull-request/2402)

1. Backported KeyboardGUIPlugin and msgs::Any
    * [Pull request 2416](https://bitbucket.org/osrf/gazebo/pull-request/2416)

1. Use XML_SUCCESS enum instead of XML_NO_ERROR, which has been deleted in tinyxml2 4.0
    * [Pull request 2397](https://bitbucket.org/osrf/gazebo/pull-request/2397)

1. Ignore ffmpeg deprecation warnings to clean up CI since they are noted in #2002
    * [Pull request 2388](https://bitbucket.org/osrf/gazebo/pull-request/2388)

1. Added a visual blinking plugin
    * [Pull request 2394](https://bitbucket.org/osrf/gazebo/pull-request/2394)

1. Fix InertiaVisual for non-diagonal inertia matrices
    * [Pull request 2354](https://bitbucket.org/osrf/gazebo/pull-request/2354)

## Gazebo 7.3.1 (2016-07-13)

1. Fix homebrew test failure of UNIT_ApplyWrenchDialog_TEST
    * [Pull request 2393](https://bitbucket.org/osrf/gazebo/pull-request/2393)

1. Fix MainWindow crash when window is minimized and maximized
    * [Pull request 2392](https://bitbucket.org/osrf/gazebo/pull-request/2392)
    * [Issue 2003](https://bitbucket.org/osrf/gazebo/issues/2003)

## Gazebo 7.3.0 (2016-07-12)

1. Fix selecting ApplyWrenchVisual's force torque visuals
    * [Pull request 2377](https://bitbucket.org/osrf/gazebo/pull-request/2377)
    * [Issue 1999](https://bitbucket.org/osrf/gazebo/issues/1999)

1. Use ignition math in gazebo::msgs
    * [Pull request 2389](https://bitbucket.org/osrf/gazebo/pull-request/2389)

1. Parse command-line options for GUI plugins in Server to fix parsing of
   positional argument for world file.
   This fixes command-line parsing for `gazebo -g gui_plugin.so`.
    * [Pull request 2387](https://bitbucket.org/osrf/gazebo/pull-request/2387)

1. Added a harness plugin that supports lowering a model at a controlled rate
    * [Pull request 2346](https://bitbucket.org/osrf/gazebo/pull-request/2346)

1. Fix ogre log test on xenial+nvidia
    * [Pull request 2374](https://bitbucket.org/osrf/gazebo/pull-request/2374)

1. Redirect QT messages to Gazebo's console message handling system.
    * [Pull request 2375](https://bitbucket.org/osrf/gazebo/pull-request/2375)

1. Fix buoyancy plugin when multiple link tags are used within the plugin
    * [Pull request 2369](https://bitbucket.org/osrf/gazebo/pull-request/2369)

1. Remove contact filters with names that contain `::`
    * [Pull request 2363](https://bitbucket.org/osrf/gazebo/pull-request/2363)
    * [Issue 1805](https://bitbucket.org/osrf/gazebo/issues/1805)

1. Fix Model Manipulator switching between local and global frames
    * [Pull request 2361](https://bitbucket.org/osrf/gazebo/pull-request/2361)

1. Remove duplicate code from cmake config file caused by bad merge
    * [Pull request 2347](https://bitbucket.org/osrf/gazebo/pull-request/2347)

1. Properly cleanup pointers when destroying a world with joints.
    * [Pull request 2309](https://bitbucket.org/osrf/gazebo/pull-request/2309)

1. Fix right click view options after deleting and respawning a model.
    * [Pull request 2349](https://bitbucket.org/osrf/gazebo/pull-request/2349)
    * [Issue 1985](https://bitbucket.org/osrf/gazebo/issues/1985)

1. Implement missing function: LogicalCamera::Topic()
    * [Pull request 2343](https://bitbucket.org/osrf/gazebo/pull-request/2343)
    * [Issue 1980](https://bitbucket.org/osrf/gazebo/issues/1980)

## Gazebo 7.2.0 (2016-06-13)

1. Backport single pixel selection buffer for mouse picking
    * [Pull request 2338](https://bitbucket.org/osrf/gazebo/pull-request/2338)

1. Prevent mouse pan and orbit from deselecting entities in model editor
    * [Pull request 2333](https://bitbucket.org/osrf/gazebo/pull-request/2333)

1. Handle model manipulation tool RTS shortcuts in keyPress
    * [Pull request 2312](https://bitbucket.org/osrf/gazebo/pull-request/2312)

1. Reset ODE joint force feedback after world reset
    * [Pull request 2255](https://bitbucket.org/osrf/gazebo/pull-request/2255)

1. Update model editor snap to grid modifier key
    * [Pull request 2259](https://bitbucket.org/osrf/gazebo/pull-request/2259)
    * [Issue #1583](https://bitbucket.org/osrf/gazebo/issues/1583)

1. PIMPLize gui/model/ModelEditorPalette
    * [Pull request 2279](https://bitbucket.org/osrf/gazebo/pull-request/2279)

1. Properly cleanup pointers when destroying a blank world.
    * [Pull request 2220](https://bitbucket.org/osrf/gazebo/pull-request/2220)

1. Properly cleanup pointers when destroying a world with models and lights.
    * [Pull request 2263](https://bitbucket.org/osrf/gazebo/pull-request/2263)

1. Fix view control mouse focus in model editor
    * [Pull request 2315](https://bitbucket.org/osrf/gazebo/pull-request/2315)
    * [Issue #1791](https://bitbucket.org/osrf/gazebo/issues/1791)

1. Server generates unique model names in case of overlap
    * [Pull request 2296](https://bitbucket.org/osrf/gazebo/pull-request/2296)
    * [Issue 510](https://bitbucket.org/osrf/gazebo/issues/510)

1. Model Editor: Select and align nested models
    * [Pull request 2282](https://bitbucket.org/osrf/gazebo/pull-request/2282)

## Gazebo 7.1.0 (2016-04-07)

1. fix: remove back projection
    * [Pull request 2201](https://bitbucket.org/osrf/gazebo/pull-request/2201)
    * A contribution from Yuki Furuta

1. Fix oculus 2 camera field of view
    * [Pull request 2157](https://bitbucket.org/osrf/gazebo/pull-request/2157)

1. Added BeforePhysicsUpdate world event
    * [Pull request 2128](https://bitbucket.org/osrf/gazebo/pull-request/2128)
    * A contribution from Martin Pecka

1. Update `gz sdf -c` command line tool to use the new `sdf::convertFile` API.
    * [Pull request #2227](https://bitbucket.org/osrf/gazebo/pull-requests/2227)

1. Backport depth camera OSX fix
    * [Pull request 2233](https://bitbucket.org/osrf/gazebo/pull-request/2233)

1. Feat load collision.sdf only once
    * [Pull request 2236](https://bitbucket.org/osrf/gazebo/pull-request/2236)

1. Update gui/building/Item API
    * [Pull request 2228](https://bitbucket.org/osrf/gazebo/pull-request/2228)

1. Semantic version class to compare model versions in the model database.
    * [Pull request 2207](https://bitbucket.org/osrf/gazebo/pull-request/2207)

1. Backport issue 1834 fix to gazebo7
    * [Pull request 2222](https://bitbucket.org/osrf/gazebo/pull-request/2222)

1. Backport ImagesView_TEST changes
    * [Pull request 2217](https://bitbucket.org/osrf/gazebo/pull-request/2217)

1. Backport pull request #2189 (mutex in Transport::Conection)
    * [Pull request 2208](https://bitbucket.org/osrf/gazebo/pull-request/2208)

1. Process insertions on World::SetState
    * [Pull request #2200](https://bitbucket.org/osrf/gazebo/pull-requests/2200)

1. Process deletions on World::SetState
    * [Pull request #2204](https://bitbucket.org/osrf/gazebo/pull-requests/2204)

1. Fix ray-cylinder collision
    * [Pull request 2124](https://bitbucket.org/osrf/gazebo/pull-request/2124)

1. Fix editing physics parameters in gzclient, update test
    * [Pull request 2192](https://bitbucket.org/osrf/gazebo/pull-request/2192)

1. Fix Audio Decoder test failure
    * [Pull request 2193](https://bitbucket.org/osrf/gazebo/pull-request/2193)

1. Add layers to building levels
    * [Pull request 2180](https://bitbucket.org/osrf/gazebo/pull-request/2180)

1. Allow dynamically adding links to a model.
    * [Pull request #2185](https://bitbucket.org/osrf/gazebo/pull-requests/2185)

1. Fix editing physics parameters in gzclient, update test
    * [Pull request #2192](https://bitbucket.org/osrf/gazebo/pull-requests/2192)
    * [Issue #1876](https://bitbucket.org/osrf/gazebo/issues/1876)

1. Model database selects the latest model version.
    * [Pull request #2207](https://bitbucket.org/osrf/gazebo/pull-requests/2207)

1. Only link relevant libraries to tests
    * [Pull request 2130](https://bitbucket.org/osrf/gazebo/pull-request/2130)

1. PIMPLize gui/model/ModelCreator
    * [Pull request 2171](https://bitbucket.org/osrf/gazebo/pull-request/2171)

1. backport warning and test fixes from pull request #2177
    * [Pull request 2179](https://bitbucket.org/osrf/gazebo/pull-request/2179)

1. Prevent xml parser error from crashing LogPlay on osx -> gazebo7
    * [Pull request 2174](https://bitbucket.org/osrf/gazebo/pull-request/2174)

1. PIMPLize gui/building/ScaleWidget
    * [Pull request 2164](https://bitbucket.org/osrf/gazebo/pull-request/2164)

1. Fix using Shift key while scaling inside the model editor
    * [Pull request 2165](https://bitbucket.org/osrf/gazebo/pull-request/2165)

1. Backport fix for ign-math explicit constructors -> gazebo7
    * [Pull request 2163](https://bitbucket.org/osrf/gazebo/pull-request/2163)

1. Display physics engine type in the GUI
    * [Pull request #2155](https://bitbucket.org/osrf/gazebo/pull-requests/2155)
    * [Issue #1121](https://bitbucket.org/osrf/gazebo/issues/1121)
    * A contribution from Mohamd Ayman

1. Fix compilation against ffmpeg3 (libavcodec)
    * [Pull request #2154](https://bitbucket.org/osrf/gazebo/pull-request/2154)

1. Append a missing </gazebo_log> tag to log files when played.
    * [Pull request #2143](https://bitbucket.org/osrf/gazebo/pull-request/2143)

1. Add helper function QTestFixture::ProcessEventsAndDraw
    * [Pull request #2147](https://bitbucket.org/osrf/gazebo/pull-request/2147)

1. Add qt resources to gazebo gui library
    * [Pull request 2134](https://bitbucket.org/osrf/gazebo/pull-request/2134)

1. Undo scaling during simulation
    * [Pull request #2108](https://bitbucket.org/osrf/gazebo/pull-request/2108)

1. Fix SensorManager::SensorContainer::RunLoop sensor update time assertion
    * [Pull request #2115](https://bitbucket.org/osrf/gazebo/pull-request/2115)

1. Fix use of not initialized static attribute in Light class
    * [Pull request 2075](https://bitbucket.org/osrf/gazebo/pull-request/2075)
    * A contribution from Silvio Traversaro

1. Install GuiTypes header
    * [Pull request 2106](https://bitbucket.org/osrf/gazebo/pull-request/2106)

1. Removes one function call and replaces a manual swap with std::swap in ODE heightfield.
    * [Pull request #2114](https://bitbucket.org/osrf/gazebo/pull-request/2114)

1. New world event: BeforePhysicsUpdate
    * [Pull request #2128](https://bitbucket.org/osrf/gazebo/pull-request/2128)
    * [Issue #1851](https://bitbucket.org/osrf/gazebo/issues/1851)

1. Model editor: Fix setting relative pose after alignment during joint creation.
    * [Issue #1844](https://bitbucket.org/osrf/gazebo/issues/1844)
    * [Pull request #2150](https://bitbucket.org/osrf/gazebo/pull-request/2150)

1. Model editor: Fix saving and spawning model with its original name
    * [Pull request #2183](https://bitbucket.org/osrf/gazebo/pull-request/2183)

1. Model editor: Fix inserting custom links
    * [Pull request #2222](https://bitbucket.org/osrf/gazebo/pull-request/2222)
    * [Issue #1834](https://bitbucket.org/osrf/gazebo/issues/1834)

1. Model editor: Reset visual / collision insertion / deletion
        * [Pull request #2254](https://bitbucket.org/osrf/gazebo/pull-request/2254)
        * [Issue #1777](https://bitbucket.org/osrf/gazebo/issues/1777)
        * [Issue #1852](https://bitbucket.org/osrf/gazebo/issues/1852)

1. Building editor: Add layers to building levels
    * [Pull request #2180](https://bitbucket.org/osrf/gazebo/pull-request/2180)
    * [Issue #1806](https://bitbucket.org/osrf/gazebo/issues/1806)

1. Building editor: Update gui/building/Item API
    * [Pull request #2228](https://bitbucket.org/osrf/gazebo/pull-request/2228)

## Gazebo 7.0.0 (2016-01-25)

1. Add FollowerPlugin
    * [Pull request #2085](https://bitbucket.org/osrf/gazebo/pull-request/2085)

1. Fix circular dependency so that physics does not call the sensors API.
    * [Pull request #2089](https://bitbucket.org/osrf/gazebo/pull-request/2089)
    * [Issue #1516](https://bitbucket.org/osrf/gazebo/issues/1516)

1. Add Gravity and MagneticField API to World class to match sdformat change.
    * [SDFormat pull request 247](https://bitbucket.org/osrf/sdformat/pull-requests/247)
    * [Issue #1823](https://bitbucket.org/osrf/gazebo/issues/1823)
    * [Pull request #2090](https://bitbucket.org/osrf/gazebo/pull-request/2090)

1. Use opaque pointers and deprecate functions in the rendering library
    * [Pull request #2069](https://bitbucket.org/osrf/gazebo/pull-request/2069)
    * [Pull request #2064](https://bitbucket.org/osrf/gazebo/pull-request/2064)
    * [Pull request #2066](https://bitbucket.org/osrf/gazebo/pull-request/2066)
    * [Pull request #2069](https://bitbucket.org/osrf/gazebo/pull-request/2069)
    * [Pull request #2074](https://bitbucket.org/osrf/gazebo/pull-request/2074)
    * [Pull request #2076](https://bitbucket.org/osrf/gazebo/pull-request/2076)
    * [Pull request #2070](https://bitbucket.org/osrf/gazebo/pull-request/2070)
    * [Pull request #2071](https://bitbucket.org/osrf/gazebo/pull-request/2071)
    * [Pull request #2084](https://bitbucket.org/osrf/gazebo/pull-request/2084)
    * [Pull request #2073](https://bitbucket.org/osrf/gazebo/pull-request/2073)

1. Use opaque pointers for the Master class.
    * [Pull request #2036](https://bitbucket.org/osrf/gazebo/pull-request/2036)

1. Use opaque pointers in the gui library
    * [Pull request #2057](https://bitbucket.org/osrf/gazebo/pull-request/2057)
    * [Pull request #2037](https://bitbucket.org/osrf/gazebo/pull-request/2037)
    * [Pull request #2052](https://bitbucket.org/osrf/gazebo/pull-request/2052)
    * [Pull request #2053](https://bitbucket.org/osrf/gazebo/pull-request/2053)
    * [Pull request #2028](https://bitbucket.org/osrf/gazebo/pull-request/2028)
    * [Pull request #2051](https://bitbucket.org/osrf/gazebo/pull-request/2051)
    * [Pull request #2027](https://bitbucket.org/osrf/gazebo/pull-request/2027)
    * [Pull request #2026](https://bitbucket.org/osrf/gazebo/pull-request/2026)
    * [Pull request #2029](https://bitbucket.org/osrf/gazebo/pull-request/2029)
    * [Pull request #2042](https://bitbucket.org/osrf/gazebo/pull-request/2042)

1. Use more opaque pointers.
    * [Pull request #2022](https://bitbucket.org/osrf/gazebo/pull-request/2022)
    * [Pull request #2025](https://bitbucket.org/osrf/gazebo/pull-request/2025)
    * [Pull request #2043](https://bitbucket.org/osrf/gazebo/pull-request/2043)
    * [Pull request #2044](https://bitbucket.org/osrf/gazebo/pull-request/2044)
    * [Pull request #2065](https://bitbucket.org/osrf/gazebo/pull-request/2065)
    * [Pull request #2067](https://bitbucket.org/osrf/gazebo/pull-request/2067)
    * [Pull request #2079](https://bitbucket.org/osrf/gazebo/pull-request/2079)

1. Fix visual transparency issues
    * [Pull request #2031](https://bitbucket.org/osrf/gazebo/pull-request/2031)
    * [Issue #1726](https://bitbucket.org/osrf/gazebo/issue/1726)
    * [Issue #1790](https://bitbucket.org/osrf/gazebo/issue/1790)

1. Implemented private data pointer for the RTShaderSystem class. Minimized shader updates to once per render update.
    * [Pull request #2003](https://bitbucket.org/osrf/gazebo/pull-request/2003)

1. Updating physics library to use ignition math.
    * [Pull request #2007](https://bitbucket.org/osrf/gazebo/pull-request/2007)

1. Switching to ignition math for the rendering library.
    * [Pull request #1993](https://bitbucket.org/osrf/gazebo/pull-request/1993)
    * [Pull request #1994](https://bitbucket.org/osrf/gazebo/pull-request/1994)
    * [Pull request #1995](https://bitbucket.org/osrf/gazebo/pull-request/1995)
    * [Pull request #1996](https://bitbucket.org/osrf/gazebo/pull-request/1996)

1. Removed deprecations
    * [Pull request #1992]((https://bitbucket.org/osrf/gazebo/pull-request/1992)

1. Add ability to set the pose of a visual from a link.
    * [Pull request #1963](https://bitbucket.org/osrf/gazebo/pull-request/1963)

1. Copy visual visibility flags on clone
    * [Pull request #2008](https://bitbucket.org/osrf/gazebo/pull-request/2008)

1. Publish camera sensor image size when rendering is not enabled
    * [Pull request #1969](https://bitbucket.org/osrf/gazebo/pull-request/1969)

1. Added Poissons Ratio and Elastic Modulus for ODE.
    * [Pull request #1974](https://bitbucket.org/osrf/gazebo/pull-request/1974)

1. Update rest web plugin to publish response messages and display login user name in toolbar.
    * [Pull request #1956](https://bitbucket.org/osrf/gazebo/pull-request/1956)

1. Improve overall speed of log playback. Added new functions to LogPlay.
   Use tinyxml2 for playback.
    * [Pull request #1931](https://bitbucket.org/osrf/gazebo/pull-request/1931)

1. Improve SVG import. Added support for transforms in paths.
    * [Pull request #1981](https://bitbucket.org/osrf/gazebo/pull-request/1981)

1. Enter time during log playback
    * [Pull request #2000](https://bitbucket.org/osrf/gazebo/pull-request/2000)

1. Added Ignition Transport dependency.
    * [Pull request #1930](https://bitbucket.org/osrf/gazebo/pull-request/1930)

1. Make latched subscribers receive the message only once
    * [Issue #1789](https://bitbucket.org/osrf/gazebo/issue/1789)
    * [Pull request #2019](https://bitbucket.org/osrf/gazebo/pull-request/2019)

1. Implemented transport clear buffers
    * [Pull request #2017](https://bitbucket.org/osrf/gazebo/pull-request/2017)

1. KeyEvent constructor should be in a source file. Removed a few visibility
flags from c functions. Windows did not like `CPPTYPE_*` in
`gazebo/gui/ConfigWidget.cc`, so I replaced it with `TYPE_*`.
    * [Pull request #1943](https://bitbucket.org/osrf/gazebo/pull-request/1943)

1. Added wide angle camera sensor.
    * [Pull request #1866](https://bitbucket.org/osrf/gazebo/pull-request/1866)

1. Change the `near` and `far` members of `gazebo/msgs/logical_camera_sensors.proto` to `near_clip` and `far_clip`
    + [Pull request #1942](https://bitbucket.org/osrf/gazebo/pull-request/1942)

1. Resolve issue #1702
    * [Issue #1702](https://bitbucket.org/osrf/gazebo/issue/1702)
    * [Pull request #1905](https://bitbucket.org/osrf/gazebo/pull-request/1905)
    * [Pull request #1913](https://bitbucket.org/osrf/gazebo/pull-request/1913)
    * [Pull request #1914](https://bitbucket.org/osrf/gazebo/pull-request/1914)

1. Update physics when the world is reset
    * [Pull request #1903](https://bitbucket.org/osrf/gazebo/pull-request/1903)

1. Light and light state for the server side
    * [Pull request #1920](https://bitbucket.org/osrf/gazebo/pull-request/1920)

1. Add scale to model state so scaling works on log/playback.
    * [Pull request #2020](https://bitbucket.org/osrf/gazebo/pull-request/2020)

1. Added tests for WorldState
    * [Pull request #1968](https://bitbucket.org/osrf/gazebo/pull-request/1968)

1. Rename Reset to Reset Time in time widget
    * [Pull request #1892](https://bitbucket.org/osrf/gazebo/pull-request/1892)
    * [Issue #1730](https://bitbucket.org/osrf/gazebo/issue/1730)

1. Set QTestfFxture to verbose
    * [Pull request #1944](https://bitbucket.org/osrf/gazebo/pull-request/1944)
    * [Issue #1756](https://bitbucket.org/osrf/gazebo/issue/1756)

1. Added torsional friction
    * [Pull request #1831](https://bitbucket.org/osrf/gazebo/pull-request/1831)

1. Support loading and spawning nested models
    * [Pull request #1868](https://bitbucket.org/osrf/gazebo/pull-request/1868)
    * [Pull request #1895](https://bitbucket.org/osrf/gazebo/pull-request/1895)

1. Undo user motion commands during simulation, added physics::UserCmdManager and gui::UserCmdHistory.
    * [Pull request #1934](https://bitbucket.org/osrf/gazebo/pull-request/1934)

1. Forward user command messages for undo.
    * [Pull request #2009](https://bitbucket.org/osrf/gazebo/pull-request/2009)

1. Undo reset commands during simulation, forwarding commands
    * [Pull request #1986](https://bitbucket.org/osrf/gazebo/pull-request/1986)

1. Undo apply force / torque during simulation
    * [Pull request #2030](https://bitbucket.org/osrf/gazebo/pull-request/2030)

1. Add function to get the derived scale of a Visual
    * [Pull request #1881](https://bitbucket.org/osrf/gazebo/pull-request/1881)

1. Added EnumIface, which supports iterators over enums.
    * [Pull request #1847](https://bitbucket.org/osrf/gazebo/pull-request/1847)

1. Added RegionEventBoxPlugin - fires events when models enter / exit the region
    * [Pull request #1856](https://bitbucket.org/osrf/gazebo/pull-request/1856)

1. Added tests for checking the playback control via messages.
    * [Pull request #1885](https://bitbucket.org/osrf/gazebo/pull-request/1885)

1. Added LoadArgs() function to ServerFixture for being able to load a server
using the same arguments used in the command line.
    * [Pull request #1874](https://bitbucket.org/osrf/gazebo/pull-request/1874)

1. Added battery class, plugins and test world.
    * [Pull request #1872](https://bitbucket.org/osrf/gazebo/pull-request/1872)

1. Display gearbox and screw joint properties in property tree
    * [Pull request #1838](https://bitbucket.org/osrf/gazebo/pull-request/1838)

1. Set window flags for dialogs and file dialogs
    * [Pull request #1816](https://bitbucket.org/osrf/gazebo/pull-request/1816)

1. Fix minimum window height
   * [Pull request #1977](https://bitbucket.org/osrf/gazebo/pull-request/1977)
   * [Issue #1706](https://bitbucket.org/osrf/gazebo/issue/1706)

1. Add option to reverse alignment direction
   * [Pull request #2040](https://bitbucket.org/osrf/gazebo/pull-request/2040)
   * [Issue #1242](https://bitbucket.org/osrf/gazebo/issue/1242)

1. Fix unadvertising a publisher - only unadvertise topic if it is the last publisher.
   * [Pull request #2005](https://bitbucket.org/osrf/gazebo/pull-request/2005)
   * [Issue #1782](https://bitbucket.org/osrf/gazebo/issue/1782)

1. Log playback GUI for multistep, rewind, forward and seek
    * [Pull request #1791](https://bitbucket.org/osrf/gazebo/pull-request/1791)

1. Added Apply Force/Torque movable text
    * [Pull request #1789](https://bitbucket.org/osrf/gazebo/pull-request/1789)

1. Added cascade parameter (apply to children) for Visual SetMaterial, SetAmbient, SetEmissive, SetSpecular, SetDiffuse, SetTransparency
    * [Pull request #1851](https://bitbucket.org/osrf/gazebo/pull-request/1851)

1. Tweaks to Data Logger, such as multiline text edit for path
    * [Pull request #1800](https://bitbucket.org/osrf/gazebo/pull-request/1800)

1. Added TopToolbar and hide / disable several widgets according to WindowMode
    * [Pull request #1869](https://bitbucket.org/osrf/gazebo/pull-request/1869)

1. Added Visual::IsAncestorOf and Visual::IsDescendantOf
    * [Pull request #1850](https://bitbucket.org/osrf/gazebo/pull-request/1850)

1. Added msgs::PluginFromSDF and tests
    * [Pull request #1858](https://bitbucket.org/osrf/gazebo/pull-request/1858)

1. Added msgs::CollisionFromSDF msgs::SurfaceFromSDF and msgs::FrictionFromSDF
    * [Pull request #1900](https://bitbucket.org/osrf/gazebo/pull-request/1900)

1. Added hotkeys chart dialog
    * [Pull request #1835](https://bitbucket.org/osrf/gazebo/pull-request/1835)

1. Space bar to play / pause
   * [Pull request #2023](https://bitbucket.org/osrf/gazebo/pull-request/2023)
   * [Issue #1798](https://bitbucket.org/osrf/gazebo/issue/1798)

1. Make it possible to create custom ConfigWidgets
    * [Pull request #1861](https://bitbucket.org/osrf/gazebo/pull-request/1861)

1. AddItem / RemoveItem / Clear enum config widgets
    * [Pull request #1878](https://bitbucket.org/osrf/gazebo/pull-request/1878)

1. Make all child ConfigWidgets emit signals.
    * [Pull request #1884](https://bitbucket.org/osrf/gazebo/pull-request/1884)

1. Refactored makers
    * [Pull request #1828](https://bitbucket.org/osrf/gazebo/pull-request/1828)

1. Added gui::Conversions to convert between Gazebo and Qt
    * [Pull request #2034](https://bitbucket.org/osrf/gazebo/pull-request/2034)

1. Model editor updates
    1. Support adding model plugins in model editor
        * [Pull request #2060](https://bitbucket.org/osrf/gazebo/pull-request/2060)

    1. Added support for copying and pasting top level nested models
        * [Pull request #2006](https://bitbucket.org/osrf/gazebo/pull-request/2006)

    1. Make non-editable background models white in model editor
        * [Pull request #1950](https://bitbucket.org/osrf/gazebo/pull-request/1950)

    1. Choose / swap parent and child links in joint inspector
        * [Pull request #1887](https://bitbucket.org/osrf/gazebo/pull-request/1887)
        * [Issue #1500](https://bitbucket.org/osrf/gazebo/issue/1500)

    1. Presets combo box for Vector3 config widget
        * [Pull request #1954](https://bitbucket.org/osrf/gazebo/pull-request/1954)

    1. Added support for more joint types (gearbox and fixed joints).
        * [Pull request #1794](https://bitbucket.org/osrf/gazebo/pull-request/1794)

    1. Added support for selecting links and joints, opening context menu and inspectors in Schematic View.
        * [Pull request #1787](https://bitbucket.org/osrf/gazebo/pull-request/1787)

    1. Color-coded edges in Schematic View to match joint color.
        * [Pull request #1781](https://bitbucket.org/osrf/gazebo/pull-request/1781)

    1. Scale link mass and inertia when a link is scaled
        * [Pull request #1836](https://bitbucket.org/osrf/gazebo/pull-request/1836)

    1. Added icons for child and parent link in joint inspector
        * [Pull request #1953](https://bitbucket.org/osrf/gazebo/pull-request/1953)

    1. Load and save nested models
        * [Pull request #1894](https://bitbucket.org/osrf/gazebo/pull-request/1894)

    1. Display model plugins on the left panel and added model plugin inspector
        * [Pull request #1863](https://bitbucket.org/osrf/gazebo/pull-request/1863)

    1. Context menu and deletion for model plugins
        * [Pull request #1890](https://bitbucket.org/osrf/gazebo/pull-request/1890)

    1. Delete self from inspector
        * [Pull request #1904](https://bitbucket.org/osrf/gazebo/pull-request/1904)
        * [Issue #1543](https://bitbucket.org/osrf/gazebo/issue/1543)

    1. Apply inspector changes in real time and add reset button
        * [Pull request #1945](https://bitbucket.org/osrf/gazebo/pull-request/1945)
        * [Issue #1472](https://bitbucket.org/osrf/gazebo/issue/1472)

    1. Set physics to be paused when exiting model editor mode
        * [Pull request #1893](https://bitbucket.org/osrf/gazebo/pull-request/1893)
        * [Issue #1734](https://bitbucket.org/osrf/gazebo/issue/1734)

    1. Add Insert tab to model editor
        * [Pull request #1924](https://bitbucket.org/osrf/gazebo/pull-request/1924)

    1. Support inserting nested models from model maker
        * [Pull request #1982](https://bitbucket.org/osrf/gazebo/pull-request/1982)

    1. Added joint creation dialog
        * [Pull request #2021](https://bitbucket.org/osrf/gazebo/pull-request/2021)

    1. Added reverse checkboxes to joint creation dialog
        * [Pull request #2086](https://bitbucket.org/osrf/gazebo/pull-request/2086)

    1. Use opaque pointers in the model editor
        * [Pull request #2056](https://bitbucket.org/osrf/gazebo/pull-request/2056)
        * [Pull request #2059](https://bitbucket.org/osrf/gazebo/pull-request/2059)
        * [Pull request #2087](https://bitbucket.org/osrf/gazebo/pull-request/2087)

    1. Support joint creation between links in nested model.
        * [Pull request #2080](https://bitbucket.org/osrf/gazebo/pull-request/2080)

1. Building editor updates

    1. Use opaque pointers in the building editor
        * [Pull request #2041](https://bitbucket.org/osrf/gazebo/pull-request/2041)
        * [Pull request #2039](https://bitbucket.org/osrf/gazebo/pull-request/2039)
        * [Pull request #2055](https://bitbucket.org/osrf/gazebo/pull-request/2055)
        * [Pull request #2032](https://bitbucket.org/osrf/gazebo/pull-request/2032)
        * [Pull request #2082](https://bitbucket.org/osrf/gazebo/pull-request/2082)
        * [Pull request #2038](https://bitbucket.org/osrf/gazebo/pull-request/2038)
        * [Pull request #2033](https://bitbucket.org/osrf/gazebo/pull-request/2033)

    1. Use opaque pointers for GrabberHandle, add *LinkedGrabbers functions
        * [Pull request #2034](https://bitbucket.org/osrf/gazebo/pull-request/2034)

    1. Removed unused class: BuildingItem
        * [Pull request #2045](https://bitbucket.org/osrf/gazebo/pull-request/2045)

    1. Use opaque pointers for BuildingModelManip, move attachment logic to BuildingMaker
        * [Pull request #2046](https://bitbucket.org/osrf/gazebo/pull-request/2046)

    1. Use opaque pointers for all Dialog classes, add conversion from QPointF, move common logic to BaseInspectorDialog.
        * [Pull request #2083](https://bitbucket.org/osrf/gazebo/pull-request/2083)

## Gazebo 6.0

### Gazebo 6.7.0 (201X-01-12)

1. Add vector3 and quaternion rendering conversions
    * [Pull request 2276](https://bitbucket.org/osrf/gazebo/pull-request/2276)

1. Reverse view angle widget left and right view
    * [Pull request 2265](https://bitbucket.org/osrf/gazebo/pull-request/2265)
    * [Issue 1924](https://bitbucket.org/osrf/gazebo/issue/1924)

1. Fix race condition in ~TimePanelPrivate (#1919)
    * [Pull request 2250](https://bitbucket.org/osrf/gazebo/pull-request/2250)

1. Prevent orthographic camera from resetting zoom after animation
    * [Pull request 2267](https://bitbucket.org/osrf/gazebo/pull-request/2267)
    * [Issue #1927](https://bitbucket.org/osrf/gazebo/issues/1927)

1. Fix MeshToSDF missing scale issue
    * [Pull request 2258](https://bitbucket.org/osrf/gazebo/pull-request/2258)
    * [Issue #1925](https://bitbucket.org/osrf/gazebo/issues/1925)

1. Register Qt metatypes in gui tests
    * [Pull request 2273](https://bitbucket.org/osrf/gazebo/pull-request/2273)

1. Fix resetting model to initial pose
    * [Pull request 2307](https://bitbucket.org/osrf/gazebo/pull-request/2307)
    * [Issue #1960](https://bitbucket.org/osrf/gazebo/issues/1960)


### Gazebo 6.6.0 (2016-04-07)

1. fix: remove back projection
    * [Pull request 2201](https://bitbucket.org/osrf/gazebo/pull-request/2201)
    * A contribution from Yuki Furuta

1. Backport depth camera OSX fix and test
    * [Pull request 2230](https://bitbucket.org/osrf/gazebo/pull-request/2230)

1. Add missing tinyxml includes (gazebo6)
    * [Pull request 2218](https://bitbucket.org/osrf/gazebo/pull-request/2218)

1. Fix ray-cylinder collision in ode
    * [Pull request 2125](https://bitbucket.org/osrf/gazebo/pull-request/2125)

1. backport fixes for ffmpeg3 to gazebo6 (from pull request #2154)
    * [Pull request 2162](https://bitbucket.org/osrf/gazebo/pull-request/2162)

1. Install shapes_bitmask.world
    * [Pull request 2104](https://bitbucket.org/osrf/gazebo/pull-request/2104)

1. Add gazebo_client to gazebo.pc (gazebo6)
    * [Pull request 2102](https://bitbucket.org/osrf/gazebo/pull-request/2102)

1. Fix removing multiple camera sensors that have the same camera name
    * [Pull request 2081](https://bitbucket.org/osrf/gazebo/pull-request/2081)

1. Ensure that LINK_FRAME_VISUAL arrow components are deleted (#1812)
    * [Pull request 2078](https://bitbucket.org/osrf/gazebo/pull-request/2078)

1. add migration notes for gazebo::setupClient to gazebo::client::setup
    * [Pull request 2068](https://bitbucket.org/osrf/gazebo/pull-request/2068)

1. Update inertia properties during simulation: part 2
    * [Pull request 1984](https://bitbucket.org/osrf/gazebo/pull-request/1984)

1. Fix minimum window height
    * [Pull request 2002](https://bitbucket.org/osrf/gazebo/pull-request/2002)

1. Backport gpu laser test fix
    * [Pull request 1999](https://bitbucket.org/osrf/gazebo/pull-request/1999)

1. Relax physics tolerances for single-precision bullet (gazebo6)
    * [Pull request 1997](https://bitbucket.org/osrf/gazebo/pull-request/1997)

1. Fix minimum window height
    * [Pull request 1998](https://bitbucket.org/osrf/gazebo/pull-request/1998)

1. backport model editor fixed joint option to gazebo6
    * [Pull request 1957](https://bitbucket.org/osrf/gazebo/pull-request/1957)

1. Update shaders once per render update
    * [Pull request 1991](https://bitbucket.org/osrf/gazebo/pull-request/1991)

1. Relax physics tolerances for single-precision bullet
    * [Pull request 1976](https://bitbucket.org/osrf/gazebo/pull-request/1976)

1. Fix visual transparency issues
    * [Pull request 1967](https://bitbucket.org/osrf/gazebo/pull-request/1967)

1. fix memory corruption in transport/Publisher.cc
    * [Pull request 1951](https://bitbucket.org/osrf/gazebo/pull-request/1951)

1. Add test for SphericalCoordinates::LocalFromGlobal
    * [Pull request 1959](https://bitbucket.org/osrf/gazebo/pull-request/1959)

### Gazebo 6.5.1 (2015-10-29)

1. Fix removing multiple camera sensors that have the same camera name.
    * [Pull request #2081](https://bitbucket.org/osrf/gazebo/pull-request/2081)
    * [Issue #1811](https://bitbucket.org/osrf/gazebo/issues/1811)

1. Backport model editor toolbar fixed joint option from [pull request #1794](https://bitbucket.org/osrf/gazebo/pull-request/1794)
    * [Pull request #1957](https://bitbucket.org/osrf/gazebo/pull-request/1957)

1. Fix minimum window height
    * Backport of [pull request #1977](https://bitbucket.org/osrf/gazebo/pull-request/1977)
    * [Pull request #1998](https://bitbucket.org/osrf/gazebo/pull-request/1998)
    * [Issue #1706](https://bitbucket.org/osrf/gazebo/issue/1706)

1. Fix visual transparency issues
    * [Pull request #1967](https://bitbucket.org/osrf/gazebo/pull-request/1967)
    * [Issue #1726](https://bitbucket.org/osrf/gazebo/issue/1726)

### Gazebo 6.5.0 (2015-10-22)

1. Added ability to convert from spherical coordinates to local coordinates.
    * [Pull request #1955](https://bitbucket.org/osrf/gazebo/pull-request/1955)

### Gazebo 6.4.0 (2015-10-14)

1. Fix ABI problem. Make `Sensor::SetPose` function non virtual.
    * [Pull request #1947](https://bitbucket.org/osrf/gazebo/pull-request/1947)

1. Update inertia properties during simulation
    * [Pull request #1909](https://bitbucket.org/osrf/gazebo/pull-requests/1909)
    * [Design document](https://bitbucket.org/osrf/gazebo_design/src/default/inertia_resize/inertia_resize.md)

1. Fix transparency correction for opaque materials
    * [Pull request #1946](https://bitbucket.org/osrf/gazebo/pull-requests/1946/fix-transparency-correction-for-opaque/diff)

### Gazebo 6.3.0 (2015-10-06)

1. Added `Sensor::SetPose` function
    * [Pull request #1935](https://bitbucket.org/osrf/gazebo/pull-request/1935)

### Gazebo 6.2.0 (2015-10-02)

1. Update physics when the world is reset
    * Backport of [pull request #1903](https://bitbucket.org/osrf/gazebo/pull-request/1903)
    * [Pull request #1916](https://bitbucket.org/osrf/gazebo/pull-request/1916)
    * [Issue #101](https://bitbucket.org/osrf/gazebo/issue/101)

1. Added Copy constructor and assignment operator to MouseEvent
    * [Pull request #1855](https://bitbucket.org/osrf/gazebo/pull-request/1855)

### Gazebo 6.1.0 (2015-08-02)

1. Added logical_camera sensor.
    * [Pull request #1845](https://bitbucket.org/osrf/gazebo/pull-request/1845)

1. Added RandomVelocityPlugin, which applies a random velocity to a model's link.
    * [Pull request #1839](https://bitbucket.org/osrf/gazebo/pull-request/1839)

1. Sim events for joint position, velocity and applied force
    * [Pull request #1849](https://bitbucket.org/osrf/gazebo/pull-request/1849)

### Gazebo 6.0.0 (2015-07-27)

1. Added magnetometer sensor. A contribution from Andrew Symington.
    * [Pull request #1788](https://bitbucket.org/osrf/gazebo/pull-request/1788)

1. Added altimeter sensor. A contribution from Andrew Symington.
    * [Pull request #1792](https://bitbucket.org/osrf/gazebo/pull-request/1792)

1. Implement more control options for log playback:
  1. Rewind: The simulation starts from the beginning.
  1. Forward: The simulation jumps to the end of the log file.
  1. Seek: The simulation jumps to a specific point specified by its simulation
  time.
      * [Pull request #1737](https://bitbucket.org/osrf/gazebo/pull-request/1737)

1. Added Gazebo splash screen
    * [Pull request #1745](https://bitbucket.org/osrf/gazebo/pull-request/1745)

1. Added a transporter plugin which allows models to move from one location
   to another based on their location and the location of transporter pads.
    * [Pull request #1738](https://bitbucket.org/osrf/gazebo/pull-request/1738)

1. Implement forward/backwards multi-step for log playback. Now, the semantics
of a multi-step while playing back a log session are different from a multi-step
during a live simulation. While playback, a multi-step simulates all the
intermediate steps as before, but the client only perceives a single step.
E.g: You have a log file containing a 1 hour simulation session. You want to
jump to the minute 00H::30M::00S to check a specific aspect of the simulation.
You should not see continuous updates until minute 00H:30M:00S. Instead, you
should visualize a single jump to the specific instant of the simulation that
you are interested.
    * [Pull request #1623](https://bitbucket.org/osrf/gazebo/pull-request/1623)

1. Added browse button to log record dialog.
    * [Pull request #1719](https://bitbucket.org/osrf/gazebo/pull-request/1719)

1. Improved SVG support: arcs in paths, and contours made of multiple paths.
    * [Pull request #1608](https://bitbucket.org/osrf/gazebo/pull-request/1608)

1. Added simulation iterations to the world state.
    * [Pull request #1722](https://bitbucket.org/osrf/gazebo/pull-request/1722)

1. Added multiple LiftDrag plugins to the cessna_demo.world to allow the Cessna
C-172 model to fly.
    * [Pull request #1715](https://bitbucket.org/osrf/gazebo/pull-request/1715)

1. Added a plugin to control a Cessna C-172 via messages (CessnaPlugin), and a
GUI plugin to test this functionality with the keyboard (CessnaGUIPlugin). Added
world with the Cessna model and the two previous plugins loaded
(cessna_demo.world).
    * [Pull request #1712](https://bitbucket.org/osrf/gazebo/pull-request/1712)

1. Added world with OSRF building and an elevator
    * [Pull request #1697](https://bitbucket.org/osrf/gazebo/pull-request/1697)

1. Fixed collide bitmask by changing default value from 0x1 to 0xffff.
    * [Pull request #1696](https://bitbucket.org/osrf/gazebo/pull-request/1696)

1. Added a plugin to control an elevator (ElevatorPlugin), and an OccupiedEvent plugin that sends a message when a model is within a specified region.
    * [Pull request #1694](https://bitbucket.org/osrf/gazebo/pull-request/1694)
    * [Pull request #1775](https://bitbucket.org/osrf/gazebo/pull-request/1775)

1. Added Layers tab and meta information for visuals.
    * [Pull request #1674](https://bitbucket.org/osrf/gazebo/pull-request/1674)

1. Added countdown behavior for common::Timer and exposed the feature in TimerGUIPlugin.
    * [Pull request #1690](https://bitbucket.org/osrf/gazebo/pull-request/1690)

1. Added BuoyancyPlugin for simulating the buoyancy of an object in a column of fluid.
    * [Pull request #1622](https://bitbucket.org/osrf/gazebo/pull-request/1622)

1. Added ComputeVolume function for simple shape subclasses of Shape.hh.
    * [Pull request #1605](https://bitbucket.org/osrf/gazebo/pull-request/1605)

1. Add option to parallelize the ODE quickstep constraint solver,
which solves an LCP twice with different parameters in order
to corrected for position projection errors.
    * [Pull request #1561](https://bitbucket.org/osrf/gazebo/pull-request/1561)

1. Get/Set user camera pose in GUI.
    * [Pull request #1649](https://bitbucket.org/osrf/gazebo/pull-request/1649)
    * [Issue #1595](https://bitbucket.org/osrf/gazebo/issue/1595)

1. Added ViewAngleWidget, removed hard-coded reset view and removed MainWindow::Reset(). Also added GLWidget::GetSelectedVisuals().
    * [Pull request #1768](https://bitbucket.org/osrf/gazebo/pull-request/1768)
    * [Issue #1507](https://bitbucket.org/osrf/gazebo/issue/1507)

1. Windows support. This consists mostly of numerous small changes to support
compilation on Windows.
    * [Pull request #1616](https://bitbucket.org/osrf/gazebo/pull-request/1616)
    * [Pull request #1618](https://bitbucket.org/osrf/gazebo/pull-request/1618)
    * [Pull request #1620](https://bitbucket.org/osrf/gazebo/pull-request/1620)
    * [Pull request #1625](https://bitbucket.org/osrf/gazebo/pull-request/1625)
    * [Pull request #1626](https://bitbucket.org/osrf/gazebo/pull-request/1626)
    * [Pull request #1627](https://bitbucket.org/osrf/gazebo/pull-request/1627)
    * [Pull request #1628](https://bitbucket.org/osrf/gazebo/pull-request/1628)
    * [Pull request #1629](https://bitbucket.org/osrf/gazebo/pull-request/1629)
    * [Pull request #1630](https://bitbucket.org/osrf/gazebo/pull-request/1630)
    * [Pull request #1631](https://bitbucket.org/osrf/gazebo/pull-request/1631)
    * [Pull request #1632](https://bitbucket.org/osrf/gazebo/pull-request/1632)
    * [Pull request #1633](https://bitbucket.org/osrf/gazebo/pull-request/1633)
    * [Pull request #1635](https://bitbucket.org/osrf/gazebo/pull-request/1635)
    * [Pull request #1637](https://bitbucket.org/osrf/gazebo/pull-request/1637)
    * [Pull request #1639](https://bitbucket.org/osrf/gazebo/pull-request/1639)
    * [Pull request #1647](https://bitbucket.org/osrf/gazebo/pull-request/1647)
    * [Pull request #1650](https://bitbucket.org/osrf/gazebo/pull-request/1650)
    * [Pull request #1651](https://bitbucket.org/osrf/gazebo/pull-request/1651)
    * [Pull request #1653](https://bitbucket.org/osrf/gazebo/pull-request/1653)
    * [Pull request #1654](https://bitbucket.org/osrf/gazebo/pull-request/1654)
    * [Pull request #1657](https://bitbucket.org/osrf/gazebo/pull-request/1657)
    * [Pull request #1658](https://bitbucket.org/osrf/gazebo/pull-request/1658)
    * [Pull request #1659](https://bitbucket.org/osrf/gazebo/pull-request/1659)
    * [Pull request #1660](https://bitbucket.org/osrf/gazebo/pull-request/1660)
    * [Pull request #1661](https://bitbucket.org/osrf/gazebo/pull-request/1661)
    * [Pull request #1669](https://bitbucket.org/osrf/gazebo/pull-request/1669)
    * [Pull request #1670](https://bitbucket.org/osrf/gazebo/pull-request/1670)
    * [Pull request #1672](https://bitbucket.org/osrf/gazebo/pull-request/1672)
    * [Pull request #1682](https://bitbucket.org/osrf/gazebo/pull-request/1682)
    * [Pull request #1683](https://bitbucket.org/osrf/gazebo/pull-request/1683)

1. Install `libgazebo_server_fixture`. This will facilitate tests external to the main gazebo repository. See `examples/stand_alone/test_fixture`.
    * [Pull request #1606](https://bitbucket.org/osrf/gazebo/pull-request/1606)

1. Laser visualization renders light blue for rays that do not hit obstacles, and dark blue for other rays.
    * [Pull request #1607](https://bitbucket.org/osrf/gazebo/pull-request/1607)
    * [Issue #1576](https://bitbucket.org/osrf/gazebo/issue/1576)

1. Add VisualType enum to Visual and clean up visuals when entity is deleted.
    * [Pull request #1614](https://bitbucket.org/osrf/gazebo/pull-request/1614)

1. Alert user of connection problems when using the REST service plugin
    * [Pull request #1655](https://bitbucket.org/osrf/gazebo/pull-request/1655)
    * [Issue #1574](https://bitbucket.org/osrf/gazebo/issue/1574)

1. ignition-math is now a dependency.
    + [http://ignitionrobotics.org/libraries/math](http://ignitionrobotics.org/libraries/math)
    + [Gazebo::math migration](https://bitbucket.org/osrf/gazebo/src/583edbeb90759d43d994cc57c0797119dd6d2794/ign-math-migration.md)

1. Detect uuid library during compilation.
    * [Pull request #1655](https://bitbucket.org/osrf/gazebo/pull-request/1655)
    * [Issue #1572](https://bitbucket.org/osrf/gazebo/issue/1572)

1. New accessors in LogPlay class.
    * [Pull request #1577](https://bitbucket.org/osrf/gazebo/pull-request/1577)

1. Added a plugin to send messages to an existing website.
   Added gui::MainWindow::AddMenu and msgs/rest_error, msgs/rest_login, msgs rest/post
    * [Pull request #1524](https://bitbucket.org/osrf/gazebo/pull-request/1524)

1. Fix deprecation warnings when using SDFormat 3.0.2, 3.0.3 prereleases
    * [Pull request #1568](https://bitbucket.org/osrf/gazebo/pull-request/1568)

1. Use GAZEBO_CFLAGS or GAZEBO_CXX_FLAGS in CMakeLists.txt for example plugins
    * [Pull request #1573](https://bitbucket.org/osrf/gazebo/pull-request/1573)

1. Added Link::OnWrenchMsg subscriber with test
    * [Pull request #1582](https://bitbucket.org/osrf/gazebo/pull-request/1582)

1. Show/hide GUI overlays using the menu bar.
    * [Pull request #1555](https://bitbucket.org/osrf/gazebo/pull-request/1555)

1. Added world origin indicator rendering::OriginVisual.
    * [Pull request #1700](https://bitbucket.org/osrf/gazebo/pull-request/1700)

1. Show/hide toolbars using the menu bars and shortcut.
   Added MainWindow::CloneAction.
   Added Window menu to Model Editor.
    * [Pull request #1584](https://bitbucket.org/osrf/gazebo/pull-request/1584)

1. Added event to show/hide toolbars.
    * [Pull request #1707](https://bitbucket.org/osrf/gazebo/pull-request/1707)

1. Added optional start/stop/reset buttons to timer GUI plugin.
    * [Pull request #1576](https://bitbucket.org/osrf/gazebo/pull-request/1576)

1. Timer GUI Plugin: Treat negative positions as positions from the ends
    * [Pull request #1703](https://bitbucket.org/osrf/gazebo/pull-request/1703)

1. Added Visual::GetDepth() and Visual::GetNthAncestor()
    * [Pull request #1613](https://bitbucket.org/osrf/gazebo/pull-request/1613)

1. Added a context menu for links
    * [Pull request #1589](https://bitbucket.org/osrf/gazebo/pull-request/1589)

1. Separate TimePanel's display into TimeWidget and LogPlayWidget.
    * [Pull request #1564](https://bitbucket.org/osrf/gazebo/pull-request/1564)

1. Display confirmation message after log is saved
    * [Pull request #1646](https://bitbucket.org/osrf/gazebo/pull-request/1646)

1. Added LogPlayView to display timeline and LogPlaybackStatistics message type.
    * [Pull request #1724](https://bitbucket.org/osrf/gazebo/pull-request/1724)

1. Added Time::FormattedString and removed all other FormatTime functions.
    * [Pull request #1710](https://bitbucket.org/osrf/gazebo/pull-request/1710)

1. Added support for Oculus DK2
    * [Pull request #1526](https://bitbucket.org/osrf/gazebo/pull-request/1526)

1. Use collide_bitmask from SDF to perform collision filtering
    * [Pull request #1470](https://bitbucket.org/osrf/gazebo/pull-request/1470)

1. Pass Coulomb surface friction parameters to DART.
    * [Pull request #1420](https://bitbucket.org/osrf/gazebo/pull-request/1420)

1. Added ModelAlign::SetHighlighted
    * [Pull request #1598](https://bitbucket.org/osrf/gazebo/pull-request/1598)

1. Added various Get functions to Visual. Also added a ConvertGeometryType function to msgs.
    * [Pull request #1402](https://bitbucket.org/osrf/gazebo/pull-request/1402)

1. Get and Set visibility of SelectionObj's handles, with unit test.
    * [Pull request #1417](https://bitbucket.org/osrf/gazebo/pull-request/1417)

1. Set material of SelectionObj's handles.
    * [Pull request #1472](https://bitbucket.org/osrf/gazebo/pull-request/1472)

1. Add SelectionObj::Fini with tests and make Visual::Fini virtual
    * [Pull request #1685](https://bitbucket.org/osrf/gazebo/pull-request/1685)

1. Allow link selection with the mouse if parent model already selected.
    * [Pull request #1409](https://bitbucket.org/osrf/gazebo/pull-request/1409)

1. Added ModelRightMenu::EntityTypes.
    * [Pull request #1414](https://bitbucket.org/osrf/gazebo/pull-request/1414)

1. Scale joint visuals according to link size.
    * [Pull request #1591](https://bitbucket.org/osrf/gazebo/pull-request/1591)
    * [Issue #1563](https://bitbucket.org/osrf/gazebo/issue/1563)

1. Added Gazebo/CoM material.
    * [Pull request #1439](https://bitbucket.org/osrf/gazebo/pull-request/1439)

1. Added arc parameter to MeshManager::CreateTube
    * [Pull request #1436](https://bitbucket.org/osrf/gazebo/pull-request/1436)

1. Added View Inertia and InertiaVisual, changed COMVisual to sphere proportional to mass.
    * [Pull request #1445](https://bitbucket.org/osrf/gazebo/pull-request/1445)

1. Added View Link Frame and LinkFrameVisual. Visual::SetTransparency goes into texture_unit.
    * [Pull request #1762](https://bitbucket.org/osrf/gazebo/pull-request/1762)
    * [Issue #853](https://bitbucket.org/osrf/gazebo/issue/853)

1. Changed the position of Save and Cancel buttons on editor dialogs
    * [Pull request #1442](https://bitbucket.org/osrf/gazebo/pull-request/1442)
    * [Issue #1377](https://bitbucket.org/osrf/gazebo/issue/1377)

1. Fixed Visual material updates
    * [Pull request #1454](https://bitbucket.org/osrf/gazebo/pull-request/1454)
    * [Issue #1455](https://bitbucket.org/osrf/gazebo/issue/1455)

1. Added Matrix3::Inverse() and tests
    * [Pull request #1481](https://bitbucket.org/osrf/gazebo/pull-request/1481)

1. Implemented AddLinkForce for ODE.
    * [Pull request #1456](https://bitbucket.org/osrf/gazebo/pull-request/1456)

1. Updated ConfigWidget class to parse enum values.
    * [Pull request #1518](https://bitbucket.org/osrf/gazebo/pull-request/1518)

1. Added PresetManager to physics libraries and corresponding integration test.
    * [Pull request #1471](https://bitbucket.org/osrf/gazebo/pull-request/1471)

1. Sync name and location on SaveDialog.
    * [Pull request #1563](https://bitbucket.org/osrf/gazebo/pull-request/1563)

1. Added Apply Force/Torque dialog
    * [Pull request #1600](https://bitbucket.org/osrf/gazebo/pull-request/1600)

1. Added Apply Force/Torque visuals
    * [Pull request #1619](https://bitbucket.org/osrf/gazebo/pull-request/1619)

1. Added Apply Force/Torque OnMouseRelease and ActivateWindow
    * [Pull request #1699](https://bitbucket.org/osrf/gazebo/pull-request/1699)

1. Added Apply Force/Torque mouse interactions, modes, activation
    * [Pull request #1731](https://bitbucket.org/osrf/gazebo/pull-request/1731)

1. Added inertia pose getter for COMVisual and COMVisual_TEST
    * [Pull request #1581](https://bitbucket.org/osrf/gazebo/pull-request/1581)

1. Model editor updates
    1. Joint preview using JointVisuals.
        * [Pull request #1369](https://bitbucket.org/osrf/gazebo/pull-request/1369)

    1. Added inspector for configuring link, visual, and collision properties.
        * [Pull request #1408](https://bitbucket.org/osrf/gazebo/pull-request/1408)

    1. Saving, exiting, generalizing SaveDialog.
        * [Pull request #1401](https://bitbucket.org/osrf/gazebo/pull-request/1401)

    1. Inspectors redesign
        * [Pull request #1586](https://bitbucket.org/osrf/gazebo/pull-request/1586)

    1. Edit existing model.
        * [Pull request #1425](https://bitbucket.org/osrf/gazebo/pull-request/1425)

    1. Add joint inspector to link's context menu.
        * [Pull request #1449](https://bitbucket.org/osrf/gazebo/pull-request/1449)
        * [Issue #1443](https://bitbucket.org/osrf/gazebo/issue/1443)

    1. Added button to select mesh file on inspector.
        * [Pull request #1460](https://bitbucket.org/osrf/gazebo/pull-request/1460)
        * [Issue #1450](https://bitbucket.org/osrf/gazebo/issue/1450)

    1. Renamed Part to Link.
        * [Pull request #1478](https://bitbucket.org/osrf/gazebo/pull-request/1478)

    1. Fix snapping inside editor.
        * [Pull request #1489](https://bitbucket.org/osrf/gazebo/pull-request/1489)
        * [Issue #1457](https://bitbucket.org/osrf/gazebo/issue/1457)

    1. Moved DataLogger from Window menu to the toolbar and moved screenshot button to the right.
        * [Pull request #1665](https://bitbucket.org/osrf/gazebo/pull-request/1665)

    1. Keep loaded model's name.
        * [Pull request #1516](https://bitbucket.org/osrf/gazebo/pull-request/1516)
        * [Issue #1504](https://bitbucket.org/osrf/gazebo/issue/1504)

    1. Added ExtrudeDialog.
        * [Pull request #1483](https://bitbucket.org/osrf/gazebo/pull-request/1483)

    1. Hide time panel inside editor and keep main window's paused state.
        * [Pull request #1500](https://bitbucket.org/osrf/gazebo/pull-request/1500)

    1. Fixed pose issues and added ModelCreator_TEST.
        * [Pull request #1509](https://bitbucket.org/osrf/gazebo/pull-request/1509)
        * [Issue #1497](https://bitbucket.org/osrf/gazebo/issue/1497)
        * [Issue #1509](https://bitbucket.org/osrf/gazebo/issue/1509)

    1. Added list of links and joints.
        * [Pull request #1515](https://bitbucket.org/osrf/gazebo/pull-request/1515)
        * [Issue #1418](https://bitbucket.org/osrf/gazebo/issue/1418)

    1. Expose API to support adding items to the palette.
        * [Pull request #1565](https://bitbucket.org/osrf/gazebo/pull-request/1565)

    1. Added menu for toggling joint visualization
        * [Pull request #1551](https://bitbucket.org/osrf/gazebo/pull-request/1551)
        * [Issue #1483](https://bitbucket.org/osrf/gazebo/issue/1483)

    1. Add schematic view to model editor
        * [Pull request #1562](https://bitbucket.org/osrf/gazebo/pull-request/1562)

1. Building editor updates
    1. Make palette tips tooltip clickable to open.
        * [Pull request #1519](https://bitbucket.org/osrf/gazebo/pull-request/1519)
        * [Issue #1370](https://bitbucket.org/osrf/gazebo/issue/1370)

    1. Add measurement unit to building inspectors.
        * [Pull request #1741](https://bitbucket.org/osrf/gazebo/pull-request/1741)
        * [Issue #1363](https://bitbucket.org/osrf/gazebo/issue/1363)

    1. Add `BaseInspectorDialog` as a base class for inspectors.
        * [Pull request #1749](https://bitbucket.org/osrf/gazebo/pull-request/1749)

## Gazebo 5.0

### Gazebo 5.4.0 (2017-01-17)

1. Check FSAA support when creating camera render textures
    * [Pull request 2442](https://bitbucket.org/osrf/gazebo/pull-request/2442)
    * [Issue #1837](https://bitbucket.org/osrf/gazebo/issue/1837)

1. Fix mouse picking with transparent visuals
    * [Pull request 2305](https://bitbucket.org/osrf/gazebo/pull-request/2305)
    * [Issue #1956](https://bitbucket.org/osrf/gazebo/issue/1956)

1. Backport fix for DepthCamera visibility mask
    * [Pull request 2286](https://bitbucket.org/osrf/gazebo/pull-request/2286)
    * [Pull request 2287](https://bitbucket.org/osrf/gazebo/pull-request/2287)

1. Backport sensor reset fix
    * [Pull request 2272](https://bitbucket.org/osrf/gazebo/pull-request/2272)
    * [Issue #1917](https://bitbucket.org/osrf/gazebo/issue/1917)

1. Fix model snap tool highlighting
    * [Pull request 2293](https://bitbucket.org/osrf/gazebo/pull-request/2293)
    * [Issue #1955](https://bitbucket.org/osrf/gazebo/issue/1955)

### Gazebo 5.3.0 (2015-04-07)

1. fix: remove back projection
    * [Pull request 2201](https://bitbucket.org/osrf/gazebo/pull-request/2201)
    * A contribution from Yuki Furuta

1. Backport depth camera OSX fix and test
    * [Pull request 2230](https://bitbucket.org/osrf/gazebo/pull-request/2230)

1. Add missing tinyxml includes
    * [Pull request 2216](https://bitbucket.org/osrf/gazebo/pull-request/2216)

1. backport fixes for ffmpeg3 to gazebo5 (from pull request #2154)
    * [Pull request 2161](https://bitbucket.org/osrf/gazebo/pull-request/2161)

1. Check for valid display using xwininfo -root
    * [Pull request 2111](https://bitbucket.org/osrf/gazebo/pull-request/2111)

1. Don't search for sdformat4 on gazebo5, since gazebo5 can't handle sdformat protocol 1.6
    * [Pull request 2092](https://bitbucket.org/osrf/gazebo/pull-request/2092)

1. Fix minimum window height
    * [Pull request 2002](https://bitbucket.org/osrf/gazebo/pull-request/2002)

1. Relax physics tolerances for single-precision bullet
    * [Pull request 1976](https://bitbucket.org/osrf/gazebo/pull-request/1976)

1. Try finding sdformat 4 in gazebo5 branch
    * [Pull request 1972](https://bitbucket.org/osrf/gazebo/pull-request/1972)

1. Fix_send_message (backport of pull request #1951)
    * [Pull request 1964](https://bitbucket.org/osrf/gazebo/pull-request/1964)
    * A contribution from Samuel Lekieffre

1. Export the media path in the cmake config file.
    * [Pull request 1933](https://bitbucket.org/osrf/gazebo/pull-request/1933)

1. Shorten gearbox test since it is failing via timeout on osx
    * [Pull request 1937](https://bitbucket.org/osrf/gazebo/pull-request/1937)

### Gazebo 5.2.1 (2015-10-02)

1. Fix minimum window height
    * Backport of [pull request #1977](https://bitbucket.org/osrf/gazebo/pull-request/1977)
    * [Pull request #2002](https://bitbucket.org/osrf/gazebo/pull-request/2002)
    * [Issue #1706](https://bitbucket.org/osrf/gazebo/issue/1706)

### Gazebo 5.2.0 (2015-10-02)

1. Initialize sigact struct fields that valgrind said were being used uninitialized
    * [Pull request #1809](https://bitbucket.org/osrf/gazebo/pull-request/1809)

1. Add missing ogre includes to ensure macros are properly defined
    * [Pull request #1813](https://bitbucket.org/osrf/gazebo/pull-request/1813)

1. Use ToSDF functions to simplify physics_friction test
    * [Pull request #1808](https://bitbucket.org/osrf/gazebo/pull-request/1808)

1. Added lines to laser sensor visualization
    * [Pull request #1742](https://bitbucket.org/osrf/gazebo/pull-request/1742)
    * [Issue #935](https://bitbucket.org/osrf/gazebo/issue/935)

1. Fix BulletSliderJoint friction for bullet 2.83
    * [Pull request #1686](https://bitbucket.org/osrf/gazebo/pull-request/1686)

1. Fix heightmap model texture loading.
    * [Pull request #1592](https://bitbucket.org/osrf/gazebo/pull-request/1592)

1. Disable failing pr2 test for dart
    * [Pull request #1540](https://bitbucket.org/osrf/gazebo/pull-request/1540)
    * [Issue #1435](https://bitbucket.org/osrf/gazebo/issue/1435)

### Gazebo 5.1.0 (2015-03-20)
1. Backport pull request #1527 (FindOGRE.cmake for non-Debian systems)
  * [Pull request #1532](https://bitbucket.org/osrf/gazebo/pull-request/1532)

1. Respect system cflags when not using USE_UPSTREAM_CFLAGS
  * [Pull request #1531](https://bitbucket.org/osrf/gazebo/pull-request/1531)

1. Allow light manipulation
  * [Pull request #1529](https://bitbucket.org/osrf/gazebo/pull-request/1529)

1. Allow sdformat 2.3.1+ or 3+ and fix tests
  * [Pull request #1484](https://bitbucket.org/osrf/gazebo/pull-request/1484)

1. Add Link::GetWorldAngularMomentum function and test.
  * [Pull request #1482](https://bitbucket.org/osrf/gazebo/pull-request/1482)

1. Preserve previous GAZEBO_MODEL_PATH values when sourcing setup.sh
  * [Pull request #1430](https://bitbucket.org/osrf/gazebo/pull-request/1430)

1. Implement Coulomb joint friction for DART
  * [Pull request #1427](https://bitbucket.org/osrf/gazebo/pull-request/1427)
  * [Issue #1281](https://bitbucket.org/osrf/gazebo/issue/1281)

1. Fix simple shape normals.
    * [Pull request #1477](https://bitbucket.org/osrf/gazebo/pull-request/1477)
    * [Issue #1369](https://bitbucket.org/osrf/gazebo/issue/1369)

1. Use Msg-to-SDF conversion functions in tests, add ServerFixture::SpawnModel(msgs::Model).
    * [Pull request #1466](https://bitbucket.org/osrf/gazebo/pull-request/1466)

1. Added Model Msg-to-SDF conversion functions and test.
    * [Pull request #1429](https://bitbucket.org/osrf/gazebo/pull-request/1429)

1. Added Joint Msg-to-SDF conversion functions and test.
    * [Pull request #1419](https://bitbucket.org/osrf/gazebo/pull-request/1419)

1. Added Visual, Material Msg-to-SDF conversion functions and ShaderType to string conversion functions.
    * [Pull request #1415](https://bitbucket.org/osrf/gazebo/pull-request/1415)

1. Implement Coulomb joint friction for BulletSliderJoint
  * [Pull request #1452](https://bitbucket.org/osrf/gazebo/pull-request/1452)
  * [Issue #1348](https://bitbucket.org/osrf/gazebo/issue/1348)

### Gazebo 5.0.0 (2015-01-27)
1. Support for using [digital elevation maps](http://gazebosim.org/tutorials?tut=dem) has been added to debian packages.

1. C++11 support (C++11 compatible compiler is now required)
    * [Pull request #1340](https://bitbucket.org/osrf/gazebo/pull-request/1340)

1. Implemented private data pointer for the World class.
    * [Pull request #1383](https://bitbucket.org/osrf/gazebo/pull-request/1383)

1. Implemented private data pointer for the Scene class.
    * [Pull request #1385](https://bitbucket.org/osrf/gazebo/pull-request/1385)

1. Added a events::Event::resetWorld event that is triggered when World::Reset is called.
    * [Pull request #1332](https://bitbucket.org/osrf/gazebo/pull-request/1332)
    * [Issue #1375](https://bitbucket.org/osrf/gazebo/issue/1375)

1. Fixed `math::Box::GetCenter` functionality.
    * [Pull request #1278](https://bitbucket.org/osrf/gazebo/pull-request/1278)
    * [Issue #1327](https://bitbucket.org/osrf/gazebo/issue/1327)

1. Added a GUI timer plugin that facilitates the display and control a timer inside the Gazebo UI.
    * [Pull request #1270](https://bitbucket.org/osrf/gazebo/pull-request/1270)

1. Added ability to load plugins via SDF.
    * [Pull request #1261](https://bitbucket.org/osrf/gazebo/pull-request/1261)

1. Added GUIEvent to hide/show the left GUI pane.
    * [Pull request #1269](https://bitbucket.org/osrf/gazebo/pull-request/1269)

1. Modified KeyEventHandler and GLWidget so that hotkeys can be suppressed by custom KeyEvents set up by developers
    * [Pull request #1251](https://bitbucket.org/osrf/gazebo/pull-request/1251)

1. Added ability to read the directory where the log files are stored.
    * [Pull request #1277](https://bitbucket.org/osrf/gazebo/pull-request/1277)

1. Implemented a simulation cloner
    * [Pull request #1180](https://bitbucket.org/osrf/gazebo/pull-request/1180/clone-a-simulation)

1. Added GUI overlay plugins. Users can now write a Gazebo + QT plugin that displays widgets over the render window.
  * [Pull request #1181](https://bitbucket.org/osrf/gazebo/pull-request/1181)

1. Change behavior of Joint::SetVelocity, add Joint::SetVelocityLimit(unsigned int, double)
  * [Pull request #1218](https://bitbucket.org/osrf/gazebo/pull-request/1218)
  * [Issue #964](https://bitbucket.org/osrf/gazebo/issue/964)

1. Implement Coulomb joint friction for ODE
  * [Pull request #1221](https://bitbucket.org/osrf/gazebo/pull-request/1221)
  * [Issue #381](https://bitbucket.org/osrf/gazebo/issue/381)

1. Implement Coulomb joint friction for BulletHingeJoint
  * [Pull request #1317](https://bitbucket.org/osrf/gazebo/pull-request/1317)
  * [Issue #1348](https://bitbucket.org/osrf/gazebo/issue/1348)

1. Implemented camera lens distortion.
  * [Pull request #1213](https://bitbucket.org/osrf/gazebo/pull-request/1213)

1. Kill rogue gzservers left over from failed INTEGRATION_world_clone tests
   and improve robustness of `UNIT_gz_TEST`
  * [Pull request #1232](https://bitbucket.org/osrf/gazebo/pull-request/1232)
  * [Issue #1299](https://bitbucket.org/osrf/gazebo/issue/1299)

1. Added RenderWidget::ShowToolbar to toggle visibility of top toolbar.
  * [Pull request #1248](https://bitbucket.org/osrf/gazebo/pull-request/1248)

1. Fix joint axis visualization.
  * [Pull request #1258](https://bitbucket.org/osrf/gazebo/pull-request/1258)

1. Change UserCamera view control via joysticks. Clean up rate control vs. pose control.
   see UserCamera::OnJoyPose and UserCamera::OnJoyTwist. Added view twist control toggle
   with joystick button 1.
  * [Pull request #1249](https://bitbucket.org/osrf/gazebo/pull-request/1249)

1. Added RenderWidget::GetToolbar to get the top toolbar and change its actions on ModelEditor.
    * [Pull request #1263](https://bitbucket.org/osrf/gazebo/pull-request/1263)

1. Added accessor for MainWindow graphical widget to GuiIface.
    * [Pull request #1250](https://bitbucket.org/osrf/gazebo/pull-request/1250)

1. Added a ConfigWidget class that takes in a google protobuf message and generates widgets for configuring the fields in the message
    * [Pull request #1285](https://bitbucket.org/osrf/gazebo/pull-request/1285)

1. Added GLWidget::OnModelEditor when model editor is triggered, and MainWindow::OnEditorGroup to manually uncheck editor actions.
    * [Pull request #1283](https://bitbucket.org/osrf/gazebo/pull-request/1283)

1. Added Collision, Geometry, Inertial, Surface Msg-to-SDF conversion functions.
    * [Pull request #1315](https://bitbucket.org/osrf/gazebo/pull-request/1315)

1. Added "button modifier" fields (control, shift, and alt) to common::KeyEvent.
    * [Pull request #1325](https://bitbucket.org/osrf/gazebo/pull-request/1325)

1. Added inputs for environment variable GAZEBO_GUI_INI_FILE for reading a custom .ini file.
    * [Pull request #1252](https://bitbucket.org/osrf/gazebo/pull-request/1252)

1. Fixed crash on "permission denied" bug, added insert_model integration test.
    * [Pull request #1329](https://bitbucket.org/osrf/gazebo/pull-request/1329/)

1. Enable simbody joint tests, implement `SimbodyJoint::GetParam`, create
   `Joint::GetParam`, fix bug in `BulletHingeJoint::SetParam`.
    * [Pull request #1404](https://bitbucket.org/osrf/gazebo/pull-request/1404/)

1. Building editor updates
    1. Fixed inspector resizing.
        * [Pull request #1230](https://bitbucket.org/osrf/gazebo/pull-request/1230)
        * [Issue #395](https://bitbucket.org/osrf/gazebo/issue/395)

    1. Doors and windows move proportionally with wall.
        * [Pull request #1231](https://bitbucket.org/osrf/gazebo/pull-request/1231)
        * [Issue #368](https://bitbucket.org/osrf/gazebo/issue/368)

    1. Inspector dialogs stay on top.
        * [Pull request #1229](https://bitbucket.org/osrf/gazebo/pull-request/1229)
        * [Issue #417](https://bitbucket.org/osrf/gazebo/issue/417)

    1. Make model name editable on palette.
        * [Pull request #1239](https://bitbucket.org/osrf/gazebo/pull-request/1239)

    1. Import background image and improve add/delete levels.
        * [Pull request #1214](https://bitbucket.org/osrf/gazebo/pull-request/1214)
        * [Issue #422](https://bitbucket.org/osrf/gazebo/issue/422)
        * [Issue #361](https://bitbucket.org/osrf/gazebo/issue/361)

    1. Fix changing draw mode.
        * [Pull request #1233](https://bitbucket.org/osrf/gazebo/pull-request/1233)
        * [Issue #405](https://bitbucket.org/osrf/gazebo/issue/405)

    1. Tips on palette's top-right corner.
        * [Pull request #1241](https://bitbucket.org/osrf/gazebo/pull-request/1241)

    1. New buttons and layout for the palette.
        * [Pull request #1242](https://bitbucket.org/osrf/gazebo/pull-request/1242)

    1. Individual wall segments instead of polylines.
        * [Pull request #1246](https://bitbucket.org/osrf/gazebo/pull-request/1246)
        * [Issue #389](https://bitbucket.org/osrf/gazebo/issue/389)
        * [Issue #415](https://bitbucket.org/osrf/gazebo/issue/415)

    1. Fix exiting and saving, exiting when there's nothing drawn, fix text on popups.
        * [Pull request #1296](https://bitbucket.org/osrf/gazebo/pull-request/1296)

    1. Display measure for selected wall segment.
        * [Pull request #1291](https://bitbucket.org/osrf/gazebo/pull-request/1291)
        * [Issue #366](https://bitbucket.org/osrf/gazebo/issue/366)

    1. Highlight selected item's 3D visual.
        * [Pull request #1292](https://bitbucket.org/osrf/gazebo/pull-request/1292)

    1. Added color picker to inspector dialogs.
        * [Pull request #1298](https://bitbucket.org/osrf/gazebo/pull-request/1298)

    1. Snapping on by default, off holding Shift. Improved snapping.
        * [Pull request #1304](https://bitbucket.org/osrf/gazebo/pull-request/1304)

    1. Snap walls to length increments, moved scale to SegmentItem and added Get/SetScale, added SegmentItem::SnapAngle and SegmentItem::SnapLength.
        * [Pull request #1311](https://bitbucket.org/osrf/gazebo/pull-request/1311)

    1. Make buildings available in "Insert Models" tab, improve save flow.
        * [Pull request #1312](https://bitbucket.org/osrf/gazebo/pull-request/1312)

    1. Added EditorItem::SetHighlighted.
        * [Pull request #1308](https://bitbucket.org/osrf/gazebo/pull-request/1308)

    1. Current level is transparent, lower levels opaque, higher levels invisible.
        * [Pull request #1303](https://bitbucket.org/osrf/gazebo/pull-request/1303)

    1. Detach all child manips when item is deleted, added BuildingMaker::DetachAllChildren.
        * [Pull request #1316](https://bitbucket.org/osrf/gazebo/pull-request/1316)

    1. Added texture picker to inspector dialogs.
        * [Pull request #1306](https://bitbucket.org/osrf/gazebo/pull-request/1306)

    1. Measures for doors and windows. Added RectItem::angleOnWall and related Get/Set.
        * [Pull request #1322](https://bitbucket.org/osrf/gazebo/pull-request/1322)
        * [Issue #370](https://bitbucket.org/osrf/gazebo/issue/370)

    1. Added Gazebo/BuildingFrame material to display holes for doors and windows on walls.
        * [Pull request #1338](https://bitbucket.org/osrf/gazebo/pull-request/1338)

    1. Added Gazebo/Bricks material to be used as texture on the building editor.
        * [Pull request #1333](https://bitbucket.org/osrf/gazebo/pull-request/1333)

    1. Pick colors from the palette and assign on 3D view. Added mouse and key event handlers to BuildingMaker, and events to communicate from BuildingModelManip to EditorItem.
        * [Pull request #1336](https://bitbucket.org/osrf/gazebo/pull-request/1336)

    1. Pick textures from the palette and assign in 3D view.
        * [Pull request #1368](https://bitbucket.org/osrf/gazebo/pull-request/1368)

1. Model editor updates
    1. Fix adding/removing event filters .
        * [Pull request #1279](https://bitbucket.org/osrf/gazebo/pull-request/1279)

    1. Enabled multi-selection and align tool inside model editor.
        * [Pull request #1302](https://bitbucket.org/osrf/gazebo/pull-request/1302)
        * [Issue #1323](https://bitbucket.org/osrf/gazebo/issue/1323)

    1. Enabled snap mode inside model editor.
        * [Pull request #1331](https://bitbucket.org/osrf/gazebo/pull-request/1331)
        * [Issue #1318](https://bitbucket.org/osrf/gazebo/issue/1318)

    1. Implemented copy/pasting of links.
        * [Pull request #1330](https://bitbucket.org/osrf/gazebo/pull-request/1330)

1. GUI publishes model selection information on ~/selection topic.
    * [Pull request #1318](https://bitbucket.org/osrf/gazebo/pull-request/1318)

## Gazebo 4.0

### Gazebo 4.x.x (2015-xx-xx)

1. Fix build for Bullet 2.83, enable angle wrapping for BulletHingeJoint
    * [Pull request #1664](https://bitbucket.org/osrf/gazebo/pull-request/1664)

### Gazebo 4.1.3 (2015-05-07)

1. Fix saving visual geom SDF values
    * [Pull request #1597](https://bitbucket.org/osrf/gazebo/pull-request/1597)
1. Fix heightmap model texture loading.
    * [Pull request #1595](https://bitbucket.org/osrf/gazebo/pull-request/1595)
1. Fix visual collision scale on separate client
    * [Pull request #1585](https://bitbucket.org/osrf/gazebo/pull-request/1585)
1. Fix several clang compiler warnings
    * [Pull request #1594](https://bitbucket.org/osrf/gazebo/pull-request/1594)
1. Fix blank save / browse dialogs
    * [Pull request #1544](https://bitbucket.org/osrf/gazebo/pull-request/1544)

### Gazebo 4.1.2 (2015-03-20)

1. Fix quaternion documentation: target Gazebo_4.1
    * [Pull request #1525](https://bitbucket.org/osrf/gazebo/pull-request/1525)
1. Speed up World::Step in loops
    * [Pull request #1492](https://bitbucket.org/osrf/gazebo/pull-request/1492)
1. Reduce selection buffer updates -> 4.1
    * [Pull request #1494](https://bitbucket.org/osrf/gazebo/pull-request/1494)
1. Fix loading of SimbodyPhysics parameters
    * [Pull request #1474](https://bitbucket.org/osrf/gazebo/pull-request/1474)
1. Fix heightmap on OSX -> 4.1
    * [Pull request #1455](https://bitbucket.org/osrf/gazebo/pull-request/1455)
1. Remove extra pose tag in a world file that should not be there
    * [Pull request #1458](https://bitbucket.org/osrf/gazebo/pull-request/1458)
1. Better fix for #236 for IMU that doesn't require ABI changes
    * [Pull request #1448](https://bitbucket.org/osrf/gazebo/pull-request/1448)
1. Fix regression of #236 for ImuSensor in 4.1
    * [Pull request #1446](https://bitbucket.org/osrf/gazebo/pull-request/1446)
1. Preserve previous GAZEBO_MODEL_PATH values when sourcing setup.sh
    * [Pull request #1430](https://bitbucket.org/osrf/gazebo/pull-request/1430)
1. issue #857: fix segfault for simbody screw joint when setting limits due to uninitialized limitForce.
    * [Pull request #1423](https://bitbucket.org/osrf/gazebo/pull-request/1423)
1. Allow multiple contact sensors per link (#960)
    * [Pull request #1413](https://bitbucket.org/osrf/gazebo/pull-request/1413)
1. Fix for issue #351, ODE World Step
    * [Pull request #1406](https://bitbucket.org/osrf/gazebo/pull-request/1406)
1. Disable failing InelasticCollision/0 test (#1394)
    * [Pull request #1405](https://bitbucket.org/osrf/gazebo/pull-request/1405)
1. Prevent out of bounds array access in SkidSteerDrivePlugin (found by cppcheck 1.68)
    * [Pull request #1379](https://bitbucket.org/osrf/gazebo/pull-request/1379)

### Gazebo 4.1.1 (2015-01-15)

1. Fix BulletPlaneShape bounding box (#1265)
    * [Pull request #1367](https://bitbucket.org/osrf/gazebo/pull-request/1367)
1. Fix dart linking errors on osx
    * [Pull request #1372](https://bitbucket.org/osrf/gazebo/pull-request/1372)
1. Update to player interfaces
    * [Pull request #1324](https://bitbucket.org/osrf/gazebo/pull-request/1324)
1. Handle GpuLaser name collisions (#1403)
    * [Pull request #1360](https://bitbucket.org/osrf/gazebo/pull-request/1360)
1. Add checks for handling array's with counts of zero, and read specular values
    * [Pull request #1339](https://bitbucket.org/osrf/gazebo/pull-request/1339)
1. Fix model list widget test
    * [Pull request #1327](https://bitbucket.org/osrf/gazebo/pull-request/1327)
1. Fix ogre includes
    * [Pull request #1323](https://bitbucket.org/osrf/gazebo/pull-request/1323)

### Gazebo 4.1.0 (2014-11-20)

1. Modified GUI rendering to improve the rendering update rate.
    * [Pull request #1487](https://bitbucket.org/osrf/gazebo/pull-request/1487)
1. Add ArrangePlugin for arranging groups of models.
   Also add Model::ResetPhysicsStates to call Link::ResetPhysicsStates
   recursively on all links in model.
    * [Pull request #1208](https://bitbucket.org/osrf/gazebo/pull-request/1208)
1. The `gz model` command line tool will output model info using either `-i` for complete info, or `-p` for just the model pose.
    * [Pull request #1212](https://bitbucket.org/osrf/gazebo/pull-request/1212)
    * [DRCSim Issue #389](https://bitbucket.org/osrf/drcsim/issue/389)
1. Added SignalStats class for computing incremental signal statistics.
    * [Pull request #1198](https://bitbucket.org/osrf/gazebo/pull-request/1198)
1. Add InitialVelocityPlugin to setting the initial state of links
    * [Pull request #1237](https://bitbucket.org/osrf/gazebo/pull-request/1237)
1. Added Quaternion::Integrate function.
    * [Pull request #1255](https://bitbucket.org/osrf/gazebo/pull-request/1255)
1. Added ConvertJointType functions, display more joint info on model list.
    * [Pull request #1259](https://bitbucket.org/osrf/gazebo/pull-request/1259)
1. Added ModelListWidget::AddProperty, removed unnecessary checks on ModelListWidget.
    * [Pull request #1271](https://bitbucket.org/osrf/gazebo/pull-request/1271)
1. Fix loading collada meshes with unsupported input semantics.
    * [Pull request #1319](https://bitbucket.org/osrf/gazebo/pull-request/1319)

### Gazebo 4.0.2 (2014-09-23)

1. Fix and improve mechanism to generate pkgconfig libs
    * [Pull request #1207](https://bitbucket.org/osrf/gazebo/pull-request/1207)
    * [Issue #1284](https://bitbucket.org/osrf/gazebo/issue/1284)
1. Added arat.world
    * [Pull request #1205](https://bitbucket.org/osrf/gazebo/pull-request/1205)
1. Update gzprop to output zip files.
    * [Pull request #1197](https://bitbucket.org/osrf/gazebo/pull-request/1197)
1. Make Collision::GetShape a const function
    * [Pull requset #1189](https://bitbucket.org/osrf/gazebo/pull-request/1189)
1. Install missing physics headers
    * [Pull requset #1183](https://bitbucket.org/osrf/gazebo/pull-request/1183)
1. Remove SimbodyLink::AddTorque console message
    * [Pull requset #1185](https://bitbucket.org/osrf/gazebo/pull-request/1185)
1. Fix log xml
    * [Pull requset #1188](https://bitbucket.org/osrf/gazebo/pull-request/1188)

### Gazebo 4.0.0 (2014-08-08)

1. Added lcov support to cmake
    * [Pull request #1047](https://bitbucket.org/osrf/gazebo/pull-request/1047)
1. Fixed memory leak in image conversion
    * [Pull request #1057](https://bitbucket.org/osrf/gazebo/pull-request/1057)
1. Removed deprecated function
    * [Pull request #1067](https://bitbucket.org/osrf/gazebo/pull-request/1067)
1. Improved collada loading performance
    * [Pull request #1066](https://bitbucket.org/osrf/gazebo/pull-request/1066)
    * [Pull request #1082](https://bitbucket.org/osrf/gazebo/pull-request/1082)
    * [Issue #1134](https://bitbucket.org/osrf/gazebo/issue/1134)
1. Implemented a collada exporter
    * [Pull request #1064](https://bitbucket.org/osrf/gazebo/pull-request/1064)
1. Force torque sensor now makes use of sensor's pose.
    * [Pull request #1076](https://bitbucket.org/osrf/gazebo/pull-request/1076)
    * [Issue #940](https://bitbucket.org/osrf/gazebo/issue/940)
1. Fix Model::GetLinks segfault
    * [Pull request #1093](https://bitbucket.org/osrf/gazebo/pull-request/1093)
1. Fix deleting and saving lights in gzserver
    * [Pull request #1094](https://bitbucket.org/osrf/gazebo/pull-request/1094)
    * [Issue #1182](https://bitbucket.org/osrf/gazebo/issue/1182)
    * [Issue #346](https://bitbucket.org/osrf/gazebo/issue/346)
1. Fix Collision::GetWorldPose. The pose of a collision would not update properly.
    * [Pull request #1049](https://bitbucket.org/osrf/gazebo/pull-request/1049)
    * [Issue #1124](https://bitbucket.org/osrf/gazebo/issue/1124)
1. Fixed the animate_box and animate_joints examples
    * [Pull request #1086](https://bitbucket.org/osrf/gazebo/pull-request/1086)
1. Integrated Oculus Rift functionality
    * [Pull request #1074](https://bitbucket.org/osrf/gazebo/pull-request/1074)
    * [Pull request #1136](https://bitbucket.org/osrf/gazebo/pull-request/1136)
    * [Pull request #1139](https://bitbucket.org/osrf/gazebo/pull-request/1139)
1. Updated Base::GetScopedName
    * [Pull request #1104](https://bitbucket.org/osrf/gazebo/pull-request/1104)
1. Fix collada loader from adding duplicate materials into a Mesh
    * [Pull request #1105](https://bitbucket.org/osrf/gazebo/pull-request/1105)
    * [Issue #1180](https://bitbucket.org/osrf/gazebo/issue/1180)
1. Integrated Razer Hydra functionality
    * [Pull request #1083](https://bitbucket.org/osrf/gazebo/pull-request/1083)
    * [Pull request #1109](https://bitbucket.org/osrf/gazebo/pull-request/1109)
1. Added ability to copy and paste models in the GUI
    * [Pull request #1103](https://bitbucket.org/osrf/gazebo/pull-request/1103)
1. Removed unnecessary inclusion of gazebo.hh and common.hh in plugins
    * [Pull request #1111](https://bitbucket.org/osrf/gazebo/pull-request/1111)
1. Added ability to specify custom road textures
    * [Pull request #1027](https://bitbucket.org/osrf/gazebo/pull-request/1027)
1. Added support for DART 4.1
    * [Pull request #1113](https://bitbucket.org/osrf/gazebo/pull-request/1113)
    * [Pull request #1132](https://bitbucket.org/osrf/gazebo/pull-request/1132)
    * [Pull request #1134](https://bitbucket.org/osrf/gazebo/pull-request/1134)
    * [Pull request #1154](https://bitbucket.org/osrf/gazebo/pull-request/1154)
1. Allow position of joints to be directly set.
    * [Pull request #1097](https://bitbucket.org/osrf/gazebo/pull-request/1097)
    * [Issue #1138](https://bitbucket.org/osrf/gazebo/issue/1138)
1. Added extruded polyline geometry
    * [Pull request #1026](https://bitbucket.org/osrf/gazebo/pull-request/1026)
1. Fixed actor animation
    * [Pull request #1133](https://bitbucket.org/osrf/gazebo/pull-request/1133)
    * [Pull request #1141](https://bitbucket.org/osrf/gazebo/pull-request/1141)
1. Generate a versioned cmake config file
    * [Pull request #1153](https://bitbucket.org/osrf/gazebo/pull-request/1153)
    * [Issue #1226](https://bitbucket.org/osrf/gazebo/issue/1226)
1. Added KMeans class
    * [Pull request #1147](https://bitbucket.org/osrf/gazebo/pull-request/1147)
1. Added --summary-range feature to bitbucket pullrequest tool
    * [Pull request #1156](https://bitbucket.org/osrf/gazebo/pull-request/1156)
1. Updated web links
    * [Pull request #1159](https://bitbucket.org/osrf/gazebo/pull-request/1159)
1. Update tests
    * [Pull request #1155](https://bitbucket.org/osrf/gazebo/pull-request/1155)
    * [Pull request #1143](https://bitbucket.org/osrf/gazebo/pull-request/1143)
    * [Pull request #1138](https://bitbucket.org/osrf/gazebo/pull-request/1138)
    * [Pull request #1140](https://bitbucket.org/osrf/gazebo/pull-request/1140)
    * [Pull request #1127](https://bitbucket.org/osrf/gazebo/pull-request/1127)
    * [Pull request #1115](https://bitbucket.org/osrf/gazebo/pull-request/1115)
    * [Pull request #1102](https://bitbucket.org/osrf/gazebo/pull-request/1102)
    * [Pull request #1087](https://bitbucket.org/osrf/gazebo/pull-request/1087)
    * [Pull request #1084](https://bitbucket.org/osrf/gazebo/pull-request/1084)

## Gazebo 3.0

### Gazebo 3.x.x (yyyy-mm-dd)

1. Fixed sonar and wireless sensor visualization
    * [Pull request #1254](https://bitbucket.org/osrf/gazebo/pull-request/1254)
1. Update visual bounding box when model is selected
    * [Pull request #1280](https://bitbucket.org/osrf/gazebo/pull-request/1280)

### Gazebo 3.1.0 (2014-08-08)

1. Implemented Simbody::Link::Set*Vel
    * [Pull request #1160](https://bitbucket.org/osrf/gazebo/pull-request/1160)
    * [Issue #1012](https://bitbucket.org/osrf/gazebo/issue/1012)
1. Added World::RemoveModel function
    * [Pull request #1106](https://bitbucket.org/osrf/gazebo/pull-request/1106)
    * [Issue #1177](https://bitbucket.org/osrf/gazebo/issue/1177)
1. Fix exit from camera follow mode using the escape key
    * [Pull request #1137](https://bitbucket.org/osrf/gazebo/pull-request/1137)
    * [Issue #1220](https://bitbucket.org/osrf/gazebo/issue/1220)
1. Added support for SDF joint spring stiffness and reference positions
    * [Pull request #1117](https://bitbucket.org/osrf/gazebo/pull-request/1117)
1. Removed the gzmodel_create script
    * [Pull request #1130](https://bitbucket.org/osrf/gazebo/pull-request/1130)
1. Added Vector2 dot product
    * [Pull request #1101](https://bitbucket.org/osrf/gazebo/pull-request/1101)
1. Added SetPositionPID and SetVelocityPID to JointController
    * [Pull request #1091](https://bitbucket.org/osrf/gazebo/pull-request/1091)
1. Fix gzclient startup crash with ogre 1.9
    * [Pull request #1098](https://bitbucket.org/osrf/gazebo/pull-request/1098)
    * [Issue #996](https://bitbucket.org/osrf/gazebo/issue/996)
1. Update the bitbucket_pullrequests tool
    * [Pull request #1108](https://bitbucket.org/osrf/gazebo/pull-request/1108)
1. Light properties now remain in place after move by the user via the GUI.
    * [Pull request #1110](https://bitbucket.org/osrf/gazebo/pull-request/1110)
    * [Issue #1211](https://bitbucket.org/osrf/gazebo/issue/1211)
1. Allow position of joints to be directly set.
    * [Pull request #1096](https://bitbucket.org/osrf/gazebo/pull-request/1096)
    * [Issue #1138](https://bitbucket.org/osrf/gazebo/issue/1138)

### Gazebo 3.0.0 (2014-04-11)

1. Fix bug when deleting the sun light
    * [Pull request #1088](https://bitbucket.org/osrf/gazebo/pull-request/1088)
    * [Issue #1133](https://bitbucket.org/osrf/gazebo/issue/1133)
1. Fix ODE screw joint
    * [Pull request #1078](https://bitbucket.org/osrf/gazebo/pull-request/1078)
    * [Issue #1167](https://bitbucket.org/osrf/gazebo/issue/1167)
1. Update joint integration tests
    * [Pull request #1081](https://bitbucket.org/osrf/gazebo/pull-request/1081)
1. Fixed false positives in cppcheck.
    * [Pull request #1061](https://bitbucket.org/osrf/gazebo/pull-request/1061)
1. Made joint axis reference frame relative to child, and updated simbody and dart accordingly.
    * [Pull request #1069](https://bitbucket.org/osrf/gazebo/pull-request/1069)
    * [Issue #494](https://bitbucket.org/osrf/gazebo/issue/494)
    * [Issue #1143](https://bitbucket.org/osrf/gazebo/issue/1143)
1. Added ability to pass vector of strings to SetupClient and SetupServer
    * [Pull request #1068](https://bitbucket.org/osrf/gazebo/pull-request/1068)
    * [Issue #1132](https://bitbucket.org/osrf/gazebo/issue/1132)
1. Fix error correction in screw constraints for ODE
    * [Pull request #1070](https://bitbucket.org/osrf/gazebo/pull-request/1070)
    * [Issue #1159](https://bitbucket.org/osrf/gazebo/issue/1159)
1. Improved pkgconfig with SDF
    * [Pull request #1062](https://bitbucket.org/osrf/gazebo/pull-request/1062)
1. Added a plugin to simulate aero dynamics
    * [Pull request #905](https://bitbucket.org/osrf/gazebo/pull-request/905)
1. Updated bullet support
    * [Issue #1069](https://bitbucket.org/osrf/gazebo/issue/1069)
    * [Pull request #1011](https://bitbucket.org/osrf/gazebo/pull-request/1011)
    * [Pull request #996](https://bitbucket.org/osrf/gazebo/pull-request/966)
    * [Pull request #1024](https://bitbucket.org/osrf/gazebo/pull-request/1024)
1. Updated simbody support
    * [Pull request #995](https://bitbucket.org/osrf/gazebo/pull-request/995)
1. Updated worlds to SDF 1.5
    * [Pull request #1021](https://bitbucket.org/osrf/gazebo/pull-request/1021)
1. Improvements to ODE
    * [Pull request #1001](https://bitbucket.org/osrf/gazebo/pull-request/1001)
    * [Pull request #1014](https://bitbucket.org/osrf/gazebo/pull-request/1014)
    * [Pull request #1015](https://bitbucket.org/osrf/gazebo/pull-request/1015)
    * [Pull request #1016](https://bitbucket.org/osrf/gazebo/pull-request/1016)
1. New command line tool
    * [Pull request #972](https://bitbucket.org/osrf/gazebo/pull-request/972)
1. Graphical user interface improvements
    * [Pull request #971](https://bitbucket.org/osrf/gazebo/pull-request/971)
    * [Pull request #1013](https://bitbucket.org/osrf/gazebo/pull-request/1013)
    * [Pull request #989](https://bitbucket.org/osrf/gazebo/pull-request/989)
1. Created a friction pyramid class
    * [Pull request #935](https://bitbucket.org/osrf/gazebo/pull-request/935)
1. Added GetWorldEnergy functions to Model, Joint, and Link
    * [Pull request #1017](https://bitbucket.org/osrf/gazebo/pull-request/1017)
1. Preparing Gazebo for admission into Ubuntu
    * [Pull request #969](https://bitbucket.org/osrf/gazebo/pull-request/969)
    * [Pull request #998](https://bitbucket.org/osrf/gazebo/pull-request/998)
    * [Pull request #1002](https://bitbucket.org/osrf/gazebo/pull-request/1002)
1. Add method for querying if useImplicitStiffnessDamping flag is set for a given joint
    * [Issue #629](https://bitbucket.org/osrf/gazebo/issue/629)
    * [Pull request #1006](https://bitbucket.org/osrf/gazebo/pull-request/1006)
1. Fix joint axis frames
    * [Issue #494](https://bitbucket.org/osrf/gazebo/issue/494)
    * [Pull request #963](https://bitbucket.org/osrf/gazebo/pull-request/963)
1. Compute joint anchor pose relative to parent
    * [Issue #1029](https://bitbucket.org/osrf/gazebo/issue/1029)
    * [Pull request #982](https://bitbucket.org/osrf/gazebo/pull-request/982)
1. Cleanup the installed worlds
    * [Issue #1036](https://bitbucket.org/osrf/gazebo/issue/1036)
    * [Pull request #984](https://bitbucket.org/osrf/gazebo/pull-request/984)
1. Update to the GPS sensor
    * [Issue #1059](https://bitbucket.org/osrf/gazebo/issue/1059)
    * [Pull request #978](https://bitbucket.org/osrf/gazebo/pull-request/978)
1. Removed libtool from plugin loading
    * [Pull request #981](https://bitbucket.org/osrf/gazebo/pull-request/981)
1. Added functions to get inertial information for a link in the world frame.
    * [Pull request #1005](https://bitbucket.org/osrf/gazebo/pull-request/1005)

## Gazebo 2.0

### Gazebo 2.2.6 (2015-09-28)

1. Backport fixes to setup.sh from pull request #1430 to 2.2 branch
    * [Pull request 1889](https://bitbucket.org/osrf/gazebo/pull-request/1889)
1. Fix heightmap texture loading (2.2)
    * [Pull request 1596](https://bitbucket.org/osrf/gazebo/pull-request/1596)
1. Prevent out of bounds array access in SkidSteerDrivePlugin (found by cppcheck 1.68)
    * [Pull request 1379](https://bitbucket.org/osrf/gazebo/pull-request/1379)
1. Fix build with boost 1.57 for 2.2 branch (#1399)
    * [Pull request 1358](https://bitbucket.org/osrf/gazebo/pull-request/1358)
1. Fix manpage test failures by incrementing year to 2015
    * [Pull request 1361](https://bitbucket.org/osrf/gazebo/pull-request/1361)
1. Fix build for OS X 10.10 (#1304, #1289)
    * [Pull request 1346](https://bitbucket.org/osrf/gazebo/pull-request/1346)
1. Restore ODELink ABI, use Link variables instead (#1354)
    * [Pull request 1347](https://bitbucket.org/osrf/gazebo/pull-request/1347)
1. Fix inertia_ratio test
    * [Pull request 1344](https://bitbucket.org/osrf/gazebo/pull-request/1344)
1. backport collision visual fix -> 2.2
    * [Pull request 1343](https://bitbucket.org/osrf/gazebo/pull-request/1343)
1. Fix two code_check errors on 2.2
    * [Pull request 1314](https://bitbucket.org/osrf/gazebo/pull-request/1314)
1. issue #243 fix Link::GetWorldLinearAccel and Link::GetWorldAngularAccel for ODE
    * [Pull request 1284](https://bitbucket.org/osrf/gazebo/pull-request/1284)

### Gazebo 2.2.3 (2014-04-29)

1. Removed redundant call to World::Init
    * [Pull request #1107](https://bitbucket.org/osrf/gazebo/pull-request/1107)
    * [Issue #1208](https://bitbucket.org/osrf/gazebo/issue/1208)
1. Return proper error codes when gazebo exits
    * [Pull request #1085](https://bitbucket.org/osrf/gazebo/pull-request/1085)
    * [Issue #1178](https://bitbucket.org/osrf/gazebo/issue/1178)
1. Fixed Camera::GetWorldRotation().
    * [Pull request #1071](https://bitbucket.org/osrf/gazebo/pull-request/1071)
    * [Issue #1087](https://bitbucket.org/osrf/gazebo/issue/1087)
1. Fixed memory leak in image conversion
    * [Pull request #1073](https://bitbucket.org/osrf/gazebo/pull-request/1073)

### Gazebo 2.2.1 (xxxx-xx-xx)

1. Fix heightmap model texture loading.
    * [Pull request #1596](https://bitbucket.org/osrf/gazebo/pull-request/1596)

### Gazebo 2.2.0 (2014-01-10)

1. Fix compilation when using OGRE-1.9 (full support is being worked on)
    * [Issue #994](https://bitbucket.org/osrf/gazebo/issue/994)
    * [Issue #995](https://bitbucket.org/osrf/gazebo/issue/995)
    * [Issue #996](https://bitbucket.org/osrf/gazebo/issue/996)
    * [Pull request #883](https://bitbucket.org/osrf/gazebo/pull-request/883)
1. Added unit test for issue 624.
    * [Issue #624](https://bitbucket.org/osrf/gazebo/issue/624).
    * [Pull request #889](https://bitbucket.org/osrf/gazebo/pull-request/889)
1. Use 3x3 PCF shadows for smoother shadows.
    * [Pull request #887](https://bitbucket.org/osrf/gazebo/pull-request/887)
1. Update manpage copyright to 2014.
    * [Pull request #893](https://bitbucket.org/osrf/gazebo/pull-request/893)
1. Added friction integration test .
    * [Pull request #885](https://bitbucket.org/osrf/gazebo/pull-request/885)
1. Fix joint anchor when link pose is not specified.
    * [Issue #978](https://bitbucket.org/osrf/gazebo/issue/978)
    * [Pull request #862](https://bitbucket.org/osrf/gazebo/pull-request/862)
1. Added (ESC) tooltip for GUI Selection Mode icon.
    * [Issue #993](https://bitbucket.org/osrf/gazebo/issue/993)
    * [Pull request #888](https://bitbucket.org/osrf/gazebo/pull-request/888)
1. Removed old comment about resolved issue.
    * [Issue #837](https://bitbucket.org/osrf/gazebo/issue/837)
    * [Pull request #880](https://bitbucket.org/osrf/gazebo/pull-request/880)
1. Made SimbodyLink::Get* function thread-safe
    * [Issue #918](https://bitbucket.org/osrf/gazebo/issue/918)
    * [Pull request #872](https://bitbucket.org/osrf/gazebo/pull-request/872)
1. Suppressed spurious gzlog messages in ODE::Body
    * [Issue #983](https://bitbucket.org/osrf/gazebo/issue/983)
    * [Pull request #875](https://bitbucket.org/osrf/gazebo/pull-request/875)
1. Fixed Force Torque Sensor Test by properly initializing some values.
    * [Issue #982](https://bitbucket.org/osrf/gazebo/issue/982)
    * [Pull request #869](https://bitbucket.org/osrf/gazebo/pull-request/869)
1. Added breakable joint plugin to support breakable walls.
    * [Pull request #865](https://bitbucket.org/osrf/gazebo/pull-request/865)
1. Used different tuple syntax to fix compilation on OSX mavericks.
    * [Issue #947](https://bitbucket.org/osrf/gazebo/issue/947)
    * [Pull request #858](https://bitbucket.org/osrf/gazebo/pull-request/858)
1. Fixed sonar test and deprecation warning.
    * [Pull request #856](https://bitbucket.org/osrf/gazebo/pull-request/856)
1. Speed up test compilation.
    * Part of [Issue #955](https://bitbucket.org/osrf/gazebo/issue/955)
    * [Pull request #846](https://bitbucket.org/osrf/gazebo/pull-request/846)
1. Added Joint::SetEffortLimit API
    * [Issue #923](https://bitbucket.org/osrf/gazebo/issue/923)
    * [Pull request #808](https://bitbucket.org/osrf/gazebo/pull-request/808)
1. Made bullet output less verbose.
    * [Pull request #839](https://bitbucket.org/osrf/gazebo/pull-request/839)
1. Convergence acceleration and stability tweak to make atlas_v3 stable
    * [Issue #895](https://bitbucket.org/osrf/gazebo/issue/895)
    * [Pull request #772](https://bitbucket.org/osrf/gazebo/pull-request/772)
1. Added colors, textures and world files for the SPL RoboCup environment
    * [Pull request #838](https://bitbucket.org/osrf/gazebo/pull-request/838)
1. Fixed bitbucket_pullrequests tool to work with latest BitBucket API.
    * [Issue #933](https://bitbucket.org/osrf/gazebo/issue/933)
    * [Pull request #841](https://bitbucket.org/osrf/gazebo/pull-request/841)
1. Fixed cppcheck warnings.
    * [Pull request #842](https://bitbucket.org/osrf/gazebo/pull-request/842)

### Gazebo 2.1.0 (2013-11-08)
1. Fix mainwindow unit test
    * [Pull request #752](https://bitbucket.org/osrf/gazebo/pull-request/752)
1. Visualize moment of inertia
    * Pull request [#745](https://bitbucket.org/osrf/gazebo/pull-request/745), [#769](https://bitbucket.org/osrf/gazebo/pull-request/769), [#787](https://bitbucket.org/osrf/gazebo/pull-request/787)
    * [Issue #203](https://bitbucket.org/osrf/gazebo/issue/203)
1. Update tool to count lines of code
    * [Pull request #758](https://bitbucket.org/osrf/gazebo/pull-request/758)
1. Implement World::Clear
    * Pull request [#785](https://bitbucket.org/osrf/gazebo/pull-request/785), [#804](https://bitbucket.org/osrf/gazebo/pull-request/804)
1. Improve Bullet support
    * [Pull request #805](https://bitbucket.org/osrf/gazebo/pull-request/805)
1. Fix doxygen spacing
    * [Pull request #740](https://bitbucket.org/osrf/gazebo/pull-request/740)
1. Add tool to generate model images for thepropshop.org
    * [Pull request #734](https://bitbucket.org/osrf/gazebo/pull-request/734)
1. Added paging support for terrains
    * [Pull request #707](https://bitbucket.org/osrf/gazebo/pull-request/707)
1. Added plugin path to LID_LIBRARY_PATH in setup.sh
    * [Pull request #750](https://bitbucket.org/osrf/gazebo/pull-request/750)
1. Fix for OSX
    * [Pull request #766](https://bitbucket.org/osrf/gazebo/pull-request/766)
    * [Pull request #786](https://bitbucket.org/osrf/gazebo/pull-request/786)
    * [Issue #906](https://bitbucket.org/osrf/gazebo/issue/906)
1. Update copyright information
    * [Pull request #771](https://bitbucket.org/osrf/gazebo/pull-request/771)
1. Enable screen dependent tests
    * [Pull request #764](https://bitbucket.org/osrf/gazebo/pull-request/764)
    * [Issue #811](https://bitbucket.org/osrf/gazebo/issue/811)
1. Fix gazebo command line help message
    * [Pull request #775](https://bitbucket.org/osrf/gazebo/pull-request/775)
    * [Issue #898](https://bitbucket.org/osrf/gazebo/issue/898)
1. Fix man page test
    * [Pull request #774](https://bitbucket.org/osrf/gazebo/pull-request/774)
1. Improve load time by reducing calls to RTShader::Update
    * [Pull request #773](https://bitbucket.org/osrf/gazebo/pull-request/773)
    * [Issue #877](https://bitbucket.org/osrf/gazebo/issue/877)
1. Fix joint visualization
    * [Pull request #776](https://bitbucket.org/osrf/gazebo/pull-request/776)
    * [Pull request #802](https://bitbucket.org/osrf/gazebo/pull-request/802)
    * [Issue #464](https://bitbucket.org/osrf/gazebo/issue/464)
1. Add helpers to fix NaN
    * [Pull request #742](https://bitbucket.org/osrf/gazebo/pull-request/742)
1. Fix model resizing via the GUI
    * [Pull request #763](https://bitbucket.org/osrf/gazebo/pull-request/763)
    * [Issue #885](https://bitbucket.org/osrf/gazebo/issue/885)
1. Simplify gzlog test by using sha1
    * [Pull request #781](https://bitbucket.org/osrf/gazebo/pull-request/781)
    * [Issue #837](https://bitbucket.org/osrf/gazebo/issue/837)
1. Enable cppcheck for header files
    * [Pull request #782](https://bitbucket.org/osrf/gazebo/pull-request/782)
    * [Issue #907](https://bitbucket.org/osrf/gazebo/issue/907)
1. Fix broken regression test
    * [Pull request #784](https://bitbucket.org/osrf/gazebo/pull-request/784)
    * [Issue #884](https://bitbucket.org/osrf/gazebo/issue/884)
1. All simbody and dart to pass tests
    * [Pull request #790](https://bitbucket.org/osrf/gazebo/pull-request/790)
    * [Issue #873](https://bitbucket.org/osrf/gazebo/issue/873)
1. Fix camera rotation from SDF
    * [Pull request #789](https://bitbucket.org/osrf/gazebo/pull-request/789)
    * [Issue #920](https://bitbucket.org/osrf/gazebo/issue/920)
1. Fix bitbucket pullrequest command line tool to match new API
    * [Pull request #803](https://bitbucket.org/osrf/gazebo/pull-request/803)
1. Fix transceiver spawn errors in tests
    * [Pull request #811](https://bitbucket.org/osrf/gazebo/pull-request/811)
    * [Pull request #814](https://bitbucket.org/osrf/gazebo/pull-request/814)

### Gazebo 2.0.0 (2013-10-08)
1. Refactor code check tool.
    * [Pull Request #669](https://bitbucket.org/osrf/gazebo/pull-request/669)
1. Added pull request tool for Bitbucket.
    * [Pull Request #670](https://bitbucket.org/osrf/gazebo/pull-request/670)
    * [Pull Request #691](https://bitbucket.org/osrf/gazebo/pull-request/671)
1. New wireless receiver and transmitter sensor models.
    * [Pull Request #644](https://bitbucket.org/osrf/gazebo/pull-request/644)
    * [Pull Request #675](https://bitbucket.org/osrf/gazebo/pull-request/675)
    * [Pull Request #727](https://bitbucket.org/osrf/gazebo/pull-request/727)
1. Audio support using OpenAL.
    * [Pull Request #648](https://bitbucket.org/osrf/gazebo/pull-request/648)
    * [Pull Request #704](https://bitbucket.org/osrf/gazebo/pull-request/704)
1. Simplify command-line parsing of gztopic echo output.
    * [Pull Request #674](https://bitbucket.org/osrf/gazebo/pull-request/674)
    * Resolves: [Issue #795](https://bitbucket.org/osrf/gazebo/issue/795)
1. Use UNIX directories through the user of GNUInstallDirs cmake module.
    * [Pull Request #676](https://bitbucket.org/osrf/gazebo/pull-request/676)
    * [Pull Request #681](https://bitbucket.org/osrf/gazebo/pull-request/681)
1. New GUI interactions for object manipulation.
    * [Pull Request #634](https://bitbucket.org/osrf/gazebo/pull-request/634)
1. Fix for OSX menubar.
    * [Pull Request #677](https://bitbucket.org/osrf/gazebo/pull-request/677)
1. Remove internal SDF directories and dependencies.
    * [Pull Request #680](https://bitbucket.org/osrf/gazebo/pull-request/680)
1. Add minimum version for sdformat.
    * [Pull Request #682](https://bitbucket.org/osrf/gazebo/pull-request/682)
    * Resolves: [Issue #818](https://bitbucket.org/osrf/gazebo/issue/818)
1. Allow different gtest parameter types with ServerFixture
    * [Pull Request #686](https://bitbucket.org/osrf/gazebo/pull-request/686)
    * Resolves: [Issue #820](https://bitbucket.org/osrf/gazebo/issue/820)
1. GUI model scaling when using Bullet.
    * [Pull Request #683](https://bitbucket.org/osrf/gazebo/pull-request/683)
1. Fix typo in cmake config.
    * [Pull Request #694](https://bitbucket.org/osrf/gazebo/pull-request/694)
    * Resolves: [Issue #824](https://bitbucket.org/osrf/gazebo/issue/824)
1. Remove gazebo include subdir from pkgconfig and cmake config.
    * [Pull Request #691](https://bitbucket.org/osrf/gazebo/pull-request/691)
1. Torsional spring demo
    * [Pull Request #693](https://bitbucket.org/osrf/gazebo/pull-request/693)
1. Remove repeated call to SetAxis in Joint.cc
    * [Pull Request #695](https://bitbucket.org/osrf/gazebo/pull-request/695)
    * Resolves: [Issue #823](https://bitbucket.org/osrf/gazebo/issue/823)
1. Add test for rotational joints.
    * [Pull Request #697](https://bitbucket.org/osrf/gazebo/pull-request/697)
    * Resolves: [Issue #820](https://bitbucket.org/osrf/gazebo/issue/820)
1. Fix compilation of tests using Joint base class
    * [Pull Request #701](https://bitbucket.org/osrf/gazebo/pull-request/701)
1. Terrain paging implemented.
    * [Pull Request #687](https://bitbucket.org/osrf/gazebo/pull-request/687)
1. Improve timeout error reporting in ServerFixture
    * [Pull Request #705](https://bitbucket.org/osrf/gazebo/pull-request/705)
1. Fix mouse picking for cases where visuals overlap with the laser
    * [Pull Request #709](https://bitbucket.org/osrf/gazebo/pull-request/709)
1. Fix string literals for OSX
    * [Pull Request #712](https://bitbucket.org/osrf/gazebo/pull-request/712)
    * Resolves: [Issue #803](https://bitbucket.org/osrf/gazebo/issue/803)
1. Support for ENABLE_TESTS_COMPILATION cmake parameter
    * [Pull Request #708](https://bitbucket.org/osrf/gazebo/pull-request/708)
1. Updated system gui plugin
    * [Pull Request #702](https://bitbucket.org/osrf/gazebo/pull-request/702)
1. Fix force torque unit test issue
    * [Pull Request #673](https://bitbucket.org/osrf/gazebo/pull-request/673)
    * Resolves: [Issue #813](https://bitbucket.org/osrf/gazebo/issue/813)
1. Use variables to control auto generation of CFlags
    * [Pull Request #699](https://bitbucket.org/osrf/gazebo/pull-request/699)
1. Remove deprecated functions.
    * [Pull Request #715](https://bitbucket.org/osrf/gazebo/pull-request/715)
1. Fix typo in `Camera.cc`
    * [Pull Request #719](https://bitbucket.org/osrf/gazebo/pull-request/719)
    * Resolves: [Issue #846](https://bitbucket.org/osrf/gazebo/issue/846)
1. Performance improvements
    * [Pull Request #561](https://bitbucket.org/osrf/gazebo/pull-request/561)
1. Fix gripper model.
    * [Pull Request #713](https://bitbucket.org/osrf/gazebo/pull-request/713)
    * Resolves: [Issue #314](https://bitbucket.org/osrf/gazebo/issue/314)
1. First part of Simbody integration
    * [Pull Request #716](https://bitbucket.org/osrf/gazebo/pull-request/716)

## Gazebo 1.9

### Gazebo 1.9.6 (2014-04-29)

1. Refactored inertia ratio reduction for ODE
    * [Pull request #1114](https://bitbucket.org/osrf/gazebo/pull-request/1114)
1. Improved collada loading performance
    * [Pull request #1075](https://bitbucket.org/osrf/gazebo/pull-request/1075)

### Gazebo 1.9.3 (2014-01-10)

1. Add thickness to plane to remove shadow flickering.
    * [Pull request #886](https://bitbucket.org/osrf/gazebo/pull-request/886)
1. Temporary GUI shadow toggle fix.
    * [Issue #925](https://bitbucket.org/osrf/gazebo/issue/925)
    * [Pull request #868](https://bitbucket.org/osrf/gazebo/pull-request/868)
1. Fix memory access bugs with libc++ on mavericks.
    * [Issue #965](https://bitbucket.org/osrf/gazebo/issue/965)
    * [Pull request #857](https://bitbucket.org/osrf/gazebo/pull-request/857)
    * [Pull request #881](https://bitbucket.org/osrf/gazebo/pull-request/881)
1. Replaced printf with cout in gztopic hz.
    * [Issue #969](https://bitbucket.org/osrf/gazebo/issue/969)
    * [Pull request #854](https://bitbucket.org/osrf/gazebo/pull-request/854)
1. Add Dark grey material and fix indentation.
    * [Pull request #851](https://bitbucket.org/osrf/gazebo/pull-request/851)
1. Fixed sonar sensor unit test.
    * [Pull request #848](https://bitbucket.org/osrf/gazebo/pull-request/848)
1. Convergence acceleration and stability tweak to make atlas_v3 stable.
    * [Pull request #845](https://bitbucket.org/osrf/gazebo/pull-request/845)
1. Update gtest to 1.7.0 to resolve problems with libc++.
    * [Issue #947](https://bitbucket.org/osrf/gazebo/issue/947)
    * [Pull request #827](https://bitbucket.org/osrf/gazebo/pull-request/827)
1. Fixed LD_LIBRARY_PATH for plugins.
    * [Issue #957](https://bitbucket.org/osrf/gazebo/issue/957)
    * [Pull request #844](https://bitbucket.org/osrf/gazebo/pull-request/844)
1. Fix transceiver sporadic errors.
    * Backport of [pull request #811](https://bitbucket.org/osrf/gazebo/pull-request/811)
    * [Pull request #836](https://bitbucket.org/osrf/gazebo/pull-request/836)
1. Modified the MsgTest to be deterministic with time checks.
    * [Pull request #843](https://bitbucket.org/osrf/gazebo/pull-request/843)
1. Fixed seg fault in LaserVisual.
    * [Issue #950](https://bitbucket.org/osrf/gazebo/issue/950)
    * [Pull request #832](https://bitbucket.org/osrf/gazebo/pull-request/832)
1. Implemented the option to disable tests that need a working screen to run properly.
    * Backport of [Pull request #764](https://bitbucket.org/osrf/gazebo/pull-request/764)
    * [Pull request #837](https://bitbucket.org/osrf/gazebo/pull-request/837)
1. Cleaned up gazebo shutdown.
    * [Pull request #829](https://bitbucket.org/osrf/gazebo/pull-request/829)
1. Fixed bug associated with loading joint child links.
    * [Issue #943](https://bitbucket.org/osrf/gazebo/issue/943)
    * [Pull request #820](https://bitbucket.org/osrf/gazebo/pull-request/820)

### Gazebo 1.9.2 (2013-11-08)
1. Fix enable/disable sky and clouds from SDF
    * [Pull request #809](https://bitbucket.org/osrf/gazebo/pull-request/809])
1. Fix occasional blank GUI screen on startup
    * [Pull request #815](https://bitbucket.org/osrf/gazebo/pull-request/815])
1. Fix GPU laser when interacting with heightmaps
    * [Pull request #796](https://bitbucket.org/osrf/gazebo/pull-request/796])
1. Added API/ABI checker command line tool
    * [Pull request #765](https://bitbucket.org/osrf/gazebo/pull-request/765])
1. Added gtest version information
    * [Pull request #801](https://bitbucket.org/osrf/gazebo/pull-request/801])
1. Fix GUI world saving
    * [Pull request #806](https://bitbucket.org/osrf/gazebo/pull-request/806])
1. Enable anti-aliasing for camera sensor
    * [Pull request #800](https://bitbucket.org/osrf/gazebo/pull-request/800])
1. Make sensor noise deterministic
    * [Pull request #788](https://bitbucket.org/osrf/gazebo/pull-request/788])
1. Fix build problem
    * [Issue #901](https://bitbucket.org/osrf/gazebo/issue/901)
    * [Pull request #778](https://bitbucket.org/osrf/gazebo/pull-request/778])
1. Fix a typo in Camera.cc
    * [Pull request #720](https://bitbucket.org/osrf/gazebo/pull-request/720])
    * [Issue #846](https://bitbucket.org/osrf/gazebo/issue/846)
1. Fix OSX menu bar
    * [Pull request #688](https://bitbucket.org/osrf/gazebo/pull-request/688])
1. Fix gazebo::init by calling sdf::setFindCallback() before loading the sdf in gzfactory.
    * [Pull request #678](https://bitbucket.org/osrf/gazebo/pull-request/678])
    * [Issue #817](https://bitbucket.org/osrf/gazebo/issue/817)

### Gazebo 1.9.1 (2013-08-20)
* Deprecate header files that require case-sensitive filesystem (e.g. Common.hh, Physics.hh) [https://bitbucket.org/osrf/gazebo/pull-request/638/fix-for-775-deprecate-headers-that-require]
* Initial support for building on Mac OS X [https://bitbucket.org/osrf/gazebo/pull-request/660/osx-support-for-gazebo-19] [https://bitbucket.org/osrf/gazebo/pull-request/657/cmake-fixes-for-osx]
* Fixes for various issues [https://bitbucket.org/osrf/gazebo/pull-request/635/fix-for-issue-792/diff] [https://bitbucket.org/osrf/gazebo/pull-request/628/allow-scoped-and-non-scoped-joint-names-to/diff] [https://bitbucket.org/osrf/gazebo/pull-request/636/fix-build-dependency-in-message-generation/diff] [https://bitbucket.org/osrf/gazebo/pull-request/639/make-the-unversioned-setupsh-a-copy-of-the/diff] [https://bitbucket.org/osrf/gazebo/pull-request/650/added-missing-lib-to-player-client-library/diff] [https://bitbucket.org/osrf/gazebo/pull-request/656/install-gzmode_create-without-sh-suffix/diff]

### Gazebo 1.9.0 (2013-07-23)
* Use external package [sdformat](https://bitbucket.org/osrf/sdformat) for sdf parsing, refactor the `Element::GetValue*` function calls, and deprecate Gazebo's internal sdf parser [https://bitbucket.org/osrf/gazebo/pull-request/627]
* Improved ROS support ([[Tutorials#ROS_Integration |documentation here]]) [https://bitbucket.org/osrf/gazebo/pull-request/559]
* Added Sonar, Force-Torque, and Tactile Pressure sensors [https://bitbucket.org/osrf/gazebo/pull-request/557], [https://bitbucket.org/osrf/gazebo/pull-request/567]
* Add compile-time defaults for environment variables so that sourcing setup.sh is unnecessary in most cases [https://bitbucket.org/osrf/gazebo/pull-request/620]
* Enable user camera to follow objects in client window [https://bitbucket.org/osrf/gazebo/pull-request/603]
* Install protobuf message files for use in custom messages [https://bitbucket.org/osrf/gazebo/pull-request/614]
* Change default compilation flags to improve debugging [https://bitbucket.org/osrf/gazebo/pull-request/617]
* Change to supported relative include paths [https://bitbucket.org/osrf/gazebo/pull-request/594]
* Fix display of laser scans when sensor is rotated [https://bitbucket.org/osrf/gazebo/pull-request/599]

## Gazebo 1.8

### Gazebo 1.8.7 (2013-07-16)
* Fix bug in URDF parsing of Vector3 elements [https://bitbucket.org/osrf/gazebo/pull-request/613]
* Fix compilation errors with newest libraries [https://bitbucket.org/osrf/gazebo/pull-request/615]

### Gazebo 1.8.6 (2013-06-07)
* Fix inertia lumping in the URDF parser[https://bitbucket.org/osrf/gazebo/pull-request/554]
* Fix for ODEJoint CFM damping sign error [https://bitbucket.org/osrf/gazebo/pull-request/586]
* Fix transport memory growth[https://bitbucket.org/osrf/gazebo/pull-request/584]
* Reduce log file data in order to reduce buffer growth that results in out of memory kernel errors[https://bitbucket.org/osrf/gazebo/pull-request/587]

### Gazebo 1.8.5 (2013-06-04)
* Fix Gazebo build for machines without a valid display.[https://bitbucket.org/osrf/gazebo/commits/37f00422eea03365b839a632c1850431ee6a1d67]

### Gazebo 1.8.4 (2013-06-03)
* Fix UDRF to SDF converter so that URDF gazebo extensions are applied to all collisions in a link.[https://bitbucket.org/osrf/gazebo/pull-request/579]
* Prevent transport layer from locking when a gzclient connects to a gzserver over a connection with high latency.[https://bitbucket.org/osrf/gazebo/pull-request/572]
* Improve performance and fix uninitialized conditional jumps.[https://bitbucket.org/osrf/gazebo/pull-request/571]

### Gazebo 1.8.3 (2013-06-03)
* Fix for gzlog hanging when gzserver is not present or not responsive[https://bitbucket.org/osrf/gazebo/pull-request/577]
* Fix occasional segfault when generating log files[https://bitbucket.org/osrf/gazebo/pull-request/575]
* Performance improvement to ODE[https://bitbucket.org/osrf/gazebo/pull-request/556]
* Fix node initialization[https://bitbucket.org/osrf/gazebo/pull-request/570]
* Fix GPU laser Hz rate reduction when sensor moved away from world origin[https://bitbucket.org/osrf/gazebo/pull-request/566]
* Fix incorrect lighting in camera sensors when GPU laser is subscribe to[https://bitbucket.org/osrf/gazebo/pull-request/563]

### Gazebo 1.8.2 (2013-05-28)
* ODE performance improvements[https://bitbucket.org/osrf/gazebo/pull-request/535][https://bitbucket.org/osrf/gazebo/pull-request/537]
* Fixed tests[https://bitbucket.org/osrf/gazebo/pull-request/538][https://bitbucket.org/osrf/gazebo/pull-request/541][https://bitbucket.org/osrf/gazebo/pull-request/542]
* Fixed sinking vehicle bug[https://bitbucket.org/osrf/drcsim/issue/300] in pull-request[https://bitbucket.org/osrf/gazebo/pull-request/538]
* Fix GPU sensor throttling[https://bitbucket.org/osrf/gazebo/pull-request/536]
* Reduce string comparisons for better performance[https://bitbucket.org/osrf/gazebo/pull-request/546]
* Contact manager performance improvements[https://bitbucket.org/osrf/gazebo/pull-request/543]
* Transport performance improvements[https://bitbucket.org/osrf/gazebo/pull-request/548]
* Reduce friction noise[https://bitbucket.org/osrf/gazebo/pull-request/545]

### Gazebo 1.8.1 (2013-05-22)
* Please note that 1.8.1 contains a bug[https://bitbucket.org/osrf/drcsim/issue/300] that causes interpenetration between objects in resting contact to grow slowly.  Please update to 1.8.2 for the patch.
* Added warm starting[https://bitbucket.org/osrf/gazebo/pull-request/529]
* Reduced console output[https://bitbucket.org/osrf/gazebo/pull-request/533]
* Improved off screen rendering performance[https://bitbucket.org/osrf/gazebo/pull-request/530]
* Performance improvements [https://bitbucket.org/osrf/gazebo/pull-request/535] [https://bitbucket.org/osrf/gazebo/pull-request/537]

### Gazebo 1.8.0 (2013-05-17)
* Fixed slider axis [https://bitbucket.org/osrf/gazebo/pull-request/527]
* Fixed heightmap shadows [https://bitbucket.org/osrf/gazebo/pull-request/525]
* Fixed model and canonical link pose [https://bitbucket.org/osrf/gazebo/pull-request/519]
* Fixed OSX message header[https://bitbucket.org/osrf/gazebo/pull-request/524]
* Added zlib compression for logging [https://bitbucket.org/osrf/gazebo/pull-request/515]
* Allow clouds to be disabled in cameras [https://bitbucket.org/osrf/gazebo/pull-request/507]
* Camera rendering performance [https://bitbucket.org/osrf/gazebo/pull-request/528]


## Gazebo 1.7

### Gazebo 1.7.3 (2013-05-08)
* Fixed log cleanup (again) [https://bitbucket.org/osrf/gazebo/pull-request/511/fix-log-cleanup-logic]

### Gazebo 1.7.2 (2013-05-07)
* Fixed log cleanup [https://bitbucket.org/osrf/gazebo/pull-request/506/fix-gzlog-stop-command-line]
* Minor documentation fix [https://bitbucket.org/osrf/gazebo/pull-request/488/minor-documentation-fix]

### Gazebo 1.7.1 (2013-04-19)
* Fixed tests
* IMU sensor receives time stamped data from links
* Fix saving image frames [https://bitbucket.org/osrf/gazebo/pull-request/466/fix-saving-frames/diff]
* Wireframe rendering in GUI [https://bitbucket.org/osrf/gazebo/pull-request/414/allow-rendering-of-models-in-wireframe]
* Improved logging performance [https://bitbucket.org/osrf/gazebo/pull-request/457/improvements-to-gzlog-filter-and-logging]
* Viscous mud model [https://bitbucket.org/osrf/gazebo/pull-request/448/mud-plugin/diff]

## Gazebo 1.6

### Gazebo 1.6.3 (2013-04-15)
* Fixed a [critical SDF bug](https://bitbucket.org/osrf/gazebo/pull-request/451)
* Fixed a [laser offset bug](https://bitbucket.org/osrf/gazebo/pull-request/449)

### Gazebo 1.6.2 (2013-04-14)
* Fix for fdir1 physics property [https://bitbucket.org/osrf/gazebo/pull-request/429/fixes-to-treat-fdir1-better-1-rotate-into/diff]
* Fix for force torque sensor [https://bitbucket.org/osrf/gazebo/pull-request/447]
* SDF documentation fix [https://bitbucket.org/osrf/gazebo/issue/494/joint-axis-reference-frame-doesnt-match]

### Gazebo 1.6.1 (2013-04-05)
* Switch default build type to Release.

### Gazebo 1.6.0 (2013-04-05)
* Improvements to inertia in rubble pile
* Various Bullet integration advances.
* Noise models for ray, camera, and imu sensors.
* SDF 1.4, which accommodates more physics engine parameters and also some sensor noise models.
* Initial support for making movies from within Gazebo.
* Many performance improvements.
* Many bug fixes.
* Progress toward to building on OS X.

## Gazebo 1.5

### Gazebo 1.5.0 (2013-03-11)
* Partial integration of Bullet
  * Includes: cubes, spheres, cylinders, planes, meshes, revolute joints, ray sensors
* GUI Interface for log writing.
* Threaded sensors.
* Multi-camera sensor.

* Fixed the following issues:
 * [https://bitbucket.org/osrf/gazebo/issue/236 Issue #236]
 * [https://bitbucket.org/osrf/gazebo/issue/507 Issue #507]
 * [https://bitbucket.org/osrf/gazebo/issue/530 Issue #530]
 * [https://bitbucket.org/osrf/gazebo/issue/279 Issue #279]
 * [https://bitbucket.org/osrf/gazebo/issue/529 Issue #529]
 * [https://bitbucket.org/osrf/gazebo/issue/239 Issue #239]
 * [https://bitbucket.org/osrf/gazebo/issue/5 Issue #5]

## Gazebo 1.4

### Gazebo 1.4.0 (2013-02-01)
* New Features:
 * GUI elements to display messages from the server.
 * Multi-floor building editor and creator.
 * Improved sensor visualizations.
 * Improved mouse interactions

* Fixed the following issues:
 * [https://bitbucket.org/osrf/gazebo/issue/16 Issue #16]
 * [https://bitbucket.org/osrf/gazebo/issue/142 Issue #142]
 * [https://bitbucket.org/osrf/gazebo/issue/229 Issue #229]
 * [https://bitbucket.org/osrf/gazebo/issue/277 Issue #277]
 * [https://bitbucket.org/osrf/gazebo/issue/291 Issue #291]
 * [https://bitbucket.org/osrf/gazebo/issue/310 Issue #310]
 * [https://bitbucket.org/osrf/gazebo/issue/320 Issue #320]
 * [https://bitbucket.org/osrf/gazebo/issue/329 Issue #329]
 * [https://bitbucket.org/osrf/gazebo/issue/333 Issue #333]
 * [https://bitbucket.org/osrf/gazebo/issue/334 Issue #334]
 * [https://bitbucket.org/osrf/gazebo/issue/335 Issue #335]
 * [https://bitbucket.org/osrf/gazebo/issue/341 Issue #341]
 * [https://bitbucket.org/osrf/gazebo/issue/350 Issue #350]
 * [https://bitbucket.org/osrf/gazebo/issue/384 Issue #384]
 * [https://bitbucket.org/osrf/gazebo/issue/431 Issue #431]
 * [https://bitbucket.org/osrf/gazebo/issue/433 Issue #433]
 * [https://bitbucket.org/osrf/gazebo/issue/453 Issue #453]
 * [https://bitbucket.org/osrf/gazebo/issue/456 Issue #456]
 * [https://bitbucket.org/osrf/gazebo/issue/457 Issue #457]
 * [https://bitbucket.org/osrf/gazebo/issue/459 Issue #459]

## Gazebo 1.3

### Gazebo 1.3.1 (2012-12-14)
* Fixed the following issues:
 * [https://bitbucket.org/osrf/gazebo/issue/297 Issue #297]
* Other bugs fixed:
 * [https://bitbucket.org/osrf/gazebo/pull-request/164/ Fix light bounding box to disable properly when deselected]
 * [https://bitbucket.org/osrf/gazebo/pull-request/169/ Determine correct local IP address, to make remote clients work properly]
 * Various test fixes

### Gazebo 1.3.0 (2012-12-03)
* Fixed the following issues:
 * [https://bitbucket.org/osrf/gazebo/issue/233 Issue #233]
 * [https://bitbucket.org/osrf/gazebo/issue/238 Issue #238]
 * [https://bitbucket.org/osrf/gazebo/issue/2 Issue #2]
 * [https://bitbucket.org/osrf/gazebo/issue/95 Issue #95]
 * [https://bitbucket.org/osrf/gazebo/issue/97 Issue #97]
 * [https://bitbucket.org/osrf/gazebo/issue/90 Issue #90]
 * [https://bitbucket.org/osrf/gazebo/issue/253 Issue #253]
 * [https://bitbucket.org/osrf/gazebo/issue/163 Issue #163]
 * [https://bitbucket.org/osrf/gazebo/issue/91 Issue #91]
 * [https://bitbucket.org/osrf/gazebo/issue/245 Issue #245]
 * [https://bitbucket.org/osrf/gazebo/issue/242 Issue #242]
 * [https://bitbucket.org/osrf/gazebo/issue/156 Issue #156]
 * [https://bitbucket.org/osrf/gazebo/issue/78 Issue #78]
 * [https://bitbucket.org/osrf/gazebo/issue/36 Issue #36]
 * [https://bitbucket.org/osrf/gazebo/issue/104 Issue #104]
 * [https://bitbucket.org/osrf/gazebo/issue/249 Issue #249]
 * [https://bitbucket.org/osrf/gazebo/issue/244 Issue #244]

* New features:
 * Default camera view changed to look down at the origin from a height of 2 meters at location (5, -5, 2).
 * Record state data using the '-r' command line option, playback recorded state data using the '-p' command line option
 * Adjust placement of lights using the mouse.
 * Reduced the startup time.
 * Added visual reference for GUI mouse movements.
 * SDF version 1.3 released (changes from 1.2 listed below):
     - added `name` to `<camera name="cam_name"/>`
     - added `pose` to `<camera><pose>...</pose></camera>`
     - removed `filename` from `<mesh><filename>...</filename><mesh>`, use uri only.
     - recovered `provide_feedback` under `<joint>`, allowing calling `physics::Joint::GetForceTorque` in plugins.
     - added `imu` under `<sensor>`.

## Gazebo 1.2

### Gazebo 1.2.6 (2012-11-08)
* Fixed a transport issue with the GUI. Fixed saving the world via the GUI. Added more documentation. ([https://bitbucket.org/osrf/gazebo/pull-request/43/fixed-a-transport-issue-with-the-gui-fixed/diff pull request #43])
* Clean up mutex usage. ([https://bitbucket.org/osrf/gazebo/pull-request/54/fix-mutex-in-modellistwidget-using-boost/diff pull request #54])
* Fix OGRE path determination ([https://bitbucket.org/osrf/gazebo/pull-request/58/fix-ogre-paths-so-this-also-works-with/diff pull request #58], [https://bitbucket.org/osrf/gazebo/pull-request/68/fix-ogre-plugindir-determination/diff pull request #68])
* Fixed a couple of crashes and model selection/dragging problems ([https://bitbucket.org/osrf/gazebo/pull-request/59/fixed-a-couple-of-crashes-and-model/diff pull request #59])

### Gazebo 1.2.5 (2012-10-22)
* Step increment update while paused fixed ([https://bitbucket.org/osrf/gazebo/pull-request/45/fix-proper-world-stepinc-count-we-were/diff pull request #45])
* Actually call plugin destructors on shutdown ([https://bitbucket.org/osrf/gazebo/pull-request/51/fixed-a-bug-which-prevent-a-plugin/diff pull request #51])
* Don't crash on bad SDF input ([https://bitbucket.org/osrf/gazebo/pull-request/52/fixed-loading-of-bad-sdf-files/diff pull request #52])
* Fix cleanup of ray sensors on model deletion ([https://bitbucket.org/osrf/gazebo/pull-request/53/deleting-a-model-with-a-ray-sensor-did/diff pull request #53])
* Fix loading / deletion of improperly specified models ([https://bitbucket.org/osrf/gazebo/pull-request/56/catch-when-loading-bad-models-joint/diff pull request #56])

### Gazebo 1.2.4 (10-19-2012:08:00:52)
*  Style fixes ([https://bitbucket.org/osrf/gazebo/pull-request/30/style-fixes/diff pull request #30]).
*  Fix joint position control ([https://bitbucket.org/osrf/gazebo/pull-request/49/fixed-position-joint-control/diff pull request #49])

### Gazebo 1.2.3 (10-16-2012:18:39:54)
*  Disabled selection highlighting due to bug ([https://bitbucket.org/osrf/gazebo/pull-request/44/disabled-selection-highlighting-fixed/diff pull request #44]).
*  Fixed saving a world via the GUI.

### Gazebo 1.2.2 (10-16-2012:15:12:22)
*  Skip search for system install of libccd, use version inside gazebo ([https://bitbucket.org/osrf/gazebo/pull-request/39/skip-search-for-system-install-of-libccd/diff pull request #39]).
*  Fixed sensor initialization race condition ([https://bitbucket.org/osrf/gazebo/pull-request/42/fix-sensor-initializaiton-race-condition pull request #42]).

### Gazebo 1.2.1 (10-15-2012:21:32:55)
*  Properly removed projectors attached to deleted models ([https://bitbucket.org/osrf/gazebo/pull-request/37/remove-projectors-that-are-attached-to/diff pull request #37]).
*  Fix model plugin loading bug ([https://bitbucket.org/osrf/gazebo/pull-request/31/moving-bool-first-in-model-and-world pull request #31]).
*  Fix light insertion and visualization of models prior to insertion ([https://bitbucket.org/osrf/gazebo/pull-request/35/fixed-light-insertion-and-visualization-of/diff pull request #35]).
*  Fixed GUI manipulation of static objects ([https://bitbucket.org/osrf/gazebo/issue/63/moving-static-objects-does-not-move-the issue #63] [https://bitbucket.org/osrf/gazebo/pull-request/38/issue-63-bug-patch-moving-static-objects/diff pull request #38]).
*  Fixed GUI selection bug ([https://bitbucket.org/osrf/gazebo/pull-request/40/fixed-selection-of-multiple-objects-at/diff pull request #40])

### Gazebo 1.2.0 (10-04-2012:20:01:20)
*  Updated GUI: new style, improved mouse controls, and removal of non-functional items.
*  Model database: An online repository of models.
*  Numerous bug fixes
*  APT repository hosted at [http://osrfoundation.org OSRF]
*  Improved process control prevents zombie processes<|MERGE_RESOLUTION|>--- conflicted
+++ resolved
@@ -2,13 +2,11 @@
 
 ## Gazebo 7.XX.X (2018-XX-XX)
 
-<<<<<<< HEAD
 1. Add Screen Space Ambient Occlusion visual plugin
     * [Pull request 2916](https://bitbucket.org/osrf/gazebo/pull-request/2916)
-=======
+
 1. Fix ray intersection check in Scene::FirstContact
     * [Pull request 2945](https://bitbucket.org/osrf/gazebo/pull-request/2945)
->>>>>>> eb225f6d
 
 1. Fix camera view control inside bounding box of large meshes
     * [Pull request 2932](https://bitbucket.org/osrf/gazebo/pull-request/2932)
