--- conflicted
+++ resolved
@@ -1,11 +1,9 @@
 ## Gazebo 7.0
-<<<<<<< HEAD
+1. Log playback GUI for multistep, rewind, forward and seek
+    * [Pull request #1791](https://bitbucket.org/osrf/gazebo/pull-request/1791)
 
 1. Added Apply Force/Torque movable text
     * [Pull request #1789](https://bitbucket.org/osrf/gazebo/pull-request/1789)
-=======
-1. Log playback GUI for multistep, rewind, forward and seek
-    * [Pull request #1791](https://bitbucket.org/osrf/gazebo/pull-request/1791)
 
 1. Tweaks to Data Logger, such as multiline text edit for path
     * [Pull request #1800](https://bitbucket.org/osrf/gazebo/pull-request/1800)
@@ -16,7 +14,6 @@
         
     1. Color-coded edges in Schematic View to match joint color.
         * [Pull request #1781](https://bitbucket.org/osrf/gazebo/pull-request/1781)
->>>>>>> c30d8af7
 
 ## Gazebo 6.0
 
