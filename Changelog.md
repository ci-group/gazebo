--- conflicted
+++ resolved
@@ -2,16 +2,14 @@
 
 ## Gazebo 8.x.x (2017-xx-xx)
 
-<<<<<<< HEAD
 1. Image Viewer: fix QImage::Format used to display grayscale images
     * [Pull request #2813](https://bitbucket.org/osrf/gazebo/pull-requests/2813)
-=======
+
 1. Fix gazebo8 homebrew build (support tinyxml2 6.0.0)
     * [Pull request 2823](https://bitbucket.org/osrf/gazebo/pull-request/2823)
     * [ign-common issue 28](https://bitbucket.org/ignitionrobotics/ign-common/issues/28)
 
 
-
 ## Gazebo 8.2.0 (2017-12-10)
 
 1. Fix Collision::GetWorldPose for non-canonical links (and friction directions)
@@ -76,7 +74,6 @@
 1. Fix gzclient shutdown segmentation fault with ogre 1.10
     * [Pull request 2761](https://bitbucket.org/osrf/gazebo/pull-request/2761)
     * [Issue 2324](https://bitbucket.org/osrf/gazebo/issues/2324)
->>>>>>> 05340e73
 
 1. Fix right-click segfault
     * [Pull request 2809](https://bitbucket.org/osrf/gazebo/pull-request/2809)
@@ -566,7 +563,7 @@
     * [Pull request 2711](https://bitbucket.org/osrf/gazebo/pull-request/2711)
 
 1. Add function to retrieve scoped sensors name in multi-nested model
-    * [Pull request 2674](https://bitbucket.org/osrf/gazebo/pull-request/2674)
+    * [Pull request #2676](https://bitbucket.org/osrf/gazebo/pull-request/2674)
 
 ## Gazebo 7.7.0 (2017-05-04)
 
