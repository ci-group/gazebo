## Gazebo 7.0
<<<<<<< HEAD
1. Refactored makers
    * [Pull request #1828](https://bitbucket.org/osrf/gazebo/pull-request/1828)
=======
1. Set window flags for dialogs and file dialogs
    * [Pull request #1816](https://bitbucket.org/osrf/gazebo/pull-request/1816)
>>>>>>> f62b3bfb

1. Log playback GUI for multistep, rewind, forward and seek
    * [Pull request #1791](https://bitbucket.org/osrf/gazebo/pull-request/1791)

1. Added Apply Force/Torque movable text
    * [Pull request #1789](https://bitbucket.org/osrf/gazebo/pull-request/1789)

1. Tweaks to Data Logger, such as multiline text edit for path
    * [Pull request #1800](https://bitbucket.org/osrf/gazebo/pull-request/1800)

1. Model editor updates
    1. Added support for selecting links and joints, opening context menu and inspectors in Schematic View.
        * [Pull request #1787](https://bitbucket.org/osrf/gazebo/pull-request/1787)

    1. Color-coded edges in Schematic View to match joint color.
        * [Pull request #1781](https://bitbucket.org/osrf/gazebo/pull-request/1781)

## Gazebo 6.0

1. Added magnetometer sensor. A contribution from Andrew Symington.
    * [Pull request #1788](https://bitbucket.org/osrf/gazebo/pull-request/1788)

1. Added altimeter sensor. A contribution from Andrew Symington.
    * [Pull request #1792](https://bitbucket.org/osrf/gazebo/pull-request/1792)

1. Implement more control options for log playback:
  1. Rewind: The simulation starts from the beginning.
  1. Forward: The simulation jumps to the end of the log file.
  1. Seek: The simulation jumps to a specific point specified by its simulation
  time.
      * [Pull request #1737](https://bitbucket.org/osrf/gazebo/pull-request/1737)

1. Added Gazebo splash screen
    * [Pull request #1745](https://bitbucket.org/osrf/gazebo/pull-request/1745)

1. Added a transporter plugin which allows models to move from one location
   to another based on their location and the location of transporter pads.
    * [Pull request #1738](https://bitbucket.org/osrf/gazebo/pull-request/1738)

1. Implement forward/backwards multi-step for log playback. Now, the semantics
of a multi-step while playing back a log session are different from a multi-step
during a live simulation. While playback, a multi-step simulates all the
intermediate steps as before, but the client only perceives a single step.
E.g: You have a log file containing a 1 hour simulation session. You want to
jump to the minute 00H::30M::00S to check a specific aspect of the simulation.
You should not see continuous updates until minute 00H:30M:00S. Instead, you
should visualize a single jump to the specific instant of the simulation that
you are interested.
    * [Pull request #1623](https://bitbucket.org/osrf/gazebo/pull-request/1623)

1. Added browse button to log record dialog.
    * [Pull request #1719](https://bitbucket.org/osrf/gazebo/pull-request/1719)

1. Improved SVG support: arcs in paths, and contours made of multiple paths.
    * [Pull request #1608](https://bitbucket.org/osrf/gazebo/pull-request/1608)

1. Added simulation iterations to the world state.
    * [Pull request #1722](https://bitbucket.org/osrf/gazebo/pull-request/1722)

1. Added multiple LiftDrag plugins to the cessna_demo.world to allow the Cessna
C-172 model to fly.
    * [Pull request #1715](https://bitbucket.org/osrf/gazebo/pull-request/1715)

1. Added a plugin to control a Cessna C-172 via messages (CessnaPlugin), and a
GUI plugin to test this functionality with the keyboard (CessnaGUIPlugin). Added
world with the Cessna model and the two previous plugins loaded
(cessna_demo.world).
    * [Pull request #1712](https://bitbucket.org/osrf/gazebo/pull-request/1712)

1. Added world with OSRF building and an elevator
    * [Pull request #1697](https://bitbucket.org/osrf/gazebo/pull-request/1697)

1. Fixed collide bitmask by changing default value from 0x1 to 0xffff.
    * [Pull request #1696](https://bitbucket.org/osrf/gazebo/pull-request/1696)

1. Added a plugin to control an elevator (ElevatorPlugin), and an OccupiedEvent plugin that sends a message when a model is within a specified region.
    * [Pull request #1694](https://bitbucket.org/osrf/gazebo/pull-request/1694)
    * [Pull request #1775](https://bitbucket.org/osrf/gazebo/pull-request/1775)

1. Added Layers tab and meta information for visuals.
    * [Pull request #1674](https://bitbucket.org/osrf/gazebo/pull-request/1674)

1. Added countdown behavior for common::Timer and exposed the feature in TimerGUIPlugin.
    * [Pull request #1690](https://bitbucket.org/osrf/gazebo/pull-request/1690)

1. Added BuoyancyPlugin for simulating the buoyancy of an object in a column of fluid.
    * [Pull request #1622](https://bitbucket.org/osrf/gazebo/pull-request/1622)

1. Added ComputeVolume function for simple shape subclasses of Shape.hh.
    * [Pull request #1605](https://bitbucket.org/osrf/gazebo/pull-request/1605)

1. Add option to parallelize the ODE quickstep constraint solver,
which solves an LCP twice with different parameters in order
to corrected for position projection errors.
    * [Pull request #1561](https://bitbucket.org/osrf/gazebo/pull-request/1561)

1. Get/Set user camera pose in GUI.
    * [Pull request #1649](https://bitbucket.org/osrf/gazebo/pull-request/1649)
    * [Issue #1595](https://bitbucket.org/osrf/gazebo/issue/1595)

1. Added ViewAngleWidget, removed hard-coded reset view and removed MainWindow::Reset(). Also added GLWidget::GetSelectedVisuals().
    * [Pull request #1768](https://bitbucket.org/osrf/gazebo/pull-request/1768)
    * [Issue #1507](https://bitbucket.org/osrf/gazebo/issue/1507)

1. Windows support. This consists mostly of numerous small changes to support
compilation on Windows.
    * [Pull request #1616](https://bitbucket.org/osrf/gazebo/pull-request/1616)
    * [Pull request #1618](https://bitbucket.org/osrf/gazebo/pull-request/1618)
    * [Pull request #1620](https://bitbucket.org/osrf/gazebo/pull-request/1620)
    * [Pull request #1625](https://bitbucket.org/osrf/gazebo/pull-request/1625)
    * [Pull request #1626](https://bitbucket.org/osrf/gazebo/pull-request/1626)
    * [Pull request #1627](https://bitbucket.org/osrf/gazebo/pull-request/1627)
    * [Pull request #1628](https://bitbucket.org/osrf/gazebo/pull-request/1628)
    * [Pull request #1629](https://bitbucket.org/osrf/gazebo/pull-request/1629)
    * [Pull request #1630](https://bitbucket.org/osrf/gazebo/pull-request/1630)
    * [Pull request #1631](https://bitbucket.org/osrf/gazebo/pull-request/1631)
    * [Pull request #1632](https://bitbucket.org/osrf/gazebo/pull-request/1632)
    * [Pull request #1633](https://bitbucket.org/osrf/gazebo/pull-request/1633)
    * [Pull request #1635](https://bitbucket.org/osrf/gazebo/pull-request/1635)
    * [Pull request #1637](https://bitbucket.org/osrf/gazebo/pull-request/1637)
    * [Pull request #1639](https://bitbucket.org/osrf/gazebo/pull-request/1639)
    * [Pull request #1647](https://bitbucket.org/osrf/gazebo/pull-request/1647)
    * [Pull request #1650](https://bitbucket.org/osrf/gazebo/pull-request/1650)
    * [Pull request #1651](https://bitbucket.org/osrf/gazebo/pull-request/1651)
    * [Pull request #1653](https://bitbucket.org/osrf/gazebo/pull-request/1653)
    * [Pull request #1654](https://bitbucket.org/osrf/gazebo/pull-request/1654)
    * [Pull request #1657](https://bitbucket.org/osrf/gazebo/pull-request/1657)
    * [Pull request #1658](https://bitbucket.org/osrf/gazebo/pull-request/1658)
    * [Pull request #1659](https://bitbucket.org/osrf/gazebo/pull-request/1659)
    * [Pull request #1660](https://bitbucket.org/osrf/gazebo/pull-request/1660)
    * [Pull request #1661](https://bitbucket.org/osrf/gazebo/pull-request/1661)
    * [Pull request #1669](https://bitbucket.org/osrf/gazebo/pull-request/1669)
    * [Pull request #1670](https://bitbucket.org/osrf/gazebo/pull-request/1670)
    * [Pull request #1672](https://bitbucket.org/osrf/gazebo/pull-request/1672)
    * [Pull request #1682](https://bitbucket.org/osrf/gazebo/pull-request/1682)
    * [Pull request #1683](https://bitbucket.org/osrf/gazebo/pull-request/1683)

1. Install `libgazebo_server_fixture`. This will facilitate tests external to the main gazebo repository. See `examples/stand_alone/test_fixture`.
    * [Pull request #1606](https://bitbucket.org/osrf/gazebo/pull-request/1606)

1. Laser visualization renders light blue for rays that do not hit obstacles, and dark blue for other rays.
    * [Pull request #1607](https://bitbucket.org/osrf/gazebo/pull-request/1607)
    * [Issue #1576](https://bitbucket.org/osrf/gazebo/issue/1576)

1. Add VisualType enum to Visual and clean up visuals when entity is deleted.
    * [Pull request #1614](https://bitbucket.org/osrf/gazebo/pull-request/1614)

1. Alert user of connection problems when using the REST service plugin
    * [Pull request #1655](https://bitbucket.org/osrf/gazebo/pull-request/1655)
    * [Issue #1574](https://bitbucket.org/osrf/gazebo/issue/1574)

1. ignition-math is now a dependency.
    + [http://ignitionrobotics.org/libraries/math](http://ignitionrobotics.org/libraries/math)
    + [Gazebo::math migration](https://bitbucket.org/osrf/gazebo/src/583edbeb90759d43d994cc57c0797119dd6d2794/ign-math-migration.md)

1. Detect uuid library during compilation.
    * [Pull request #1655](https://bitbucket.org/osrf/gazebo/pull-request/1655)
    * [Issue #1572](https://bitbucket.org/osrf/gazebo/issue/1572)

1. New accessors in LogPlay class.
    * [Pull request #1577](https://bitbucket.org/osrf/gazebo/pull-request/1577)

1. Added a plugin to send messages to an existing website.
   Added gui::MainWindow::AddMenu and msgs/rest_error, msgs/rest_login, msgs rest/post
    * [Pull request #1524](https://bitbucket.org/osrf/gazebo/pull-request/1524)

1. Fix deprecation warnings when using SDFormat 3.0.2, 3.0.3 prereleases
    * [Pull request #1568](https://bitbucket.org/osrf/gazebo/pull-request/1568)

1. Use GAZEBO_CFLAGS or GAZEBO_CXX_FLAGS in CMakeLists.txt for example plugins
    * [Pull request #1573](https://bitbucket.org/osrf/gazebo/pull-request/1573)

1. Added Link::OnWrenchMsg subscriber with test
    * [Pull request #1582](https://bitbucket.org/osrf/gazebo/pull-request/1582)

1. Show/hide GUI overlays using the menu bar.
    * [Pull request #1555](https://bitbucket.org/osrf/gazebo/pull-request/1555)

1. Added world origin indicator rendering::OriginVisual.
    * [Pull request #1700](https://bitbucket.org/osrf/gazebo/pull-request/1700)

1. Show/hide toolbars using the menu bars and shortcut.
   Added MainWindow::CloneAction.
   Added Window menu to Model Editor.
    * [Pull request #1584](https://bitbucket.org/osrf/gazebo/pull-request/1584)

1. Added event to show/hide toolbars.
    * [Pull request #1707](https://bitbucket.org/osrf/gazebo/pull-request/1707)

1. Added optional start/stop/reset buttons to timer GUI plugin.
    * [Pull request #1576](https://bitbucket.org/osrf/gazebo/pull-request/1576)

1. Timer GUI Plugin: Treat negative positions as positions from the ends
    * [Pull request #1703](https://bitbucket.org/osrf/gazebo/pull-request/1703)

1. Added Visual::GetDepth() and Visual::GetNthAncestor()
    * [Pull request #1613](https://bitbucket.org/osrf/gazebo/pull-request/1613)

1. Added a context menu for links
    * [Pull request #1589](https://bitbucket.org/osrf/gazebo/pull-request/1589)

1. Separate TimePanel's display into TimeWidget and LogPlayWidget.
    * [Pull request #1564](https://bitbucket.org/osrf/gazebo/pull-request/1564)

1. Display confirmation message after log is saved
    * [Pull request #1646](https://bitbucket.org/osrf/gazebo/pull-request/1646)

1. Added LogPlayView to display timeline and LogPlaybackStatistics message type.
    * [Pull request #1724](https://bitbucket.org/osrf/gazebo/pull-request/1724)

1. Added Time::FormattedString and removed all other FormatTime functions.
    * [Pull request #1710](https://bitbucket.org/osrf/gazebo/pull-request/1710)

1. Added support for Oculus DK2
    * [Pull request #1526](https://bitbucket.org/osrf/gazebo/pull-request/1526)

1. Use collide_bitmask from SDF to perform collision filtering
    * [Pull request #1470](https://bitbucket.org/osrf/gazebo/pull-request/1470)

1. Pass Coulomb surface friction parameters to DART.
    * [Pull request #1420](https://bitbucket.org/osrf/gazebo/pull-request/1420)

1. Added ModelAlign::SetHighlighted
    * [Pull request #1598](https://bitbucket.org/osrf/gazebo/pull-request/1598)

1. Added various Get functions to Visual. Also added a ConvertGeometryType function to msgs.
    * [Pull request #1402](https://bitbucket.org/osrf/gazebo/pull-request/1402)

1. Get and Set visibility of SelectionObj's handles, with unit test.
    * [Pull request #1417](https://bitbucket.org/osrf/gazebo/pull-request/1417)

1. Set material of SelectionObj's handles.
    * [Pull request #1472](https://bitbucket.org/osrf/gazebo/pull-request/1472)

1. Add SelectionObj::Fini with tests and make Visual::Fini virtual
    * [Pull request #1685](https://bitbucket.org/osrf/gazebo/pull-request/1685)

1. Allow link selection with the mouse if parent model already selected.
    * [Pull request #1409](https://bitbucket.org/osrf/gazebo/pull-request/1409)

1. Added ModelRightMenu::EntityTypes.
    * [Pull request #1414](https://bitbucket.org/osrf/gazebo/pull-request/1414)

1. Scale joint visuals according to link size.
    * [Pull request #1591](https://bitbucket.org/osrf/gazebo/pull-request/1591)
    * [Issue #1563](https://bitbucket.org/osrf/gazebo/issue/1563)

1. Added Gazebo/CoM material.
    * [Pull request #1439](https://bitbucket.org/osrf/gazebo/pull-request/1439)

1. Added arc parameter to MeshManager::CreateTube
    * [Pull request #1436](https://bitbucket.org/osrf/gazebo/pull-request/1436)

1. Added View Inertia and InertiaVisual, changed COMVisual to sphere proportional to mass.
    * [Pull request #1445](https://bitbucket.org/osrf/gazebo/pull-request/1445)

1. Added View Link Frame and LinkFrameVisual. Visual::SetTransparency goes into texture_unit.
    * [Pull request #1762](https://bitbucket.org/osrf/gazebo/pull-request/1762)
    * [Issue #853](https://bitbucket.org/osrf/gazebo/issue/853)

1. Changed the position of Save and Cancel buttons on editor dialogs
    * [Pull request #1442](https://bitbucket.org/osrf/gazebo/pull-request/1442)
    * [Issue #1377](https://bitbucket.org/osrf/gazebo/issue/1377)

1. Fixed Visual material updates
    * [Pull request #1454](https://bitbucket.org/osrf/gazebo/pull-request/1454)
    * [Issue #1455](https://bitbucket.org/osrf/gazebo/issue/1455)

1. Added Matrix3::Inverse() and tests
    * [Pull request #1481](https://bitbucket.org/osrf/gazebo/pull-request/1481)

1. Implemented AddLinkForce for ODE.
    * [Pull request #1456](https://bitbucket.org/osrf/gazebo/pull-request/1456)

1. Updated ConfigWidget class to parse enum values.
    * [Pull request #1518](https://bitbucket.org/osrf/gazebo/pull-request/1518)

1. Added PresetManager to physics libraries and corresponding integration test.
    * [Pull request #1471](https://bitbucket.org/osrf/gazebo/pull-request/1471)

1. Sync name and location on SaveDialog.
    * [Pull request #1563](https://bitbucket.org/osrf/gazebo/pull-request/1563)

1. Added Apply Force/Torque dialog
    * [Pull request #1600](https://bitbucket.org/osrf/gazebo/pull-request/1600)

1. Added Apply Force/Torque visuals
    * [Pull request #1619](https://bitbucket.org/osrf/gazebo/pull-request/1619)

1. Added Apply Force/Torque OnMouseRelease and ActivateWindow
    * [Pull request #1699](https://bitbucket.org/osrf/gazebo/pull-request/1699)

1. Added Apply Force/Torque mouse interactions, modes, activation
    * [Pull request #1731](https://bitbucket.org/osrf/gazebo/pull-request/1731)

1. Added inertia pose getter for COMVisual and COMVisual_TEST
    * [Pull request #1581](https://bitbucket.org/osrf/gazebo/pull-request/1581)

1. Model editor updates
    1. Joint preview using JointVisuals.
        * [Pull request #1369](https://bitbucket.org/osrf/gazebo/pull-request/1369)

    1. Added inspector for configuring link, visual, and collision properties.
        * [Pull request #1408](https://bitbucket.org/osrf/gazebo/pull-request/1408)

    1. Saving, exiting, generalizing SaveDialog.
        * [Pull request #1401](https://bitbucket.org/osrf/gazebo/pull-request/1401)

    1. Inspectors redesign
        * [Pull request #1586](https://bitbucket.org/osrf/gazebo/pull-request/1586)

    1. Edit existing model.
        * [Pull request #1425](https://bitbucket.org/osrf/gazebo/pull-request/1425)

    1. Add joint inspector to link's context menu.
        * [Pull request #1449](https://bitbucket.org/osrf/gazebo/pull-request/1449)
        * [Issue #1443](https://bitbucket.org/osrf/gazebo/issue/1443)

    1. Added button to select mesh file on inspector.
        * [Pull request #1460](https://bitbucket.org/osrf/gazebo/pull-request/1460)
        * [Issue #1450](https://bitbucket.org/osrf/gazebo/issue/1450)

    1. Renamed Part to Link.
        * [Pull request #1478](https://bitbucket.org/osrf/gazebo/pull-request/1478)

    1. Fix snapping inside editor.
        * [Pull request #1489](https://bitbucket.org/osrf/gazebo/pull-request/1489)
        * [Issue #1457](https://bitbucket.org/osrf/gazebo/issue/1457)

    1. Moved DataLogger from Window menu to the toolbar and moved screenshot button to the right.
        * [Pull request #1665](https://bitbucket.org/osrf/gazebo/pull-request/1665)

    1. Keep loaded model's name.
        * [Pull request #1516](https://bitbucket.org/osrf/gazebo/pull-request/1516)
        * [Issue #1504](https://bitbucket.org/osrf/gazebo/issue/1504)

    1. Added ExtrudeDialog.
        * [Pull request #1483](https://bitbucket.org/osrf/gazebo/pull-request/1483)

    1. Hide time panel inside editor and keep main window's paused state.
        * [Pull request #1500](https://bitbucket.org/osrf/gazebo/pull-request/1500)

    1. Fixed pose issues and added ModelCreator_TEST.
        * [Pull request #1509](https://bitbucket.org/osrf/gazebo/pull-request/1509)
        * [Issue #1497](https://bitbucket.org/osrf/gazebo/issue/1497)
        * [Issue #1509](https://bitbucket.org/osrf/gazebo/issue/1509)

    1. Added list of links and joints.
        * [Pull request #1515](https://bitbucket.org/osrf/gazebo/pull-request/1515)
        * [Issue #1418](https://bitbucket.org/osrf/gazebo/issue/1418)

    1. Expose API to support adding items to the palette.
        * [Pull request #1565](https://bitbucket.org/osrf/gazebo/pull-request/1565)

    1. Added menu for toggling joint visualization
        * [Pull request #1551](https://bitbucket.org/osrf/gazebo/pull-request/1551)
        * [Issue #1483](https://bitbucket.org/osrf/gazebo/issue/1483)

    1. Add schematic view to model editor
        * [Pull request #1562](https://bitbucket.org/osrf/gazebo/pull-request/1562)

1. Building editor updates
    1. Make palette tips tooltip clickable to open.
        * [Pull request #1519](https://bitbucket.org/osrf/gazebo/pull-request/1519)
        * [Issue #1370](https://bitbucket.org/osrf/gazebo/issue/1370)

    1. Add measurement unit to building inspectors.
        * [Pull request #1741](https://bitbucket.org/osrf/gazebo/pull-request/1741)
        * [Issue #1363](https://bitbucket.org/osrf/gazebo/issue/1363)

    1. Add `BaseInspectorDialog` as a base class for inspectors.
        * [Pull request #1749](https://bitbucket.org/osrf/gazebo/pull-request/1749)

## Gazebo 5.0

### Gazebo 5.x.x

1. Added lines to laser sensor visualization
    * [Pull request #1742](https://bitbucket.org/osrf/gazebo/pull-request/1742)
    * [Issue #935](https://bitbucket.org/osrf/gazebo/issue/935)

1. Fix BulletSliderJoint friction for bullet 2.83
    * [Pull request #1686](https://bitbucket.org/osrf/gazebo/pull-request/1686)

1. Fix heightmap model texture loading.
    * [Pull request #1592](https://bitbucket.org/osrf/gazebo/pull-request/1592)

1. Disable failing pr2 test for dart
    * [Pull request #1540](https://bitbucket.org/osrf/gazebo/pull-request/1540)
    * [Issue #1435](https://bitbucket.org/osrf/gazebo/issue/1435)

### Gazebo 5.1.0 (2015-03-20)
1. Backport pull request #1527 (FindOGRE.cmake for non-Debian systems)
  * [Pull request #1532](https://bitbucket.org/osrf/gazebo/pull-request/1532)

1. Respect system cflags when not using USE_UPSTREAM_CFLAGS
  * [Pull request #1531](https://bitbucket.org/osrf/gazebo/pull-request/1531)

1. Allow light manipulation
  * [Pull request #1529](https://bitbucket.org/osrf/gazebo/pull-request/1529)

1. Allow sdformat 2.3.1+ or 3+ and fix tests
  * [Pull request #1484](https://bitbucket.org/osrf/gazebo/pull-request/1484)

1. Add Link::GetWorldAngularMomentum function and test.
  * [Pull request #1482](https://bitbucket.org/osrf/gazebo/pull-request/1482)

1. Preserve previous GAZEBO_MODEL_PATH values when sourcing setup.sh
  * [Pull request #1430](https://bitbucket.org/osrf/gazebo/pull-request/1430)

1. Implement Coulomb joint friction for DART
  * [Pull request #1427](https://bitbucket.org/osrf/gazebo/pull-request/1427)
  * [Issue #1281](https://bitbucket.org/osrf/gazebo/issue/1281)

1. Fix simple shape normals.
    * [Pull request #1477](https://bitbucket.org/osrf/gazebo/pull-request/1477)
    * [Issue #1369](https://bitbucket.org/osrf/gazebo/issue/1369)

1. Use Msg-to-SDF conversion functions in tests, add ServerFixture::SpawnModel(msgs::Model).
    * [Pull request #1466](https://bitbucket.org/osrf/gazebo/pull-request/1466)

1. Added Model Msg-to-SDF conversion functions and test.
    * [Pull request #1429](https://bitbucket.org/osrf/gazebo/pull-request/1429)

1. Added Joint Msg-to-SDF conversion functions and test.
    * [Pull request #1419](https://bitbucket.org/osrf/gazebo/pull-request/1419)

1. Added Visual, Material Msg-to-SDF conversion functions and ShaderType to string conversion functions.
    * [Pull request #1415](https://bitbucket.org/osrf/gazebo/pull-request/1415)

1. Implement Coulomb joint friction for BulletSliderJoint
  * [Pull request #1452](https://bitbucket.org/osrf/gazebo/pull-request/1452)
  * [Issue #1348](https://bitbucket.org/osrf/gazebo/issue/1348)

### Gazebo 5.0.0 (2015-01-27)
1. Support for using [digital elevation maps](http://gazebosim.org/tutorials?tut=dem) has been added to debian packages.

1. C++11 support (C++11 compatible compiler is now required)
    * [Pull request #1340](https://bitbucket.org/osrf/gazebo/pull-request/1340)

1. Implemented private data pointer for the World class.
    * [Pull request #1383](https://bitbucket.org/osrf/gazebo/pull-request/1383)

1. Implemented private data pointer for the Scene class.
    * [Pull request #1385](https://bitbucket.org/osrf/gazebo/pull-request/1385)

1. Added a events::Event::resetWorld event that is triggered when World::Reset is called.
    * [Pull request #1332](https://bitbucket.org/osrf/gazebo/pull-request/1332)
    * [Issue #1375](https://bitbucket.org/osrf/gazebo/issue/1375)

1. Fixed `math::Box::GetCenter` functionality.
    * [Pull request #1278](https://bitbucket.org/osrf/gazebo/pull-request/1278)
    * [Issue #1327](https://bitbucket.org/osrf/gazebo/issue/1327)

1. Added a GUI timer plugin that facilitates the display and control a timer inside the Gazebo UI.
    * [Pull request #1270](https://bitbucket.org/osrf/gazebo/pull-request/1270)

1. Added ability to load plugins via SDF.
    * [Pull request #1261](https://bitbucket.org/osrf/gazebo/pull-request/1261)

1. Added GUIEvent to hide/show the left GUI pane.
    * [Pull request #1269](https://bitbucket.org/osrf/gazebo/pull-request/1269)

1. Modified KeyEventHandler and GLWidget so that hotkeys can be suppressed by custom KeyEvents set up by developers
    * [Pull request #1251](https://bitbucket.org/osrf/gazebo/pull-request/1251)

1. Added ability to read the directory where the log files are stored.
    * [Pull request #1277](https://bitbucket.org/osrf/gazebo/pull-request/1277)

1. Implemented a simulation cloner
    * [Pull request #1180](https://bitbucket.org/osrf/gazebo/pull-request/1180/clone-a-simulation)

1. Added GUI overlay plugins. Users can now write a Gazebo + QT plugin that displays widgets over the render window.
  * [Pull request #1181](https://bitbucket.org/osrf/gazebo/pull-request/1181)

1. Change behavior of Joint::SetVelocity, add Joint::SetVelocityLimit(unsigned int, double)
  * [Pull request #1218](https://bitbucket.org/osrf/gazebo/pull-request/1218)
  * [Issue #964](https://bitbucket.org/osrf/gazebo/issue/964)

1. Implement Coulomb joint friction for ODE
  * [Pull request #1221](https://bitbucket.org/osrf/gazebo/pull-request/1221)
  * [Issue #381](https://bitbucket.org/osrf/gazebo/issue/381)

1. Implement Coulomb joint friction for BulletHingeJoint
  * [Pull request #1317](https://bitbucket.org/osrf/gazebo/pull-request/1317)
  * [Issue #1348](https://bitbucket.org/osrf/gazebo/issue/1348)

1. Implemented camera lens distortion.
  * [Pull request #1213](https://bitbucket.org/osrf/gazebo/pull-request/1213)

1. Kill rogue gzservers left over from failed INTEGRATION_world_clone tests
   and improve robustness of `UNIT_gz_TEST`
  * [Pull request #1232](https://bitbucket.org/osrf/gazebo/pull-request/1232)
  * [Issue #1299](https://bitbucket.org/osrf/gazebo/issue/1299)

1. Added RenderWidget::ShowToolbar to toggle visibility of top toolbar.
  * [Pull request #1248](https://bitbucket.org/osrf/gazebo/pull-request/1248)

1. Fix joint axis visualization.
  * [Pull request #1258](https://bitbucket.org/osrf/gazebo/pull-request/1258)

1. Change UserCamera view control via joysticks. Clean up rate control vs. pose control.
   see UserCamera::OnJoyPose and UserCamera::OnJoyTwist. Added view twist control toggle
   with joystick button 1.
  * [Pull request #1249](https://bitbucket.org/osrf/gazebo/pull-request/1249)

1. Added RenderWidget::GetToolbar to get the top toolbar and change its actions on ModelEditor.
    * [Pull request #1263](https://bitbucket.org/osrf/gazebo/pull-request/1263)

1. Added accessor for MainWindow graphical widget to GuiIface.
    * [Pull request #1250](https://bitbucket.org/osrf/gazebo/pull-request/1250)

1. Added a ConfigWidget class that takes in a google protobuf message and generates widgets for configuring the fields in the message
    * [Pull request #1285](https://bitbucket.org/osrf/gazebo/pull-request/1285)

1. Added GLWidget::OnModelEditor when model editor is triggered, and MainWindow::OnEditorGroup to manually uncheck editor actions.
    * [Pull request #1283](https://bitbucket.org/osrf/gazebo/pull-request/1283)

1. Added Collision, Geometry, Inertial, Surface Msg-to-SDF conversion functions.
    * [Pull request #1315](https://bitbucket.org/osrf/gazebo/pull-request/1315)

1. Added "button modifier" fields (control, shift, and alt) to common::KeyEvent.
    * [Pull request #1325](https://bitbucket.org/osrf/gazebo/pull-request/1325)

1. Added inputs for environment variable GAZEBO_GUI_INI_FILE for reading a custom .ini file.
    * [Pull request #1252](https://bitbucket.org/osrf/gazebo/pull-request/1252)

1. Fixed crash on "permission denied" bug, added insert_model integration test.
    * [Pull request #1329](https://bitbucket.org/osrf/gazebo/pull-request/1329/)

1. Enable simbody joint tests, implement `SimbodyJoint::GetParam`, create
   `Joint::GetParam`, fix bug in `BulletHingeJoint::SetParam`.
    * [Pull request #1404](https://bitbucket.org/osrf/gazebo/pull-request/1404/)

1. Building editor updates
    1. Fixed inspector resizing.
        * [Pull request #1230](https://bitbucket.org/osrf/gazebo/pull-request/1230)
        * [Issue #395](https://bitbucket.org/osrf/gazebo/issue/395)

    1. Doors and windows move proportionally with wall.
        * [Pull request #1231](https://bitbucket.org/osrf/gazebo/pull-request/1231)
        * [Issue #368](https://bitbucket.org/osrf/gazebo/issue/368)

    1. Inspector dialogs stay on top.
        * [Pull request #1229](https://bitbucket.org/osrf/gazebo/pull-request/1229)
        * [Issue #417](https://bitbucket.org/osrf/gazebo/issue/417)

    1. Make model name editable on palette.
        * [Pull request #1239](https://bitbucket.org/osrf/gazebo/pull-request/1239)

    1. Import background image and improve add/delete levels.
        * [Pull request #1214](https://bitbucket.org/osrf/gazebo/pull-request/1214)
        * [Issue #422](https://bitbucket.org/osrf/gazebo/issue/422)
        * [Issue #361](https://bitbucket.org/osrf/gazebo/issue/361)

    1. Fix changing draw mode.
        * [Pull request #1233](https://bitbucket.org/osrf/gazebo/pull-request/1233)
        * [Issue #405](https://bitbucket.org/osrf/gazebo/issue/405)

    1. Tips on palette's top-right corner.
        * [Pull request #1241](https://bitbucket.org/osrf/gazebo/pull-request/1241)

    1. New buttons and layout for the palette.
        * [Pull request #1242](https://bitbucket.org/osrf/gazebo/pull-request/1242)

    1. Individual wall segments instead of polylines.
        * [Pull request #1246](https://bitbucket.org/osrf/gazebo/pull-request/1246)
        * [Issue #389](https://bitbucket.org/osrf/gazebo/issue/389)
        * [Issue #415](https://bitbucket.org/osrf/gazebo/issue/415)

    1. Fix exiting and saving, exiting when there's nothing drawn, fix text on popups.
        * [Pull request #1296](https://bitbucket.org/osrf/gazebo/pull-request/1296)

    1. Display measure for selected wall segment.
        * [Pull request #1291](https://bitbucket.org/osrf/gazebo/pull-request/1291)
        * [Issue #366](https://bitbucket.org/osrf/gazebo/issue/366)

    1. Highlight selected item's 3D visual.
        * [Pull request #1292](https://bitbucket.org/osrf/gazebo/pull-request/1292)

    1. Added color picker to inspector dialogs.
        * [Pull request #1298](https://bitbucket.org/osrf/gazebo/pull-request/1298)

    1. Snapping on by default, off holding Shift. Improved snapping.
        * [Pull request #1304](https://bitbucket.org/osrf/gazebo/pull-request/1304)

    1. Snap walls to length increments, moved scale to SegmentItem and added Get/SetScale, added SegmentItem::SnapAngle and SegmentItem::SnapLength.
        * [Pull request #1311](https://bitbucket.org/osrf/gazebo/pull-request/1311)

    1. Make buildings available in "Insert Models" tab, improve save flow.
        * [Pull request #1312](https://bitbucket.org/osrf/gazebo/pull-request/1312)

    1. Added EditorItem::SetHighlighted.
        * [Pull request #1308](https://bitbucket.org/osrf/gazebo/pull-request/1308)

    1. Current level is transparent, lower levels opaque, higher levels invisible.
        * [Pull request #1303](https://bitbucket.org/osrf/gazebo/pull-request/1303)

    1. Detach all child manips when item is deleted, added BuildingMaker::DetachAllChildren.
        * [Pull request #1316](https://bitbucket.org/osrf/gazebo/pull-request/1316)

    1. Added texture picker to inspector dialogs.
        * [Pull request #1306](https://bitbucket.org/osrf/gazebo/pull-request/1306)

    1. Measures for doors and windows. Added RectItem::angleOnWall and related Get/Set.
        * [Pull request #1322](https://bitbucket.org/osrf/gazebo/pull-request/1322)
        * [Issue #370](https://bitbucket.org/osrf/gazebo/issue/370)

    1. Added Gazebo/BuildingFrame material to display holes for doors and windows on walls.
        * [Pull request #1338](https://bitbucket.org/osrf/gazebo/pull-request/1338)

    1. Added Gazebo/Bricks material to be used as texture on the building editor.
        * [Pull request #1333](https://bitbucket.org/osrf/gazebo/pull-request/1333)

    1. Pick colors from the palette and assign on 3D view. Added mouse and key event handlers to BuildingMaker, and events to communicate from BuildingModelManip to EditorItem.
        * [Pull request #1336](https://bitbucket.org/osrf/gazebo/pull-request/1336)

    1. Pick textures from the palette and assign in 3D view.
        * [Pull request #1368](https://bitbucket.org/osrf/gazebo/pull-request/1368)

1. Model editor updates
    1. Fix adding/removing event filters .
        * [Pull request #1279](https://bitbucket.org/osrf/gazebo/pull-request/1279)

    1. Enabled multi-selection and align tool inside model editor.
        * [Pull request #1302](https://bitbucket.org/osrf/gazebo/pull-request/1302)
        * [Issue #1323](https://bitbucket.org/osrf/gazebo/issue/1323)

    1. Enabled snap mode inside model editor.
        * [Pull request #1331](https://bitbucket.org/osrf/gazebo/pull-request/1331)
        * [Issue #1318](https://bitbucket.org/osrf/gazebo/issue/1318)

    1. Implemented copy/pasting of links.
        * [Pull request #1330](https://bitbucket.org/osrf/gazebo/pull-request/1330)

1. GUI publishes model selection information on ~/selection topic.
    * [Pull request #1318](https://bitbucket.org/osrf/gazebo/pull-request/1318)

## Gazebo 4.0

### Gazebo 4.x.x (2015-xx-xx)

1. Fix build for Bullet 2.83, enable angle wrapping for BulletHingeJoint
    * [Pull request #1664](https://bitbucket.org/osrf/gazebo/pull-request/1664)

### Gazebo 4.1.3 (2015-05-07)

1. Fix saving visual geom SDF values
    * [Pull request #1597](https://bitbucket.org/osrf/gazebo/pull-request/1597)
1. Fix heightmap model texture loading.
    * [Pull request #1595](https://bitbucket.org/osrf/gazebo/pull-request/1595)
1. Fix visual collision scale on separate client
    * [Pull request #1585](https://bitbucket.org/osrf/gazebo/pull-request/1585)
1. Fix several clang compiler warnings
    * [Pull request #1594](https://bitbucket.org/osrf/gazebo/pull-request/1594)
1. Fix blank save / browse dialogs
    * [Pull request #1544](https://bitbucket.org/osrf/gazebo/pull-request/1544)

### Gazebo 4.1.2 (2015-03-20)

1. Fix quaternion documentation: target Gazebo_4.1
    * [Pull request #1525](https://bitbucket.org/osrf/gazebo/pull-request/1525)
1. Speed up World::Step in loops
    * [Pull request #1492](https://bitbucket.org/osrf/gazebo/pull-request/1492)
1. Reduce selection buffer updates -> 4.1
    * [Pull request #1494](https://bitbucket.org/osrf/gazebo/pull-request/1494)
1. Fix QT rendering, and rendering update rate
    * [Pull request #1487](https://bitbucket.org/osrf/gazebo/pull-request/1487)
1. Fix loading of SimbodyPhysics parameters
    * [Pull request #1474](https://bitbucket.org/osrf/gazebo/pull-request/1474)
1. Fix heightmap on OSX -> 4.1
    * [Pull request #1455](https://bitbucket.org/osrf/gazebo/pull-request/1455)
1. Remove extra pose tag in a world file that should not be there
    * [Pull request #1458](https://bitbucket.org/osrf/gazebo/pull-request/1458)
1. Better fix for #236 for IMU that doesn't require ABI changes
    * [Pull request #1448](https://bitbucket.org/osrf/gazebo/pull-request/1448)
1. Fix regression of #236 for ImuSensor in 4.1
    * [Pull request #1446](https://bitbucket.org/osrf/gazebo/pull-request/1446)
1. Preserve previous GAZEBO_MODEL_PATH values when sourcing setup.sh
    * [Pull request #1430](https://bitbucket.org/osrf/gazebo/pull-request/1430)
1. issue #857: fix segfault for simbody screw joint when setting limits due to uninitialized limitForce.
    * [Pull request #1423](https://bitbucket.org/osrf/gazebo/pull-request/1423)
1. Allow multiple contact sensors per link (#960)
    * [Pull request #1413](https://bitbucket.org/osrf/gazebo/pull-request/1413)
1. Fix for issue #351, ODE World Step
    * [Pull request #1406](https://bitbucket.org/osrf/gazebo/pull-request/1406)
1. Disable failing InelasticCollision/0 test (#1394)
    * [Pull request #1405](https://bitbucket.org/osrf/gazebo/pull-request/1405)
1. Prevent out of bounds array access in SkidSteerDrivePlugin (found by cppcheck 1.68)
    * [Pull request #1379](https://bitbucket.org/osrf/gazebo/pull-request/1379)

### Gazebo 4.1.1 (2015-01-15)

1. Fix BulletPlaneShape bounding box (#1265)
    * [Pull request #1367](https://bitbucket.org/osrf/gazebo/pull-request/1367)
1. Fix dart linking errors on osx
    * [Pull request #1372](https://bitbucket.org/osrf/gazebo/pull-request/1372)
1. Update to player interfaces
    * [Pull request #1324](https://bitbucket.org/osrf/gazebo/pull-request/1324)
1. Handle GpuLaser name collisions (#1403)
    * [Pull request #1360](https://bitbucket.org/osrf/gazebo/pull-request/1360)
1. Add checks for handling array's with counts of zero, and read specular values
    * [Pull request #1339](https://bitbucket.org/osrf/gazebo/pull-request/1339)
1. Fix model list widget test
    * [Pull request #1327](https://bitbucket.org/osrf/gazebo/pull-request/1327)
1. Fix ogre includes
    * [Pull request #1323](https://bitbucket.org/osrf/gazebo/pull-request/1323)

### Gazebo 4.1.0 (2014-11-20)

1. Modified GUI rendering to improve the rendering update rate.
    * [Pull request #1487](https://bitbucket.org/osrf/gazebo/pull-request/1487)

### Gazebo 4.1.0 (2014-11-20)

1. Add ArrangePlugin for arranging groups of models.
   Also add Model::ResetPhysicsStates to call Link::ResetPhysicsStates
   recursively on all links in model.
    * [Pull request #1208](https://bitbucket.org/osrf/gazebo/pull-request/1208)
1. The `gz model` command line tool will output model info using either `-i` for complete info, or `-p` for just the model pose.
    * [Pull request #1212](https://bitbucket.org/osrf/gazebo/pull-request/1212)
    * [DRCSim Issue #389](https://bitbucket.org/osrf/drcsim/issue/389)
1. Added SignalStats class for computing incremental signal statistics.
    * [Pull request #1198](https://bitbucket.org/osrf/gazebo/pull-request/1198)
1. Add InitialVelocityPlugin to setting the initial state of links
    * [Pull request #1237](https://bitbucket.org/osrf/gazebo/pull-request/1237)
1. Added Quaternion::Integrate function.
    * [Pull request #1255](https://bitbucket.org/osrf/gazebo/pull-request/1255)
1. Added ConvertJointType functions, display more joint info on model list.
    * [Pull request #1259](https://bitbucket.org/osrf/gazebo/pull-request/1259)
1. Added ModelListWidget::AddProperty, removed unnecessary checks on ModelListWidget.
    * [Pull request #1271](https://bitbucket.org/osrf/gazebo/pull-request/1271)
1. Fix loading collada meshes with unsupported input semantics.
    * [Pull request #1319](https://bitbucket.org/osrf/gazebo/pull-request/1319)

### Gazebo 4.0.2 (2014-09-23)

1. Fix and improve mechanism to generate pkgconfig libs
    * [Pull request #1027](https://bitbucket.org/osrf/gazebo/pull-request/1027)
    * [Issue #1284](https://bitbucket.org/osrf/gazebo/issue/1284)
1. Added arat.world
    * [Pull request #1205](https://bitbucket.org/osrf/gazebo/pull-request/1205)
1. Update gzprop to output zip files.
    * [Pull request #1197](https://bitbucket.org/osrf/gazebo/pull-request/1197)
1. Make Collision::GetShape a const function
    * [Pull requset #1189](https://bitbucket.org/osrf/gazebo/pull-request/1189)
1. Install missing physics headers
    * [Pull requset #1183](https://bitbucket.org/osrf/gazebo/pull-request/1183)
1. Remove SimbodyLink::AddTorque console message
    * [Pull requset #1185](https://bitbucket.org/osrf/gazebo/pull-request/1185)
1. Fix log xml
    * [Pull requset #1188](https://bitbucket.org/osrf/gazebo/pull-request/1188)

### Gazebo 4.0.0 (2014-08-08)

1. Added lcov support to cmake
    * [Pull request #1047](https://bitbucket.org/osrf/gazebo/pull-request/1047)
1. Fixed memory leak in image conversion
    * [Pull request #1057](https://bitbucket.org/osrf/gazebo/pull-request/1057)
1. Removed deprecated function
    * [Pull request #1067](https://bitbucket.org/osrf/gazebo/pull-request/1067)
1. Improved collada loading performance
    * [Pull request #1066](https://bitbucket.org/osrf/gazebo/pull-request/1066)
    * [Pull request #1082](https://bitbucket.org/osrf/gazebo/pull-request/1082)
    * [Issue #1134](https://bitbucket.org/osrf/gazebo/issue/1134)
1. Implemented a collada exporter
    * [Pull request #1064](https://bitbucket.org/osrf/gazebo/pull-request/1064)
1. Force torque sensor now makes use of sensor's pose.
    * [Pull request #1076](https://bitbucket.org/osrf/gazebo/pull-request/1076)
    * [Issue #940](https://bitbucket.org/osrf/gazebo/issue/940)
1. Fix Model::GetLinks segfault
    * [Pull request #1093](https://bitbucket.org/osrf/gazebo/pull-request/1093)
1. Fix deleting and saving lights in gzserver
    * [Pull request #1094](https://bitbucket.org/osrf/gazebo/pull-request/1094)
    * [Issue #1182](https://bitbucket.org/osrf/gazebo/issue/1182)
    * [Issue #346](https://bitbucket.org/osrf/gazebo/issue/346)
1. Fix Collision::GetWorldPose. The pose of a collision would not update properly.
    * [Pull request #1049](https://bitbucket.org/osrf/gazebo/pull-request/1049)
    * [Issue #1124](https://bitbucket.org/osrf/gazebo/issue/1124)
1. Fixed the animate_box and animate_joints examples
    * [Pull request #1086](https://bitbucket.org/osrf/gazebo/pull-request/1086)
1. Integrated Oculus Rift functionality
    * [Pull request #1074](https://bitbucket.org/osrf/gazebo/pull-request/1074)
    * [Pull request #1136](https://bitbucket.org/osrf/gazebo/pull-request/1136)
    * [Pull request #1139](https://bitbucket.org/osrf/gazebo/pull-request/1139)
1. Updated Base::GetScopedName
    * [Pull request #1104](https://bitbucket.org/osrf/gazebo/pull-request/1104)
1. Fix collada loader from adding duplicate materials into a Mesh
    * [Pull request #1105](https://bitbucket.org/osrf/gazebo/pull-request/1105)
    * [Issue #1180](https://bitbucket.org/osrf/gazebo/issue/1180)
1. Integrated Razer Hydra functionality
    * [Pull request #1083](https://bitbucket.org/osrf/gazebo/pull-request/1083)
    * [Pull request #1109](https://bitbucket.org/osrf/gazebo/pull-request/1109)
1. Added ability to copy and paste models in the GUI
    * [Pull request #1103](https://bitbucket.org/osrf/gazebo/pull-request/1103)
1. Removed unnecessary inclusion of gazebo.hh and common.hh in plugins
    * [Pull request #1111](https://bitbucket.org/osrf/gazebo/pull-request/1111)
1. Added ability to specify custom road textures
    * [Pull request #1027](https://bitbucket.org/osrf/gazebo/pull-request/1027)
1. Added support for DART 4.1
    * [Pull request #1113](https://bitbucket.org/osrf/gazebo/pull-request/1113)
    * [Pull request #1132](https://bitbucket.org/osrf/gazebo/pull-request/1132)
    * [Pull request #1134](https://bitbucket.org/osrf/gazebo/pull-request/1134)
    * [Pull request #1154](https://bitbucket.org/osrf/gazebo/pull-request/1154)
1. Allow position of joints to be directly set.
    * [Pull request #1097](https://bitbucket.org/osrf/gazebo/pull-request/1097)
    * [Issue #1138](https://bitbucket.org/osrf/gazebo/issue/1138)
1. Added extruded polyline geometry
    * [Pull request #1026](https://bitbucket.org/osrf/gazebo/pull-request/1026)
1. Fixed actor animation
    * [Pull request #1133](https://bitbucket.org/osrf/gazebo/pull-request/1133)
    * [Pull request #1141](https://bitbucket.org/osrf/gazebo/pull-request/1141)
1. Generate a versioned cmake config file
    * [Pull request #1153](https://bitbucket.org/osrf/gazebo/pull-request/1153)
    * [Issue #1226](https://bitbucket.org/osrf/gazebo/issue/1226)
1. Added KMeans class
    * [Pull request #1147](https://bitbucket.org/osrf/gazebo/pull-request/1147)
1. Added --summary-range feature to bitbucket pullrequest tool
    * [Pull request #1156](https://bitbucket.org/osrf/gazebo/pull-request/1156)
1. Updated web links
    * [Pull request #1159](https://bitbucket.org/osrf/gazebo/pull-request/1159)
1. Update tests
    * [Pull request #1155](https://bitbucket.org/osrf/gazebo/pull-request/1155)
    * [Pull request #1143](https://bitbucket.org/osrf/gazebo/pull-request/1143)
    * [Pull request #1138](https://bitbucket.org/osrf/gazebo/pull-request/1138)
    * [Pull request #1140](https://bitbucket.org/osrf/gazebo/pull-request/1140)
    * [Pull request #1127](https://bitbucket.org/osrf/gazebo/pull-request/1127)
    * [Pull request #1115](https://bitbucket.org/osrf/gazebo/pull-request/1115)
    * [Pull request #1102](https://bitbucket.org/osrf/gazebo/pull-request/1102)
    * [Pull request #1087](https://bitbucket.org/osrf/gazebo/pull-request/1087)
    * [Pull request #1084](https://bitbucket.org/osrf/gazebo/pull-request/1084)

## Gazebo 3.0

### Gazebo 3.x.x (yyyy-mm-dd)

1. Fixed sonar and wireless sensor visualization
    * [Pull request #1254](https://bitbucket.org/osrf/gazebo/pull-request/1254)
1. Update visual bounding box when model is selected
    * [Pull request #1280](https://bitbucket.org/osrf/gazebo/pull-request/1280)

### Gazebo 3.1.0 (2014-08-08)

1. Implemented Simbody::Link::Set*Vel
    * [Pull request #1160](https://bitbucket.org/osrf/gazebo/pull-request/1160)
    * [Issue #1012](https://bitbucket.org/osrf/gazebo/issue/1012)
1. Added World::RemoveModel function
    * [Pull request #1106](https://bitbucket.org/osrf/gazebo/pull-request/1106)
    * [Issue #1177](https://bitbucket.org/osrf/gazebo/issue/1177)
1. Fix exit from camera follow mode using the escape key
    * [Pull request #1137](https://bitbucket.org/osrf/gazebo/pull-request/1137)
    * [Issue #1220](https://bitbucket.org/osrf/gazebo/issue/1220)
1. Added support for SDF joint spring stiffness and reference positions
    * [Pull request #1117](https://bitbucket.org/osrf/gazebo/pull-request/1117)
1. Removed the gzmodel_create script
    * [Pull request #1130](https://bitbucket.org/osrf/gazebo/pull-request/1130)
1. Added Vector2 dot product
    * [Pull request #1101](https://bitbucket.org/osrf/gazebo/pull-request/1101)
1. Added SetPositionPID and SetVelocityPID to JointController
    * [Pull request #1091](https://bitbucket.org/osrf/gazebo/pull-request/1091)
1. Fix gzclient startup crash with ogre 1.9
    * [Pull request #1098](https://bitbucket.org/osrf/gazebo/pull-request/1098)
    * [Issue #996](https://bitbucket.org/osrf/gazebo/issue/996)
1. Update the bitbucket_pullrequests tool
    * [Pull request #1108](https://bitbucket.org/osrf/gazebo/pull-request/1108)
1. Light properties now remain in place after move by the user via the GUI.
    * [Pull request #1110](https://bitbucket.org/osrf/gazebo/pull-request/1110)
    * [Issue #1211](https://bitbucket.org/osrf/gazebo/issue/1211)
1. Allow position of joints to be directly set.
    * [Pull request #1096](https://bitbucket.org/osrf/gazebo/pull-request/1096)
    * [Issue #1138](https://bitbucket.org/osrf/gazebo/issue/1138)

### Gazebo 3.0.0 (2014-04-11)

1. Fix bug when deleting the sun light
    * [Pull request #1088](https://bitbucket.org/osrf/gazebo/pull-request/1088)
    * [Issue #1133](https://bitbucket.org/osrf/gazebo/issue/1133)
1. Fix ODE screw joint
    * [Pull request #1078](https://bitbucket.org/osrf/gazebo/pull-request/1078)
    * [Issue #1167](https://bitbucket.org/osrf/gazebo/issue/1167)
1. Update joint integration tests
    * [Pull request #1081](https://bitbucket.org/osrf/gazebo/pull-request/1081)
1. Fixed false positives in cppcheck.
    * [Pull request #1061](https://bitbucket.org/osrf/gazebo/pull-request/1061)
1. Made joint axis reference frame relative to child, and updated simbody and dart accordingly.
    * [Pull request #1069](https://bitbucket.org/osrf/gazebo/pull-request/1069)
    * [Issue #494](https://bitbucket.org/osrf/gazebo/issue/494)
    * [Issue #1143](https://bitbucket.org/osrf/gazebo/issue/1143)
1. Added ability to pass vector of strings to SetupClient and SetupServer
    * [Pull request #1068](https://bitbucket.org/osrf/gazebo/pull-request/1068)
    * [Issue #1132](https://bitbucket.org/osrf/gazebo/issue/1132)
1. Fix error correction in screw constraints for ODE
    * [Pull request #1159](https://bitbucket.org/osrf/gazebo/pull-request/1159)
    * [Issue #1159](https://bitbucket.org/osrf/gazebo/issue/1159)
1. Improved pkgconfig with SDF
    * [Pull request #1062](https://bitbucket.org/osrf/gazebo/pull-request/1062)
1. Added a plugin to simulate aero dynamics
    * [Pull request #905](https://bitbucket.org/osrf/gazebo/pull-request/905)
1. Updated bullet support
    * [Issue #1069](https://bitbucket.org/osrf/gazebo/issue/1069)
    * [Pull request #1011](https://bitbucket.org/osrf/gazebo/pull-request/1011)
    * [Pull request #996](https://bitbucket.org/osrf/gazebo/pull-request/966)
    * [Pull request #1024](https://bitbucket.org/osrf/gazebo/pull-request/1024)
1. Updated simbody support
    * [Pull request #995](https://bitbucket.org/osrf/gazebo/pull-request/995)
1. Updated worlds to SDF 1.5
    * [Pull request #1021](https://bitbucket.org/osrf/gazebo/pull-request/1021)
1. Improvements to ODE
    * [Pull request #1001](https://bitbucket.org/osrf/gazebo/pull-request/1001)
    * [Pull request #1014](https://bitbucket.org/osrf/gazebo/pull-request/1014)
    * [Pull request #1015](https://bitbucket.org/osrf/gazebo/pull-request/1015)
    * [Pull request #1016](https://bitbucket.org/osrf/gazebo/pull-request/1016)
1. New command line tool
    * [Pull request #972](https://bitbucket.org/osrf/gazebo/pull-request/972)
1. Graphical user interface improvements
    * [Pull request #971](https://bitbucket.org/osrf/gazebo/pull-request/971)
    * [Pull request #1013](https://bitbucket.org/osrf/gazebo/pull-request/1013)
    * [Pull request #989](https://bitbucket.org/osrf/gazebo/pull-request/989)
1. Created a friction pyramid class
    * [Pull request #935](https://bitbucket.org/osrf/gazebo/pull-request/935)
1. Added GetWorldEnergy functions to Model, Joint, and Link
    * [Pull request #1017](https://bitbucket.org/osrf/gazebo/pull-request/1017)
1. Preparing Gazebo for admission into Ubuntu
    * [Pull request #969](https://bitbucket.org/osrf/gazebo/pull-request/969)
    * [Pull request #998](https://bitbucket.org/osrf/gazebo/pull-request/998)
    * [Pull request #1002](https://bitbucket.org/osrf/gazebo/pull-request/1002)
1. Add method for querying if useImplicitStiffnessDamping flag is set for a given joint
    * [Issue #629](https://bitbucket.org/osrf/gazebo/issue/629)
    * [Pull request #1006](https://bitbucket.org/osrf/gazebo/pull-request/1006)
1. Fix joint axis frames
    * [Issue #494](https://bitbucket.org/osrf/gazebo/issue/494)
    * [Pull request #963](https://bitbucket.org/osrf/gazebo/pull-request/963)
1. Compute joint anchor pose relative to parent
    * [Issue #1029](https://bitbucket.org/osrf/gazebo/issue/1029)
    * [Pull request #982](https://bitbucket.org/osrf/gazebo/pull-request/982)
1. Cleanup the installed worlds
    * [Issue #1036](https://bitbucket.org/osrf/gazebo/issue/1036)
    * [Pull request #984](https://bitbucket.org/osrf/gazebo/pull-request/984)
1. Update to the GPS sensor
    * [Issue #1059](https://bitbucket.org/osrf/gazebo/issue/1059)
    * [Pull request #984](https://bitbucket.org/osrf/gazebo/pull-request/984)
1. Removed libtool from plugin loading
    * [Pull request #981](https://bitbucket.org/osrf/gazebo/pull-request/981)
1. Added functions to get inertial information for a link in the world frame.
    * [Pull request #1005](https://bitbucket.org/osrf/gazebo/pull-request/1005)

## Gazebo 2.0

### Gazebo 2.2.3 (2014-04-29)

1. Removed redundant call to World::Init
    * [Pull request #1107](https://bitbucket.org/osrf/gazebo/pull-request/1107)
    * [Issue #1208](https://bitbucket.org/osrf/gazebo/issue/1208)
1. Return proper error codes when gazebo exits
    * [Pull request #1085](https://bitbucket.org/osrf/gazebo/pull-request/1085)
    * [Issue #1178](https://bitbucket.org/osrf/gazebo/issue/1178)
1. Fixed Camera::GetWorldRotation().
    * [Pull request #1071](https://bitbucket.org/osrf/gazebo/pull-request/1071)
    * [Issue #1087](https://bitbucket.org/osrf/gazebo/issue/1087)
1. Fixed memory leak in image conversion
    * [Pull request #1073](https://bitbucket.org/osrf/gazebo/pull-request/1073)

### Gazebo 2.2.0 (2014-01-10)

1. Fix compilation when using OGRE-1.9 (full support is being worked on)
    * [Issue #994](https://bitbucket.org/osrf/gazebo/issue/994)
    * [Issue #995](https://bitbucket.org/osrf/gazebo/issue/995)
    * [Issue #996](https://bitbucket.org/osrf/gazebo/issue/996)
    * [Pull request #883](https://bitbucket.org/osrf/gazebo/pull-request/883)
1. Added unit test for issue 624.
    * [Issue #624](https://bitbucket.org/osrf/gazebo/issue/624).
    * [Pull request #889](https://bitbucket.org/osrf/gazebo/pull-request/889)
1. Use 3x3 PCF shadows for smoother shadows.
    * [Pull request #887](https://bitbucket.org/osrf/gazebo/pull-request/887)
1. Update manpage copyright to 2014.
    * [Pull request #893](https://bitbucket.org/osrf/gazebo/pull-request/893)
1. Added friction integration test .
    * [Pull request #885](https://bitbucket.org/osrf/gazebo/pull-request/885)
1. Fix joint anchor when link pose is not specified.
    * [Issue #978](https://bitbucket.org/osrf/gazebo/issue/978)
    * [Pull request #862](https://bitbucket.org/osrf/gazebo/pull-request/862)
1. Added (ESC) tooltip for GUI Selection Mode icon.
    * [Issue #993](https://bitbucket.org/osrf/gazebo/issue/993)
    * [Pull request #888](https://bitbucket.org/osrf/gazebo/pull-request/888)
1. Removed old comment about resolved issue.
    * [Issue #837](https://bitbucket.org/osrf/gazebo/issue/837)
    * [Pull request #880](https://bitbucket.org/osrf/gazebo/pull-request/880)
1. Made SimbodyLink::Get* function thread-safe
    * [Issue #918](https://bitbucket.org/osrf/gazebo/issue/918)
    * [Pull request #872](https://bitbucket.org/osrf/gazebo/pull-request/872)
1. Suppressed spurious gzlog messages in ODE::Body
    * [Issue #983](https://bitbucket.org/osrf/gazebo/issue/983)
    * [Pull request #875](https://bitbucket.org/osrf/gazebo/pull-request/875)
1. Fixed Force Torque Sensor Test by properly initializing some values.
    * [Issue #982](https://bitbucket.org/osrf/gazebo/issue/982)
    * [Pull request #869](https://bitbucket.org/osrf/gazebo/pull-request/869)
1. Added breakable joint plugin to support breakable walls.
    * [Pull request #865](https://bitbucket.org/osrf/gazebo/pull-request/865)
1. Used different tuple syntax to fix compilation on OSX mavericks.
    * [Issue #947](https://bitbucket.org/osrf/gazebo/issue/947)
    * [Pull request #858](https://bitbucket.org/osrf/gazebo/pull-request/858)
1. Fixed sonar test and deprecation warning.
    * [Pull request #856](https://bitbucket.org/osrf/gazebo/pull-request/856)
1. Speed up test compilation.
    * Part of [Issue #955](https://bitbucket.org/osrf/gazebo/issue/955)
    * [Pull request #846](https://bitbucket.org/osrf/gazebo/pull-request/846)
1. Added Joint::SetEffortLimit API
    * [Issue #923](https://bitbucket.org/osrf/gazebo/issue/923)
    * [Pull request #808](https://bitbucket.org/osrf/gazebo/pull-request/808)
1. Made bullet output less verbose.
    * [Pull request #839](https://bitbucket.org/osrf/gazebo/pull-request/839)
1. Convergence acceleration and stability tweak to make atlas_v3 stable
    * [Issue #895](https://bitbucket.org/osrf/gazebo/issue/895)
    * [Pull request #772](https://bitbucket.org/osrf/gazebo/pull-request/772)
1. Added colors, textures and world files for the SPL RoboCup environment
    * [Pull request #838](https://bitbucket.org/osrf/gazebo/pull-request/838)
1. Fixed bitbucket_pullrequests tool to work with latest BitBucket API.
    * [Issue #933](https://bitbucket.org/osrf/gazebo/issue/933)
    * [Pull request #841](https://bitbucket.org/osrf/gazebo/pull-request/841)
1. Fixed cppcheck warnings.
    * [Pull request #842](https://bitbucket.org/osrf/gazebo/pull-request/842)

### Gazebo 2.1.0 (2013-11-08)
1. Fix mainwindow unit test
    * [Pull request #752](https://bitbucket.org/osrf/gazebo/pull-request/752)
1. Visualize moment of inertia
    * Pull request [#745](https://bitbucket.org/osrf/gazebo/pull-request/745), [#769](https://bitbucket.org/osrf/gazebo/pull-request/769), [#787](https://bitbucket.org/osrf/gazebo/pull-request/787)
    * [Issue #203](https://bitbucket.org/osrf/gazebo/issue/203)
1. Update tool to count lines of code
    * [Pull request #758](https://bitbucket.org/osrf/gazebo/pull-request/758)
1. Implement World::Clear
    * Pull request [#785](https://bitbucket.org/osrf/gazebo/pull-request/785), [#804](https://bitbucket.org/osrf/gazebo/pull-request/804)
1. Improve Bullet support
    * [Pull request #805](https://bitbucket.org/osrf/gazebo/pull-request/805)
1. Fix doxygen spacing
    * [Pull request #740](https://bitbucket.org/osrf/gazebo/pull-request/740)
1. Add tool to generate model images for thepropshop.org
    * [Pull request #734](https://bitbucket.org/osrf/gazebo/pull-request/734)
1. Added paging support for terrains
    * [Pull request #707](https://bitbucket.org/osrf/gazebo/pull-request/707)
1. Added plugin path to LID_LIBRARY_PATH in setup.sh
    * [Pull request #750](https://bitbucket.org/osrf/gazebo/pull-request/750)
1. Fix for OSX
    * [Pull request #766](https://bitbucket.org/osrf/gazebo/pull-request/766)
    * [Pull request #786](https://bitbucket.org/osrf/gazebo/pull-request/786)
    * [Issue #906](https://bitbucket.org/osrf/gazebo/issue/906)
1. Update copyright information
    * [Pull request #771](https://bitbucket.org/osrf/gazebo/pull-request/771)
1. Enable screen dependent tests
    * [Pull request #764](https://bitbucket.org/osrf/gazebo/pull-request/764)
    * [Issue #811](https://bitbucket.org/osrf/gazebo/issue/811)
1. Fix gazebo command line help message
    * [Pull request #775](https://bitbucket.org/osrf/gazebo/pull-request/775)
    * [Issue #898](https://bitbucket.org/osrf/gazebo/issue/898)
1. Fix man page test
    * [Pull request #774](https://bitbucket.org/osrf/gazebo/pull-request/774)
1. Improve load time by reducing calls to RTShader::Update
    * [Pull request #773](https://bitbucket.org/osrf/gazebo/pull-request/773)
    * [Issue #877](https://bitbucket.org/osrf/gazebo/issue/877)
1. Fix joint visualization
    * [Pull request #776](https://bitbucket.org/osrf/gazebo/pull-request/776)
    * [Pull request #802](https://bitbucket.org/osrf/gazebo/pull-request/802)
    * [Issue #464](https://bitbucket.org/osrf/gazebo/issue/464)
1. Add helpers to fix NaN
    * [Pull request #742](https://bitbucket.org/osrf/gazebo/pull-request/742)
1. Fix model resizing via the GUI
    * [Pull request #763](https://bitbucket.org/osrf/gazebo/pull-request/763)
    * [Issue #885](https://bitbucket.org/osrf/gazebo/issue/885)
1. Simplify gzlog test by using sha1
    * [Pull request #781](https://bitbucket.org/osrf/gazebo/pull-request/781)
    * [Issue #837](https://bitbucket.org/osrf/gazebo/issue/837)
1. Enable cppcheck for header files
    * [Pull request #782](https://bitbucket.org/osrf/gazebo/pull-request/782)
    * [Issue #907](https://bitbucket.org/osrf/gazebo/issue/907)
1. Fix broken regression test
    * [Pull request #784](https://bitbucket.org/osrf/gazebo/pull-request/784)
    * [Issue #884](https://bitbucket.org/osrf/gazebo/issue/884)
1. All simbody and dart to pass tests
    * [Pull request #790](https://bitbucket.org/osrf/gazebo/pull-request/790)
    * [Issue #873](https://bitbucket.org/osrf/gazebo/issue/873)
1. Fix camera rotation from SDF
    * [Pull request #789](https://bitbucket.org/osrf/gazebo/pull-request/789)
    * [Issue #920](https://bitbucket.org/osrf/gazebo/issue/920)
1. Fix bitbucket pullrequest command line tool to match new API
    * [Pull request #803](https://bitbucket.org/osrf/gazebo/pull-request/803)
1. Fix transceiver spawn errors in tests
    * [Pull request #811](https://bitbucket.org/osrf/gazebo/pull-request/811)
    * [Pull request #814](https://bitbucket.org/osrf/gazebo/pull-request/814)

### Gazebo 2.0.0 (2013-10-08)
1. Refactor code check tool.
    * [Pull Request #669](https://bitbucket.org/osrf/gazebo/pull-request/669)
1. Added pull request tool for Bitbucket.
    * [Pull Request #670](https://bitbucket.org/osrf/gazebo/pull-request/670)
    * [Pull Request #691](https://bitbucket.org/osrf/gazebo/pull-request/671)
1. New wireless receiver and transmitter sensor models.
    * [Pull Request #644](https://bitbucket.org/osrf/gazebo/pull-request/644)
    * [Pull Request #675](https://bitbucket.org/osrf/gazebo/pull-request/675)
    * [Pull Request #727](https://bitbucket.org/osrf/gazebo/pull-request/727)
1. Audio support using OpenAL.
    * [Pull Request #648](https://bitbucket.org/osrf/gazebo/pull-request/648)
    * [Pull Request #704](https://bitbucket.org/osrf/gazebo/pull-request/704)
1. Simplify command-line parsing of gztopic echo output.
    * [Pull Request #674](https://bitbucket.org/osrf/gazebo/pull-request/674)
    * Resolves: [Issue #795](https://bitbucket.org/osrf/gazebo/issue/795)
1. Use UNIX directories through the user of GNUInstallDirs cmake module.
    * [Pull Request #676](https://bitbucket.org/osrf/gazebo/pull-request/676)
    * [Pull Request #681](https://bitbucket.org/osrf/gazebo/pull-request/681)
1. New GUI interactions for object manipulation.
    * [Pull Request #634](https://bitbucket.org/osrf/gazebo/pull-request/634)
1. Fix for OSX menubar.
    * [Pull Request #677](https://bitbucket.org/osrf/gazebo/pull-request/677)
1. Remove internal SDF directories and dependencies.
    * [Pull Request #680](https://bitbucket.org/osrf/gazebo/pull-request/680)
1. Add minimum version for sdformat.
    * [Pull Request #682](https://bitbucket.org/osrf/gazebo/pull-request/682)
    * Resolves: [Issue #818](https://bitbucket.org/osrf/gazebo/issue/818)
1. Allow different gtest parameter types with ServerFixture
    * [Pull Request #686](https://bitbucket.org/osrf/gazebo/pull-request/686)
    * Resolves: [Issue #820](https://bitbucket.org/osrf/gazebo/issue/820)
1. GUI model scaling when using Bullet.
    * [Pull Request #683](https://bitbucket.org/osrf/gazebo/pull-request/683)
1. Fix typo in cmake config.
    * [Pull Request #694](https://bitbucket.org/osrf/gazebo/pull-request/694)
    * Resolves: [Issue #824](https://bitbucket.org/osrf/gazebo/issue/824)
1. Remove gazebo include subdir from pkgconfig and cmake config.
    * [Pull Request #691](https://bitbucket.org/osrf/gazebo/pull-request/691)
1. Torsional spring demo
    * [Pull Request #693](https://bitbucket.org/osrf/gazebo/pull-request/693)
1. Remove repeated call to SetAxis in Joint.cc
    * [Pull Request #695](https://bitbucket.org/osrf/gazebo/pull-request/695)
    * Resolves: [Issue #823](https://bitbucket.org/osrf/gazebo/issue/823)
1. Add test for rotational joints.
    * [Pull Request #697](https://bitbucket.org/osrf/gazebo/pull-request/697)
    * Resolves: [Issue #820](https://bitbucket.org/osrf/gazebo/issue/820)
1. Fix compilation of tests using Joint base class
    * [Pull Request #701](https://bitbucket.org/osrf/gazebo/pull-request/701)
1. Terrain paging implemented.
    * [Pull Request #687](https://bitbucket.org/osrf/gazebo/pull-request/687)
1. Improve timeout error reporting in ServerFixture
    * [Pull Request #705](https://bitbucket.org/osrf/gazebo/pull-request/705)
1. Fix mouse picking for cases where visuals overlap with the laser
    * [Pull Request #709](https://bitbucket.org/osrf/gazebo/pull-request/709)
1. Fix string literals for OSX
    * [Pull Request #712](https://bitbucket.org/osrf/gazebo/pull-request/712)
    * Resolves: [Issue #803](https://bitbucket.org/osrf/gazebo/issue/803)
1. Support for ENABLE_TESTS_COMPILATION cmake parameter
    * [Pull Request #708](https://bitbucket.org/osrf/gazebo/pull-request/708)
1. Updated system gui plugin
    * [Pull Request #702](https://bitbucket.org/osrf/gazebo/pull-request/702)
1. Fix force torque unit test issue
    * [Pull Request #673](https://bitbucket.org/osrf/gazebo/pull-request/673)
    * Resolves: [Issue #813](https://bitbucket.org/osrf/gazebo/issue/813)
1. Use variables to control auto generation of CFlags
    * [Pull Request #699](https://bitbucket.org/osrf/gazebo/pull-request/699)
1. Remove deprecated functions.
    * [Pull Request #715](https://bitbucket.org/osrf/gazebo/pull-request/715)
1. Fix typo in `Camera.cc`
    * [Pull Request #719](https://bitbucket.org/osrf/gazebo/pull-request/719)
    * Resolves: [Issue #846](https://bitbucket.org/osrf/gazebo/issue/846)
1. Performance improvements
    * [Pull Request #561](https://bitbucket.org/osrf/gazebo/pull-request/561)
1. Fix gripper model.
    * [Pull Request #713](https://bitbucket.org/osrf/gazebo/pull-request/713)
    * Resolves: [Issue #314](https://bitbucket.org/osrf/gazebo/issue/314)
1. First part of Simbody integration
    * [Pull Request #716](https://bitbucket.org/osrf/gazebo/pull-request/716)

## Gazebo 1.9

### Gazebo 1.9.6 (2014-04-29)

1. Refactored inertia ratio reduction for ODE
    * [Pull request #1114](https://bitbucket.org/osrf/gazebo/pull-request/1114)
1. Improved collada loading performance
    * [Pull request #1075](https://bitbucket.org/osrf/gazebo/pull-request/1075)

### Gazebo 1.9.3 (2014-01-10)

1. Add thickness to plane to remove shadow flickering.
    * [Pull request #886](https://bitbucket.org/osrf/gazebo/pull-request/886)
1. Temporary GUI shadow toggle fix.
    * [Issue #925](https://bitbucket.org/osrf/gazebo/issue/925)
    * [Pull request #868](https://bitbucket.org/osrf/gazebo/pull-request/868)
1. Fix memory access bugs with libc++ on mavericks.
    * [Issue #965](https://bitbucket.org/osrf/gazebo/issue/965)
    * [Pull request #857](https://bitbucket.org/osrf/gazebo/pull-request/857)
    * [Pull request #881](https://bitbucket.org/osrf/gazebo/pull-request/881)
1. Replaced printf with cout in gztopic hz.
    * [Issue #969](https://bitbucket.org/osrf/gazebo/issue/969)
    * [Pull request #854](https://bitbucket.org/osrf/gazebo/pull-request/854)
1. Add Dark grey material and fix indentation.
    * [Pull request #851](https://bitbucket.org/osrf/gazebo/pull-request/851)
1. Fixed sonar sensor unit test.
    * [Pull request #848](https://bitbucket.org/osrf/gazebo/pull-request/848)
1. Convergence acceleration and stability tweak to make atlas_v3 stable.
    * [Pull request #845](https://bitbucket.org/osrf/gazebo/pull-request/845)
1. Update gtest to 1.7.0 to resolve problems with libc++.
    * [Issue #947](https://bitbucket.org/osrf/gazebo/issue/947)
    * [Pull request #827](https://bitbucket.org/osrf/gazebo/pull-request/827)
1. Fixed LD_LIBRARY_PATH for plugins.
    * [Issue #957](https://bitbucket.org/osrf/gazebo/issue/957)
    * [Pull request #844](https://bitbucket.org/osrf/gazebo/pull-request/844)
1. Fix transceiver sporadic errors.
    * Backport of [pull request #811](https://bitbucket.org/osrf/gazebo/pull-request/811)
    * [Pull request #836](https://bitbucket.org/osrf/gazebo/pull-request/836)
1. Modified the MsgTest to be deterministic with time checks.
    * [Pull request #843](https://bitbucket.org/osrf/gazebo/pull-request/843)
1. Fixed seg fault in LaserVisual.
    * [Issue #950](https://bitbucket.org/osrf/gazebo/issue/950)
    * [Pull request #832](https://bitbucket.org/osrf/gazebo/pull-request/832)
1. Implemented the option to disable tests that need a working screen to run properly.
    * Backport of [Pull request #764](https://bitbucket.org/osrf/gazebo/pull-request/764)
    * [Pull request #837](https://bitbucket.org/osrf/gazebo/pull-request/837)
1. Cleaned up gazebo shutdown.
    * [Pull request #829](https://bitbucket.org/osrf/gazebo/pull-request/829)
1. Fixed bug associated with loading joint child links.
    * [Issue #943](https://bitbucket.org/osrf/gazebo/issue/943)
    * [Pull request #820](https://bitbucket.org/osrf/gazebo/pull-request/820)

### Gazebo 1.9.2 (2013-11-08)
1. Fix enable/disable sky and clouds from SDF
    * [Pull request #809](https://bitbucket.org/osrf/gazebo/pull-request/809])
1. Fix occasional blank GUI screen on startup
    * [Pull request #815](https://bitbucket.org/osrf/gazebo/pull-request/815])
1. Fix GPU laser when interacting with heightmaps
    * [Pull request #796](https://bitbucket.org/osrf/gazebo/pull-request/796])
1. Added API/ABI checker command line tool
    * [Pull request #765](https://bitbucket.org/osrf/gazebo/pull-request/765])
1. Added gtest version information
    * [Pull request #801](https://bitbucket.org/osrf/gazebo/pull-request/801])
1. Fix GUI world saving
    * [Pull request #806](https://bitbucket.org/osrf/gazebo/pull-request/806])
1. Enable anti-aliasing for camera sensor
    * [Pull request #800](https://bitbucket.org/osrf/gazebo/pull-request/800])
1. Make sensor noise deterministic
    * [Pull request #788](https://bitbucket.org/osrf/gazebo/pull-request/788])
1. Fix build problem
    * [Issue #901](https://bitbucket.org/osrf/gazebo/issue/901)
    * [Pull request #778](https://bitbucket.org/osrf/gazebo/pull-request/778])
1. Fix a typo in Camera.cc
    * [Pull request #720](https://bitbucket.org/osrf/gazebo/pull-request/720])
    * [Issue #846](https://bitbucket.org/osrf/gazebo/issue/846)
1. Fix OSX menu bar
    * [Pull request #688](https://bitbucket.org/osrf/gazebo/pull-request/688])
1. Fix gazebo::init by calling sdf::setFindCallback() before loading the sdf in gzfactory.
    * [Pull request #678](https://bitbucket.org/osrf/gazebo/pull-request/678])
    * [Issue #817](https://bitbucket.org/osrf/gazebo/issue/817)

### Gazebo 1.9.1 (2013-08-20)
* Deprecate header files that require case-sensitive filesystem (e.g. Common.hh, Physics.hh) [https://bitbucket.org/osrf/gazebo/pull-request/638/fix-for-775-deprecate-headers-that-require]
* Initial support for building on Mac OS X [https://bitbucket.org/osrf/gazebo/pull-request/660/osx-support-for-gazebo-19] [https://bitbucket.org/osrf/gazebo/pull-request/657/cmake-fixes-for-osx]
* Fixes for various issues [https://bitbucket.org/osrf/gazebo/pull-request/635/fix-for-issue-792/diff] [https://bitbucket.org/osrf/gazebo/pull-request/628/allow-scoped-and-non-scoped-joint-names-to/diff] [https://bitbucket.org/osrf/gazebo/pull-request/636/fix-build-dependency-in-message-generation/diff] [https://bitbucket.org/osrf/gazebo/pull-request/639/make-the-unversioned-setupsh-a-copy-of-the/diff] [https://bitbucket.org/osrf/gazebo/pull-request/650/added-missing-lib-to-player-client-library/diff] [https://bitbucket.org/osrf/gazebo/pull-request/656/install-gzmode_create-without-sh-suffix/diff]

### Gazebo 1.9.0 (2013-07-23)
* Use external package [sdformat](https://bitbucket.org/osrf/sdformat) for sdf parsing, refactor the `Element::GetValue*` function calls, and deprecate Gazebo's internal sdf parser [https://bitbucket.org/osrf/gazebo/pull-request/627]
* Improved ROS support ([[Tutorials#ROS_Integration |documentation here]]) [https://bitbucket.org/osrf/gazebo/pull-request/559]
* Added Sonar, Force-Torque, and Tactile Pressure sensors [https://bitbucket.org/osrf/gazebo/pull-request/557], [https://bitbucket.org/osrf/gazebo/pull-request/567]
* Add compile-time defaults for environment variables so that sourcing setup.sh is unnecessary in most cases [https://bitbucket.org/osrf/gazebo/pull-request/620]
* Enable user camera to follow objects in client window [https://bitbucket.org/osrf/gazebo/pull-request/603]
* Install protobuf message files for use in custom messages [https://bitbucket.org/osrf/gazebo/pull-request/614]
* Change default compilation flags to improve debugging [https://bitbucket.org/osrf/gazebo/pull-request/617]
* Change to supported relative include paths [https://bitbucket.org/osrf/gazebo/pull-request/594]
* Fix display of laser scans when sensor is rotated [https://bitbucket.org/osrf/gazebo/pull-request/599]

## Gazebo 1.8

### Gazebo 1.8.7 (2013-07-16)
* Fix bug in URDF parsing of Vector3 elements [https://bitbucket.org/osrf/gazebo/pull-request/613]
* Fix compilation errors with newest libraries [https://bitbucket.org/osrf/gazebo/pull-request/615]

### Gazebo 1.8.6 (2013-06-07)
* Fix inertia lumping in the URDF parser[https://bitbucket.org/osrf/gazebo/pull-request/554]
* Fix for ODEJoint CFM damping sign error [https://bitbucket.org/osrf/gazebo/pull-request/586]
* Fix transport memory growth[https://bitbucket.org/osrf/gazebo/pull-request/584]
* Reduce log file data in order to reduce buffer growth that results in out of memory kernel errors[https://bitbucket.org/osrf/gazebo/pull-request/587]

### Gazebo 1.8.5 (2013-06-04)
* Fix Gazebo build for machines without a valid display.[https://bitbucket.org/osrf/gazebo/commits/37f00422eea03365b839a632c1850431ee6a1d67]

### Gazebo 1.8.4 (2013-06-03)
* Fix UDRF to SDF converter so that URDF gazebo extensions are applied to all collisions in a link.[https://bitbucket.org/osrf/gazebo/pull-request/579]
* Prevent transport layer from locking when a gzclient connects to a gzserver over a connection with high latency.[https://bitbucket.org/osrf/gazebo/pull-request/572]
* Improve performance and fix uninitialized conditional jumps.[https://bitbucket.org/osrf/gazebo/pull-request/571]

### Gazebo 1.8.3 (2013-06-03)
* Fix for gzlog hanging when gzserver is not present or not responsive[https://bitbucket.org/osrf/gazebo/pull-request/577]
* Fix occasional segfault when generating log files[https://bitbucket.org/osrf/gazebo/pull-request/575]
* Performance improvement to ODE[https://bitbucket.org/osrf/gazebo/pull-request/556]
* Fix node initialization[https://bitbucket.org/osrf/gazebo/pull-request/570]
* Fix GPU laser Hz rate reduction when sensor moved away from world origin[https://bitbucket.org/osrf/gazebo/pull-request/566]
* Fix incorrect lighting in camera sensors when GPU laser is subscribe to[https://bitbucket.org/osrf/gazebo/pull-request/563]

### Gazebo 1.8.2 (2013-05-28)
* ODE performance improvements[https://bitbucket.org/osrf/gazebo/pull-request/535][https://bitbucket.org/osrf/gazebo/pull-request/537]
* Fixed tests[https://bitbucket.org/osrf/gazebo/pull-request/538][https://bitbucket.org/osrf/gazebo/pull-request/541][https://bitbucket.org/osrf/gazebo/pull-request/542]
* Fixed sinking vehicle bug[https://bitbucket.org/osrf/drcsim/issue/300] in pull-request[https://bitbucket.org/osrf/gazebo/pull-request/538]
* Fix GPU sensor throttling[https://bitbucket.org/osrf/gazebo/pull-request/536]
* Reduce string comparisons for better performance[https://bitbucket.org/osrf/gazebo/pull-request/546]
* Contact manager performance improvements[https://bitbucket.org/osrf/gazebo/pull-request/543]
* Transport performance improvements[https://bitbucket.org/osrf/gazebo/pull-request/548]
* Reduce friction noise[https://bitbucket.org/osrf/gazebo/pull-request/545]

### Gazebo 1.8.1 (2013-05-22)
* Please note that 1.8.1 contains a bug[https://bitbucket.org/osrf/drcsim/issue/300] that causes interpenetration between objects in resting contact to grow slowly.  Please update to 1.8.2 for the patch.
* Added warm starting[https://bitbucket.org/osrf/gazebo/pull-request/529]
* Reduced console output[https://bitbucket.org/osrf/gazebo/pull-request/533]
* Improved off screen rendering performance[https://bitbucket.org/osrf/gazebo/pull-request/530]
* Performance improvements [https://bitbucket.org/osrf/gazebo/pull-request/535] [https://bitbucket.org/osrf/gazebo/pull-request/537]

### Gazebo 1.8.0 (2013-05-17)
* Fixed slider axis [https://bitbucket.org/osrf/gazebo/pull-request/527]
* Fixed heightmap shadows [https://bitbucket.org/osrf/gazebo/pull-request/525]
* Fixed model and canonical link pose [https://bitbucket.org/osrf/gazebo/pull-request/519]
* Fixed OSX message header[https://bitbucket.org/osrf/gazebo/pull-request/524]
* Added zlib compression for logging [https://bitbucket.org/osrf/gazebo/pull-request/515]
* Allow clouds to be disabled in cameras [https://bitbucket.org/osrf/gazebo/pull-request/507]
* Camera rendering performance [https://bitbucket.org/osrf/gazebo/pull-request/528]


## Gazebo 1.7

### Gazebo 1.7.3 (2013-05-08)
* Fixed log cleanup (again) [https://bitbucket.org/osrf/gazebo/pull-request/511/fix-log-cleanup-logic]

### Gazebo 1.7.2 (2013-05-07)
* Fixed log cleanup [https://bitbucket.org/osrf/gazebo/pull-request/506/fix-gzlog-stop-command-line]
* Minor documentation fix [https://bitbucket.org/osrf/gazebo/pull-request/488/minor-documentation-fix]

### Gazebo 1.7.1 (2013-04-19)
* Fixed tests
* IMU sensor receives time stamped data from links
* Fix saving image frames [https://bitbucket.org/osrf/gazebo/pull-request/466/fix-saving-frames/diff]
* Wireframe rendering in GUI [https://bitbucket.org/osrf/gazebo/pull-request/414/allow-rendering-of-models-in-wireframe]
* Improved logging performance [https://bitbucket.org/osrf/gazebo/pull-request/457/improvements-to-gzlog-filter-and-logging]
* Viscous mud model [https://bitbucket.org/osrf/gazebo/pull-request/448/mud-plugin/diff]

## Gazebo 1.6

### Gazebo 1.6.3 (2013-04-15)
* Fixed a [critical SDF bug](https://bitbucket.org/osrf/gazebo/pull-request/451)
* Fixed a [laser offset bug](https://bitbucket.org/osrf/gazebo/pull-request/449)

### Gazebo 1.6.2 (2013-04-14)
* Fix for fdir1 physics property [https://bitbucket.org/osrf/gazebo/pull-request/429/fixes-to-treat-fdir1-better-1-rotate-into/diff]
* Fix for force torque sensor [https://bitbucket.org/osrf/gazebo/pull-request/447]
* SDF documentation fix [https://bitbucket.org/osrf/gazebo/issue/494/joint-axis-reference-frame-doesnt-match]

### Gazebo 1.6.1 (2013-04-05)
* Switch default build type to Release.

### Gazebo 1.6.0 (2013-04-05)
* Improvements to inertia in rubble pile
* Various Bullet integration advances.
* Noise models for ray, camera, and imu sensors.
* SDF 1.4, which accommodates more physics engine parameters and also some sensor noise models.
* Initial support for making movies from within Gazebo.
* Many performance improvements.
* Many bug fixes.
* Progress toward to building on OS X.

## Gazebo 1.5

### Gazebo 1.5.0 (2013-03-11)
* Partial integration of Bullet
  * Includes: cubes, spheres, cylinders, planes, meshes, revolute joints, ray sensors
* GUI Interface for log writing.
* Threaded sensors.
* Multi-camera sensor.

* Fixed the following issues:
 * [https://bitbucket.org/osrf/gazebo/issue/236 Issue #236]
 * [https://bitbucket.org/osrf/gazebo/issue/507 Issue #507]
 * [https://bitbucket.org/osrf/gazebo/issue/530 Issue #530]
 * [https://bitbucket.org/osrf/gazebo/issue/279 Issue #279]
 * [https://bitbucket.org/osrf/gazebo/issue/529 Issue #529]
 * [https://bitbucket.org/osrf/gazebo/issue/239 Issue #239]
 * [https://bitbucket.org/osrf/gazebo/issue/5 Issue #5]

## Gazebo 1.4

### Gazebo 1.4.0 (2013-02-01)
* New Features:
 * GUI elements to display messages from the server.
 * Multi-floor building editor and creator.
 * Improved sensor visualizations.
 * Improved mouse interactions

* Fixed the following issues:
 * [https://bitbucket.org/osrf/gazebo/issue/16 Issue #16]
 * [https://bitbucket.org/osrf/gazebo/issue/142 Issue #142]
 * [https://bitbucket.org/osrf/gazebo/issue/229 Issue #229]
 * [https://bitbucket.org/osrf/gazebo/issue/277 Issue #277]
 * [https://bitbucket.org/osrf/gazebo/issue/291 Issue #291]
 * [https://bitbucket.org/osrf/gazebo/issue/310 Issue #310]
 * [https://bitbucket.org/osrf/gazebo/issue/320 Issue #320]
 * [https://bitbucket.org/osrf/gazebo/issue/329 Issue #329]
 * [https://bitbucket.org/osrf/gazebo/issue/333 Issue #333]
 * [https://bitbucket.org/osrf/gazebo/issue/334 Issue #334]
 * [https://bitbucket.org/osrf/gazebo/issue/335 Issue #335]
 * [https://bitbucket.org/osrf/gazebo/issue/341 Issue #341]
 * [https://bitbucket.org/osrf/gazebo/issue/350 Issue #350]
 * [https://bitbucket.org/osrf/gazebo/issue/384 Issue #384]
 * [https://bitbucket.org/osrf/gazebo/issue/431 Issue #431]
 * [https://bitbucket.org/osrf/gazebo/issue/433 Issue #433]
 * [https://bitbucket.org/osrf/gazebo/issue/453 Issue #453]
 * [https://bitbucket.org/osrf/gazebo/issue/456 Issue #456]
 * [https://bitbucket.org/osrf/gazebo/issue/457 Issue #457]
 * [https://bitbucket.org/osrf/gazebo/issue/459 Issue #459]

## Gazebo 1.3

### Gazebo 1.3.1 (2012-12-14)
* Fixed the following issues:
 * [https://bitbucket.org/osrf/gazebo/issue/297 Issue #297]
* Other bugs fixed:
 * [https://bitbucket.org/osrf/gazebo/pull-request/164/ Fix light bounding box to disable properly when deselected]
 * [https://bitbucket.org/osrf/gazebo/pull-request/169/ Determine correct local IP address, to make remote clients work properly]
 * Various test fixes

### Gazebo 1.3.0 (2012-12-03)
* Fixed the following issues:
 * [https://bitbucket.org/osrf/gazebo/issue/233 Issue #233]
 * [https://bitbucket.org/osrf/gazebo/issue/238 Issue #238]
 * [https://bitbucket.org/osrf/gazebo/issue/2 Issue #2]
 * [https://bitbucket.org/osrf/gazebo/issue/95 Issue #95]
 * [https://bitbucket.org/osrf/gazebo/issue/97 Issue #97]
 * [https://bitbucket.org/osrf/gazebo/issue/90 Issue #90]
 * [https://bitbucket.org/osrf/gazebo/issue/253 Issue #253]
 * [https://bitbucket.org/osrf/gazebo/issue/163 Issue #163]
 * [https://bitbucket.org/osrf/gazebo/issue/91 Issue #91]
 * [https://bitbucket.org/osrf/gazebo/issue/245 Issue #245]
 * [https://bitbucket.org/osrf/gazebo/issue/242 Issue #242]
 * [https://bitbucket.org/osrf/gazebo/issue/156 Issue #156]
 * [https://bitbucket.org/osrf/gazebo/issue/78 Issue #78]
 * [https://bitbucket.org/osrf/gazebo/issue/36 Issue #36]
 * [https://bitbucket.org/osrf/gazebo/issue/104 Issue #104]
 * [https://bitbucket.org/osrf/gazebo/issue/249 Issue #249]
 * [https://bitbucket.org/osrf/gazebo/issue/244 Issue #244]
 * [https://bitbucket.org/osrf/gazebo/issue/36 Issue #36]

* New features:
 * Default camera view changed to look down at the origin from a height of 2 meters at location (5, -5, 2).
 * Record state data using the '-r' command line option, playback recorded state data using the '-p' command line option
 * Adjust placement of lights using the mouse.
 * Reduced the startup time.
 * Added visual reference for GUI mouse movements.
 * SDF version 1.3 released (changes from 1.2 listed below):
     - added `name` to `<camera name="cam_name"/>`
     - added `pose` to `<camera><pose>...</pose></camera>`
     - removed `filename` from `<mesh><filename>...</filename><mesh>`, use uri only.
     - recovered `provide_feedback` under `<joint>`, allowing calling `physics::Joint::GetForceTorque` in plugins.
     - added `imu` under `<sensor>`.

## Gazebo 1.2

### Gazebo 1.2.6 (2012-11-08)
* Fixed a transport issue with the GUI. Fixed saving the world via the GUI. Added more documentation. ([https://bitbucket.org/osrf/gazebo/pull-request/43/fixed-a-transport-issue-with-the-gui-fixed/diff pull request #43])
* Clean up mutex usage. ([https://bitbucket.org/osrf/gazebo/pull-request/54/fix-mutex-in-modellistwidget-using-boost/diff pull request #54])
* Fix OGRE path determination ([https://bitbucket.org/osrf/gazebo/pull-request/58/fix-ogre-paths-so-this-also-works-with/diff pull request #58], [https://bitbucket.org/osrf/gazebo/pull-request/68/fix-ogre-plugindir-determination/diff pull request #68])
* Fixed a couple of crashes and model selection/dragging problems ([https://bitbucket.org/osrf/gazebo/pull-request/59/fixed-a-couple-of-crashes-and-model/diff pull request #59])

### Gazebo 1.2.5 (2012-10-22)
* Step increment update while paused fixed ([https://bitbucket.org/osrf/gazebo/pull-request/45/fix-proper-world-stepinc-count-we-were/diff pull request #45])
* Actually call plugin destructors on shutdown ([https://bitbucket.org/osrf/gazebo/pull-request/51/fixed-a-bug-which-prevent-a-plugin/diff pull request #51])
* Don't crash on bad SDF input ([https://bitbucket.org/osrf/gazebo/pull-request/52/fixed-loading-of-bad-sdf-files/diff pull request #52])
* Fix cleanup of ray sensors on model deletion ([https://bitbucket.org/osrf/gazebo/pull-request/53/deleting-a-model-with-a-ray-sensor-did/diff pull request #53])
* Fix loading / deletion of improperly specified models ([https://bitbucket.org/osrf/gazebo/pull-request/56/catch-when-loading-bad-models-joint/diff pull request #56])

### Gazebo 1.2.4 (10-19-2012:08:00:52)
*  Style fixes ([https://bitbucket.org/osrf/gazebo/pull-request/30/style-fixes/diff pull request #30]).
*  Fix joint position control ([https://bitbucket.org/osrf/gazebo/pull-request/49/fixed-position-joint-control/diff pull request #49])

### Gazebo 1.2.3 (10-16-2012:18:39:54)
*  Disabled selection highlighting due to bug ([https://bitbucket.org/osrf/gazebo/pull-request/44/disabled-selection-highlighting-fixed/diff pull request #44]).
*  Fixed saving a world via the GUI.

### Gazebo 1.2.2 (10-16-2012:15:12:22)
*  Skip search for system install of libccd, use version inside gazebo ([https://bitbucket.org/osrf/gazebo/pull-request/39/skip-search-for-system-install-of-libccd/diff pull request #39]).
*  Fixed sensor initialization race condition ([https://bitbucket.org/osrf/gazebo/pull-request/42/fix-sensor-initializaiton-race-condition pull request #42]).

### Gazebo 1.2.1 (10-15-2012:21:32:55)
*  Properly removed projectors attached to deleted models ([https://bitbucket.org/osrf/gazebo/pull-request/37/remove-projectors-that-are-attached-to/diff pull request #37]).
*  Fix model plugin loading bug ([https://bitbucket.org/osrf/gazebo/pull-request/31/moving-bool-first-in-model-and-world pull request #31]).
*  Fix light insertion and visualization of models prior to insertion ([https://bitbucket.org/osrf/gazebo/pull-request/35/fixed-light-insertion-and-visualization-of/diff pull request #35]).
*  Fixed GUI manipulation of static objects ([https://bitbucket.org/osrf/gazebo/issue/63/moving-static-objects-does-not-move-the issue #63] [https://bitbucket.org/osrf/gazebo/pull-request/38/issue-63-bug-patch-moving-static-objects/diff pull request #38]).
*  Fixed GUI selection bug ([https://bitbucket.org/osrf/gazebo/pull-request/40/fixed-selection-of-multiple-objects-at/diff pull request #40])

### Gazebo 1.2.0 (10-04-2012:20:01:20)
*  Updated GUI: new style, improved mouse controls, and removal of non-functional items.
*  Model database: An online repository of models.
*  Numerous bug fixes
*  APT repository hosted at [http://osrfoundation.org OSRF]
*  Improved process control prevents zombie processes<|MERGE_RESOLUTION|>--- conflicted
+++ resolved
@@ -1,11 +1,9 @@
 ## Gazebo 7.0
-<<<<<<< HEAD
 1. Refactored makers
     * [Pull request #1828](https://bitbucket.org/osrf/gazebo/pull-request/1828)
-=======
+
 1. Set window flags for dialogs and file dialogs
     * [Pull request #1816](https://bitbucket.org/osrf/gazebo/pull-request/1816)
->>>>>>> f62b3bfb
 
 1. Log playback GUI for multistep, rewind, forward and seek
     * [Pull request #1791](https://bitbucket.org/osrf/gazebo/pull-request/1791)
