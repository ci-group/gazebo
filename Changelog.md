## Gazebo 8

## Gazebo 8.x.x (2017-xx-xx)

1. Fix memory and other issues found from running Coverity.
    * A contribution from Olivier Crave
    * [Pull request #2241](https://bitbucket.org/osrf/gazebo/pull-request/2241)
    * [Pull request #2242](https://bitbucket.org/osrf/gazebo/pull-request/2242)
<<<<<<< HEAD
    * [Pull request #2244](https://bitbucket.org/osrf/gazebo/pull-request/2244)
=======
    * [Pull request #2243](https://bitbucket.org/osrf/gazebo/pull-request/2243)
>>>>>>> 5bf6046c

1. Add Wind support
    * [Pull request #1985](https://bitbucket.org/osrf/gazebo/pull-request/1985)
    * A contribution from Olivier Crave

1. Adds an output option to gz log that allows the tool to filter a log file and write to a new log file.
    * [Pull request #2149](https://bitbucket.org/osrf/gazebo/pull-request/2149)

1. Update Actor animations by faciliting skeleton visualization, control via a plugin. Also resolves issue #1785.
    * [Pull request #2219](https://bitbucket.org/osrf/gazebo/pull-request/2219)

1. Use only Gazebo's internal version of tinyxml2. The version of tinyxml2 distributed with Ubuntu fails when parsing large log files.
    * [Pull request #2146](https://bitbucket.org/osrf/gazebo/pull-request/2146)

1. Moved gazebo ODE includes to have correct include path
    * [Pull request #2186](https://bitbucket.org/osrf/gazebo/pull-request/2186)

1. Atmosphere model
    * [Pull request #1989](https://bitbucket.org/osrf/gazebo/pull-request/1989)

1. Added static camera when following a model.
    * [Pull request #1980](https://bitbucket.org/osrf/gazebo/pull-request/1980)
    * A contribution from Oliver Crave

1. Support conversions between SDF and protobuf for more sensors.
    * [Pull request #2118](https://bitbucket.org/osrf/gazebo/pull-request/2118)

1. Fix ODE Ray-Cylinder collision, and added ability to instantiate stand alone MultiRayShapes.
    * [Pull request #2122](https://bitbucket.org/osrf/gazebo/pull-request/2122)

1. Update depth camera sensor to publish depth data over a topic.
    * [Pull request #2112](https://bitbucket.org/osrf/gazebo/pull-request/2112)

1. Model editor updates

    1. Undo / redo inserting and deleting links
        * [Pull request #2151](https://bitbucket.org/osrf/gazebo/pull-request/2151)

## Gazebo 7

## Gazebo 7.1.0 (2016-04-07)

1. fix: remove back projection
    * [Pull request 2201](https://bitbucket.org/osrf/gazebo/pull-request/2201)
    * A contribution from Yuki Furuta

1. Fix oculus 2 camera field of view
    * [Pull request 2157](https://bitbucket.org/osrf/gazebo/pull-request/2157)

1. Added BeforePhysicsUpdate world event
    * [Pull request 2128](https://bitbucket.org/osrf/gazebo/pull-request/2128)
    * A contribution from Martin Pecka

1. Update `gz sdf -c` command line tool to use the new `sdf::convertFile` API.
    * [Pull request #2227](https://bitbucket.org/osrf/gazebo/pull-requests/2227)

1. Backport depth camera OSX fix 
    * [Pull request 2233](https://bitbucket.org/osrf/gazebo/pull-request/2233)

1. Feat load collision.sdf only once
    * [Pull request 2236](https://bitbucket.org/osrf/gazebo/pull-request/2236)

1. Update gui/building/Item API
    * [Pull request 2228](https://bitbucket.org/osrf/gazebo/pull-request/2228)

1. Semantic version class to compare model versions in the model database.
    * [Pull request 2207](https://bitbucket.org/osrf/gazebo/pull-request/2207)

1. Backport issue 1834 fix to gazebo7
    * [Pull request 2222](https://bitbucket.org/osrf/gazebo/pull-request/2222)

1. Backport ImagesView_TEST changes
    * [Pull request 2217](https://bitbucket.org/osrf/gazebo/pull-request/2217)

1. Backport pull request #2189 (mutex in Transport::Conection)
    * [Pull request 2208](https://bitbucket.org/osrf/gazebo/pull-request/2208)

1. Process insertions on World::SetState
    * [Pull request #2200](https://bitbucket.org/osrf/gazebo/pull-requests/2200)

1. Process deletions on World::SetState
    * [Pull request #2204](https://bitbucket.org/osrf/gazebo/pull-requests/2204)

1. Fix ray-cylinder collision
    * [Pull request 2124](https://bitbucket.org/osrf/gazebo/pull-request/2124)

1. Fix editing physics parameters in gzclient, update test
    * [Pull request 2192](https://bitbucket.org/osrf/gazebo/pull-request/2192)

1. Fix Audio Decoder test failure
    * [Pull request 2193](https://bitbucket.org/osrf/gazebo/pull-request/2193)

1. Add layers to building levels
    * [Pull request 2180](https://bitbucket.org/osrf/gazebo/pull-request/2180)

1. Allow dynamically adding links to a model.
    * [Pull request #2185](https://bitbucket.org/osrf/gazebo/pull-requests/2185)

1. Fix editing physics parameters in gzclient, update test
    * [Pull request #2192](https://bitbucket.org/osrf/gazebo/pull-requests/2192)
    * [Issue #1876](https://bitbucket.org/osrf/gazebo/issues/1876)

1. Model database selects the latest model version.
    * [Pull request #2207](https://bitbucket.org/osrf/gazebo/pull-requests/2207)

1. Only link relevant libraries to tests
    * [Pull request 2130](https://bitbucket.org/osrf/gazebo/pull-request/2130)

1. PIMPLize gui/model/ModelCreator
    * [Pull request 2171](https://bitbucket.org/osrf/gazebo/pull-request/2171)

1. backport warning and test fixes from pull request #2177
    * [Pull request 2179](https://bitbucket.org/osrf/gazebo/pull-request/2179)

1. Prevent xml parser error from crashing LogPlay on osx -> gazebo7
    * [Pull request 2174](https://bitbucket.org/osrf/gazebo/pull-request/2174)

1. PIMPLize gui/building/ScaleWidget
    * [Pull request 2164](https://bitbucket.org/osrf/gazebo/pull-request/2164)

1. Fix using Shift key while scaling inside the model editor
    * [Pull request 2165](https://bitbucket.org/osrf/gazebo/pull-request/2165)

1. Backport fix for ign-math explicit constructors -> gazebo7
    * [Pull request 2163](https://bitbucket.org/osrf/gazebo/pull-request/2163)

1. Display physics engine type in the GUI
    * [Pull request #2155](https://bitbucket.org/osrf/gazebo/pull-requests/2155)
    * [Issue #1121](https://bitbucket.org/osrf/gazebo/issues/1121)
    * A contribution from Mohamd Ayman

1. Fix compilation against ffmpeg3 (libavcodec)
    * [Pull request #2154](https://bitbucket.org/osrf/gazebo/pull-request/2154)

1. Append a missing </gazebo_log> tag to log files when played.
    * [Pull request #2143](https://bitbucket.org/osrf/gazebo/pull-request/2143)

1. Add helper function QTestFixture::ProcessEventsAndDraw
    * [Pull request #2147](https://bitbucket.org/osrf/gazebo/pull-request/2147)

1. Add qt resources to gazebo gui library
    * [Pull request 2134](https://bitbucket.org/osrf/gazebo/pull-request/2134)

1. Undo scaling during simulation
    * [Pull request #2108](https://bitbucket.org/osrf/gazebo/pull-request/2108)

1. Fix SensorManager::SensorContainer::RunLoop sensor update time assertion
    * [Pull request #2115](https://bitbucket.org/osrf/gazebo/pull-request/2115)

1. Fix use of not initialized static attribute in Light class
    * [Pull request 2075](https://bitbucket.org/osrf/gazebo/pull-request/2075)
    * A contribution from Silvio Traversaro

1. Install GuiTypes header
    * [Pull request 2106](https://bitbucket.org/osrf/gazebo/pull-request/2106)

1. Removes one function call and replaces a manual swap with std::swap in ODE heightfield.
    * [Pull request #2114](https://bitbucket.org/osrf/gazebo/pull-request/2114)
    
1. New world event: BeforePhysicsUpdate
    * [Issue #1851](https://bitbucket.org/osrf/gazebo/issues/1851)

1. Model editor: Fix setting relative pose after alignment during joint creation.
    * [Issue #1844](https://bitbucket.org/osrf/gazebo/issues/1844)
    * [Pull request #2150](https://bitbucket.org/osrf/gazebo/pull-request/2150)

1. Model editor: Fix saving and spawning model with its original name
    * [Pull request #2183](https://bitbucket.org/osrf/gazebo/pull-request/2183)

1. Model editor: Fix inserting custom links
    * [Pull request #2222](https://bitbucket.org/osrf/gazebo/pull-request/2222)
    * [Issue #1834](https://bitbucket.org/osrf/gazebo/issues/1834)

1. Building editor: Add layers to building levels
    * [Pull request #2180](https://bitbucket.org/osrf/gazebo/pull-request/2180)
    * [Issue #1806](https://bitbucket.org/osrf/gazebo/issues/1806)

1. Building editor: Update gui/building/Item API
    * [Pull request #2228](https://bitbucket.org/osrf/gazebo/pull-request/2228)

## Gazebo 7.0.0 (2016-01-25)

1. Add FollowerPlugin
    * [Pull request #2085](https://bitbucket.org/osrf/gazebo/pull-request/2085)

1. Fix circular dependency so that physics does not call the sensors API.
    * [Pull request #2089](https://bitbucket.org/osrf/gazebo/pull-request/2089)
    * [Issue #1516](https://bitbucket.org/osrf/gazebo/issues/1516)

1. Add Gravity and MagneticField API to World class to match sdformat change.
    * [SDFormat pull request 247](https://bitbucket.org/osrf/sdformat/pull-requests/247)
    * [Issue #1823](https://bitbucket.org/osrf/gazebo/issues/1823)
    * [Pull request #2090](https://bitbucket.org/osrf/gazebo/pull-request/2090)

1. Use opaque pointers and deprecate functions in the rendering library
    * [Pull request #2069](https://bitbucket.org/osrf/gazebo/pull-request/2069)
    * [Pull request #2064](https://bitbucket.org/osrf/gazebo/pull-request/2064)
    * [Pull request #2066](https://bitbucket.org/osrf/gazebo/pull-request/2066)
    * [Pull request #2069](https://bitbucket.org/osrf/gazebo/pull-request/2069)
    * [Pull request #2074](https://bitbucket.org/osrf/gazebo/pull-request/2074)
    * [Pull request #2076](https://bitbucket.org/osrf/gazebo/pull-request/2076)
    * [Pull request #2070](https://bitbucket.org/osrf/gazebo/pull-request/2070)
    * [Pull request #2071](https://bitbucket.org/osrf/gazebo/pull-request/2071)
    * [Pull request #2084](https://bitbucket.org/osrf/gazebo/pull-request/2084)
    * [Pull request #2073](https://bitbucket.org/osrf/gazebo/pull-request/2073)

1. Use opaque pointers for the Master class.
    * [Pull request #2036](https://bitbucket.org/osrf/gazebo/pull-request/2036)

1. Use opaque pointers in the gui library
    * [Pull request #2057](https://bitbucket.org/osrf/gazebo/pull-request/2057)
    * [Pull request #2037](https://bitbucket.org/osrf/gazebo/pull-request/2037)
    * [Pull request #2052](https://bitbucket.org/osrf/gazebo/pull-request/2052)
    * [Pull request #2053](https://bitbucket.org/osrf/gazebo/pull-request/2053)
    * [Pull request #2028](https://bitbucket.org/osrf/gazebo/pull-request/2028)
    * [Pull request #2051](https://bitbucket.org/osrf/gazebo/pull-request/2051)
    * [Pull request #2027](https://bitbucket.org/osrf/gazebo/pull-request/2027)
    * [Pull request #2026](https://bitbucket.org/osrf/gazebo/pull-request/2026)
    * [Pull request #2029](https://bitbucket.org/osrf/gazebo/pull-request/2029)
    * [Pull request #2042](https://bitbucket.org/osrf/gazebo/pull-request/2042)

1. Use more opaque pointers.
    * [Pull request #2022](https://bitbucket.org/osrf/gazebo/pull-request/2022)
    * [Pull request #2025](https://bitbucket.org/osrf/gazebo/pull-request/2025)
    * [Pull request #2043](https://bitbucket.org/osrf/gazebo/pull-request/2043)
    * [Pull request #2044](https://bitbucket.org/osrf/gazebo/pull-request/2044)
    * [Pull request #2065](https://bitbucket.org/osrf/gazebo/pull-request/2065)
    * [Pull request #2067](https://bitbucket.org/osrf/gazebo/pull-request/2067)
    * [Pull request #2079](https://bitbucket.org/osrf/gazebo/pull-request/2079)

1. Fix visual transparency issues
    * [Pull request #2031](https://bitbucket.org/osrf/gazebo/pull-request/2031)
    * [Issue #1726](https://bitbucket.org/osrf/gazebo/issue/1726)
    * [Issue #1790](https://bitbucket.org/osrf/gazebo/issue/1790)

1. Implemented private data pointer for the RTShaderSystem class. Minimized shader updates to once per render update.
    * [Pull request #2003](https://bitbucket.org/osrf/gazebo/pull-request/2003)

1. Updating physics library to use ignition math.
    * [Pull request #2007](https://bitbucket.org/osrf/gazebo/pull-request/2007)

1. Switching to ignition math for the rendering library.
    * [Pull request #1993](https://bitbucket.org/osrf/gazebo/pull-request/1993)
    * [Pull request #1994](https://bitbucket.org/osrf/gazebo/pull-request/1994)
    * [Pull request #1995](https://bitbucket.org/osrf/gazebo/pull-request/1995)
    * [Pull request #1996](https://bitbucket.org/osrf/gazebo/pull-request/1996)

1. Removed deprecations
    * [Pull request #1992]((https://bitbucket.org/osrf/gazebo/pull-request/1992)

1. Add ability to set the pose of a visual from a link.
    * [Pull request #1963](https://bitbucket.org/osrf/gazebo/pull-request/1963)

1. Copy visual visibility flags on clone
    * [Pull request #2008](https://bitbucket.org/osrf/gazebo/pull-request/2008)

1. Publish camera sensor image size when rendering is not enabled
    * [Pull request #1969](https://bitbucket.org/osrf/gazebo/pull-request/1969)

1. Added Poissons Ratio and Elastic Modulus for ODE.
    * [Pull request #1974](https://bitbucket.org/osrf/gazebo/pull-request/1974)

1. Update rest web plugin to publish response messages and display login user name in toolbar.
    * [Pull request #1956](https://bitbucket.org/osrf/gazebo/pull-request/1956)

1. Improve overall speed of log playback. Added new functions to LogPlay.
   Use tinyxml2 for playback.
    * [Pull request #1931](https://bitbucket.org/osrf/gazebo/pull-request/1931)

1. Improve SVG import. Added support for transforms in paths.
    * [Pull request #1981](https://bitbucket.org/osrf/gazebo/pull-request/1981)

1. Enter time during log playback
    * [Pull request #2000](https://bitbucket.org/osrf/gazebo/pull-request/2000)

1. Added Ignition Transport dependency.
    * [Pull request #1930](https://bitbucket.org/osrf/gazebo/pull-request/1930)

1. Make latched subscribers receive the message only once
    * [Issue #1789](https://bitbucket.org/osrf/gazebo/issue/1789)
    * [Pull request #2019](https://bitbucket.org/osrf/gazebo/pull-request/2019)

1. Implemented transport clear buffers
    * [Pull request #2017](https://bitbucket.org/osrf/gazebo/pull-request/2017)

1. KeyEvent constructor should be in a source file. Removed a few visibility
flags from c functions. Windows did not like `CPPTYPE_*` in
`gazebo/gui/ConfigWidget.cc`, so I replaced it with `TYPE_*`.
    * [Pull request #1943](https://bitbucket.org/osrf/gazebo/pull-request/1943)

1. Added wide angle camera sensor.
    * [Pull request #1866](https://bitbucket.org/osrf/gazebo/pull-request/1866)

1. Change the `near` and `far` members of `gazebo/msgs/logical_camera_sensors.proto` to `near_clip` and `far_clip`
    + [Pull request #1942](https://bitbucket.org/osrf/gazebo/pull-request/1942)

1. Resolve issue #1702
    * [Issue #1702](https://bitbucket.org/osrf/gazebo/issue/1702)
    * [Pull request #1905](https://bitbucket.org/osrf/gazebo/pull-request/1905)
    * [Pull request #1913](https://bitbucket.org/osrf/gazebo/pull-request/1913)
    * [Pull request #1914](https://bitbucket.org/osrf/gazebo/pull-request/1914)

1. Update physics when the world is reset
    * [Pull request #1903](https://bitbucket.org/osrf/gazebo/pull-request/1903)

1. Light and light state for the server side
    * [Pull request #1920](https://bitbucket.org/osrf/gazebo/pull-request/1920)

1. Add scale to model state so scaling works on log/playback.
    * [Pull request #2020](https://bitbucket.org/osrf/gazebo/pull-request/2020)

1. Added tests for WorldState
    * [Pull request #1968](https://bitbucket.org/osrf/gazebo/pull-request/1968)

1. Rename Reset to Reset Time in time widget
    * [Pull request #1892](https://bitbucket.org/osrf/gazebo/pull-request/1892)
    * [Issue #1730](https://bitbucket.org/osrf/gazebo/issue/1730)

1. Set QTestfFxture to verbose
    * [Pull request #1944](https://bitbucket.org/osrf/gazebo/pull-request/1944)
    * [Issue #1756](https://bitbucket.org/osrf/gazebo/issue/1756)

1. Added torsional friction
    * [Pull request #1831](https://bitbucket.org/osrf/gazebo/pull-request/1831)

1. Support loading and spawning nested models
    * [Pull request #1868](https://bitbucket.org/osrf/gazebo/pull-request/1868)
    * [Pull request #1895](https://bitbucket.org/osrf/gazebo/pull-request/1895)

1. Undo user motion commands during simulation, added physics::UserCmdManager and gui::UserCmdHistory.
    * [Pull request #1934](https://bitbucket.org/osrf/gazebo/pull-request/1934)

1. Forward user command messages for undo.
    * [Pull request #2009](https://bitbucket.org/osrf/gazebo/pull-request/2009)

1. Undo reset commands during simulation, forwarding commands
    * [Pull request #1986](https://bitbucket.org/osrf/gazebo/pull-request/1986)

1. Undo apply force / torque during simulation
    * [Pull request #2030](https://bitbucket.org/osrf/gazebo/pull-request/2030)

1. Add function to get the derived scale of a Visual
    * [Pull request #1881](https://bitbucket.org/osrf/gazebo/pull-request/1881)

1. Added EnumIface, which supports iterators over enums.
    * [Pull request #1847](https://bitbucket.org/osrf/gazebo/pull-request/1847)

1. Added RegionEventBoxPlugin - fires events when models enter / exit the region
    * [Pull request #1856](https://bitbucket.org/osrf/gazebo/pull-request/1856)

1. Added tests for checking the playback control via messages.
    * [Pull request #1885](https://bitbucket.org/osrf/gazebo/pull-request/1885)

1. Added LoadArgs() function to ServerFixture for being able to load a server
using the same arguments used in the command line.
    * [Pull request #1874](https://bitbucket.org/osrf/gazebo/pull-request/1874)

1. Added battery class, plugins and test world.
    * [Pull request #1872](https://bitbucket.org/osrf/gazebo/pull-request/1872)

1. Display gearbox and screw joint properties in property tree
    * [Pull request #1838](https://bitbucket.org/osrf/gazebo/pull-request/1838)

1. Set window flags for dialogs and file dialogs
    * [Pull request #1816](https://bitbucket.org/osrf/gazebo/pull-request/1816)

1. Fix minimum window height
   * [Pull request #1977](https://bitbucket.org/osrf/gazebo/pull-request/1977)
   * [Issue #1706](https://bitbucket.org/osrf/gazebo/issue/1706)

1. Add option to reverse alignment direction
   * [Pull request #2040](https://bitbucket.org/osrf/gazebo/pull-request/2040)
   * [Issue #1242](https://bitbucket.org/osrf/gazebo/issue/1242)

1. Fix unadvertising a publisher - only unadvertise topic if it is the last publisher.
   * [Pull request #2005](https://bitbucket.org/osrf/gazebo/pull-request/2005)
   * [Issue #1782](https://bitbucket.org/osrf/gazebo/issue/1782)

1. Log playback GUI for multistep, rewind, forward and seek
    * [Pull request #1791](https://bitbucket.org/osrf/gazebo/pull-request/1791)

1. Added Apply Force/Torque movable text
    * [Pull request #1789](https://bitbucket.org/osrf/gazebo/pull-request/1789)

1. Added cascade parameter (apply to children) for Visual SetMaterial, SetAmbient, SetEmissive, SetSpecular, SetDiffuse, SetTransparency
    * [Pull request #1851](https://bitbucket.org/osrf/gazebo/pull-request/1851)

1. Tweaks to Data Logger, such as multiline text edit for path
    * [Pull request #1800](https://bitbucket.org/osrf/gazebo/pull-request/1800)

1. Added TopToolbar and hide / disable several widgets according to WindowMode
    * [Pull request #1869](https://bitbucket.org/osrf/gazebo/pull-request/1869)

1. Added Visual::IsAncestorOf and Visual::IsDescendantOf
    * [Pull request #1850](https://bitbucket.org/osrf/gazebo/pull-request/1850)

1. Added msgs::PluginFromSDF and tests
    * [Pull request #1858](https://bitbucket.org/osrf/gazebo/pull-request/1858)

1. Added msgs::CollisionFromSDF msgs::SurfaceFromSDF and msgs::FrictionFromSDF
    * [Pull request #1900](https://bitbucket.org/osrf/gazebo/pull-request/1900)

1. Added hotkeys chart dialog
    * [Pull request #1835](https://bitbucket.org/osrf/gazebo/pull-request/1835)

1. Space bar to play / pause
   * [Pull request #2023](https://bitbucket.org/osrf/gazebo/pull-request/2023)
   * [Issue #1798](https://bitbucket.org/osrf/gazebo/issue/1798)

1. Make it possible to create custom ConfigWidgets
    * [Pull request #1861](https://bitbucket.org/osrf/gazebo/pull-request/1861)

1. AddItem / RemoveItem / Clear enum config widgets
    * [Pull request #1878](https://bitbucket.org/osrf/gazebo/pull-request/1878)

1. Make all child ConfigWidgets emit signals.
    * [Pull request #1884](https://bitbucket.org/osrf/gazebo/pull-request/1884)

1. Refactored makers
    * [Pull request #1828](https://bitbucket.org/osrf/gazebo/pull-request/1828)

1. Added gui::Conversions to convert between Gazebo and Qt
    * [Pull request #2034](https://bitbucket.org/osrf/gazebo/pull-request/2034)

1. Model editor updates
    1. Support adding model plugins in model editor
        * [Pull request #2060](https://bitbucket.org/osrf/gazebo/pull-request/2060)

    1. Added support for copying and pasting top level nested models
        * [Pull request #2006](https://bitbucket.org/osrf/gazebo/pull-request/2006)

    1. Make non-editable background models white in model editor
        * [Pull request #1950](https://bitbucket.org/osrf/gazebo/pull-request/1950)

    1. Choose / swap parent and child links in joint inspector
        * [Pull request #1887](https://bitbucket.org/osrf/gazebo/pull-request/1887)
        * [Issue #1500](https://bitbucket.org/osrf/gazebo/issue/1500)

    1. Presets combo box for Vector3 config widget
        * [Pull request #1954](https://bitbucket.org/osrf/gazebo/pull-request/1954)

    1. Added support for more joint types (gearbox and fixed joints).
        * [Pull request #1794](https://bitbucket.org/osrf/gazebo/pull-request/1794)

    1. Added support for selecting links and joints, opening context menu and inspectors in Schematic View.
        * [Pull request #1787](https://bitbucket.org/osrf/gazebo/pull-request/1787)

    1. Color-coded edges in Schematic View to match joint color.
        * [Pull request #1781](https://bitbucket.org/osrf/gazebo/pull-request/1781)

    1. Scale link mass and inertia when a link is scaled
        * [Pull request #1836](https://bitbucket.org/osrf/gazebo/pull-request/1836)

    1. Add density widget to config widget and link inspector
        * [Pull request #1978](https://bitbucket.org/osrf/gazebo/pull-request/1978)

    1. Added icons for child and parent link in joint inspector
        * [Pull request #1953](https://bitbucket.org/osrf/gazebo/pull-request/1953)

    1. Load and save nested models
        * [Pull request #1894](https://bitbucket.org/osrf/gazebo/pull-request/1894)

    1. Display model plugins on the left panel and added model plugin inspector
        * [Pull request #1863](https://bitbucket.org/osrf/gazebo/pull-request/1863)

    1. Context menu and deletion for model plugins
        * [Pull request #1890](https://bitbucket.org/osrf/gazebo/pull-request/1890)

    1. Delete self from inspector
        * [Pull request #1904](https://bitbucket.org/osrf/gazebo/pull-request/1904)
        * [Issue #1543](https://bitbucket.org/osrf/gazebo/issue/1543)

    1. Apply inspector changes in real time and add reset button
        * [Pull request #1945](https://bitbucket.org/osrf/gazebo/pull-request/1945)
        * [Issue #1472](https://bitbucket.org/osrf/gazebo/issue/1472)

    1. Set physics to be paused when exiting model editor mode
        * [Pull request #1893](https://bitbucket.org/osrf/gazebo/pull-request/1893)
        * [Issue #1734](https://bitbucket.org/osrf/gazebo/issue/1734)

    1. Add Insert tab to model editor
        * [Pull request #1924](https://bitbucket.org/osrf/gazebo/pull-request/1924)

    1. Support inserting nested models from model maker
        * [Pull request #1982](https://bitbucket.org/osrf/gazebo/pull-request/1982)

    1. Added joint creation dialog
        * [Pull request #2021](https://bitbucket.org/osrf/gazebo/pull-request/2021)

    1. Added reverse checkboxes to joint creation dialog
        * [Pull request #2086](https://bitbucket.org/osrf/gazebo/pull-request/2086)

    1. Use opaque pointers in the model editor
        * [Pull request #2056](https://bitbucket.org/osrf/gazebo/pull-request/2056)
        * [Pull request #2059](https://bitbucket.org/osrf/gazebo/pull-request/2059)
        * [Pull request #2087](https://bitbucket.org/osrf/gazebo/pull-request/2087)

    1. Support joint creation between links in nested model.
        * [Pull request #2080](https://bitbucket.org/osrf/gazebo/pull-request/2080)

1. Building editor updates

    1. Use opaque pointers in the building editor
        * [Pull request #2041](https://bitbucket.org/osrf/gazebo/pull-request/2041)
        * [Pull request #2039](https://bitbucket.org/osrf/gazebo/pull-request/2039)
        * [Pull request #2055](https://bitbucket.org/osrf/gazebo/pull-request/2055)
        * [Pull request #2032](https://bitbucket.org/osrf/gazebo/pull-request/2032)
        * [Pull request #2082](https://bitbucket.org/osrf/gazebo/pull-request/2082)
        * [Pull request #2038](https://bitbucket.org/osrf/gazebo/pull-request/2038)
        * [Pull request #2033](https://bitbucket.org/osrf/gazebo/pull-request/2033)

    1. Use opaque pointers for GrabberHandle, add *LinkedGrabbers functions
        * [Pull request #2034](https://bitbucket.org/osrf/gazebo/pull-request/2034)

    1. Removed unused class: BuildingItem
        * [Pull request #2045](https://bitbucket.org/osrf/gazebo/pull-request/2045)

    1. Use opaque pointers for BuildingModelManip, move attachment logic to BuildingMaker
        * [Pull request #2046](https://bitbucket.org/osrf/gazebo/pull-request/2046)

    1. Use opaque pointers for all Dialog classes, add conversion from QPointF, move common logic to BaseInspectorDialog.
        * [Pull request #2083](https://bitbucket.org/osrf/gazebo/pull-request/2083)

## Gazebo 6.0

### Gazebo 6.6.0 (2016-04-07)

1. fix: remove back projection
    * [Pull request 2201](https://bitbucket.org/osrf/gazebo/pull-request/2201)
    * A contribution from Yuki Furuta

1. Backport depth camera OSX fix and test
    * [Pull request 2230](https://bitbucket.org/osrf/gazebo/pull-request/2230)

1. Add missing tinyxml includes (gazebo6)
    * [Pull request 2218](https://bitbucket.org/osrf/gazebo/pull-request/2218)

1. Fix ray-cylinder collision in ode
    * [Pull request 2125](https://bitbucket.org/osrf/gazebo/pull-request/2125)

1. backport fixes for ffmpeg3 to gazebo6 (from pull request #2154)
    * [Pull request 2162](https://bitbucket.org/osrf/gazebo/pull-request/2162)

1. Install shapes_bitmask.world
    * [Pull request 2104](https://bitbucket.org/osrf/gazebo/pull-request/2104)

1. Add gazebo_client to gazebo.pc (gazebo6)
    * [Pull request 2102](https://bitbucket.org/osrf/gazebo/pull-request/2102)

1. Fix removing multiple camera sensors that have the same camera name
    * [Pull request 2081](https://bitbucket.org/osrf/gazebo/pull-request/2081)

1. Ensure that LINK_FRAME_VISUAL arrow components are deleted (#1812)
    * [Pull request 2078](https://bitbucket.org/osrf/gazebo/pull-request/2078)

1. add migration notes for gazebo::setupClient to gazebo::client::setup
    * [Pull request 2068](https://bitbucket.org/osrf/gazebo/pull-request/2068)

1. Update inertia properties during simulation: part 2
    * [Pull request 1984](https://bitbucket.org/osrf/gazebo/pull-request/1984)

1. Fix minimum window height
    * [Pull request 2002](https://bitbucket.org/osrf/gazebo/pull-request/2002)

1. Backport gpu laser test fix
    * [Pull request 1999](https://bitbucket.org/osrf/gazebo/pull-request/1999)

1. Relax physics tolerances for single-precision bullet (gazebo6)
    * [Pull request 1997](https://bitbucket.org/osrf/gazebo/pull-request/1997)

1. Fix minimum window height
    * [Pull request 1998](https://bitbucket.org/osrf/gazebo/pull-request/1998)

1. backport model editor fixed joint option to gazebo6
    * [Pull request 1957](https://bitbucket.org/osrf/gazebo/pull-request/1957)

1. Update shaders once per render update
    * [Pull request 1991](https://bitbucket.org/osrf/gazebo/pull-request/1991)

1. Relax physics tolerances for single-precision bullet
    * [Pull request 1976](https://bitbucket.org/osrf/gazebo/pull-request/1976)

1. Fix visual transparency issues
    * [Pull request 1967](https://bitbucket.org/osrf/gazebo/pull-request/1967)

1. fix memory corruption in transport/Publisher.cc
    * [Pull request 1951](https://bitbucket.org/osrf/gazebo/pull-request/1951)

1. Add test for SphericalCoordinates::LocalFromGlobal
    * [Pull request 1959](https://bitbucket.org/osrf/gazebo/pull-request/1959)

### Gazebo 6.5.1 (2015-10-29)

1. Fix removing multiple camera sensors that have the same camera name.
    * [Pull request #2081](https://bitbucket.org/osrf/gazebo/pull-request/2081)
    * [Issue #1811](https://bitbucket.org/osrf/gazebo/issues/1811)

1. Backport model editor toolbar fixed joint option from [pull request #1794](https://bitbucket.org/osrf/gazebo/pull-request/1794)
    * [Pull request #1957](https://bitbucket.org/osrf/gazebo/pull-request/1957)

1. Fix minimum window height
    * Backport of [pull request #1977](https://bitbucket.org/osrf/gazebo/pull-request/1977)
    * [Pull request #1998](https://bitbucket.org/osrf/gazebo/pull-request/1998)
    * [Issue #1706](https://bitbucket.org/osrf/gazebo/issue/1706)

1. Fix visual transparency issues
    * [Pull request #1967](https://bitbucket.org/osrf/gazebo/pull-request/1967)
    * [Issue #1726](https://bitbucket.org/osrf/gazebo/issue/1726)

### Gazebo 6.5.0 (2015-10-22)

1. Added ability to convert from spherical coordinates to local coordinates.
    * [Pull request #1955](https://bitbucket.org/osrf/gazebo/pull-request/1955)

### Gazebo 6.4.0 (2015-10-14)

1. Fix ABI problem. Make `Sensor::SetPose` function non virtual.
    * [Pull request #1947](https://bitbucket.org/osrf/gazebo/pull-request/1947)

1. Update inertia properties during simulation
    * [Pull request #1909](https://bitbucket.org/osrf/gazebo/pull-requests/1909)
    * [Design document](https://bitbucket.org/osrf/gazebo_design/src/default/inertia_resize/inertia_resize.md)

1. Fix transparency correction for opaque materials
    * [Pull request #1946](https://bitbucket.org/osrf/gazebo/pull-requests/1946/fix-transparency-correction-for-opaque/diff)

### Gazebo 6.3.0 (2015-10-06)

1. Added `Sensor::SetPose` function
    * [Pull request #1935](https://bitbucket.org/osrf/gazebo/pull-request/1935)

### Gazebo 6.2.0 (2015-10-02)

1. Update physics when the world is reset
    * Backport of [pull request #1903](https://bitbucket.org/osrf/gazebo/pull-request/1903)
    * [Pull request #1916](https://bitbucket.org/osrf/gazebo/pull-request/1916)
    * [Issue #101](https://bitbucket.org/osrf/gazebo/issue/101)

1. Added Copy constructor and assignment operator to MouseEvent
    * [Pull request #1855](https://bitbucket.org/osrf/gazebo/pull-request/1855)

### Gazebo 6.1.0 (2015-08-02)

1. Added logical_camera sensor.
    * [Pull request #1845](https://bitbucket.org/osrf/gazebo/pull-request/1845)

1. Added RandomVelocityPlugin, which applies a random velocity to a model's link.
    * [Pull request #1839](https://bitbucket.org/osrf/gazebo/pull-request/1839)

1. Sim events for joint position, velocity and applied force
    * [Pull request #1849](https://bitbucket.org/osrf/gazebo/pull-request/1849)

### Gazebo 6.0.0 (2015-07-27)

1. Added magnetometer sensor. A contribution from Andrew Symington.
    * [Pull request #1788](https://bitbucket.org/osrf/gazebo/pull-request/1788)

1. Added altimeter sensor. A contribution from Andrew Symington.
    * [Pull request #1792](https://bitbucket.org/osrf/gazebo/pull-request/1792)

1. Implement more control options for log playback:
  1. Rewind: The simulation starts from the beginning.
  1. Forward: The simulation jumps to the end of the log file.
  1. Seek: The simulation jumps to a specific point specified by its simulation
  time.
      * [Pull request #1737](https://bitbucket.org/osrf/gazebo/pull-request/1737)

1. Added Gazebo splash screen
    * [Pull request #1745](https://bitbucket.org/osrf/gazebo/pull-request/1745)

1. Added a transporter plugin which allows models to move from one location
   to another based on their location and the location of transporter pads.
    * [Pull request #1738](https://bitbucket.org/osrf/gazebo/pull-request/1738)

1. Implement forward/backwards multi-step for log playback. Now, the semantics
of a multi-step while playing back a log session are different from a multi-step
during a live simulation. While playback, a multi-step simulates all the
intermediate steps as before, but the client only perceives a single step.
E.g: You have a log file containing a 1 hour simulation session. You want to
jump to the minute 00H::30M::00S to check a specific aspect of the simulation.
You should not see continuous updates until minute 00H:30M:00S. Instead, you
should visualize a single jump to the specific instant of the simulation that
you are interested.
    * [Pull request #1623](https://bitbucket.org/osrf/gazebo/pull-request/1623)

1. Added browse button to log record dialog.
    * [Pull request #1719](https://bitbucket.org/osrf/gazebo/pull-request/1719)

1. Improved SVG support: arcs in paths, and contours made of multiple paths.
    * [Pull request #1608](https://bitbucket.org/osrf/gazebo/pull-request/1608)

1. Added simulation iterations to the world state.
    * [Pull request #1722](https://bitbucket.org/osrf/gazebo/pull-request/1722)

1. Added multiple LiftDrag plugins to the cessna_demo.world to allow the Cessna
C-172 model to fly.
    * [Pull request #1715](https://bitbucket.org/osrf/gazebo/pull-request/1715)

1. Added a plugin to control a Cessna C-172 via messages (CessnaPlugin), and a
GUI plugin to test this functionality with the keyboard (CessnaGUIPlugin). Added
world with the Cessna model and the two previous plugins loaded
(cessna_demo.world).
    * [Pull request #1712](https://bitbucket.org/osrf/gazebo/pull-request/1712)

1. Added world with OSRF building and an elevator
    * [Pull request #1697](https://bitbucket.org/osrf/gazebo/pull-request/1697)

1. Fixed collide bitmask by changing default value from 0x1 to 0xffff.
    * [Pull request #1696](https://bitbucket.org/osrf/gazebo/pull-request/1696)

1. Added a plugin to control an elevator (ElevatorPlugin), and an OccupiedEvent plugin that sends a message when a model is within a specified region.
    * [Pull request #1694](https://bitbucket.org/osrf/gazebo/pull-request/1694)
    * [Pull request #1775](https://bitbucket.org/osrf/gazebo/pull-request/1775)

1. Added Layers tab and meta information for visuals.
    * [Pull request #1674](https://bitbucket.org/osrf/gazebo/pull-request/1674)

1. Added countdown behavior for common::Timer and exposed the feature in TimerGUIPlugin.
    * [Pull request #1690](https://bitbucket.org/osrf/gazebo/pull-request/1690)

1. Added BuoyancyPlugin for simulating the buoyancy of an object in a column of fluid.
    * [Pull request #1622](https://bitbucket.org/osrf/gazebo/pull-request/1622)

1. Added ComputeVolume function for simple shape subclasses of Shape.hh.
    * [Pull request #1605](https://bitbucket.org/osrf/gazebo/pull-request/1605)

1. Add option to parallelize the ODE quickstep constraint solver,
which solves an LCP twice with different parameters in order
to corrected for position projection errors.
    * [Pull request #1561](https://bitbucket.org/osrf/gazebo/pull-request/1561)

1. Get/Set user camera pose in GUI.
    * [Pull request #1649](https://bitbucket.org/osrf/gazebo/pull-request/1649)
    * [Issue #1595](https://bitbucket.org/osrf/gazebo/issue/1595)

1. Added ViewAngleWidget, removed hard-coded reset view and removed MainWindow::Reset(). Also added GLWidget::GetSelectedVisuals().
    * [Pull request #1768](https://bitbucket.org/osrf/gazebo/pull-request/1768)
    * [Issue #1507](https://bitbucket.org/osrf/gazebo/issue/1507)

1. Windows support. This consists mostly of numerous small changes to support
compilation on Windows.
    * [Pull request #1616](https://bitbucket.org/osrf/gazebo/pull-request/1616)
    * [Pull request #1618](https://bitbucket.org/osrf/gazebo/pull-request/1618)
    * [Pull request #1620](https://bitbucket.org/osrf/gazebo/pull-request/1620)
    * [Pull request #1625](https://bitbucket.org/osrf/gazebo/pull-request/1625)
    * [Pull request #1626](https://bitbucket.org/osrf/gazebo/pull-request/1626)
    * [Pull request #1627](https://bitbucket.org/osrf/gazebo/pull-request/1627)
    * [Pull request #1628](https://bitbucket.org/osrf/gazebo/pull-request/1628)
    * [Pull request #1629](https://bitbucket.org/osrf/gazebo/pull-request/1629)
    * [Pull request #1630](https://bitbucket.org/osrf/gazebo/pull-request/1630)
    * [Pull request #1631](https://bitbucket.org/osrf/gazebo/pull-request/1631)
    * [Pull request #1632](https://bitbucket.org/osrf/gazebo/pull-request/1632)
    * [Pull request #1633](https://bitbucket.org/osrf/gazebo/pull-request/1633)
    * [Pull request #1635](https://bitbucket.org/osrf/gazebo/pull-request/1635)
    * [Pull request #1637](https://bitbucket.org/osrf/gazebo/pull-request/1637)
    * [Pull request #1639](https://bitbucket.org/osrf/gazebo/pull-request/1639)
    * [Pull request #1647](https://bitbucket.org/osrf/gazebo/pull-request/1647)
    * [Pull request #1650](https://bitbucket.org/osrf/gazebo/pull-request/1650)
    * [Pull request #1651](https://bitbucket.org/osrf/gazebo/pull-request/1651)
    * [Pull request #1653](https://bitbucket.org/osrf/gazebo/pull-request/1653)
    * [Pull request #1654](https://bitbucket.org/osrf/gazebo/pull-request/1654)
    * [Pull request #1657](https://bitbucket.org/osrf/gazebo/pull-request/1657)
    * [Pull request #1658](https://bitbucket.org/osrf/gazebo/pull-request/1658)
    * [Pull request #1659](https://bitbucket.org/osrf/gazebo/pull-request/1659)
    * [Pull request #1660](https://bitbucket.org/osrf/gazebo/pull-request/1660)
    * [Pull request #1661](https://bitbucket.org/osrf/gazebo/pull-request/1661)
    * [Pull request #1669](https://bitbucket.org/osrf/gazebo/pull-request/1669)
    * [Pull request #1670](https://bitbucket.org/osrf/gazebo/pull-request/1670)
    * [Pull request #1672](https://bitbucket.org/osrf/gazebo/pull-request/1672)
    * [Pull request #1682](https://bitbucket.org/osrf/gazebo/pull-request/1682)
    * [Pull request #1683](https://bitbucket.org/osrf/gazebo/pull-request/1683)

1. Install `libgazebo_server_fixture`. This will facilitate tests external to the main gazebo repository. See `examples/stand_alone/test_fixture`.
    * [Pull request #1606](https://bitbucket.org/osrf/gazebo/pull-request/1606)

1. Laser visualization renders light blue for rays that do not hit obstacles, and dark blue for other rays.
    * [Pull request #1607](https://bitbucket.org/osrf/gazebo/pull-request/1607)
    * [Issue #1576](https://bitbucket.org/osrf/gazebo/issue/1576)

1. Add VisualType enum to Visual and clean up visuals when entity is deleted.
    * [Pull request #1614](https://bitbucket.org/osrf/gazebo/pull-request/1614)

1. Alert user of connection problems when using the REST service plugin
    * [Pull request #1655](https://bitbucket.org/osrf/gazebo/pull-request/1655)
    * [Issue #1574](https://bitbucket.org/osrf/gazebo/issue/1574)

1. ignition-math is now a dependency.
    + [http://ignitionrobotics.org/libraries/math](http://ignitionrobotics.org/libraries/math)
    + [Gazebo::math migration](https://bitbucket.org/osrf/gazebo/src/583edbeb90759d43d994cc57c0797119dd6d2794/ign-math-migration.md)

1. Detect uuid library during compilation.
    * [Pull request #1655](https://bitbucket.org/osrf/gazebo/pull-request/1655)
    * [Issue #1572](https://bitbucket.org/osrf/gazebo/issue/1572)

1. New accessors in LogPlay class.
    * [Pull request #1577](https://bitbucket.org/osrf/gazebo/pull-request/1577)

1. Added a plugin to send messages to an existing website.
   Added gui::MainWindow::AddMenu and msgs/rest_error, msgs/rest_login, msgs rest/post
    * [Pull request #1524](https://bitbucket.org/osrf/gazebo/pull-request/1524)

1. Fix deprecation warnings when using SDFormat 3.0.2, 3.0.3 prereleases
    * [Pull request #1568](https://bitbucket.org/osrf/gazebo/pull-request/1568)

1. Use GAZEBO_CFLAGS or GAZEBO_CXX_FLAGS in CMakeLists.txt for example plugins
    * [Pull request #1573](https://bitbucket.org/osrf/gazebo/pull-request/1573)

1. Added Link::OnWrenchMsg subscriber with test
    * [Pull request #1582](https://bitbucket.org/osrf/gazebo/pull-request/1582)

1. Show/hide GUI overlays using the menu bar.
    * [Pull request #1555](https://bitbucket.org/osrf/gazebo/pull-request/1555)

1. Added world origin indicator rendering::OriginVisual.
    * [Pull request #1700](https://bitbucket.org/osrf/gazebo/pull-request/1700)

1. Show/hide toolbars using the menu bars and shortcut.
   Added MainWindow::CloneAction.
   Added Window menu to Model Editor.
    * [Pull request #1584](https://bitbucket.org/osrf/gazebo/pull-request/1584)

1. Added event to show/hide toolbars.
    * [Pull request #1707](https://bitbucket.org/osrf/gazebo/pull-request/1707)

1. Added optional start/stop/reset buttons to timer GUI plugin.
    * [Pull request #1576](https://bitbucket.org/osrf/gazebo/pull-request/1576)

1. Timer GUI Plugin: Treat negative positions as positions from the ends
    * [Pull request #1703](https://bitbucket.org/osrf/gazebo/pull-request/1703)

1. Added Visual::GetDepth() and Visual::GetNthAncestor()
    * [Pull request #1613](https://bitbucket.org/osrf/gazebo/pull-request/1613)

1. Added a context menu for links
    * [Pull request #1589](https://bitbucket.org/osrf/gazebo/pull-request/1589)

1. Separate TimePanel's display into TimeWidget and LogPlayWidget.
    * [Pull request #1564](https://bitbucket.org/osrf/gazebo/pull-request/1564)

1. Display confirmation message after log is saved
    * [Pull request #1646](https://bitbucket.org/osrf/gazebo/pull-request/1646)

1. Added LogPlayView to display timeline and LogPlaybackStatistics message type.
    * [Pull request #1724](https://bitbucket.org/osrf/gazebo/pull-request/1724)

1. Added Time::FormattedString and removed all other FormatTime functions.
    * [Pull request #1710](https://bitbucket.org/osrf/gazebo/pull-request/1710)

1. Added support for Oculus DK2
    * [Pull request #1526](https://bitbucket.org/osrf/gazebo/pull-request/1526)

1. Use collide_bitmask from SDF to perform collision filtering
    * [Pull request #1470](https://bitbucket.org/osrf/gazebo/pull-request/1470)

1. Pass Coulomb surface friction parameters to DART.
    * [Pull request #1420](https://bitbucket.org/osrf/gazebo/pull-request/1420)

1. Added ModelAlign::SetHighlighted
    * [Pull request #1598](https://bitbucket.org/osrf/gazebo/pull-request/1598)

1. Added various Get functions to Visual. Also added a ConvertGeometryType function to msgs.
    * [Pull request #1402](https://bitbucket.org/osrf/gazebo/pull-request/1402)

1. Get and Set visibility of SelectionObj's handles, with unit test.
    * [Pull request #1417](https://bitbucket.org/osrf/gazebo/pull-request/1417)

1. Set material of SelectionObj's handles.
    * [Pull request #1472](https://bitbucket.org/osrf/gazebo/pull-request/1472)

1. Add SelectionObj::Fini with tests and make Visual::Fini virtual
    * [Pull request #1685](https://bitbucket.org/osrf/gazebo/pull-request/1685)

1. Allow link selection with the mouse if parent model already selected.
    * [Pull request #1409](https://bitbucket.org/osrf/gazebo/pull-request/1409)

1. Added ModelRightMenu::EntityTypes.
    * [Pull request #1414](https://bitbucket.org/osrf/gazebo/pull-request/1414)

1. Scale joint visuals according to link size.
    * [Pull request #1591](https://bitbucket.org/osrf/gazebo/pull-request/1591)
    * [Issue #1563](https://bitbucket.org/osrf/gazebo/issue/1563)

1. Added Gazebo/CoM material.
    * [Pull request #1439](https://bitbucket.org/osrf/gazebo/pull-request/1439)

1. Added arc parameter to MeshManager::CreateTube
    * [Pull request #1436](https://bitbucket.org/osrf/gazebo/pull-request/1436)

1. Added View Inertia and InertiaVisual, changed COMVisual to sphere proportional to mass.
    * [Pull request #1445](https://bitbucket.org/osrf/gazebo/pull-request/1445)

1. Added View Link Frame and LinkFrameVisual. Visual::SetTransparency goes into texture_unit.
    * [Pull request #1762](https://bitbucket.org/osrf/gazebo/pull-request/1762)
    * [Issue #853](https://bitbucket.org/osrf/gazebo/issue/853)

1. Changed the position of Save and Cancel buttons on editor dialogs
    * [Pull request #1442](https://bitbucket.org/osrf/gazebo/pull-request/1442)
    * [Issue #1377](https://bitbucket.org/osrf/gazebo/issue/1377)

1. Fixed Visual material updates
    * [Pull request #1454](https://bitbucket.org/osrf/gazebo/pull-request/1454)
    * [Issue #1455](https://bitbucket.org/osrf/gazebo/issue/1455)

1. Added Matrix3::Inverse() and tests
    * [Pull request #1481](https://bitbucket.org/osrf/gazebo/pull-request/1481)

1. Implemented AddLinkForce for ODE.
    * [Pull request #1456](https://bitbucket.org/osrf/gazebo/pull-request/1456)

1. Updated ConfigWidget class to parse enum values.
    * [Pull request #1518](https://bitbucket.org/osrf/gazebo/pull-request/1518)

1. Added PresetManager to physics libraries and corresponding integration test.
    * [Pull request #1471](https://bitbucket.org/osrf/gazebo/pull-request/1471)

1. Sync name and location on SaveDialog.
    * [Pull request #1563](https://bitbucket.org/osrf/gazebo/pull-request/1563)

1. Added Apply Force/Torque dialog
    * [Pull request #1600](https://bitbucket.org/osrf/gazebo/pull-request/1600)

1. Added Apply Force/Torque visuals
    * [Pull request #1619](https://bitbucket.org/osrf/gazebo/pull-request/1619)

1. Added Apply Force/Torque OnMouseRelease and ActivateWindow
    * [Pull request #1699](https://bitbucket.org/osrf/gazebo/pull-request/1699)

1. Added Apply Force/Torque mouse interactions, modes, activation
    * [Pull request #1731](https://bitbucket.org/osrf/gazebo/pull-request/1731)

1. Added inertia pose getter for COMVisual and COMVisual_TEST
    * [Pull request #1581](https://bitbucket.org/osrf/gazebo/pull-request/1581)

1. Model editor updates
    1. Joint preview using JointVisuals.
        * [Pull request #1369](https://bitbucket.org/osrf/gazebo/pull-request/1369)

    1. Added inspector for configuring link, visual, and collision properties.
        * [Pull request #1408](https://bitbucket.org/osrf/gazebo/pull-request/1408)

    1. Saving, exiting, generalizing SaveDialog.
        * [Pull request #1401](https://bitbucket.org/osrf/gazebo/pull-request/1401)

    1. Inspectors redesign
        * [Pull request #1586](https://bitbucket.org/osrf/gazebo/pull-request/1586)

    1. Edit existing model.
        * [Pull request #1425](https://bitbucket.org/osrf/gazebo/pull-request/1425)

    1. Add joint inspector to link's context menu.
        * [Pull request #1449](https://bitbucket.org/osrf/gazebo/pull-request/1449)
        * [Issue #1443](https://bitbucket.org/osrf/gazebo/issue/1443)

    1. Added button to select mesh file on inspector.
        * [Pull request #1460](https://bitbucket.org/osrf/gazebo/pull-request/1460)
        * [Issue #1450](https://bitbucket.org/osrf/gazebo/issue/1450)

    1. Renamed Part to Link.
        * [Pull request #1478](https://bitbucket.org/osrf/gazebo/pull-request/1478)

    1. Fix snapping inside editor.
        * [Pull request #1489](https://bitbucket.org/osrf/gazebo/pull-request/1489)
        * [Issue #1457](https://bitbucket.org/osrf/gazebo/issue/1457)

    1. Moved DataLogger from Window menu to the toolbar and moved screenshot button to the right.
        * [Pull request #1665](https://bitbucket.org/osrf/gazebo/pull-request/1665)

    1. Keep loaded model's name.
        * [Pull request #1516](https://bitbucket.org/osrf/gazebo/pull-request/1516)
        * [Issue #1504](https://bitbucket.org/osrf/gazebo/issue/1504)

    1. Added ExtrudeDialog.
        * [Pull request #1483](https://bitbucket.org/osrf/gazebo/pull-request/1483)

    1. Hide time panel inside editor and keep main window's paused state.
        * [Pull request #1500](https://bitbucket.org/osrf/gazebo/pull-request/1500)

    1. Fixed pose issues and added ModelCreator_TEST.
        * [Pull request #1509](https://bitbucket.org/osrf/gazebo/pull-request/1509)
        * [Issue #1497](https://bitbucket.org/osrf/gazebo/issue/1497)
        * [Issue #1509](https://bitbucket.org/osrf/gazebo/issue/1509)

    1. Added list of links and joints.
        * [Pull request #1515](https://bitbucket.org/osrf/gazebo/pull-request/1515)
        * [Issue #1418](https://bitbucket.org/osrf/gazebo/issue/1418)

    1. Expose API to support adding items to the palette.
        * [Pull request #1565](https://bitbucket.org/osrf/gazebo/pull-request/1565)

    1. Added menu for toggling joint visualization
        * [Pull request #1551](https://bitbucket.org/osrf/gazebo/pull-request/1551)
        * [Issue #1483](https://bitbucket.org/osrf/gazebo/issue/1483)

    1. Add schematic view to model editor
        * [Pull request #1562](https://bitbucket.org/osrf/gazebo/pull-request/1562)

1. Building editor updates
    1. Make palette tips tooltip clickable to open.
        * [Pull request #1519](https://bitbucket.org/osrf/gazebo/pull-request/1519)
        * [Issue #1370](https://bitbucket.org/osrf/gazebo/issue/1370)

    1. Add measurement unit to building inspectors.
        * [Pull request #1741](https://bitbucket.org/osrf/gazebo/pull-request/1741)
        * [Issue #1363](https://bitbucket.org/osrf/gazebo/issue/1363)

    1. Add `BaseInspectorDialog` as a base class for inspectors.
        * [Pull request #1749](https://bitbucket.org/osrf/gazebo/pull-request/1749)

## Gazebo 5.0

### Gazebo 5.3.0 (2015-04-07)

1. fix: remove back projection
    * [Pull request 2201](https://bitbucket.org/osrf/gazebo/pull-request/2201)
    * A contribution from Yuki Furuta

1. Backport depth camera OSX fix and test
    * [Pull request 2230](https://bitbucket.org/osrf/gazebo/pull-request/2230)

1. Add missing tinyxml includes
    * [Pull request 2216](https://bitbucket.org/osrf/gazebo/pull-request/2216)

1. backport fixes for ffmpeg3 to gazebo5 (from pull request #2154)
    * [Pull request 2161](https://bitbucket.org/osrf/gazebo/pull-request/2161)

1. Check for valid display using xwininfo -root
    * [Pull request 2111](https://bitbucket.org/osrf/gazebo/pull-request/2111)

1. Don't search for sdformat4 on gazebo5, since gazebo5 can't handle sdformat protocol 1.6
    * [Pull request 2092](https://bitbucket.org/osrf/gazebo/pull-request/2092)

1. Fix minimum window height
    * [Pull request 2002](https://bitbucket.org/osrf/gazebo/pull-request/2002)

1. Relax physics tolerances for single-precision bullet
    * [Pull request 1976](https://bitbucket.org/osrf/gazebo/pull-request/1976)

1. Try finding sdformat 4 in gazebo5 branch
    * [Pull request 1972](https://bitbucket.org/osrf/gazebo/pull-request/1972)

1. Fix_send_message (backport of pull request #1951)
    * [Pull request 1964](https://bitbucket.org/osrf/gazebo/pull-request/1964)
    * A contribution from Samuel Lekieffre

1. Export the media path in the cmake config file.
    * [Pull request 1933](https://bitbucket.org/osrf/gazebo/pull-request/1933)

1. Shorten gearbox test since it is failing via timeout on osx
    * [Pull request 1937](https://bitbucket.org/osrf/gazebo/pull-request/1937)

### Gazebo 5.2.1

1. Fix minimum window height
    * Backport of [pull request #1977](https://bitbucket.org/osrf/gazebo/pull-request/1977)
    * [Pull request #2002](https://bitbucket.org/osrf/gazebo/pull-request/2002)
    * [Issue #1706](https://bitbucket.org/osrf/gazebo/issue/1706)

### Gazebo 5.2.0 (2015-10-02)

1. Initialize sigact struct fields that valgrind said were being used uninitialized
    * [Pull request #1809](https://bitbucket.org/osrf/gazebo/pull-request/1809)

1. Add missing ogre includes to ensure macros are properly defined
    * [Pull request #1813](https://bitbucket.org/osrf/gazebo/pull-request/1813)

1. Use ToSDF functions to simplify physics_friction test
    * [Pull request #1808](https://bitbucket.org/osrf/gazebo/pull-request/1808)

1. Added lines to laser sensor visualization
    * [Pull request #1742](https://bitbucket.org/osrf/gazebo/pull-request/1742)
    * [Issue #935](https://bitbucket.org/osrf/gazebo/issue/935)

1. Fix BulletSliderJoint friction for bullet 2.83
    * [Pull request #1686](https://bitbucket.org/osrf/gazebo/pull-request/1686)

1. Fix heightmap model texture loading.
    * [Pull request #1592](https://bitbucket.org/osrf/gazebo/pull-request/1592)

1. Disable failing pr2 test for dart
    * [Pull request #1540](https://bitbucket.org/osrf/gazebo/pull-request/1540)
    * [Issue #1435](https://bitbucket.org/osrf/gazebo/issue/1435)

### Gazebo 5.1.0 (2015-03-20)
1. Backport pull request #1527 (FindOGRE.cmake for non-Debian systems)
  * [Pull request #1532](https://bitbucket.org/osrf/gazebo/pull-request/1532)

1. Respect system cflags when not using USE_UPSTREAM_CFLAGS
  * [Pull request #1531](https://bitbucket.org/osrf/gazebo/pull-request/1531)

1. Allow light manipulation
  * [Pull request #1529](https://bitbucket.org/osrf/gazebo/pull-request/1529)

1. Allow sdformat 2.3.1+ or 3+ and fix tests
  * [Pull request #1484](https://bitbucket.org/osrf/gazebo/pull-request/1484)

1. Add Link::GetWorldAngularMomentum function and test.
  * [Pull request #1482](https://bitbucket.org/osrf/gazebo/pull-request/1482)

1. Preserve previous GAZEBO_MODEL_PATH values when sourcing setup.sh
  * [Pull request #1430](https://bitbucket.org/osrf/gazebo/pull-request/1430)

1. Implement Coulomb joint friction for DART
  * [Pull request #1427](https://bitbucket.org/osrf/gazebo/pull-request/1427)
  * [Issue #1281](https://bitbucket.org/osrf/gazebo/issue/1281)

1. Fix simple shape normals.
    * [Pull request #1477](https://bitbucket.org/osrf/gazebo/pull-request/1477)
    * [Issue #1369](https://bitbucket.org/osrf/gazebo/issue/1369)

1. Use Msg-to-SDF conversion functions in tests, add ServerFixture::SpawnModel(msgs::Model).
    * [Pull request #1466](https://bitbucket.org/osrf/gazebo/pull-request/1466)

1. Added Model Msg-to-SDF conversion functions and test.
    * [Pull request #1429](https://bitbucket.org/osrf/gazebo/pull-request/1429)

1. Added Joint Msg-to-SDF conversion functions and test.
    * [Pull request #1419](https://bitbucket.org/osrf/gazebo/pull-request/1419)

1. Added Visual, Material Msg-to-SDF conversion functions and ShaderType to string conversion functions.
    * [Pull request #1415](https://bitbucket.org/osrf/gazebo/pull-request/1415)

1. Implement Coulomb joint friction for BulletSliderJoint
  * [Pull request #1452](https://bitbucket.org/osrf/gazebo/pull-request/1452)
  * [Issue #1348](https://bitbucket.org/osrf/gazebo/issue/1348)

### Gazebo 5.0.0 (2015-01-27)
1. Support for using [digital elevation maps](http://gazebosim.org/tutorials?tut=dem) has been added to debian packages.

1. C++11 support (C++11 compatible compiler is now required)
    * [Pull request #1340](https://bitbucket.org/osrf/gazebo/pull-request/1340)

1. Implemented private data pointer for the World class.
    * [Pull request #1383](https://bitbucket.org/osrf/gazebo/pull-request/1383)

1. Implemented private data pointer for the Scene class.
    * [Pull request #1385](https://bitbucket.org/osrf/gazebo/pull-request/1385)

1. Added a events::Event::resetWorld event that is triggered when World::Reset is called.
    * [Pull request #1332](https://bitbucket.org/osrf/gazebo/pull-request/1332)
    * [Issue #1375](https://bitbucket.org/osrf/gazebo/issue/1375)

1. Fixed `math::Box::GetCenter` functionality.
    * [Pull request #1278](https://bitbucket.org/osrf/gazebo/pull-request/1278)
    * [Issue #1327](https://bitbucket.org/osrf/gazebo/issue/1327)

1. Added a GUI timer plugin that facilitates the display and control a timer inside the Gazebo UI.
    * [Pull request #1270](https://bitbucket.org/osrf/gazebo/pull-request/1270)

1. Added ability to load plugins via SDF.
    * [Pull request #1261](https://bitbucket.org/osrf/gazebo/pull-request/1261)

1. Added GUIEvent to hide/show the left GUI pane.
    * [Pull request #1269](https://bitbucket.org/osrf/gazebo/pull-request/1269)

1. Modified KeyEventHandler and GLWidget so that hotkeys can be suppressed by custom KeyEvents set up by developers
    * [Pull request #1251](https://bitbucket.org/osrf/gazebo/pull-request/1251)

1. Added ability to read the directory where the log files are stored.
    * [Pull request #1277](https://bitbucket.org/osrf/gazebo/pull-request/1277)

1. Implemented a simulation cloner
    * [Pull request #1180](https://bitbucket.org/osrf/gazebo/pull-request/1180/clone-a-simulation)

1. Added GUI overlay plugins. Users can now write a Gazebo + QT plugin that displays widgets over the render window.
  * [Pull request #1181](https://bitbucket.org/osrf/gazebo/pull-request/1181)

1. Change behavior of Joint::SetVelocity, add Joint::SetVelocityLimit(unsigned int, double)
  * [Pull request #1218](https://bitbucket.org/osrf/gazebo/pull-request/1218)
  * [Issue #964](https://bitbucket.org/osrf/gazebo/issue/964)

1. Implement Coulomb joint friction for ODE
  * [Pull request #1221](https://bitbucket.org/osrf/gazebo/pull-request/1221)
  * [Issue #381](https://bitbucket.org/osrf/gazebo/issue/381)

1. Implement Coulomb joint friction for BulletHingeJoint
  * [Pull request #1317](https://bitbucket.org/osrf/gazebo/pull-request/1317)
  * [Issue #1348](https://bitbucket.org/osrf/gazebo/issue/1348)

1. Implemented camera lens distortion.
  * [Pull request #1213](https://bitbucket.org/osrf/gazebo/pull-request/1213)

1. Kill rogue gzservers left over from failed INTEGRATION_world_clone tests
   and improve robustness of `UNIT_gz_TEST`
  * [Pull request #1232](https://bitbucket.org/osrf/gazebo/pull-request/1232)
  * [Issue #1299](https://bitbucket.org/osrf/gazebo/issue/1299)

1. Added RenderWidget::ShowToolbar to toggle visibility of top toolbar.
  * [Pull request #1248](https://bitbucket.org/osrf/gazebo/pull-request/1248)

1. Fix joint axis visualization.
  * [Pull request #1258](https://bitbucket.org/osrf/gazebo/pull-request/1258)

1. Change UserCamera view control via joysticks. Clean up rate control vs. pose control.
   see UserCamera::OnJoyPose and UserCamera::OnJoyTwist. Added view twist control toggle
   with joystick button 1.
  * [Pull request #1249](https://bitbucket.org/osrf/gazebo/pull-request/1249)

1. Added RenderWidget::GetToolbar to get the top toolbar and change its actions on ModelEditor.
    * [Pull request #1263](https://bitbucket.org/osrf/gazebo/pull-request/1263)

1. Added accessor for MainWindow graphical widget to GuiIface.
    * [Pull request #1250](https://bitbucket.org/osrf/gazebo/pull-request/1250)

1. Added a ConfigWidget class that takes in a google protobuf message and generates widgets for configuring the fields in the message
    * [Pull request #1285](https://bitbucket.org/osrf/gazebo/pull-request/1285)

1. Added GLWidget::OnModelEditor when model editor is triggered, and MainWindow::OnEditorGroup to manually uncheck editor actions.
    * [Pull request #1283](https://bitbucket.org/osrf/gazebo/pull-request/1283)

1. Added Collision, Geometry, Inertial, Surface Msg-to-SDF conversion functions.
    * [Pull request #1315](https://bitbucket.org/osrf/gazebo/pull-request/1315)

1. Added "button modifier" fields (control, shift, and alt) to common::KeyEvent.
    * [Pull request #1325](https://bitbucket.org/osrf/gazebo/pull-request/1325)

1. Added inputs for environment variable GAZEBO_GUI_INI_FILE for reading a custom .ini file.
    * [Pull request #1252](https://bitbucket.org/osrf/gazebo/pull-request/1252)

1. Fixed crash on "permission denied" bug, added insert_model integration test.
    * [Pull request #1329](https://bitbucket.org/osrf/gazebo/pull-request/1329/)

1. Enable simbody joint tests, implement `SimbodyJoint::GetParam`, create
   `Joint::GetParam`, fix bug in `BulletHingeJoint::SetParam`.
    * [Pull request #1404](https://bitbucket.org/osrf/gazebo/pull-request/1404/)

1. Building editor updates
    1. Fixed inspector resizing.
        * [Pull request #1230](https://bitbucket.org/osrf/gazebo/pull-request/1230)
        * [Issue #395](https://bitbucket.org/osrf/gazebo/issue/395)

    1. Doors and windows move proportionally with wall.
        * [Pull request #1231](https://bitbucket.org/osrf/gazebo/pull-request/1231)
        * [Issue #368](https://bitbucket.org/osrf/gazebo/issue/368)

    1. Inspector dialogs stay on top.
        * [Pull request #1229](https://bitbucket.org/osrf/gazebo/pull-request/1229)
        * [Issue #417](https://bitbucket.org/osrf/gazebo/issue/417)

    1. Make model name editable on palette.
        * [Pull request #1239](https://bitbucket.org/osrf/gazebo/pull-request/1239)

    1. Import background image and improve add/delete levels.
        * [Pull request #1214](https://bitbucket.org/osrf/gazebo/pull-request/1214)
        * [Issue #422](https://bitbucket.org/osrf/gazebo/issue/422)
        * [Issue #361](https://bitbucket.org/osrf/gazebo/issue/361)

    1. Fix changing draw mode.
        * [Pull request #1233](https://bitbucket.org/osrf/gazebo/pull-request/1233)
        * [Issue #405](https://bitbucket.org/osrf/gazebo/issue/405)

    1. Tips on palette's top-right corner.
        * [Pull request #1241](https://bitbucket.org/osrf/gazebo/pull-request/1241)

    1. New buttons and layout for the palette.
        * [Pull request #1242](https://bitbucket.org/osrf/gazebo/pull-request/1242)

    1. Individual wall segments instead of polylines.
        * [Pull request #1246](https://bitbucket.org/osrf/gazebo/pull-request/1246)
        * [Issue #389](https://bitbucket.org/osrf/gazebo/issue/389)
        * [Issue #415](https://bitbucket.org/osrf/gazebo/issue/415)

    1. Fix exiting and saving, exiting when there's nothing drawn, fix text on popups.
        * [Pull request #1296](https://bitbucket.org/osrf/gazebo/pull-request/1296)

    1. Display measure for selected wall segment.
        * [Pull request #1291](https://bitbucket.org/osrf/gazebo/pull-request/1291)
        * [Issue #366](https://bitbucket.org/osrf/gazebo/issue/366)

    1. Highlight selected item's 3D visual.
        * [Pull request #1292](https://bitbucket.org/osrf/gazebo/pull-request/1292)

    1. Added color picker to inspector dialogs.
        * [Pull request #1298](https://bitbucket.org/osrf/gazebo/pull-request/1298)

    1. Snapping on by default, off holding Shift. Improved snapping.
        * [Pull request #1304](https://bitbucket.org/osrf/gazebo/pull-request/1304)

    1. Snap walls to length increments, moved scale to SegmentItem and added Get/SetScale, added SegmentItem::SnapAngle and SegmentItem::SnapLength.
        * [Pull request #1311](https://bitbucket.org/osrf/gazebo/pull-request/1311)

    1. Make buildings available in "Insert Models" tab, improve save flow.
        * [Pull request #1312](https://bitbucket.org/osrf/gazebo/pull-request/1312)

    1. Added EditorItem::SetHighlighted.
        * [Pull request #1308](https://bitbucket.org/osrf/gazebo/pull-request/1308)

    1. Current level is transparent, lower levels opaque, higher levels invisible.
        * [Pull request #1303](https://bitbucket.org/osrf/gazebo/pull-request/1303)

    1. Detach all child manips when item is deleted, added BuildingMaker::DetachAllChildren.
        * [Pull request #1316](https://bitbucket.org/osrf/gazebo/pull-request/1316)

    1. Added texture picker to inspector dialogs.
        * [Pull request #1306](https://bitbucket.org/osrf/gazebo/pull-request/1306)

    1. Measures for doors and windows. Added RectItem::angleOnWall and related Get/Set.
        * [Pull request #1322](https://bitbucket.org/osrf/gazebo/pull-request/1322)
        * [Issue #370](https://bitbucket.org/osrf/gazebo/issue/370)

    1. Added Gazebo/BuildingFrame material to display holes for doors and windows on walls.
        * [Pull request #1338](https://bitbucket.org/osrf/gazebo/pull-request/1338)

    1. Added Gazebo/Bricks material to be used as texture on the building editor.
        * [Pull request #1333](https://bitbucket.org/osrf/gazebo/pull-request/1333)

    1. Pick colors from the palette and assign on 3D view. Added mouse and key event handlers to BuildingMaker, and events to communicate from BuildingModelManip to EditorItem.
        * [Pull request #1336](https://bitbucket.org/osrf/gazebo/pull-request/1336)

    1. Pick textures from the palette and assign in 3D view.
        * [Pull request #1368](https://bitbucket.org/osrf/gazebo/pull-request/1368)

1. Model editor updates
    1. Fix adding/removing event filters .
        * [Pull request #1279](https://bitbucket.org/osrf/gazebo/pull-request/1279)

    1. Enabled multi-selection and align tool inside model editor.
        * [Pull request #1302](https://bitbucket.org/osrf/gazebo/pull-request/1302)
        * [Issue #1323](https://bitbucket.org/osrf/gazebo/issue/1323)

    1. Enabled snap mode inside model editor.
        * [Pull request #1331](https://bitbucket.org/osrf/gazebo/pull-request/1331)
        * [Issue #1318](https://bitbucket.org/osrf/gazebo/issue/1318)

    1. Implemented copy/pasting of links.
        * [Pull request #1330](https://bitbucket.org/osrf/gazebo/pull-request/1330)

1. GUI publishes model selection information on ~/selection topic.
    * [Pull request #1318](https://bitbucket.org/osrf/gazebo/pull-request/1318)

## Gazebo 4.0

### Gazebo 4.x.x (2015-xx-xx)

1. Fix build for Bullet 2.83, enable angle wrapping for BulletHingeJoint
    * [Pull request #1664](https://bitbucket.org/osrf/gazebo/pull-request/1664)

### Gazebo 4.1.3 (2015-05-07)

1. Fix saving visual geom SDF values
    * [Pull request #1597](https://bitbucket.org/osrf/gazebo/pull-request/1597)
1. Fix heightmap model texture loading.
    * [Pull request #1595](https://bitbucket.org/osrf/gazebo/pull-request/1595)
1. Fix visual collision scale on separate client
    * [Pull request #1585](https://bitbucket.org/osrf/gazebo/pull-request/1585)
1. Fix several clang compiler warnings
    * [Pull request #1594](https://bitbucket.org/osrf/gazebo/pull-request/1594)
1. Fix blank save / browse dialogs
    * [Pull request #1544](https://bitbucket.org/osrf/gazebo/pull-request/1544)

### Gazebo 4.1.2 (2015-03-20)

1. Fix quaternion documentation: target Gazebo_4.1
    * [Pull request #1525](https://bitbucket.org/osrf/gazebo/pull-request/1525)
1. Speed up World::Step in loops
    * [Pull request #1492](https://bitbucket.org/osrf/gazebo/pull-request/1492)
1. Reduce selection buffer updates -> 4.1
    * [Pull request #1494](https://bitbucket.org/osrf/gazebo/pull-request/1494)
1. Fix QT rendering, and rendering update rate
    * [Pull request #1487](https://bitbucket.org/osrf/gazebo/pull-request/1487)
1. Fix loading of SimbodyPhysics parameters
    * [Pull request #1474](https://bitbucket.org/osrf/gazebo/pull-request/1474)
1. Fix heightmap on OSX -> 4.1
    * [Pull request #1455](https://bitbucket.org/osrf/gazebo/pull-request/1455)
1. Remove extra pose tag in a world file that should not be there
    * [Pull request #1458](https://bitbucket.org/osrf/gazebo/pull-request/1458)
1. Better fix for #236 for IMU that doesn't require ABI changes
    * [Pull request #1448](https://bitbucket.org/osrf/gazebo/pull-request/1448)
1. Fix regression of #236 for ImuSensor in 4.1
    * [Pull request #1446](https://bitbucket.org/osrf/gazebo/pull-request/1446)
1. Preserve previous GAZEBO_MODEL_PATH values when sourcing setup.sh
    * [Pull request #1430](https://bitbucket.org/osrf/gazebo/pull-request/1430)
1. issue #857: fix segfault for simbody screw joint when setting limits due to uninitialized limitForce.
    * [Pull request #1423](https://bitbucket.org/osrf/gazebo/pull-request/1423)
1. Allow multiple contact sensors per link (#960)
    * [Pull request #1413](https://bitbucket.org/osrf/gazebo/pull-request/1413)
1. Fix for issue #351, ODE World Step
    * [Pull request #1406](https://bitbucket.org/osrf/gazebo/pull-request/1406)
1. Disable failing InelasticCollision/0 test (#1394)
    * [Pull request #1405](https://bitbucket.org/osrf/gazebo/pull-request/1405)
1. Prevent out of bounds array access in SkidSteerDrivePlugin (found by cppcheck 1.68)
    * [Pull request #1379](https://bitbucket.org/osrf/gazebo/pull-request/1379)

### Gazebo 4.1.1 (2015-01-15)

1. Fix BulletPlaneShape bounding box (#1265)
    * [Pull request #1367](https://bitbucket.org/osrf/gazebo/pull-request/1367)
1. Fix dart linking errors on osx
    * [Pull request #1372](https://bitbucket.org/osrf/gazebo/pull-request/1372)
1. Update to player interfaces
    * [Pull request #1324](https://bitbucket.org/osrf/gazebo/pull-request/1324)
1. Handle GpuLaser name collisions (#1403)
    * [Pull request #1360](https://bitbucket.org/osrf/gazebo/pull-request/1360)
1. Add checks for handling array's with counts of zero, and read specular values
    * [Pull request #1339](https://bitbucket.org/osrf/gazebo/pull-request/1339)
1. Fix model list widget test
    * [Pull request #1327](https://bitbucket.org/osrf/gazebo/pull-request/1327)
1. Fix ogre includes
    * [Pull request #1323](https://bitbucket.org/osrf/gazebo/pull-request/1323)

### Gazebo 4.1.0 (2014-11-20)

1. Modified GUI rendering to improve the rendering update rate.
    * [Pull request #1487](https://bitbucket.org/osrf/gazebo/pull-request/1487)

### Gazebo 4.1.0 (2014-11-20)

1. Add ArrangePlugin for arranging groups of models.
   Also add Model::ResetPhysicsStates to call Link::ResetPhysicsStates
   recursively on all links in model.
    * [Pull request #1208](https://bitbucket.org/osrf/gazebo/pull-request/1208)
1. The `gz model` command line tool will output model info using either `-i` for complete info, or `-p` for just the model pose.
    * [Pull request #1212](https://bitbucket.org/osrf/gazebo/pull-request/1212)
    * [DRCSim Issue #389](https://bitbucket.org/osrf/drcsim/issue/389)
1. Added SignalStats class for computing incremental signal statistics.
    * [Pull request #1198](https://bitbucket.org/osrf/gazebo/pull-request/1198)
1. Add InitialVelocityPlugin to setting the initial state of links
    * [Pull request #1237](https://bitbucket.org/osrf/gazebo/pull-request/1237)
1. Added Quaternion::Integrate function.
    * [Pull request #1255](https://bitbucket.org/osrf/gazebo/pull-request/1255)
1. Added ConvertJointType functions, display more joint info on model list.
    * [Pull request #1259](https://bitbucket.org/osrf/gazebo/pull-request/1259)
1. Added ModelListWidget::AddProperty, removed unnecessary checks on ModelListWidget.
    * [Pull request #1271](https://bitbucket.org/osrf/gazebo/pull-request/1271)
1. Fix loading collada meshes with unsupported input semantics.
    * [Pull request #1319](https://bitbucket.org/osrf/gazebo/pull-request/1319)

### Gazebo 4.0.2 (2014-09-23)

1. Fix and improve mechanism to generate pkgconfig libs
    * [Pull request #1027](https://bitbucket.org/osrf/gazebo/pull-request/1027)
    * [Issue #1284](https://bitbucket.org/osrf/gazebo/issue/1284)
1. Added arat.world
    * [Pull request #1205](https://bitbucket.org/osrf/gazebo/pull-request/1205)
1. Update gzprop to output zip files.
    * [Pull request #1197](https://bitbucket.org/osrf/gazebo/pull-request/1197)
1. Make Collision::GetShape a const function
    * [Pull requset #1189](https://bitbucket.org/osrf/gazebo/pull-request/1189)
1. Install missing physics headers
    * [Pull requset #1183](https://bitbucket.org/osrf/gazebo/pull-request/1183)
1. Remove SimbodyLink::AddTorque console message
    * [Pull requset #1185](https://bitbucket.org/osrf/gazebo/pull-request/1185)
1. Fix log xml
    * [Pull requset #1188](https://bitbucket.org/osrf/gazebo/pull-request/1188)

### Gazebo 4.0.0 (2014-08-08)

1. Added lcov support to cmake
    * [Pull request #1047](https://bitbucket.org/osrf/gazebo/pull-request/1047)
1. Fixed memory leak in image conversion
    * [Pull request #1057](https://bitbucket.org/osrf/gazebo/pull-request/1057)
1. Removed deprecated function
    * [Pull request #1067](https://bitbucket.org/osrf/gazebo/pull-request/1067)
1. Improved collada loading performance
    * [Pull request #1066](https://bitbucket.org/osrf/gazebo/pull-request/1066)
    * [Pull request #1082](https://bitbucket.org/osrf/gazebo/pull-request/1082)
    * [Issue #1134](https://bitbucket.org/osrf/gazebo/issue/1134)
1. Implemented a collada exporter
    * [Pull request #1064](https://bitbucket.org/osrf/gazebo/pull-request/1064)
1. Force torque sensor now makes use of sensor's pose.
    * [Pull request #1076](https://bitbucket.org/osrf/gazebo/pull-request/1076)
    * [Issue #940](https://bitbucket.org/osrf/gazebo/issue/940)
1. Fix Model::GetLinks segfault
    * [Pull request #1093](https://bitbucket.org/osrf/gazebo/pull-request/1093)
1. Fix deleting and saving lights in gzserver
    * [Pull request #1094](https://bitbucket.org/osrf/gazebo/pull-request/1094)
    * [Issue #1182](https://bitbucket.org/osrf/gazebo/issue/1182)
    * [Issue #346](https://bitbucket.org/osrf/gazebo/issue/346)
1. Fix Collision::GetWorldPose. The pose of a collision would not update properly.
    * [Pull request #1049](https://bitbucket.org/osrf/gazebo/pull-request/1049)
    * [Issue #1124](https://bitbucket.org/osrf/gazebo/issue/1124)
1. Fixed the animate_box and animate_joints examples
    * [Pull request #1086](https://bitbucket.org/osrf/gazebo/pull-request/1086)
1. Integrated Oculus Rift functionality
    * [Pull request #1074](https://bitbucket.org/osrf/gazebo/pull-request/1074)
    * [Pull request #1136](https://bitbucket.org/osrf/gazebo/pull-request/1136)
    * [Pull request #1139](https://bitbucket.org/osrf/gazebo/pull-request/1139)
1. Updated Base::GetScopedName
    * [Pull request #1104](https://bitbucket.org/osrf/gazebo/pull-request/1104)
1. Fix collada loader from adding duplicate materials into a Mesh
    * [Pull request #1105](https://bitbucket.org/osrf/gazebo/pull-request/1105)
    * [Issue #1180](https://bitbucket.org/osrf/gazebo/issue/1180)
1. Integrated Razer Hydra functionality
    * [Pull request #1083](https://bitbucket.org/osrf/gazebo/pull-request/1083)
    * [Pull request #1109](https://bitbucket.org/osrf/gazebo/pull-request/1109)
1. Added ability to copy and paste models in the GUI
    * [Pull request #1103](https://bitbucket.org/osrf/gazebo/pull-request/1103)
1. Removed unnecessary inclusion of gazebo.hh and common.hh in plugins
    * [Pull request #1111](https://bitbucket.org/osrf/gazebo/pull-request/1111)
1. Added ability to specify custom road textures
    * [Pull request #1027](https://bitbucket.org/osrf/gazebo/pull-request/1027)
1. Added support for DART 4.1
    * [Pull request #1113](https://bitbucket.org/osrf/gazebo/pull-request/1113)
    * [Pull request #1132](https://bitbucket.org/osrf/gazebo/pull-request/1132)
    * [Pull request #1134](https://bitbucket.org/osrf/gazebo/pull-request/1134)
    * [Pull request #1154](https://bitbucket.org/osrf/gazebo/pull-request/1154)
1. Allow position of joints to be directly set.
    * [Pull request #1097](https://bitbucket.org/osrf/gazebo/pull-request/1097)
    * [Issue #1138](https://bitbucket.org/osrf/gazebo/issue/1138)
1. Added extruded polyline geometry
    * [Pull request #1026](https://bitbucket.org/osrf/gazebo/pull-request/1026)
1. Fixed actor animation
    * [Pull request #1133](https://bitbucket.org/osrf/gazebo/pull-request/1133)
    * [Pull request #1141](https://bitbucket.org/osrf/gazebo/pull-request/1141)
1. Generate a versioned cmake config file
    * [Pull request #1153](https://bitbucket.org/osrf/gazebo/pull-request/1153)
    * [Issue #1226](https://bitbucket.org/osrf/gazebo/issue/1226)
1. Added KMeans class
    * [Pull request #1147](https://bitbucket.org/osrf/gazebo/pull-request/1147)
1. Added --summary-range feature to bitbucket pullrequest tool
    * [Pull request #1156](https://bitbucket.org/osrf/gazebo/pull-request/1156)
1. Updated web links
    * [Pull request #1159](https://bitbucket.org/osrf/gazebo/pull-request/1159)
1. Update tests
    * [Pull request #1155](https://bitbucket.org/osrf/gazebo/pull-request/1155)
    * [Pull request #1143](https://bitbucket.org/osrf/gazebo/pull-request/1143)
    * [Pull request #1138](https://bitbucket.org/osrf/gazebo/pull-request/1138)
    * [Pull request #1140](https://bitbucket.org/osrf/gazebo/pull-request/1140)
    * [Pull request #1127](https://bitbucket.org/osrf/gazebo/pull-request/1127)
    * [Pull request #1115](https://bitbucket.org/osrf/gazebo/pull-request/1115)
    * [Pull request #1102](https://bitbucket.org/osrf/gazebo/pull-request/1102)
    * [Pull request #1087](https://bitbucket.org/osrf/gazebo/pull-request/1087)
    * [Pull request #1084](https://bitbucket.org/osrf/gazebo/pull-request/1084)

## Gazebo 3.0

### Gazebo 3.x.x (yyyy-mm-dd)

1. Fixed sonar and wireless sensor visualization
    * [Pull request #1254](https://bitbucket.org/osrf/gazebo/pull-request/1254)
1. Update visual bounding box when model is selected
    * [Pull request #1280](https://bitbucket.org/osrf/gazebo/pull-request/1280)

### Gazebo 3.1.0 (2014-08-08)

1. Implemented Simbody::Link::Set*Vel
    * [Pull request #1160](https://bitbucket.org/osrf/gazebo/pull-request/1160)
    * [Issue #1012](https://bitbucket.org/osrf/gazebo/issue/1012)
1. Added World::RemoveModel function
    * [Pull request #1106](https://bitbucket.org/osrf/gazebo/pull-request/1106)
    * [Issue #1177](https://bitbucket.org/osrf/gazebo/issue/1177)
1. Fix exit from camera follow mode using the escape key
    * [Pull request #1137](https://bitbucket.org/osrf/gazebo/pull-request/1137)
    * [Issue #1220](https://bitbucket.org/osrf/gazebo/issue/1220)
1. Added support for SDF joint spring stiffness and reference positions
    * [Pull request #1117](https://bitbucket.org/osrf/gazebo/pull-request/1117)
1. Removed the gzmodel_create script
    * [Pull request #1130](https://bitbucket.org/osrf/gazebo/pull-request/1130)
1. Added Vector2 dot product
    * [Pull request #1101](https://bitbucket.org/osrf/gazebo/pull-request/1101)
1. Added SetPositionPID and SetVelocityPID to JointController
    * [Pull request #1091](https://bitbucket.org/osrf/gazebo/pull-request/1091)
1. Fix gzclient startup crash with ogre 1.9
    * [Pull request #1098](https://bitbucket.org/osrf/gazebo/pull-request/1098)
    * [Issue #996](https://bitbucket.org/osrf/gazebo/issue/996)
1. Update the bitbucket_pullrequests tool
    * [Pull request #1108](https://bitbucket.org/osrf/gazebo/pull-request/1108)
1. Light properties now remain in place after move by the user via the GUI.
    * [Pull request #1110](https://bitbucket.org/osrf/gazebo/pull-request/1110)
    * [Issue #1211](https://bitbucket.org/osrf/gazebo/issue/1211)
1. Allow position of joints to be directly set.
    * [Pull request #1096](https://bitbucket.org/osrf/gazebo/pull-request/1096)
    * [Issue #1138](https://bitbucket.org/osrf/gazebo/issue/1138)

### Gazebo 3.0.0 (2014-04-11)

1. Fix bug when deleting the sun light
    * [Pull request #1088](https://bitbucket.org/osrf/gazebo/pull-request/1088)
    * [Issue #1133](https://bitbucket.org/osrf/gazebo/issue/1133)
1. Fix ODE screw joint
    * [Pull request #1078](https://bitbucket.org/osrf/gazebo/pull-request/1078)
    * [Issue #1167](https://bitbucket.org/osrf/gazebo/issue/1167)
1. Update joint integration tests
    * [Pull request #1081](https://bitbucket.org/osrf/gazebo/pull-request/1081)
1. Fixed false positives in cppcheck.
    * [Pull request #1061](https://bitbucket.org/osrf/gazebo/pull-request/1061)
1. Made joint axis reference frame relative to child, and updated simbody and dart accordingly.
    * [Pull request #1069](https://bitbucket.org/osrf/gazebo/pull-request/1069)
    * [Issue #494](https://bitbucket.org/osrf/gazebo/issue/494)
    * [Issue #1143](https://bitbucket.org/osrf/gazebo/issue/1143)
1. Added ability to pass vector of strings to SetupClient and SetupServer
    * [Pull request #1068](https://bitbucket.org/osrf/gazebo/pull-request/1068)
    * [Issue #1132](https://bitbucket.org/osrf/gazebo/issue/1132)
1. Fix error correction in screw constraints for ODE
    * [Pull request #1159](https://bitbucket.org/osrf/gazebo/pull-request/1159)
    * [Issue #1159](https://bitbucket.org/osrf/gazebo/issue/1159)
1. Improved pkgconfig with SDF
    * [Pull request #1062](https://bitbucket.org/osrf/gazebo/pull-request/1062)
1. Added a plugin to simulate aero dynamics
    * [Pull request #905](https://bitbucket.org/osrf/gazebo/pull-request/905)
1. Updated bullet support
    * [Issue #1069](https://bitbucket.org/osrf/gazebo/issue/1069)
    * [Pull request #1011](https://bitbucket.org/osrf/gazebo/pull-request/1011)
    * [Pull request #996](https://bitbucket.org/osrf/gazebo/pull-request/966)
    * [Pull request #1024](https://bitbucket.org/osrf/gazebo/pull-request/1024)
1. Updated simbody support
    * [Pull request #995](https://bitbucket.org/osrf/gazebo/pull-request/995)
1. Updated worlds to SDF 1.5
    * [Pull request #1021](https://bitbucket.org/osrf/gazebo/pull-request/1021)
1. Improvements to ODE
    * [Pull request #1001](https://bitbucket.org/osrf/gazebo/pull-request/1001)
    * [Pull request #1014](https://bitbucket.org/osrf/gazebo/pull-request/1014)
    * [Pull request #1015](https://bitbucket.org/osrf/gazebo/pull-request/1015)
    * [Pull request #1016](https://bitbucket.org/osrf/gazebo/pull-request/1016)
1. New command line tool
    * [Pull request #972](https://bitbucket.org/osrf/gazebo/pull-request/972)
1. Graphical user interface improvements
    * [Pull request #971](https://bitbucket.org/osrf/gazebo/pull-request/971)
    * [Pull request #1013](https://bitbucket.org/osrf/gazebo/pull-request/1013)
    * [Pull request #989](https://bitbucket.org/osrf/gazebo/pull-request/989)
1. Created a friction pyramid class
    * [Pull request #935](https://bitbucket.org/osrf/gazebo/pull-request/935)
1. Added GetWorldEnergy functions to Model, Joint, and Link
    * [Pull request #1017](https://bitbucket.org/osrf/gazebo/pull-request/1017)
1. Preparing Gazebo for admission into Ubuntu
    * [Pull request #969](https://bitbucket.org/osrf/gazebo/pull-request/969)
    * [Pull request #998](https://bitbucket.org/osrf/gazebo/pull-request/998)
    * [Pull request #1002](https://bitbucket.org/osrf/gazebo/pull-request/1002)
1. Add method for querying if useImplicitStiffnessDamping flag is set for a given joint
    * [Issue #629](https://bitbucket.org/osrf/gazebo/issue/629)
    * [Pull request #1006](https://bitbucket.org/osrf/gazebo/pull-request/1006)
1. Fix joint axis frames
    * [Issue #494](https://bitbucket.org/osrf/gazebo/issue/494)
    * [Pull request #963](https://bitbucket.org/osrf/gazebo/pull-request/963)
1. Compute joint anchor pose relative to parent
    * [Issue #1029](https://bitbucket.org/osrf/gazebo/issue/1029)
    * [Pull request #982](https://bitbucket.org/osrf/gazebo/pull-request/982)
1. Cleanup the installed worlds
    * [Issue #1036](https://bitbucket.org/osrf/gazebo/issue/1036)
    * [Pull request #984](https://bitbucket.org/osrf/gazebo/pull-request/984)
1. Update to the GPS sensor
    * [Issue #1059](https://bitbucket.org/osrf/gazebo/issue/1059)
    * [Pull request #984](https://bitbucket.org/osrf/gazebo/pull-request/984)
1. Removed libtool from plugin loading
    * [Pull request #981](https://bitbucket.org/osrf/gazebo/pull-request/981)
1. Added functions to get inertial information for a link in the world frame.
    * [Pull request #1005](https://bitbucket.org/osrf/gazebo/pull-request/1005)

## Gazebo 2.0

### Gazebo 2.2.6 (2015-09-28)

1. Backport fixes to setup.sh from pull request #1430 to 2.2 branch
    * [Pull request 1889](https://bitbucket.org/osrf/gazebo/pull-request/1889)
1. Fix heightmap texture loading (2.2)
    * [Pull request 1596](https://bitbucket.org/osrf/gazebo/pull-request/1596)
1. Prevent out of bounds array access in SkidSteerDrivePlugin (found by cppcheck 1.68)
    * [Pull request 1379](https://bitbucket.org/osrf/gazebo/pull-request/1379)
1. Fix build with boost 1.57 for 2.2 branch (#1399)
    * [Pull request 1358](https://bitbucket.org/osrf/gazebo/pull-request/1358)
1. Fix manpage test failures by incrementing year to 2015
    * [Pull request 1361](https://bitbucket.org/osrf/gazebo/pull-request/1361)
1. Fix build for OS X 10.10 (#1304, #1289)
    * [Pull request 1346](https://bitbucket.org/osrf/gazebo/pull-request/1346)
1. Restore ODELink ABI, use Link variables instead (#1354)
    * [Pull request 1347](https://bitbucket.org/osrf/gazebo/pull-request/1347)
1. Fix inertia_ratio test
    * [Pull request 1344](https://bitbucket.org/osrf/gazebo/pull-request/1344)
1. backport collision visual fix -> 2.2
    * [Pull request 1343](https://bitbucket.org/osrf/gazebo/pull-request/1343)
1. Fix two code_check errors on 2.2
    * [Pull request 1314](https://bitbucket.org/osrf/gazebo/pull-request/1314)
1. issue #243 fix Link::GetWorldLinearAccel and Link::GetWorldAngularAccel for ODE
    * [Pull request 1284](https://bitbucket.org/osrf/gazebo/pull-request/1284)

### Gazebo 2.2.3 (2014-04-29)

1. Removed redundant call to World::Init
    * [Pull request #1107](https://bitbucket.org/osrf/gazebo/pull-request/1107)
    * [Issue #1208](https://bitbucket.org/osrf/gazebo/issue/1208)
1. Return proper error codes when gazebo exits
    * [Pull request #1085](https://bitbucket.org/osrf/gazebo/pull-request/1085)
    * [Issue #1178](https://bitbucket.org/osrf/gazebo/issue/1178)
1. Fixed Camera::GetWorldRotation().
    * [Pull request #1071](https://bitbucket.org/osrf/gazebo/pull-request/1071)
    * [Issue #1087](https://bitbucket.org/osrf/gazebo/issue/1087)
1. Fixed memory leak in image conversion
    * [Pull request #1073](https://bitbucket.org/osrf/gazebo/pull-request/1073)

### Gazebo 2.2.1 (xxxx-xx-xx)

1. Fix heightmap model texture loading.
    * [Pull request #1596](https://bitbucket.org/osrf/gazebo/pull-request/1596)

### Gazebo 2.2.0 (2014-01-10)

1. Fix compilation when using OGRE-1.9 (full support is being worked on)
    * [Issue #994](https://bitbucket.org/osrf/gazebo/issue/994)
    * [Issue #995](https://bitbucket.org/osrf/gazebo/issue/995)
    * [Issue #996](https://bitbucket.org/osrf/gazebo/issue/996)
    * [Pull request #883](https://bitbucket.org/osrf/gazebo/pull-request/883)
1. Added unit test for issue 624.
    * [Issue #624](https://bitbucket.org/osrf/gazebo/issue/624).
    * [Pull request #889](https://bitbucket.org/osrf/gazebo/pull-request/889)
1. Use 3x3 PCF shadows for smoother shadows.
    * [Pull request #887](https://bitbucket.org/osrf/gazebo/pull-request/887)
1. Update manpage copyright to 2014.
    * [Pull request #893](https://bitbucket.org/osrf/gazebo/pull-request/893)
1. Added friction integration test .
    * [Pull request #885](https://bitbucket.org/osrf/gazebo/pull-request/885)
1. Fix joint anchor when link pose is not specified.
    * [Issue #978](https://bitbucket.org/osrf/gazebo/issue/978)
    * [Pull request #862](https://bitbucket.org/osrf/gazebo/pull-request/862)
1. Added (ESC) tooltip for GUI Selection Mode icon.
    * [Issue #993](https://bitbucket.org/osrf/gazebo/issue/993)
    * [Pull request #888](https://bitbucket.org/osrf/gazebo/pull-request/888)
1. Removed old comment about resolved issue.
    * [Issue #837](https://bitbucket.org/osrf/gazebo/issue/837)
    * [Pull request #880](https://bitbucket.org/osrf/gazebo/pull-request/880)
1. Made SimbodyLink::Get* function thread-safe
    * [Issue #918](https://bitbucket.org/osrf/gazebo/issue/918)
    * [Pull request #872](https://bitbucket.org/osrf/gazebo/pull-request/872)
1. Suppressed spurious gzlog messages in ODE::Body
    * [Issue #983](https://bitbucket.org/osrf/gazebo/issue/983)
    * [Pull request #875](https://bitbucket.org/osrf/gazebo/pull-request/875)
1. Fixed Force Torque Sensor Test by properly initializing some values.
    * [Issue #982](https://bitbucket.org/osrf/gazebo/issue/982)
    * [Pull request #869](https://bitbucket.org/osrf/gazebo/pull-request/869)
1. Added breakable joint plugin to support breakable walls.
    * [Pull request #865](https://bitbucket.org/osrf/gazebo/pull-request/865)
1. Used different tuple syntax to fix compilation on OSX mavericks.
    * [Issue #947](https://bitbucket.org/osrf/gazebo/issue/947)
    * [Pull request #858](https://bitbucket.org/osrf/gazebo/pull-request/858)
1. Fixed sonar test and deprecation warning.
    * [Pull request #856](https://bitbucket.org/osrf/gazebo/pull-request/856)
1. Speed up test compilation.
    * Part of [Issue #955](https://bitbucket.org/osrf/gazebo/issue/955)
    * [Pull request #846](https://bitbucket.org/osrf/gazebo/pull-request/846)
1. Added Joint::SetEffortLimit API
    * [Issue #923](https://bitbucket.org/osrf/gazebo/issue/923)
    * [Pull request #808](https://bitbucket.org/osrf/gazebo/pull-request/808)
1. Made bullet output less verbose.
    * [Pull request #839](https://bitbucket.org/osrf/gazebo/pull-request/839)
1. Convergence acceleration and stability tweak to make atlas_v3 stable
    * [Issue #895](https://bitbucket.org/osrf/gazebo/issue/895)
    * [Pull request #772](https://bitbucket.org/osrf/gazebo/pull-request/772)
1. Added colors, textures and world files for the SPL RoboCup environment
    * [Pull request #838](https://bitbucket.org/osrf/gazebo/pull-request/838)
1. Fixed bitbucket_pullrequests tool to work with latest BitBucket API.
    * [Issue #933](https://bitbucket.org/osrf/gazebo/issue/933)
    * [Pull request #841](https://bitbucket.org/osrf/gazebo/pull-request/841)
1. Fixed cppcheck warnings.
    * [Pull request #842](https://bitbucket.org/osrf/gazebo/pull-request/842)

### Gazebo 2.1.0 (2013-11-08)
1. Fix mainwindow unit test
    * [Pull request #752](https://bitbucket.org/osrf/gazebo/pull-request/752)
1. Visualize moment of inertia
    * Pull request [#745](https://bitbucket.org/osrf/gazebo/pull-request/745), [#769](https://bitbucket.org/osrf/gazebo/pull-request/769), [#787](https://bitbucket.org/osrf/gazebo/pull-request/787)
    * [Issue #203](https://bitbucket.org/osrf/gazebo/issue/203)
1. Update tool to count lines of code
    * [Pull request #758](https://bitbucket.org/osrf/gazebo/pull-request/758)
1. Implement World::Clear
    * Pull request [#785](https://bitbucket.org/osrf/gazebo/pull-request/785), [#804](https://bitbucket.org/osrf/gazebo/pull-request/804)
1. Improve Bullet support
    * [Pull request #805](https://bitbucket.org/osrf/gazebo/pull-request/805)
1. Fix doxygen spacing
    * [Pull request #740](https://bitbucket.org/osrf/gazebo/pull-request/740)
1. Add tool to generate model images for thepropshop.org
    * [Pull request #734](https://bitbucket.org/osrf/gazebo/pull-request/734)
1. Added paging support for terrains
    * [Pull request #707](https://bitbucket.org/osrf/gazebo/pull-request/707)
1. Added plugin path to LID_LIBRARY_PATH in setup.sh
    * [Pull request #750](https://bitbucket.org/osrf/gazebo/pull-request/750)
1. Fix for OSX
    * [Pull request #766](https://bitbucket.org/osrf/gazebo/pull-request/766)
    * [Pull request #786](https://bitbucket.org/osrf/gazebo/pull-request/786)
    * [Issue #906](https://bitbucket.org/osrf/gazebo/issue/906)
1. Update copyright information
    * [Pull request #771](https://bitbucket.org/osrf/gazebo/pull-request/771)
1. Enable screen dependent tests
    * [Pull request #764](https://bitbucket.org/osrf/gazebo/pull-request/764)
    * [Issue #811](https://bitbucket.org/osrf/gazebo/issue/811)
1. Fix gazebo command line help message
    * [Pull request #775](https://bitbucket.org/osrf/gazebo/pull-request/775)
    * [Issue #898](https://bitbucket.org/osrf/gazebo/issue/898)
1. Fix man page test
    * [Pull request #774](https://bitbucket.org/osrf/gazebo/pull-request/774)
1. Improve load time by reducing calls to RTShader::Update
    * [Pull request #773](https://bitbucket.org/osrf/gazebo/pull-request/773)
    * [Issue #877](https://bitbucket.org/osrf/gazebo/issue/877)
1. Fix joint visualization
    * [Pull request #776](https://bitbucket.org/osrf/gazebo/pull-request/776)
    * [Pull request #802](https://bitbucket.org/osrf/gazebo/pull-request/802)
    * [Issue #464](https://bitbucket.org/osrf/gazebo/issue/464)
1. Add helpers to fix NaN
    * [Pull request #742](https://bitbucket.org/osrf/gazebo/pull-request/742)
1. Fix model resizing via the GUI
    * [Pull request #763](https://bitbucket.org/osrf/gazebo/pull-request/763)
    * [Issue #885](https://bitbucket.org/osrf/gazebo/issue/885)
1. Simplify gzlog test by using sha1
    * [Pull request #781](https://bitbucket.org/osrf/gazebo/pull-request/781)
    * [Issue #837](https://bitbucket.org/osrf/gazebo/issue/837)
1. Enable cppcheck for header files
    * [Pull request #782](https://bitbucket.org/osrf/gazebo/pull-request/782)
    * [Issue #907](https://bitbucket.org/osrf/gazebo/issue/907)
1. Fix broken regression test
    * [Pull request #784](https://bitbucket.org/osrf/gazebo/pull-request/784)
    * [Issue #884](https://bitbucket.org/osrf/gazebo/issue/884)
1. All simbody and dart to pass tests
    * [Pull request #790](https://bitbucket.org/osrf/gazebo/pull-request/790)
    * [Issue #873](https://bitbucket.org/osrf/gazebo/issue/873)
1. Fix camera rotation from SDF
    * [Pull request #789](https://bitbucket.org/osrf/gazebo/pull-request/789)
    * [Issue #920](https://bitbucket.org/osrf/gazebo/issue/920)
1. Fix bitbucket pullrequest command line tool to match new API
    * [Pull request #803](https://bitbucket.org/osrf/gazebo/pull-request/803)
1. Fix transceiver spawn errors in tests
    * [Pull request #811](https://bitbucket.org/osrf/gazebo/pull-request/811)
    * [Pull request #814](https://bitbucket.org/osrf/gazebo/pull-request/814)

### Gazebo 2.0.0 (2013-10-08)
1. Refactor code check tool.
    * [Pull Request #669](https://bitbucket.org/osrf/gazebo/pull-request/669)
1. Added pull request tool for Bitbucket.
    * [Pull Request #670](https://bitbucket.org/osrf/gazebo/pull-request/670)
    * [Pull Request #691](https://bitbucket.org/osrf/gazebo/pull-request/671)
1. New wireless receiver and transmitter sensor models.
    * [Pull Request #644](https://bitbucket.org/osrf/gazebo/pull-request/644)
    * [Pull Request #675](https://bitbucket.org/osrf/gazebo/pull-request/675)
    * [Pull Request #727](https://bitbucket.org/osrf/gazebo/pull-request/727)
1. Audio support using OpenAL.
    * [Pull Request #648](https://bitbucket.org/osrf/gazebo/pull-request/648)
    * [Pull Request #704](https://bitbucket.org/osrf/gazebo/pull-request/704)
1. Simplify command-line parsing of gztopic echo output.
    * [Pull Request #674](https://bitbucket.org/osrf/gazebo/pull-request/674)
    * Resolves: [Issue #795](https://bitbucket.org/osrf/gazebo/issue/795)
1. Use UNIX directories through the user of GNUInstallDirs cmake module.
    * [Pull Request #676](https://bitbucket.org/osrf/gazebo/pull-request/676)
    * [Pull Request #681](https://bitbucket.org/osrf/gazebo/pull-request/681)
1. New GUI interactions for object manipulation.
    * [Pull Request #634](https://bitbucket.org/osrf/gazebo/pull-request/634)
1. Fix for OSX menubar.
    * [Pull Request #677](https://bitbucket.org/osrf/gazebo/pull-request/677)
1. Remove internal SDF directories and dependencies.
    * [Pull Request #680](https://bitbucket.org/osrf/gazebo/pull-request/680)
1. Add minimum version for sdformat.
    * [Pull Request #682](https://bitbucket.org/osrf/gazebo/pull-request/682)
    * Resolves: [Issue #818](https://bitbucket.org/osrf/gazebo/issue/818)
1. Allow different gtest parameter types with ServerFixture
    * [Pull Request #686](https://bitbucket.org/osrf/gazebo/pull-request/686)
    * Resolves: [Issue #820](https://bitbucket.org/osrf/gazebo/issue/820)
1. GUI model scaling when using Bullet.
    * [Pull Request #683](https://bitbucket.org/osrf/gazebo/pull-request/683)
1. Fix typo in cmake config.
    * [Pull Request #694](https://bitbucket.org/osrf/gazebo/pull-request/694)
    * Resolves: [Issue #824](https://bitbucket.org/osrf/gazebo/issue/824)
1. Remove gazebo include subdir from pkgconfig and cmake config.
    * [Pull Request #691](https://bitbucket.org/osrf/gazebo/pull-request/691)
1. Torsional spring demo
    * [Pull Request #693](https://bitbucket.org/osrf/gazebo/pull-request/693)
1. Remove repeated call to SetAxis in Joint.cc
    * [Pull Request #695](https://bitbucket.org/osrf/gazebo/pull-request/695)
    * Resolves: [Issue #823](https://bitbucket.org/osrf/gazebo/issue/823)
1. Add test for rotational joints.
    * [Pull Request #697](https://bitbucket.org/osrf/gazebo/pull-request/697)
    * Resolves: [Issue #820](https://bitbucket.org/osrf/gazebo/issue/820)
1. Fix compilation of tests using Joint base class
    * [Pull Request #701](https://bitbucket.org/osrf/gazebo/pull-request/701)
1. Terrain paging implemented.
    * [Pull Request #687](https://bitbucket.org/osrf/gazebo/pull-request/687)
1. Improve timeout error reporting in ServerFixture
    * [Pull Request #705](https://bitbucket.org/osrf/gazebo/pull-request/705)
1. Fix mouse picking for cases where visuals overlap with the laser
    * [Pull Request #709](https://bitbucket.org/osrf/gazebo/pull-request/709)
1. Fix string literals for OSX
    * [Pull Request #712](https://bitbucket.org/osrf/gazebo/pull-request/712)
    * Resolves: [Issue #803](https://bitbucket.org/osrf/gazebo/issue/803)
1. Support for ENABLE_TESTS_COMPILATION cmake parameter
    * [Pull Request #708](https://bitbucket.org/osrf/gazebo/pull-request/708)
1. Updated system gui plugin
    * [Pull Request #702](https://bitbucket.org/osrf/gazebo/pull-request/702)
1. Fix force torque unit test issue
    * [Pull Request #673](https://bitbucket.org/osrf/gazebo/pull-request/673)
    * Resolves: [Issue #813](https://bitbucket.org/osrf/gazebo/issue/813)
1. Use variables to control auto generation of CFlags
    * [Pull Request #699](https://bitbucket.org/osrf/gazebo/pull-request/699)
1. Remove deprecated functions.
    * [Pull Request #715](https://bitbucket.org/osrf/gazebo/pull-request/715)
1. Fix typo in `Camera.cc`
    * [Pull Request #719](https://bitbucket.org/osrf/gazebo/pull-request/719)
    * Resolves: [Issue #846](https://bitbucket.org/osrf/gazebo/issue/846)
1. Performance improvements
    * [Pull Request #561](https://bitbucket.org/osrf/gazebo/pull-request/561)
1. Fix gripper model.
    * [Pull Request #713](https://bitbucket.org/osrf/gazebo/pull-request/713)
    * Resolves: [Issue #314](https://bitbucket.org/osrf/gazebo/issue/314)
1. First part of Simbody integration
    * [Pull Request #716](https://bitbucket.org/osrf/gazebo/pull-request/716)

## Gazebo 1.9

### Gazebo 1.9.6 (2014-04-29)

1. Refactored inertia ratio reduction for ODE
    * [Pull request #1114](https://bitbucket.org/osrf/gazebo/pull-request/1114)
1. Improved collada loading performance
    * [Pull request #1075](https://bitbucket.org/osrf/gazebo/pull-request/1075)

### Gazebo 1.9.3 (2014-01-10)

1. Add thickness to plane to remove shadow flickering.
    * [Pull request #886](https://bitbucket.org/osrf/gazebo/pull-request/886)
1. Temporary GUI shadow toggle fix.
    * [Issue #925](https://bitbucket.org/osrf/gazebo/issue/925)
    * [Pull request #868](https://bitbucket.org/osrf/gazebo/pull-request/868)
1. Fix memory access bugs with libc++ on mavericks.
    * [Issue #965](https://bitbucket.org/osrf/gazebo/issue/965)
    * [Pull request #857](https://bitbucket.org/osrf/gazebo/pull-request/857)
    * [Pull request #881](https://bitbucket.org/osrf/gazebo/pull-request/881)
1. Replaced printf with cout in gztopic hz.
    * [Issue #969](https://bitbucket.org/osrf/gazebo/issue/969)
    * [Pull request #854](https://bitbucket.org/osrf/gazebo/pull-request/854)
1. Add Dark grey material and fix indentation.
    * [Pull request #851](https://bitbucket.org/osrf/gazebo/pull-request/851)
1. Fixed sonar sensor unit test.
    * [Pull request #848](https://bitbucket.org/osrf/gazebo/pull-request/848)
1. Convergence acceleration and stability tweak to make atlas_v3 stable.
    * [Pull request #845](https://bitbucket.org/osrf/gazebo/pull-request/845)
1. Update gtest to 1.7.0 to resolve problems with libc++.
    * [Issue #947](https://bitbucket.org/osrf/gazebo/issue/947)
    * [Pull request #827](https://bitbucket.org/osrf/gazebo/pull-request/827)
1. Fixed LD_LIBRARY_PATH for plugins.
    * [Issue #957](https://bitbucket.org/osrf/gazebo/issue/957)
    * [Pull request #844](https://bitbucket.org/osrf/gazebo/pull-request/844)
1. Fix transceiver sporadic errors.
    * Backport of [pull request #811](https://bitbucket.org/osrf/gazebo/pull-request/811)
    * [Pull request #836](https://bitbucket.org/osrf/gazebo/pull-request/836)
1. Modified the MsgTest to be deterministic with time checks.
    * [Pull request #843](https://bitbucket.org/osrf/gazebo/pull-request/843)
1. Fixed seg fault in LaserVisual.
    * [Issue #950](https://bitbucket.org/osrf/gazebo/issue/950)
    * [Pull request #832](https://bitbucket.org/osrf/gazebo/pull-request/832)
1. Implemented the option to disable tests that need a working screen to run properly.
    * Backport of [Pull request #764](https://bitbucket.org/osrf/gazebo/pull-request/764)
    * [Pull request #837](https://bitbucket.org/osrf/gazebo/pull-request/837)
1. Cleaned up gazebo shutdown.
    * [Pull request #829](https://bitbucket.org/osrf/gazebo/pull-request/829)
1. Fixed bug associated with loading joint child links.
    * [Issue #943](https://bitbucket.org/osrf/gazebo/issue/943)
    * [Pull request #820](https://bitbucket.org/osrf/gazebo/pull-request/820)

### Gazebo 1.9.2 (2013-11-08)
1. Fix enable/disable sky and clouds from SDF
    * [Pull request #809](https://bitbucket.org/osrf/gazebo/pull-request/809])
1. Fix occasional blank GUI screen on startup
    * [Pull request #815](https://bitbucket.org/osrf/gazebo/pull-request/815])
1. Fix GPU laser when interacting with heightmaps
    * [Pull request #796](https://bitbucket.org/osrf/gazebo/pull-request/796])
1. Added API/ABI checker command line tool
    * [Pull request #765](https://bitbucket.org/osrf/gazebo/pull-request/765])
1. Added gtest version information
    * [Pull request #801](https://bitbucket.org/osrf/gazebo/pull-request/801])
1. Fix GUI world saving
    * [Pull request #806](https://bitbucket.org/osrf/gazebo/pull-request/806])
1. Enable anti-aliasing for camera sensor
    * [Pull request #800](https://bitbucket.org/osrf/gazebo/pull-request/800])
1. Make sensor noise deterministic
    * [Pull request #788](https://bitbucket.org/osrf/gazebo/pull-request/788])
1. Fix build problem
    * [Issue #901](https://bitbucket.org/osrf/gazebo/issue/901)
    * [Pull request #778](https://bitbucket.org/osrf/gazebo/pull-request/778])
1. Fix a typo in Camera.cc
    * [Pull request #720](https://bitbucket.org/osrf/gazebo/pull-request/720])
    * [Issue #846](https://bitbucket.org/osrf/gazebo/issue/846)
1. Fix OSX menu bar
    * [Pull request #688](https://bitbucket.org/osrf/gazebo/pull-request/688])
1. Fix gazebo::init by calling sdf::setFindCallback() before loading the sdf in gzfactory.
    * [Pull request #678](https://bitbucket.org/osrf/gazebo/pull-request/678])
    * [Issue #817](https://bitbucket.org/osrf/gazebo/issue/817)

### Gazebo 1.9.1 (2013-08-20)
* Deprecate header files that require case-sensitive filesystem (e.g. Common.hh, Physics.hh) [https://bitbucket.org/osrf/gazebo/pull-request/638/fix-for-775-deprecate-headers-that-require]
* Initial support for building on Mac OS X [https://bitbucket.org/osrf/gazebo/pull-request/660/osx-support-for-gazebo-19] [https://bitbucket.org/osrf/gazebo/pull-request/657/cmake-fixes-for-osx]
* Fixes for various issues [https://bitbucket.org/osrf/gazebo/pull-request/635/fix-for-issue-792/diff] [https://bitbucket.org/osrf/gazebo/pull-request/628/allow-scoped-and-non-scoped-joint-names-to/diff] [https://bitbucket.org/osrf/gazebo/pull-request/636/fix-build-dependency-in-message-generation/diff] [https://bitbucket.org/osrf/gazebo/pull-request/639/make-the-unversioned-setupsh-a-copy-of-the/diff] [https://bitbucket.org/osrf/gazebo/pull-request/650/added-missing-lib-to-player-client-library/diff] [https://bitbucket.org/osrf/gazebo/pull-request/656/install-gzmode_create-without-sh-suffix/diff]

### Gazebo 1.9.0 (2013-07-23)
* Use external package [sdformat](https://bitbucket.org/osrf/sdformat) for sdf parsing, refactor the `Element::GetValue*` function calls, and deprecate Gazebo's internal sdf parser [https://bitbucket.org/osrf/gazebo/pull-request/627]
* Improved ROS support ([[Tutorials#ROS_Integration |documentation here]]) [https://bitbucket.org/osrf/gazebo/pull-request/559]
* Added Sonar, Force-Torque, and Tactile Pressure sensors [https://bitbucket.org/osrf/gazebo/pull-request/557], [https://bitbucket.org/osrf/gazebo/pull-request/567]
* Add compile-time defaults for environment variables so that sourcing setup.sh is unnecessary in most cases [https://bitbucket.org/osrf/gazebo/pull-request/620]
* Enable user camera to follow objects in client window [https://bitbucket.org/osrf/gazebo/pull-request/603]
* Install protobuf message files for use in custom messages [https://bitbucket.org/osrf/gazebo/pull-request/614]
* Change default compilation flags to improve debugging [https://bitbucket.org/osrf/gazebo/pull-request/617]
* Change to supported relative include paths [https://bitbucket.org/osrf/gazebo/pull-request/594]
* Fix display of laser scans when sensor is rotated [https://bitbucket.org/osrf/gazebo/pull-request/599]

## Gazebo 1.8

### Gazebo 1.8.7 (2013-07-16)
* Fix bug in URDF parsing of Vector3 elements [https://bitbucket.org/osrf/gazebo/pull-request/613]
* Fix compilation errors with newest libraries [https://bitbucket.org/osrf/gazebo/pull-request/615]

### Gazebo 1.8.6 (2013-06-07)
* Fix inertia lumping in the URDF parser[https://bitbucket.org/osrf/gazebo/pull-request/554]
* Fix for ODEJoint CFM damping sign error [https://bitbucket.org/osrf/gazebo/pull-request/586]
* Fix transport memory growth[https://bitbucket.org/osrf/gazebo/pull-request/584]
* Reduce log file data in order to reduce buffer growth that results in out of memory kernel errors[https://bitbucket.org/osrf/gazebo/pull-request/587]

### Gazebo 1.8.5 (2013-06-04)
* Fix Gazebo build for machines without a valid display.[https://bitbucket.org/osrf/gazebo/commits/37f00422eea03365b839a632c1850431ee6a1d67]

### Gazebo 1.8.4 (2013-06-03)
* Fix UDRF to SDF converter so that URDF gazebo extensions are applied to all collisions in a link.[https://bitbucket.org/osrf/gazebo/pull-request/579]
* Prevent transport layer from locking when a gzclient connects to a gzserver over a connection with high latency.[https://bitbucket.org/osrf/gazebo/pull-request/572]
* Improve performance and fix uninitialized conditional jumps.[https://bitbucket.org/osrf/gazebo/pull-request/571]

### Gazebo 1.8.3 (2013-06-03)
* Fix for gzlog hanging when gzserver is not present or not responsive[https://bitbucket.org/osrf/gazebo/pull-request/577]
* Fix occasional segfault when generating log files[https://bitbucket.org/osrf/gazebo/pull-request/575]
* Performance improvement to ODE[https://bitbucket.org/osrf/gazebo/pull-request/556]
* Fix node initialization[https://bitbucket.org/osrf/gazebo/pull-request/570]
* Fix GPU laser Hz rate reduction when sensor moved away from world origin[https://bitbucket.org/osrf/gazebo/pull-request/566]
* Fix incorrect lighting in camera sensors when GPU laser is subscribe to[https://bitbucket.org/osrf/gazebo/pull-request/563]

### Gazebo 1.8.2 (2013-05-28)
* ODE performance improvements[https://bitbucket.org/osrf/gazebo/pull-request/535][https://bitbucket.org/osrf/gazebo/pull-request/537]
* Fixed tests[https://bitbucket.org/osrf/gazebo/pull-request/538][https://bitbucket.org/osrf/gazebo/pull-request/541][https://bitbucket.org/osrf/gazebo/pull-request/542]
* Fixed sinking vehicle bug[https://bitbucket.org/osrf/drcsim/issue/300] in pull-request[https://bitbucket.org/osrf/gazebo/pull-request/538]
* Fix GPU sensor throttling[https://bitbucket.org/osrf/gazebo/pull-request/536]
* Reduce string comparisons for better performance[https://bitbucket.org/osrf/gazebo/pull-request/546]
* Contact manager performance improvements[https://bitbucket.org/osrf/gazebo/pull-request/543]
* Transport performance improvements[https://bitbucket.org/osrf/gazebo/pull-request/548]
* Reduce friction noise[https://bitbucket.org/osrf/gazebo/pull-request/545]

### Gazebo 1.8.1 (2013-05-22)
* Please note that 1.8.1 contains a bug[https://bitbucket.org/osrf/drcsim/issue/300] that causes interpenetration between objects in resting contact to grow slowly.  Please update to 1.8.2 for the patch.
* Added warm starting[https://bitbucket.org/osrf/gazebo/pull-request/529]
* Reduced console output[https://bitbucket.org/osrf/gazebo/pull-request/533]
* Improved off screen rendering performance[https://bitbucket.org/osrf/gazebo/pull-request/530]
* Performance improvements [https://bitbucket.org/osrf/gazebo/pull-request/535] [https://bitbucket.org/osrf/gazebo/pull-request/537]

### Gazebo 1.8.0 (2013-05-17)
* Fixed slider axis [https://bitbucket.org/osrf/gazebo/pull-request/527]
* Fixed heightmap shadows [https://bitbucket.org/osrf/gazebo/pull-request/525]
* Fixed model and canonical link pose [https://bitbucket.org/osrf/gazebo/pull-request/519]
* Fixed OSX message header[https://bitbucket.org/osrf/gazebo/pull-request/524]
* Added zlib compression for logging [https://bitbucket.org/osrf/gazebo/pull-request/515]
* Allow clouds to be disabled in cameras [https://bitbucket.org/osrf/gazebo/pull-request/507]
* Camera rendering performance [https://bitbucket.org/osrf/gazebo/pull-request/528]


## Gazebo 1.7

### Gazebo 1.7.3 (2013-05-08)
* Fixed log cleanup (again) [https://bitbucket.org/osrf/gazebo/pull-request/511/fix-log-cleanup-logic]

### Gazebo 1.7.2 (2013-05-07)
* Fixed log cleanup [https://bitbucket.org/osrf/gazebo/pull-request/506/fix-gzlog-stop-command-line]
* Minor documentation fix [https://bitbucket.org/osrf/gazebo/pull-request/488/minor-documentation-fix]

### Gazebo 1.7.1 (2013-04-19)
* Fixed tests
* IMU sensor receives time stamped data from links
* Fix saving image frames [https://bitbucket.org/osrf/gazebo/pull-request/466/fix-saving-frames/diff]
* Wireframe rendering in GUI [https://bitbucket.org/osrf/gazebo/pull-request/414/allow-rendering-of-models-in-wireframe]
* Improved logging performance [https://bitbucket.org/osrf/gazebo/pull-request/457/improvements-to-gzlog-filter-and-logging]
* Viscous mud model [https://bitbucket.org/osrf/gazebo/pull-request/448/mud-plugin/diff]

## Gazebo 1.6

### Gazebo 1.6.3 (2013-04-15)
* Fixed a [critical SDF bug](https://bitbucket.org/osrf/gazebo/pull-request/451)
* Fixed a [laser offset bug](https://bitbucket.org/osrf/gazebo/pull-request/449)

### Gazebo 1.6.2 (2013-04-14)
* Fix for fdir1 physics property [https://bitbucket.org/osrf/gazebo/pull-request/429/fixes-to-treat-fdir1-better-1-rotate-into/diff]
* Fix for force torque sensor [https://bitbucket.org/osrf/gazebo/pull-request/447]
* SDF documentation fix [https://bitbucket.org/osrf/gazebo/issue/494/joint-axis-reference-frame-doesnt-match]

### Gazebo 1.6.1 (2013-04-05)
* Switch default build type to Release.

### Gazebo 1.6.0 (2013-04-05)
* Improvements to inertia in rubble pile
* Various Bullet integration advances.
* Noise models for ray, camera, and imu sensors.
* SDF 1.4, which accommodates more physics engine parameters and also some sensor noise models.
* Initial support for making movies from within Gazebo.
* Many performance improvements.
* Many bug fixes.
* Progress toward to building on OS X.

## Gazebo 1.5

### Gazebo 1.5.0 (2013-03-11)
* Partial integration of Bullet
  * Includes: cubes, spheres, cylinders, planes, meshes, revolute joints, ray sensors
* GUI Interface for log writing.
* Threaded sensors.
* Multi-camera sensor.

* Fixed the following issues:
 * [https://bitbucket.org/osrf/gazebo/issue/236 Issue #236]
 * [https://bitbucket.org/osrf/gazebo/issue/507 Issue #507]
 * [https://bitbucket.org/osrf/gazebo/issue/530 Issue #530]
 * [https://bitbucket.org/osrf/gazebo/issue/279 Issue #279]
 * [https://bitbucket.org/osrf/gazebo/issue/529 Issue #529]
 * [https://bitbucket.org/osrf/gazebo/issue/239 Issue #239]
 * [https://bitbucket.org/osrf/gazebo/issue/5 Issue #5]

## Gazebo 1.4

### Gazebo 1.4.0 (2013-02-01)
* New Features:
 * GUI elements to display messages from the server.
 * Multi-floor building editor and creator.
 * Improved sensor visualizations.
 * Improved mouse interactions

* Fixed the following issues:
 * [https://bitbucket.org/osrf/gazebo/issue/16 Issue #16]
 * [https://bitbucket.org/osrf/gazebo/issue/142 Issue #142]
 * [https://bitbucket.org/osrf/gazebo/issue/229 Issue #229]
 * [https://bitbucket.org/osrf/gazebo/issue/277 Issue #277]
 * [https://bitbucket.org/osrf/gazebo/issue/291 Issue #291]
 * [https://bitbucket.org/osrf/gazebo/issue/310 Issue #310]
 * [https://bitbucket.org/osrf/gazebo/issue/320 Issue #320]
 * [https://bitbucket.org/osrf/gazebo/issue/329 Issue #329]
 * [https://bitbucket.org/osrf/gazebo/issue/333 Issue #333]
 * [https://bitbucket.org/osrf/gazebo/issue/334 Issue #334]
 * [https://bitbucket.org/osrf/gazebo/issue/335 Issue #335]
 * [https://bitbucket.org/osrf/gazebo/issue/341 Issue #341]
 * [https://bitbucket.org/osrf/gazebo/issue/350 Issue #350]
 * [https://bitbucket.org/osrf/gazebo/issue/384 Issue #384]
 * [https://bitbucket.org/osrf/gazebo/issue/431 Issue #431]
 * [https://bitbucket.org/osrf/gazebo/issue/433 Issue #433]
 * [https://bitbucket.org/osrf/gazebo/issue/453 Issue #453]
 * [https://bitbucket.org/osrf/gazebo/issue/456 Issue #456]
 * [https://bitbucket.org/osrf/gazebo/issue/457 Issue #457]
 * [https://bitbucket.org/osrf/gazebo/issue/459 Issue #459]

## Gazebo 1.3

### Gazebo 1.3.1 (2012-12-14)
* Fixed the following issues:
 * [https://bitbucket.org/osrf/gazebo/issue/297 Issue #297]
* Other bugs fixed:
 * [https://bitbucket.org/osrf/gazebo/pull-request/164/ Fix light bounding box to disable properly when deselected]
 * [https://bitbucket.org/osrf/gazebo/pull-request/169/ Determine correct local IP address, to make remote clients work properly]
 * Various test fixes

### Gazebo 1.3.0 (2012-12-03)
* Fixed the following issues:
 * [https://bitbucket.org/osrf/gazebo/issue/233 Issue #233]
 * [https://bitbucket.org/osrf/gazebo/issue/238 Issue #238]
 * [https://bitbucket.org/osrf/gazebo/issue/2 Issue #2]
 * [https://bitbucket.org/osrf/gazebo/issue/95 Issue #95]
 * [https://bitbucket.org/osrf/gazebo/issue/97 Issue #97]
 * [https://bitbucket.org/osrf/gazebo/issue/90 Issue #90]
 * [https://bitbucket.org/osrf/gazebo/issue/253 Issue #253]
 * [https://bitbucket.org/osrf/gazebo/issue/163 Issue #163]
 * [https://bitbucket.org/osrf/gazebo/issue/91 Issue #91]
 * [https://bitbucket.org/osrf/gazebo/issue/245 Issue #245]
 * [https://bitbucket.org/osrf/gazebo/issue/242 Issue #242]
 * [https://bitbucket.org/osrf/gazebo/issue/156 Issue #156]
 * [https://bitbucket.org/osrf/gazebo/issue/78 Issue #78]
 * [https://bitbucket.org/osrf/gazebo/issue/36 Issue #36]
 * [https://bitbucket.org/osrf/gazebo/issue/104 Issue #104]
 * [https://bitbucket.org/osrf/gazebo/issue/249 Issue #249]
 * [https://bitbucket.org/osrf/gazebo/issue/244 Issue #244]
 * [https://bitbucket.org/osrf/gazebo/issue/36 Issue #36]

* New features:
 * Default camera view changed to look down at the origin from a height of 2 meters at location (5, -5, 2).
 * Record state data using the '-r' command line option, playback recorded state data using the '-p' command line option
 * Adjust placement of lights using the mouse.
 * Reduced the startup time.
 * Added visual reference for GUI mouse movements.
 * SDF version 1.3 released (changes from 1.2 listed below):
     - added `name` to `<camera name="cam_name"/>`
     - added `pose` to `<camera><pose>...</pose></camera>`
     - removed `filename` from `<mesh><filename>...</filename><mesh>`, use uri only.
     - recovered `provide_feedback` under `<joint>`, allowing calling `physics::Joint::GetForceTorque` in plugins.
     - added `imu` under `<sensor>`.

## Gazebo 1.2

### Gazebo 1.2.6 (2012-11-08)
* Fixed a transport issue with the GUI. Fixed saving the world via the GUI. Added more documentation. ([https://bitbucket.org/osrf/gazebo/pull-request/43/fixed-a-transport-issue-with-the-gui-fixed/diff pull request #43])
* Clean up mutex usage. ([https://bitbucket.org/osrf/gazebo/pull-request/54/fix-mutex-in-modellistwidget-using-boost/diff pull request #54])
* Fix OGRE path determination ([https://bitbucket.org/osrf/gazebo/pull-request/58/fix-ogre-paths-so-this-also-works-with/diff pull request #58], [https://bitbucket.org/osrf/gazebo/pull-request/68/fix-ogre-plugindir-determination/diff pull request #68])
* Fixed a couple of crashes and model selection/dragging problems ([https://bitbucket.org/osrf/gazebo/pull-request/59/fixed-a-couple-of-crashes-and-model/diff pull request #59])

### Gazebo 1.2.5 (2012-10-22)
* Step increment update while paused fixed ([https://bitbucket.org/osrf/gazebo/pull-request/45/fix-proper-world-stepinc-count-we-were/diff pull request #45])
* Actually call plugin destructors on shutdown ([https://bitbucket.org/osrf/gazebo/pull-request/51/fixed-a-bug-which-prevent-a-plugin/diff pull request #51])
* Don't crash on bad SDF input ([https://bitbucket.org/osrf/gazebo/pull-request/52/fixed-loading-of-bad-sdf-files/diff pull request #52])
* Fix cleanup of ray sensors on model deletion ([https://bitbucket.org/osrf/gazebo/pull-request/53/deleting-a-model-with-a-ray-sensor-did/diff pull request #53])
* Fix loading / deletion of improperly specified models ([https://bitbucket.org/osrf/gazebo/pull-request/56/catch-when-loading-bad-models-joint/diff pull request #56])

### Gazebo 1.2.4 (10-19-2012:08:00:52)
*  Style fixes ([https://bitbucket.org/osrf/gazebo/pull-request/30/style-fixes/diff pull request #30]).
*  Fix joint position control ([https://bitbucket.org/osrf/gazebo/pull-request/49/fixed-position-joint-control/diff pull request #49])

### Gazebo 1.2.3 (10-16-2012:18:39:54)
*  Disabled selection highlighting due to bug ([https://bitbucket.org/osrf/gazebo/pull-request/44/disabled-selection-highlighting-fixed/diff pull request #44]).
*  Fixed saving a world via the GUI.

### Gazebo 1.2.2 (10-16-2012:15:12:22)
*  Skip search for system install of libccd, use version inside gazebo ([https://bitbucket.org/osrf/gazebo/pull-request/39/skip-search-for-system-install-of-libccd/diff pull request #39]).
*  Fixed sensor initialization race condition ([https://bitbucket.org/osrf/gazebo/pull-request/42/fix-sensor-initializaiton-race-condition pull request #42]).

### Gazebo 1.2.1 (10-15-2012:21:32:55)
*  Properly removed projectors attached to deleted models ([https://bitbucket.org/osrf/gazebo/pull-request/37/remove-projectors-that-are-attached-to/diff pull request #37]).
*  Fix model plugin loading bug ([https://bitbucket.org/osrf/gazebo/pull-request/31/moving-bool-first-in-model-and-world pull request #31]).
*  Fix light insertion and visualization of models prior to insertion ([https://bitbucket.org/osrf/gazebo/pull-request/35/fixed-light-insertion-and-visualization-of/diff pull request #35]).
*  Fixed GUI manipulation of static objects ([https://bitbucket.org/osrf/gazebo/issue/63/moving-static-objects-does-not-move-the issue #63] [https://bitbucket.org/osrf/gazebo/pull-request/38/issue-63-bug-patch-moving-static-objects/diff pull request #38]).
*  Fixed GUI selection bug ([https://bitbucket.org/osrf/gazebo/pull-request/40/fixed-selection-of-multiple-objects-at/diff pull request #40])

### Gazebo 1.2.0 (10-04-2012:20:01:20)
*  Updated GUI: new style, improved mouse controls, and removal of non-functional items.
*  Model database: An online repository of models.
*  Numerous bug fixes
*  APT repository hosted at [http://osrfoundation.org OSRF]
*  Improved process control prevents zombie processes<|MERGE_RESOLUTION|>--- conflicted
+++ resolved
@@ -6,11 +6,8 @@
     * A contribution from Olivier Crave
     * [Pull request #2241](https://bitbucket.org/osrf/gazebo/pull-request/2241)
     * [Pull request #2242](https://bitbucket.org/osrf/gazebo/pull-request/2242)
-<<<<<<< HEAD
+    * [Pull request #2243](https://bitbucket.org/osrf/gazebo/pull-request/2243)
     * [Pull request #2244](https://bitbucket.org/osrf/gazebo/pull-request/2244)
-=======
-    * [Pull request #2243](https://bitbucket.org/osrf/gazebo/pull-request/2243)
->>>>>>> 5bf6046c
 
 1. Add Wind support
     * [Pull request #1985](https://bitbucket.org/osrf/gazebo/pull-request/1985)
