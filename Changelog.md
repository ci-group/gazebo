## Gazebo 5.0

### Gazebo 5.1.0
1. Allow sdformat 2.3.1+ or 3+ and fix tests
  * [Pull request #1484](https://bitbucket.org/osrf/gazebo/pull-request/1484)

1. Add Link::GetWorldAngularMomentum function and test.
  * [Pull request #1482](https://bitbucket.org/osrf/gazebo/pull-request/1482)

1. Implement Coulomb joint friction for DART
  * [Pull request #1427](https://bitbucket.org/osrf/gazebo/pull-request/1427)
  * [Issue #1281](https://bitbucket.org/osrf/gazebo/issue/1281)

1. Fix simple shape normals.
    * [Pull request #1477](https://bitbucket.org/osrf/gazebo/pull-request/1477)
    * [Issue #1369](https://bitbucket.org/osrf/gazebo/issue/1369)

1. Use Msg-to-SDF conversion functions in tests, add ServerFixture::SpawnModel(msgs::Model).
    * [Pull request #1466](https://bitbucket.org/osrf/gazebo/pull-request/1466)

1. Added Model Msg-to-SDF conversion functions and test.
    * [Pull request #1429](https://bitbucket.org/osrf/gazebo/pull-request/1429)

1. Added Joint Msg-to-SDF conversion functions and test.
    * [Pull request #1419](https://bitbucket.org/osrf/gazebo/pull-request/1419)

1. Added Visual, Material Msg-to-SDF conversion functions and ShaderType to string conversion functions.
    * [Pull request #1415](https://bitbucket.org/osrf/gazebo/pull-request/1415)

1. Implement Coulomb joint friction for BulletSliderJoint
  * [Pull request #1452](https://bitbucket.org/osrf/gazebo/pull-request/1452)
  * [Issue #1348](https://bitbucket.org/osrf/gazebo/issue/1348)

### Gazebo 5.0.0
1. Support for using [digital elevation maps](http://gazebosim.org/tutorials?tut=dem) has been added to debian packages.

1. C++11 support (C++11 compatible compiler is now required)
    * [Pull request #1340](https://bitbucket.org/osrf/gazebo/pull-request/1340)

1. Implemented private data pointer for the World class.
    * [Pull request #1383](https://bitbucket.org/osrf/gazebo/pull-request/1383)

1. Implemented private data pointer for the Scene class.
    * [Pull request #1385](https://bitbucket.org/osrf/gazebo/pull-request/1385)

1. Added a events::Event::resetWorld event that is triggered when World::Reset is called.
    * [Pull request #1332](https://bitbucket.org/osrf/gazebo/pull-request/1332)
    * [Issue #1375](https://bitbucket.org/osrf/gazebo/issue/1375)

1. Fixed `math::Box::GetCenter` functionality.
    * [Pull request #1278](https://bitbucket.org/osrf/gazebo/pull-request/1278)
    * [Issue #1327](https://bitbucket.org/osrf/gazebo/issue/1327)

1. Added a GUI timer plugin that facilitates the display and control a timer inside the Gazebo UI.
    * [Pull request #1270](https://bitbucket.org/osrf/gazebo/pull-request/1270)

1. Added ability to load plugins via SDF.
    * [Pull request #1261](https://bitbucket.org/osrf/gazebo/pull-request/1261)

1. Added GUIEvent to hide/show the left GUI pane.
    * [Pull request #1269](https://bitbucket.org/osrf/gazebo/pull-request/1269)

1. Modified KeyEventHandler and GLWidget so that hotkeys can be suppressed by custom KeyEvents set up by developers
    * [Pull request #1251](https://bitbucket.org/osrf/gazebo/pull-request/1251)

1. Added ability to read the directory where the log files are stored.
    * [Pull request #1277](https://bitbucket.org/osrf/gazebo/pull-request/1277)

1. Implemented a simulation cloner
    * [Pull request #1180](https://bitbucket.org/osrf/gazebo/pull-request/1180/clone-a-simulation)

1. Added GUI overlay plugins. Users can now write a Gazebo + QT plugin that displays widgets over the render window.
  * [Pull request #1181](https://bitbucket.org/osrf/gazebo/pull-request/1181)

1. Change behavior of Joint::SetVelocity, add Joint::SetVelocityLimit(unsigned int, double)
  * [Pull request #1218](https://bitbucket.org/osrf/gazebo/pull-request/1218)
  * [Issue #964](https://bitbucket.org/osrf/gazebo/issue/964)

1. Implement Coulomb joint friction for ODE
  * [Pull request #1221](https://bitbucket.org/osrf/gazebo/pull-request/1221)
  * [Issue #381](https://bitbucket.org/osrf/gazebo/issue/381)

1. Implement Coulomb joint friction for BulletHingeJoint
  * [Pull request #1317](https://bitbucket.org/osrf/gazebo/pull-request/1317)
  * [Issue #1348](https://bitbucket.org/osrf/gazebo/issue/1348)

1. Implemented camera lens distortion.
  * [Pull request #1213](https://bitbucket.org/osrf/gazebo/pull-request/1213)

1. Kill rogue gzservers left over from failed INTEGRATION_world_clone tests
   and improve robustness of `UNIT_gz_TEST`
  * [Pull request #1232](https://bitbucket.org/osrf/gazebo/pull-request/1232)
  * [Issue #1299](https://bitbucket.org/osrf/gazebo/issue/1299)

1. Added RenderWidget::ShowToolbar to toggle visibility of top toolbar.
  * [Pull request #1248](https://bitbucket.org/osrf/gazebo/pull-request/1248)

1. Fix joint axis visualization.
  * [Pull request #1258](https://bitbucket.org/osrf/gazebo/pull-request/1258)

1. Change UserCamera view control via joysticks. Clean up rate control vs. pose control.
   see UserCamera::OnJoyPose and UserCamera::OnJoyTwist. Added view twist control toggle
   with joystick button 1.
  * [Pull request #1249](https://bitbucket.org/osrf/gazebo/pull-request/1249)

1. Added RenderWidget::GetToolbar to get the top toolbar and change its actions on ModelEditor.
    * [Pull request #1263](https://bitbucket.org/osrf/gazebo/pull-request/1263)

1. Added accessor for MainWindow graphical widget to GuiIface.
    * [Pull request #1250](https://bitbucket.org/osrf/gazebo/pull-request/1250)

1. Added a ConfigWidget class that takes in a google protobuf message and generates widgets for configuring the fields in the message
    * [Pull request #1285](https://bitbucket.org/osrf/gazebo/pull-request/1285)

1. Added GLWidget::OnModelEditor when model editor is triggered, and MainWindow::OnEditorGroup to manually uncheck editor actions.
    * [Pull request #1283](https://bitbucket.org/osrf/gazebo/pull-request/1283)

1. Added Collision, Geometry, Inertial, Surface Msg-to-SDF conversion functions.
    * [Pull request #1315](https://bitbucket.org/osrf/gazebo/pull-request/1315)

1. Added "button modifier" fields (control, shift, and alt) to common::KeyEvent.
    * [Pull request #1325](https://bitbucket.org/osrf/gazebo/pull-request/1325)

1. Added inputs for environment variable GAZEBO_GUI_INI_FILE for reading a custom .ini file.
    * [Pull request #1252](https://bitbucket.org/osrf/gazebo/pull-request/1252)

1. Fixed crash on "permission denied" bug, added insert_model integration test.
    * [Pull request #1329](https://bitbucket.org/osrf/gazebo/pull-request/1329/)

1. Enable simbody joint tests, implement `SimbodyJoint::GetParam`, create
   `Joint::GetParam`, fix bug in `BulletHingeJoint::SetParam`.
    * [Pull request #1404](https://bitbucket.org/osrf/gazebo/pull-request/1404/)

1. Building editor updates
    1. Fixed inspector resizing.
        * [Pull request #1230](https://bitbucket.org/osrf/gazebo/pull-request/1230)
        * [Issue #395](https://bitbucket.org/osrf/gazebo/issue/395)

    1. Doors and windows move proportionally with wall.
        * [Pull request #1231](https://bitbucket.org/osrf/gazebo/pull-request/1231)
        * [Issue #368](https://bitbucket.org/osrf/gazebo/issue/368)

    1. Inspector dialogs stay on top.
        * [Pull request #1229](https://bitbucket.org/osrf/gazebo/pull-request/1229)
        * [Issue #417](https://bitbucket.org/osrf/gazebo/issue/417)

    1. Make model name editable on palette.
        * [Pull request #1239](https://bitbucket.org/osrf/gazebo/pull-request/1239)

    1. Import background image and improve add/delete levels.
        * [Pull request #1214](https://bitbucket.org/osrf/gazebo/pull-request/1214)
        * [Issue #422](https://bitbucket.org/osrf/gazebo/issue/422)
        * [Issue #361](https://bitbucket.org/osrf/gazebo/issue/361)

    1. Fix changing draw mode.
        * [Pull request #1233](https://bitbucket.org/osrf/gazebo/pull-request/1233)
        * [Issue #405](https://bitbucket.org/osrf/gazebo/issue/405)

    1. Tips on palette's top-right corner.
        * [Pull request #1241](https://bitbucket.org/osrf/gazebo/pull-request/1241)

    1. New buttons and layout for the palette.
        * [Pull request #1242](https://bitbucket.org/osrf/gazebo/pull-request/1242)

    1. Individual wall segments instead of polylines.
        * [Pull request #1246](https://bitbucket.org/osrf/gazebo/pull-request/1246)
        * [Issue #389](https://bitbucket.org/osrf/gazebo/issue/389)
        * [Issue #415](https://bitbucket.org/osrf/gazebo/issue/415)

    1. Fix exiting and saving, exiting when there's nothing drawn, fix text on popups.
        * [Pull request #1296](https://bitbucket.org/osrf/gazebo/pull-request/1296)

    1. Display measure for selected wall segment.
        * [Pull request #1291](https://bitbucket.org/osrf/gazebo/pull-request/1291)
        * [Issue #366](https://bitbucket.org/osrf/gazebo/issue/366)

    1. Highlight selected item's 3D visual.
        * [Pull request #1292](https://bitbucket.org/osrf/gazebo/pull-request/1292)

    1. Added color picker to inspector dialogs.
        * [Pull request #1298](https://bitbucket.org/osrf/gazebo/pull-request/1298)

    1. Snapping on by default, off holding Shift. Improved snapping.
        * [Pull request #1304](https://bitbucket.org/osrf/gazebo/pull-request/1304)

    1. Snap walls to length increments, moved scale to SegmentItem and added Get/SetScale, added SegmentItem::SnapAngle and SegmentItem::SnapLength.
        * [Pull request #1311](https://bitbucket.org/osrf/gazebo/pull-request/1311)

    1. Make buildings available in "Insert Models" tab, improve save flow.
        * [Pull request #1312](https://bitbucket.org/osrf/gazebo/pull-request/1312)

    1. Added EditorItem::SetHighlighted.
        * [Pull request #1308](https://bitbucket.org/osrf/gazebo/pull-request/1308)

    1. Current level is transparent, lower levels opaque, higher levels invisible.
        * [Pull request #1303](https://bitbucket.org/osrf/gazebo/pull-request/1303)

    1. Detach all child manips when item is deleted, added BuildingMaker::DetachAllChildren.
        * [Pull request #1316](https://bitbucket.org/osrf/gazebo/pull-request/1316)

    1. Added texture picker to inspector dialogs.
        * [Pull request #1306](https://bitbucket.org/osrf/gazebo/pull-request/1306)

    1. Measures for doors and windows. Added RectItem::angleOnWall and related Get/Set.
        * [Pull request #1322](https://bitbucket.org/osrf/gazebo/pull-request/1322)
        * [Issue #370](https://bitbucket.org/osrf/gazebo/issue/370)

    1. Added Gazebo/BuildingFrame material to display holes for doors and windows on walls.
        * [Pull request #1338](https://bitbucket.org/osrf/gazebo/pull-request/1338)

    1. Added Gazebo/Bricks material to be used as texture on the building editor.
        * [Pull request #1333](https://bitbucket.org/osrf/gazebo/pull-request/1333)

    1. Pick colors from the palette and assign on 3D view. Added mouse and key event handlers to BuildingMaker, and events to communicate from BuildingModelManip to EditorItem.
        * [Pull request #1336](https://bitbucket.org/osrf/gazebo/pull-request/1336)

    1. Pick textures from the palette and assign in 3D view.
        * [Pull request #1368](https://bitbucket.org/osrf/gazebo/pull-request/1368)

1. Model editor updates
    1. Fix adding/removing event filters .
        * [Pull request #1279](https://bitbucket.org/osrf/gazebo/pull-request/1279)

    1. Enabled multi-selection and align tool inside model editor.
        * [Pull request #1302](https://bitbucket.org/osrf/gazebo/pull-request/1302)
        * [Issue #1323](https://bitbucket.org/osrf/gazebo/issue/1323)

    1. Enabled snap mode inside model editor.
        * [Pull request #1331](https://bitbucket.org/osrf/gazebo/pull-request/1331)
        * [Issue #1318](https://bitbucket.org/osrf/gazebo/issue/1318)

    1. Implemented copy/pasting of links.
        * [Pull request #1330](https://bitbucket.org/osrf/gazebo/pull-request/1330)

1. GUI publishes model selection information on ~/selection topic.
    * [Pull request #1318](https://bitbucket.org/osrf/gazebo/pull-request/1318)

## Gazebo 4.0

### Gazebo 4.x.x (yyyy-mm-dd)

<<<<<<< HEAD
### Gazebo 4.1.0 (2014-11-20)

=======
1. Modified GUI rendering to improve the rendering update rate.
    * [Pull request #1487](https://bitbucket.org/osrf/gazebo/pull-request/1487)
>>>>>>> 40a765e7
1. Add ArrangePlugin for arranging groups of models.
   Also add Model::ResetPhysicsStates to call Link::ResetPhysicsStates
   recursively on all links in model.
    * [Pull request #1208](https://bitbucket.org/osrf/gazebo/pull-request/1208)
1. The `gz model` command line tool will output model info using either `-i` for complete info, or `-p` for just the model pose.
    * [Pull request #1212](https://bitbucket.org/osrf/gazebo/pull-request/1212)
    * [DRCSim Issue #389](https://bitbucket.org/osrf/drcsim/issue/389)
1. Added SignalStats class for computing incremental signal statistics.
    * [Pull request #1198](https://bitbucket.org/osrf/gazebo/pull-request/1198)
1. Add InitialVelocityPlugin to setting the initial state of links
    * [Pull request #1237](https://bitbucket.org/osrf/gazebo/pull-request/1237)
1. Added Quaternion::Integrate function.
    * [Pull request #1255](https://bitbucket.org/osrf/gazebo/pull-request/1255)
1. Added ConvertJointType functions, display more joint info on model list.
    * [Pull request #1259](https://bitbucket.org/osrf/gazebo/pull-request/1259)
1. Added ModelListWidget::AddProperty, removed unnecessary checks on ModelListWidget.
    * [Pull request #1271](https://bitbucket.org/osrf/gazebo/pull-request/1271)
1. Fix loading collada meshes with unsupported input semantics.
    * [Pull request #1319](https://bitbucket.org/osrf/gazebo/pull-request/1319)
1. Fix race condition with ImuSensor not publishing after Reset World.
    * [Pull request #1448](https://bitbucket.org/osrf/gazebo/pull-request/1448)
    * [Pull request #1446](https://bitbucket.org/osrf/gazebo/pull-request/1446)
    * [Issue #236](https://bitbucket.org/osrf/gazebo/issue/236)
1. Fixed heightmap on OSX
    * [Pull request #1455](https://bitbucket.org/osrf/gazebo/pull-request/1455)

### Gazebo 4.0.2 (2014-09-23)

1. Fix and improve mechanism to generate pkgconfig libs
    * [Pull request #1027](https://bitbucket.org/osrf/gazebo/pull-request/1027)
    * [Issue #1284](https://bitbucket.org/osrf/gazebo/issue/1284)
1. Added arat.world
    * [Pull request #1205](https://bitbucket.org/osrf/gazebo/pull-request/1205)
1. Update gzprop to output zip files.
    * [Pull request #1197](https://bitbucket.org/osrf/gazebo/pull-request/1197)
1. Make Collision::GetShape a const function
    * [Pull requset #1189](https://bitbucket.org/osrf/gazebo/pull-request/1189)
1. Install missing physics headers
    * [Pull requset #1183](https://bitbucket.org/osrf/gazebo/pull-request/1183)
1. Remove SimbodyLink::AddTorque console message
    * [Pull requset #1185](https://bitbucket.org/osrf/gazebo/pull-request/1185)
1. Fix log xml
    * [Pull requset #1188](https://bitbucket.org/osrf/gazebo/pull-request/1188)

### Gazebo 4.0.0 (2014-08-08)

1. Added lcov support to cmake
    * [Pull request #1047](https://bitbucket.org/osrf/gazebo/pull-request/1047)
1. Fixed memory leak in image conversion
    * [Pull request #1057](https://bitbucket.org/osrf/gazebo/pull-request/1057)
1. Removed deprecated function
    * [Pull request #1067](https://bitbucket.org/osrf/gazebo/pull-request/1067)
1. Improved collada loading performance
    * [Pull request #1066](https://bitbucket.org/osrf/gazebo/pull-request/1066)
    * [Pull request #1082](https://bitbucket.org/osrf/gazebo/pull-request/1082)
    * [Issue #1134](https://bitbucket.org/osrf/gazebo/issue/1134)
1. Implemented a collada exporter
    * [Pull request #1064](https://bitbucket.org/osrf/gazebo/pull-request/1064)
1. Force torque sensor now makes use of sensor's pose.
    * [Pull request #1076](https://bitbucket.org/osrf/gazebo/pull-request/1076)
    * [Issue #940](https://bitbucket.org/osrf/gazebo/issue/940)
1. Fix Model::GetLinks segfault
    * [Pull request #1093](https://bitbucket.org/osrf/gazebo/pull-request/1093)
1. Fix deleting and saving lights in gzserver
    * [Pull request #1094](https://bitbucket.org/osrf/gazebo/pull-request/1094)
    * [Issue #1182](https://bitbucket.org/osrf/gazebo/issue/1182)
    * [Issue #346](https://bitbucket.org/osrf/gazebo/issue/346)
1. Fix Collision::GetWorldPose. The pose of a collision would not update properly.
    * [Pull request #1049](https://bitbucket.org/osrf/gazebo/pull-request/1049)
    * [Issue #1124](https://bitbucket.org/osrf/gazebo/issue/1124)
1. Fixed the animate_box and animate_joints examples
    * [Pull request #1086](https://bitbucket.org/osrf/gazebo/pull-request/1086)
1. Integrated Oculus Rift functionality
    * [Pull request #1074](https://bitbucket.org/osrf/gazebo/pull-request/1074)
    * [Pull request #1136](https://bitbucket.org/osrf/gazebo/pull-request/1136)
    * [Pull request #1139](https://bitbucket.org/osrf/gazebo/pull-request/1139)
1. Updated Base::GetScopedName
    * [Pull request #1104](https://bitbucket.org/osrf/gazebo/pull-request/1104)
1. Fix collada loader from adding duplicate materials into a Mesh
    * [Pull request #1105](https://bitbucket.org/osrf/gazebo/pull-request/1105)
    * [Issue #1180](https://bitbucket.org/osrf/gazebo/issue/1180)
1. Integrated Razer Hydra functionality
    * [Pull request #1083](https://bitbucket.org/osrf/gazebo/pull-request/1083)
    * [Pull request #1109](https://bitbucket.org/osrf/gazebo/pull-request/1109)
1. Added ability to copy and paste models in the GUI
    * [Pull request #1103](https://bitbucket.org/osrf/gazebo/pull-request/1103)
1. Removed unnecessary inclusion of gazebo.hh and common.hh in plugins
    * [Pull request #1111](https://bitbucket.org/osrf/gazebo/pull-request/1111)
1. Added ability to specify custom road textures
    * [Pull request #1027](https://bitbucket.org/osrf/gazebo/pull-request/1027)
1. Added support for DART 4.1
    * [Pull request #1113](https://bitbucket.org/osrf/gazebo/pull-request/1113)
    * [Pull request #1132](https://bitbucket.org/osrf/gazebo/pull-request/1132)
    * [Pull request #1134](https://bitbucket.org/osrf/gazebo/pull-request/1134)
    * [Pull request #1154](https://bitbucket.org/osrf/gazebo/pull-request/1154)
1. Allow position of joints to be directly set.
    * [Pull request #1097](https://bitbucket.org/osrf/gazebo/pull-request/1097)
    * [Issue #1138](https://bitbucket.org/osrf/gazebo/issue/1138)
1. Added extruded polyline geometry
    * [Pull request #1026](https://bitbucket.org/osrf/gazebo/pull-request/1026)
1. Fixed actor animation
    * [Pull request #1133](https://bitbucket.org/osrf/gazebo/pull-request/1133)
    * [Pull request #1141](https://bitbucket.org/osrf/gazebo/pull-request/1141)
1. Generate a versioned cmake config file
    * [Pull request #1153](https://bitbucket.org/osrf/gazebo/pull-request/1153)
    * [Issue #1226](https://bitbucket.org/osrf/gazebo/issue/1226)
1. Added KMeans class
    * [Pull request #1147](https://bitbucket.org/osrf/gazebo/pull-request/1147)
1. Added --summary-range feature to bitbucket pullrequest tool
    * [Pull request #1156](https://bitbucket.org/osrf/gazebo/pull-request/1156)
1. Updated web links
    * [Pull request #1159](https://bitbucket.org/osrf/gazebo/pull-request/1159)
1. Update tests
    * [Pull request #1155](https://bitbucket.org/osrf/gazebo/pull-request/1155)
    * [Pull request #1143](https://bitbucket.org/osrf/gazebo/pull-request/1143)
    * [Pull request #1138](https://bitbucket.org/osrf/gazebo/pull-request/1138)
    * [Pull request #1140](https://bitbucket.org/osrf/gazebo/pull-request/1140)
    * [Pull request #1127](https://bitbucket.org/osrf/gazebo/pull-request/1127)
    * [Pull request #1115](https://bitbucket.org/osrf/gazebo/pull-request/1115)
    * [Pull request #1102](https://bitbucket.org/osrf/gazebo/pull-request/1102)
    * [Pull request #1087](https://bitbucket.org/osrf/gazebo/pull-request/1087)
    * [Pull request #1084](https://bitbucket.org/osrf/gazebo/pull-request/1084)

## Gazebo 3.0

### Gazebo 3.x.x (yyyy-mm-dd)

1. Fixed sonar and wireless sensor visualization
    * [Pull request #1254](https://bitbucket.org/osrf/gazebo/pull-request/1254)
1. Update visual bounding box when model is selected
    * [Pull request #1280](https://bitbucket.org/osrf/gazebo/pull-request/1280)

### Gazebo 3.1.0 (2014-08-08)

1. Implemented Simbody::Link::Set*Vel
    * [Pull request #1160](https://bitbucket.org/osrf/gazebo/pull-request/1160)
    * [Issue #1012](https://bitbucket.org/osrf/gazebo/issue/1012)
1. Added World::RemoveModel function
    * [Pull request #1106](https://bitbucket.org/osrf/gazebo/pull-request/1106)
    * [Issue #1177](https://bitbucket.org/osrf/gazebo/issue/1177)
1. Fix exit from camera follow mode using the escape key
    * [Pull request #1137](https://bitbucket.org/osrf/gazebo/pull-request/1137)
    * [Issue #1220](https://bitbucket.org/osrf/gazebo/issue/1220)
1. Added support for SDF joint spring stiffness and reference positions
    * [Pull request #1117](https://bitbucket.org/osrf/gazebo/pull-request/1117)
1. Removed the gzmodel_create script
    * [Pull request #1130](https://bitbucket.org/osrf/gazebo/pull-request/1130)
1. Added Vector2 dot product
    * [Pull request #1101](https://bitbucket.org/osrf/gazebo/pull-request/1101)
1. Added SetPositionPID and SetVelocityPID to JointController
    * [Pull request #1091](https://bitbucket.org/osrf/gazebo/pull-request/1091)
1. Fix gzclient startup crash with ogre 1.9
    * [Pull request #1098](https://bitbucket.org/osrf/gazebo/pull-request/1098)
    * [Issue #996](https://bitbucket.org/osrf/gazebo/issue/996)
1. Update the bitbucket_pullrequests tool
    * [Pull request #1108](https://bitbucket.org/osrf/gazebo/pull-request/1108)
1. Light properties now remain in place after move by the user via the GUI.
    * [Pull request #1110](https://bitbucket.org/osrf/gazebo/pull-request/1110)
    * [Issue #1211](https://bitbucket.org/osrf/gazebo/issue/1211)
1. Allow position of joints to be directly set.
    * [Pull request #1096](https://bitbucket.org/osrf/gazebo/pull-request/1096)
    * [Issue #1138](https://bitbucket.org/osrf/gazebo/issue/1138)

### Gazebo 3.0.0 (2014-04-11)

1. Fix bug when deleting the sun light
    * [Pull request #1088](https://bitbucket.org/osrf/gazebo/pull-request/1088)
    * [Issue #1133](https://bitbucket.org/osrf/gazebo/issue/1133)
1. Fix ODE screw joint
    * [Pull request #1078](https://bitbucket.org/osrf/gazebo/pull-request/1078)
    * [Issue #1167](https://bitbucket.org/osrf/gazebo/issue/1167)
1. Update joint integration tests
    * [Pull request #1081](https://bitbucket.org/osrf/gazebo/pull-request/1081)
1. Fixed false positives in cppcheck.
    * [Pull request #1061](https://bitbucket.org/osrf/gazebo/pull-request/1061)
1. Made joint axis reference frame relative to child, and updated simbody and dart accordingly.
    * [Pull request #1069](https://bitbucket.org/osrf/gazebo/pull-request/1069)
    * [Issue #494](https://bitbucket.org/osrf/gazebo/issue/494)
    * [Issue #1143](https://bitbucket.org/osrf/gazebo/issue/1143)
1. Added ability to pass vector of strings to SetupClient and SetupServer
    * [Pull request #1068](https://bitbucket.org/osrf/gazebo/pull-request/1068)
    * [Issue #1132](https://bitbucket.org/osrf/gazebo/issue/1132)
1. Fix error correction in screw constraints for ODE
    * [Pull request #1159](https://bitbucket.org/osrf/gazebo/pull-request/1159)
    * [Issue #1159](https://bitbucket.org/osrf/gazebo/issue/1159)
1. Improved pkgconfig with SDF
    * [Pull request #1062](https://bitbucket.org/osrf/gazebo/pull-request/1062)
1. Added a plugin to simulate aero dynamics
    * [Pull request #905](https://bitbucket.org/osrf/gazebo/pull-request/905)
1. Updated bullet support
    * [Issue #1069](https://bitbucket.org/osrf/gazebo/issue/1069)
    * [Pull request #1011](https://bitbucket.org/osrf/gazebo/pull-request/1011)
    * [Pull request #996](https://bitbucket.org/osrf/gazebo/pull-request/966)
    * [Pull request #1024](https://bitbucket.org/osrf/gazebo/pull-request/1024)
1. Updated simbody support
    * [Pull request #995](https://bitbucket.org/osrf/gazebo/pull-request/995)
1. Updated worlds to SDF 1.5
    * [Pull request #1021](https://bitbucket.org/osrf/gazebo/pull-request/1021)
1. Improvements to ODE
    * [Pull request #1001](https://bitbucket.org/osrf/gazebo/pull-request/1001)
    * [Pull request #1014](https://bitbucket.org/osrf/gazebo/pull-request/1014)
    * [Pull request #1015](https://bitbucket.org/osrf/gazebo/pull-request/1015)
    * [Pull request #1016](https://bitbucket.org/osrf/gazebo/pull-request/1016)
1. New command line tool
    * [Pull request #972](https://bitbucket.org/osrf/gazebo/pull-request/972)
1. Graphical user interface improvements
    * [Pull request #971](https://bitbucket.org/osrf/gazebo/pull-request/971)
    * [Pull request #1013](https://bitbucket.org/osrf/gazebo/pull-request/1013)
    * [Pull request #989](https://bitbucket.org/osrf/gazebo/pull-request/989)
1. Created a friction pyramid class
    * [Pull request #935](https://bitbucket.org/osrf/gazebo/pull-request/935)
1. Added GetWorldEnergy functions to Model, Joint, and Link
    * [Pull request #1017](https://bitbucket.org/osrf/gazebo/pull-request/1017)
1. Preparing Gazebo for admission into Ubuntu
    * [Pull request #969](https://bitbucket.org/osrf/gazebo/pull-request/969)
    * [Pull request #998](https://bitbucket.org/osrf/gazebo/pull-request/998)
    * [Pull request #1002](https://bitbucket.org/osrf/gazebo/pull-request/1002)
1. Add method for querying if useImplicitStiffnessDamping flag is set for a given joint
    * [Issue #629](https://bitbucket.org/osrf/gazebo/issue/629)
    * [Pull request #1006](https://bitbucket.org/osrf/gazebo/pull-request/1006)
1. Fix joint axis frames
    * [Issue #494](https://bitbucket.org/osrf/gazebo/issue/494)
    * [Pull request #963](https://bitbucket.org/osrf/gazebo/pull-request/963)
1. Compute joint anchor pose relative to parent
    * [Issue #1029](https://bitbucket.org/osrf/gazebo/issue/1029)
    * [Pull request #982](https://bitbucket.org/osrf/gazebo/pull-request/982)
1. Cleanup the installed worlds
    * [Issue #1036](https://bitbucket.org/osrf/gazebo/issue/1036)
    * [Pull request #984](https://bitbucket.org/osrf/gazebo/pull-request/984)
1. Update to the GPS sensor
    * [Issue #1059](https://bitbucket.org/osrf/gazebo/issue/1059)
    * [Pull request #984](https://bitbucket.org/osrf/gazebo/pull-request/984)
1. Removed libtool from plugin loading
    * [Pull request #981](https://bitbucket.org/osrf/gazebo/pull-request/981)
1. Added functions to get inertial information for a link in the world frame.
    * [Pull request #1005](https://bitbucket.org/osrf/gazebo/pull-request/1005)

## Gazebo 2.0

### Gazebo 2.2.3 (2014-04-29)

1. Removed redundant call to World::Init
    * [Pull request #1107](https://bitbucket.org/osrf/gazebo/pull-request/1107)
    * [Issue #1208](https://bitbucket.org/osrf/gazebo/issue/1208)
1. Return proper error codes when gazebo exits
    * [Pull request #1085](https://bitbucket.org/osrf/gazebo/pull-request/1085)
    * [Issue #1178](https://bitbucket.org/osrf/gazebo/issue/1178)
1. Fixed Camera::GetWorldRotation().
    * [Pull request #1071](https://bitbucket.org/osrf/gazebo/pull-request/1071)
    * [Issue #1087](https://bitbucket.org/osrf/gazebo/issue/1087)
1. Fixed memory leak in image conversion
    * [Pull request #1073](https://bitbucket.org/osrf/gazebo/pull-request/1073)

### Gazebo 2.2.0 (2014-01-10)

1. Fix compilation when using OGRE-1.9 (full support is being worked on)
    * [Issue #994](https://bitbucket.org/osrf/gazebo/issue/994)
    * [Issue #995](https://bitbucket.org/osrf/gazebo/issue/995)
    * [Issue #996](https://bitbucket.org/osrf/gazebo/issue/996)
    * [Pull request #883](https://bitbucket.org/osrf/gazebo/pull-request/883)
1. Added unit test for issue 624.
    * [Issue #624](https://bitbucket.org/osrf/gazebo/issue/624).
    * [Pull request #889](https://bitbucket.org/osrf/gazebo/pull-request/889)
1. Use 3x3 PCF shadows for smoother shadows.
    * [Pull request #887](https://bitbucket.org/osrf/gazebo/pull-request/887)
1. Update manpage copyright to 2014.
    * [Pull request #893](https://bitbucket.org/osrf/gazebo/pull-request/893)
1. Added friction integration test .
    * [Pull request #885](https://bitbucket.org/osrf/gazebo/pull-request/885)
1. Fix joint anchor when link pose is not specified.
    * [Issue #978](https://bitbucket.org/osrf/gazebo/issue/978)
    * [Pull request #862](https://bitbucket.org/osrf/gazebo/pull-request/862)
1. Added (ESC) tooltip for GUI Selection Mode icon.
    * [Issue #993](https://bitbucket.org/osrf/gazebo/issue/993)
    * [Pull request #888](https://bitbucket.org/osrf/gazebo/pull-request/888)
1. Removed old comment about resolved issue.
    * [Issue #837](https://bitbucket.org/osrf/gazebo/issue/837)
    * [Pull request #880](https://bitbucket.org/osrf/gazebo/pull-request/880)
1. Made SimbodyLink::Get* function thread-safe
    * [Issue #918](https://bitbucket.org/osrf/gazebo/issue/918)
    * [Pull request #872](https://bitbucket.org/osrf/gazebo/pull-request/872)
1. Suppressed spurious gzlog messages in ODE::Body
    * [Issue #983](https://bitbucket.org/osrf/gazebo/issue/983)
    * [Pull request #875](https://bitbucket.org/osrf/gazebo/pull-request/875)
1. Fixed Force Torque Sensor Test by properly initializing some values.
    * [Issue #982](https://bitbucket.org/osrf/gazebo/issue/982)
    * [Pull request #869](https://bitbucket.org/osrf/gazebo/pull-request/869)
1. Added breakable joint plugin to support breakable walls.
    * [Pull request #865](https://bitbucket.org/osrf/gazebo/pull-request/865)
1. Used different tuple syntax to fix compilation on OSX mavericks.
    * [Issue #947](https://bitbucket.org/osrf/gazebo/issue/947)
    * [Pull request #858](https://bitbucket.org/osrf/gazebo/pull-request/858)
1. Fixed sonar test and deprecation warning.
    * [Pull request #856](https://bitbucket.org/osrf/gazebo/pull-request/856)
1. Speed up test compilation.
    * Part of [Issue #955](https://bitbucket.org/osrf/gazebo/issue/955)
    * [Pull request #846](https://bitbucket.org/osrf/gazebo/pull-request/846)
1. Added Joint::SetEffortLimit API
    * [Issue #923](https://bitbucket.org/osrf/gazebo/issue/923)
    * [Pull request #808](https://bitbucket.org/osrf/gazebo/pull-request/808)
1. Made bullet output less verbose.
    * [Pull request #839](https://bitbucket.org/osrf/gazebo/pull-request/839)
1. Convergence acceleration and stability tweak to make atlas_v3 stable
    * [Issue #895](https://bitbucket.org/osrf/gazebo/issue/895)
    * [Pull request #772](https://bitbucket.org/osrf/gazebo/pull-request/772)
1. Added colors, textures and world files for the SPL RoboCup environment
    * [Pull request #838](https://bitbucket.org/osrf/gazebo/pull-request/838)
1. Fixed bitbucket_pullrequests tool to work with latest BitBucket API.
    * [Issue #933](https://bitbucket.org/osrf/gazebo/issue/933)
    * [Pull request #841](https://bitbucket.org/osrf/gazebo/pull-request/841)
1. Fixed cppcheck warnings.
    * [Pull request #842](https://bitbucket.org/osrf/gazebo/pull-request/842)

### Gazebo 2.1.0 (2013-11-08)
1. Fix mainwindow unit test
    * [Pull request #752](https://bitbucket.org/osrf/gazebo/pull-request/752)
1. Visualize moment of inertia
    * Pull request [#745](https://bitbucket.org/osrf/gazebo/pull-request/745), [#769](https://bitbucket.org/osrf/gazebo/pull-request/769), [#787](https://bitbucket.org/osrf/gazebo/pull-request/787)
    * [Issue #203](https://bitbucket.org/osrf/gazebo/issue/203)
1. Update tool to count lines of code
    * [Pull request #758](https://bitbucket.org/osrf/gazebo/pull-request/758)
1. Implement World::Clear
    * Pull request [#785](https://bitbucket.org/osrf/gazebo/pull-request/785), [#804](https://bitbucket.org/osrf/gazebo/pull-request/804)
1. Improve Bullet support
    * [Pull request #805](https://bitbucket.org/osrf/gazebo/pull-request/805)
1. Fix doxygen spacing
    * [Pull request #740](https://bitbucket.org/osrf/gazebo/pull-request/740)
1. Add tool to generate model images for thepropshop.org
    * [Pull request #734](https://bitbucket.org/osrf/gazebo/pull-request/734)
1. Added paging support for terrains
    * [Pull request #707](https://bitbucket.org/osrf/gazebo/pull-request/707)
1. Added plugin path to LID_LIBRARY_PATH in setup.sh
    * [Pull request #750](https://bitbucket.org/osrf/gazebo/pull-request/750)
1. Fix for OSX
    * [Pull request #766](https://bitbucket.org/osrf/gazebo/pull-request/766)
    * [Pull request #786](https://bitbucket.org/osrf/gazebo/pull-request/786)
    * [Issue #906](https://bitbucket.org/osrf/gazebo/issue/906)
1. Update copyright information
    * [Pull request #771](https://bitbucket.org/osrf/gazebo/pull-request/771)
1. Enable screen dependent tests
    * [Pull request #764](https://bitbucket.org/osrf/gazebo/pull-request/764)
    * [Issue #811](https://bitbucket.org/osrf/gazebo/issue/811)
1. Fix gazebo command line help message
    * [Pull request #775](https://bitbucket.org/osrf/gazebo/pull-request/775)
    * [Issue #898](https://bitbucket.org/osrf/gazebo/issue/898)
1. Fix man page test
    * [Pull request #774](https://bitbucket.org/osrf/gazebo/pull-request/774)
1. Improve load time by reducing calls to RTShader::Update
    * [Pull request #773](https://bitbucket.org/osrf/gazebo/pull-request/773)
    * [Issue #877](https://bitbucket.org/osrf/gazebo/issue/877)
1. Fix joint visualization
    * [Pull request #776](https://bitbucket.org/osrf/gazebo/pull-request/776)
    * [Pull request #802](https://bitbucket.org/osrf/gazebo/pull-request/802)
    * [Issue #464](https://bitbucket.org/osrf/gazebo/issue/464)
1. Add helpers to fix NaN
    * [Pull request #742](https://bitbucket.org/osrf/gazebo/pull-request/742)
1. Fix model resizing via the GUI
    * [Pull request #763](https://bitbucket.org/osrf/gazebo/pull-request/763)
    * [Issue #885](https://bitbucket.org/osrf/gazebo/issue/885)
1. Simplify gzlog test by using sha1
    * [Pull request #781](https://bitbucket.org/osrf/gazebo/pull-request/781)
    * [Issue #837](https://bitbucket.org/osrf/gazebo/issue/837)
1. Enable cppcheck for header files
    * [Pull request #782](https://bitbucket.org/osrf/gazebo/pull-request/782)
    * [Issue #907](https://bitbucket.org/osrf/gazebo/issue/907)
1. Fix broken regression test
    * [Pull request #784](https://bitbucket.org/osrf/gazebo/pull-request/784)
    * [Issue #884](https://bitbucket.org/osrf/gazebo/issue/884)
1. All simbody and dart to pass tests
    * [Pull request #790](https://bitbucket.org/osrf/gazebo/pull-request/790)
    * [Issue #873](https://bitbucket.org/osrf/gazebo/issue/873)
1. Fix camera rotation from SDF
    * [Pull request #789](https://bitbucket.org/osrf/gazebo/pull-request/789)
    * [Issue #920](https://bitbucket.org/osrf/gazebo/issue/920)
1. Fix bitbucket pullrequest command line tool to match new API
    * [Pull request #803](https://bitbucket.org/osrf/gazebo/pull-request/803)
1. Fix transceiver spawn errors in tests
    * [Pull request #811](https://bitbucket.org/osrf/gazebo/pull-request/811)
    * [Pull request #814](https://bitbucket.org/osrf/gazebo/pull-request/814)

### Gazebo 2.0.0 (2013-10-08)
1. Refactor code check tool.
    * [Pull Request #669](https://bitbucket.org/osrf/gazebo/pull-request/669)
1. Added pull request tool for Bitbucket.
    * [Pull Request #670](https://bitbucket.org/osrf/gazebo/pull-request/670)
    * [Pull Request #691](https://bitbucket.org/osrf/gazebo/pull-request/671)
1. New wireless receiver and transmitter sensor models.
    * [Pull Request #644](https://bitbucket.org/osrf/gazebo/pull-request/644)
    * [Pull Request #675](https://bitbucket.org/osrf/gazebo/pull-request/675)
    * [Pull Request #727](https://bitbucket.org/osrf/gazebo/pull-request/727)
1. Audio support using OpenAL.
    * [Pull Request #648](https://bitbucket.org/osrf/gazebo/pull-request/648)
    * [Pull Request #704](https://bitbucket.org/osrf/gazebo/pull-request/704)
1. Simplify command-line parsing of gztopic echo output.
    * [Pull Request #674](https://bitbucket.org/osrf/gazebo/pull-request/674)
    * Resolves: [Issue #795](https://bitbucket.org/osrf/gazebo/issue/795)
1. Use UNIX directories through the user of GNUInstallDirs cmake module.
    * [Pull Request #676](https://bitbucket.org/osrf/gazebo/pull-request/676)
    * [Pull Request #681](https://bitbucket.org/osrf/gazebo/pull-request/681)
1. New GUI interactions for object manipulation.
    * [Pull Request #634](https://bitbucket.org/osrf/gazebo/pull-request/634)
1. Fix for OSX menubar.
    * [Pull Request #677](https://bitbucket.org/osrf/gazebo/pull-request/677)
1. Remove internal SDF directories and dependencies.
    * [Pull Request #680](https://bitbucket.org/osrf/gazebo/pull-request/680)
1. Add minimum version for sdformat.
    * [Pull Request #682](https://bitbucket.org/osrf/gazebo/pull-request/682)
    * Resolves: [Issue #818](https://bitbucket.org/osrf/gazebo/issue/818)
1. Allow different gtest parameter types with ServerFixture
    * [Pull Request #686](https://bitbucket.org/osrf/gazebo/pull-request/686)
    * Resolves: [Issue #820](https://bitbucket.org/osrf/gazebo/issue/820)
1. GUI model scaling when using Bullet.
    * [Pull Request #683](https://bitbucket.org/osrf/gazebo/pull-request/683)
1. Fix typo in cmake config.
    * [Pull Request #694](https://bitbucket.org/osrf/gazebo/pull-request/694)
    * Resolves: [Issue #824](https://bitbucket.org/osrf/gazebo/issue/824)
1. Remove gazebo include subdir from pkgconfig and cmake config.
    * [Pull Request #691](https://bitbucket.org/osrf/gazebo/pull-request/691)
1. Torsional spring demo
    * [Pull Request #693](https://bitbucket.org/osrf/gazebo/pull-request/693)
1. Remove repeated call to SetAxis in Joint.cc
    * [Pull Request #695](https://bitbucket.org/osrf/gazebo/pull-request/695)
    * Resolves: [Issue #823](https://bitbucket.org/osrf/gazebo/issue/823)
1. Add test for rotational joints.
    * [Pull Request #697](https://bitbucket.org/osrf/gazebo/pull-request/697)
    * Resolves: [Issue #820](https://bitbucket.org/osrf/gazebo/issue/820)
1. Fix compilation of tests using Joint base class
    * [Pull Request #701](https://bitbucket.org/osrf/gazebo/pull-request/701)
1. Terrain paging implemented.
    * [Pull Request #687](https://bitbucket.org/osrf/gazebo/pull-request/687)
1. Improve timeout error reporting in ServerFixture
    * [Pull Request #705](https://bitbucket.org/osrf/gazebo/pull-request/705)
1. Fix mouse picking for cases where visuals overlap with the laser
    * [Pull Request #709](https://bitbucket.org/osrf/gazebo/pull-request/709)
1. Fix string literals for OSX
    * [Pull Request #712](https://bitbucket.org/osrf/gazebo/pull-request/712)
    * Resolves: [Issue #803](https://bitbucket.org/osrf/gazebo/issue/803)
1. Support for ENABLE_TESTS_COMPILATION cmake parameter
    * [Pull Request #708](https://bitbucket.org/osrf/gazebo/pull-request/708)
1. Updated system gui plugin
    * [Pull Request #702](https://bitbucket.org/osrf/gazebo/pull-request/702)
1. Fix force torque unit test issue
    * [Pull Request #673](https://bitbucket.org/osrf/gazebo/pull-request/673)
    * Resolves: [Issue #813](https://bitbucket.org/osrf/gazebo/issue/813)
1. Use variables to control auto generation of CFlags
    * [Pull Request #699](https://bitbucket.org/osrf/gazebo/pull-request/699)
1. Remove deprecated functions.
    * [Pull Request #715](https://bitbucket.org/osrf/gazebo/pull-request/715)
1. Fix typo in `Camera.cc`
    * [Pull Request #719](https://bitbucket.org/osrf/gazebo/pull-request/719)
    * Resolves: [Issue #846](https://bitbucket.org/osrf/gazebo/issue/846)
1. Performance improvements
    * [Pull Request #561](https://bitbucket.org/osrf/gazebo/pull-request/561)
1. Fix gripper model.
    * [Pull Request #713](https://bitbucket.org/osrf/gazebo/pull-request/713)
    * Resolves: [Issue #314](https://bitbucket.org/osrf/gazebo/issue/314)
1. First part of Simbody integration
    * [Pull Request #716](https://bitbucket.org/osrf/gazebo/pull-request/716)

## Gazebo 1.9

### Gazebo 1.9.6 (2014-04-29)

1. Refactored inertia ratio reduction for ODE
    * [Pull request #1114](https://bitbucket.org/osrf/gazebo/pull-request/1114)
1. Improved collada loading performance
    * [Pull request #1075](https://bitbucket.org/osrf/gazebo/pull-request/1075)

### Gazebo 1.9.3 (2014-01-10)

1. Add thickness to plane to remove shadow flickering.
    * [Pull request #886](https://bitbucket.org/osrf/gazebo/pull-request/886)
1. Temporary GUI shadow toggle fix.
    * [Issue #925](https://bitbucket.org/osrf/gazebo/issue/925)
    * [Pull request #868](https://bitbucket.org/osrf/gazebo/pull-request/868)
1. Fix memory access bugs with libc++ on mavericks.
    * [Issue #965](https://bitbucket.org/osrf/gazebo/issue/965)
    * [Pull request #857](https://bitbucket.org/osrf/gazebo/pull-request/857)
    * [Pull request #881](https://bitbucket.org/osrf/gazebo/pull-request/881)
1. Replaced printf with cout in gztopic hz.
    * [Issue #969](https://bitbucket.org/osrf/gazebo/issue/969)
    * [Pull request #854](https://bitbucket.org/osrf/gazebo/pull-request/854)
1. Add Dark grey material and fix indentation.
    * [Pull request #851](https://bitbucket.org/osrf/gazebo/pull-request/851)
1. Fixed sonar sensor unit test.
    * [Pull request #848](https://bitbucket.org/osrf/gazebo/pull-request/848)
1. Convergence acceleration and stability tweak to make atlas_v3 stable.
    * [Pull request #845](https://bitbucket.org/osrf/gazebo/pull-request/845)
1. Update gtest to 1.7.0 to resolve problems with libc++.
    * [Issue #947](https://bitbucket.org/osrf/gazebo/issue/947)
    * [Pull request #827](https://bitbucket.org/osrf/gazebo/pull-request/827)
1. Fixed LD_LIBRARY_PATH for plugins.
    * [Issue #957](https://bitbucket.org/osrf/gazebo/issue/957)
    * [Pull request #844](https://bitbucket.org/osrf/gazebo/pull-request/844)
1. Fix transceiver sporadic errors.
    * Backport of [pull request #811](https://bitbucket.org/osrf/gazebo/pull-request/811)
    * [Pull request #836](https://bitbucket.org/osrf/gazebo/pull-request/836)
1. Modified the MsgTest to be deterministic with time checks.
    * [Pull request #843](https://bitbucket.org/osrf/gazebo/pull-request/843)
1. Fixed seg fault in LaserVisual.
    * [Issue #950](https://bitbucket.org/osrf/gazebo/issue/950)
    * [Pull request #832](https://bitbucket.org/osrf/gazebo/pull-request/832)
1. Implemented the option to disable tests that need a working screen to run properly.
    * Backport of [Pull request #764](https://bitbucket.org/osrf/gazebo/pull-request/764)
    * [Pull request #837](https://bitbucket.org/osrf/gazebo/pull-request/837)
1. Cleaned up gazebo shutdown.
    * [Pull request #829](https://bitbucket.org/osrf/gazebo/pull-request/829)
1. Fixed bug associated with loading joint child links.
    * [Issue #943](https://bitbucket.org/osrf/gazebo/issue/943)
    * [Pull request #820](https://bitbucket.org/osrf/gazebo/pull-request/820)

### Gazebo 1.9.2 (2013-11-08)
1. Fix enable/disable sky and clouds from SDF
    * [Pull request #809](https://bitbucket.org/osrf/gazebo/pull-request/809])
1. Fix occasional blank GUI screen on startup
    * [Pull request #815](https://bitbucket.org/osrf/gazebo/pull-request/815])
1. Fix GPU laser when interacting with heightmaps
    * [Pull request #796](https://bitbucket.org/osrf/gazebo/pull-request/796])
1. Added API/ABI checker command line tool
    * [Pull request #765](https://bitbucket.org/osrf/gazebo/pull-request/765])
1. Added gtest version information
    * [Pull request #801](https://bitbucket.org/osrf/gazebo/pull-request/801])
1. Fix GUI world saving
    * [Pull request #806](https://bitbucket.org/osrf/gazebo/pull-request/806])
1. Enable anti-aliasing for camera sensor
    * [Pull request #800](https://bitbucket.org/osrf/gazebo/pull-request/800])
1. Make sensor noise deterministic
    * [Pull request #788](https://bitbucket.org/osrf/gazebo/pull-request/788])
1. Fix build problem
    * [Issue #901](https://bitbucket.org/osrf/gazebo/issue/901)
    * [Pull request #778](https://bitbucket.org/osrf/gazebo/pull-request/778])
1. Fix a typo in Camera.cc
    * [Pull request #720](https://bitbucket.org/osrf/gazebo/pull-request/720])
    * [Issue #846](https://bitbucket.org/osrf/gazebo/issue/846)
1. Fix OSX menu bar
    * [Pull request #688](https://bitbucket.org/osrf/gazebo/pull-request/688])
1. Fix gazebo::init by calling sdf::setFindCallback() before loading the sdf in gzfactory.
    * [Pull request #678](https://bitbucket.org/osrf/gazebo/pull-request/678])
    * [Issue #817](https://bitbucket.org/osrf/gazebo/issue/817)

### Gazebo 1.9.1 (2013-08-20)
* Deprecate header files that require case-sensitive filesystem (e.g. Common.hh, Physics.hh) [https://bitbucket.org/osrf/gazebo/pull-request/638/fix-for-775-deprecate-headers-that-require]
* Initial support for building on Mac OS X [https://bitbucket.org/osrf/gazebo/pull-request/660/osx-support-for-gazebo-19] [https://bitbucket.org/osrf/gazebo/pull-request/657/cmake-fixes-for-osx]
* Fixes for various issues [https://bitbucket.org/osrf/gazebo/pull-request/635/fix-for-issue-792/diff] [https://bitbucket.org/osrf/gazebo/pull-request/628/allow-scoped-and-non-scoped-joint-names-to/diff] [https://bitbucket.org/osrf/gazebo/pull-request/636/fix-build-dependency-in-message-generation/diff] [https://bitbucket.org/osrf/gazebo/pull-request/639/make-the-unversioned-setupsh-a-copy-of-the/diff] [https://bitbucket.org/osrf/gazebo/pull-request/650/added-missing-lib-to-player-client-library/diff] [https://bitbucket.org/osrf/gazebo/pull-request/656/install-gzmode_create-without-sh-suffix/diff]

### Gazebo 1.9.0 (2013-07-23)
* Use external package [sdformat](https://bitbucket.org/osrf/sdformat) for sdf parsing, refactor the `Element::GetValue*` function calls, and deprecate Gazebo's internal sdf parser [https://bitbucket.org/osrf/gazebo/pull-request/627]
* Improved ROS support ([[Tutorials#ROS_Integration |documentation here]]) [https://bitbucket.org/osrf/gazebo/pull-request/559]
* Added Sonar, Force-Torque, and Tactile Pressure sensors [https://bitbucket.org/osrf/gazebo/pull-request/557], [https://bitbucket.org/osrf/gazebo/pull-request/567]
* Add compile-time defaults for environment variables so that sourcing setup.sh is unnecessary in most cases [https://bitbucket.org/osrf/gazebo/pull-request/620]
* Enable user camera to follow objects in client window [https://bitbucket.org/osrf/gazebo/pull-request/603]
* Install protobuf message files for use in custom messages [https://bitbucket.org/osrf/gazebo/pull-request/614]
* Change default compilation flags to improve debugging [https://bitbucket.org/osrf/gazebo/pull-request/617]
* Change to supported relative include paths [https://bitbucket.org/osrf/gazebo/pull-request/594]
* Fix display of laser scans when sensor is rotated [https://bitbucket.org/osrf/gazebo/pull-request/599]

## Gazebo 1.8

### Gazebo 1.8.7 (2013-07-16)
* Fix bug in URDF parsing of Vector3 elements [https://bitbucket.org/osrf/gazebo/pull-request/613]
* Fix compilation errors with newest libraries [https://bitbucket.org/osrf/gazebo/pull-request/615]

### Gazebo 1.8.6 (2013-06-07)
* Fix inertia lumping in the URDF parser[https://bitbucket.org/osrf/gazebo/pull-request/554]
* Fix for ODEJoint CFM damping sign error [https://bitbucket.org/osrf/gazebo/pull-request/586]
* Fix transport memory growth[https://bitbucket.org/osrf/gazebo/pull-request/584]
* Reduce log file data in order to reduce buffer growth that results in out of memory kernel errors[https://bitbucket.org/osrf/gazebo/pull-request/587]

### Gazebo 1.8.5 (2013-06-04)
* Fix Gazebo build for machines without a valid display.[https://bitbucket.org/osrf/gazebo/commits/37f00422eea03365b839a632c1850431ee6a1d67]

### Gazebo 1.8.4 (2013-06-03)
* Fix UDRF to SDF converter so that URDF gazebo extensions are applied to all collisions in a link.[https://bitbucket.org/osrf/gazebo/pull-request/579]
* Prevent transport layer from locking when a gzclient connects to a gzserver over a connection with high latency.[https://bitbucket.org/osrf/gazebo/pull-request/572]
* Improve performance and fix uninitialized conditional jumps.[https://bitbucket.org/osrf/gazebo/pull-request/571]

### Gazebo 1.8.3 (2013-06-03)
* Fix for gzlog hanging when gzserver is not present or not responsive[https://bitbucket.org/osrf/gazebo/pull-request/577]
* Fix occasional segfault when generating log files[https://bitbucket.org/osrf/gazebo/pull-request/575]
* Performance improvement to ODE[https://bitbucket.org/osrf/gazebo/pull-request/556]
* Fix node initialization[https://bitbucket.org/osrf/gazebo/pull-request/570]
* Fix GPU laser Hz rate reduction when sensor moved away from world origin[https://bitbucket.org/osrf/gazebo/pull-request/566]
* Fix incorrect lighting in camera sensors when GPU laser is subscribe to[https://bitbucket.org/osrf/gazebo/pull-request/563]

### Gazebo 1.8.2 (2013-05-28)
* ODE performance improvements[https://bitbucket.org/osrf/gazebo/pull-request/535][https://bitbucket.org/osrf/gazebo/pull-request/537]
* Fixed tests[https://bitbucket.org/osrf/gazebo/pull-request/538][https://bitbucket.org/osrf/gazebo/pull-request/541][https://bitbucket.org/osrf/gazebo/pull-request/542]
* Fixed sinking vehicle bug[https://bitbucket.org/osrf/drcsim/issue/300] in pull-request[https://bitbucket.org/osrf/gazebo/pull-request/538]
* Fix GPU sensor throttling[https://bitbucket.org/osrf/gazebo/pull-request/536]
* Reduce string comparisons for better performance[https://bitbucket.org/osrf/gazebo/pull-request/546]
* Contact manager performance improvements[https://bitbucket.org/osrf/gazebo/pull-request/543]
* Transport performance improvements[https://bitbucket.org/osrf/gazebo/pull-request/548]
* Reduce friction noise[https://bitbucket.org/osrf/gazebo/pull-request/545]

### Gazebo 1.8.1 (2013-05-22)
* Please note that 1.8.1 contains a bug[https://bitbucket.org/osrf/drcsim/issue/300] that causes interpenetration between objects in resting contact to grow slowly.  Please update to 1.8.2 for the patch.
* Added warm starting[https://bitbucket.org/osrf/gazebo/pull-request/529]
* Reduced console output[https://bitbucket.org/osrf/gazebo/pull-request/533]
* Improved off screen rendering performance[https://bitbucket.org/osrf/gazebo/pull-request/530]
* Performance improvements [https://bitbucket.org/osrf/gazebo/pull-request/535] [https://bitbucket.org/osrf/gazebo/pull-request/537]

### Gazebo 1.8.0 (2013-05-17)
* Fixed slider axis [https://bitbucket.org/osrf/gazebo/pull-request/527]
* Fixed heightmap shadows [https://bitbucket.org/osrf/gazebo/pull-request/525]
* Fixed model and canonical link pose [https://bitbucket.org/osrf/gazebo/pull-request/519]
* Fixed OSX message header[https://bitbucket.org/osrf/gazebo/pull-request/524]
* Added zlib compression for logging [https://bitbucket.org/osrf/gazebo/pull-request/515]
* Allow clouds to be disabled in cameras [https://bitbucket.org/osrf/gazebo/pull-request/507]
* Camera rendering performance [https://bitbucket.org/osrf/gazebo/pull-request/528]


## Gazebo 1.7

### Gazebo 1.7.3 (2013-05-08)
* Fixed log cleanup (again) [https://bitbucket.org/osrf/gazebo/pull-request/511/fix-log-cleanup-logic]

### Gazebo 1.7.2 (2013-05-07)
* Fixed log cleanup [https://bitbucket.org/osrf/gazebo/pull-request/506/fix-gzlog-stop-command-line]
* Minor documentation fix [https://bitbucket.org/osrf/gazebo/pull-request/488/minor-documentation-fix]

### Gazebo 1.7.1 (2013-04-19)
* Fixed tests
* IMU sensor receives time stamped data from links
* Fix saving image frames [https://bitbucket.org/osrf/gazebo/pull-request/466/fix-saving-frames/diff]
* Wireframe rendering in GUI [https://bitbucket.org/osrf/gazebo/pull-request/414/allow-rendering-of-models-in-wireframe]
* Improved logging performance [https://bitbucket.org/osrf/gazebo/pull-request/457/improvements-to-gzlog-filter-and-logging]
* Viscous mud model [https://bitbucket.org/osrf/gazebo/pull-request/448/mud-plugin/diff]

## Gazebo 1.6

### Gazebo 1.6.3 (2013-04-15)
* Fixed a [critical SDF bug](https://bitbucket.org/osrf/gazebo/pull-request/451)
* Fixed a [laser offset bug](https://bitbucket.org/osrf/gazebo/pull-request/449)

### Gazebo 1.6.2 (2013-04-14)
* Fix for fdir1 physics property [https://bitbucket.org/osrf/gazebo/pull-request/429/fixes-to-treat-fdir1-better-1-rotate-into/diff]
* Fix for force torque sensor [https://bitbucket.org/osrf/gazebo/pull-request/447]
* SDF documentation fix [https://bitbucket.org/osrf/gazebo/issue/494/joint-axis-reference-frame-doesnt-match]

### Gazebo 1.6.1 (2013-04-05)
* Switch default build type to Release.

### Gazebo 1.6.0 (2013-04-05)
* Improvements to inertia in rubble pile
* Various Bullet integration advances.
* Noise models for ray, camera, and imu sensors.
* SDF 1.4, which accommodates more physics engine parameters and also some sensor noise models.
* Initial support for making movies from within Gazebo.
* Many performance improvements.
* Many bug fixes.
* Progress toward to building on OS X.

## Gazebo 1.5

### Gazebo 1.5.0 (2013-03-11)
* Partial integration of Bullet
  * Includes: cubes, spheres, cylinders, planes, meshes, revolute joints, ray sensors
* GUI Interface for log writing.
* Threaded sensors.
* Multi-camera sensor.

* Fixed the following issues:
 * [https://bitbucket.org/osrf/gazebo/issue/236 Issue #236]
 * [https://bitbucket.org/osrf/gazebo/issue/507 Issue #507]
 * [https://bitbucket.org/osrf/gazebo/issue/530 Issue #530]
 * [https://bitbucket.org/osrf/gazebo/issue/279 Issue #279]
 * [https://bitbucket.org/osrf/gazebo/issue/529 Issue #529]
 * [https://bitbucket.org/osrf/gazebo/issue/239 Issue #239]
 * [https://bitbucket.org/osrf/gazebo/issue/5 Issue #5]

## Gazebo 1.4

### Gazebo 1.4.0 (2013-02-01)
* New Features:
 * GUI elements to display messages from the server.
 * Multi-floor building editor and creator.
 * Improved sensor visualizations.
 * Improved mouse interactions

* Fixed the following issues:
 * [https://bitbucket.org/osrf/gazebo/issue/16 Issue #16]
 * [https://bitbucket.org/osrf/gazebo/issue/142 Issue #142]
 * [https://bitbucket.org/osrf/gazebo/issue/229 Issue #229]
 * [https://bitbucket.org/osrf/gazebo/issue/277 Issue #277]
 * [https://bitbucket.org/osrf/gazebo/issue/291 Issue #291]
 * [https://bitbucket.org/osrf/gazebo/issue/310 Issue #310]
 * [https://bitbucket.org/osrf/gazebo/issue/320 Issue #320]
 * [https://bitbucket.org/osrf/gazebo/issue/329 Issue #329]
 * [https://bitbucket.org/osrf/gazebo/issue/333 Issue #333]
 * [https://bitbucket.org/osrf/gazebo/issue/334 Issue #334]
 * [https://bitbucket.org/osrf/gazebo/issue/335 Issue #335]
 * [https://bitbucket.org/osrf/gazebo/issue/341 Issue #341]
 * [https://bitbucket.org/osrf/gazebo/issue/350 Issue #350]
 * [https://bitbucket.org/osrf/gazebo/issue/384 Issue #384]
 * [https://bitbucket.org/osrf/gazebo/issue/431 Issue #431]
 * [https://bitbucket.org/osrf/gazebo/issue/433 Issue #433]
 * [https://bitbucket.org/osrf/gazebo/issue/453 Issue #453]
 * [https://bitbucket.org/osrf/gazebo/issue/456 Issue #456]
 * [https://bitbucket.org/osrf/gazebo/issue/457 Issue #457]
 * [https://bitbucket.org/osrf/gazebo/issue/459 Issue #459]

## Gazebo 1.3

### Gazebo 1.3.1 (2012-12-14)
* Fixed the following issues:
 * [https://bitbucket.org/osrf/gazebo/issue/297 Issue #297]
* Other bugs fixed:
 * [https://bitbucket.org/osrf/gazebo/pull-request/164/ Fix light bounding box to disable properly when deselected]
 * [https://bitbucket.org/osrf/gazebo/pull-request/169/ Determine correct local IP address, to make remote clients work properly]
 * Various test fixes

### Gazebo 1.3.0 (2012-12-03)
* Fixed the following issues:
 * [https://bitbucket.org/osrf/gazebo/issue/233 Issue #233]
 * [https://bitbucket.org/osrf/gazebo/issue/238 Issue #238]
 * [https://bitbucket.org/osrf/gazebo/issue/2 Issue #2]
 * [https://bitbucket.org/osrf/gazebo/issue/95 Issue #95]
 * [https://bitbucket.org/osrf/gazebo/issue/97 Issue #97]
 * [https://bitbucket.org/osrf/gazebo/issue/90 Issue #90]
 * [https://bitbucket.org/osrf/gazebo/issue/253 Issue #253]
 * [https://bitbucket.org/osrf/gazebo/issue/163 Issue #163]
 * [https://bitbucket.org/osrf/gazebo/issue/91 Issue #91]
 * [https://bitbucket.org/osrf/gazebo/issue/245 Issue #245]
 * [https://bitbucket.org/osrf/gazebo/issue/242 Issue #242]
 * [https://bitbucket.org/osrf/gazebo/issue/156 Issue #156]
 * [https://bitbucket.org/osrf/gazebo/issue/78 Issue #78]
 * [https://bitbucket.org/osrf/gazebo/issue/36 Issue #36]
 * [https://bitbucket.org/osrf/gazebo/issue/104 Issue #104]
 * [https://bitbucket.org/osrf/gazebo/issue/249 Issue #249]
 * [https://bitbucket.org/osrf/gazebo/issue/244 Issue #244]
 * [https://bitbucket.org/osrf/gazebo/issue/36 Issue #36]

* New features:
 * Default camera view changed to look down at the origin from a height of 2 meters at location (5, -5, 2).
 * Record state data using the '-r' command line option, playback recorded state data using the '-p' command line option
 * Adjust placement of lights using the mouse.
 * Reduced the startup time.
 * Added visual reference for GUI mouse movements.
 * SDF version 1.3 released (changes from 1.2 listed below):
     - added `name` to `<camera name="cam_name"/>`
     - added `pose` to `<camera><pose>...</pose></camera>`
     - removed `filename` from `<mesh><filename>...</filename><mesh>`, use uri only.
     - recovered `provide_feedback` under `<joint>`, allowing calling `physics::Joint::GetForceTorque` in plugins.
     - added `imu` under `<sensor>`.

## Gazebo 1.2

### Gazebo 1.2.6 (2012-11-08)
* Fixed a transport issue with the GUI. Fixed saving the world via the GUI. Added more documentation. ([https://bitbucket.org/osrf/gazebo/pull-request/43/fixed-a-transport-issue-with-the-gui-fixed/diff pull request #43])
* Clean up mutex usage. ([https://bitbucket.org/osrf/gazebo/pull-request/54/fix-mutex-in-modellistwidget-using-boost/diff pull request #54])
* Fix OGRE path determination ([https://bitbucket.org/osrf/gazebo/pull-request/58/fix-ogre-paths-so-this-also-works-with/diff pull request #58], [https://bitbucket.org/osrf/gazebo/pull-request/68/fix-ogre-plugindir-determination/diff pull request #68])
* Fixed a couple of crashes and model selection/dragging problems ([https://bitbucket.org/osrf/gazebo/pull-request/59/fixed-a-couple-of-crashes-and-model/diff pull request #59])

### Gazebo 1.2.5 (2012-10-22)
* Step increment update while paused fixed ([https://bitbucket.org/osrf/gazebo/pull-request/45/fix-proper-world-stepinc-count-we-were/diff pull request #45])
* Actually call plugin destructors on shutdown ([https://bitbucket.org/osrf/gazebo/pull-request/51/fixed-a-bug-which-prevent-a-plugin/diff pull request #51])
* Don't crash on bad SDF input ([https://bitbucket.org/osrf/gazebo/pull-request/52/fixed-loading-of-bad-sdf-files/diff pull request #52])
* Fix cleanup of ray sensors on model deletion ([https://bitbucket.org/osrf/gazebo/pull-request/53/deleting-a-model-with-a-ray-sensor-did/diff pull request #53])
* Fix loading / deletion of improperly specified models ([https://bitbucket.org/osrf/gazebo/pull-request/56/catch-when-loading-bad-models-joint/diff pull request #56])

### Gazebo 1.2.4 (10-19-2012:08:00:52)
*  Style fixes ([https://bitbucket.org/osrf/gazebo/pull-request/30/style-fixes/diff pull request #30]).
*  Fix joint position control ([https://bitbucket.org/osrf/gazebo/pull-request/49/fixed-position-joint-control/diff pull request #49])

### Gazebo 1.2.3 (10-16-2012:18:39:54)
*  Disabled selection highlighting due to bug ([https://bitbucket.org/osrf/gazebo/pull-request/44/disabled-selection-highlighting-fixed/diff pull request #44]).
*  Fixed saving a world via the GUI.

### Gazebo 1.2.2 (10-16-2012:15:12:22)
*  Skip search for system install of libccd, use version inside gazebo ([https://bitbucket.org/osrf/gazebo/pull-request/39/skip-search-for-system-install-of-libccd/diff pull request #39]).
*  Fixed sensor initialization race condition ([https://bitbucket.org/osrf/gazebo/pull-request/42/fix-sensor-initializaiton-race-condition pull request #42]).

### Gazebo 1.2.1 (10-15-2012:21:32:55)
*  Properly removed projectors attached to deleted models ([https://bitbucket.org/osrf/gazebo/pull-request/37/remove-projectors-that-are-attached-to/diff pull request #37]).
*  Fix model plugin loading bug ([https://bitbucket.org/osrf/gazebo/pull-request/31/moving-bool-first-in-model-and-world pull request #31]).
*  Fix light insertion and visualization of models prior to insertion ([https://bitbucket.org/osrf/gazebo/pull-request/35/fixed-light-insertion-and-visualization-of/diff pull request #35]).
*  Fixed GUI manipulation of static objects ([https://bitbucket.org/osrf/gazebo/issue/63/moving-static-objects-does-not-move-the issue #63] [https://bitbucket.org/osrf/gazebo/pull-request/38/issue-63-bug-patch-moving-static-objects/diff pull request #38]).
*  Fixed GUI selection bug ([https://bitbucket.org/osrf/gazebo/pull-request/40/fixed-selection-of-multiple-objects-at/diff pull request #40])

### Gazebo 1.2.0 (10-04-2012:20:01:20)
*  Updated GUI: new style, improved mouse controls, and removal of non-functional items.
*  Model database: An online repository of models.
*  Numerous bug fixes
*  APT repository hosted at [http://osrfoundation.org OSRF]
*  Improved process control prevents zombie processes<|MERGE_RESOLUTION|>--- conflicted
+++ resolved
@@ -239,13 +239,11 @@
 
 ### Gazebo 4.x.x (yyyy-mm-dd)
 
-<<<<<<< HEAD
-### Gazebo 4.1.0 (2014-11-20)
-
-=======
 1. Modified GUI rendering to improve the rendering update rate.
     * [Pull request #1487](https://bitbucket.org/osrf/gazebo/pull-request/1487)
->>>>>>> 40a765e7
+
+### Gazebo 4.1.0 (2014-11-20)
+
 1. Add ArrangePlugin for arranging groups of models.
    Also add Model::ResetPhysicsStates to call Link::ResetPhysicsStates
    recursively on all links in model.
