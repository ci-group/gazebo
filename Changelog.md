## Gazebo 8

## Gazebo 8.x.x (2017-xx-xx)
1. Use ignition math with ServerFixture
    * [Pull request #2552](https://bitbucket.org/osrf/gazebo/pull-request/2552)

1. Changed the type of `FrictionPyramid::direction1` from `gazebo::math::Vector3` to `ignition::math::Vector3d`.
    * [Pull request #2548](https://bitbucket.org/osrf/gazebo/pull-request/2548)

1. Added ignition transport dependency, and output camera sensor images on
   an ignition transport topic.
    * [Pull request #2544](https://bitbucket.org/osrf/gazebo/pull-request/2544)

1. Fix restoring submesh material transparency
    * [Pull request #2536](https://bitbucket.org/osrf/gazebo/pull-request/2536)

1. Updated `gz_log` tool to use `ignition::math`.
    * [Pull request #2532](https://bitbucket.org/osrf/gazebo/pull-request/2532)

1. Updated the following rendering classes to use `ignition::math`:
   `FPSViewController`, `JointVisual`, `OculusCamera`, `OrbitViewController`,
   `OrthoViewController`, `Projector`, `UserCamera`, `ViewController`.
    * [Pull request #2551](https://bitbucket.org/osrf/gazebo/pull-request/2551)

1. Update examples to use ign-math.
    * [Pull request #2539](https://bitbucket.org/osrf/gazebo/pull-request/2539)

1. Update plugins to use ign-math.
    * [Pull request #2531](https://bitbucket.org/osrf/gazebo/pull-request/2531)
    * [Pull request #2534](https://bitbucket.org/osrf/gazebo/pull-request/2534)
    * [Pull request #2538](https://bitbucket.org/osrf/gazebo/pull-request/2538)

1. Use ignition math with `rendering/Distortion` and update function names.
    * [Pull request #2529](https://bitbucket.org/osrf/gazebo/pull-request/2529)

1. Updated COMVisual class to use `ignition::math`.
    * [Pull request #2528](https://bitbucket.org/osrf/gazebo/pull-request/2528)

1. Deprecate angle API from physics::Joint, in favor of using doubles
    * [Pull request #2568](https://bitbucket.org/osrf/gazebo/pull-request/2568)
    * [Issue #553](https://bitbucket.org/osrf/gazebo/issues/553)
    * [Issue #1108](https://bitbucket.org/osrf/gazebo/issues/1108)

1. PIMPL-ize `gazebo/physics/Gripper` and use ignition-math.
    * [Pull request #2523](https://bitbucket.org/osrf/gazebo/pull-request/2523)

1. Added VisualMarkers to the rendering engine. Visual markers support
   programmatic rendering of various shapes in a scene.
    * [Pull request 2541](https://bitbucket.org/osrf/gazebo/pull-request/2541)

1. Support version 5 of the DART Physics Engine.
    * [Pull request #2459](https://bitbucket.org/osrf/gazebo/pull-request/2459)

1. UserCamera overrides `Camera::Render` to reduce CPU usage.
    * [Pull request 2480](https://bitbucket.org/osrf/gazebo/pull-request/2480)

1. Static links no longer subscribe to wrench topics.
    * [Pull request #2452]((https://bitbucket.org/osrf/gazebo/pull-request/2452)

1. Add Gazebo math helper functions to convert to and from Ignition Math
   objects.
    * [Pull request #2461](https://bitbucket.org/osrf/gazebo/pull-request/2461)

1. Add video recording of user camera. This change added an optional
   dependency on libavdevice>=56.4.100 for linux systems. When installed,
   libavdevice will allow a user to stream a simulated camera to a video4linux2
   loopback device.
    * [Pull request #2443](https://bitbucket.org/osrf/gazebo/pull-request/2443)

1. Removed deprecations
    * [Pull request #2427]((https://bitbucket.org/osrf/gazebo/pull-request/2427)

1. Include basic support for GNU Precompiled Headers to reduce compile time
    * [Pull request #2268](https://bitbucket.org/osrf/gazebo/pull-request/2268)

1. Plotting utility
    * [Pull request #2348](https://bitbucket.org/osrf/gazebo/pull-request/2348)
    * [Pull request #2325](https://bitbucket.org/osrf/gazebo/pull-request/2325)
    * [Pull request #2382](https://bitbucket.org/osrf/gazebo/pull-request/2382)
    * [Pull request #2448](https://bitbucket.org/osrf/gazebo/pull-request/2448)

1. Renamed `gazebo/gui/SaveDialog` to `gazebo/gui/SaveEntityDialog`. A new
   `SaveDialog` class will be added in a future pull request. The migration
   guide will be updated with that pull request.
    * [Pull request #2384](https://bitbucket.org/osrf/gazebo/pull-request/2384)

1. Add FiducialCameraPlugin for Camera Sensors
    * [Pull request #2350](https://bitbucket.org/osrf/gazebo/pull-request/2350)

1. Fix Road2d vertices and shadows
    * [Pull request #2362](https://bitbucket.org/osrf/gazebo/pull-request/2362)

1. Rearrange GLWidget::OnMouseMove so that the more common use cases it
   fewer if statements. Use std::thread in place of boost in OculusWindow.
   Pragma statements to prevent warnings. Prevent variable hiding in
   WallSegmentItem.
    * [Pull request #2376](https://bitbucket.org/osrf/gazebo/pull-request/2376)

1. Use single pixel selection buffer for mouse picking
    * [Pull request #2335](https://bitbucket.org/osrf/gazebo/pull-request/2335)

1. Refactor Visual classes
  * [Pull request #2331](https://bitbucket.org/osrf/gazebo/pull-requests/2331)

1. Windows plugins (with .dll extension) now accepted
    * [Pull request #2311](https://bitbucket.org/osrf/gazebo/pull-requests/2311)
    * Writing libMyPlugin.so in the sdf file will look for MyPlugin.dll on windows.

1. Add Introspection Manager and Client util
    * [Pull request #2304](https://bitbucket.org/osrf/gazebo/pull-request/2304)

1. Refactor Event classes and improve memory management.
    * [Pull request #2277](https://bitbucket.org/osrf/gazebo/pull-request/2277)
    * [Pull request #2317](https://bitbucket.org/osrf/gazebo/pull-request/2317)
    * [Pull request #2329](https://bitbucket.org/osrf/gazebo/pull-request/2329)
    * [gazebo_design Pull request #33](https://bitbucket.org/osrf/gazebo_design/pull-requests/33)

1. Remove EntityMakerPrivate and move its members to derived classes
    * [Pull request #2310](https://bitbucket.org/osrf/gazebo/pull-request/2310)

1. Conversion between ign-msgs and sdf, for plugin
    * [Pull request #2403](https://bitbucket.org/osrf/gazebo/pull-request/2403)

1. Change NULL to nullptr.
    * [Pull request #2294](https://bitbucket.org/osrf/gazebo/pull-request/2294)
    * [Pull request #2297](https://bitbucket.org/osrf/gazebo/pull-request/2297)
    * [Pull request #2298](https://bitbucket.org/osrf/gazebo/pull-request/2298)
    * [Pull request #2302](https://bitbucket.org/osrf/gazebo/pull-request/2302)
    * [Pull request #2295](https://bitbucket.org/osrf/gazebo/pull-request/2295)
    * [Pull request #2300](https://bitbucket.org/osrf/gazebo/pull-request/2300)

1. Fix memory and other issues found from running Coverity.
    * A contribution from Olivier Crave
    * [Pull request #2241](https://bitbucket.org/osrf/gazebo/pull-request/2241)
    * [Pull request #2242](https://bitbucket.org/osrf/gazebo/pull-request/2242)
    * [Pull request #2243](https://bitbucket.org/osrf/gazebo/pull-request/2243)
    * [Pull request #2244](https://bitbucket.org/osrf/gazebo/pull-request/2244)
    * [Pull request #2245](https://bitbucket.org/osrf/gazebo/pull-request/2245)

1. Deprecate gazebo::math
    * [Pull request #2513](https://bitbucket.org/osrf/gazebo/pull-request/2513)
    * [Pull request #2326](https://bitbucket.org/osrf/gazebo/pull-request/2326)
    * [Pull request #2574](https://bitbucket.org/osrf/gazebo/pull-request/2574)
    * [Pull request #2426](https://bitbucket.org/osrf/gazebo/pull-request/2426)
    * [Pull request #2567](https://bitbucket.org/osrf/gazebo/pull-request/2567)
    * [Pull request #2355](https://bitbucket.org/osrf/gazebo/pull-request/2355)
    * [Pull request #2407](https://bitbucket.org/osrf/gazebo/pull-request/2407)
    * [Pull request #2564](https://bitbucket.org/osrf/gazebo/pull-request/2564)
    * [Pull request #2425](https://bitbucket.org/osrf/gazebo/pull-request/2425)
    * [Pull request #2570](https://bitbucket.org/osrf/gazebo/pull-request/2570)
    * [Pull request #2436](https://bitbucket.org/osrf/gazebo/pull-request/2436)
    * [Pull request #2556](https://bitbucket.org/osrf/gazebo/pull-request/2556)
    * [Pull request #2472](https://bitbucket.org/osrf/gazebo/pull-request/2472)
    * [Pull request #2505](https://bitbucket.org/osrf/gazebo/pull-request/2505)
    * [Pull request #2514](https://bitbucket.org/osrf/gazebo/pull-request/2514)
    * [Pull request #2522](https://bitbucket.org/osrf/gazebo/pull-request/2522)
    * [Pull request #2565](https://bitbucket.org/osrf/gazebo/pull-request/2565)
    * [Pull request #2525](https://bitbucket.org/osrf/gazebo/pull-request/2525)
    * [Pull request #2533](https://bitbucket.org/osrf/gazebo/pull-request/2533)
    * [Pull request #2543](https://bitbucket.org/osrf/gazebo/pull-request/2543)
    * [Pull request #2549](https://bitbucket.org/osrf/gazebo/pull-request/2549)
    * [Pull request #2554](https://bitbucket.org/osrf/gazebo/pull-request/2554)
    * [Pull request #2560](https://bitbucket.org/osrf/gazebo/pull-request/2560)
    * [Pull request #2575](https://bitbucket.org/osrf/gazebo/pull-request/2575)
    * [Pull request #2563](https://bitbucket.org/osrf/gazebo/pull-request/2563)
<<<<<<< HEAD
    * [Pull request #2566](https://bitbucket.org/osrf/gazebo/pull-request/2566)
    * [Pull request #2578](https://bitbucket.org/osrf/gazebo/pull-request/2578)
=======
    * [Pull request #2573](https://bitbucket.org/osrf/gazebo/pull-request/2573)
    * [Pull request #2577](https://bitbucket.org/osrf/gazebo/pull-request/2577)
>>>>>>> bc5bfc6c

1. Add Wind support
    * [Pull request #1985](https://bitbucket.org/osrf/gazebo/pull-request/1985)
    * A contribution from Olivier Crave

1. Add const accessors to uri path and query
    * [Pull request #2400](https://bitbucket.org/osrf/gazebo/pull-request/2400)

1. Server generates unique model names in case of overlap, and added allow_renaming field to factory message.
    * [Pull request 2301](https://bitbucket.org/osrf/gazebo/pull-request/2301)
    * [Issue 510](https://bitbucket.org/osrf/gazebo/issues/510)

1. Adds an output option to gz log that allows the tool to filter a log file and write to a new log file.
    * [Pull request #2149](https://bitbucket.org/osrf/gazebo/pull-request/2149)

1. Add common::URI class
    * [Pull request #2275](https://bitbucket.org/osrf/gazebo/pull-request/2275)

1. Update Actor animations by faciliting skeleton visualization, control via a plugin. Also resolves issue #1785.
    * [Pull request #2219](https://bitbucket.org/osrf/gazebo/pull-request/2219)

1. Generalize actors to work even if not all elements are specified
    * [Pull request #2360](https://bitbucket.org/osrf/gazebo/pull-request/2360)

1. PIMPLize rendering/Grid
    * [Pull request 2330](https://bitbucket.org/osrf/gazebo/pull-request/2330)

1. Use only Gazebo's internal version of tinyxml2. The version of tinyxml2 distributed with Ubuntu fails when parsing large log files.
    * [Pull request #2146](https://bitbucket.org/osrf/gazebo/pull-request/2146)

1. Moved gazebo ODE includes to have correct include path
    * [Pull request #2186](https://bitbucket.org/osrf/gazebo/pull-request/2186)

1. Atmosphere model
    * [Pull request #1989](https://bitbucket.org/osrf/gazebo/pull-request/1989)

1. Added static camera when following a model.
    * [Pull request #1980](https://bitbucket.org/osrf/gazebo/pull-request/1980)
    * A contribution from Oliver Crave

1. Get plugin info with Ignition transport service
    * [Pull request #2420](https://bitbucket.org/osrf/gazebo/pull-request/2420)

1. Support conversions between SDF and protobuf for more sensors.
    * [Pull request #2118](https://bitbucket.org/osrf/gazebo/pull-request/2118)

1. Fix ODE Ray-Cylinder collision, and added ability to instantiate stand alone MultiRayShapes.
    * [Pull request #2122](https://bitbucket.org/osrf/gazebo/pull-request/2122)

1. Update depth camera sensor to publish depth data over a topic.
    * [Pull request #2112](https://bitbucket.org/osrf/gazebo/pull-request/2112)

1. Add color picker to config widget and fix visual and collision duplication.
    * [Pull request #2381](https://bitbucket.org/osrf/gazebo/pull-request/2381)

1. Model editor updates

    1. Undo / redo inserting and deleting links
        * [Pull request #2151](https://bitbucket.org/osrf/gazebo/pull-request/2151)

    1. Undo / redo inserting and deleting nested models
        * [Pull request #2229](https://bitbucket.org/osrf/gazebo/pull-request/2229)

    1. Undo insert / delete joints
        * [Pull request #2266](https://bitbucket.org/osrf/gazebo/pull-request/2266)

    1. Undo insert / delete model plugins
        * [Pull request #2334](https://bitbucket.org/osrf/gazebo/pull-request/2334)

    1. Undo translate, rotate, snap and align links and nested models
        * [Pull request #2314](https://bitbucket.org/osrf/gazebo/pull-request/2314)

    1. Undo scale links
        * [Pull request #2368](https://bitbucket.org/osrf/gazebo/pull-request/2368)

1. Google Summer of Code Graphical interface for inserting plugins during simulation.

    1. Display attached model plugins in the world tab / Add subheaders for model links, joints and plugins
        * [Pull request #2323](https://bitbucket.org/osrf/gazebo/pull-request/2323)
        * [Issue #1698](https://bitbucket.org/osrf/gazebo/issues/1698)

## Gazebo 7

## Gazebo 7.x.x (2016-xx-xx)

1. Fix `model.config` dependency support, and add ability to reference
   textures using a URI.
    * [Pull request 2517](https://bitbucket.org/osrf/gazebo/pull-request/2517)

1. Fix DEM heightmap size, collision, scale
    * [Pull request 2477](https://bitbucket.org/osrf/gazebo/pull-request/2477)

1. Create ode_quiet parameter to silence solver messages
    * [Pull request 2512](https://bitbucket.org/osrf/gazebo/pull-request/2512)

1. Update QT render loop to throttle based on UserCamera::RenderRate.
    * [Pull request 2476](https://bitbucket.org/osrf/gazebo/pull-request/2476)
    * [Issue 1560](https://bitbucket.org/osrf/gazebo/issues/1560)

1. Generate visualization on demand, instead of on load. This helps to
   reduce load time.
    * [Pull request 2457](https://bitbucket.org/osrf/gazebo/pull-request/2457)

1. Added a plugin to teleoperate joints in a model with the keyboard.
    * [Pull request 2490](https://bitbucket.org/osrf/gazebo/pull-request/2490)

1. Add GUI items to change the user camera clip distance
    * [Pull request 2470](https://bitbucket.org/osrf/gazebo/pull-request/2470)
    * [Issue 2064](https://bitbucket.org/osrf/gazebo/issues/2064)

1. Support custom material scripts for heightmaps
    * [Pull request 2473](https://bitbucket.org/osrf/gazebo/pull-request/2473)

1. Model Editor: Show / hide collisions
    * [Pull request 2503](https://bitbucket.org/osrf/gazebo/pull-request/2503)

## Gazebo 7.4.0 (2016-10-11)

1. Add test for HarnessPlugin, reduce likelihood of race condition
    * [Pull request 2431](https://bitbucket.org/osrf/gazebo/pull-request/2431)
    * [Issue 2034](https://bitbucket.org/osrf/gazebo/issues/2034)

1. Add `syntax = proto2` in proto files to fix some protobuf3 warnings
    * [Pull request 2456](https://bitbucket.org/osrf/gazebo/pull-request/2456)

1. Add support for loading wavefront obj mesh files
    * [Pull request 2454](https://bitbucket.org/osrf/gazebo/pull-request/2454)

1. Added filesystem operations to the common library. Additions include
   `cwd`, `exists`, `isDirectory`, `isFile`, `copyFile`, and `moveFile`.
    * [Pull request 2417](https://bitbucket.org/osrf/gazebo/pull-request/2417)

1. Fix loading collada files with multiple texture coordinates.
    * [Pull request 2413](https://bitbucket.org/osrf/gazebo/pull-request/2413)

1. Added visualization of minimum range to laservisual.
    * [Pull request 2412](https://bitbucket.org/osrf/gazebo/pull-request/2412)
    * [Issue 2018](https://bitbucket.org/osrf/gazebo/issues/2018)

1. Use precision 2 for FPS display in TimePanel
    * [Pull request 2405](https://bitbucket.org/osrf/gazebo/pull-request/2405)

1. Switch ImuSensor::worldToReference transform from Pose to Quaternion
    * [Pull request 2410](https://bitbucket.org/osrf/gazebo/pull-request/2410)
    * [Issue 1959](https://bitbucket.org/osrf/gazebo/issues/1959)

1. Include Boost_LIBRARIES  in the linking of gazebo_physics
    * [Pull request 2402](https://bitbucket.org/osrf/gazebo/pull-request/2402)

1. Backported KeyboardGUIPlugin and msgs::Any
    * [Pull request 2416](https://bitbucket.org/osrf/gazebo/pull-request/2416)

1. Use XML_SUCCESS enum instead of XML_NO_ERROR, which has been deleted in tinyxml2 4.0
    * [Pull request 2397](https://bitbucket.org/osrf/gazebo/pull-request/2397)

1. Ignore ffmpeg deprecation warnings to clean up CI since they are noted in #2002
    * [Pull request 2388](https://bitbucket.org/osrf/gazebo/pull-request/2388)

1. Added a visual blinking plugin
    * [Pull request 2394](https://bitbucket.org/osrf/gazebo/pull-request/2394)

1. Fix InertiaVisual for non-diagonal inertia matrices
    * [Pull request 2354](https://bitbucket.org/osrf/gazebo/pull-request/2354)

## Gazebo 7.3.1 (2016-07-13)

1. Fix homebrew test failure of UNIT_ApplyWrenchDialog_TEST
    * [Pull request 2393](https://bitbucket.org/osrf/gazebo/pull-request/2393)

1. Fix MainWindow crash when window is minimized and maximized
    * [Pull request 2392](https://bitbucket.org/osrf/gazebo/pull-request/2392)
    * [Issue 2003](https://bitbucket.org/osrf/gazebo/issues/2003)

## Gazebo 7.3.0 (2016-07-12)

1. Fix selecting ApplyWrenchVisual's force torque visuals
    * [Pull request 2377](https://bitbucket.org/osrf/gazebo/pull-request/2377)
    * [Issue 1999](https://bitbucket.org/osrf/gazebo/issues/1999)

1. Use ignition math in gazebo::msgs
    * [Pull request 2389](https://bitbucket.org/osrf/gazebo/pull-request/2389)

1. Parse command-line options for GUI plugins in Server to fix parsing of
   positional argument for world file.
   This fixes command-line parsing for `gazebo -g gui_plugin.so`.
    * [Pull request 2387](https://bitbucket.org/osrf/gazebo/pull-request/2387)

1. Added a harness plugin that supports lowering a model at a controlled rate
    * [Pull request 2346](https://bitbucket.org/osrf/gazebo/pull-request/2346)

1. Fix ogre log test on xenial+nvidia
    * [Pull request 2374](https://bitbucket.org/osrf/gazebo/pull-request/2374)

1. Redirect QT messages to Gazebo's console message handling system.
    * [Pull request 2375](https://bitbucket.org/osrf/gazebo/pull-request/2375)

1. Fix buoyancy plugin when multiple link tags are used within the plugin
    * [Pull request 2369](https://bitbucket.org/osrf/gazebo/pull-request/2369)

1. Remove contact filters with names that contain `::`
    * [Pull request 2363](https://bitbucket.org/osrf/gazebo/pull-request/2363)
    * [Issue 1805](https://bitbucket.org/osrf/gazebo/issues/1805)

1. Fix Model Manipulator switching between local and global frames
    * [Pull request 2361](https://bitbucket.org/osrf/gazebo/pull-request/2361)

1. Remove duplicate code from cmake config file caused by bad merge
    * [Pull request 2347](https://bitbucket.org/osrf/gazebo/pull-request/2347)

1. Properly cleanup pointers when destroying a world with joints.
    * [Pull request 2309](https://bitbucket.org/osrf/gazebo/pull-request/2309)

1. Fix right click view options after deleting and respawning a model.
    * [Pull request 2349](https://bitbucket.org/osrf/gazebo/pull-request/2349)
    * [Issue 1985](https://bitbucket.org/osrf/gazebo/issues/1985)

1. Implement missing function: LogicalCamera::Topic()
    * [Pull request 2343](https://bitbucket.org/osrf/gazebo/pull-request/2343)
    * [Issue 1980](https://bitbucket.org/osrf/gazebo/issues/1980)

## Gazebo 7.2.0 (2016-06-13)

1. Backport single pixel selection buffer for mouse picking
    * [Pull request 2338](https://bitbucket.org/osrf/gazebo/pull-request/2338)

1. Prevent mouse pan and orbit from deselecting entities in model editor
    * [Pull request 2333](https://bitbucket.org/osrf/gazebo/pull-request/2333)

1. Handle model manipulation tool RTS shortcuts in keyPress
    * [Pull request 2312](https://bitbucket.org/osrf/gazebo/pull-request/2312)

1. Reset ODE joint force feedback after world reset
    * [Pull request 2255](https://bitbucket.org/osrf/gazebo/pull-request/2255)

1. Update model editor snap to grid modifier key
    * [Pull request 2259](https://bitbucket.org/osrf/gazebo/pull-request/2259)
    * [Issue #1583](https://bitbucket.org/osrf/gazebo/issues/1583)

1. PIMPLize gui/model/ModelEditorPalette
    * [Pull request 2279](https://bitbucket.org/osrf/gazebo/pull-request/2279)

1. Properly cleanup pointers when destroying a blank world.
    * [Pull request 2220](https://bitbucket.org/osrf/gazebo/pull-request/2220)

1. Properly cleanup pointers when destroying a world with models and lights.
    * [Pull request 2263](https://bitbucket.org/osrf/gazebo/pull-request/2263)

1. Fix view control mouse focus in model editor
    * [Pull request 2315](https://bitbucket.org/osrf/gazebo/pull-request/2315)
    * [Issue #1791](https://bitbucket.org/osrf/gazebo/issues/1791)

1. Server generates unique model names in case of overlap
    * [Pull request 2296](https://bitbucket.org/osrf/gazebo/pull-request/2296)
    * [Issue 510](https://bitbucket.org/osrf/gazebo/issues/510)

1. Model Editor: Select and align nested models
    * [Pull request 2282](https://bitbucket.org/osrf/gazebo/pull-request/2282)

## Gazebo 7.1.0 (2016-04-07)

1. fix: remove back projection
    * [Pull request 2201](https://bitbucket.org/osrf/gazebo/pull-request/2201)
    * A contribution from Yuki Furuta

1. Fix oculus 2 camera field of view
    * [Pull request 2157](https://bitbucket.org/osrf/gazebo/pull-request/2157)

1. Added BeforePhysicsUpdate world event
    * [Pull request 2128](https://bitbucket.org/osrf/gazebo/pull-request/2128)
    * A contribution from Martin Pecka

1. Update `gz sdf -c` command line tool to use the new `sdf::convertFile` API.
    * [Pull request #2227](https://bitbucket.org/osrf/gazebo/pull-requests/2227)

1. Backport depth camera OSX fix
    * [Pull request 2233](https://bitbucket.org/osrf/gazebo/pull-request/2233)

1. Feat load collision.sdf only once
    * [Pull request 2236](https://bitbucket.org/osrf/gazebo/pull-request/2236)

1. Update gui/building/Item API
    * [Pull request 2228](https://bitbucket.org/osrf/gazebo/pull-request/2228)

1. Semantic version class to compare model versions in the model database.
    * [Pull request 2207](https://bitbucket.org/osrf/gazebo/pull-request/2207)

1. Backport issue 1834 fix to gazebo7
    * [Pull request 2222](https://bitbucket.org/osrf/gazebo/pull-request/2222)

1. Backport ImagesView_TEST changes
    * [Pull request 2217](https://bitbucket.org/osrf/gazebo/pull-request/2217)

1. Backport pull request #2189 (mutex in Transport::Conection)
    * [Pull request 2208](https://bitbucket.org/osrf/gazebo/pull-request/2208)

1. Process insertions on World::SetState
    * [Pull request #2200](https://bitbucket.org/osrf/gazebo/pull-requests/2200)

1. Process deletions on World::SetState
    * [Pull request #2204](https://bitbucket.org/osrf/gazebo/pull-requests/2204)

1. Fix ray-cylinder collision
    * [Pull request 2124](https://bitbucket.org/osrf/gazebo/pull-request/2124)

1. Fix editing physics parameters in gzclient, update test
    * [Pull request 2192](https://bitbucket.org/osrf/gazebo/pull-request/2192)

1. Fix Audio Decoder test failure
    * [Pull request 2193](https://bitbucket.org/osrf/gazebo/pull-request/2193)

1. Add layers to building levels
    * [Pull request 2180](https://bitbucket.org/osrf/gazebo/pull-request/2180)

1. Allow dynamically adding links to a model.
    * [Pull request #2185](https://bitbucket.org/osrf/gazebo/pull-requests/2185)

1. Fix editing physics parameters in gzclient, update test
    * [Pull request #2192](https://bitbucket.org/osrf/gazebo/pull-requests/2192)
    * [Issue #1876](https://bitbucket.org/osrf/gazebo/issues/1876)

1. Model database selects the latest model version.
    * [Pull request #2207](https://bitbucket.org/osrf/gazebo/pull-requests/2207)

1. Only link relevant libraries to tests
    * [Pull request 2130](https://bitbucket.org/osrf/gazebo/pull-request/2130)

1. PIMPLize gui/model/ModelCreator
    * [Pull request 2171](https://bitbucket.org/osrf/gazebo/pull-request/2171)

1. backport warning and test fixes from pull request #2177
    * [Pull request 2179](https://bitbucket.org/osrf/gazebo/pull-request/2179)

1. Prevent xml parser error from crashing LogPlay on osx -> gazebo7
    * [Pull request 2174](https://bitbucket.org/osrf/gazebo/pull-request/2174)

1. PIMPLize gui/building/ScaleWidget
    * [Pull request 2164](https://bitbucket.org/osrf/gazebo/pull-request/2164)

1. Fix using Shift key while scaling inside the model editor
    * [Pull request 2165](https://bitbucket.org/osrf/gazebo/pull-request/2165)

1. Backport fix for ign-math explicit constructors -> gazebo7
    * [Pull request 2163](https://bitbucket.org/osrf/gazebo/pull-request/2163)

1. Display physics engine type in the GUI
    * [Pull request #2155](https://bitbucket.org/osrf/gazebo/pull-requests/2155)
    * [Issue #1121](https://bitbucket.org/osrf/gazebo/issues/1121)
    * A contribution from Mohamd Ayman

1. Fix compilation against ffmpeg3 (libavcodec)
    * [Pull request #2154](https://bitbucket.org/osrf/gazebo/pull-request/2154)

1. Append a missing </gazebo_log> tag to log files when played.
    * [Pull request #2143](https://bitbucket.org/osrf/gazebo/pull-request/2143)

1. Add helper function QTestFixture::ProcessEventsAndDraw
    * [Pull request #2147](https://bitbucket.org/osrf/gazebo/pull-request/2147)

1. Add qt resources to gazebo gui library
    * [Pull request 2134](https://bitbucket.org/osrf/gazebo/pull-request/2134)

1. Undo scaling during simulation
    * [Pull request #2108](https://bitbucket.org/osrf/gazebo/pull-request/2108)

1. Fix SensorManager::SensorContainer::RunLoop sensor update time assertion
    * [Pull request #2115](https://bitbucket.org/osrf/gazebo/pull-request/2115)

1. Fix use of not initialized static attribute in Light class
    * [Pull request 2075](https://bitbucket.org/osrf/gazebo/pull-request/2075)
    * A contribution from Silvio Traversaro

1. Install GuiTypes header
    * [Pull request 2106](https://bitbucket.org/osrf/gazebo/pull-request/2106)

1. Removes one function call and replaces a manual swap with std::swap in ODE heightfield.
    * [Pull request #2114](https://bitbucket.org/osrf/gazebo/pull-request/2114)

1. New world event: BeforePhysicsUpdate
    * [Pull request #2128](https://bitbucket.org/osrf/gazebo/pull-request/2128)
    * [Issue #1851](https://bitbucket.org/osrf/gazebo/issues/1851)

1. Model editor: Fix setting relative pose after alignment during joint creation.
    * [Issue #1844](https://bitbucket.org/osrf/gazebo/issues/1844)
    * [Pull request #2150](https://bitbucket.org/osrf/gazebo/pull-request/2150)

1. Model editor: Fix saving and spawning model with its original name
    * [Pull request #2183](https://bitbucket.org/osrf/gazebo/pull-request/2183)

1. Model editor: Fix inserting custom links
    * [Pull request #2222](https://bitbucket.org/osrf/gazebo/pull-request/2222)
    * [Issue #1834](https://bitbucket.org/osrf/gazebo/issues/1834)

1. Model editor: Reset visual / collision insertion / deletion
        * [Pull request #2254](https://bitbucket.org/osrf/gazebo/pull-request/2254)
        * [Issue #1777](https://bitbucket.org/osrf/gazebo/issues/1777)
        * [Issue #1852](https://bitbucket.org/osrf/gazebo/issues/1852)

1. Building editor: Add layers to building levels
    * [Pull request #2180](https://bitbucket.org/osrf/gazebo/pull-request/2180)
    * [Issue #1806](https://bitbucket.org/osrf/gazebo/issues/1806)

1. Building editor: Update gui/building/Item API
    * [Pull request #2228](https://bitbucket.org/osrf/gazebo/pull-request/2228)

## Gazebo 7.0.0 (2016-01-25)

1. Add FollowerPlugin
    * [Pull request #2085](https://bitbucket.org/osrf/gazebo/pull-request/2085)

1. Fix circular dependency so that physics does not call the sensors API.
    * [Pull request #2089](https://bitbucket.org/osrf/gazebo/pull-request/2089)
    * [Issue #1516](https://bitbucket.org/osrf/gazebo/issues/1516)

1. Add Gravity and MagneticField API to World class to match sdformat change.
    * [SDFormat pull request 247](https://bitbucket.org/osrf/sdformat/pull-requests/247)
    * [Issue #1823](https://bitbucket.org/osrf/gazebo/issues/1823)
    * [Pull request #2090](https://bitbucket.org/osrf/gazebo/pull-request/2090)

1. Use opaque pointers and deprecate functions in the rendering library
    * [Pull request #2069](https://bitbucket.org/osrf/gazebo/pull-request/2069)
    * [Pull request #2064](https://bitbucket.org/osrf/gazebo/pull-request/2064)
    * [Pull request #2066](https://bitbucket.org/osrf/gazebo/pull-request/2066)
    * [Pull request #2069](https://bitbucket.org/osrf/gazebo/pull-request/2069)
    * [Pull request #2074](https://bitbucket.org/osrf/gazebo/pull-request/2074)
    * [Pull request #2076](https://bitbucket.org/osrf/gazebo/pull-request/2076)
    * [Pull request #2070](https://bitbucket.org/osrf/gazebo/pull-request/2070)
    * [Pull request #2071](https://bitbucket.org/osrf/gazebo/pull-request/2071)
    * [Pull request #2084](https://bitbucket.org/osrf/gazebo/pull-request/2084)
    * [Pull request #2073](https://bitbucket.org/osrf/gazebo/pull-request/2073)

1. Use opaque pointers for the Master class.
    * [Pull request #2036](https://bitbucket.org/osrf/gazebo/pull-request/2036)

1. Use opaque pointers in the gui library
    * [Pull request #2057](https://bitbucket.org/osrf/gazebo/pull-request/2057)
    * [Pull request #2037](https://bitbucket.org/osrf/gazebo/pull-request/2037)
    * [Pull request #2052](https://bitbucket.org/osrf/gazebo/pull-request/2052)
    * [Pull request #2053](https://bitbucket.org/osrf/gazebo/pull-request/2053)
    * [Pull request #2028](https://bitbucket.org/osrf/gazebo/pull-request/2028)
    * [Pull request #2051](https://bitbucket.org/osrf/gazebo/pull-request/2051)
    * [Pull request #2027](https://bitbucket.org/osrf/gazebo/pull-request/2027)
    * [Pull request #2026](https://bitbucket.org/osrf/gazebo/pull-request/2026)
    * [Pull request #2029](https://bitbucket.org/osrf/gazebo/pull-request/2029)
    * [Pull request #2042](https://bitbucket.org/osrf/gazebo/pull-request/2042)

1. Use more opaque pointers.
    * [Pull request #2022](https://bitbucket.org/osrf/gazebo/pull-request/2022)
    * [Pull request #2025](https://bitbucket.org/osrf/gazebo/pull-request/2025)
    * [Pull request #2043](https://bitbucket.org/osrf/gazebo/pull-request/2043)
    * [Pull request #2044](https://bitbucket.org/osrf/gazebo/pull-request/2044)
    * [Pull request #2065](https://bitbucket.org/osrf/gazebo/pull-request/2065)
    * [Pull request #2067](https://bitbucket.org/osrf/gazebo/pull-request/2067)
    * [Pull request #2079](https://bitbucket.org/osrf/gazebo/pull-request/2079)

1. Fix visual transparency issues
    * [Pull request #2031](https://bitbucket.org/osrf/gazebo/pull-request/2031)
    * [Issue #1726](https://bitbucket.org/osrf/gazebo/issue/1726)
    * [Issue #1790](https://bitbucket.org/osrf/gazebo/issue/1790)

1. Implemented private data pointer for the RTShaderSystem class. Minimized shader updates to once per render update.
    * [Pull request #2003](https://bitbucket.org/osrf/gazebo/pull-request/2003)

1. Updating physics library to use ignition math.
    * [Pull request #2007](https://bitbucket.org/osrf/gazebo/pull-request/2007)

1. Switching to ignition math for the rendering library.
    * [Pull request #1993](https://bitbucket.org/osrf/gazebo/pull-request/1993)
    * [Pull request #1994](https://bitbucket.org/osrf/gazebo/pull-request/1994)
    * [Pull request #1995](https://bitbucket.org/osrf/gazebo/pull-request/1995)
    * [Pull request #1996](https://bitbucket.org/osrf/gazebo/pull-request/1996)

1. Removed deprecations
    * [Pull request #1992]((https://bitbucket.org/osrf/gazebo/pull-request/1992)

1. Add ability to set the pose of a visual from a link.
    * [Pull request #1963](https://bitbucket.org/osrf/gazebo/pull-request/1963)

1. Copy visual visibility flags on clone
    * [Pull request #2008](https://bitbucket.org/osrf/gazebo/pull-request/2008)

1. Publish camera sensor image size when rendering is not enabled
    * [Pull request #1969](https://bitbucket.org/osrf/gazebo/pull-request/1969)

1. Added Poissons Ratio and Elastic Modulus for ODE.
    * [Pull request #1974](https://bitbucket.org/osrf/gazebo/pull-request/1974)

1. Update rest web plugin to publish response messages and display login user name in toolbar.
    * [Pull request #1956](https://bitbucket.org/osrf/gazebo/pull-request/1956)

1. Improve overall speed of log playback. Added new functions to LogPlay.
   Use tinyxml2 for playback.
    * [Pull request #1931](https://bitbucket.org/osrf/gazebo/pull-request/1931)

1. Improve SVG import. Added support for transforms in paths.
    * [Pull request #1981](https://bitbucket.org/osrf/gazebo/pull-request/1981)

1. Enter time during log playback
    * [Pull request #2000](https://bitbucket.org/osrf/gazebo/pull-request/2000)

1. Added Ignition Transport dependency.
    * [Pull request #1930](https://bitbucket.org/osrf/gazebo/pull-request/1930)

1. Make latched subscribers receive the message only once
    * [Issue #1789](https://bitbucket.org/osrf/gazebo/issue/1789)
    * [Pull request #2019](https://bitbucket.org/osrf/gazebo/pull-request/2019)

1. Implemented transport clear buffers
    * [Pull request #2017](https://bitbucket.org/osrf/gazebo/pull-request/2017)

1. KeyEvent constructor should be in a source file. Removed a few visibility
flags from c functions. Windows did not like `CPPTYPE_*` in
`gazebo/gui/ConfigWidget.cc`, so I replaced it with `TYPE_*`.
    * [Pull request #1943](https://bitbucket.org/osrf/gazebo/pull-request/1943)

1. Added wide angle camera sensor.
    * [Pull request #1866](https://bitbucket.org/osrf/gazebo/pull-request/1866)

1. Change the `near` and `far` members of `gazebo/msgs/logical_camera_sensors.proto` to `near_clip` and `far_clip`
    + [Pull request #1942](https://bitbucket.org/osrf/gazebo/pull-request/1942)

1. Resolve issue #1702
    * [Issue #1702](https://bitbucket.org/osrf/gazebo/issue/1702)
    * [Pull request #1905](https://bitbucket.org/osrf/gazebo/pull-request/1905)
    * [Pull request #1913](https://bitbucket.org/osrf/gazebo/pull-request/1913)
    * [Pull request #1914](https://bitbucket.org/osrf/gazebo/pull-request/1914)

1. Update physics when the world is reset
    * [Pull request #1903](https://bitbucket.org/osrf/gazebo/pull-request/1903)

1. Light and light state for the server side
    * [Pull request #1920](https://bitbucket.org/osrf/gazebo/pull-request/1920)

1. Add scale to model state so scaling works on log/playback.
    * [Pull request #2020](https://bitbucket.org/osrf/gazebo/pull-request/2020)

1. Added tests for WorldState
    * [Pull request #1968](https://bitbucket.org/osrf/gazebo/pull-request/1968)

1. Rename Reset to Reset Time in time widget
    * [Pull request #1892](https://bitbucket.org/osrf/gazebo/pull-request/1892)
    * [Issue #1730](https://bitbucket.org/osrf/gazebo/issue/1730)

1. Set QTestfFxture to verbose
    * [Pull request #1944](https://bitbucket.org/osrf/gazebo/pull-request/1944)
    * [Issue #1756](https://bitbucket.org/osrf/gazebo/issue/1756)

1. Added torsional friction
    * [Pull request #1831](https://bitbucket.org/osrf/gazebo/pull-request/1831)

1. Support loading and spawning nested models
    * [Pull request #1868](https://bitbucket.org/osrf/gazebo/pull-request/1868)
    * [Pull request #1895](https://bitbucket.org/osrf/gazebo/pull-request/1895)

1. Undo user motion commands during simulation, added physics::UserCmdManager and gui::UserCmdHistory.
    * [Pull request #1934](https://bitbucket.org/osrf/gazebo/pull-request/1934)

1. Forward user command messages for undo.
    * [Pull request #2009](https://bitbucket.org/osrf/gazebo/pull-request/2009)

1. Undo reset commands during simulation, forwarding commands
    * [Pull request #1986](https://bitbucket.org/osrf/gazebo/pull-request/1986)

1. Undo apply force / torque during simulation
    * [Pull request #2030](https://bitbucket.org/osrf/gazebo/pull-request/2030)

1. Add function to get the derived scale of a Visual
    * [Pull request #1881](https://bitbucket.org/osrf/gazebo/pull-request/1881)

1. Added EnumIface, which supports iterators over enums.
    * [Pull request #1847](https://bitbucket.org/osrf/gazebo/pull-request/1847)

1. Added RegionEventBoxPlugin - fires events when models enter / exit the region
    * [Pull request #1856](https://bitbucket.org/osrf/gazebo/pull-request/1856)

1. Added tests for checking the playback control via messages.
    * [Pull request #1885](https://bitbucket.org/osrf/gazebo/pull-request/1885)

1. Added LoadArgs() function to ServerFixture for being able to load a server
using the same arguments used in the command line.
    * [Pull request #1874](https://bitbucket.org/osrf/gazebo/pull-request/1874)

1. Added battery class, plugins and test world.
    * [Pull request #1872](https://bitbucket.org/osrf/gazebo/pull-request/1872)

1. Display gearbox and screw joint properties in property tree
    * [Pull request #1838](https://bitbucket.org/osrf/gazebo/pull-request/1838)

1. Set window flags for dialogs and file dialogs
    * [Pull request #1816](https://bitbucket.org/osrf/gazebo/pull-request/1816)

1. Fix minimum window height
   * [Pull request #1977](https://bitbucket.org/osrf/gazebo/pull-request/1977)
   * [Issue #1706](https://bitbucket.org/osrf/gazebo/issue/1706)

1. Add option to reverse alignment direction
   * [Pull request #2040](https://bitbucket.org/osrf/gazebo/pull-request/2040)
   * [Issue #1242](https://bitbucket.org/osrf/gazebo/issue/1242)

1. Fix unadvertising a publisher - only unadvertise topic if it is the last publisher.
   * [Pull request #2005](https://bitbucket.org/osrf/gazebo/pull-request/2005)
   * [Issue #1782](https://bitbucket.org/osrf/gazebo/issue/1782)

1. Log playback GUI for multistep, rewind, forward and seek
    * [Pull request #1791](https://bitbucket.org/osrf/gazebo/pull-request/1791)

1. Added Apply Force/Torque movable text
    * [Pull request #1789](https://bitbucket.org/osrf/gazebo/pull-request/1789)

1. Added cascade parameter (apply to children) for Visual SetMaterial, SetAmbient, SetEmissive, SetSpecular, SetDiffuse, SetTransparency
    * [Pull request #1851](https://bitbucket.org/osrf/gazebo/pull-request/1851)

1. Tweaks to Data Logger, such as multiline text edit for path
    * [Pull request #1800](https://bitbucket.org/osrf/gazebo/pull-request/1800)

1. Added TopToolbar and hide / disable several widgets according to WindowMode
    * [Pull request #1869](https://bitbucket.org/osrf/gazebo/pull-request/1869)

1. Added Visual::IsAncestorOf and Visual::IsDescendantOf
    * [Pull request #1850](https://bitbucket.org/osrf/gazebo/pull-request/1850)

1. Added msgs::PluginFromSDF and tests
    * [Pull request #1858](https://bitbucket.org/osrf/gazebo/pull-request/1858)

1. Added msgs::CollisionFromSDF msgs::SurfaceFromSDF and msgs::FrictionFromSDF
    * [Pull request #1900](https://bitbucket.org/osrf/gazebo/pull-request/1900)

1. Added hotkeys chart dialog
    * [Pull request #1835](https://bitbucket.org/osrf/gazebo/pull-request/1835)

1. Space bar to play / pause
   * [Pull request #2023](https://bitbucket.org/osrf/gazebo/pull-request/2023)
   * [Issue #1798](https://bitbucket.org/osrf/gazebo/issue/1798)

1. Make it possible to create custom ConfigWidgets
    * [Pull request #1861](https://bitbucket.org/osrf/gazebo/pull-request/1861)

1. AddItem / RemoveItem / Clear enum config widgets
    * [Pull request #1878](https://bitbucket.org/osrf/gazebo/pull-request/1878)

1. Make all child ConfigWidgets emit signals.
    * [Pull request #1884](https://bitbucket.org/osrf/gazebo/pull-request/1884)

1. Refactored makers
    * [Pull request #1828](https://bitbucket.org/osrf/gazebo/pull-request/1828)

1. Added gui::Conversions to convert between Gazebo and Qt
    * [Pull request #2034](https://bitbucket.org/osrf/gazebo/pull-request/2034)

1. Model editor updates
    1. Support adding model plugins in model editor
        * [Pull request #2060](https://bitbucket.org/osrf/gazebo/pull-request/2060)

    1. Added support for copying and pasting top level nested models
        * [Pull request #2006](https://bitbucket.org/osrf/gazebo/pull-request/2006)

    1. Make non-editable background models white in model editor
        * [Pull request #1950](https://bitbucket.org/osrf/gazebo/pull-request/1950)

    1. Choose / swap parent and child links in joint inspector
        * [Pull request #1887](https://bitbucket.org/osrf/gazebo/pull-request/1887)
        * [Issue #1500](https://bitbucket.org/osrf/gazebo/issue/1500)

    1. Presets combo box for Vector3 config widget
        * [Pull request #1954](https://bitbucket.org/osrf/gazebo/pull-request/1954)

    1. Added support for more joint types (gearbox and fixed joints).
        * [Pull request #1794](https://bitbucket.org/osrf/gazebo/pull-request/1794)

    1. Added support for selecting links and joints, opening context menu and inspectors in Schematic View.
        * [Pull request #1787](https://bitbucket.org/osrf/gazebo/pull-request/1787)

    1. Color-coded edges in Schematic View to match joint color.
        * [Pull request #1781](https://bitbucket.org/osrf/gazebo/pull-request/1781)

    1. Scale link mass and inertia when a link is scaled
        * [Pull request #1836](https://bitbucket.org/osrf/gazebo/pull-request/1836)

    1. Add density widget to config widget and link inspector
        * [Pull request #1978](https://bitbucket.org/osrf/gazebo/pull-request/1978)

    1. Added icons for child and parent link in joint inspector
        * [Pull request #1953](https://bitbucket.org/osrf/gazebo/pull-request/1953)

    1. Load and save nested models
        * [Pull request #1894](https://bitbucket.org/osrf/gazebo/pull-request/1894)

    1. Display model plugins on the left panel and added model plugin inspector
        * [Pull request #1863](https://bitbucket.org/osrf/gazebo/pull-request/1863)

    1. Context menu and deletion for model plugins
        * [Pull request #1890](https://bitbucket.org/osrf/gazebo/pull-request/1890)

    1. Delete self from inspector
        * [Pull request #1904](https://bitbucket.org/osrf/gazebo/pull-request/1904)
        * [Issue #1543](https://bitbucket.org/osrf/gazebo/issue/1543)

    1. Apply inspector changes in real time and add reset button
        * [Pull request #1945](https://bitbucket.org/osrf/gazebo/pull-request/1945)
        * [Issue #1472](https://bitbucket.org/osrf/gazebo/issue/1472)

    1. Set physics to be paused when exiting model editor mode
        * [Pull request #1893](https://bitbucket.org/osrf/gazebo/pull-request/1893)
        * [Issue #1734](https://bitbucket.org/osrf/gazebo/issue/1734)

    1. Add Insert tab to model editor
        * [Pull request #1924](https://bitbucket.org/osrf/gazebo/pull-request/1924)

    1. Support inserting nested models from model maker
        * [Pull request #1982](https://bitbucket.org/osrf/gazebo/pull-request/1982)

    1. Added joint creation dialog
        * [Pull request #2021](https://bitbucket.org/osrf/gazebo/pull-request/2021)

    1. Added reverse checkboxes to joint creation dialog
        * [Pull request #2086](https://bitbucket.org/osrf/gazebo/pull-request/2086)

    1. Use opaque pointers in the model editor
        * [Pull request #2056](https://bitbucket.org/osrf/gazebo/pull-request/2056)
        * [Pull request #2059](https://bitbucket.org/osrf/gazebo/pull-request/2059)
        * [Pull request #2087](https://bitbucket.org/osrf/gazebo/pull-request/2087)

    1. Support joint creation between links in nested model.
        * [Pull request #2080](https://bitbucket.org/osrf/gazebo/pull-request/2080)

1. Building editor updates

    1. Use opaque pointers in the building editor
        * [Pull request #2041](https://bitbucket.org/osrf/gazebo/pull-request/2041)
        * [Pull request #2039](https://bitbucket.org/osrf/gazebo/pull-request/2039)
        * [Pull request #2055](https://bitbucket.org/osrf/gazebo/pull-request/2055)
        * [Pull request #2032](https://bitbucket.org/osrf/gazebo/pull-request/2032)
        * [Pull request #2082](https://bitbucket.org/osrf/gazebo/pull-request/2082)
        * [Pull request #2038](https://bitbucket.org/osrf/gazebo/pull-request/2038)
        * [Pull request #2033](https://bitbucket.org/osrf/gazebo/pull-request/2033)

    1. Use opaque pointers for GrabberHandle, add *LinkedGrabbers functions
        * [Pull request #2034](https://bitbucket.org/osrf/gazebo/pull-request/2034)

    1. Removed unused class: BuildingItem
        * [Pull request #2045](https://bitbucket.org/osrf/gazebo/pull-request/2045)

    1. Use opaque pointers for BuildingModelManip, move attachment logic to BuildingMaker
        * [Pull request #2046](https://bitbucket.org/osrf/gazebo/pull-request/2046)

    1. Use opaque pointers for all Dialog classes, add conversion from QPointF, move common logic to BaseInspectorDialog.
        * [Pull request #2083](https://bitbucket.org/osrf/gazebo/pull-request/2083)

## Gazebo 6.0

### Gazebo 6.X.X (201X-XX-XX)

1. Fix buoyancy plugin when multiple link tags are used within the plugin
    * [Pull request 2369](https://bitbucket.org/osrf/gazebo/pull-request/2369)

1. Fix race condition in ~TimePanelPrivate (#1919)
    * [Pull request 2250](https://bitbucket.org/osrf/gazebo/pull-request/2250)

### Gazebo 6.6.0 (2016-04-07)

1. fix: remove back projection
    * [Pull request 2201](https://bitbucket.org/osrf/gazebo/pull-request/2201)
    * A contribution from Yuki Furuta

1. Backport depth camera OSX fix and test
    * [Pull request 2230](https://bitbucket.org/osrf/gazebo/pull-request/2230)

1. Add missing tinyxml includes (gazebo6)
    * [Pull request 2218](https://bitbucket.org/osrf/gazebo/pull-request/2218)

1. Fix ray-cylinder collision in ode
    * [Pull request 2125](https://bitbucket.org/osrf/gazebo/pull-request/2125)

1. backport fixes for ffmpeg3 to gazebo6 (from pull request #2154)
    * [Pull request 2162](https://bitbucket.org/osrf/gazebo/pull-request/2162)

1. Install shapes_bitmask.world
    * [Pull request 2104](https://bitbucket.org/osrf/gazebo/pull-request/2104)

1. Add gazebo_client to gazebo.pc (gazebo6)
    * [Pull request 2102](https://bitbucket.org/osrf/gazebo/pull-request/2102)

1. Fix removing multiple camera sensors that have the same camera name
    * [Pull request 2081](https://bitbucket.org/osrf/gazebo/pull-request/2081)

1. Ensure that LINK_FRAME_VISUAL arrow components are deleted (#1812)
    * [Pull request 2078](https://bitbucket.org/osrf/gazebo/pull-request/2078)

1. add migration notes for gazebo::setupClient to gazebo::client::setup
    * [Pull request 2068](https://bitbucket.org/osrf/gazebo/pull-request/2068)

1. Update inertia properties during simulation: part 2
    * [Pull request 1984](https://bitbucket.org/osrf/gazebo/pull-request/1984)

1. Fix minimum window height
    * [Pull request 2002](https://bitbucket.org/osrf/gazebo/pull-request/2002)

1. Backport gpu laser test fix
    * [Pull request 1999](https://bitbucket.org/osrf/gazebo/pull-request/1999)

1. Relax physics tolerances for single-precision bullet (gazebo6)
    * [Pull request 1997](https://bitbucket.org/osrf/gazebo/pull-request/1997)

1. Fix minimum window height
    * [Pull request 1998](https://bitbucket.org/osrf/gazebo/pull-request/1998)

1. backport model editor fixed joint option to gazebo6
    * [Pull request 1957](https://bitbucket.org/osrf/gazebo/pull-request/1957)

1. Update shaders once per render update
    * [Pull request 1991](https://bitbucket.org/osrf/gazebo/pull-request/1991)

1. Relax physics tolerances for single-precision bullet
    * [Pull request 1976](https://bitbucket.org/osrf/gazebo/pull-request/1976)

1. Fix visual transparency issues
    * [Pull request 1967](https://bitbucket.org/osrf/gazebo/pull-request/1967)

1. fix memory corruption in transport/Publisher.cc
    * [Pull request 1951](https://bitbucket.org/osrf/gazebo/pull-request/1951)

1. Add test for SphericalCoordinates::LocalFromGlobal
    * [Pull request 1959](https://bitbucket.org/osrf/gazebo/pull-request/1959)

### Gazebo 6.5.1 (2015-10-29)

1. Fix removing multiple camera sensors that have the same camera name.
    * [Pull request #2081](https://bitbucket.org/osrf/gazebo/pull-request/2081)
    * [Issue #1811](https://bitbucket.org/osrf/gazebo/issues/1811)

1. Backport model editor toolbar fixed joint option from [pull request #1794](https://bitbucket.org/osrf/gazebo/pull-request/1794)
    * [Pull request #1957](https://bitbucket.org/osrf/gazebo/pull-request/1957)

1. Fix minimum window height
    * Backport of [pull request #1977](https://bitbucket.org/osrf/gazebo/pull-request/1977)
    * [Pull request #1998](https://bitbucket.org/osrf/gazebo/pull-request/1998)
    * [Issue #1706](https://bitbucket.org/osrf/gazebo/issue/1706)

1. Fix visual transparency issues
    * [Pull request #1967](https://bitbucket.org/osrf/gazebo/pull-request/1967)
    * [Issue #1726](https://bitbucket.org/osrf/gazebo/issue/1726)

### Gazebo 6.5.0 (2015-10-22)

1. Added ability to convert from spherical coordinates to local coordinates.
    * [Pull request #1955](https://bitbucket.org/osrf/gazebo/pull-request/1955)

### Gazebo 6.4.0 (2015-10-14)

1. Fix ABI problem. Make `Sensor::SetPose` function non virtual.
    * [Pull request #1947](https://bitbucket.org/osrf/gazebo/pull-request/1947)

1. Update inertia properties during simulation
    * [Pull request #1909](https://bitbucket.org/osrf/gazebo/pull-requests/1909)
    * [Design document](https://bitbucket.org/osrf/gazebo_design/src/default/inertia_resize/inertia_resize.md)

1. Fix transparency correction for opaque materials
    * [Pull request #1946](https://bitbucket.org/osrf/gazebo/pull-requests/1946/fix-transparency-correction-for-opaque/diff)

### Gazebo 6.3.0 (2015-10-06)

1. Added `Sensor::SetPose` function
    * [Pull request #1935](https://bitbucket.org/osrf/gazebo/pull-request/1935)

### Gazebo 6.2.0 (2015-10-02)

1. Update physics when the world is reset
    * Backport of [pull request #1903](https://bitbucket.org/osrf/gazebo/pull-request/1903)
    * [Pull request #1916](https://bitbucket.org/osrf/gazebo/pull-request/1916)
    * [Issue #101](https://bitbucket.org/osrf/gazebo/issue/101)

1. Added Copy constructor and assignment operator to MouseEvent
    * [Pull request #1855](https://bitbucket.org/osrf/gazebo/pull-request/1855)

### Gazebo 6.1.0 (2015-08-02)

1. Added logical_camera sensor.
    * [Pull request #1845](https://bitbucket.org/osrf/gazebo/pull-request/1845)

1. Added RandomVelocityPlugin, which applies a random velocity to a model's link.
    * [Pull request #1839](https://bitbucket.org/osrf/gazebo/pull-request/1839)

1. Sim events for joint position, velocity and applied force
    * [Pull request #1849](https://bitbucket.org/osrf/gazebo/pull-request/1849)

### Gazebo 6.0.0 (2015-07-27)

1. Added magnetometer sensor. A contribution from Andrew Symington.
    * [Pull request #1788](https://bitbucket.org/osrf/gazebo/pull-request/1788)

1. Added altimeter sensor. A contribution from Andrew Symington.
    * [Pull request #1792](https://bitbucket.org/osrf/gazebo/pull-request/1792)

1. Implement more control options for log playback:
  1. Rewind: The simulation starts from the beginning.
  1. Forward: The simulation jumps to the end of the log file.
  1. Seek: The simulation jumps to a specific point specified by its simulation
  time.
      * [Pull request #1737](https://bitbucket.org/osrf/gazebo/pull-request/1737)

1. Added Gazebo splash screen
    * [Pull request #1745](https://bitbucket.org/osrf/gazebo/pull-request/1745)

1. Added a transporter plugin which allows models to move from one location
   to another based on their location and the location of transporter pads.
    * [Pull request #1738](https://bitbucket.org/osrf/gazebo/pull-request/1738)

1. Implement forward/backwards multi-step for log playback. Now, the semantics
of a multi-step while playing back a log session are different from a multi-step
during a live simulation. While playback, a multi-step simulates all the
intermediate steps as before, but the client only perceives a single step.
E.g: You have a log file containing a 1 hour simulation session. You want to
jump to the minute 00H::30M::00S to check a specific aspect of the simulation.
You should not see continuous updates until minute 00H:30M:00S. Instead, you
should visualize a single jump to the specific instant of the simulation that
you are interested.
    * [Pull request #1623](https://bitbucket.org/osrf/gazebo/pull-request/1623)

1. Added browse button to log record dialog.
    * [Pull request #1719](https://bitbucket.org/osrf/gazebo/pull-request/1719)

1. Improved SVG support: arcs in paths, and contours made of multiple paths.
    * [Pull request #1608](https://bitbucket.org/osrf/gazebo/pull-request/1608)

1. Added simulation iterations to the world state.
    * [Pull request #1722](https://bitbucket.org/osrf/gazebo/pull-request/1722)

1. Added multiple LiftDrag plugins to the cessna_demo.world to allow the Cessna
C-172 model to fly.
    * [Pull request #1715](https://bitbucket.org/osrf/gazebo/pull-request/1715)

1. Added a plugin to control a Cessna C-172 via messages (CessnaPlugin), and a
GUI plugin to test this functionality with the keyboard (CessnaGUIPlugin). Added
world with the Cessna model and the two previous plugins loaded
(cessna_demo.world).
    * [Pull request #1712](https://bitbucket.org/osrf/gazebo/pull-request/1712)

1. Added world with OSRF building and an elevator
    * [Pull request #1697](https://bitbucket.org/osrf/gazebo/pull-request/1697)

1. Fixed collide bitmask by changing default value from 0x1 to 0xffff.
    * [Pull request #1696](https://bitbucket.org/osrf/gazebo/pull-request/1696)

1. Added a plugin to control an elevator (ElevatorPlugin), and an OccupiedEvent plugin that sends a message when a model is within a specified region.
    * [Pull request #1694](https://bitbucket.org/osrf/gazebo/pull-request/1694)
    * [Pull request #1775](https://bitbucket.org/osrf/gazebo/pull-request/1775)

1. Added Layers tab and meta information for visuals.
    * [Pull request #1674](https://bitbucket.org/osrf/gazebo/pull-request/1674)

1. Added countdown behavior for common::Timer and exposed the feature in TimerGUIPlugin.
    * [Pull request #1690](https://bitbucket.org/osrf/gazebo/pull-request/1690)

1. Added BuoyancyPlugin for simulating the buoyancy of an object in a column of fluid.
    * [Pull request #1622](https://bitbucket.org/osrf/gazebo/pull-request/1622)

1. Added ComputeVolume function for simple shape subclasses of Shape.hh.
    * [Pull request #1605](https://bitbucket.org/osrf/gazebo/pull-request/1605)

1. Add option to parallelize the ODE quickstep constraint solver,
which solves an LCP twice with different parameters in order
to corrected for position projection errors.
    * [Pull request #1561](https://bitbucket.org/osrf/gazebo/pull-request/1561)

1. Get/Set user camera pose in GUI.
    * [Pull request #1649](https://bitbucket.org/osrf/gazebo/pull-request/1649)
    * [Issue #1595](https://bitbucket.org/osrf/gazebo/issue/1595)

1. Added ViewAngleWidget, removed hard-coded reset view and removed MainWindow::Reset(). Also added GLWidget::GetSelectedVisuals().
    * [Pull request #1768](https://bitbucket.org/osrf/gazebo/pull-request/1768)
    * [Issue #1507](https://bitbucket.org/osrf/gazebo/issue/1507)

1. Windows support. This consists mostly of numerous small changes to support
compilation on Windows.
    * [Pull request #1616](https://bitbucket.org/osrf/gazebo/pull-request/1616)
    * [Pull request #1618](https://bitbucket.org/osrf/gazebo/pull-request/1618)
    * [Pull request #1620](https://bitbucket.org/osrf/gazebo/pull-request/1620)
    * [Pull request #1625](https://bitbucket.org/osrf/gazebo/pull-request/1625)
    * [Pull request #1626](https://bitbucket.org/osrf/gazebo/pull-request/1626)
    * [Pull request #1627](https://bitbucket.org/osrf/gazebo/pull-request/1627)
    * [Pull request #1628](https://bitbucket.org/osrf/gazebo/pull-request/1628)
    * [Pull request #1629](https://bitbucket.org/osrf/gazebo/pull-request/1629)
    * [Pull request #1630](https://bitbucket.org/osrf/gazebo/pull-request/1630)
    * [Pull request #1631](https://bitbucket.org/osrf/gazebo/pull-request/1631)
    * [Pull request #1632](https://bitbucket.org/osrf/gazebo/pull-request/1632)
    * [Pull request #1633](https://bitbucket.org/osrf/gazebo/pull-request/1633)
    * [Pull request #1635](https://bitbucket.org/osrf/gazebo/pull-request/1635)
    * [Pull request #1637](https://bitbucket.org/osrf/gazebo/pull-request/1637)
    * [Pull request #1639](https://bitbucket.org/osrf/gazebo/pull-request/1639)
    * [Pull request #1647](https://bitbucket.org/osrf/gazebo/pull-request/1647)
    * [Pull request #1650](https://bitbucket.org/osrf/gazebo/pull-request/1650)
    * [Pull request #1651](https://bitbucket.org/osrf/gazebo/pull-request/1651)
    * [Pull request #1653](https://bitbucket.org/osrf/gazebo/pull-request/1653)
    * [Pull request #1654](https://bitbucket.org/osrf/gazebo/pull-request/1654)
    * [Pull request #1657](https://bitbucket.org/osrf/gazebo/pull-request/1657)
    * [Pull request #1658](https://bitbucket.org/osrf/gazebo/pull-request/1658)
    * [Pull request #1659](https://bitbucket.org/osrf/gazebo/pull-request/1659)
    * [Pull request #1660](https://bitbucket.org/osrf/gazebo/pull-request/1660)
    * [Pull request #1661](https://bitbucket.org/osrf/gazebo/pull-request/1661)
    * [Pull request #1669](https://bitbucket.org/osrf/gazebo/pull-request/1669)
    * [Pull request #1670](https://bitbucket.org/osrf/gazebo/pull-request/1670)
    * [Pull request #1672](https://bitbucket.org/osrf/gazebo/pull-request/1672)
    * [Pull request #1682](https://bitbucket.org/osrf/gazebo/pull-request/1682)
    * [Pull request #1683](https://bitbucket.org/osrf/gazebo/pull-request/1683)

1. Install `libgazebo_server_fixture`. This will facilitate tests external to the main gazebo repository. See `examples/stand_alone/test_fixture`.
    * [Pull request #1606](https://bitbucket.org/osrf/gazebo/pull-request/1606)

1. Laser visualization renders light blue for rays that do not hit obstacles, and dark blue for other rays.
    * [Pull request #1607](https://bitbucket.org/osrf/gazebo/pull-request/1607)
    * [Issue #1576](https://bitbucket.org/osrf/gazebo/issue/1576)

1. Add VisualType enum to Visual and clean up visuals when entity is deleted.
    * [Pull request #1614](https://bitbucket.org/osrf/gazebo/pull-request/1614)

1. Alert user of connection problems when using the REST service plugin
    * [Pull request #1655](https://bitbucket.org/osrf/gazebo/pull-request/1655)
    * [Issue #1574](https://bitbucket.org/osrf/gazebo/issue/1574)

1. ignition-math is now a dependency.
    + [http://ignitionrobotics.org/libraries/math](http://ignitionrobotics.org/libraries/math)
    + [Gazebo::math migration](https://bitbucket.org/osrf/gazebo/src/583edbeb90759d43d994cc57c0797119dd6d2794/ign-math-migration.md)

1. Detect uuid library during compilation.
    * [Pull request #1655](https://bitbucket.org/osrf/gazebo/pull-request/1655)
    * [Issue #1572](https://bitbucket.org/osrf/gazebo/issue/1572)

1. New accessors in LogPlay class.
    * [Pull request #1577](https://bitbucket.org/osrf/gazebo/pull-request/1577)

1. Added a plugin to send messages to an existing website.
   Added gui::MainWindow::AddMenu and msgs/rest_error, msgs/rest_login, msgs rest/post
    * [Pull request #1524](https://bitbucket.org/osrf/gazebo/pull-request/1524)

1. Fix deprecation warnings when using SDFormat 3.0.2, 3.0.3 prereleases
    * [Pull request #1568](https://bitbucket.org/osrf/gazebo/pull-request/1568)

1. Use GAZEBO_CFLAGS or GAZEBO_CXX_FLAGS in CMakeLists.txt for example plugins
    * [Pull request #1573](https://bitbucket.org/osrf/gazebo/pull-request/1573)

1. Added Link::OnWrenchMsg subscriber with test
    * [Pull request #1582](https://bitbucket.org/osrf/gazebo/pull-request/1582)

1. Show/hide GUI overlays using the menu bar.
    * [Pull request #1555](https://bitbucket.org/osrf/gazebo/pull-request/1555)

1. Added world origin indicator rendering::OriginVisual.
    * [Pull request #1700](https://bitbucket.org/osrf/gazebo/pull-request/1700)

1. Show/hide toolbars using the menu bars and shortcut.
   Added MainWindow::CloneAction.
   Added Window menu to Model Editor.
    * [Pull request #1584](https://bitbucket.org/osrf/gazebo/pull-request/1584)

1. Added event to show/hide toolbars.
    * [Pull request #1707](https://bitbucket.org/osrf/gazebo/pull-request/1707)

1. Added optional start/stop/reset buttons to timer GUI plugin.
    * [Pull request #1576](https://bitbucket.org/osrf/gazebo/pull-request/1576)

1. Timer GUI Plugin: Treat negative positions as positions from the ends
    * [Pull request #1703](https://bitbucket.org/osrf/gazebo/pull-request/1703)

1. Added Visual::GetDepth() and Visual::GetNthAncestor()
    * [Pull request #1613](https://bitbucket.org/osrf/gazebo/pull-request/1613)

1. Added a context menu for links
    * [Pull request #1589](https://bitbucket.org/osrf/gazebo/pull-request/1589)

1. Separate TimePanel's display into TimeWidget and LogPlayWidget.
    * [Pull request #1564](https://bitbucket.org/osrf/gazebo/pull-request/1564)

1. Display confirmation message after log is saved
    * [Pull request #1646](https://bitbucket.org/osrf/gazebo/pull-request/1646)

1. Added LogPlayView to display timeline and LogPlaybackStatistics message type.
    * [Pull request #1724](https://bitbucket.org/osrf/gazebo/pull-request/1724)

1. Added Time::FormattedString and removed all other FormatTime functions.
    * [Pull request #1710](https://bitbucket.org/osrf/gazebo/pull-request/1710)

1. Added support for Oculus DK2
    * [Pull request #1526](https://bitbucket.org/osrf/gazebo/pull-request/1526)

1. Use collide_bitmask from SDF to perform collision filtering
    * [Pull request #1470](https://bitbucket.org/osrf/gazebo/pull-request/1470)

1. Pass Coulomb surface friction parameters to DART.
    * [Pull request #1420](https://bitbucket.org/osrf/gazebo/pull-request/1420)

1. Added ModelAlign::SetHighlighted
    * [Pull request #1598](https://bitbucket.org/osrf/gazebo/pull-request/1598)

1. Added various Get functions to Visual. Also added a ConvertGeometryType function to msgs.
    * [Pull request #1402](https://bitbucket.org/osrf/gazebo/pull-request/1402)

1. Get and Set visibility of SelectionObj's handles, with unit test.
    * [Pull request #1417](https://bitbucket.org/osrf/gazebo/pull-request/1417)

1. Set material of SelectionObj's handles.
    * [Pull request #1472](https://bitbucket.org/osrf/gazebo/pull-request/1472)

1. Add SelectionObj::Fini with tests and make Visual::Fini virtual
    * [Pull request #1685](https://bitbucket.org/osrf/gazebo/pull-request/1685)

1. Allow link selection with the mouse if parent model already selected.
    * [Pull request #1409](https://bitbucket.org/osrf/gazebo/pull-request/1409)

1. Added ModelRightMenu::EntityTypes.
    * [Pull request #1414](https://bitbucket.org/osrf/gazebo/pull-request/1414)

1. Scale joint visuals according to link size.
    * [Pull request #1591](https://bitbucket.org/osrf/gazebo/pull-request/1591)
    * [Issue #1563](https://bitbucket.org/osrf/gazebo/issue/1563)

1. Added Gazebo/CoM material.
    * [Pull request #1439](https://bitbucket.org/osrf/gazebo/pull-request/1439)

1. Added arc parameter to MeshManager::CreateTube
    * [Pull request #1436](https://bitbucket.org/osrf/gazebo/pull-request/1436)

1. Added View Inertia and InertiaVisual, changed COMVisual to sphere proportional to mass.
    * [Pull request #1445](https://bitbucket.org/osrf/gazebo/pull-request/1445)

1. Added View Link Frame and LinkFrameVisual. Visual::SetTransparency goes into texture_unit.
    * [Pull request #1762](https://bitbucket.org/osrf/gazebo/pull-request/1762)
    * [Issue #853](https://bitbucket.org/osrf/gazebo/issue/853)

1. Changed the position of Save and Cancel buttons on editor dialogs
    * [Pull request #1442](https://bitbucket.org/osrf/gazebo/pull-request/1442)
    * [Issue #1377](https://bitbucket.org/osrf/gazebo/issue/1377)

1. Fixed Visual material updates
    * [Pull request #1454](https://bitbucket.org/osrf/gazebo/pull-request/1454)
    * [Issue #1455](https://bitbucket.org/osrf/gazebo/issue/1455)

1. Added Matrix3::Inverse() and tests
    * [Pull request #1481](https://bitbucket.org/osrf/gazebo/pull-request/1481)

1. Implemented AddLinkForce for ODE.
    * [Pull request #1456](https://bitbucket.org/osrf/gazebo/pull-request/1456)

1. Updated ConfigWidget class to parse enum values.
    * [Pull request #1518](https://bitbucket.org/osrf/gazebo/pull-request/1518)

1. Added PresetManager to physics libraries and corresponding integration test.
    * [Pull request #1471](https://bitbucket.org/osrf/gazebo/pull-request/1471)

1. Sync name and location on SaveDialog.
    * [Pull request #1563](https://bitbucket.org/osrf/gazebo/pull-request/1563)

1. Added Apply Force/Torque dialog
    * [Pull request #1600](https://bitbucket.org/osrf/gazebo/pull-request/1600)

1. Added Apply Force/Torque visuals
    * [Pull request #1619](https://bitbucket.org/osrf/gazebo/pull-request/1619)

1. Added Apply Force/Torque OnMouseRelease and ActivateWindow
    * [Pull request #1699](https://bitbucket.org/osrf/gazebo/pull-request/1699)

1. Added Apply Force/Torque mouse interactions, modes, activation
    * [Pull request #1731](https://bitbucket.org/osrf/gazebo/pull-request/1731)

1. Added inertia pose getter for COMVisual and COMVisual_TEST
    * [Pull request #1581](https://bitbucket.org/osrf/gazebo/pull-request/1581)

1. Model editor updates
    1. Joint preview using JointVisuals.
        * [Pull request #1369](https://bitbucket.org/osrf/gazebo/pull-request/1369)

    1. Added inspector for configuring link, visual, and collision properties.
        * [Pull request #1408](https://bitbucket.org/osrf/gazebo/pull-request/1408)

    1. Saving, exiting, generalizing SaveDialog.
        * [Pull request #1401](https://bitbucket.org/osrf/gazebo/pull-request/1401)

    1. Inspectors redesign
        * [Pull request #1586](https://bitbucket.org/osrf/gazebo/pull-request/1586)

    1. Edit existing model.
        * [Pull request #1425](https://bitbucket.org/osrf/gazebo/pull-request/1425)

    1. Add joint inspector to link's context menu.
        * [Pull request #1449](https://bitbucket.org/osrf/gazebo/pull-request/1449)
        * [Issue #1443](https://bitbucket.org/osrf/gazebo/issue/1443)

    1. Added button to select mesh file on inspector.
        * [Pull request #1460](https://bitbucket.org/osrf/gazebo/pull-request/1460)
        * [Issue #1450](https://bitbucket.org/osrf/gazebo/issue/1450)

    1. Renamed Part to Link.
        * [Pull request #1478](https://bitbucket.org/osrf/gazebo/pull-request/1478)

    1. Fix snapping inside editor.
        * [Pull request #1489](https://bitbucket.org/osrf/gazebo/pull-request/1489)
        * [Issue #1457](https://bitbucket.org/osrf/gazebo/issue/1457)

    1. Moved DataLogger from Window menu to the toolbar and moved screenshot button to the right.
        * [Pull request #1665](https://bitbucket.org/osrf/gazebo/pull-request/1665)

    1. Keep loaded model's name.
        * [Pull request #1516](https://bitbucket.org/osrf/gazebo/pull-request/1516)
        * [Issue #1504](https://bitbucket.org/osrf/gazebo/issue/1504)

    1. Added ExtrudeDialog.
        * [Pull request #1483](https://bitbucket.org/osrf/gazebo/pull-request/1483)

    1. Hide time panel inside editor and keep main window's paused state.
        * [Pull request #1500](https://bitbucket.org/osrf/gazebo/pull-request/1500)

    1. Fixed pose issues and added ModelCreator_TEST.
        * [Pull request #1509](https://bitbucket.org/osrf/gazebo/pull-request/1509)
        * [Issue #1497](https://bitbucket.org/osrf/gazebo/issue/1497)
        * [Issue #1509](https://bitbucket.org/osrf/gazebo/issue/1509)

    1. Added list of links and joints.
        * [Pull request #1515](https://bitbucket.org/osrf/gazebo/pull-request/1515)
        * [Issue #1418](https://bitbucket.org/osrf/gazebo/issue/1418)

    1. Expose API to support adding items to the palette.
        * [Pull request #1565](https://bitbucket.org/osrf/gazebo/pull-request/1565)

    1. Added menu for toggling joint visualization
        * [Pull request #1551](https://bitbucket.org/osrf/gazebo/pull-request/1551)
        * [Issue #1483](https://bitbucket.org/osrf/gazebo/issue/1483)

    1. Add schematic view to model editor
        * [Pull request #1562](https://bitbucket.org/osrf/gazebo/pull-request/1562)

1. Building editor updates
    1. Make palette tips tooltip clickable to open.
        * [Pull request #1519](https://bitbucket.org/osrf/gazebo/pull-request/1519)
        * [Issue #1370](https://bitbucket.org/osrf/gazebo/issue/1370)

    1. Add measurement unit to building inspectors.
        * [Pull request #1741](https://bitbucket.org/osrf/gazebo/pull-request/1741)
        * [Issue #1363](https://bitbucket.org/osrf/gazebo/issue/1363)

    1. Add `BaseInspectorDialog` as a base class for inspectors.
        * [Pull request #1749](https://bitbucket.org/osrf/gazebo/pull-request/1749)

## Gazebo 5.0

### Gazebo 5.x.x

1. Fix mouse picking with transparent visuals
    * [Pull request 2305](https://bitbucket.org/osrf/gazebo/pull-request/2305)
    * [Issue #1956](https://bitbucket.org/osrf/gazebo/issue/1956)

1. Backport fix for DepthCamera visibility mask
    * [Pull request 2286](https://bitbucket.org/osrf/gazebo/pull-request/2286)
    * [Pull request 2287](https://bitbucket.org/osrf/gazebo/pull-request/2287)

1. Backport sensor reset fix
    * [Pull request 2272](https://bitbucket.org/osrf/gazebo/pull-request/2272)
    * [Issue #1917](https://bitbucket.org/osrf/gazebo/issue/1917)

1. Fix model snap tool highlighting
    * [Pull request 2293](https://bitbucket.org/osrf/gazebo/pull-request/2293)
    * [Issue #1955](https://bitbucket.org/osrf/gazebo/issue/1955)

### Gazebo 5.3.0 (2015-04-07)

1. fix: remove back projection
    * [Pull request 2201](https://bitbucket.org/osrf/gazebo/pull-request/2201)
    * A contribution from Yuki Furuta

1. Backport depth camera OSX fix and test
    * [Pull request 2230](https://bitbucket.org/osrf/gazebo/pull-request/2230)

1. Add missing tinyxml includes
    * [Pull request 2216](https://bitbucket.org/osrf/gazebo/pull-request/2216)

1. backport fixes for ffmpeg3 to gazebo5 (from pull request #2154)
    * [Pull request 2161](https://bitbucket.org/osrf/gazebo/pull-request/2161)

1. Check for valid display using xwininfo -root
    * [Pull request 2111](https://bitbucket.org/osrf/gazebo/pull-request/2111)

1. Don't search for sdformat4 on gazebo5, since gazebo5 can't handle sdformat protocol 1.6
    * [Pull request 2092](https://bitbucket.org/osrf/gazebo/pull-request/2092)

1. Fix minimum window height
    * [Pull request 2002](https://bitbucket.org/osrf/gazebo/pull-request/2002)

1. Relax physics tolerances for single-precision bullet
    * [Pull request 1976](https://bitbucket.org/osrf/gazebo/pull-request/1976)

1. Try finding sdformat 4 in gazebo5 branch
    * [Pull request 1972](https://bitbucket.org/osrf/gazebo/pull-request/1972)

1. Fix_send_message (backport of pull request #1951)
    * [Pull request 1964](https://bitbucket.org/osrf/gazebo/pull-request/1964)
    * A contribution from Samuel Lekieffre

1. Export the media path in the cmake config file.
    * [Pull request 1933](https://bitbucket.org/osrf/gazebo/pull-request/1933)

1. Shorten gearbox test since it is failing via timeout on osx
    * [Pull request 1937](https://bitbucket.org/osrf/gazebo/pull-request/1937)

### Gazebo 5.2.1 (2015-10-02)

1. Fix minimum window height
    * Backport of [pull request #1977](https://bitbucket.org/osrf/gazebo/pull-request/1977)
    * [Pull request #2002](https://bitbucket.org/osrf/gazebo/pull-request/2002)
    * [Issue #1706](https://bitbucket.org/osrf/gazebo/issue/1706)

### Gazebo 5.2.0 (2015-10-02)

1. Initialize sigact struct fields that valgrind said were being used uninitialized
    * [Pull request #1809](https://bitbucket.org/osrf/gazebo/pull-request/1809)

1. Add missing ogre includes to ensure macros are properly defined
    * [Pull request #1813](https://bitbucket.org/osrf/gazebo/pull-request/1813)

1. Use ToSDF functions to simplify physics_friction test
    * [Pull request #1808](https://bitbucket.org/osrf/gazebo/pull-request/1808)

1. Added lines to laser sensor visualization
    * [Pull request #1742](https://bitbucket.org/osrf/gazebo/pull-request/1742)
    * [Issue #935](https://bitbucket.org/osrf/gazebo/issue/935)

1. Fix BulletSliderJoint friction for bullet 2.83
    * [Pull request #1686](https://bitbucket.org/osrf/gazebo/pull-request/1686)

1. Fix heightmap model texture loading.
    * [Pull request #1592](https://bitbucket.org/osrf/gazebo/pull-request/1592)

1. Disable failing pr2 test for dart
    * [Pull request #1540](https://bitbucket.org/osrf/gazebo/pull-request/1540)
    * [Issue #1435](https://bitbucket.org/osrf/gazebo/issue/1435)

### Gazebo 5.1.0 (2015-03-20)
1. Backport pull request #1527 (FindOGRE.cmake for non-Debian systems)
  * [Pull request #1532](https://bitbucket.org/osrf/gazebo/pull-request/1532)

1. Respect system cflags when not using USE_UPSTREAM_CFLAGS
  * [Pull request #1531](https://bitbucket.org/osrf/gazebo/pull-request/1531)

1. Allow light manipulation
  * [Pull request #1529](https://bitbucket.org/osrf/gazebo/pull-request/1529)

1. Allow sdformat 2.3.1+ or 3+ and fix tests
  * [Pull request #1484](https://bitbucket.org/osrf/gazebo/pull-request/1484)

1. Add Link::GetWorldAngularMomentum function and test.
  * [Pull request #1482](https://bitbucket.org/osrf/gazebo/pull-request/1482)

1. Preserve previous GAZEBO_MODEL_PATH values when sourcing setup.sh
  * [Pull request #1430](https://bitbucket.org/osrf/gazebo/pull-request/1430)

1. Implement Coulomb joint friction for DART
  * [Pull request #1427](https://bitbucket.org/osrf/gazebo/pull-request/1427)
  * [Issue #1281](https://bitbucket.org/osrf/gazebo/issue/1281)

1. Fix simple shape normals.
    * [Pull request #1477](https://bitbucket.org/osrf/gazebo/pull-request/1477)
    * [Issue #1369](https://bitbucket.org/osrf/gazebo/issue/1369)

1. Use Msg-to-SDF conversion functions in tests, add ServerFixture::SpawnModel(msgs::Model).
    * [Pull request #1466](https://bitbucket.org/osrf/gazebo/pull-request/1466)

1. Added Model Msg-to-SDF conversion functions and test.
    * [Pull request #1429](https://bitbucket.org/osrf/gazebo/pull-request/1429)

1. Added Joint Msg-to-SDF conversion functions and test.
    * [Pull request #1419](https://bitbucket.org/osrf/gazebo/pull-request/1419)

1. Added Visual, Material Msg-to-SDF conversion functions and ShaderType to string conversion functions.
    * [Pull request #1415](https://bitbucket.org/osrf/gazebo/pull-request/1415)

1. Implement Coulomb joint friction for BulletSliderJoint
  * [Pull request #1452](https://bitbucket.org/osrf/gazebo/pull-request/1452)
  * [Issue #1348](https://bitbucket.org/osrf/gazebo/issue/1348)

### Gazebo 5.0.0 (2015-01-27)
1. Support for using [digital elevation maps](http://gazebosim.org/tutorials?tut=dem) has been added to debian packages.

1. C++11 support (C++11 compatible compiler is now required)
    * [Pull request #1340](https://bitbucket.org/osrf/gazebo/pull-request/1340)

1. Implemented private data pointer for the World class.
    * [Pull request #1383](https://bitbucket.org/osrf/gazebo/pull-request/1383)

1. Implemented private data pointer for the Scene class.
    * [Pull request #1385](https://bitbucket.org/osrf/gazebo/pull-request/1385)

1. Added a events::Event::resetWorld event that is triggered when World::Reset is called.
    * [Pull request #1332](https://bitbucket.org/osrf/gazebo/pull-request/1332)
    * [Issue #1375](https://bitbucket.org/osrf/gazebo/issue/1375)

1. Fixed `math::Box::GetCenter` functionality.
    * [Pull request #1278](https://bitbucket.org/osrf/gazebo/pull-request/1278)
    * [Issue #1327](https://bitbucket.org/osrf/gazebo/issue/1327)

1. Added a GUI timer plugin that facilitates the display and control a timer inside the Gazebo UI.
    * [Pull request #1270](https://bitbucket.org/osrf/gazebo/pull-request/1270)

1. Added ability to load plugins via SDF.
    * [Pull request #1261](https://bitbucket.org/osrf/gazebo/pull-request/1261)

1. Added GUIEvent to hide/show the left GUI pane.
    * [Pull request #1269](https://bitbucket.org/osrf/gazebo/pull-request/1269)

1. Modified KeyEventHandler and GLWidget so that hotkeys can be suppressed by custom KeyEvents set up by developers
    * [Pull request #1251](https://bitbucket.org/osrf/gazebo/pull-request/1251)

1. Added ability to read the directory where the log files are stored.
    * [Pull request #1277](https://bitbucket.org/osrf/gazebo/pull-request/1277)

1. Implemented a simulation cloner
    * [Pull request #1180](https://bitbucket.org/osrf/gazebo/pull-request/1180/clone-a-simulation)

1. Added GUI overlay plugins. Users can now write a Gazebo + QT plugin that displays widgets over the render window.
  * [Pull request #1181](https://bitbucket.org/osrf/gazebo/pull-request/1181)

1. Change behavior of Joint::SetVelocity, add Joint::SetVelocityLimit(unsigned int, double)
  * [Pull request #1218](https://bitbucket.org/osrf/gazebo/pull-request/1218)
  * [Issue #964](https://bitbucket.org/osrf/gazebo/issue/964)

1. Implement Coulomb joint friction for ODE
  * [Pull request #1221](https://bitbucket.org/osrf/gazebo/pull-request/1221)
  * [Issue #381](https://bitbucket.org/osrf/gazebo/issue/381)

1. Implement Coulomb joint friction for BulletHingeJoint
  * [Pull request #1317](https://bitbucket.org/osrf/gazebo/pull-request/1317)
  * [Issue #1348](https://bitbucket.org/osrf/gazebo/issue/1348)

1. Implemented camera lens distortion.
  * [Pull request #1213](https://bitbucket.org/osrf/gazebo/pull-request/1213)

1. Kill rogue gzservers left over from failed INTEGRATION_world_clone tests
   and improve robustness of `UNIT_gz_TEST`
  * [Pull request #1232](https://bitbucket.org/osrf/gazebo/pull-request/1232)
  * [Issue #1299](https://bitbucket.org/osrf/gazebo/issue/1299)

1. Added RenderWidget::ShowToolbar to toggle visibility of top toolbar.
  * [Pull request #1248](https://bitbucket.org/osrf/gazebo/pull-request/1248)

1. Fix joint axis visualization.
  * [Pull request #1258](https://bitbucket.org/osrf/gazebo/pull-request/1258)

1. Change UserCamera view control via joysticks. Clean up rate control vs. pose control.
   see UserCamera::OnJoyPose and UserCamera::OnJoyTwist. Added view twist control toggle
   with joystick button 1.
  * [Pull request #1249](https://bitbucket.org/osrf/gazebo/pull-request/1249)

1. Added RenderWidget::GetToolbar to get the top toolbar and change its actions on ModelEditor.
    * [Pull request #1263](https://bitbucket.org/osrf/gazebo/pull-request/1263)

1. Added accessor for MainWindow graphical widget to GuiIface.
    * [Pull request #1250](https://bitbucket.org/osrf/gazebo/pull-request/1250)

1. Added a ConfigWidget class that takes in a google protobuf message and generates widgets for configuring the fields in the message
    * [Pull request #1285](https://bitbucket.org/osrf/gazebo/pull-request/1285)

1. Added GLWidget::OnModelEditor when model editor is triggered, and MainWindow::OnEditorGroup to manually uncheck editor actions.
    * [Pull request #1283](https://bitbucket.org/osrf/gazebo/pull-request/1283)

1. Added Collision, Geometry, Inertial, Surface Msg-to-SDF conversion functions.
    * [Pull request #1315](https://bitbucket.org/osrf/gazebo/pull-request/1315)

1. Added "button modifier" fields (control, shift, and alt) to common::KeyEvent.
    * [Pull request #1325](https://bitbucket.org/osrf/gazebo/pull-request/1325)

1. Added inputs for environment variable GAZEBO_GUI_INI_FILE for reading a custom .ini file.
    * [Pull request #1252](https://bitbucket.org/osrf/gazebo/pull-request/1252)

1. Fixed crash on "permission denied" bug, added insert_model integration test.
    * [Pull request #1329](https://bitbucket.org/osrf/gazebo/pull-request/1329/)

1. Enable simbody joint tests, implement `SimbodyJoint::GetParam`, create
   `Joint::GetParam`, fix bug in `BulletHingeJoint::SetParam`.
    * [Pull request #1404](https://bitbucket.org/osrf/gazebo/pull-request/1404/)

1. Building editor updates
    1. Fixed inspector resizing.
        * [Pull request #1230](https://bitbucket.org/osrf/gazebo/pull-request/1230)
        * [Issue #395](https://bitbucket.org/osrf/gazebo/issue/395)

    1. Doors and windows move proportionally with wall.
        * [Pull request #1231](https://bitbucket.org/osrf/gazebo/pull-request/1231)
        * [Issue #368](https://bitbucket.org/osrf/gazebo/issue/368)

    1. Inspector dialogs stay on top.
        * [Pull request #1229](https://bitbucket.org/osrf/gazebo/pull-request/1229)
        * [Issue #417](https://bitbucket.org/osrf/gazebo/issue/417)

    1. Make model name editable on palette.
        * [Pull request #1239](https://bitbucket.org/osrf/gazebo/pull-request/1239)

    1. Import background image and improve add/delete levels.
        * [Pull request #1214](https://bitbucket.org/osrf/gazebo/pull-request/1214)
        * [Issue #422](https://bitbucket.org/osrf/gazebo/issue/422)
        * [Issue #361](https://bitbucket.org/osrf/gazebo/issue/361)

    1. Fix changing draw mode.
        * [Pull request #1233](https://bitbucket.org/osrf/gazebo/pull-request/1233)
        * [Issue #405](https://bitbucket.org/osrf/gazebo/issue/405)

    1. Tips on palette's top-right corner.
        * [Pull request #1241](https://bitbucket.org/osrf/gazebo/pull-request/1241)

    1. New buttons and layout for the palette.
        * [Pull request #1242](https://bitbucket.org/osrf/gazebo/pull-request/1242)

    1. Individual wall segments instead of polylines.
        * [Pull request #1246](https://bitbucket.org/osrf/gazebo/pull-request/1246)
        * [Issue #389](https://bitbucket.org/osrf/gazebo/issue/389)
        * [Issue #415](https://bitbucket.org/osrf/gazebo/issue/415)

    1. Fix exiting and saving, exiting when there's nothing drawn, fix text on popups.
        * [Pull request #1296](https://bitbucket.org/osrf/gazebo/pull-request/1296)

    1. Display measure for selected wall segment.
        * [Pull request #1291](https://bitbucket.org/osrf/gazebo/pull-request/1291)
        * [Issue #366](https://bitbucket.org/osrf/gazebo/issue/366)

    1. Highlight selected item's 3D visual.
        * [Pull request #1292](https://bitbucket.org/osrf/gazebo/pull-request/1292)

    1. Added color picker to inspector dialogs.
        * [Pull request #1298](https://bitbucket.org/osrf/gazebo/pull-request/1298)

    1. Snapping on by default, off holding Shift. Improved snapping.
        * [Pull request #1304](https://bitbucket.org/osrf/gazebo/pull-request/1304)

    1. Snap walls to length increments, moved scale to SegmentItem and added Get/SetScale, added SegmentItem::SnapAngle and SegmentItem::SnapLength.
        * [Pull request #1311](https://bitbucket.org/osrf/gazebo/pull-request/1311)

    1. Make buildings available in "Insert Models" tab, improve save flow.
        * [Pull request #1312](https://bitbucket.org/osrf/gazebo/pull-request/1312)

    1. Added EditorItem::SetHighlighted.
        * [Pull request #1308](https://bitbucket.org/osrf/gazebo/pull-request/1308)

    1. Current level is transparent, lower levels opaque, higher levels invisible.
        * [Pull request #1303](https://bitbucket.org/osrf/gazebo/pull-request/1303)

    1. Detach all child manips when item is deleted, added BuildingMaker::DetachAllChildren.
        * [Pull request #1316](https://bitbucket.org/osrf/gazebo/pull-request/1316)

    1. Added texture picker to inspector dialogs.
        * [Pull request #1306](https://bitbucket.org/osrf/gazebo/pull-request/1306)

    1. Measures for doors and windows. Added RectItem::angleOnWall and related Get/Set.
        * [Pull request #1322](https://bitbucket.org/osrf/gazebo/pull-request/1322)
        * [Issue #370](https://bitbucket.org/osrf/gazebo/issue/370)

    1. Added Gazebo/BuildingFrame material to display holes for doors and windows on walls.
        * [Pull request #1338](https://bitbucket.org/osrf/gazebo/pull-request/1338)

    1. Added Gazebo/Bricks material to be used as texture on the building editor.
        * [Pull request #1333](https://bitbucket.org/osrf/gazebo/pull-request/1333)

    1. Pick colors from the palette and assign on 3D view. Added mouse and key event handlers to BuildingMaker, and events to communicate from BuildingModelManip to EditorItem.
        * [Pull request #1336](https://bitbucket.org/osrf/gazebo/pull-request/1336)

    1. Pick textures from the palette and assign in 3D view.
        * [Pull request #1368](https://bitbucket.org/osrf/gazebo/pull-request/1368)

1. Model editor updates
    1. Fix adding/removing event filters .
        * [Pull request #1279](https://bitbucket.org/osrf/gazebo/pull-request/1279)

    1. Enabled multi-selection and align tool inside model editor.
        * [Pull request #1302](https://bitbucket.org/osrf/gazebo/pull-request/1302)
        * [Issue #1323](https://bitbucket.org/osrf/gazebo/issue/1323)

    1. Enabled snap mode inside model editor.
        * [Pull request #1331](https://bitbucket.org/osrf/gazebo/pull-request/1331)
        * [Issue #1318](https://bitbucket.org/osrf/gazebo/issue/1318)

    1. Implemented copy/pasting of links.
        * [Pull request #1330](https://bitbucket.org/osrf/gazebo/pull-request/1330)

1. GUI publishes model selection information on ~/selection topic.
    * [Pull request #1318](https://bitbucket.org/osrf/gazebo/pull-request/1318)

## Gazebo 4.0

### Gazebo 4.x.x (2015-xx-xx)

1. Fix build for Bullet 2.83, enable angle wrapping for BulletHingeJoint
    * [Pull request #1664](https://bitbucket.org/osrf/gazebo/pull-request/1664)

### Gazebo 4.1.3 (2015-05-07)

1. Fix saving visual geom SDF values
    * [Pull request #1597](https://bitbucket.org/osrf/gazebo/pull-request/1597)
1. Fix heightmap model texture loading.
    * [Pull request #1595](https://bitbucket.org/osrf/gazebo/pull-request/1595)
1. Fix visual collision scale on separate client
    * [Pull request #1585](https://bitbucket.org/osrf/gazebo/pull-request/1585)
1. Fix several clang compiler warnings
    * [Pull request #1594](https://bitbucket.org/osrf/gazebo/pull-request/1594)
1. Fix blank save / browse dialogs
    * [Pull request #1544](https://bitbucket.org/osrf/gazebo/pull-request/1544)

### Gazebo 4.1.2 (2015-03-20)

1. Fix quaternion documentation: target Gazebo_4.1
    * [Pull request #1525](https://bitbucket.org/osrf/gazebo/pull-request/1525)
1. Speed up World::Step in loops
    * [Pull request #1492](https://bitbucket.org/osrf/gazebo/pull-request/1492)
1. Reduce selection buffer updates -> 4.1
    * [Pull request #1494](https://bitbucket.org/osrf/gazebo/pull-request/1494)
1. Fix loading of SimbodyPhysics parameters
    * [Pull request #1474](https://bitbucket.org/osrf/gazebo/pull-request/1474)
1. Fix heightmap on OSX -> 4.1
    * [Pull request #1455](https://bitbucket.org/osrf/gazebo/pull-request/1455)
1. Remove extra pose tag in a world file that should not be there
    * [Pull request #1458](https://bitbucket.org/osrf/gazebo/pull-request/1458)
1. Better fix for #236 for IMU that doesn't require ABI changes
    * [Pull request #1448](https://bitbucket.org/osrf/gazebo/pull-request/1448)
1. Fix regression of #236 for ImuSensor in 4.1
    * [Pull request #1446](https://bitbucket.org/osrf/gazebo/pull-request/1446)
1. Preserve previous GAZEBO_MODEL_PATH values when sourcing setup.sh
    * [Pull request #1430](https://bitbucket.org/osrf/gazebo/pull-request/1430)
1. issue #857: fix segfault for simbody screw joint when setting limits due to uninitialized limitForce.
    * [Pull request #1423](https://bitbucket.org/osrf/gazebo/pull-request/1423)
1. Allow multiple contact sensors per link (#960)
    * [Pull request #1413](https://bitbucket.org/osrf/gazebo/pull-request/1413)
1. Fix for issue #351, ODE World Step
    * [Pull request #1406](https://bitbucket.org/osrf/gazebo/pull-request/1406)
1. Disable failing InelasticCollision/0 test (#1394)
    * [Pull request #1405](https://bitbucket.org/osrf/gazebo/pull-request/1405)
1. Prevent out of bounds array access in SkidSteerDrivePlugin (found by cppcheck 1.68)
    * [Pull request #1379](https://bitbucket.org/osrf/gazebo/pull-request/1379)

### Gazebo 4.1.1 (2015-01-15)

1. Fix BulletPlaneShape bounding box (#1265)
    * [Pull request #1367](https://bitbucket.org/osrf/gazebo/pull-request/1367)
1. Fix dart linking errors on osx
    * [Pull request #1372](https://bitbucket.org/osrf/gazebo/pull-request/1372)
1. Update to player interfaces
    * [Pull request #1324](https://bitbucket.org/osrf/gazebo/pull-request/1324)
1. Handle GpuLaser name collisions (#1403)
    * [Pull request #1360](https://bitbucket.org/osrf/gazebo/pull-request/1360)
1. Add checks for handling array's with counts of zero, and read specular values
    * [Pull request #1339](https://bitbucket.org/osrf/gazebo/pull-request/1339)
1. Fix model list widget test
    * [Pull request #1327](https://bitbucket.org/osrf/gazebo/pull-request/1327)
1. Fix ogre includes
    * [Pull request #1323](https://bitbucket.org/osrf/gazebo/pull-request/1323)

### Gazebo 4.1.0 (2014-11-20)

1. Modified GUI rendering to improve the rendering update rate.
    * [Pull request #1487](https://bitbucket.org/osrf/gazebo/pull-request/1487)
1. Add ArrangePlugin for arranging groups of models.
   Also add Model::ResetPhysicsStates to call Link::ResetPhysicsStates
   recursively on all links in model.
    * [Pull request #1208](https://bitbucket.org/osrf/gazebo/pull-request/1208)
1. The `gz model` command line tool will output model info using either `-i` for complete info, or `-p` for just the model pose.
    * [Pull request #1212](https://bitbucket.org/osrf/gazebo/pull-request/1212)
    * [DRCSim Issue #389](https://bitbucket.org/osrf/drcsim/issue/389)
1. Added SignalStats class for computing incremental signal statistics.
    * [Pull request #1198](https://bitbucket.org/osrf/gazebo/pull-request/1198)
1. Add InitialVelocityPlugin to setting the initial state of links
    * [Pull request #1237](https://bitbucket.org/osrf/gazebo/pull-request/1237)
1. Added Quaternion::Integrate function.
    * [Pull request #1255](https://bitbucket.org/osrf/gazebo/pull-request/1255)
1. Added ConvertJointType functions, display more joint info on model list.
    * [Pull request #1259](https://bitbucket.org/osrf/gazebo/pull-request/1259)
1. Added ModelListWidget::AddProperty, removed unnecessary checks on ModelListWidget.
    * [Pull request #1271](https://bitbucket.org/osrf/gazebo/pull-request/1271)
1. Fix loading collada meshes with unsupported input semantics.
    * [Pull request #1319](https://bitbucket.org/osrf/gazebo/pull-request/1319)

### Gazebo 4.0.2 (2014-09-23)

1. Fix and improve mechanism to generate pkgconfig libs
    * [Pull request #1207](https://bitbucket.org/osrf/gazebo/pull-request/1207)
    * [Issue #1284](https://bitbucket.org/osrf/gazebo/issue/1284)
1. Added arat.world
    * [Pull request #1205](https://bitbucket.org/osrf/gazebo/pull-request/1205)
1. Update gzprop to output zip files.
    * [Pull request #1197](https://bitbucket.org/osrf/gazebo/pull-request/1197)
1. Make Collision::GetShape a const function
    * [Pull requset #1189](https://bitbucket.org/osrf/gazebo/pull-request/1189)
1. Install missing physics headers
    * [Pull requset #1183](https://bitbucket.org/osrf/gazebo/pull-request/1183)
1. Remove SimbodyLink::AddTorque console message
    * [Pull requset #1185](https://bitbucket.org/osrf/gazebo/pull-request/1185)
1. Fix log xml
    * [Pull requset #1188](https://bitbucket.org/osrf/gazebo/pull-request/1188)

### Gazebo 4.0.0 (2014-08-08)

1. Added lcov support to cmake
    * [Pull request #1047](https://bitbucket.org/osrf/gazebo/pull-request/1047)
1. Fixed memory leak in image conversion
    * [Pull request #1057](https://bitbucket.org/osrf/gazebo/pull-request/1057)
1. Removed deprecated function
    * [Pull request #1067](https://bitbucket.org/osrf/gazebo/pull-request/1067)
1. Improved collada loading performance
    * [Pull request #1066](https://bitbucket.org/osrf/gazebo/pull-request/1066)
    * [Pull request #1082](https://bitbucket.org/osrf/gazebo/pull-request/1082)
    * [Issue #1134](https://bitbucket.org/osrf/gazebo/issue/1134)
1. Implemented a collada exporter
    * [Pull request #1064](https://bitbucket.org/osrf/gazebo/pull-request/1064)
1. Force torque sensor now makes use of sensor's pose.
    * [Pull request #1076](https://bitbucket.org/osrf/gazebo/pull-request/1076)
    * [Issue #940](https://bitbucket.org/osrf/gazebo/issue/940)
1. Fix Model::GetLinks segfault
    * [Pull request #1093](https://bitbucket.org/osrf/gazebo/pull-request/1093)
1. Fix deleting and saving lights in gzserver
    * [Pull request #1094](https://bitbucket.org/osrf/gazebo/pull-request/1094)
    * [Issue #1182](https://bitbucket.org/osrf/gazebo/issue/1182)
    * [Issue #346](https://bitbucket.org/osrf/gazebo/issue/346)
1. Fix Collision::GetWorldPose. The pose of a collision would not update properly.
    * [Pull request #1049](https://bitbucket.org/osrf/gazebo/pull-request/1049)
    * [Issue #1124](https://bitbucket.org/osrf/gazebo/issue/1124)
1. Fixed the animate_box and animate_joints examples
    * [Pull request #1086](https://bitbucket.org/osrf/gazebo/pull-request/1086)
1. Integrated Oculus Rift functionality
    * [Pull request #1074](https://bitbucket.org/osrf/gazebo/pull-request/1074)
    * [Pull request #1136](https://bitbucket.org/osrf/gazebo/pull-request/1136)
    * [Pull request #1139](https://bitbucket.org/osrf/gazebo/pull-request/1139)
1. Updated Base::GetScopedName
    * [Pull request #1104](https://bitbucket.org/osrf/gazebo/pull-request/1104)
1. Fix collada loader from adding duplicate materials into a Mesh
    * [Pull request #1105](https://bitbucket.org/osrf/gazebo/pull-request/1105)
    * [Issue #1180](https://bitbucket.org/osrf/gazebo/issue/1180)
1. Integrated Razer Hydra functionality
    * [Pull request #1083](https://bitbucket.org/osrf/gazebo/pull-request/1083)
    * [Pull request #1109](https://bitbucket.org/osrf/gazebo/pull-request/1109)
1. Added ability to copy and paste models in the GUI
    * [Pull request #1103](https://bitbucket.org/osrf/gazebo/pull-request/1103)
1. Removed unnecessary inclusion of gazebo.hh and common.hh in plugins
    * [Pull request #1111](https://bitbucket.org/osrf/gazebo/pull-request/1111)
1. Added ability to specify custom road textures
    * [Pull request #1027](https://bitbucket.org/osrf/gazebo/pull-request/1027)
1. Added support for DART 4.1
    * [Pull request #1113](https://bitbucket.org/osrf/gazebo/pull-request/1113)
    * [Pull request #1132](https://bitbucket.org/osrf/gazebo/pull-request/1132)
    * [Pull request #1134](https://bitbucket.org/osrf/gazebo/pull-request/1134)
    * [Pull request #1154](https://bitbucket.org/osrf/gazebo/pull-request/1154)
1. Allow position of joints to be directly set.
    * [Pull request #1097](https://bitbucket.org/osrf/gazebo/pull-request/1097)
    * [Issue #1138](https://bitbucket.org/osrf/gazebo/issue/1138)
1. Added extruded polyline geometry
    * [Pull request #1026](https://bitbucket.org/osrf/gazebo/pull-request/1026)
1. Fixed actor animation
    * [Pull request #1133](https://bitbucket.org/osrf/gazebo/pull-request/1133)
    * [Pull request #1141](https://bitbucket.org/osrf/gazebo/pull-request/1141)
1. Generate a versioned cmake config file
    * [Pull request #1153](https://bitbucket.org/osrf/gazebo/pull-request/1153)
    * [Issue #1226](https://bitbucket.org/osrf/gazebo/issue/1226)
1. Added KMeans class
    * [Pull request #1147](https://bitbucket.org/osrf/gazebo/pull-request/1147)
1. Added --summary-range feature to bitbucket pullrequest tool
    * [Pull request #1156](https://bitbucket.org/osrf/gazebo/pull-request/1156)
1. Updated web links
    * [Pull request #1159](https://bitbucket.org/osrf/gazebo/pull-request/1159)
1. Update tests
    * [Pull request #1155](https://bitbucket.org/osrf/gazebo/pull-request/1155)
    * [Pull request #1143](https://bitbucket.org/osrf/gazebo/pull-request/1143)
    * [Pull request #1138](https://bitbucket.org/osrf/gazebo/pull-request/1138)
    * [Pull request #1140](https://bitbucket.org/osrf/gazebo/pull-request/1140)
    * [Pull request #1127](https://bitbucket.org/osrf/gazebo/pull-request/1127)
    * [Pull request #1115](https://bitbucket.org/osrf/gazebo/pull-request/1115)
    * [Pull request #1102](https://bitbucket.org/osrf/gazebo/pull-request/1102)
    * [Pull request #1087](https://bitbucket.org/osrf/gazebo/pull-request/1087)
    * [Pull request #1084](https://bitbucket.org/osrf/gazebo/pull-request/1084)

## Gazebo 3.0

### Gazebo 3.x.x (yyyy-mm-dd)

1. Fixed sonar and wireless sensor visualization
    * [Pull request #1254](https://bitbucket.org/osrf/gazebo/pull-request/1254)
1. Update visual bounding box when model is selected
    * [Pull request #1280](https://bitbucket.org/osrf/gazebo/pull-request/1280)

### Gazebo 3.1.0 (2014-08-08)

1. Implemented Simbody::Link::Set*Vel
    * [Pull request #1160](https://bitbucket.org/osrf/gazebo/pull-request/1160)
    * [Issue #1012](https://bitbucket.org/osrf/gazebo/issue/1012)
1. Added World::RemoveModel function
    * [Pull request #1106](https://bitbucket.org/osrf/gazebo/pull-request/1106)
    * [Issue #1177](https://bitbucket.org/osrf/gazebo/issue/1177)
1. Fix exit from camera follow mode using the escape key
    * [Pull request #1137](https://bitbucket.org/osrf/gazebo/pull-request/1137)
    * [Issue #1220](https://bitbucket.org/osrf/gazebo/issue/1220)
1. Added support for SDF joint spring stiffness and reference positions
    * [Pull request #1117](https://bitbucket.org/osrf/gazebo/pull-request/1117)
1. Removed the gzmodel_create script
    * [Pull request #1130](https://bitbucket.org/osrf/gazebo/pull-request/1130)
1. Added Vector2 dot product
    * [Pull request #1101](https://bitbucket.org/osrf/gazebo/pull-request/1101)
1. Added SetPositionPID and SetVelocityPID to JointController
    * [Pull request #1091](https://bitbucket.org/osrf/gazebo/pull-request/1091)
1. Fix gzclient startup crash with ogre 1.9
    * [Pull request #1098](https://bitbucket.org/osrf/gazebo/pull-request/1098)
    * [Issue #996](https://bitbucket.org/osrf/gazebo/issue/996)
1. Update the bitbucket_pullrequests tool
    * [Pull request #1108](https://bitbucket.org/osrf/gazebo/pull-request/1108)
1. Light properties now remain in place after move by the user via the GUI.
    * [Pull request #1110](https://bitbucket.org/osrf/gazebo/pull-request/1110)
    * [Issue #1211](https://bitbucket.org/osrf/gazebo/issue/1211)
1. Allow position of joints to be directly set.
    * [Pull request #1096](https://bitbucket.org/osrf/gazebo/pull-request/1096)
    * [Issue #1138](https://bitbucket.org/osrf/gazebo/issue/1138)

### Gazebo 3.0.0 (2014-04-11)

1. Fix bug when deleting the sun light
    * [Pull request #1088](https://bitbucket.org/osrf/gazebo/pull-request/1088)
    * [Issue #1133](https://bitbucket.org/osrf/gazebo/issue/1133)
1. Fix ODE screw joint
    * [Pull request #1078](https://bitbucket.org/osrf/gazebo/pull-request/1078)
    * [Issue #1167](https://bitbucket.org/osrf/gazebo/issue/1167)
1. Update joint integration tests
    * [Pull request #1081](https://bitbucket.org/osrf/gazebo/pull-request/1081)
1. Fixed false positives in cppcheck.
    * [Pull request #1061](https://bitbucket.org/osrf/gazebo/pull-request/1061)
1. Made joint axis reference frame relative to child, and updated simbody and dart accordingly.
    * [Pull request #1069](https://bitbucket.org/osrf/gazebo/pull-request/1069)
    * [Issue #494](https://bitbucket.org/osrf/gazebo/issue/494)
    * [Issue #1143](https://bitbucket.org/osrf/gazebo/issue/1143)
1. Added ability to pass vector of strings to SetupClient and SetupServer
    * [Pull request #1068](https://bitbucket.org/osrf/gazebo/pull-request/1068)
    * [Issue #1132](https://bitbucket.org/osrf/gazebo/issue/1132)
1. Fix error correction in screw constraints for ODE
    * [Pull request #1070](https://bitbucket.org/osrf/gazebo/pull-request/1070)
    * [Issue #1159](https://bitbucket.org/osrf/gazebo/issue/1159)
1. Improved pkgconfig with SDF
    * [Pull request #1062](https://bitbucket.org/osrf/gazebo/pull-request/1062)
1. Added a plugin to simulate aero dynamics
    * [Pull request #905](https://bitbucket.org/osrf/gazebo/pull-request/905)
1. Updated bullet support
    * [Issue #1069](https://bitbucket.org/osrf/gazebo/issue/1069)
    * [Pull request #1011](https://bitbucket.org/osrf/gazebo/pull-request/1011)
    * [Pull request #996](https://bitbucket.org/osrf/gazebo/pull-request/966)
    * [Pull request #1024](https://bitbucket.org/osrf/gazebo/pull-request/1024)
1. Updated simbody support
    * [Pull request #995](https://bitbucket.org/osrf/gazebo/pull-request/995)
1. Updated worlds to SDF 1.5
    * [Pull request #1021](https://bitbucket.org/osrf/gazebo/pull-request/1021)
1. Improvements to ODE
    * [Pull request #1001](https://bitbucket.org/osrf/gazebo/pull-request/1001)
    * [Pull request #1014](https://bitbucket.org/osrf/gazebo/pull-request/1014)
    * [Pull request #1015](https://bitbucket.org/osrf/gazebo/pull-request/1015)
    * [Pull request #1016](https://bitbucket.org/osrf/gazebo/pull-request/1016)
1. New command line tool
    * [Pull request #972](https://bitbucket.org/osrf/gazebo/pull-request/972)
1. Graphical user interface improvements
    * [Pull request #971](https://bitbucket.org/osrf/gazebo/pull-request/971)
    * [Pull request #1013](https://bitbucket.org/osrf/gazebo/pull-request/1013)
    * [Pull request #989](https://bitbucket.org/osrf/gazebo/pull-request/989)
1. Created a friction pyramid class
    * [Pull request #935](https://bitbucket.org/osrf/gazebo/pull-request/935)
1. Added GetWorldEnergy functions to Model, Joint, and Link
    * [Pull request #1017](https://bitbucket.org/osrf/gazebo/pull-request/1017)
1. Preparing Gazebo for admission into Ubuntu
    * [Pull request #969](https://bitbucket.org/osrf/gazebo/pull-request/969)
    * [Pull request #998](https://bitbucket.org/osrf/gazebo/pull-request/998)
    * [Pull request #1002](https://bitbucket.org/osrf/gazebo/pull-request/1002)
1. Add method for querying if useImplicitStiffnessDamping flag is set for a given joint
    * [Issue #629](https://bitbucket.org/osrf/gazebo/issue/629)
    * [Pull request #1006](https://bitbucket.org/osrf/gazebo/pull-request/1006)
1. Fix joint axis frames
    * [Issue #494](https://bitbucket.org/osrf/gazebo/issue/494)
    * [Pull request #963](https://bitbucket.org/osrf/gazebo/pull-request/963)
1. Compute joint anchor pose relative to parent
    * [Issue #1029](https://bitbucket.org/osrf/gazebo/issue/1029)
    * [Pull request #982](https://bitbucket.org/osrf/gazebo/pull-request/982)
1. Cleanup the installed worlds
    * [Issue #1036](https://bitbucket.org/osrf/gazebo/issue/1036)
    * [Pull request #984](https://bitbucket.org/osrf/gazebo/pull-request/984)
1. Update to the GPS sensor
    * [Issue #1059](https://bitbucket.org/osrf/gazebo/issue/1059)
    * [Pull request #978](https://bitbucket.org/osrf/gazebo/pull-request/978)
1. Removed libtool from plugin loading
    * [Pull request #981](https://bitbucket.org/osrf/gazebo/pull-request/981)
1. Added functions to get inertial information for a link in the world frame.
    * [Pull request #1005](https://bitbucket.org/osrf/gazebo/pull-request/1005)

## Gazebo 2.0

### Gazebo 2.2.6 (2015-09-28)

1. Backport fixes to setup.sh from pull request #1430 to 2.2 branch
    * [Pull request 1889](https://bitbucket.org/osrf/gazebo/pull-request/1889)
1. Fix heightmap texture loading (2.2)
    * [Pull request 1596](https://bitbucket.org/osrf/gazebo/pull-request/1596)
1. Prevent out of bounds array access in SkidSteerDrivePlugin (found by cppcheck 1.68)
    * [Pull request 1379](https://bitbucket.org/osrf/gazebo/pull-request/1379)
1. Fix build with boost 1.57 for 2.2 branch (#1399)
    * [Pull request 1358](https://bitbucket.org/osrf/gazebo/pull-request/1358)
1. Fix manpage test failures by incrementing year to 2015
    * [Pull request 1361](https://bitbucket.org/osrf/gazebo/pull-request/1361)
1. Fix build for OS X 10.10 (#1304, #1289)
    * [Pull request 1346](https://bitbucket.org/osrf/gazebo/pull-request/1346)
1. Restore ODELink ABI, use Link variables instead (#1354)
    * [Pull request 1347](https://bitbucket.org/osrf/gazebo/pull-request/1347)
1. Fix inertia_ratio test
    * [Pull request 1344](https://bitbucket.org/osrf/gazebo/pull-request/1344)
1. backport collision visual fix -> 2.2
    * [Pull request 1343](https://bitbucket.org/osrf/gazebo/pull-request/1343)
1. Fix two code_check errors on 2.2
    * [Pull request 1314](https://bitbucket.org/osrf/gazebo/pull-request/1314)
1. issue #243 fix Link::GetWorldLinearAccel and Link::GetWorldAngularAccel for ODE
    * [Pull request 1284](https://bitbucket.org/osrf/gazebo/pull-request/1284)

### Gazebo 2.2.3 (2014-04-29)

1. Removed redundant call to World::Init
    * [Pull request #1107](https://bitbucket.org/osrf/gazebo/pull-request/1107)
    * [Issue #1208](https://bitbucket.org/osrf/gazebo/issue/1208)
1. Return proper error codes when gazebo exits
    * [Pull request #1085](https://bitbucket.org/osrf/gazebo/pull-request/1085)
    * [Issue #1178](https://bitbucket.org/osrf/gazebo/issue/1178)
1. Fixed Camera::GetWorldRotation().
    * [Pull request #1071](https://bitbucket.org/osrf/gazebo/pull-request/1071)
    * [Issue #1087](https://bitbucket.org/osrf/gazebo/issue/1087)
1. Fixed memory leak in image conversion
    * [Pull request #1073](https://bitbucket.org/osrf/gazebo/pull-request/1073)

### Gazebo 2.2.1 (xxxx-xx-xx)

1. Fix heightmap model texture loading.
    * [Pull request #1596](https://bitbucket.org/osrf/gazebo/pull-request/1596)

### Gazebo 2.2.0 (2014-01-10)

1. Fix compilation when using OGRE-1.9 (full support is being worked on)
    * [Issue #994](https://bitbucket.org/osrf/gazebo/issue/994)
    * [Issue #995](https://bitbucket.org/osrf/gazebo/issue/995)
    * [Issue #996](https://bitbucket.org/osrf/gazebo/issue/996)
    * [Pull request #883](https://bitbucket.org/osrf/gazebo/pull-request/883)
1. Added unit test for issue 624.
    * [Issue #624](https://bitbucket.org/osrf/gazebo/issue/624).
    * [Pull request #889](https://bitbucket.org/osrf/gazebo/pull-request/889)
1. Use 3x3 PCF shadows for smoother shadows.
    * [Pull request #887](https://bitbucket.org/osrf/gazebo/pull-request/887)
1. Update manpage copyright to 2014.
    * [Pull request #893](https://bitbucket.org/osrf/gazebo/pull-request/893)
1. Added friction integration test .
    * [Pull request #885](https://bitbucket.org/osrf/gazebo/pull-request/885)
1. Fix joint anchor when link pose is not specified.
    * [Issue #978](https://bitbucket.org/osrf/gazebo/issue/978)
    * [Pull request #862](https://bitbucket.org/osrf/gazebo/pull-request/862)
1. Added (ESC) tooltip for GUI Selection Mode icon.
    * [Issue #993](https://bitbucket.org/osrf/gazebo/issue/993)
    * [Pull request #888](https://bitbucket.org/osrf/gazebo/pull-request/888)
1. Removed old comment about resolved issue.
    * [Issue #837](https://bitbucket.org/osrf/gazebo/issue/837)
    * [Pull request #880](https://bitbucket.org/osrf/gazebo/pull-request/880)
1. Made SimbodyLink::Get* function thread-safe
    * [Issue #918](https://bitbucket.org/osrf/gazebo/issue/918)
    * [Pull request #872](https://bitbucket.org/osrf/gazebo/pull-request/872)
1. Suppressed spurious gzlog messages in ODE::Body
    * [Issue #983](https://bitbucket.org/osrf/gazebo/issue/983)
    * [Pull request #875](https://bitbucket.org/osrf/gazebo/pull-request/875)
1. Fixed Force Torque Sensor Test by properly initializing some values.
    * [Issue #982](https://bitbucket.org/osrf/gazebo/issue/982)
    * [Pull request #869](https://bitbucket.org/osrf/gazebo/pull-request/869)
1. Added breakable joint plugin to support breakable walls.
    * [Pull request #865](https://bitbucket.org/osrf/gazebo/pull-request/865)
1. Used different tuple syntax to fix compilation on OSX mavericks.
    * [Issue #947](https://bitbucket.org/osrf/gazebo/issue/947)
    * [Pull request #858](https://bitbucket.org/osrf/gazebo/pull-request/858)
1. Fixed sonar test and deprecation warning.
    * [Pull request #856](https://bitbucket.org/osrf/gazebo/pull-request/856)
1. Speed up test compilation.
    * Part of [Issue #955](https://bitbucket.org/osrf/gazebo/issue/955)
    * [Pull request #846](https://bitbucket.org/osrf/gazebo/pull-request/846)
1. Added Joint::SetEffortLimit API
    * [Issue #923](https://bitbucket.org/osrf/gazebo/issue/923)
    * [Pull request #808](https://bitbucket.org/osrf/gazebo/pull-request/808)
1. Made bullet output less verbose.
    * [Pull request #839](https://bitbucket.org/osrf/gazebo/pull-request/839)
1. Convergence acceleration and stability tweak to make atlas_v3 stable
    * [Issue #895](https://bitbucket.org/osrf/gazebo/issue/895)
    * [Pull request #772](https://bitbucket.org/osrf/gazebo/pull-request/772)
1. Added colors, textures and world files for the SPL RoboCup environment
    * [Pull request #838](https://bitbucket.org/osrf/gazebo/pull-request/838)
1. Fixed bitbucket_pullrequests tool to work with latest BitBucket API.
    * [Issue #933](https://bitbucket.org/osrf/gazebo/issue/933)
    * [Pull request #841](https://bitbucket.org/osrf/gazebo/pull-request/841)
1. Fixed cppcheck warnings.
    * [Pull request #842](https://bitbucket.org/osrf/gazebo/pull-request/842)

### Gazebo 2.1.0 (2013-11-08)
1. Fix mainwindow unit test
    * [Pull request #752](https://bitbucket.org/osrf/gazebo/pull-request/752)
1. Visualize moment of inertia
    * Pull request [#745](https://bitbucket.org/osrf/gazebo/pull-request/745), [#769](https://bitbucket.org/osrf/gazebo/pull-request/769), [#787](https://bitbucket.org/osrf/gazebo/pull-request/787)
    * [Issue #203](https://bitbucket.org/osrf/gazebo/issue/203)
1. Update tool to count lines of code
    * [Pull request #758](https://bitbucket.org/osrf/gazebo/pull-request/758)
1. Implement World::Clear
    * Pull request [#785](https://bitbucket.org/osrf/gazebo/pull-request/785), [#804](https://bitbucket.org/osrf/gazebo/pull-request/804)
1. Improve Bullet support
    * [Pull request #805](https://bitbucket.org/osrf/gazebo/pull-request/805)
1. Fix doxygen spacing
    * [Pull request #740](https://bitbucket.org/osrf/gazebo/pull-request/740)
1. Add tool to generate model images for thepropshop.org
    * [Pull request #734](https://bitbucket.org/osrf/gazebo/pull-request/734)
1. Added paging support for terrains
    * [Pull request #707](https://bitbucket.org/osrf/gazebo/pull-request/707)
1. Added plugin path to LID_LIBRARY_PATH in setup.sh
    * [Pull request #750](https://bitbucket.org/osrf/gazebo/pull-request/750)
1. Fix for OSX
    * [Pull request #766](https://bitbucket.org/osrf/gazebo/pull-request/766)
    * [Pull request #786](https://bitbucket.org/osrf/gazebo/pull-request/786)
    * [Issue #906](https://bitbucket.org/osrf/gazebo/issue/906)
1. Update copyright information
    * [Pull request #771](https://bitbucket.org/osrf/gazebo/pull-request/771)
1. Enable screen dependent tests
    * [Pull request #764](https://bitbucket.org/osrf/gazebo/pull-request/764)
    * [Issue #811](https://bitbucket.org/osrf/gazebo/issue/811)
1. Fix gazebo command line help message
    * [Pull request #775](https://bitbucket.org/osrf/gazebo/pull-request/775)
    * [Issue #898](https://bitbucket.org/osrf/gazebo/issue/898)
1. Fix man page test
    * [Pull request #774](https://bitbucket.org/osrf/gazebo/pull-request/774)
1. Improve load time by reducing calls to RTShader::Update
    * [Pull request #773](https://bitbucket.org/osrf/gazebo/pull-request/773)
    * [Issue #877](https://bitbucket.org/osrf/gazebo/issue/877)
1. Fix joint visualization
    * [Pull request #776](https://bitbucket.org/osrf/gazebo/pull-request/776)
    * [Pull request #802](https://bitbucket.org/osrf/gazebo/pull-request/802)
    * [Issue #464](https://bitbucket.org/osrf/gazebo/issue/464)
1. Add helpers to fix NaN
    * [Pull request #742](https://bitbucket.org/osrf/gazebo/pull-request/742)
1. Fix model resizing via the GUI
    * [Pull request #763](https://bitbucket.org/osrf/gazebo/pull-request/763)
    * [Issue #885](https://bitbucket.org/osrf/gazebo/issue/885)
1. Simplify gzlog test by using sha1
    * [Pull request #781](https://bitbucket.org/osrf/gazebo/pull-request/781)
    * [Issue #837](https://bitbucket.org/osrf/gazebo/issue/837)
1. Enable cppcheck for header files
    * [Pull request #782](https://bitbucket.org/osrf/gazebo/pull-request/782)
    * [Issue #907](https://bitbucket.org/osrf/gazebo/issue/907)
1. Fix broken regression test
    * [Pull request #784](https://bitbucket.org/osrf/gazebo/pull-request/784)
    * [Issue #884](https://bitbucket.org/osrf/gazebo/issue/884)
1. All simbody and dart to pass tests
    * [Pull request #790](https://bitbucket.org/osrf/gazebo/pull-request/790)
    * [Issue #873](https://bitbucket.org/osrf/gazebo/issue/873)
1. Fix camera rotation from SDF
    * [Pull request #789](https://bitbucket.org/osrf/gazebo/pull-request/789)
    * [Issue #920](https://bitbucket.org/osrf/gazebo/issue/920)
1. Fix bitbucket pullrequest command line tool to match new API
    * [Pull request #803](https://bitbucket.org/osrf/gazebo/pull-request/803)
1. Fix transceiver spawn errors in tests
    * [Pull request #811](https://bitbucket.org/osrf/gazebo/pull-request/811)
    * [Pull request #814](https://bitbucket.org/osrf/gazebo/pull-request/814)

### Gazebo 2.0.0 (2013-10-08)
1. Refactor code check tool.
    * [Pull Request #669](https://bitbucket.org/osrf/gazebo/pull-request/669)
1. Added pull request tool for Bitbucket.
    * [Pull Request #670](https://bitbucket.org/osrf/gazebo/pull-request/670)
    * [Pull Request #691](https://bitbucket.org/osrf/gazebo/pull-request/671)
1. New wireless receiver and transmitter sensor models.
    * [Pull Request #644](https://bitbucket.org/osrf/gazebo/pull-request/644)
    * [Pull Request #675](https://bitbucket.org/osrf/gazebo/pull-request/675)
    * [Pull Request #727](https://bitbucket.org/osrf/gazebo/pull-request/727)
1. Audio support using OpenAL.
    * [Pull Request #648](https://bitbucket.org/osrf/gazebo/pull-request/648)
    * [Pull Request #704](https://bitbucket.org/osrf/gazebo/pull-request/704)
1. Simplify command-line parsing of gztopic echo output.
    * [Pull Request #674](https://bitbucket.org/osrf/gazebo/pull-request/674)
    * Resolves: [Issue #795](https://bitbucket.org/osrf/gazebo/issue/795)
1. Use UNIX directories through the user of GNUInstallDirs cmake module.
    * [Pull Request #676](https://bitbucket.org/osrf/gazebo/pull-request/676)
    * [Pull Request #681](https://bitbucket.org/osrf/gazebo/pull-request/681)
1. New GUI interactions for object manipulation.
    * [Pull Request #634](https://bitbucket.org/osrf/gazebo/pull-request/634)
1. Fix for OSX menubar.
    * [Pull Request #677](https://bitbucket.org/osrf/gazebo/pull-request/677)
1. Remove internal SDF directories and dependencies.
    * [Pull Request #680](https://bitbucket.org/osrf/gazebo/pull-request/680)
1. Add minimum version for sdformat.
    * [Pull Request #682](https://bitbucket.org/osrf/gazebo/pull-request/682)
    * Resolves: [Issue #818](https://bitbucket.org/osrf/gazebo/issue/818)
1. Allow different gtest parameter types with ServerFixture
    * [Pull Request #686](https://bitbucket.org/osrf/gazebo/pull-request/686)
    * Resolves: [Issue #820](https://bitbucket.org/osrf/gazebo/issue/820)
1. GUI model scaling when using Bullet.
    * [Pull Request #683](https://bitbucket.org/osrf/gazebo/pull-request/683)
1. Fix typo in cmake config.
    * [Pull Request #694](https://bitbucket.org/osrf/gazebo/pull-request/694)
    * Resolves: [Issue #824](https://bitbucket.org/osrf/gazebo/issue/824)
1. Remove gazebo include subdir from pkgconfig and cmake config.
    * [Pull Request #691](https://bitbucket.org/osrf/gazebo/pull-request/691)
1. Torsional spring demo
    * [Pull Request #693](https://bitbucket.org/osrf/gazebo/pull-request/693)
1. Remove repeated call to SetAxis in Joint.cc
    * [Pull Request #695](https://bitbucket.org/osrf/gazebo/pull-request/695)
    * Resolves: [Issue #823](https://bitbucket.org/osrf/gazebo/issue/823)
1. Add test for rotational joints.
    * [Pull Request #697](https://bitbucket.org/osrf/gazebo/pull-request/697)
    * Resolves: [Issue #820](https://bitbucket.org/osrf/gazebo/issue/820)
1. Fix compilation of tests using Joint base class
    * [Pull Request #701](https://bitbucket.org/osrf/gazebo/pull-request/701)
1. Terrain paging implemented.
    * [Pull Request #687](https://bitbucket.org/osrf/gazebo/pull-request/687)
1. Improve timeout error reporting in ServerFixture
    * [Pull Request #705](https://bitbucket.org/osrf/gazebo/pull-request/705)
1. Fix mouse picking for cases where visuals overlap with the laser
    * [Pull Request #709](https://bitbucket.org/osrf/gazebo/pull-request/709)
1. Fix string literals for OSX
    * [Pull Request #712](https://bitbucket.org/osrf/gazebo/pull-request/712)
    * Resolves: [Issue #803](https://bitbucket.org/osrf/gazebo/issue/803)
1. Support for ENABLE_TESTS_COMPILATION cmake parameter
    * [Pull Request #708](https://bitbucket.org/osrf/gazebo/pull-request/708)
1. Updated system gui plugin
    * [Pull Request #702](https://bitbucket.org/osrf/gazebo/pull-request/702)
1. Fix force torque unit test issue
    * [Pull Request #673](https://bitbucket.org/osrf/gazebo/pull-request/673)
    * Resolves: [Issue #813](https://bitbucket.org/osrf/gazebo/issue/813)
1. Use variables to control auto generation of CFlags
    * [Pull Request #699](https://bitbucket.org/osrf/gazebo/pull-request/699)
1. Remove deprecated functions.
    * [Pull Request #715](https://bitbucket.org/osrf/gazebo/pull-request/715)
1. Fix typo in `Camera.cc`
    * [Pull Request #719](https://bitbucket.org/osrf/gazebo/pull-request/719)
    * Resolves: [Issue #846](https://bitbucket.org/osrf/gazebo/issue/846)
1. Performance improvements
    * [Pull Request #561](https://bitbucket.org/osrf/gazebo/pull-request/561)
1. Fix gripper model.
    * [Pull Request #713](https://bitbucket.org/osrf/gazebo/pull-request/713)
    * Resolves: [Issue #314](https://bitbucket.org/osrf/gazebo/issue/314)
1. First part of Simbody integration
    * [Pull Request #716](https://bitbucket.org/osrf/gazebo/pull-request/716)

## Gazebo 1.9

### Gazebo 1.9.6 (2014-04-29)

1. Refactored inertia ratio reduction for ODE
    * [Pull request #1114](https://bitbucket.org/osrf/gazebo/pull-request/1114)
1. Improved collada loading performance
    * [Pull request #1075](https://bitbucket.org/osrf/gazebo/pull-request/1075)

### Gazebo 1.9.3 (2014-01-10)

1. Add thickness to plane to remove shadow flickering.
    * [Pull request #886](https://bitbucket.org/osrf/gazebo/pull-request/886)
1. Temporary GUI shadow toggle fix.
    * [Issue #925](https://bitbucket.org/osrf/gazebo/issue/925)
    * [Pull request #868](https://bitbucket.org/osrf/gazebo/pull-request/868)
1. Fix memory access bugs with libc++ on mavericks.
    * [Issue #965](https://bitbucket.org/osrf/gazebo/issue/965)
    * [Pull request #857](https://bitbucket.org/osrf/gazebo/pull-request/857)
    * [Pull request #881](https://bitbucket.org/osrf/gazebo/pull-request/881)
1. Replaced printf with cout in gztopic hz.
    * [Issue #969](https://bitbucket.org/osrf/gazebo/issue/969)
    * [Pull request #854](https://bitbucket.org/osrf/gazebo/pull-request/854)
1. Add Dark grey material and fix indentation.
    * [Pull request #851](https://bitbucket.org/osrf/gazebo/pull-request/851)
1. Fixed sonar sensor unit test.
    * [Pull request #848](https://bitbucket.org/osrf/gazebo/pull-request/848)
1. Convergence acceleration and stability tweak to make atlas_v3 stable.
    * [Pull request #845](https://bitbucket.org/osrf/gazebo/pull-request/845)
1. Update gtest to 1.7.0 to resolve problems with libc++.
    * [Issue #947](https://bitbucket.org/osrf/gazebo/issue/947)
    * [Pull request #827](https://bitbucket.org/osrf/gazebo/pull-request/827)
1. Fixed LD_LIBRARY_PATH for plugins.
    * [Issue #957](https://bitbucket.org/osrf/gazebo/issue/957)
    * [Pull request #844](https://bitbucket.org/osrf/gazebo/pull-request/844)
1. Fix transceiver sporadic errors.
    * Backport of [pull request #811](https://bitbucket.org/osrf/gazebo/pull-request/811)
    * [Pull request #836](https://bitbucket.org/osrf/gazebo/pull-request/836)
1. Modified the MsgTest to be deterministic with time checks.
    * [Pull request #843](https://bitbucket.org/osrf/gazebo/pull-request/843)
1. Fixed seg fault in LaserVisual.
    * [Issue #950](https://bitbucket.org/osrf/gazebo/issue/950)
    * [Pull request #832](https://bitbucket.org/osrf/gazebo/pull-request/832)
1. Implemented the option to disable tests that need a working screen to run properly.
    * Backport of [Pull request #764](https://bitbucket.org/osrf/gazebo/pull-request/764)
    * [Pull request #837](https://bitbucket.org/osrf/gazebo/pull-request/837)
1. Cleaned up gazebo shutdown.
    * [Pull request #829](https://bitbucket.org/osrf/gazebo/pull-request/829)
1. Fixed bug associated with loading joint child links.
    * [Issue #943](https://bitbucket.org/osrf/gazebo/issue/943)
    * [Pull request #820](https://bitbucket.org/osrf/gazebo/pull-request/820)

### Gazebo 1.9.2 (2013-11-08)
1. Fix enable/disable sky and clouds from SDF
    * [Pull request #809](https://bitbucket.org/osrf/gazebo/pull-request/809])
1. Fix occasional blank GUI screen on startup
    * [Pull request #815](https://bitbucket.org/osrf/gazebo/pull-request/815])
1. Fix GPU laser when interacting with heightmaps
    * [Pull request #796](https://bitbucket.org/osrf/gazebo/pull-request/796])
1. Added API/ABI checker command line tool
    * [Pull request #765](https://bitbucket.org/osrf/gazebo/pull-request/765])
1. Added gtest version information
    * [Pull request #801](https://bitbucket.org/osrf/gazebo/pull-request/801])
1. Fix GUI world saving
    * [Pull request #806](https://bitbucket.org/osrf/gazebo/pull-request/806])
1. Enable anti-aliasing for camera sensor
    * [Pull request #800](https://bitbucket.org/osrf/gazebo/pull-request/800])
1. Make sensor noise deterministic
    * [Pull request #788](https://bitbucket.org/osrf/gazebo/pull-request/788])
1. Fix build problem
    * [Issue #901](https://bitbucket.org/osrf/gazebo/issue/901)
    * [Pull request #778](https://bitbucket.org/osrf/gazebo/pull-request/778])
1. Fix a typo in Camera.cc
    * [Pull request #720](https://bitbucket.org/osrf/gazebo/pull-request/720])
    * [Issue #846](https://bitbucket.org/osrf/gazebo/issue/846)
1. Fix OSX menu bar
    * [Pull request #688](https://bitbucket.org/osrf/gazebo/pull-request/688])
1. Fix gazebo::init by calling sdf::setFindCallback() before loading the sdf in gzfactory.
    * [Pull request #678](https://bitbucket.org/osrf/gazebo/pull-request/678])
    * [Issue #817](https://bitbucket.org/osrf/gazebo/issue/817)

### Gazebo 1.9.1 (2013-08-20)
* Deprecate header files that require case-sensitive filesystem (e.g. Common.hh, Physics.hh) [https://bitbucket.org/osrf/gazebo/pull-request/638/fix-for-775-deprecate-headers-that-require]
* Initial support for building on Mac OS X [https://bitbucket.org/osrf/gazebo/pull-request/660/osx-support-for-gazebo-19] [https://bitbucket.org/osrf/gazebo/pull-request/657/cmake-fixes-for-osx]
* Fixes for various issues [https://bitbucket.org/osrf/gazebo/pull-request/635/fix-for-issue-792/diff] [https://bitbucket.org/osrf/gazebo/pull-request/628/allow-scoped-and-non-scoped-joint-names-to/diff] [https://bitbucket.org/osrf/gazebo/pull-request/636/fix-build-dependency-in-message-generation/diff] [https://bitbucket.org/osrf/gazebo/pull-request/639/make-the-unversioned-setupsh-a-copy-of-the/diff] [https://bitbucket.org/osrf/gazebo/pull-request/650/added-missing-lib-to-player-client-library/diff] [https://bitbucket.org/osrf/gazebo/pull-request/656/install-gzmode_create-without-sh-suffix/diff]

### Gazebo 1.9.0 (2013-07-23)
* Use external package [sdformat](https://bitbucket.org/osrf/sdformat) for sdf parsing, refactor the `Element::GetValue*` function calls, and deprecate Gazebo's internal sdf parser [https://bitbucket.org/osrf/gazebo/pull-request/627]
* Improved ROS support ([[Tutorials#ROS_Integration |documentation here]]) [https://bitbucket.org/osrf/gazebo/pull-request/559]
* Added Sonar, Force-Torque, and Tactile Pressure sensors [https://bitbucket.org/osrf/gazebo/pull-request/557], [https://bitbucket.org/osrf/gazebo/pull-request/567]
* Add compile-time defaults for environment variables so that sourcing setup.sh is unnecessary in most cases [https://bitbucket.org/osrf/gazebo/pull-request/620]
* Enable user camera to follow objects in client window [https://bitbucket.org/osrf/gazebo/pull-request/603]
* Install protobuf message files for use in custom messages [https://bitbucket.org/osrf/gazebo/pull-request/614]
* Change default compilation flags to improve debugging [https://bitbucket.org/osrf/gazebo/pull-request/617]
* Change to supported relative include paths [https://bitbucket.org/osrf/gazebo/pull-request/594]
* Fix display of laser scans when sensor is rotated [https://bitbucket.org/osrf/gazebo/pull-request/599]

## Gazebo 1.8

### Gazebo 1.8.7 (2013-07-16)
* Fix bug in URDF parsing of Vector3 elements [https://bitbucket.org/osrf/gazebo/pull-request/613]
* Fix compilation errors with newest libraries [https://bitbucket.org/osrf/gazebo/pull-request/615]

### Gazebo 1.8.6 (2013-06-07)
* Fix inertia lumping in the URDF parser[https://bitbucket.org/osrf/gazebo/pull-request/554]
* Fix for ODEJoint CFM damping sign error [https://bitbucket.org/osrf/gazebo/pull-request/586]
* Fix transport memory growth[https://bitbucket.org/osrf/gazebo/pull-request/584]
* Reduce log file data in order to reduce buffer growth that results in out of memory kernel errors[https://bitbucket.org/osrf/gazebo/pull-request/587]

### Gazebo 1.8.5 (2013-06-04)
* Fix Gazebo build for machines without a valid display.[https://bitbucket.org/osrf/gazebo/commits/37f00422eea03365b839a632c1850431ee6a1d67]

### Gazebo 1.8.4 (2013-06-03)
* Fix UDRF to SDF converter so that URDF gazebo extensions are applied to all collisions in a link.[https://bitbucket.org/osrf/gazebo/pull-request/579]
* Prevent transport layer from locking when a gzclient connects to a gzserver over a connection with high latency.[https://bitbucket.org/osrf/gazebo/pull-request/572]
* Improve performance and fix uninitialized conditional jumps.[https://bitbucket.org/osrf/gazebo/pull-request/571]

### Gazebo 1.8.3 (2013-06-03)
* Fix for gzlog hanging when gzserver is not present or not responsive[https://bitbucket.org/osrf/gazebo/pull-request/577]
* Fix occasional segfault when generating log files[https://bitbucket.org/osrf/gazebo/pull-request/575]
* Performance improvement to ODE[https://bitbucket.org/osrf/gazebo/pull-request/556]
* Fix node initialization[https://bitbucket.org/osrf/gazebo/pull-request/570]
* Fix GPU laser Hz rate reduction when sensor moved away from world origin[https://bitbucket.org/osrf/gazebo/pull-request/566]
* Fix incorrect lighting in camera sensors when GPU laser is subscribe to[https://bitbucket.org/osrf/gazebo/pull-request/563]

### Gazebo 1.8.2 (2013-05-28)
* ODE performance improvements[https://bitbucket.org/osrf/gazebo/pull-request/535][https://bitbucket.org/osrf/gazebo/pull-request/537]
* Fixed tests[https://bitbucket.org/osrf/gazebo/pull-request/538][https://bitbucket.org/osrf/gazebo/pull-request/541][https://bitbucket.org/osrf/gazebo/pull-request/542]
* Fixed sinking vehicle bug[https://bitbucket.org/osrf/drcsim/issue/300] in pull-request[https://bitbucket.org/osrf/gazebo/pull-request/538]
* Fix GPU sensor throttling[https://bitbucket.org/osrf/gazebo/pull-request/536]
* Reduce string comparisons for better performance[https://bitbucket.org/osrf/gazebo/pull-request/546]
* Contact manager performance improvements[https://bitbucket.org/osrf/gazebo/pull-request/543]
* Transport performance improvements[https://bitbucket.org/osrf/gazebo/pull-request/548]
* Reduce friction noise[https://bitbucket.org/osrf/gazebo/pull-request/545]

### Gazebo 1.8.1 (2013-05-22)
* Please note that 1.8.1 contains a bug[https://bitbucket.org/osrf/drcsim/issue/300] that causes interpenetration between objects in resting contact to grow slowly.  Please update to 1.8.2 for the patch.
* Added warm starting[https://bitbucket.org/osrf/gazebo/pull-request/529]
* Reduced console output[https://bitbucket.org/osrf/gazebo/pull-request/533]
* Improved off screen rendering performance[https://bitbucket.org/osrf/gazebo/pull-request/530]
* Performance improvements [https://bitbucket.org/osrf/gazebo/pull-request/535] [https://bitbucket.org/osrf/gazebo/pull-request/537]

### Gazebo 1.8.0 (2013-05-17)
* Fixed slider axis [https://bitbucket.org/osrf/gazebo/pull-request/527]
* Fixed heightmap shadows [https://bitbucket.org/osrf/gazebo/pull-request/525]
* Fixed model and canonical link pose [https://bitbucket.org/osrf/gazebo/pull-request/519]
* Fixed OSX message header[https://bitbucket.org/osrf/gazebo/pull-request/524]
* Added zlib compression for logging [https://bitbucket.org/osrf/gazebo/pull-request/515]
* Allow clouds to be disabled in cameras [https://bitbucket.org/osrf/gazebo/pull-request/507]
* Camera rendering performance [https://bitbucket.org/osrf/gazebo/pull-request/528]


## Gazebo 1.7

### Gazebo 1.7.3 (2013-05-08)
* Fixed log cleanup (again) [https://bitbucket.org/osrf/gazebo/pull-request/511/fix-log-cleanup-logic]

### Gazebo 1.7.2 (2013-05-07)
* Fixed log cleanup [https://bitbucket.org/osrf/gazebo/pull-request/506/fix-gzlog-stop-command-line]
* Minor documentation fix [https://bitbucket.org/osrf/gazebo/pull-request/488/minor-documentation-fix]

### Gazebo 1.7.1 (2013-04-19)
* Fixed tests
* IMU sensor receives time stamped data from links
* Fix saving image frames [https://bitbucket.org/osrf/gazebo/pull-request/466/fix-saving-frames/diff]
* Wireframe rendering in GUI [https://bitbucket.org/osrf/gazebo/pull-request/414/allow-rendering-of-models-in-wireframe]
* Improved logging performance [https://bitbucket.org/osrf/gazebo/pull-request/457/improvements-to-gzlog-filter-and-logging]
* Viscous mud model [https://bitbucket.org/osrf/gazebo/pull-request/448/mud-plugin/diff]

## Gazebo 1.6

### Gazebo 1.6.3 (2013-04-15)
* Fixed a [critical SDF bug](https://bitbucket.org/osrf/gazebo/pull-request/451)
* Fixed a [laser offset bug](https://bitbucket.org/osrf/gazebo/pull-request/449)

### Gazebo 1.6.2 (2013-04-14)
* Fix for fdir1 physics property [https://bitbucket.org/osrf/gazebo/pull-request/429/fixes-to-treat-fdir1-better-1-rotate-into/diff]
* Fix for force torque sensor [https://bitbucket.org/osrf/gazebo/pull-request/447]
* SDF documentation fix [https://bitbucket.org/osrf/gazebo/issue/494/joint-axis-reference-frame-doesnt-match]

### Gazebo 1.6.1 (2013-04-05)
* Switch default build type to Release.

### Gazebo 1.6.0 (2013-04-05)
* Improvements to inertia in rubble pile
* Various Bullet integration advances.
* Noise models for ray, camera, and imu sensors.
* SDF 1.4, which accommodates more physics engine parameters and also some sensor noise models.
* Initial support for making movies from within Gazebo.
* Many performance improvements.
* Many bug fixes.
* Progress toward to building on OS X.

## Gazebo 1.5

### Gazebo 1.5.0 (2013-03-11)
* Partial integration of Bullet
  * Includes: cubes, spheres, cylinders, planes, meshes, revolute joints, ray sensors
* GUI Interface for log writing.
* Threaded sensors.
* Multi-camera sensor.

* Fixed the following issues:
 * [https://bitbucket.org/osrf/gazebo/issue/236 Issue #236]
 * [https://bitbucket.org/osrf/gazebo/issue/507 Issue #507]
 * [https://bitbucket.org/osrf/gazebo/issue/530 Issue #530]
 * [https://bitbucket.org/osrf/gazebo/issue/279 Issue #279]
 * [https://bitbucket.org/osrf/gazebo/issue/529 Issue #529]
 * [https://bitbucket.org/osrf/gazebo/issue/239 Issue #239]
 * [https://bitbucket.org/osrf/gazebo/issue/5 Issue #5]

## Gazebo 1.4

### Gazebo 1.4.0 (2013-02-01)
* New Features:
 * GUI elements to display messages from the server.
 * Multi-floor building editor and creator.
 * Improved sensor visualizations.
 * Improved mouse interactions

* Fixed the following issues:
 * [https://bitbucket.org/osrf/gazebo/issue/16 Issue #16]
 * [https://bitbucket.org/osrf/gazebo/issue/142 Issue #142]
 * [https://bitbucket.org/osrf/gazebo/issue/229 Issue #229]
 * [https://bitbucket.org/osrf/gazebo/issue/277 Issue #277]
 * [https://bitbucket.org/osrf/gazebo/issue/291 Issue #291]
 * [https://bitbucket.org/osrf/gazebo/issue/310 Issue #310]
 * [https://bitbucket.org/osrf/gazebo/issue/320 Issue #320]
 * [https://bitbucket.org/osrf/gazebo/issue/329 Issue #329]
 * [https://bitbucket.org/osrf/gazebo/issue/333 Issue #333]
 * [https://bitbucket.org/osrf/gazebo/issue/334 Issue #334]
 * [https://bitbucket.org/osrf/gazebo/issue/335 Issue #335]
 * [https://bitbucket.org/osrf/gazebo/issue/341 Issue #341]
 * [https://bitbucket.org/osrf/gazebo/issue/350 Issue #350]
 * [https://bitbucket.org/osrf/gazebo/issue/384 Issue #384]
 * [https://bitbucket.org/osrf/gazebo/issue/431 Issue #431]
 * [https://bitbucket.org/osrf/gazebo/issue/433 Issue #433]
 * [https://bitbucket.org/osrf/gazebo/issue/453 Issue #453]
 * [https://bitbucket.org/osrf/gazebo/issue/456 Issue #456]
 * [https://bitbucket.org/osrf/gazebo/issue/457 Issue #457]
 * [https://bitbucket.org/osrf/gazebo/issue/459 Issue #459]

## Gazebo 1.3

### Gazebo 1.3.1 (2012-12-14)
* Fixed the following issues:
 * [https://bitbucket.org/osrf/gazebo/issue/297 Issue #297]
* Other bugs fixed:
 * [https://bitbucket.org/osrf/gazebo/pull-request/164/ Fix light bounding box to disable properly when deselected]
 * [https://bitbucket.org/osrf/gazebo/pull-request/169/ Determine correct local IP address, to make remote clients work properly]
 * Various test fixes

### Gazebo 1.3.0 (2012-12-03)
* Fixed the following issues:
 * [https://bitbucket.org/osrf/gazebo/issue/233 Issue #233]
 * [https://bitbucket.org/osrf/gazebo/issue/238 Issue #238]
 * [https://bitbucket.org/osrf/gazebo/issue/2 Issue #2]
 * [https://bitbucket.org/osrf/gazebo/issue/95 Issue #95]
 * [https://bitbucket.org/osrf/gazebo/issue/97 Issue #97]
 * [https://bitbucket.org/osrf/gazebo/issue/90 Issue #90]
 * [https://bitbucket.org/osrf/gazebo/issue/253 Issue #253]
 * [https://bitbucket.org/osrf/gazebo/issue/163 Issue #163]
 * [https://bitbucket.org/osrf/gazebo/issue/91 Issue #91]
 * [https://bitbucket.org/osrf/gazebo/issue/245 Issue #245]
 * [https://bitbucket.org/osrf/gazebo/issue/242 Issue #242]
 * [https://bitbucket.org/osrf/gazebo/issue/156 Issue #156]
 * [https://bitbucket.org/osrf/gazebo/issue/78 Issue #78]
 * [https://bitbucket.org/osrf/gazebo/issue/36 Issue #36]
 * [https://bitbucket.org/osrf/gazebo/issue/104 Issue #104]
 * [https://bitbucket.org/osrf/gazebo/issue/249 Issue #249]
 * [https://bitbucket.org/osrf/gazebo/issue/244 Issue #244]

* New features:
 * Default camera view changed to look down at the origin from a height of 2 meters at location (5, -5, 2).
 * Record state data using the '-r' command line option, playback recorded state data using the '-p' command line option
 * Adjust placement of lights using the mouse.
 * Reduced the startup time.
 * Added visual reference for GUI mouse movements.
 * SDF version 1.3 released (changes from 1.2 listed below):
     - added `name` to `<camera name="cam_name"/>`
     - added `pose` to `<camera><pose>...</pose></camera>`
     - removed `filename` from `<mesh><filename>...</filename><mesh>`, use uri only.
     - recovered `provide_feedback` under `<joint>`, allowing calling `physics::Joint::GetForceTorque` in plugins.
     - added `imu` under `<sensor>`.

## Gazebo 1.2

### Gazebo 1.2.6 (2012-11-08)
* Fixed a transport issue with the GUI. Fixed saving the world via the GUI. Added more documentation. ([https://bitbucket.org/osrf/gazebo/pull-request/43/fixed-a-transport-issue-with-the-gui-fixed/diff pull request #43])
* Clean up mutex usage. ([https://bitbucket.org/osrf/gazebo/pull-request/54/fix-mutex-in-modellistwidget-using-boost/diff pull request #54])
* Fix OGRE path determination ([https://bitbucket.org/osrf/gazebo/pull-request/58/fix-ogre-paths-so-this-also-works-with/diff pull request #58], [https://bitbucket.org/osrf/gazebo/pull-request/68/fix-ogre-plugindir-determination/diff pull request #68])
* Fixed a couple of crashes and model selection/dragging problems ([https://bitbucket.org/osrf/gazebo/pull-request/59/fixed-a-couple-of-crashes-and-model/diff pull request #59])

### Gazebo 1.2.5 (2012-10-22)
* Step increment update while paused fixed ([https://bitbucket.org/osrf/gazebo/pull-request/45/fix-proper-world-stepinc-count-we-were/diff pull request #45])
* Actually call plugin destructors on shutdown ([https://bitbucket.org/osrf/gazebo/pull-request/51/fixed-a-bug-which-prevent-a-plugin/diff pull request #51])
* Don't crash on bad SDF input ([https://bitbucket.org/osrf/gazebo/pull-request/52/fixed-loading-of-bad-sdf-files/diff pull request #52])
* Fix cleanup of ray sensors on model deletion ([https://bitbucket.org/osrf/gazebo/pull-request/53/deleting-a-model-with-a-ray-sensor-did/diff pull request #53])
* Fix loading / deletion of improperly specified models ([https://bitbucket.org/osrf/gazebo/pull-request/56/catch-when-loading-bad-models-joint/diff pull request #56])

### Gazebo 1.2.4 (10-19-2012:08:00:52)
*  Style fixes ([https://bitbucket.org/osrf/gazebo/pull-request/30/style-fixes/diff pull request #30]).
*  Fix joint position control ([https://bitbucket.org/osrf/gazebo/pull-request/49/fixed-position-joint-control/diff pull request #49])

### Gazebo 1.2.3 (10-16-2012:18:39:54)
*  Disabled selection highlighting due to bug ([https://bitbucket.org/osrf/gazebo/pull-request/44/disabled-selection-highlighting-fixed/diff pull request #44]).
*  Fixed saving a world via the GUI.

### Gazebo 1.2.2 (10-16-2012:15:12:22)
*  Skip search for system install of libccd, use version inside gazebo ([https://bitbucket.org/osrf/gazebo/pull-request/39/skip-search-for-system-install-of-libccd/diff pull request #39]).
*  Fixed sensor initialization race condition ([https://bitbucket.org/osrf/gazebo/pull-request/42/fix-sensor-initializaiton-race-condition pull request #42]).

### Gazebo 1.2.1 (10-15-2012:21:32:55)
*  Properly removed projectors attached to deleted models ([https://bitbucket.org/osrf/gazebo/pull-request/37/remove-projectors-that-are-attached-to/diff pull request #37]).
*  Fix model plugin loading bug ([https://bitbucket.org/osrf/gazebo/pull-request/31/moving-bool-first-in-model-and-world pull request #31]).
*  Fix light insertion and visualization of models prior to insertion ([https://bitbucket.org/osrf/gazebo/pull-request/35/fixed-light-insertion-and-visualization-of/diff pull request #35]).
*  Fixed GUI manipulation of static objects ([https://bitbucket.org/osrf/gazebo/issue/63/moving-static-objects-does-not-move-the issue #63] [https://bitbucket.org/osrf/gazebo/pull-request/38/issue-63-bug-patch-moving-static-objects/diff pull request #38]).
*  Fixed GUI selection bug ([https://bitbucket.org/osrf/gazebo/pull-request/40/fixed-selection-of-multiple-objects-at/diff pull request #40])

### Gazebo 1.2.0 (10-04-2012:20:01:20)
*  Updated GUI: new style, improved mouse controls, and removal of non-functional items.
*  Model database: An online repository of models.
*  Numerous bug fixes
*  APT repository hosted at [http://osrfoundation.org OSRF]
*  Improved process control prevents zombie processes<|MERGE_RESOLUTION|>--- conflicted
+++ resolved
@@ -163,13 +163,10 @@
     * [Pull request #2560](https://bitbucket.org/osrf/gazebo/pull-request/2560)
     * [Pull request #2575](https://bitbucket.org/osrf/gazebo/pull-request/2575)
     * [Pull request #2563](https://bitbucket.org/osrf/gazebo/pull-request/2563)
-<<<<<<< HEAD
+    * [Pull request #2573](https://bitbucket.org/osrf/gazebo/pull-request/2573)
+    * [Pull request #2577](https://bitbucket.org/osrf/gazebo/pull-request/2577)
     * [Pull request #2566](https://bitbucket.org/osrf/gazebo/pull-request/2566)
     * [Pull request #2578](https://bitbucket.org/osrf/gazebo/pull-request/2578)
-=======
-    * [Pull request #2573](https://bitbucket.org/osrf/gazebo/pull-request/2573)
-    * [Pull request #2577](https://bitbucket.org/osrf/gazebo/pull-request/2577)
->>>>>>> bc5bfc6c
 
 1. Add Wind support
     * [Pull request #1985](https://bitbucket.org/osrf/gazebo/pull-request/1985)
