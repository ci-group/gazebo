--- conflicted
+++ resolved
@@ -1,9 +1,8 @@
 ## Gazebo 7.0
 
-<<<<<<< HEAD
 1. Use opaque pointers for the master library
     * [Pull request #2036](https://bitbucket.org/osrf/gazebo/pull-request/2036)
-=======
+
 1. Use more opaque pointers.
     * [Pull request #2025](https://bitbucket.org/osrf/gazebo/pull-request/2025)
 
@@ -20,7 +19,6 @@
     * [Pull request #2031](https://bitbucket.org/osrf/gazebo/pull-request/2031)
     * [Issue #1726](https://bitbucket.org/osrf/gazebo/issue/1726)
     * [Issue #1790](https://bitbucket.org/osrf/gazebo/issue/1790)
->>>>>>> b24258f7
 
 1. Implemented private data pointer for the RTShaderSystem class. Minimized shader updates to once per render update.
     * [Pull request #2003](https://bitbucket.org/osrf/gazebo/pull-request/2003)
@@ -104,9 +102,6 @@
 1. Undo user motion commands during simulation, added physics::UserCmdManager and gui::UserCmdHistory.
     * [Pull request #1934](https://bitbucket.org/osrf/gazebo/pull-request/1934)
 
-1. Forward user command messages for undo.
-    * [Pull request #2009](https://bitbucket.org/osrf/gazebo/pull-request/2009)
-
 1. Undo reset commands during simulation, forwarding commands
     * [Pull request #1986](https://bitbucket.org/osrf/gazebo/pull-request/1986)
 
@@ -240,26 +235,7 @@
     1. Support inserting nested models from model maker
         * [Pull request #1982](https://bitbucket.org/osrf/gazebo/pull-request/1982)
 
-1. Building editor updates
-
-    1. Removed unused class: BuildingItem
-        * [Pull request #2045](https://bitbucket.org/osrf/gazebo/pull-request/2045)
-
 ## Gazebo 6.0
-
-### Gazebo 6.X.X (201X-XX-XX)
-
-1. Backport model editor toolbar fixed joint option from [pull request #1794](https://bitbucket.org/osrf/gazebo/pull-request/1794)
-    * [Pull request #1957](https://bitbucket.org/osrf/gazebo/pull-request/1957)
-
-1. Fix minimum window height
-    * Backport of [pull request #1977](https://bitbucket.org/osrf/gazebo/pull-request/1977)
-    * [Pull request #1998](https://bitbucket.org/osrf/gazebo/pull-request/1998)
-    * [Issue #1706](https://bitbucket.org/osrf/gazebo/issue/1706)
-
-1. Fix visual transparency issues
-    * [Pull request #1967](https://bitbucket.org/osrf/gazebo/pull-request/1967)
-    * [Issue #1726](https://bitbucket.org/osrf/gazebo/issue/1726)
 
 ### Gazebo 6.5.0 (2015-10-22)
 
@@ -663,11 +639,6 @@
 ## Gazebo 5.0
 
 ### Gazebo 5.x.x
-
-1. Fix minimum window height
-    * Backport of [pull request #1977](https://bitbucket.org/osrf/gazebo/pull-request/1977)
-    * [Pull request #2002](https://bitbucket.org/osrf/gazebo/pull-request/2002)
-    * [Issue #1706](https://bitbucket.org/osrf/gazebo/issue/1706)
 
 ### Gazebo 5.2.0 (2015-10-02)
 
