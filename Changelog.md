--- conflicted
+++ resolved
@@ -12,25 +12,23 @@
 1. Fix clang warnings in LaserView and EnumIface
     * [Pull request 2891](https://bitbucket.org/osrf/gazebo/pull-request/2891)
 
-<<<<<<< HEAD
+1. Add support for moving geometry to ContainPlugin
+    * [Pull request 2886](https://bitbucket.org/osrf/gazebo/pull-request/2886)
+
+1. Support python3 with check_test_ran.py
+    * [Pull request 2902](https://bitbucket.org/osrf/gazebo/pull-request/2902)
+
+1. Fix undefined behavior in ODESliderJoint
+    * [Pull request 2905](https://bitbucket.org/osrf/gazebo/pull-requests/2905)
+
+1. Fix loading collada mesh that contains multiple texcoord sets with same offset
+    * [Pull request 2899](https://bitbucket.org/osrf/gazebo/pull-request/2899)
+
+1. Fix race conditions during client startup, and introduce Node::TryInit()
+    * [Pull request 2897](https://bitbucket.org/osrf/gazebo/pull-requests/2897)
+
 1. Add MisalignmentPlugin which reports alignment between two poses
     * [Pull request 2896](https://bitbucket.org/osrf/gazebo/pull-request/2896)
-=======
-1. Add support for moving geometry to ContainPlugin
-    * [Pull request 2886](https://bitbucket.org/osrf/gazebo/pull-request/2886)
-
-1. Support python3 with check_test_ran.py
-    * [Pull request 2902](https://bitbucket.org/osrf/gazebo/pull-request/2902)
-
-1. Fix undefined behavior in ODESliderJoint
-    * [Pull request 2905](https://bitbucket.org/osrf/gazebo/pull-requests/2905)
-
-1. Fix loading collada mesh that contains multiple texcoord sets with same offset
-    * [Pull request 2899](https://bitbucket.org/osrf/gazebo/pull-request/2899)
-
-1. Fix race conditions during client startup, and introduce Node::TryInit()
-    * [Pull request 2897](https://bitbucket.org/osrf/gazebo/pull-requests/2897)
->>>>>>> f0a23d57
 
 
 ## Gazebo 7.11.0 (2018-02-12)
