## Gazebo 7.0

<<<<<<< HEAD
1. Use more opaque pointers
    * [Pull request #2044](https://bitbucket.org/osrf/gazebo/pull-request/2044)
    
=======
1. Use more opaque pointers.
    * [Pull request #2025](https://bitbucket.org/osrf/gazebo/pull-request/2025)

1. Use opaque pointers in the gui/CloneWindow class.
    * [Pull request #2027](https://bitbucket.org/osrf/gazebo/pull-request/2027)

1. Use opaque pointers in the terrain editor.
    * [Pull request #2026](https://bitbucket.org/osrf/gazebo/pull-request/2026)

1. Use opaque pointers in the gui/DataLogger class.
    * [Pull request #2029](https://bitbucket.org/osrf/gazebo/pull-request/2029)

>>>>>>> 08da20a6
1. Fix visual transparency issues
    * [Pull request #2031](https://bitbucket.org/osrf/gazebo/pull-request/2031)
    * [Issue #1726](https://bitbucket.org/osrf/gazebo/issue/1726)
    * [Issue #1790](https://bitbucket.org/osrf/gazebo/issue/1790)

1. Implemented private data pointer for the RTShaderSystem class. Minimized shader updates to once per render update.
    * [Pull request #2003](https://bitbucket.org/osrf/gazebo/pull-request/2003)
    
1. Updating physics library to use ignition math.
    * [Pull request #2007](https://bitbucket.org/osrf/gazebo/pull-request/2007)

1. Switching to ignition math for the rendering library.
    * [Pull request #1993](https://bitbucket.org/osrf/gazebo/pull-request/1993)
    * [Pull request #1994](https://bitbucket.org/osrf/gazebo/pull-request/1994)

1. Removed deprecations
    * [Pull request #1992]((https://bitbucket.org/osrf/gazebo/pull-request/1992)

1. Add ability to set the pose of a visual from a link.
    * [Pull request #1963](https://bitbucket.org/osrf/gazebo/pull-request/1963)

1. Copy visual visibility flags on clone
    * [Pull request #2008](https://bitbucket.org/osrf/gazebo/pull-request/2008)

1. Publish camera sensor image size when rendering is not enabled
    * [Pull request #1969](https://bitbucket.org/osrf/gazebo/pull-request/1969)

1. Added Poissons Ratio and Elastic Modulus for ODE.
    * [Pull request #1974](https://bitbucket.org/osrf/gazebo/pull-request/1974)

1. Update rest web plugin to publish response messages and display login user name in toolbar.
    * [Pull request #1956](https://bitbucket.org/osrf/gazebo/pull-request/1956)

1. Improve overall speed of log playback. Added new functions to LogPlay.
   Use tinyxml2 for playback.
    * [Pull request #1931](https://bitbucket.org/osrf/gazebo/pull-request/1931)

1. Enter time during log playback
    * [Pull request #2000](https://bitbucket.org/osrf/gazebo/pull-request/2000)

1 Added Ignition Transport dependency.
  * [Pull request #1930](https://bitbucket.org/osrf/gazebo/pull-request/1930)

1. KeyEvent constructor should be in a source file. Removed a few visibility
flags from c functions. Windows did not like `CPPTYPE_*` in
`gazebo/gui/ConfigWidget.cc`, so I replaced it with `TYPE_*`.
    * [Pull request #1943](https://bitbucket.org/osrf/gazebo/pull-request/1943)

1. Added wide angle camera sensor.
    * [Pull request #1866](https://bitbucket.org/osrf/gazebo/pull-request/1866)

1. Change the `near` and `far` members of `gazebo/msgs/logical_camera_sensors.proto` to `near_clip` and `far_clip`
    + [Pull request #1942](https://bitbucket.org/osrf/gazebo/pull-request/1942)

1. Resolve issue #1702
    * [Issue #1702](https://bitbucket.org/osrf/gazebo/issue/1702)
    * [Pull request #1905](https://bitbucket.org/osrf/gazebo/pull-request/1905)
    * [Pull request #1913](https://bitbucket.org/osrf/gazebo/pull-request/1913)
    * [Pull request #1914](https://bitbucket.org/osrf/gazebo/pull-request/1914)

1. Update physics when the world is reset
    * [Pull request #1903](https://bitbucket.org/osrf/gazebo/pull-request/1903)

1. Light and light state for the server side
    * [Pull request #1920](https://bitbucket.org/osrf/gazebo/pull-request/1920)

1. Added tests for WorldState
    * [Pull request #1968](https://bitbucket.org/osrf/gazebo/pull-request/1968)

1. Rename Reset to Reset Time in time widget
    * [Pull request #1892](https://bitbucket.org/osrf/gazebo/pull-request/1892)
    * [Issue #1730](https://bitbucket.org/osrf/gazebo/issue/1730)

1. Set QTestfFxture to verbose
    * [Pull request #1944](https://bitbucket.org/osrf/gazebo/pull-request/1944)
    * [Issue #1756](https://bitbucket.org/osrf/gazebo/issue/1756)

1. Added torsional friction
    * [Pull request #1831](https://bitbucket.org/osrf/gazebo/pull-request/1831)

1. Support loading and spawning nested models
    * [Pull request #1868](https://bitbucket.org/osrf/gazebo/pull-request/1868)
    * [Pull request #1895](https://bitbucket.org/osrf/gazebo/pull-request/1895)

1. Undo user motion commands during simulation, added physics::UserCmdManager and gui::UserCmdHistory.
    * [Pull request #1934](https://bitbucket.org/osrf/gazebo/pull-request/1934)
    
1. Forward user command messages for undo.
    * [Pull request #2009](https://bitbucket.org/osrf/gazebo/pull-request/2009)

1. Undo reset commands during simulation, forwarding commands
    * [Pull request #1986](https://bitbucket.org/osrf/gazebo/pull-request/1986)

1. Add function to get the derived scale of a Visual
    * [Pull request #1881](https://bitbucket.org/osrf/gazebo/pull-request/1881)

1. Added EnumIface, which supports iterators over enums.
    * [Pull request #1847](https://bitbucket.org/osrf/gazebo/pull-request/1847)

1. Added RegionEventBoxPlugin - fires events when models enter / exit the region
    * [Pull request #1856](https://bitbucket.org/osrf/gazebo/pull-request/1856)

1. Added tests for checking the playback control via messages.
    * [Pull request #1885](https://bitbucket.org/osrf/gazebo/pull-request/1885)

1. Added LoadArgs() function to ServerFixture for being able to load a server
using the same arguments used in the command line.
    * [Pull request #1874](https://bitbucket.org/osrf/gazebo/pull-request/1874)

1. Added battery class, plugins and test world.
    * [Pull request #1872](https://bitbucket.org/osrf/gazebo/pull-request/1872)

1. Display gearbox and screw joint properties in property tree
    * [Pull request #1838](https://bitbucket.org/osrf/gazebo/pull-request/1838)

1. Set window flags for dialogs and file dialogs
    * [Pull request #1816](https://bitbucket.org/osrf/gazebo/pull-request/1816)

1. Fix minimum window height
   * [Pull request #1977](https://bitbucket.org/osrf/gazebo/pull-request/1977)
   * [Issue #1706](https://bitbucket.org/osrf/gazebo/issue/1706)

1. Fix unadvertising a publisher - only unadvertise topic if it is the last publisher.
   * [Pull request #2005](https://bitbucket.org/osrf/gazebo/pull-request/2005)
   * [Issue #1782](https://bitbucket.org/osrf/gazebo/issue/1782)

1. Log playback GUI for multistep, rewind, forward and seek
    * [Pull request #1791](https://bitbucket.org/osrf/gazebo/pull-request/1791)

1. Added Apply Force/Torque movable text
    * [Pull request #1789](https://bitbucket.org/osrf/gazebo/pull-request/1789)

1. Added cascade parameter (apply to children) for Visual SetMaterial, SetAmbient, SetEmissive, SetSpecular, SetDiffuse, SetTransparency
    * [Pull request #1851](https://bitbucket.org/osrf/gazebo/pull-request/1851)

1. Tweaks to Data Logger, such as multiline text edit for path
    * [Pull request #1800](https://bitbucket.org/osrf/gazebo/pull-request/1800)

1. Added TopToolbar and hide / disable several widgets according to WindowMode
    * [Pull request #1869](https://bitbucket.org/osrf/gazebo/pull-request/1869)

1. Added Visual::IsAncestorOf and Visual::IsDescendantOf
    * [Pull request #1850](https://bitbucket.org/osrf/gazebo/pull-request/1850)

1. Added msgs::PluginFromSDF and tests
    * [Pull request #1858](https://bitbucket.org/osrf/gazebo/pull-request/1858)

1. Added msgs::CollisionFromSDF msgs::SurfaceFromSDF and msgs::FrictionFromSDF
    * [Pull request #1900](https://bitbucket.org/osrf/gazebo/pull-request/1900)

1. Added hotkeys chart dialog
    * [Pull request #1835](https://bitbucket.org/osrf/gazebo/pull-request/1835)

1. Space bar to play / pause
   * [Pull request #2023](https://bitbucket.org/osrf/gazebo/pull-request/2023)
   * [Issue #1798](https://bitbucket.org/osrf/gazebo/issue/1798)

1. Make it possible to create custom ConfigWidgets
    * [Pull request #1861](https://bitbucket.org/osrf/gazebo/pull-request/1861)

1. AddItem / RemoveItem / Clear enum config widgets
    * [Pull request #1878](https://bitbucket.org/osrf/gazebo/pull-request/1878)

1. Make all child ConfigWidgets emit signals.
    * [Pull request #1884](https://bitbucket.org/osrf/gazebo/pull-request/1884)

1. Refactored makers
    * [Pull request #1828](https://bitbucket.org/osrf/gazebo/pull-request/1828)

1. Model editor updates

    1. Make non-editable background models white in model editor
        * [Pull request #1950](https://bitbucket.org/osrf/gazebo/pull-request/1950)

    1. Choose / swap parent and child links in joint inspector
        * [Pull request #1887](https://bitbucket.org/osrf/gazebo/pull-request/1887)
        * [Issue #1500](https://bitbucket.org/osrf/gazebo/issue/1500)

    1. Presets combo box for Vector3 config widget
        * [Pull request #1954](https://bitbucket.org/osrf/gazebo/pull-request/1954)

    1. Added support for more joint types (gearbox and fixed joints).
        * [Pull request #1794](https://bitbucket.org/osrf/gazebo/pull-request/1794)

    1. Added support for selecting links and joints, opening context menu and inspectors in Schematic View.
        * [Pull request #1787](https://bitbucket.org/osrf/gazebo/pull-request/1787)

    1. Color-coded edges in Schematic View to match joint color.
        * [Pull request #1781](https://bitbucket.org/osrf/gazebo/pull-request/1781)

    1. Scale link mass and inertia when a link is scaled
        * [Pull request #1836](https://bitbucket.org/osrf/gazebo/pull-request/1836)

    1. Added icons for child and parent link in joint inspector
        * [Pull request #1953](https://bitbucket.org/osrf/gazebo/pull-request/1953)

    1. Load and save nested models
        * [Pull request #1894](https://bitbucket.org/osrf/gazebo/pull-request/1894)

    1. Display model plugins on the left panel and added model plugin inspector
        * [Pull request #1863](https://bitbucket.org/osrf/gazebo/pull-request/1863)

    1. Context menu and deletion for model plugins
        * [Pull request #1890](https://bitbucket.org/osrf/gazebo/pull-request/1890)

    1. Delete self from inspector
        * [Pull request #1904](https://bitbucket.org/osrf/gazebo/pull-request/1904)
        * [Issue #1543](https://bitbucket.org/osrf/gazebo/issue/1543)

    1. Apply inspector changes in real time and add reset button
        * [Pull request #1945](https://bitbucket.org/osrf/gazebo/pull-request/1945)
        * [Issue #1472](https://bitbucket.org/osrf/gazebo/issue/1472)

    1. Set physics to be paused when exiting model editor mode
        * [Pull request #1893](https://bitbucket.org/osrf/gazebo/pull-request/1893)
        * [Issue #1734](https://bitbucket.org/osrf/gazebo/issue/1734)

    1. Add Insert tab to model editor
        * [Pull request #1924](https://bitbucket.org/osrf/gazebo/pull-request/1924)

    1. Support inserting nested models from model maker
        * [Pull request #1982](https://bitbucket.org/osrf/gazebo/pull-request/1982)

## Gazebo 6.0

### Gazebo 6.X.X (201X-XX-XX)

1. Backport model editor toolbar fixed joint option from [pull request #1794](https://bitbucket.org/osrf/gazebo/pull-request/1794)
    * [Pull request #1957](https://bitbucket.org/osrf/gazebo/pull-request/1957)

1. Fix minimum window height
    * Backport of [pull request #1977](https://bitbucket.org/osrf/gazebo/pull-request/1977)
    * [Pull request #1998](https://bitbucket.org/osrf/gazebo/pull-request/1998)
    * [Issue #1706](https://bitbucket.org/osrf/gazebo/issue/1706)

1. Fix visual transparency issues
    * [Pull request #1967](https://bitbucket.org/osrf/gazebo/pull-request/1967)
    * [Issue #1726](https://bitbucket.org/osrf/gazebo/issue/1726)

### Gazebo 6.5.0 (2015-10-22)

1. Added ability to convert from spherical coordinates to local coordinates.
    * [Pull request #1955](https://bitbucket.org/osrf/gazebo/pull-request/1955)

### Gazebo 6.4.0 (2015-10-14)

1. Fix ABI problem. Make `Sensor::SetPose` function non virtual.
    * [Pull request #1947](https://bitbucket.org/osrf/gazebo/pull-request/1947)

1. Update inertia properties during simulation
    * [Pull request #1909](https://bitbucket.org/osrf/gazebo/pull-requests/1909)
    * [Design document](https://bitbucket.org/osrf/gazebo_design/src/default/inertia_resize/inertia_resize.md)

1. Fix transparency correction for opaque materials
    * [Pull request #1946](https://bitbucket.org/osrf/gazebo/pull-requests/1946/fix-transparency-correction-for-opaque/diff)

### Gazebo 6.3.0 (2015-10-06)

1. Added `Sensor::SetPose` function
    * [Pull request #1935](https://bitbucket.org/osrf/gazebo/pull-request/1935)

### Gazebo 6.2.0 (2015-10-02)

1. Update physics when the world is reset
    * Backport of [pull request #1903](https://bitbucket.org/osrf/gazebo/pull-request/1903)
    * [Pull request #1916](https://bitbucket.org/osrf/gazebo/pull-request/1916)
    * [Issue #101](https://bitbucket.org/osrf/gazebo/issue/101)

1. Added Copy constructor and assignment operator to MouseEvent
    * [Pull request #1855](https://bitbucket.org/osrf/gazebo/pull-request/1855)

### Gazebo 6.1.0 (2015-08-02)

1. Added logical_camera sensor.
    * [Pull request #1845](https://bitbucket.org/osrf/gazebo/pull-request/1845)

1. Added RandomVelocityPlugin, which applies a random velocity to a model's link.
    * [Pull request #1839](https://bitbucket.org/osrf/gazebo/pull-request/1839)

1. Sim events for joint position, velocity and applied force
    * [Pull request #1849](https://bitbucket.org/osrf/gazebo/pull-request/1849)

### Gazebo 6.0.0 (2015-07-27)

1. Added magnetometer sensor. A contribution from Andrew Symington.
    * [Pull request #1788](https://bitbucket.org/osrf/gazebo/pull-request/1788)

1. Added altimeter sensor. A contribution from Andrew Symington.
    * [Pull request #1792](https://bitbucket.org/osrf/gazebo/pull-request/1792)

1. Implement more control options for log playback:
  1. Rewind: The simulation starts from the beginning.
  1. Forward: The simulation jumps to the end of the log file.
  1. Seek: The simulation jumps to a specific point specified by its simulation
  time.
      * [Pull request #1737](https://bitbucket.org/osrf/gazebo/pull-request/1737)

1. Added Gazebo splash screen
    * [Pull request #1745](https://bitbucket.org/osrf/gazebo/pull-request/1745)

1. Added a transporter plugin which allows models to move from one location
   to another based on their location and the location of transporter pads.
    * [Pull request #1738](https://bitbucket.org/osrf/gazebo/pull-request/1738)

1. Implement forward/backwards multi-step for log playback. Now, the semantics
of a multi-step while playing back a log session are different from a multi-step
during a live simulation. While playback, a multi-step simulates all the
intermediate steps as before, but the client only perceives a single step.
E.g: You have a log file containing a 1 hour simulation session. You want to
jump to the minute 00H::30M::00S to check a specific aspect of the simulation.
You should not see continuous updates until minute 00H:30M:00S. Instead, you
should visualize a single jump to the specific instant of the simulation that
you are interested.
    * [Pull request #1623](https://bitbucket.org/osrf/gazebo/pull-request/1623)

1. Added browse button to log record dialog.
    * [Pull request #1719](https://bitbucket.org/osrf/gazebo/pull-request/1719)

1. Improved SVG support: arcs in paths, and contours made of multiple paths.
    * [Pull request #1608](https://bitbucket.org/osrf/gazebo/pull-request/1608)

1. Added simulation iterations to the world state.
    * [Pull request #1722](https://bitbucket.org/osrf/gazebo/pull-request/1722)

1. Added multiple LiftDrag plugins to the cessna_demo.world to allow the Cessna
C-172 model to fly.
    * [Pull request #1715](https://bitbucket.org/osrf/gazebo/pull-request/1715)

1. Added a plugin to control a Cessna C-172 via messages (CessnaPlugin), and a
GUI plugin to test this functionality with the keyboard (CessnaGUIPlugin). Added
world with the Cessna model and the two previous plugins loaded
(cessna_demo.world).
    * [Pull request #1712](https://bitbucket.org/osrf/gazebo/pull-request/1712)

1. Added world with OSRF building and an elevator
    * [Pull request #1697](https://bitbucket.org/osrf/gazebo/pull-request/1697)

1. Fixed collide bitmask by changing default value from 0x1 to 0xffff.
    * [Pull request #1696](https://bitbucket.org/osrf/gazebo/pull-request/1696)

1. Added a plugin to control an elevator (ElevatorPlugin), and an OccupiedEvent plugin that sends a message when a model is within a specified region.
    * [Pull request #1694](https://bitbucket.org/osrf/gazebo/pull-request/1694)
    * [Pull request #1775](https://bitbucket.org/osrf/gazebo/pull-request/1775)

1. Added Layers tab and meta information for visuals.
    * [Pull request #1674](https://bitbucket.org/osrf/gazebo/pull-request/1674)

1. Added countdown behavior for common::Timer and exposed the feature in TimerGUIPlugin.
    * [Pull request #1690](https://bitbucket.org/osrf/gazebo/pull-request/1690)

1. Added BuoyancyPlugin for simulating the buoyancy of an object in a column of fluid.
    * [Pull request #1622](https://bitbucket.org/osrf/gazebo/pull-request/1622)

1. Added ComputeVolume function for simple shape subclasses of Shape.hh.
    * [Pull request #1605](https://bitbucket.org/osrf/gazebo/pull-request/1605)

1. Add option to parallelize the ODE quickstep constraint solver,
which solves an LCP twice with different parameters in order
to corrected for position projection errors.
    * [Pull request #1561](https://bitbucket.org/osrf/gazebo/pull-request/1561)

1. Get/Set user camera pose in GUI.
    * [Pull request #1649](https://bitbucket.org/osrf/gazebo/pull-request/1649)
    * [Issue #1595](https://bitbucket.org/osrf/gazebo/issue/1595)

1. Added ViewAngleWidget, removed hard-coded reset view and removed MainWindow::Reset(). Also added GLWidget::GetSelectedVisuals().
    * [Pull request #1768](https://bitbucket.org/osrf/gazebo/pull-request/1768)
    * [Issue #1507](https://bitbucket.org/osrf/gazebo/issue/1507)

1. Windows support. This consists mostly of numerous small changes to support
compilation on Windows.
    * [Pull request #1616](https://bitbucket.org/osrf/gazebo/pull-request/1616)
    * [Pull request #1618](https://bitbucket.org/osrf/gazebo/pull-request/1618)
    * [Pull request #1620](https://bitbucket.org/osrf/gazebo/pull-request/1620)
    * [Pull request #1625](https://bitbucket.org/osrf/gazebo/pull-request/1625)
    * [Pull request #1626](https://bitbucket.org/osrf/gazebo/pull-request/1626)
    * [Pull request #1627](https://bitbucket.org/osrf/gazebo/pull-request/1627)
    * [Pull request #1628](https://bitbucket.org/osrf/gazebo/pull-request/1628)
    * [Pull request #1629](https://bitbucket.org/osrf/gazebo/pull-request/1629)
    * [Pull request #1630](https://bitbucket.org/osrf/gazebo/pull-request/1630)
    * [Pull request #1631](https://bitbucket.org/osrf/gazebo/pull-request/1631)
    * [Pull request #1632](https://bitbucket.org/osrf/gazebo/pull-request/1632)
    * [Pull request #1633](https://bitbucket.org/osrf/gazebo/pull-request/1633)
    * [Pull request #1635](https://bitbucket.org/osrf/gazebo/pull-request/1635)
    * [Pull request #1637](https://bitbucket.org/osrf/gazebo/pull-request/1637)
    * [Pull request #1639](https://bitbucket.org/osrf/gazebo/pull-request/1639)
    * [Pull request #1647](https://bitbucket.org/osrf/gazebo/pull-request/1647)
    * [Pull request #1650](https://bitbucket.org/osrf/gazebo/pull-request/1650)
    * [Pull request #1651](https://bitbucket.org/osrf/gazebo/pull-request/1651)
    * [Pull request #1653](https://bitbucket.org/osrf/gazebo/pull-request/1653)
    * [Pull request #1654](https://bitbucket.org/osrf/gazebo/pull-request/1654)
    * [Pull request #1657](https://bitbucket.org/osrf/gazebo/pull-request/1657)
    * [Pull request #1658](https://bitbucket.org/osrf/gazebo/pull-request/1658)
    * [Pull request #1659](https://bitbucket.org/osrf/gazebo/pull-request/1659)
    * [Pull request #1660](https://bitbucket.org/osrf/gazebo/pull-request/1660)
    * [Pull request #1661](https://bitbucket.org/osrf/gazebo/pull-request/1661)
    * [Pull request #1669](https://bitbucket.org/osrf/gazebo/pull-request/1669)
    * [Pull request #1670](https://bitbucket.org/osrf/gazebo/pull-request/1670)
    * [Pull request #1672](https://bitbucket.org/osrf/gazebo/pull-request/1672)
    * [Pull request #1682](https://bitbucket.org/osrf/gazebo/pull-request/1682)
    * [Pull request #1683](https://bitbucket.org/osrf/gazebo/pull-request/1683)

1. Install `libgazebo_server_fixture`. This will facilitate tests external to the main gazebo repository. See `examples/stand_alone/test_fixture`.
    * [Pull request #1606](https://bitbucket.org/osrf/gazebo/pull-request/1606)

1. Laser visualization renders light blue for rays that do not hit obstacles, and dark blue for other rays.
    * [Pull request #1607](https://bitbucket.org/osrf/gazebo/pull-request/1607)
    * [Issue #1576](https://bitbucket.org/osrf/gazebo/issue/1576)

1. Add VisualType enum to Visual and clean up visuals when entity is deleted.
    * [Pull request #1614](https://bitbucket.org/osrf/gazebo/pull-request/1614)

1. Alert user of connection problems when using the REST service plugin
    * [Pull request #1655](https://bitbucket.org/osrf/gazebo/pull-request/1655)
    * [Issue #1574](https://bitbucket.org/osrf/gazebo/issue/1574)

1. ignition-math is now a dependency.
    + [http://ignitionrobotics.org/libraries/math](http://ignitionrobotics.org/libraries/math)
    + [Gazebo::math migration](https://bitbucket.org/osrf/gazebo/src/583edbeb90759d43d994cc57c0797119dd6d2794/ign-math-migration.md)

1. Detect uuid library during compilation.
    * [Pull request #1655](https://bitbucket.org/osrf/gazebo/pull-request/1655)
    * [Issue #1572](https://bitbucket.org/osrf/gazebo/issue/1572)

1. New accessors in LogPlay class.
    * [Pull request #1577](https://bitbucket.org/osrf/gazebo/pull-request/1577)

1. Added a plugin to send messages to an existing website.
   Added gui::MainWindow::AddMenu and msgs/rest_error, msgs/rest_login, msgs rest/post
    * [Pull request #1524](https://bitbucket.org/osrf/gazebo/pull-request/1524)

1. Fix deprecation warnings when using SDFormat 3.0.2, 3.0.3 prereleases
    * [Pull request #1568](https://bitbucket.org/osrf/gazebo/pull-request/1568)

1. Use GAZEBO_CFLAGS or GAZEBO_CXX_FLAGS in CMakeLists.txt for example plugins
    * [Pull request #1573](https://bitbucket.org/osrf/gazebo/pull-request/1573)

1. Added Link::OnWrenchMsg subscriber with test
    * [Pull request #1582](https://bitbucket.org/osrf/gazebo/pull-request/1582)

1. Show/hide GUI overlays using the menu bar.
    * [Pull request #1555](https://bitbucket.org/osrf/gazebo/pull-request/1555)

1. Added world origin indicator rendering::OriginVisual.
    * [Pull request #1700](https://bitbucket.org/osrf/gazebo/pull-request/1700)

1. Show/hide toolbars using the menu bars and shortcut.
   Added MainWindow::CloneAction.
   Added Window menu to Model Editor.
    * [Pull request #1584](https://bitbucket.org/osrf/gazebo/pull-request/1584)

1. Added event to show/hide toolbars.
    * [Pull request #1707](https://bitbucket.org/osrf/gazebo/pull-request/1707)

1. Added optional start/stop/reset buttons to timer GUI plugin.
    * [Pull request #1576](https://bitbucket.org/osrf/gazebo/pull-request/1576)

1. Timer GUI Plugin: Treat negative positions as positions from the ends
    * [Pull request #1703](https://bitbucket.org/osrf/gazebo/pull-request/1703)

1. Added Visual::GetDepth() and Visual::GetNthAncestor()
    * [Pull request #1613](https://bitbucket.org/osrf/gazebo/pull-request/1613)

1. Added a context menu for links
    * [Pull request #1589](https://bitbucket.org/osrf/gazebo/pull-request/1589)

1. Separate TimePanel's display into TimeWidget and LogPlayWidget.
    * [Pull request #1564](https://bitbucket.org/osrf/gazebo/pull-request/1564)

1. Display confirmation message after log is saved
    * [Pull request #1646](https://bitbucket.org/osrf/gazebo/pull-request/1646)

1. Added LogPlayView to display timeline and LogPlaybackStatistics message type.
    * [Pull request #1724](https://bitbucket.org/osrf/gazebo/pull-request/1724)

1. Added Time::FormattedString and removed all other FormatTime functions.
    * [Pull request #1710](https://bitbucket.org/osrf/gazebo/pull-request/1710)

1. Added support for Oculus DK2
    * [Pull request #1526](https://bitbucket.org/osrf/gazebo/pull-request/1526)

1. Use collide_bitmask from SDF to perform collision filtering
    * [Pull request #1470](https://bitbucket.org/osrf/gazebo/pull-request/1470)

1. Pass Coulomb surface friction parameters to DART.
    * [Pull request #1420](https://bitbucket.org/osrf/gazebo/pull-request/1420)

1. Added ModelAlign::SetHighlighted
    * [Pull request #1598](https://bitbucket.org/osrf/gazebo/pull-request/1598)

1. Added various Get functions to Visual. Also added a ConvertGeometryType function to msgs.
    * [Pull request #1402](https://bitbucket.org/osrf/gazebo/pull-request/1402)

1. Get and Set visibility of SelectionObj's handles, with unit test.
    * [Pull request #1417](https://bitbucket.org/osrf/gazebo/pull-request/1417)

1. Set material of SelectionObj's handles.
    * [Pull request #1472](https://bitbucket.org/osrf/gazebo/pull-request/1472)

1. Add SelectionObj::Fini with tests and make Visual::Fini virtual
    * [Pull request #1685](https://bitbucket.org/osrf/gazebo/pull-request/1685)

1. Allow link selection with the mouse if parent model already selected.
    * [Pull request #1409](https://bitbucket.org/osrf/gazebo/pull-request/1409)

1. Added ModelRightMenu::EntityTypes.
    * [Pull request #1414](https://bitbucket.org/osrf/gazebo/pull-request/1414)

1. Scale joint visuals according to link size.
    * [Pull request #1591](https://bitbucket.org/osrf/gazebo/pull-request/1591)
    * [Issue #1563](https://bitbucket.org/osrf/gazebo/issue/1563)

1. Added Gazebo/CoM material.
    * [Pull request #1439](https://bitbucket.org/osrf/gazebo/pull-request/1439)

1. Added arc parameter to MeshManager::CreateTube
    * [Pull request #1436](https://bitbucket.org/osrf/gazebo/pull-request/1436)

1. Added View Inertia and InertiaVisual, changed COMVisual to sphere proportional to mass.
    * [Pull request #1445](https://bitbucket.org/osrf/gazebo/pull-request/1445)

1. Added View Link Frame and LinkFrameVisual. Visual::SetTransparency goes into texture_unit.
    * [Pull request #1762](https://bitbucket.org/osrf/gazebo/pull-request/1762)
    * [Issue #853](https://bitbucket.org/osrf/gazebo/issue/853)

1. Changed the position of Save and Cancel buttons on editor dialogs
    * [Pull request #1442](https://bitbucket.org/osrf/gazebo/pull-request/1442)
    * [Issue #1377](https://bitbucket.org/osrf/gazebo/issue/1377)

1. Fixed Visual material updates
    * [Pull request #1454](https://bitbucket.org/osrf/gazebo/pull-request/1454)
    * [Issue #1455](https://bitbucket.org/osrf/gazebo/issue/1455)

1. Added Matrix3::Inverse() and tests
    * [Pull request #1481](https://bitbucket.org/osrf/gazebo/pull-request/1481)

1. Implemented AddLinkForce for ODE.
    * [Pull request #1456](https://bitbucket.org/osrf/gazebo/pull-request/1456)

1. Updated ConfigWidget class to parse enum values.
    * [Pull request #1518](https://bitbucket.org/osrf/gazebo/pull-request/1518)

1. Added PresetManager to physics libraries and corresponding integration test.
    * [Pull request #1471](https://bitbucket.org/osrf/gazebo/pull-request/1471)

1. Sync name and location on SaveDialog.
    * [Pull request #1563](https://bitbucket.org/osrf/gazebo/pull-request/1563)

1. Added Apply Force/Torque dialog
    * [Pull request #1600](https://bitbucket.org/osrf/gazebo/pull-request/1600)

1. Added Apply Force/Torque visuals
    * [Pull request #1619](https://bitbucket.org/osrf/gazebo/pull-request/1619)

1. Added Apply Force/Torque OnMouseRelease and ActivateWindow
    * [Pull request #1699](https://bitbucket.org/osrf/gazebo/pull-request/1699)

1. Added Apply Force/Torque mouse interactions, modes, activation
    * [Pull request #1731](https://bitbucket.org/osrf/gazebo/pull-request/1731)

1. Added inertia pose getter for COMVisual and COMVisual_TEST
    * [Pull request #1581](https://bitbucket.org/osrf/gazebo/pull-request/1581)

1. Model editor updates
    1. Joint preview using JointVisuals.
        * [Pull request #1369](https://bitbucket.org/osrf/gazebo/pull-request/1369)

    1. Added inspector for configuring link, visual, and collision properties.
        * [Pull request #1408](https://bitbucket.org/osrf/gazebo/pull-request/1408)

    1. Saving, exiting, generalizing SaveDialog.
        * [Pull request #1401](https://bitbucket.org/osrf/gazebo/pull-request/1401)

    1. Inspectors redesign
        * [Pull request #1586](https://bitbucket.org/osrf/gazebo/pull-request/1586)

    1. Edit existing model.
        * [Pull request #1425](https://bitbucket.org/osrf/gazebo/pull-request/1425)

    1. Add joint inspector to link's context menu.
        * [Pull request #1449](https://bitbucket.org/osrf/gazebo/pull-request/1449)
        * [Issue #1443](https://bitbucket.org/osrf/gazebo/issue/1443)

    1. Added button to select mesh file on inspector.
        * [Pull request #1460](https://bitbucket.org/osrf/gazebo/pull-request/1460)
        * [Issue #1450](https://bitbucket.org/osrf/gazebo/issue/1450)

    1. Renamed Part to Link.
        * [Pull request #1478](https://bitbucket.org/osrf/gazebo/pull-request/1478)

    1. Fix snapping inside editor.
        * [Pull request #1489](https://bitbucket.org/osrf/gazebo/pull-request/1489)
        * [Issue #1457](https://bitbucket.org/osrf/gazebo/issue/1457)

    1. Moved DataLogger from Window menu to the toolbar and moved screenshot button to the right.
        * [Pull request #1665](https://bitbucket.org/osrf/gazebo/pull-request/1665)

    1. Keep loaded model's name.
        * [Pull request #1516](https://bitbucket.org/osrf/gazebo/pull-request/1516)
        * [Issue #1504](https://bitbucket.org/osrf/gazebo/issue/1504)

    1. Added ExtrudeDialog.
        * [Pull request #1483](https://bitbucket.org/osrf/gazebo/pull-request/1483)

    1. Hide time panel inside editor and keep main window's paused state.
        * [Pull request #1500](https://bitbucket.org/osrf/gazebo/pull-request/1500)

    1. Fixed pose issues and added ModelCreator_TEST.
        * [Pull request #1509](https://bitbucket.org/osrf/gazebo/pull-request/1509)
        * [Issue #1497](https://bitbucket.org/osrf/gazebo/issue/1497)
        * [Issue #1509](https://bitbucket.org/osrf/gazebo/issue/1509)

    1. Added list of links and joints.
        * [Pull request #1515](https://bitbucket.org/osrf/gazebo/pull-request/1515)
        * [Issue #1418](https://bitbucket.org/osrf/gazebo/issue/1418)

    1. Expose API to support adding items to the palette.
        * [Pull request #1565](https://bitbucket.org/osrf/gazebo/pull-request/1565)

    1. Added menu for toggling joint visualization
        * [Pull request #1551](https://bitbucket.org/osrf/gazebo/pull-request/1551)
        * [Issue #1483](https://bitbucket.org/osrf/gazebo/issue/1483)

    1. Add schematic view to model editor
        * [Pull request #1562](https://bitbucket.org/osrf/gazebo/pull-request/1562)

1. Building editor updates
    1. Make palette tips tooltip clickable to open.
        * [Pull request #1519](https://bitbucket.org/osrf/gazebo/pull-request/1519)
        * [Issue #1370](https://bitbucket.org/osrf/gazebo/issue/1370)

    1. Add measurement unit to building inspectors.
        * [Pull request #1741](https://bitbucket.org/osrf/gazebo/pull-request/1741)
        * [Issue #1363](https://bitbucket.org/osrf/gazebo/issue/1363)

    1. Add `BaseInspectorDialog` as a base class for inspectors.
        * [Pull request #1749](https://bitbucket.org/osrf/gazebo/pull-request/1749)

## Gazebo 5.0

### Gazebo 5.x.x

1. Fix minimum window height
    * Backport of [pull request #1977](https://bitbucket.org/osrf/gazebo/pull-request/1977)
    * [Pull request #2002](https://bitbucket.org/osrf/gazebo/pull-request/2002)
    * [Issue #1706](https://bitbucket.org/osrf/gazebo/issue/1706)

### Gazebo 5.2.0 (2015-10-02)

1. Initialize sigact struct fields that valgrind said were being used uninitialized
    * [Pull request #1809](https://bitbucket.org/osrf/gazebo/pull-request/1809)

1. Add missing ogre includes to ensure macros are properly defined
    * [Pull request #1813](https://bitbucket.org/osrf/gazebo/pull-request/1813)

1. Use ToSDF functions to simplify physics_friction test
    * [Pull request #1808](https://bitbucket.org/osrf/gazebo/pull-request/1808)

1. Added lines to laser sensor visualization
    * [Pull request #1742](https://bitbucket.org/osrf/gazebo/pull-request/1742)
    * [Issue #935](https://bitbucket.org/osrf/gazebo/issue/935)

1. Fix BulletSliderJoint friction for bullet 2.83
    * [Pull request #1686](https://bitbucket.org/osrf/gazebo/pull-request/1686)

1. Fix heightmap model texture loading.
    * [Pull request #1592](https://bitbucket.org/osrf/gazebo/pull-request/1592)

1. Disable failing pr2 test for dart
    * [Pull request #1540](https://bitbucket.org/osrf/gazebo/pull-request/1540)
    * [Issue #1435](https://bitbucket.org/osrf/gazebo/issue/1435)

### Gazebo 5.1.0 (2015-03-20)
1. Backport pull request #1527 (FindOGRE.cmake for non-Debian systems)
  * [Pull request #1532](https://bitbucket.org/osrf/gazebo/pull-request/1532)

1. Respect system cflags when not using USE_UPSTREAM_CFLAGS
  * [Pull request #1531](https://bitbucket.org/osrf/gazebo/pull-request/1531)

1. Allow light manipulation
  * [Pull request #1529](https://bitbucket.org/osrf/gazebo/pull-request/1529)

1. Allow sdformat 2.3.1+ or 3+ and fix tests
  * [Pull request #1484](https://bitbucket.org/osrf/gazebo/pull-request/1484)

1. Add Link::GetWorldAngularMomentum function and test.
  * [Pull request #1482](https://bitbucket.org/osrf/gazebo/pull-request/1482)

1. Preserve previous GAZEBO_MODEL_PATH values when sourcing setup.sh
  * [Pull request #1430](https://bitbucket.org/osrf/gazebo/pull-request/1430)

1. Implement Coulomb joint friction for DART
  * [Pull request #1427](https://bitbucket.org/osrf/gazebo/pull-request/1427)
  * [Issue #1281](https://bitbucket.org/osrf/gazebo/issue/1281)

1. Fix simple shape normals.
    * [Pull request #1477](https://bitbucket.org/osrf/gazebo/pull-request/1477)
    * [Issue #1369](https://bitbucket.org/osrf/gazebo/issue/1369)

1. Use Msg-to-SDF conversion functions in tests, add ServerFixture::SpawnModel(msgs::Model).
    * [Pull request #1466](https://bitbucket.org/osrf/gazebo/pull-request/1466)

1. Added Model Msg-to-SDF conversion functions and test.
    * [Pull request #1429](https://bitbucket.org/osrf/gazebo/pull-request/1429)

1. Added Joint Msg-to-SDF conversion functions and test.
    * [Pull request #1419](https://bitbucket.org/osrf/gazebo/pull-request/1419)

1. Added Visual, Material Msg-to-SDF conversion functions and ShaderType to string conversion functions.
    * [Pull request #1415](https://bitbucket.org/osrf/gazebo/pull-request/1415)

1. Implement Coulomb joint friction for BulletSliderJoint
  * [Pull request #1452](https://bitbucket.org/osrf/gazebo/pull-request/1452)
  * [Issue #1348](https://bitbucket.org/osrf/gazebo/issue/1348)

### Gazebo 5.0.0 (2015-01-27)
1. Support for using [digital elevation maps](http://gazebosim.org/tutorials?tut=dem) has been added to debian packages.

1. C++11 support (C++11 compatible compiler is now required)
    * [Pull request #1340](https://bitbucket.org/osrf/gazebo/pull-request/1340)

1. Implemented private data pointer for the World class.
    * [Pull request #1383](https://bitbucket.org/osrf/gazebo/pull-request/1383)

1. Implemented private data pointer for the Scene class.
    * [Pull request #1385](https://bitbucket.org/osrf/gazebo/pull-request/1385)

1. Added a events::Event::resetWorld event that is triggered when World::Reset is called.
    * [Pull request #1332](https://bitbucket.org/osrf/gazebo/pull-request/1332)
    * [Issue #1375](https://bitbucket.org/osrf/gazebo/issue/1375)

1. Fixed `math::Box::GetCenter` functionality.
    * [Pull request #1278](https://bitbucket.org/osrf/gazebo/pull-request/1278)
    * [Issue #1327](https://bitbucket.org/osrf/gazebo/issue/1327)

1. Added a GUI timer plugin that facilitates the display and control a timer inside the Gazebo UI.
    * [Pull request #1270](https://bitbucket.org/osrf/gazebo/pull-request/1270)

1. Added ability to load plugins via SDF.
    * [Pull request #1261](https://bitbucket.org/osrf/gazebo/pull-request/1261)

1. Added GUIEvent to hide/show the left GUI pane.
    * [Pull request #1269](https://bitbucket.org/osrf/gazebo/pull-request/1269)

1. Modified KeyEventHandler and GLWidget so that hotkeys can be suppressed by custom KeyEvents set up by developers
    * [Pull request #1251](https://bitbucket.org/osrf/gazebo/pull-request/1251)

1. Added ability to read the directory where the log files are stored.
    * [Pull request #1277](https://bitbucket.org/osrf/gazebo/pull-request/1277)

1. Implemented a simulation cloner
    * [Pull request #1180](https://bitbucket.org/osrf/gazebo/pull-request/1180/clone-a-simulation)

1. Added GUI overlay plugins. Users can now write a Gazebo + QT plugin that displays widgets over the render window.
  * [Pull request #1181](https://bitbucket.org/osrf/gazebo/pull-request/1181)

1. Change behavior of Joint::SetVelocity, add Joint::SetVelocityLimit(unsigned int, double)
  * [Pull request #1218](https://bitbucket.org/osrf/gazebo/pull-request/1218)
  * [Issue #964](https://bitbucket.org/osrf/gazebo/issue/964)

1. Implement Coulomb joint friction for ODE
  * [Pull request #1221](https://bitbucket.org/osrf/gazebo/pull-request/1221)
  * [Issue #381](https://bitbucket.org/osrf/gazebo/issue/381)

1. Implement Coulomb joint friction for BulletHingeJoint
  * [Pull request #1317](https://bitbucket.org/osrf/gazebo/pull-request/1317)
  * [Issue #1348](https://bitbucket.org/osrf/gazebo/issue/1348)

1. Implemented camera lens distortion.
  * [Pull request #1213](https://bitbucket.org/osrf/gazebo/pull-request/1213)

1. Kill rogue gzservers left over from failed INTEGRATION_world_clone tests
   and improve robustness of `UNIT_gz_TEST`
  * [Pull request #1232](https://bitbucket.org/osrf/gazebo/pull-request/1232)
  * [Issue #1299](https://bitbucket.org/osrf/gazebo/issue/1299)

1. Added RenderWidget::ShowToolbar to toggle visibility of top toolbar.
  * [Pull request #1248](https://bitbucket.org/osrf/gazebo/pull-request/1248)

1. Fix joint axis visualization.
  * [Pull request #1258](https://bitbucket.org/osrf/gazebo/pull-request/1258)

1. Change UserCamera view control via joysticks. Clean up rate control vs. pose control.
   see UserCamera::OnJoyPose and UserCamera::OnJoyTwist. Added view twist control toggle
   with joystick button 1.
  * [Pull request #1249](https://bitbucket.org/osrf/gazebo/pull-request/1249)

1. Added RenderWidget::GetToolbar to get the top toolbar and change its actions on ModelEditor.
    * [Pull request #1263](https://bitbucket.org/osrf/gazebo/pull-request/1263)

1. Added accessor for MainWindow graphical widget to GuiIface.
    * [Pull request #1250](https://bitbucket.org/osrf/gazebo/pull-request/1250)

1. Added a ConfigWidget class that takes in a google protobuf message and generates widgets for configuring the fields in the message
    * [Pull request #1285](https://bitbucket.org/osrf/gazebo/pull-request/1285)

1. Added GLWidget::OnModelEditor when model editor is triggered, and MainWindow::OnEditorGroup to manually uncheck editor actions.
    * [Pull request #1283](https://bitbucket.org/osrf/gazebo/pull-request/1283)

1. Added Collision, Geometry, Inertial, Surface Msg-to-SDF conversion functions.
    * [Pull request #1315](https://bitbucket.org/osrf/gazebo/pull-request/1315)

1. Added "button modifier" fields (control, shift, and alt) to common::KeyEvent.
    * [Pull request #1325](https://bitbucket.org/osrf/gazebo/pull-request/1325)

1. Added inputs for environment variable GAZEBO_GUI_INI_FILE for reading a custom .ini file.
    * [Pull request #1252](https://bitbucket.org/osrf/gazebo/pull-request/1252)

1. Fixed crash on "permission denied" bug, added insert_model integration test.
    * [Pull request #1329](https://bitbucket.org/osrf/gazebo/pull-request/1329/)

1. Enable simbody joint tests, implement `SimbodyJoint::GetParam`, create
   `Joint::GetParam`, fix bug in `BulletHingeJoint::SetParam`.
    * [Pull request #1404](https://bitbucket.org/osrf/gazebo/pull-request/1404/)

1. Building editor updates
    1. Fixed inspector resizing.
        * [Pull request #1230](https://bitbucket.org/osrf/gazebo/pull-request/1230)
        * [Issue #395](https://bitbucket.org/osrf/gazebo/issue/395)

    1. Doors and windows move proportionally with wall.
        * [Pull request #1231](https://bitbucket.org/osrf/gazebo/pull-request/1231)
        * [Issue #368](https://bitbucket.org/osrf/gazebo/issue/368)

    1. Inspector dialogs stay on top.
        * [Pull request #1229](https://bitbucket.org/osrf/gazebo/pull-request/1229)
        * [Issue #417](https://bitbucket.org/osrf/gazebo/issue/417)

    1. Make model name editable on palette.
        * [Pull request #1239](https://bitbucket.org/osrf/gazebo/pull-request/1239)

    1. Import background image and improve add/delete levels.
        * [Pull request #1214](https://bitbucket.org/osrf/gazebo/pull-request/1214)
        * [Issue #422](https://bitbucket.org/osrf/gazebo/issue/422)
        * [Issue #361](https://bitbucket.org/osrf/gazebo/issue/361)

    1. Fix changing draw mode.
        * [Pull request #1233](https://bitbucket.org/osrf/gazebo/pull-request/1233)
        * [Issue #405](https://bitbucket.org/osrf/gazebo/issue/405)

    1. Tips on palette's top-right corner.
        * [Pull request #1241](https://bitbucket.org/osrf/gazebo/pull-request/1241)

    1. New buttons and layout for the palette.
        * [Pull request #1242](https://bitbucket.org/osrf/gazebo/pull-request/1242)

    1. Individual wall segments instead of polylines.
        * [Pull request #1246](https://bitbucket.org/osrf/gazebo/pull-request/1246)
        * [Issue #389](https://bitbucket.org/osrf/gazebo/issue/389)
        * [Issue #415](https://bitbucket.org/osrf/gazebo/issue/415)

    1. Fix exiting and saving, exiting when there's nothing drawn, fix text on popups.
        * [Pull request #1296](https://bitbucket.org/osrf/gazebo/pull-request/1296)

    1. Display measure for selected wall segment.
        * [Pull request #1291](https://bitbucket.org/osrf/gazebo/pull-request/1291)
        * [Issue #366](https://bitbucket.org/osrf/gazebo/issue/366)

    1. Highlight selected item's 3D visual.
        * [Pull request #1292](https://bitbucket.org/osrf/gazebo/pull-request/1292)

    1. Added color picker to inspector dialogs.
        * [Pull request #1298](https://bitbucket.org/osrf/gazebo/pull-request/1298)

    1. Snapping on by default, off holding Shift. Improved snapping.
        * [Pull request #1304](https://bitbucket.org/osrf/gazebo/pull-request/1304)

    1. Snap walls to length increments, moved scale to SegmentItem and added Get/SetScale, added SegmentItem::SnapAngle and SegmentItem::SnapLength.
        * [Pull request #1311](https://bitbucket.org/osrf/gazebo/pull-request/1311)

    1. Make buildings available in "Insert Models" tab, improve save flow.
        * [Pull request #1312](https://bitbucket.org/osrf/gazebo/pull-request/1312)

    1. Added EditorItem::SetHighlighted.
        * [Pull request #1308](https://bitbucket.org/osrf/gazebo/pull-request/1308)

    1. Current level is transparent, lower levels opaque, higher levels invisible.
        * [Pull request #1303](https://bitbucket.org/osrf/gazebo/pull-request/1303)

    1. Detach all child manips when item is deleted, added BuildingMaker::DetachAllChildren.
        * [Pull request #1316](https://bitbucket.org/osrf/gazebo/pull-request/1316)

    1. Added texture picker to inspector dialogs.
        * [Pull request #1306](https://bitbucket.org/osrf/gazebo/pull-request/1306)

    1. Measures for doors and windows. Added RectItem::angleOnWall and related Get/Set.
        * [Pull request #1322](https://bitbucket.org/osrf/gazebo/pull-request/1322)
        * [Issue #370](https://bitbucket.org/osrf/gazebo/issue/370)

    1. Added Gazebo/BuildingFrame material to display holes for doors and windows on walls.
        * [Pull request #1338](https://bitbucket.org/osrf/gazebo/pull-request/1338)

    1. Added Gazebo/Bricks material to be used as texture on the building editor.
        * [Pull request #1333](https://bitbucket.org/osrf/gazebo/pull-request/1333)

    1. Pick colors from the palette and assign on 3D view. Added mouse and key event handlers to BuildingMaker, and events to communicate from BuildingModelManip to EditorItem.
        * [Pull request #1336](https://bitbucket.org/osrf/gazebo/pull-request/1336)

    1. Pick textures from the palette and assign in 3D view.
        * [Pull request #1368](https://bitbucket.org/osrf/gazebo/pull-request/1368)

1. Model editor updates
    1. Fix adding/removing event filters .
        * [Pull request #1279](https://bitbucket.org/osrf/gazebo/pull-request/1279)

    1. Enabled multi-selection and align tool inside model editor.
        * [Pull request #1302](https://bitbucket.org/osrf/gazebo/pull-request/1302)
        * [Issue #1323](https://bitbucket.org/osrf/gazebo/issue/1323)

    1. Enabled snap mode inside model editor.
        * [Pull request #1331](https://bitbucket.org/osrf/gazebo/pull-request/1331)
        * [Issue #1318](https://bitbucket.org/osrf/gazebo/issue/1318)

    1. Implemented copy/pasting of links.
        * [Pull request #1330](https://bitbucket.org/osrf/gazebo/pull-request/1330)

1. GUI publishes model selection information on ~/selection topic.
    * [Pull request #1318](https://bitbucket.org/osrf/gazebo/pull-request/1318)

## Gazebo 4.0

### Gazebo 4.x.x (2015-xx-xx)

1. Fix build for Bullet 2.83, enable angle wrapping for BulletHingeJoint
    * [Pull request #1664](https://bitbucket.org/osrf/gazebo/pull-request/1664)

### Gazebo 4.1.3 (2015-05-07)

1. Fix saving visual geom SDF values
    * [Pull request #1597](https://bitbucket.org/osrf/gazebo/pull-request/1597)
1. Fix heightmap model texture loading.
    * [Pull request #1595](https://bitbucket.org/osrf/gazebo/pull-request/1595)
1. Fix visual collision scale on separate client
    * [Pull request #1585](https://bitbucket.org/osrf/gazebo/pull-request/1585)
1. Fix several clang compiler warnings
    * [Pull request #1594](https://bitbucket.org/osrf/gazebo/pull-request/1594)
1. Fix blank save / browse dialogs
    * [Pull request #1544](https://bitbucket.org/osrf/gazebo/pull-request/1544)

### Gazebo 4.1.2 (2015-03-20)

1. Fix quaternion documentation: target Gazebo_4.1
    * [Pull request #1525](https://bitbucket.org/osrf/gazebo/pull-request/1525)
1. Speed up World::Step in loops
    * [Pull request #1492](https://bitbucket.org/osrf/gazebo/pull-request/1492)
1. Reduce selection buffer updates -> 4.1
    * [Pull request #1494](https://bitbucket.org/osrf/gazebo/pull-request/1494)
1. Fix QT rendering, and rendering update rate
    * [Pull request #1487](https://bitbucket.org/osrf/gazebo/pull-request/1487)
1. Fix loading of SimbodyPhysics parameters
    * [Pull request #1474](https://bitbucket.org/osrf/gazebo/pull-request/1474)
1. Fix heightmap on OSX -> 4.1
    * [Pull request #1455](https://bitbucket.org/osrf/gazebo/pull-request/1455)
1. Remove extra pose tag in a world file that should not be there
    * [Pull request #1458](https://bitbucket.org/osrf/gazebo/pull-request/1458)
1. Better fix for #236 for IMU that doesn't require ABI changes
    * [Pull request #1448](https://bitbucket.org/osrf/gazebo/pull-request/1448)
1. Fix regression of #236 for ImuSensor in 4.1
    * [Pull request #1446](https://bitbucket.org/osrf/gazebo/pull-request/1446)
1. Preserve previous GAZEBO_MODEL_PATH values when sourcing setup.sh
    * [Pull request #1430](https://bitbucket.org/osrf/gazebo/pull-request/1430)
1. issue #857: fix segfault for simbody screw joint when setting limits due to uninitialized limitForce.
    * [Pull request #1423](https://bitbucket.org/osrf/gazebo/pull-request/1423)
1. Allow multiple contact sensors per link (#960)
    * [Pull request #1413](https://bitbucket.org/osrf/gazebo/pull-request/1413)
1. Fix for issue #351, ODE World Step
    * [Pull request #1406](https://bitbucket.org/osrf/gazebo/pull-request/1406)
1. Disable failing InelasticCollision/0 test (#1394)
    * [Pull request #1405](https://bitbucket.org/osrf/gazebo/pull-request/1405)
1. Prevent out of bounds array access in SkidSteerDrivePlugin (found by cppcheck 1.68)
    * [Pull request #1379](https://bitbucket.org/osrf/gazebo/pull-request/1379)

### Gazebo 4.1.1 (2015-01-15)

1. Fix BulletPlaneShape bounding box (#1265)
    * [Pull request #1367](https://bitbucket.org/osrf/gazebo/pull-request/1367)
1. Fix dart linking errors on osx
    * [Pull request #1372](https://bitbucket.org/osrf/gazebo/pull-request/1372)
1. Update to player interfaces
    * [Pull request #1324](https://bitbucket.org/osrf/gazebo/pull-request/1324)
1. Handle GpuLaser name collisions (#1403)
    * [Pull request #1360](https://bitbucket.org/osrf/gazebo/pull-request/1360)
1. Add checks for handling array's with counts of zero, and read specular values
    * [Pull request #1339](https://bitbucket.org/osrf/gazebo/pull-request/1339)
1. Fix model list widget test
    * [Pull request #1327](https://bitbucket.org/osrf/gazebo/pull-request/1327)
1. Fix ogre includes
    * [Pull request #1323](https://bitbucket.org/osrf/gazebo/pull-request/1323)

### Gazebo 4.1.0 (2014-11-20)

1. Modified GUI rendering to improve the rendering update rate.
    * [Pull request #1487](https://bitbucket.org/osrf/gazebo/pull-request/1487)

### Gazebo 4.1.0 (2014-11-20)

1. Add ArrangePlugin for arranging groups of models.
   Also add Model::ResetPhysicsStates to call Link::ResetPhysicsStates
   recursively on all links in model.
    * [Pull request #1208](https://bitbucket.org/osrf/gazebo/pull-request/1208)
1. The `gz model` command line tool will output model info using either `-i` for complete info, or `-p` for just the model pose.
    * [Pull request #1212](https://bitbucket.org/osrf/gazebo/pull-request/1212)
    * [DRCSim Issue #389](https://bitbucket.org/osrf/drcsim/issue/389)
1. Added SignalStats class for computing incremental signal statistics.
    * [Pull request #1198](https://bitbucket.org/osrf/gazebo/pull-request/1198)
1. Add InitialVelocityPlugin to setting the initial state of links
    * [Pull request #1237](https://bitbucket.org/osrf/gazebo/pull-request/1237)
1. Added Quaternion::Integrate function.
    * [Pull request #1255](https://bitbucket.org/osrf/gazebo/pull-request/1255)
1. Added ConvertJointType functions, display more joint info on model list.
    * [Pull request #1259](https://bitbucket.org/osrf/gazebo/pull-request/1259)
1. Added ModelListWidget::AddProperty, removed unnecessary checks on ModelListWidget.
    * [Pull request #1271](https://bitbucket.org/osrf/gazebo/pull-request/1271)
1. Fix loading collada meshes with unsupported input semantics.
    * [Pull request #1319](https://bitbucket.org/osrf/gazebo/pull-request/1319)

### Gazebo 4.0.2 (2014-09-23)

1. Fix and improve mechanism to generate pkgconfig libs
    * [Pull request #1027](https://bitbucket.org/osrf/gazebo/pull-request/1027)
    * [Issue #1284](https://bitbucket.org/osrf/gazebo/issue/1284)
1. Added arat.world
    * [Pull request #1205](https://bitbucket.org/osrf/gazebo/pull-request/1205)
1. Update gzprop to output zip files.
    * [Pull request #1197](https://bitbucket.org/osrf/gazebo/pull-request/1197)
1. Make Collision::GetShape a const function
    * [Pull requset #1189](https://bitbucket.org/osrf/gazebo/pull-request/1189)
1. Install missing physics headers
    * [Pull requset #1183](https://bitbucket.org/osrf/gazebo/pull-request/1183)
1. Remove SimbodyLink::AddTorque console message
    * [Pull requset #1185](https://bitbucket.org/osrf/gazebo/pull-request/1185)
1. Fix log xml
    * [Pull requset #1188](https://bitbucket.org/osrf/gazebo/pull-request/1188)

### Gazebo 4.0.0 (2014-08-08)

1. Added lcov support to cmake
    * [Pull request #1047](https://bitbucket.org/osrf/gazebo/pull-request/1047)
1. Fixed memory leak in image conversion
    * [Pull request #1057](https://bitbucket.org/osrf/gazebo/pull-request/1057)
1. Removed deprecated function
    * [Pull request #1067](https://bitbucket.org/osrf/gazebo/pull-request/1067)
1. Improved collada loading performance
    * [Pull request #1066](https://bitbucket.org/osrf/gazebo/pull-request/1066)
    * [Pull request #1082](https://bitbucket.org/osrf/gazebo/pull-request/1082)
    * [Issue #1134](https://bitbucket.org/osrf/gazebo/issue/1134)
1. Implemented a collada exporter
    * [Pull request #1064](https://bitbucket.org/osrf/gazebo/pull-request/1064)
1. Force torque sensor now makes use of sensor's pose.
    * [Pull request #1076](https://bitbucket.org/osrf/gazebo/pull-request/1076)
    * [Issue #940](https://bitbucket.org/osrf/gazebo/issue/940)
1. Fix Model::GetLinks segfault
    * [Pull request #1093](https://bitbucket.org/osrf/gazebo/pull-request/1093)
1. Fix deleting and saving lights in gzserver
    * [Pull request #1094](https://bitbucket.org/osrf/gazebo/pull-request/1094)
    * [Issue #1182](https://bitbucket.org/osrf/gazebo/issue/1182)
    * [Issue #346](https://bitbucket.org/osrf/gazebo/issue/346)
1. Fix Collision::GetWorldPose. The pose of a collision would not update properly.
    * [Pull request #1049](https://bitbucket.org/osrf/gazebo/pull-request/1049)
    * [Issue #1124](https://bitbucket.org/osrf/gazebo/issue/1124)
1. Fixed the animate_box and animate_joints examples
    * [Pull request #1086](https://bitbucket.org/osrf/gazebo/pull-request/1086)
1. Integrated Oculus Rift functionality
    * [Pull request #1074](https://bitbucket.org/osrf/gazebo/pull-request/1074)
    * [Pull request #1136](https://bitbucket.org/osrf/gazebo/pull-request/1136)
    * [Pull request #1139](https://bitbucket.org/osrf/gazebo/pull-request/1139)
1. Updated Base::GetScopedName
    * [Pull request #1104](https://bitbucket.org/osrf/gazebo/pull-request/1104)
1. Fix collada loader from adding duplicate materials into a Mesh
    * [Pull request #1105](https://bitbucket.org/osrf/gazebo/pull-request/1105)
    * [Issue #1180](https://bitbucket.org/osrf/gazebo/issue/1180)
1. Integrated Razer Hydra functionality
    * [Pull request #1083](https://bitbucket.org/osrf/gazebo/pull-request/1083)
    * [Pull request #1109](https://bitbucket.org/osrf/gazebo/pull-request/1109)
1. Added ability to copy and paste models in the GUI
    * [Pull request #1103](https://bitbucket.org/osrf/gazebo/pull-request/1103)
1. Removed unnecessary inclusion of gazebo.hh and common.hh in plugins
    * [Pull request #1111](https://bitbucket.org/osrf/gazebo/pull-request/1111)
1. Added ability to specify custom road textures
    * [Pull request #1027](https://bitbucket.org/osrf/gazebo/pull-request/1027)
1. Added support for DART 4.1
    * [Pull request #1113](https://bitbucket.org/osrf/gazebo/pull-request/1113)
    * [Pull request #1132](https://bitbucket.org/osrf/gazebo/pull-request/1132)
    * [Pull request #1134](https://bitbucket.org/osrf/gazebo/pull-request/1134)
    * [Pull request #1154](https://bitbucket.org/osrf/gazebo/pull-request/1154)
1. Allow position of joints to be directly set.
    * [Pull request #1097](https://bitbucket.org/osrf/gazebo/pull-request/1097)
    * [Issue #1138](https://bitbucket.org/osrf/gazebo/issue/1138)
1. Added extruded polyline geometry
    * [Pull request #1026](https://bitbucket.org/osrf/gazebo/pull-request/1026)
1. Fixed actor animation
    * [Pull request #1133](https://bitbucket.org/osrf/gazebo/pull-request/1133)
    * [Pull request #1141](https://bitbucket.org/osrf/gazebo/pull-request/1141)
1. Generate a versioned cmake config file
    * [Pull request #1153](https://bitbucket.org/osrf/gazebo/pull-request/1153)
    * [Issue #1226](https://bitbucket.org/osrf/gazebo/issue/1226)
1. Added KMeans class
    * [Pull request #1147](https://bitbucket.org/osrf/gazebo/pull-request/1147)
1. Added --summary-range feature to bitbucket pullrequest tool
    * [Pull request #1156](https://bitbucket.org/osrf/gazebo/pull-request/1156)
1. Updated web links
    * [Pull request #1159](https://bitbucket.org/osrf/gazebo/pull-request/1159)
1. Update tests
    * [Pull request #1155](https://bitbucket.org/osrf/gazebo/pull-request/1155)
    * [Pull request #1143](https://bitbucket.org/osrf/gazebo/pull-request/1143)
    * [Pull request #1138](https://bitbucket.org/osrf/gazebo/pull-request/1138)
    * [Pull request #1140](https://bitbucket.org/osrf/gazebo/pull-request/1140)
    * [Pull request #1127](https://bitbucket.org/osrf/gazebo/pull-request/1127)
    * [Pull request #1115](https://bitbucket.org/osrf/gazebo/pull-request/1115)
    * [Pull request #1102](https://bitbucket.org/osrf/gazebo/pull-request/1102)
    * [Pull request #1087](https://bitbucket.org/osrf/gazebo/pull-request/1087)
    * [Pull request #1084](https://bitbucket.org/osrf/gazebo/pull-request/1084)

## Gazebo 3.0

### Gazebo 3.x.x (yyyy-mm-dd)

1. Fixed sonar and wireless sensor visualization
    * [Pull request #1254](https://bitbucket.org/osrf/gazebo/pull-request/1254)
1. Update visual bounding box when model is selected
    * [Pull request #1280](https://bitbucket.org/osrf/gazebo/pull-request/1280)

### Gazebo 3.1.0 (2014-08-08)

1. Implemented Simbody::Link::Set*Vel
    * [Pull request #1160](https://bitbucket.org/osrf/gazebo/pull-request/1160)
    * [Issue #1012](https://bitbucket.org/osrf/gazebo/issue/1012)
1. Added World::RemoveModel function
    * [Pull request #1106](https://bitbucket.org/osrf/gazebo/pull-request/1106)
    * [Issue #1177](https://bitbucket.org/osrf/gazebo/issue/1177)
1. Fix exit from camera follow mode using the escape key
    * [Pull request #1137](https://bitbucket.org/osrf/gazebo/pull-request/1137)
    * [Issue #1220](https://bitbucket.org/osrf/gazebo/issue/1220)
1. Added support for SDF joint spring stiffness and reference positions
    * [Pull request #1117](https://bitbucket.org/osrf/gazebo/pull-request/1117)
1. Removed the gzmodel_create script
    * [Pull request #1130](https://bitbucket.org/osrf/gazebo/pull-request/1130)
1. Added Vector2 dot product
    * [Pull request #1101](https://bitbucket.org/osrf/gazebo/pull-request/1101)
1. Added SetPositionPID and SetVelocityPID to JointController
    * [Pull request #1091](https://bitbucket.org/osrf/gazebo/pull-request/1091)
1. Fix gzclient startup crash with ogre 1.9
    * [Pull request #1098](https://bitbucket.org/osrf/gazebo/pull-request/1098)
    * [Issue #996](https://bitbucket.org/osrf/gazebo/issue/996)
1. Update the bitbucket_pullrequests tool
    * [Pull request #1108](https://bitbucket.org/osrf/gazebo/pull-request/1108)
1. Light properties now remain in place after move by the user via the GUI.
    * [Pull request #1110](https://bitbucket.org/osrf/gazebo/pull-request/1110)
    * [Issue #1211](https://bitbucket.org/osrf/gazebo/issue/1211)
1. Allow position of joints to be directly set.
    * [Pull request #1096](https://bitbucket.org/osrf/gazebo/pull-request/1096)
    * [Issue #1138](https://bitbucket.org/osrf/gazebo/issue/1138)

### Gazebo 3.0.0 (2014-04-11)

1. Fix bug when deleting the sun light
    * [Pull request #1088](https://bitbucket.org/osrf/gazebo/pull-request/1088)
    * [Issue #1133](https://bitbucket.org/osrf/gazebo/issue/1133)
1. Fix ODE screw joint
    * [Pull request #1078](https://bitbucket.org/osrf/gazebo/pull-request/1078)
    * [Issue #1167](https://bitbucket.org/osrf/gazebo/issue/1167)
1. Update joint integration tests
    * [Pull request #1081](https://bitbucket.org/osrf/gazebo/pull-request/1081)
1. Fixed false positives in cppcheck.
    * [Pull request #1061](https://bitbucket.org/osrf/gazebo/pull-request/1061)
1. Made joint axis reference frame relative to child, and updated simbody and dart accordingly.
    * [Pull request #1069](https://bitbucket.org/osrf/gazebo/pull-request/1069)
    * [Issue #494](https://bitbucket.org/osrf/gazebo/issue/494)
    * [Issue #1143](https://bitbucket.org/osrf/gazebo/issue/1143)
1. Added ability to pass vector of strings to SetupClient and SetupServer
    * [Pull request #1068](https://bitbucket.org/osrf/gazebo/pull-request/1068)
    * [Issue #1132](https://bitbucket.org/osrf/gazebo/issue/1132)
1. Fix error correction in screw constraints for ODE
    * [Pull request #1159](https://bitbucket.org/osrf/gazebo/pull-request/1159)
    * [Issue #1159](https://bitbucket.org/osrf/gazebo/issue/1159)
1. Improved pkgconfig with SDF
    * [Pull request #1062](https://bitbucket.org/osrf/gazebo/pull-request/1062)
1. Added a plugin to simulate aero dynamics
    * [Pull request #905](https://bitbucket.org/osrf/gazebo/pull-request/905)
1. Updated bullet support
    * [Issue #1069](https://bitbucket.org/osrf/gazebo/issue/1069)
    * [Pull request #1011](https://bitbucket.org/osrf/gazebo/pull-request/1011)
    * [Pull request #996](https://bitbucket.org/osrf/gazebo/pull-request/966)
    * [Pull request #1024](https://bitbucket.org/osrf/gazebo/pull-request/1024)
1. Updated simbody support
    * [Pull request #995](https://bitbucket.org/osrf/gazebo/pull-request/995)
1. Updated worlds to SDF 1.5
    * [Pull request #1021](https://bitbucket.org/osrf/gazebo/pull-request/1021)
1. Improvements to ODE
    * [Pull request #1001](https://bitbucket.org/osrf/gazebo/pull-request/1001)
    * [Pull request #1014](https://bitbucket.org/osrf/gazebo/pull-request/1014)
    * [Pull request #1015](https://bitbucket.org/osrf/gazebo/pull-request/1015)
    * [Pull request #1016](https://bitbucket.org/osrf/gazebo/pull-request/1016)
1. New command line tool
    * [Pull request #972](https://bitbucket.org/osrf/gazebo/pull-request/972)
1. Graphical user interface improvements
    * [Pull request #971](https://bitbucket.org/osrf/gazebo/pull-request/971)
    * [Pull request #1013](https://bitbucket.org/osrf/gazebo/pull-request/1013)
    * [Pull request #989](https://bitbucket.org/osrf/gazebo/pull-request/989)
1. Created a friction pyramid class
    * [Pull request #935](https://bitbucket.org/osrf/gazebo/pull-request/935)
1. Added GetWorldEnergy functions to Model, Joint, and Link
    * [Pull request #1017](https://bitbucket.org/osrf/gazebo/pull-request/1017)
1. Preparing Gazebo for admission into Ubuntu
    * [Pull request #969](https://bitbucket.org/osrf/gazebo/pull-request/969)
    * [Pull request #998](https://bitbucket.org/osrf/gazebo/pull-request/998)
    * [Pull request #1002](https://bitbucket.org/osrf/gazebo/pull-request/1002)
1. Add method for querying if useImplicitStiffnessDamping flag is set for a given joint
    * [Issue #629](https://bitbucket.org/osrf/gazebo/issue/629)
    * [Pull request #1006](https://bitbucket.org/osrf/gazebo/pull-request/1006)
1. Fix joint axis frames
    * [Issue #494](https://bitbucket.org/osrf/gazebo/issue/494)
    * [Pull request #963](https://bitbucket.org/osrf/gazebo/pull-request/963)
1. Compute joint anchor pose relative to parent
    * [Issue #1029](https://bitbucket.org/osrf/gazebo/issue/1029)
    * [Pull request #982](https://bitbucket.org/osrf/gazebo/pull-request/982)
1. Cleanup the installed worlds
    * [Issue #1036](https://bitbucket.org/osrf/gazebo/issue/1036)
    * [Pull request #984](https://bitbucket.org/osrf/gazebo/pull-request/984)
1. Update to the GPS sensor
    * [Issue #1059](https://bitbucket.org/osrf/gazebo/issue/1059)
    * [Pull request #984](https://bitbucket.org/osrf/gazebo/pull-request/984)
1. Removed libtool from plugin loading
    * [Pull request #981](https://bitbucket.org/osrf/gazebo/pull-request/981)
1. Added functions to get inertial information for a link in the world frame.
    * [Pull request #1005](https://bitbucket.org/osrf/gazebo/pull-request/1005)

## Gazebo 2.0

### Gazebo 2.2.6 (2015-09-28)

1. Backport fixes to setup.sh from pull request #1430 to 2.2 branch
    * [Pull request 1889](https://bitbucket.org/osrf/gazebo/pull-request/1889)
1. Fix heightmap texture loading (2.2)
    * [Pull request 1596](https://bitbucket.org/osrf/gazebo/pull-request/1596)
1. Prevent out of bounds array access in SkidSteerDrivePlugin (found by cppcheck 1.68)
    * [Pull request 1379](https://bitbucket.org/osrf/gazebo/pull-request/1379)
1. Fix build with boost 1.57 for 2.2 branch (#1399)
    * [Pull request 1358](https://bitbucket.org/osrf/gazebo/pull-request/1358)
1. Fix manpage test failures by incrementing year to 2015
    * [Pull request 1361](https://bitbucket.org/osrf/gazebo/pull-request/1361)
1. Fix build for OS X 10.10 (#1304, #1289)
    * [Pull request 1346](https://bitbucket.org/osrf/gazebo/pull-request/1346)
1. Restore ODELink ABI, use Link variables instead (#1354)
    * [Pull request 1347](https://bitbucket.org/osrf/gazebo/pull-request/1347)
1. Fix inertia_ratio test
    * [Pull request 1344](https://bitbucket.org/osrf/gazebo/pull-request/1344)
1. backport collision visual fix -> 2.2
    * [Pull request 1343](https://bitbucket.org/osrf/gazebo/pull-request/1343)
1. Fix two code_check errors on 2.2
    * [Pull request 1314](https://bitbucket.org/osrf/gazebo/pull-request/1314)
1. issue #243 fix Link::GetWorldLinearAccel and Link::GetWorldAngularAccel for ODE
    * [Pull request 1284](https://bitbucket.org/osrf/gazebo/pull-request/1284)

### Gazebo 2.2.3 (2014-04-29)

1. Removed redundant call to World::Init
    * [Pull request #1107](https://bitbucket.org/osrf/gazebo/pull-request/1107)
    * [Issue #1208](https://bitbucket.org/osrf/gazebo/issue/1208)
1. Return proper error codes when gazebo exits
    * [Pull request #1085](https://bitbucket.org/osrf/gazebo/pull-request/1085)
    * [Issue #1178](https://bitbucket.org/osrf/gazebo/issue/1178)
1. Fixed Camera::GetWorldRotation().
    * [Pull request #1071](https://bitbucket.org/osrf/gazebo/pull-request/1071)
    * [Issue #1087](https://bitbucket.org/osrf/gazebo/issue/1087)
1. Fixed memory leak in image conversion
    * [Pull request #1073](https://bitbucket.org/osrf/gazebo/pull-request/1073)

### Gazebo 2.2.1 (xxxx-xx-xx)

1. Fix heightmap model texture loading.
    * [Pull request #1596](https://bitbucket.org/osrf/gazebo/pull-request/1596)

### Gazebo 2.2.0 (2014-01-10)

1. Fix compilation when using OGRE-1.9 (full support is being worked on)
    * [Issue #994](https://bitbucket.org/osrf/gazebo/issue/994)
    * [Issue #995](https://bitbucket.org/osrf/gazebo/issue/995)
    * [Issue #996](https://bitbucket.org/osrf/gazebo/issue/996)
    * [Pull request #883](https://bitbucket.org/osrf/gazebo/pull-request/883)
1. Added unit test for issue 624.
    * [Issue #624](https://bitbucket.org/osrf/gazebo/issue/624).
    * [Pull request #889](https://bitbucket.org/osrf/gazebo/pull-request/889)
1. Use 3x3 PCF shadows for smoother shadows.
    * [Pull request #887](https://bitbucket.org/osrf/gazebo/pull-request/887)
1. Update manpage copyright to 2014.
    * [Pull request #893](https://bitbucket.org/osrf/gazebo/pull-request/893)
1. Added friction integration test .
    * [Pull request #885](https://bitbucket.org/osrf/gazebo/pull-request/885)
1. Fix joint anchor when link pose is not specified.
    * [Issue #978](https://bitbucket.org/osrf/gazebo/issue/978)
    * [Pull request #862](https://bitbucket.org/osrf/gazebo/pull-request/862)
1. Added (ESC) tooltip for GUI Selection Mode icon.
    * [Issue #993](https://bitbucket.org/osrf/gazebo/issue/993)
    * [Pull request #888](https://bitbucket.org/osrf/gazebo/pull-request/888)
1. Removed old comment about resolved issue.
    * [Issue #837](https://bitbucket.org/osrf/gazebo/issue/837)
    * [Pull request #880](https://bitbucket.org/osrf/gazebo/pull-request/880)
1. Made SimbodyLink::Get* function thread-safe
    * [Issue #918](https://bitbucket.org/osrf/gazebo/issue/918)
    * [Pull request #872](https://bitbucket.org/osrf/gazebo/pull-request/872)
1. Suppressed spurious gzlog messages in ODE::Body
    * [Issue #983](https://bitbucket.org/osrf/gazebo/issue/983)
    * [Pull request #875](https://bitbucket.org/osrf/gazebo/pull-request/875)
1. Fixed Force Torque Sensor Test by properly initializing some values.
    * [Issue #982](https://bitbucket.org/osrf/gazebo/issue/982)
    * [Pull request #869](https://bitbucket.org/osrf/gazebo/pull-request/869)
1. Added breakable joint plugin to support breakable walls.
    * [Pull request #865](https://bitbucket.org/osrf/gazebo/pull-request/865)
1. Used different tuple syntax to fix compilation on OSX mavericks.
    * [Issue #947](https://bitbucket.org/osrf/gazebo/issue/947)
    * [Pull request #858](https://bitbucket.org/osrf/gazebo/pull-request/858)
1. Fixed sonar test and deprecation warning.
    * [Pull request #856](https://bitbucket.org/osrf/gazebo/pull-request/856)
1. Speed up test compilation.
    * Part of [Issue #955](https://bitbucket.org/osrf/gazebo/issue/955)
    * [Pull request #846](https://bitbucket.org/osrf/gazebo/pull-request/846)
1. Added Joint::SetEffortLimit API
    * [Issue #923](https://bitbucket.org/osrf/gazebo/issue/923)
    * [Pull request #808](https://bitbucket.org/osrf/gazebo/pull-request/808)
1. Made bullet output less verbose.
    * [Pull request #839](https://bitbucket.org/osrf/gazebo/pull-request/839)
1. Convergence acceleration and stability tweak to make atlas_v3 stable
    * [Issue #895](https://bitbucket.org/osrf/gazebo/issue/895)
    * [Pull request #772](https://bitbucket.org/osrf/gazebo/pull-request/772)
1. Added colors, textures and world files for the SPL RoboCup environment
    * [Pull request #838](https://bitbucket.org/osrf/gazebo/pull-request/838)
1. Fixed bitbucket_pullrequests tool to work with latest BitBucket API.
    * [Issue #933](https://bitbucket.org/osrf/gazebo/issue/933)
    * [Pull request #841](https://bitbucket.org/osrf/gazebo/pull-request/841)
1. Fixed cppcheck warnings.
    * [Pull request #842](https://bitbucket.org/osrf/gazebo/pull-request/842)

### Gazebo 2.1.0 (2013-11-08)
1. Fix mainwindow unit test
    * [Pull request #752](https://bitbucket.org/osrf/gazebo/pull-request/752)
1. Visualize moment of inertia
    * Pull request [#745](https://bitbucket.org/osrf/gazebo/pull-request/745), [#769](https://bitbucket.org/osrf/gazebo/pull-request/769), [#787](https://bitbucket.org/osrf/gazebo/pull-request/787)
    * [Issue #203](https://bitbucket.org/osrf/gazebo/issue/203)
1. Update tool to count lines of code
    * [Pull request #758](https://bitbucket.org/osrf/gazebo/pull-request/758)
1. Implement World::Clear
    * Pull request [#785](https://bitbucket.org/osrf/gazebo/pull-request/785), [#804](https://bitbucket.org/osrf/gazebo/pull-request/804)
1. Improve Bullet support
    * [Pull request #805](https://bitbucket.org/osrf/gazebo/pull-request/805)
1. Fix doxygen spacing
    * [Pull request #740](https://bitbucket.org/osrf/gazebo/pull-request/740)
1. Add tool to generate model images for thepropshop.org
    * [Pull request #734](https://bitbucket.org/osrf/gazebo/pull-request/734)
1. Added paging support for terrains
    * [Pull request #707](https://bitbucket.org/osrf/gazebo/pull-request/707)
1. Added plugin path to LID_LIBRARY_PATH in setup.sh
    * [Pull request #750](https://bitbucket.org/osrf/gazebo/pull-request/750)
1. Fix for OSX
    * [Pull request #766](https://bitbucket.org/osrf/gazebo/pull-request/766)
    * [Pull request #786](https://bitbucket.org/osrf/gazebo/pull-request/786)
    * [Issue #906](https://bitbucket.org/osrf/gazebo/issue/906)
1. Update copyright information
    * [Pull request #771](https://bitbucket.org/osrf/gazebo/pull-request/771)
1. Enable screen dependent tests
    * [Pull request #764](https://bitbucket.org/osrf/gazebo/pull-request/764)
    * [Issue #811](https://bitbucket.org/osrf/gazebo/issue/811)
1. Fix gazebo command line help message
    * [Pull request #775](https://bitbucket.org/osrf/gazebo/pull-request/775)
    * [Issue #898](https://bitbucket.org/osrf/gazebo/issue/898)
1. Fix man page test
    * [Pull request #774](https://bitbucket.org/osrf/gazebo/pull-request/774)
1. Improve load time by reducing calls to RTShader::Update
    * [Pull request #773](https://bitbucket.org/osrf/gazebo/pull-request/773)
    * [Issue #877](https://bitbucket.org/osrf/gazebo/issue/877)
1. Fix joint visualization
    * [Pull request #776](https://bitbucket.org/osrf/gazebo/pull-request/776)
    * [Pull request #802](https://bitbucket.org/osrf/gazebo/pull-request/802)
    * [Issue #464](https://bitbucket.org/osrf/gazebo/issue/464)
1. Add helpers to fix NaN
    * [Pull request #742](https://bitbucket.org/osrf/gazebo/pull-request/742)
1. Fix model resizing via the GUI
    * [Pull request #763](https://bitbucket.org/osrf/gazebo/pull-request/763)
    * [Issue #885](https://bitbucket.org/osrf/gazebo/issue/885)
1. Simplify gzlog test by using sha1
    * [Pull request #781](https://bitbucket.org/osrf/gazebo/pull-request/781)
    * [Issue #837](https://bitbucket.org/osrf/gazebo/issue/837)
1. Enable cppcheck for header files
    * [Pull request #782](https://bitbucket.org/osrf/gazebo/pull-request/782)
    * [Issue #907](https://bitbucket.org/osrf/gazebo/issue/907)
1. Fix broken regression test
    * [Pull request #784](https://bitbucket.org/osrf/gazebo/pull-request/784)
    * [Issue #884](https://bitbucket.org/osrf/gazebo/issue/884)
1. All simbody and dart to pass tests
    * [Pull request #790](https://bitbucket.org/osrf/gazebo/pull-request/790)
    * [Issue #873](https://bitbucket.org/osrf/gazebo/issue/873)
1. Fix camera rotation from SDF
    * [Pull request #789](https://bitbucket.org/osrf/gazebo/pull-request/789)
    * [Issue #920](https://bitbucket.org/osrf/gazebo/issue/920)
1. Fix bitbucket pullrequest command line tool to match new API
    * [Pull request #803](https://bitbucket.org/osrf/gazebo/pull-request/803)
1. Fix transceiver spawn errors in tests
    * [Pull request #811](https://bitbucket.org/osrf/gazebo/pull-request/811)
    * [Pull request #814](https://bitbucket.org/osrf/gazebo/pull-request/814)

### Gazebo 2.0.0 (2013-10-08)
1. Refactor code check tool.
    * [Pull Request #669](https://bitbucket.org/osrf/gazebo/pull-request/669)
1. Added pull request tool for Bitbucket.
    * [Pull Request #670](https://bitbucket.org/osrf/gazebo/pull-request/670)
    * [Pull Request #691](https://bitbucket.org/osrf/gazebo/pull-request/671)
1. New wireless receiver and transmitter sensor models.
    * [Pull Request #644](https://bitbucket.org/osrf/gazebo/pull-request/644)
    * [Pull Request #675](https://bitbucket.org/osrf/gazebo/pull-request/675)
    * [Pull Request #727](https://bitbucket.org/osrf/gazebo/pull-request/727)
1. Audio support using OpenAL.
    * [Pull Request #648](https://bitbucket.org/osrf/gazebo/pull-request/648)
    * [Pull Request #704](https://bitbucket.org/osrf/gazebo/pull-request/704)
1. Simplify command-line parsing of gztopic echo output.
    * [Pull Request #674](https://bitbucket.org/osrf/gazebo/pull-request/674)
    * Resolves: [Issue #795](https://bitbucket.org/osrf/gazebo/issue/795)
1. Use UNIX directories through the user of GNUInstallDirs cmake module.
    * [Pull Request #676](https://bitbucket.org/osrf/gazebo/pull-request/676)
    * [Pull Request #681](https://bitbucket.org/osrf/gazebo/pull-request/681)
1. New GUI interactions for object manipulation.
    * [Pull Request #634](https://bitbucket.org/osrf/gazebo/pull-request/634)
1. Fix for OSX menubar.
    * [Pull Request #677](https://bitbucket.org/osrf/gazebo/pull-request/677)
1. Remove internal SDF directories and dependencies.
    * [Pull Request #680](https://bitbucket.org/osrf/gazebo/pull-request/680)
1. Add minimum version for sdformat.
    * [Pull Request #682](https://bitbucket.org/osrf/gazebo/pull-request/682)
    * Resolves: [Issue #818](https://bitbucket.org/osrf/gazebo/issue/818)
1. Allow different gtest parameter types with ServerFixture
    * [Pull Request #686](https://bitbucket.org/osrf/gazebo/pull-request/686)
    * Resolves: [Issue #820](https://bitbucket.org/osrf/gazebo/issue/820)
1. GUI model scaling when using Bullet.
    * [Pull Request #683](https://bitbucket.org/osrf/gazebo/pull-request/683)
1. Fix typo in cmake config.
    * [Pull Request #694](https://bitbucket.org/osrf/gazebo/pull-request/694)
    * Resolves: [Issue #824](https://bitbucket.org/osrf/gazebo/issue/824)
1. Remove gazebo include subdir from pkgconfig and cmake config.
    * [Pull Request #691](https://bitbucket.org/osrf/gazebo/pull-request/691)
1. Torsional spring demo
    * [Pull Request #693](https://bitbucket.org/osrf/gazebo/pull-request/693)
1. Remove repeated call to SetAxis in Joint.cc
    * [Pull Request #695](https://bitbucket.org/osrf/gazebo/pull-request/695)
    * Resolves: [Issue #823](https://bitbucket.org/osrf/gazebo/issue/823)
1. Add test for rotational joints.
    * [Pull Request #697](https://bitbucket.org/osrf/gazebo/pull-request/697)
    * Resolves: [Issue #820](https://bitbucket.org/osrf/gazebo/issue/820)
1. Fix compilation of tests using Joint base class
    * [Pull Request #701](https://bitbucket.org/osrf/gazebo/pull-request/701)
1. Terrain paging implemented.
    * [Pull Request #687](https://bitbucket.org/osrf/gazebo/pull-request/687)
1. Improve timeout error reporting in ServerFixture
    * [Pull Request #705](https://bitbucket.org/osrf/gazebo/pull-request/705)
1. Fix mouse picking for cases where visuals overlap with the laser
    * [Pull Request #709](https://bitbucket.org/osrf/gazebo/pull-request/709)
1. Fix string literals for OSX
    * [Pull Request #712](https://bitbucket.org/osrf/gazebo/pull-request/712)
    * Resolves: [Issue #803](https://bitbucket.org/osrf/gazebo/issue/803)
1. Support for ENABLE_TESTS_COMPILATION cmake parameter
    * [Pull Request #708](https://bitbucket.org/osrf/gazebo/pull-request/708)
1. Updated system gui plugin
    * [Pull Request #702](https://bitbucket.org/osrf/gazebo/pull-request/702)
1. Fix force torque unit test issue
    * [Pull Request #673](https://bitbucket.org/osrf/gazebo/pull-request/673)
    * Resolves: [Issue #813](https://bitbucket.org/osrf/gazebo/issue/813)
1. Use variables to control auto generation of CFlags
    * [Pull Request #699](https://bitbucket.org/osrf/gazebo/pull-request/699)
1. Remove deprecated functions.
    * [Pull Request #715](https://bitbucket.org/osrf/gazebo/pull-request/715)
1. Fix typo in `Camera.cc`
    * [Pull Request #719](https://bitbucket.org/osrf/gazebo/pull-request/719)
    * Resolves: [Issue #846](https://bitbucket.org/osrf/gazebo/issue/846)
1. Performance improvements
    * [Pull Request #561](https://bitbucket.org/osrf/gazebo/pull-request/561)
1. Fix gripper model.
    * [Pull Request #713](https://bitbucket.org/osrf/gazebo/pull-request/713)
    * Resolves: [Issue #314](https://bitbucket.org/osrf/gazebo/issue/314)
1. First part of Simbody integration
    * [Pull Request #716](https://bitbucket.org/osrf/gazebo/pull-request/716)

## Gazebo 1.9

### Gazebo 1.9.6 (2014-04-29)

1. Refactored inertia ratio reduction for ODE
    * [Pull request #1114](https://bitbucket.org/osrf/gazebo/pull-request/1114)
1. Improved collada loading performance
    * [Pull request #1075](https://bitbucket.org/osrf/gazebo/pull-request/1075)

### Gazebo 1.9.3 (2014-01-10)

1. Add thickness to plane to remove shadow flickering.
    * [Pull request #886](https://bitbucket.org/osrf/gazebo/pull-request/886)
1. Temporary GUI shadow toggle fix.
    * [Issue #925](https://bitbucket.org/osrf/gazebo/issue/925)
    * [Pull request #868](https://bitbucket.org/osrf/gazebo/pull-request/868)
1. Fix memory access bugs with libc++ on mavericks.
    * [Issue #965](https://bitbucket.org/osrf/gazebo/issue/965)
    * [Pull request #857](https://bitbucket.org/osrf/gazebo/pull-request/857)
    * [Pull request #881](https://bitbucket.org/osrf/gazebo/pull-request/881)
1. Replaced printf with cout in gztopic hz.
    * [Issue #969](https://bitbucket.org/osrf/gazebo/issue/969)
    * [Pull request #854](https://bitbucket.org/osrf/gazebo/pull-request/854)
1. Add Dark grey material and fix indentation.
    * [Pull request #851](https://bitbucket.org/osrf/gazebo/pull-request/851)
1. Fixed sonar sensor unit test.
    * [Pull request #848](https://bitbucket.org/osrf/gazebo/pull-request/848)
1. Convergence acceleration and stability tweak to make atlas_v3 stable.
    * [Pull request #845](https://bitbucket.org/osrf/gazebo/pull-request/845)
1. Update gtest to 1.7.0 to resolve problems with libc++.
    * [Issue #947](https://bitbucket.org/osrf/gazebo/issue/947)
    * [Pull request #827](https://bitbucket.org/osrf/gazebo/pull-request/827)
1. Fixed LD_LIBRARY_PATH for plugins.
    * [Issue #957](https://bitbucket.org/osrf/gazebo/issue/957)
    * [Pull request #844](https://bitbucket.org/osrf/gazebo/pull-request/844)
1. Fix transceiver sporadic errors.
    * Backport of [pull request #811](https://bitbucket.org/osrf/gazebo/pull-request/811)
    * [Pull request #836](https://bitbucket.org/osrf/gazebo/pull-request/836)
1. Modified the MsgTest to be deterministic with time checks.
    * [Pull request #843](https://bitbucket.org/osrf/gazebo/pull-request/843)
1. Fixed seg fault in LaserVisual.
    * [Issue #950](https://bitbucket.org/osrf/gazebo/issue/950)
    * [Pull request #832](https://bitbucket.org/osrf/gazebo/pull-request/832)
1. Implemented the option to disable tests that need a working screen to run properly.
    * Backport of [Pull request #764](https://bitbucket.org/osrf/gazebo/pull-request/764)
    * [Pull request #837](https://bitbucket.org/osrf/gazebo/pull-request/837)
1. Cleaned up gazebo shutdown.
    * [Pull request #829](https://bitbucket.org/osrf/gazebo/pull-request/829)
1. Fixed bug associated with loading joint child links.
    * [Issue #943](https://bitbucket.org/osrf/gazebo/issue/943)
    * [Pull request #820](https://bitbucket.org/osrf/gazebo/pull-request/820)

### Gazebo 1.9.2 (2013-11-08)
1. Fix enable/disable sky and clouds from SDF
    * [Pull request #809](https://bitbucket.org/osrf/gazebo/pull-request/809])
1. Fix occasional blank GUI screen on startup
    * [Pull request #815](https://bitbucket.org/osrf/gazebo/pull-request/815])
1. Fix GPU laser when interacting with heightmaps
    * [Pull request #796](https://bitbucket.org/osrf/gazebo/pull-request/796])
1. Added API/ABI checker command line tool
    * [Pull request #765](https://bitbucket.org/osrf/gazebo/pull-request/765])
1. Added gtest version information
    * [Pull request #801](https://bitbucket.org/osrf/gazebo/pull-request/801])
1. Fix GUI world saving
    * [Pull request #806](https://bitbucket.org/osrf/gazebo/pull-request/806])
1. Enable anti-aliasing for camera sensor
    * [Pull request #800](https://bitbucket.org/osrf/gazebo/pull-request/800])
1. Make sensor noise deterministic
    * [Pull request #788](https://bitbucket.org/osrf/gazebo/pull-request/788])
1. Fix build problem
    * [Issue #901](https://bitbucket.org/osrf/gazebo/issue/901)
    * [Pull request #778](https://bitbucket.org/osrf/gazebo/pull-request/778])
1. Fix a typo in Camera.cc
    * [Pull request #720](https://bitbucket.org/osrf/gazebo/pull-request/720])
    * [Issue #846](https://bitbucket.org/osrf/gazebo/issue/846)
1. Fix OSX menu bar
    * [Pull request #688](https://bitbucket.org/osrf/gazebo/pull-request/688])
1. Fix gazebo::init by calling sdf::setFindCallback() before loading the sdf in gzfactory.
    * [Pull request #678](https://bitbucket.org/osrf/gazebo/pull-request/678])
    * [Issue #817](https://bitbucket.org/osrf/gazebo/issue/817)

### Gazebo 1.9.1 (2013-08-20)
* Deprecate header files that require case-sensitive filesystem (e.g. Common.hh, Physics.hh) [https://bitbucket.org/osrf/gazebo/pull-request/638/fix-for-775-deprecate-headers-that-require]
* Initial support for building on Mac OS X [https://bitbucket.org/osrf/gazebo/pull-request/660/osx-support-for-gazebo-19] [https://bitbucket.org/osrf/gazebo/pull-request/657/cmake-fixes-for-osx]
* Fixes for various issues [https://bitbucket.org/osrf/gazebo/pull-request/635/fix-for-issue-792/diff] [https://bitbucket.org/osrf/gazebo/pull-request/628/allow-scoped-and-non-scoped-joint-names-to/diff] [https://bitbucket.org/osrf/gazebo/pull-request/636/fix-build-dependency-in-message-generation/diff] [https://bitbucket.org/osrf/gazebo/pull-request/639/make-the-unversioned-setupsh-a-copy-of-the/diff] [https://bitbucket.org/osrf/gazebo/pull-request/650/added-missing-lib-to-player-client-library/diff] [https://bitbucket.org/osrf/gazebo/pull-request/656/install-gzmode_create-without-sh-suffix/diff]

### Gazebo 1.9.0 (2013-07-23)
* Use external package [sdformat](https://bitbucket.org/osrf/sdformat) for sdf parsing, refactor the `Element::GetValue*` function calls, and deprecate Gazebo's internal sdf parser [https://bitbucket.org/osrf/gazebo/pull-request/627]
* Improved ROS support ([[Tutorials#ROS_Integration |documentation here]]) [https://bitbucket.org/osrf/gazebo/pull-request/559]
* Added Sonar, Force-Torque, and Tactile Pressure sensors [https://bitbucket.org/osrf/gazebo/pull-request/557], [https://bitbucket.org/osrf/gazebo/pull-request/567]
* Add compile-time defaults for environment variables so that sourcing setup.sh is unnecessary in most cases [https://bitbucket.org/osrf/gazebo/pull-request/620]
* Enable user camera to follow objects in client window [https://bitbucket.org/osrf/gazebo/pull-request/603]
* Install protobuf message files for use in custom messages [https://bitbucket.org/osrf/gazebo/pull-request/614]
* Change default compilation flags to improve debugging [https://bitbucket.org/osrf/gazebo/pull-request/617]
* Change to supported relative include paths [https://bitbucket.org/osrf/gazebo/pull-request/594]
* Fix display of laser scans when sensor is rotated [https://bitbucket.org/osrf/gazebo/pull-request/599]

## Gazebo 1.8

### Gazebo 1.8.7 (2013-07-16)
* Fix bug in URDF parsing of Vector3 elements [https://bitbucket.org/osrf/gazebo/pull-request/613]
* Fix compilation errors with newest libraries [https://bitbucket.org/osrf/gazebo/pull-request/615]

### Gazebo 1.8.6 (2013-06-07)
* Fix inertia lumping in the URDF parser[https://bitbucket.org/osrf/gazebo/pull-request/554]
* Fix for ODEJoint CFM damping sign error [https://bitbucket.org/osrf/gazebo/pull-request/586]
* Fix transport memory growth[https://bitbucket.org/osrf/gazebo/pull-request/584]
* Reduce log file data in order to reduce buffer growth that results in out of memory kernel errors[https://bitbucket.org/osrf/gazebo/pull-request/587]

### Gazebo 1.8.5 (2013-06-04)
* Fix Gazebo build for machines without a valid display.[https://bitbucket.org/osrf/gazebo/commits/37f00422eea03365b839a632c1850431ee6a1d67]

### Gazebo 1.8.4 (2013-06-03)
* Fix UDRF to SDF converter so that URDF gazebo extensions are applied to all collisions in a link.[https://bitbucket.org/osrf/gazebo/pull-request/579]
* Prevent transport layer from locking when a gzclient connects to a gzserver over a connection with high latency.[https://bitbucket.org/osrf/gazebo/pull-request/572]
* Improve performance and fix uninitialized conditional jumps.[https://bitbucket.org/osrf/gazebo/pull-request/571]

### Gazebo 1.8.3 (2013-06-03)
* Fix for gzlog hanging when gzserver is not present or not responsive[https://bitbucket.org/osrf/gazebo/pull-request/577]
* Fix occasional segfault when generating log files[https://bitbucket.org/osrf/gazebo/pull-request/575]
* Performance improvement to ODE[https://bitbucket.org/osrf/gazebo/pull-request/556]
* Fix node initialization[https://bitbucket.org/osrf/gazebo/pull-request/570]
* Fix GPU laser Hz rate reduction when sensor moved away from world origin[https://bitbucket.org/osrf/gazebo/pull-request/566]
* Fix incorrect lighting in camera sensors when GPU laser is subscribe to[https://bitbucket.org/osrf/gazebo/pull-request/563]

### Gazebo 1.8.2 (2013-05-28)
* ODE performance improvements[https://bitbucket.org/osrf/gazebo/pull-request/535][https://bitbucket.org/osrf/gazebo/pull-request/537]
* Fixed tests[https://bitbucket.org/osrf/gazebo/pull-request/538][https://bitbucket.org/osrf/gazebo/pull-request/541][https://bitbucket.org/osrf/gazebo/pull-request/542]
* Fixed sinking vehicle bug[https://bitbucket.org/osrf/drcsim/issue/300] in pull-request[https://bitbucket.org/osrf/gazebo/pull-request/538]
* Fix GPU sensor throttling[https://bitbucket.org/osrf/gazebo/pull-request/536]
* Reduce string comparisons for better performance[https://bitbucket.org/osrf/gazebo/pull-request/546]
* Contact manager performance improvements[https://bitbucket.org/osrf/gazebo/pull-request/543]
* Transport performance improvements[https://bitbucket.org/osrf/gazebo/pull-request/548]
* Reduce friction noise[https://bitbucket.org/osrf/gazebo/pull-request/545]

### Gazebo 1.8.1 (2013-05-22)
* Please note that 1.8.1 contains a bug[https://bitbucket.org/osrf/drcsim/issue/300] that causes interpenetration between objects in resting contact to grow slowly.  Please update to 1.8.2 for the patch.
* Added warm starting[https://bitbucket.org/osrf/gazebo/pull-request/529]
* Reduced console output[https://bitbucket.org/osrf/gazebo/pull-request/533]
* Improved off screen rendering performance[https://bitbucket.org/osrf/gazebo/pull-request/530]
* Performance improvements [https://bitbucket.org/osrf/gazebo/pull-request/535] [https://bitbucket.org/osrf/gazebo/pull-request/537]

### Gazebo 1.8.0 (2013-05-17)
* Fixed slider axis [https://bitbucket.org/osrf/gazebo/pull-request/527]
* Fixed heightmap shadows [https://bitbucket.org/osrf/gazebo/pull-request/525]
* Fixed model and canonical link pose [https://bitbucket.org/osrf/gazebo/pull-request/519]
* Fixed OSX message header[https://bitbucket.org/osrf/gazebo/pull-request/524]
* Added zlib compression for logging [https://bitbucket.org/osrf/gazebo/pull-request/515]
* Allow clouds to be disabled in cameras [https://bitbucket.org/osrf/gazebo/pull-request/507]
* Camera rendering performance [https://bitbucket.org/osrf/gazebo/pull-request/528]


## Gazebo 1.7

### Gazebo 1.7.3 (2013-05-08)
* Fixed log cleanup (again) [https://bitbucket.org/osrf/gazebo/pull-request/511/fix-log-cleanup-logic]

### Gazebo 1.7.2 (2013-05-07)
* Fixed log cleanup [https://bitbucket.org/osrf/gazebo/pull-request/506/fix-gzlog-stop-command-line]
* Minor documentation fix [https://bitbucket.org/osrf/gazebo/pull-request/488/minor-documentation-fix]

### Gazebo 1.7.1 (2013-04-19)
* Fixed tests
* IMU sensor receives time stamped data from links
* Fix saving image frames [https://bitbucket.org/osrf/gazebo/pull-request/466/fix-saving-frames/diff]
* Wireframe rendering in GUI [https://bitbucket.org/osrf/gazebo/pull-request/414/allow-rendering-of-models-in-wireframe]
* Improved logging performance [https://bitbucket.org/osrf/gazebo/pull-request/457/improvements-to-gzlog-filter-and-logging]
* Viscous mud model [https://bitbucket.org/osrf/gazebo/pull-request/448/mud-plugin/diff]

## Gazebo 1.6

### Gazebo 1.6.3 (2013-04-15)
* Fixed a [critical SDF bug](https://bitbucket.org/osrf/gazebo/pull-request/451)
* Fixed a [laser offset bug](https://bitbucket.org/osrf/gazebo/pull-request/449)

### Gazebo 1.6.2 (2013-04-14)
* Fix for fdir1 physics property [https://bitbucket.org/osrf/gazebo/pull-request/429/fixes-to-treat-fdir1-better-1-rotate-into/diff]
* Fix for force torque sensor [https://bitbucket.org/osrf/gazebo/pull-request/447]
* SDF documentation fix [https://bitbucket.org/osrf/gazebo/issue/494/joint-axis-reference-frame-doesnt-match]

### Gazebo 1.6.1 (2013-04-05)
* Switch default build type to Release.

### Gazebo 1.6.0 (2013-04-05)
* Improvements to inertia in rubble pile
* Various Bullet integration advances.
* Noise models for ray, camera, and imu sensors.
* SDF 1.4, which accommodates more physics engine parameters and also some sensor noise models.
* Initial support for making movies from within Gazebo.
* Many performance improvements.
* Many bug fixes.
* Progress toward to building on OS X.

## Gazebo 1.5

### Gazebo 1.5.0 (2013-03-11)
* Partial integration of Bullet
  * Includes: cubes, spheres, cylinders, planes, meshes, revolute joints, ray sensors
* GUI Interface for log writing.
* Threaded sensors.
* Multi-camera sensor.

* Fixed the following issues:
 * [https://bitbucket.org/osrf/gazebo/issue/236 Issue #236]
 * [https://bitbucket.org/osrf/gazebo/issue/507 Issue #507]
 * [https://bitbucket.org/osrf/gazebo/issue/530 Issue #530]
 * [https://bitbucket.org/osrf/gazebo/issue/279 Issue #279]
 * [https://bitbucket.org/osrf/gazebo/issue/529 Issue #529]
 * [https://bitbucket.org/osrf/gazebo/issue/239 Issue #239]
 * [https://bitbucket.org/osrf/gazebo/issue/5 Issue #5]

## Gazebo 1.4

### Gazebo 1.4.0 (2013-02-01)
* New Features:
 * GUI elements to display messages from the server.
 * Multi-floor building editor and creator.
 * Improved sensor visualizations.
 * Improved mouse interactions

* Fixed the following issues:
 * [https://bitbucket.org/osrf/gazebo/issue/16 Issue #16]
 * [https://bitbucket.org/osrf/gazebo/issue/142 Issue #142]
 * [https://bitbucket.org/osrf/gazebo/issue/229 Issue #229]
 * [https://bitbucket.org/osrf/gazebo/issue/277 Issue #277]
 * [https://bitbucket.org/osrf/gazebo/issue/291 Issue #291]
 * [https://bitbucket.org/osrf/gazebo/issue/310 Issue #310]
 * [https://bitbucket.org/osrf/gazebo/issue/320 Issue #320]
 * [https://bitbucket.org/osrf/gazebo/issue/329 Issue #329]
 * [https://bitbucket.org/osrf/gazebo/issue/333 Issue #333]
 * [https://bitbucket.org/osrf/gazebo/issue/334 Issue #334]
 * [https://bitbucket.org/osrf/gazebo/issue/335 Issue #335]
 * [https://bitbucket.org/osrf/gazebo/issue/341 Issue #341]
 * [https://bitbucket.org/osrf/gazebo/issue/350 Issue #350]
 * [https://bitbucket.org/osrf/gazebo/issue/384 Issue #384]
 * [https://bitbucket.org/osrf/gazebo/issue/431 Issue #431]
 * [https://bitbucket.org/osrf/gazebo/issue/433 Issue #433]
 * [https://bitbucket.org/osrf/gazebo/issue/453 Issue #453]
 * [https://bitbucket.org/osrf/gazebo/issue/456 Issue #456]
 * [https://bitbucket.org/osrf/gazebo/issue/457 Issue #457]
 * [https://bitbucket.org/osrf/gazebo/issue/459 Issue #459]

## Gazebo 1.3

### Gazebo 1.3.1 (2012-12-14)
* Fixed the following issues:
 * [https://bitbucket.org/osrf/gazebo/issue/297 Issue #297]
* Other bugs fixed:
 * [https://bitbucket.org/osrf/gazebo/pull-request/164/ Fix light bounding box to disable properly when deselected]
 * [https://bitbucket.org/osrf/gazebo/pull-request/169/ Determine correct local IP address, to make remote clients work properly]
 * Various test fixes

### Gazebo 1.3.0 (2012-12-03)
* Fixed the following issues:
 * [https://bitbucket.org/osrf/gazebo/issue/233 Issue #233]
 * [https://bitbucket.org/osrf/gazebo/issue/238 Issue #238]
 * [https://bitbucket.org/osrf/gazebo/issue/2 Issue #2]
 * [https://bitbucket.org/osrf/gazebo/issue/95 Issue #95]
 * [https://bitbucket.org/osrf/gazebo/issue/97 Issue #97]
 * [https://bitbucket.org/osrf/gazebo/issue/90 Issue #90]
 * [https://bitbucket.org/osrf/gazebo/issue/253 Issue #253]
 * [https://bitbucket.org/osrf/gazebo/issue/163 Issue #163]
 * [https://bitbucket.org/osrf/gazebo/issue/91 Issue #91]
 * [https://bitbucket.org/osrf/gazebo/issue/245 Issue #245]
 * [https://bitbucket.org/osrf/gazebo/issue/242 Issue #242]
 * [https://bitbucket.org/osrf/gazebo/issue/156 Issue #156]
 * [https://bitbucket.org/osrf/gazebo/issue/78 Issue #78]
 * [https://bitbucket.org/osrf/gazebo/issue/36 Issue #36]
 * [https://bitbucket.org/osrf/gazebo/issue/104 Issue #104]
 * [https://bitbucket.org/osrf/gazebo/issue/249 Issue #249]
 * [https://bitbucket.org/osrf/gazebo/issue/244 Issue #244]
 * [https://bitbucket.org/osrf/gazebo/issue/36 Issue #36]

* New features:
 * Default camera view changed to look down at the origin from a height of 2 meters at location (5, -5, 2).
 * Record state data using the '-r' command line option, playback recorded state data using the '-p' command line option
 * Adjust placement of lights using the mouse.
 * Reduced the startup time.
 * Added visual reference for GUI mouse movements.
 * SDF version 1.3 released (changes from 1.2 listed below):
     - added `name` to `<camera name="cam_name"/>`
     - added `pose` to `<camera><pose>...</pose></camera>`
     - removed `filename` from `<mesh><filename>...</filename><mesh>`, use uri only.
     - recovered `provide_feedback` under `<joint>`, allowing calling `physics::Joint::GetForceTorque` in plugins.
     - added `imu` under `<sensor>`.

## Gazebo 1.2

### Gazebo 1.2.6 (2012-11-08)
* Fixed a transport issue with the GUI. Fixed saving the world via the GUI. Added more documentation. ([https://bitbucket.org/osrf/gazebo/pull-request/43/fixed-a-transport-issue-with-the-gui-fixed/diff pull request #43])
* Clean up mutex usage. ([https://bitbucket.org/osrf/gazebo/pull-request/54/fix-mutex-in-modellistwidget-using-boost/diff pull request #54])
* Fix OGRE path determination ([https://bitbucket.org/osrf/gazebo/pull-request/58/fix-ogre-paths-so-this-also-works-with/diff pull request #58], [https://bitbucket.org/osrf/gazebo/pull-request/68/fix-ogre-plugindir-determination/diff pull request #68])
* Fixed a couple of crashes and model selection/dragging problems ([https://bitbucket.org/osrf/gazebo/pull-request/59/fixed-a-couple-of-crashes-and-model/diff pull request #59])

### Gazebo 1.2.5 (2012-10-22)
* Step increment update while paused fixed ([https://bitbucket.org/osrf/gazebo/pull-request/45/fix-proper-world-stepinc-count-we-were/diff pull request #45])
* Actually call plugin destructors on shutdown ([https://bitbucket.org/osrf/gazebo/pull-request/51/fixed-a-bug-which-prevent-a-plugin/diff pull request #51])
* Don't crash on bad SDF input ([https://bitbucket.org/osrf/gazebo/pull-request/52/fixed-loading-of-bad-sdf-files/diff pull request #52])
* Fix cleanup of ray sensors on model deletion ([https://bitbucket.org/osrf/gazebo/pull-request/53/deleting-a-model-with-a-ray-sensor-did/diff pull request #53])
* Fix loading / deletion of improperly specified models ([https://bitbucket.org/osrf/gazebo/pull-request/56/catch-when-loading-bad-models-joint/diff pull request #56])

### Gazebo 1.2.4 (10-19-2012:08:00:52)
*  Style fixes ([https://bitbucket.org/osrf/gazebo/pull-request/30/style-fixes/diff pull request #30]).
*  Fix joint position control ([https://bitbucket.org/osrf/gazebo/pull-request/49/fixed-position-joint-control/diff pull request #49])

### Gazebo 1.2.3 (10-16-2012:18:39:54)
*  Disabled selection highlighting due to bug ([https://bitbucket.org/osrf/gazebo/pull-request/44/disabled-selection-highlighting-fixed/diff pull request #44]).
*  Fixed saving a world via the GUI.

### Gazebo 1.2.2 (10-16-2012:15:12:22)
*  Skip search for system install of libccd, use version inside gazebo ([https://bitbucket.org/osrf/gazebo/pull-request/39/skip-search-for-system-install-of-libccd/diff pull request #39]).
*  Fixed sensor initialization race condition ([https://bitbucket.org/osrf/gazebo/pull-request/42/fix-sensor-initializaiton-race-condition pull request #42]).

### Gazebo 1.2.1 (10-15-2012:21:32:55)
*  Properly removed projectors attached to deleted models ([https://bitbucket.org/osrf/gazebo/pull-request/37/remove-projectors-that-are-attached-to/diff pull request #37]).
*  Fix model plugin loading bug ([https://bitbucket.org/osrf/gazebo/pull-request/31/moving-bool-first-in-model-and-world pull request #31]).
*  Fix light insertion and visualization of models prior to insertion ([https://bitbucket.org/osrf/gazebo/pull-request/35/fixed-light-insertion-and-visualization-of/diff pull request #35]).
*  Fixed GUI manipulation of static objects ([https://bitbucket.org/osrf/gazebo/issue/63/moving-static-objects-does-not-move-the issue #63] [https://bitbucket.org/osrf/gazebo/pull-request/38/issue-63-bug-patch-moving-static-objects/diff pull request #38]).
*  Fixed GUI selection bug ([https://bitbucket.org/osrf/gazebo/pull-request/40/fixed-selection-of-multiple-objects-at/diff pull request #40])

### Gazebo 1.2.0 (10-04-2012:20:01:20)
*  Updated GUI: new style, improved mouse controls, and removal of non-functional items.
*  Model database: An online repository of models.
*  Numerous bug fixes
*  APT repository hosted at [http://osrfoundation.org OSRF]
*  Improved process control prevents zombie processes<|MERGE_RESOLUTION|>--- conflicted
+++ resolved
@@ -1,12 +1,8 @@
 ## Gazebo 7.0
 
-<<<<<<< HEAD
-1. Use more opaque pointers
-    * [Pull request #2044](https://bitbucket.org/osrf/gazebo/pull-request/2044)
-    
-=======
 1. Use more opaque pointers.
     * [Pull request #2025](https://bitbucket.org/osrf/gazebo/pull-request/2025)
+    * [Pull request #2044](https://bitbucket.org/osrf/gazebo/pull-request/2044)
 
 1. Use opaque pointers in the gui/CloneWindow class.
     * [Pull request #2027](https://bitbucket.org/osrf/gazebo/pull-request/2027)
@@ -17,7 +13,6 @@
 1. Use opaque pointers in the gui/DataLogger class.
     * [Pull request #2029](https://bitbucket.org/osrf/gazebo/pull-request/2029)
 
->>>>>>> 08da20a6
 1. Fix visual transparency issues
     * [Pull request #2031](https://bitbucket.org/osrf/gazebo/pull-request/2031)
     * [Issue #1726](https://bitbucket.org/osrf/gazebo/issue/1726)
