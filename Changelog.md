--- conflicted
+++ resolved
@@ -2,13 +2,11 @@
 
 ## Gazebo 7.X.X (201X-XX-XX)
 
-<<<<<<< HEAD
 1. Force / torque sensor visualization using WrenchVishal
     * [Pull request 2653](https://bitbucket.org/osrf/gazebo/pull-request/2653)
-=======
+
 1. Cache heightmap tile data
     * [Pull request 2645](https://bitbucket.org/osrf/gazebo/pull-request/2645)
->>>>>>> 7d9690ca
 
 1. Add plugin for attaching lights to links in a model
     * [Pull request 2647](https://bitbucket.org/osrf/gazebo/pull-request/2647)
