--- conflicted
+++ resolved
@@ -2,13 +2,11 @@
 
 ## Gazebo 7.x.x (2016-xx-xx)
 
-<<<<<<< HEAD
 1. Prevent mouse pan and orbit from deselecting entities in model editor
     * [Pull request 2333](https://bitbucket.org/osrf/gazebo/pull-request/2333)
-=======
+
 1. Handle model manipulation tool RTS shortcuts in keyPress
     * [Pull request 2312](https://bitbucket.org/osrf/gazebo/pull-request/2312)
->>>>>>> f45979d2
 
 1. Reset ODE joint force feedback after world reset
     * [Pull request 2255](https://bitbucket.org/osrf/gazebo/pull-request/2255)
