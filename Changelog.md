--- conflicted
+++ resolved
@@ -2,11 +2,10 @@
 
 ## Gazebo 9.x.x (2018-xx-xx)
 
-<<<<<<< HEAD
 1. Plugin to initialize joint controller parameters
     * [Pull request #2751](https://bitbucket.org/osrf/gazebo/pull-requests/2751)
-    * [Issue #1766](https://bitbucket.org/osrf/gazebo/issues/1766)
-=======
+    * [Issue #1766](https://bitbucket.org/osrf/gazebo
+
 1. Fix compile error with due to using gazebo::common::Color with sdformat 6
     * [Pull request #2786](https://bitbucket.org/osrf/gazebo/pull-request/2786)
 
@@ -27,7 +26,6 @@
 
 1. Try finding both sdformat 5 and 6 until we switch to 6
     * [Pull request #2750](https://bitbucket.org/osrf/gazebo/pull-request/2750)
->>>>>>> dad095d1
 
 1. HarnessPlugin: PIMPL and allow re-attaching
     * [Pull request #2697](https://bitbucket.org/osrf/gazebo/pull-request/2697)
