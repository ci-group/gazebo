--- conflicted
+++ resolved
@@ -54,13 +54,11 @@
 1. Added RenderWidget::GetToolbar to get the top toolbar and change its actions on ModelEditor.
     * [Pull request #1263](https://bitbucket.org/osrf/gazebo/pull-request/1263)
 
-<<<<<<< HEAD
+1. Added accessor for MainWindow graphical widget to GuiIface.
+    * [Pull request #1250](https://bitbucket.org/osrf/gazebo/pull-request/1250)
+
 1. Added MainWindow::OnEditorGroup to manually uncheck editor actions.
     * [Pull request #1283](https://bitbucket.org/osrf/gazebo/pull-request/1283)
-=======
-1. Added accessor for MainWindow graphical widget to GuiIface.
-    * [Pull request #1250](https://bitbucket.org/osrf/gazebo/pull-request/1250)
->>>>>>> e06246df
 
 ## Gazebo 4.0
 
