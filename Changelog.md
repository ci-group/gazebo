--- conflicted
+++ resolved
@@ -1,14 +1,11 @@
 ## Gazebo 7.0
 
-<<<<<<< HEAD
 1. Use opaque pointers in the gui/DataLogger class.
     * [Pull request #2029](https://bitbucket.org/osrf/gazebo/pull-request/2029)
 
-=======
 1. Implemented private data pointer for the RTShaderSystem class. Minimized shader updates to once per render update.
     * [Pull request #2003](https://bitbucket.org/osrf/gazebo/pull-request/2003)
     
->>>>>>> 4d30c370
 1. Updating physics library to use ignition math.
     * [Pull request #2007](https://bitbucket.org/osrf/gazebo/pull-request/2007)
 
