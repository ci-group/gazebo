--- conflicted
+++ resolved
@@ -1,36 +1,28 @@
 ## Gazebo 5.0
 
-<<<<<<< HEAD
+### Gazebo 5.1.0
+1. Added Joint Msg-to-SDF conversion functions and test.
+    * [Pull request #1419](https://bitbucket.org/osrf/gazebo/pull-request/1419)
+
+1. Added Visual, Material Msg-to-SDF conversion functions and ShaderType to string conversion functions.
+    * [Pull request #1415](https://bitbucket.org/osrf/gazebo/pull-request/1415)
+
 ### Gazebo 5.0.0
+1. Support for using [digital elevation maps](http://gazebosim.org/tutorials?tut=dem) has been added to debian packages.
+
+1. C++11 support (C++11 compatible compiler is now required)
+    * [Pull request #1340](https://bitbucket.org/osrf/gazebo/pull-request/1340)
+
+1. Implemented private data pointer for the World class.
+    * [Pull request #1383](https://bitbucket.org/osrf/gazebo/pull-request/1383)
+
+1. Implemented private data pointer for the Scene class.
+    * [Pull request #1385](https://bitbucket.org/osrf/gazebo/pull-request/1385)
+
 1. Added a events::Event::resetWorld event that is triggered when World::Reset is called.
     * [Pull request #1332](https://bitbucket.org/osrf/gazebo/pull-request/1332)
     * [Issue #1375](https://bitbucket.org/osrf/gazebo/issue/1375)
- 
-=======
-### Gazebo 5.1.0
-1. Added Joint Msg-to-SDF conversion functions and test.
-    * [Pull request #1419](https://bitbucket.org/osrf/gazebo/pull-request/1419)
-
-1. Added Visual, Material Msg-to-SDF conversion functions and ShaderType to string conversion functions.
-    * [Pull request #1415](https://bitbucket.org/osrf/gazebo/pull-request/1415)
-
-### Gazebo 5.0.0
-1. Support for using [digital elevation maps](http://gazebosim.org/tutorials?tut=dem) has been added to debian packages.
-
-1. C++11 support (C++11 compatible compiler is now required)
-    * [Pull request #1340](https://bitbucket.org/osrf/gazebo/pull-request/1340)
-
-1. Implemented private data pointer for the World class.
-    * [Pull request #1383](https://bitbucket.org/osrf/gazebo/pull-request/1383)
-
-1. Implemented private data pointer for the Scene class.
-    * [Pull request #1385](https://bitbucket.org/osrf/gazebo/pull-request/1385)
-
-1. Added a events::Event::resetWorld event that is triggered when World::Reset is called.
-    * [Pull request #1332](https://bitbucket.org/osrf/gazebo/pull-request/1332)
-    * [Issue #1375](https://bitbucket.org/osrf/gazebo/issue/1375)
-
->>>>>>> b7610818
+
 1. Fixed `math::Box::GetCenter` functionality.
     * [Pull request #1278](https://bitbucket.org/osrf/gazebo/pull-request/1278)
     * [Issue #1327](https://bitbucket.org/osrf/gazebo/issue/1327)
@@ -198,12 +190,9 @@
     1. Pick colors from the palette and assign on 3D view. Added mouse and key event handlers to BuildingMaker, and events to communicate from BuildingModelManip to EditorItem.
         * [Pull request #1336](https://bitbucket.org/osrf/gazebo/pull-request/1336)
 
-<<<<<<< HEAD
-=======
     1. Pick textures from the palette and assign in 3D view.
         * [Pull request #1368](https://bitbucket.org/osrf/gazebo/pull-request/1368)
 
->>>>>>> b7610818
 1. Model editor updates
     1. Fix adding/removing event filters .
         * [Pull request #1279](https://bitbucket.org/osrf/gazebo/pull-request/1279)
@@ -221,11 +210,7 @@
 
 1. GUI publishes model selection information on ~/selection topic.
     * [Pull request #1318](https://bitbucket.org/osrf/gazebo/pull-request/1318)
-<<<<<<< HEAD
-            
-=======
-
->>>>>>> b7610818
+
 ## Gazebo 4.0
 
 ### Gazebo 4.x.x (yyyy-mm-dd)
