--- conflicted
+++ resolved
@@ -1,12 +1,10 @@
 ## Gazebo 7.0
 
-<<<<<<< HEAD
 1 Added Ignition Transport dependency.
   * [Pull request #1930](https://bitbucket.org/osrf/gazebo/pull-request/1930)
-=======
+
 1. Change the `near` and `far` members of `gazebo/msgs/logical_camera_sensors.proto` to `near_clip` and `far_clip`
     + [Pull request #1942](https://bitbucket.org/osrf/gazebo/pull-request/1942)
->>>>>>> e02ba03b
 
 1. Resolve issue #1702
     * [Issue #1702](https://bitbucket.org/osrf/gazebo/issue/1702)
@@ -127,17 +125,6 @@
         * [Issue #1734](https://bitbucket.org/osrf/gazebo/issue/1734)
 
 ## Gazebo 6.0
-
-### Gazebo 6.x.x
-
-1. Update inertia properties during simulation
-    * [Pull request #1909](https://bitbucket.org/osrf/gazebo/pull-requests/1909)
-    * [Design document](https://bitbucket.org/osrf/gazebo_design/src/default/inertia_resize/inertia_resize.md)
-
-### Gazebo 6.3.0 (2015-10-06)
-
-1. Added `Sensor::SetPose` function
-    * [Pull request #1935](https://bitbucket.org/osrf/gazebo/pull-request/1935)
 
 ### Gazebo 6.2.0 (2015-10-02)
 
