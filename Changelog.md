## Gazebo 7

## Gazebo 7.x.x (2016-xx-xx)

<<<<<<< HEAD
1. Add test for HarnessPlugin, reduce likelihood of race condition
    * [Pull request 2431](https://bitbucket.org/osrf/gazebo/pull-request/2431)
    * [Issue 2034](https://bitbucket.org/osrf/gazebo/issues/2034)
=======
1. Add support for loading wavefront obj mesh files
    * [Pull request 2454](https://bitbucket.org/osrf/gazebo/pull-request/2454)
>>>>>>> cf212819

1. Added filesystem operations to the common library. Additions include
   `cwd`, `exists`, `isDirectory`, `isFile`, `copyFile`, and `moveFile`.
    * [Pull request 2417](https://bitbucket.org/osrf/gazebo/pull-request/2417)

1. Fix loading collada files with multiple texture coordinates.
    * [Pull request 2413](https://bitbucket.org/osrf/gazebo/pull-request/2413)

1. Added visualization of minimum range to laservisual.
    * [Pull request 2412](https://bitbucket.org/osrf/gazebo/pull-request/2412)
    * [Issue 2018](https://bitbucket.org/osrf/gazebo/issues/2018)

1. Use precision 2 for FPS display in TimePanel
    * [Pull request 2405](https://bitbucket.org/osrf/gazebo/pull-request/2405)

1. Switch ImuSensor::worldToReference transform from Pose to Quaternion
    * [Pull request 2410](https://bitbucket.org/osrf/gazebo/pull-request/2410)
    * [Issue 1959](https://bitbucket.org/osrf/gazebo/issues/1959)

1. Include Boost_LIBRARIES  in the linking of gazebo_physics
    * [Pull request 2402](https://bitbucket.org/osrf/gazebo/pull-request/2402)

1. Backported KeyboardGUIPlugin and msgs::Any
    * [Pull request 2416](https://bitbucket.org/osrf/gazebo/pull-request/2416)

1. Use XML_SUCCESS enum instead of XML_NO_ERROR, which has been deleted in tinyxml2 4.0
    * [Pull request 2397](https://bitbucket.org/osrf/gazebo/pull-request/2397)

1. Ignore ffmpeg deprecation warnings to clean up CI since they are noted in #2002
    * [Pull request 2388](https://bitbucket.org/osrf/gazebo/pull-request/2388)

1. Added a visual blinking plugin
    * [Pull request 2394](https://bitbucket.org/osrf/gazebo/pull-request/2394)

1. Fix InertiaVisual for non-diagonal inertia matrices
    * [Pull request 2354](https://bitbucket.org/osrf/gazebo/pull-request/2354)

## Gazebo 7.3.1 (2016-07-13)

1. Fix homebrew test failure of UNIT_ApplyWrenchDialog_TEST
    * [Pull request 2393](https://bitbucket.org/osrf/gazebo/pull-request/2393)

1. Fix MainWindow crash when window is minimized and maximized
    * [Pull request 2392](https://bitbucket.org/osrf/gazebo/pull-request/2392)
    * [Issue 2003](https://bitbucket.org/osrf/gazebo/issues/2003)

## Gazebo 7.3.0 (2016-07-12)

1. Fix selecting ApplyWrenchVisual's force torque visuals
    * [Pull request 2377](https://bitbucket.org/osrf/gazebo/pull-request/2377)
    * [Issue 1999](https://bitbucket.org/osrf/gazebo/issues/1999)

1. Use ignition math in gazebo::msgs
    * [Pull request 2389](https://bitbucket.org/osrf/gazebo/pull-request/2389)

1. Parse command-line options for GUI plugins in Server to fix parsing of
   positional argument for world file.
   This fixes command-line parsing for `gazebo -g gui_plugin.so`.
    * [Pull request 2387](https://bitbucket.org/osrf/gazebo/pull-request/2387)

1. Added a harness plugin that supports lowering a model at a controlled rate
    * [Pull request 2346](https://bitbucket.org/osrf/gazebo/pull-request/2346)

1. Fix ogre log test on xenial+nvidia
    * [Pull request 2374](https://bitbucket.org/osrf/gazebo/pull-request/2374)

1. Redirect QT messages to Gazebo's console message handling system.
    * [Pull request 2375](https://bitbucket.org/osrf/gazebo/pull-request/2375)

1. Fix buoyancy plugin when multiple link tags are used within the plugin
    * [Pull request 2369](https://bitbucket.org/osrf/gazebo/pull-request/2369)

1. Remove contact filters with names that contain `::`
    * [Pull request 2363](https://bitbucket.org/osrf/gazebo/pull-request/2363)
    * [Issue 1805](https://bitbucket.org/osrf/gazebo/issues/1805)

1. Fix Model Manipulator switching between local and global frames
    * [Pull request 2361](https://bitbucket.org/osrf/gazebo/pull-request/2361)

1. Remove duplicate code from cmake config file caused by bad merge
    * [Pull request 2347](https://bitbucket.org/osrf/gazebo/pull-request/2347)

1. Properly cleanup pointers when destroying a world with joints.
    * [Pull request 2309](https://bitbucket.org/osrf/gazebo/pull-request/2309)

1. Fix right click view options after deleting and respawning a model.
    * [Pull request 2349](https://bitbucket.org/osrf/gazebo/pull-request/2349)
    * [Issue 1985](https://bitbucket.org/osrf/gazebo/issues/1985)

1. Implement missing function: LogicalCamera::Topic()
    * [Pull request 2343](https://bitbucket.org/osrf/gazebo/pull-request/2343)
    * [Issue 1980](https://bitbucket.org/osrf/gazebo/issues/1980)

## Gazebo 7.2.0 (2016-06-13)

1. Backport single pixel selection buffer for mouse picking
    * [Pull request 2338](https://bitbucket.org/osrf/gazebo/pull-request/2338)

1. Prevent mouse pan and orbit from deselecting entities in model editor
    * [Pull request 2333](https://bitbucket.org/osrf/gazebo/pull-request/2333)

1. Handle model manipulation tool RTS shortcuts in keyPress
    * [Pull request 2312](https://bitbucket.org/osrf/gazebo/pull-request/2312)

1. Reset ODE joint force feedback after world reset
    * [Pull request 2255](https://bitbucket.org/osrf/gazebo/pull-request/2255)

1. Update model editor snap to grid modifier key
    * [Pull request 2259](https://bitbucket.org/osrf/gazebo/pull-request/2259)
    * [Issue #1583](https://bitbucket.org/osrf/gazebo/issues/1583)

1. PIMPLize gui/model/ModelEditorPalette
    * [Pull request 2279](https://bitbucket.org/osrf/gazebo/pull-request/2279)

1. Properly cleanup pointers when destroying a blank world.
    * [Pull request 2220](https://bitbucket.org/osrf/gazebo/pull-request/2220)

1. Properly cleanup pointers when destroying a world with models and lights.
    * [Pull request 2263](https://bitbucket.org/osrf/gazebo/pull-request/2263)

1. Fix view control mouse focus in model editor
    * [Pull request 2315](https://bitbucket.org/osrf/gazebo/pull-request/2315)
    * [Issue #1791](https://bitbucket.org/osrf/gazebo/issues/1791)

1. Server generates unique model names in case of overlap
    * [Pull request 2296](https://bitbucket.org/osrf/gazebo/pull-request/2296)
    * [Issue 510](https://bitbucket.org/osrf/gazebo/issues/510)

1. Model Editor: Select and align nested models
    * [Pull request 2282](https://bitbucket.org/osrf/gazebo/pull-request/2282)

## Gazebo 7.1.0 (2016-04-07)

1. fix: remove back projection
    * [Pull request 2201](https://bitbucket.org/osrf/gazebo/pull-request/2201)
    * A contribution from Yuki Furuta

1. Fix oculus 2 camera field of view
    * [Pull request 2157](https://bitbucket.org/osrf/gazebo/pull-request/2157)

1. Added BeforePhysicsUpdate world event
    * [Pull request 2128](https://bitbucket.org/osrf/gazebo/pull-request/2128)
    * A contribution from Martin Pecka

1. Update `gz sdf -c` command line tool to use the new `sdf::convertFile` API.
    * [Pull request #2227](https://bitbucket.org/osrf/gazebo/pull-requests/2227)

1. Backport depth camera OSX fix
    * [Pull request 2233](https://bitbucket.org/osrf/gazebo/pull-request/2233)

1. Feat load collision.sdf only once
    * [Pull request 2236](https://bitbucket.org/osrf/gazebo/pull-request/2236)

1. Update gui/building/Item API
    * [Pull request 2228](https://bitbucket.org/osrf/gazebo/pull-request/2228)

1. Semantic version class to compare model versions in the model database.
    * [Pull request 2207](https://bitbucket.org/osrf/gazebo/pull-request/2207)

1. Backport issue 1834 fix to gazebo7
    * [Pull request 2222](https://bitbucket.org/osrf/gazebo/pull-request/2222)

1. Backport ImagesView_TEST changes
    * [Pull request 2217](https://bitbucket.org/osrf/gazebo/pull-request/2217)

1. Backport pull request #2189 (mutex in Transport::Conection)
    * [Pull request 2208](https://bitbucket.org/osrf/gazebo/pull-request/2208)

1. Process insertions on World::SetState
    * [Pull request #2200](https://bitbucket.org/osrf/gazebo/pull-requests/2200)

1. Process deletions on World::SetState
    * [Pull request #2204](https://bitbucket.org/osrf/gazebo/pull-requests/2204)

1. Fix ray-cylinder collision
    * [Pull request 2124](https://bitbucket.org/osrf/gazebo/pull-request/2124)

1. Fix editing physics parameters in gzclient, update test
    * [Pull request 2192](https://bitbucket.org/osrf/gazebo/pull-request/2192)

1. Fix Audio Decoder test failure
    * [Pull request 2193](https://bitbucket.org/osrf/gazebo/pull-request/2193)

1. Add layers to building levels
    * [Pull request 2180](https://bitbucket.org/osrf/gazebo/pull-request/2180)

1. Allow dynamically adding links to a model.
    * [Pull request #2185](https://bitbucket.org/osrf/gazebo/pull-requests/2185)

1. Fix editing physics parameters in gzclient, update test
    * [Pull request #2192](https://bitbucket.org/osrf/gazebo/pull-requests/2192)
    * [Issue #1876](https://bitbucket.org/osrf/gazebo/issues/1876)

1. Model database selects the latest model version.
    * [Pull request #2207](https://bitbucket.org/osrf/gazebo/pull-requests/2207)

1. Only link relevant libraries to tests
    * [Pull request 2130](https://bitbucket.org/osrf/gazebo/pull-request/2130)

1. PIMPLize gui/model/ModelCreator
    * [Pull request 2171](https://bitbucket.org/osrf/gazebo/pull-request/2171)

1. backport warning and test fixes from pull request #2177
    * [Pull request 2179](https://bitbucket.org/osrf/gazebo/pull-request/2179)

1. Prevent xml parser error from crashing LogPlay on osx -> gazebo7
    * [Pull request 2174](https://bitbucket.org/osrf/gazebo/pull-request/2174)

1. PIMPLize gui/building/ScaleWidget
    * [Pull request 2164](https://bitbucket.org/osrf/gazebo/pull-request/2164)

1. Fix using Shift key while scaling inside the model editor
    * [Pull request 2165](https://bitbucket.org/osrf/gazebo/pull-request/2165)

1. Backport fix for ign-math explicit constructors -> gazebo7
    * [Pull request 2163](https://bitbucket.org/osrf/gazebo/pull-request/2163)

1. Display physics engine type in the GUI
    * [Pull request #2155](https://bitbucket.org/osrf/gazebo/pull-requests/2155)
    * [Issue #1121](https://bitbucket.org/osrf/gazebo/issues/1121)
    * A contribution from Mohamd Ayman

1. Fix compilation against ffmpeg3 (libavcodec)
    * [Pull request #2154](https://bitbucket.org/osrf/gazebo/pull-request/2154)

1. Append a missing </gazebo_log> tag to log files when played.
    * [Pull request #2143](https://bitbucket.org/osrf/gazebo/pull-request/2143)

1. Add helper function QTestFixture::ProcessEventsAndDraw
    * [Pull request #2147](https://bitbucket.org/osrf/gazebo/pull-request/2147)

1. Add qt resources to gazebo gui library
    * [Pull request 2134](https://bitbucket.org/osrf/gazebo/pull-request/2134)

1. Undo scaling during simulation
    * [Pull request #2108](https://bitbucket.org/osrf/gazebo/pull-request/2108)

1. Fix SensorManager::SensorContainer::RunLoop sensor update time assertion
    * [Pull request #2115](https://bitbucket.org/osrf/gazebo/pull-request/2115)

1. Fix use of not initialized static attribute in Light class
    * [Pull request 2075](https://bitbucket.org/osrf/gazebo/pull-request/2075)
    * A contribution from Silvio Traversaro

1. Install GuiTypes header
    * [Pull request 2106](https://bitbucket.org/osrf/gazebo/pull-request/2106)

1. Removes one function call and replaces a manual swap with std::swap in ODE heightfield.
    * [Pull request #2114](https://bitbucket.org/osrf/gazebo/pull-request/2114)

1. New world event: BeforePhysicsUpdate
    * [Pull request #2128](https://bitbucket.org/osrf/gazebo/pull-request/2128)
    * [Issue #1851](https://bitbucket.org/osrf/gazebo/issues/1851)

1. Model editor: Fix setting relative pose after alignment during joint creation.
    * [Issue #1844](https://bitbucket.org/osrf/gazebo/issues/1844)
    * [Pull request #2150](https://bitbucket.org/osrf/gazebo/pull-request/2150)

1. Model editor: Fix saving and spawning model with its original name
    * [Pull request #2183](https://bitbucket.org/osrf/gazebo/pull-request/2183)

1. Model editor: Fix inserting custom links
    * [Pull request #2222](https://bitbucket.org/osrf/gazebo/pull-request/2222)
    * [Issue #1834](https://bitbucket.org/osrf/gazebo/issues/1834)

1. Model editor: Reset visual / collision insertion / deletion
        * [Pull request #2254](https://bitbucket.org/osrf/gazebo/pull-request/2254)
        * [Issue #1777](https://bitbucket.org/osrf/gazebo/issues/1777)
        * [Issue #1852](https://bitbucket.org/osrf/gazebo/issues/1852)

1. Building editor: Add layers to building levels
    * [Pull request #2180](https://bitbucket.org/osrf/gazebo/pull-request/2180)
    * [Issue #1806](https://bitbucket.org/osrf/gazebo/issues/1806)

1. Building editor: Update gui/building/Item API
    * [Pull request #2228](https://bitbucket.org/osrf/gazebo/pull-request/2228)

## Gazebo 7.0.0 (2016-01-25)

1. Add FollowerPlugin
    * [Pull request #2085](https://bitbucket.org/osrf/gazebo/pull-request/2085)

1. Fix circular dependency so that physics does not call the sensors API.
    * [Pull request #2089](https://bitbucket.org/osrf/gazebo/pull-request/2089)
    * [Issue #1516](https://bitbucket.org/osrf/gazebo/issues/1516)

1. Add Gravity and MagneticField API to World class to match sdformat change.
    * [SDFormat pull request 247](https://bitbucket.org/osrf/sdformat/pull-requests/247)
    * [Issue #1823](https://bitbucket.org/osrf/gazebo/issues/1823)
    * [Pull request #2090](https://bitbucket.org/osrf/gazebo/pull-request/2090)

1. Use opaque pointers and deprecate functions in the rendering library
    * [Pull request #2069](https://bitbucket.org/osrf/gazebo/pull-request/2069)
    * [Pull request #2064](https://bitbucket.org/osrf/gazebo/pull-request/2064)
    * [Pull request #2066](https://bitbucket.org/osrf/gazebo/pull-request/2066)
    * [Pull request #2069](https://bitbucket.org/osrf/gazebo/pull-request/2069)
    * [Pull request #2074](https://bitbucket.org/osrf/gazebo/pull-request/2074)
    * [Pull request #2076](https://bitbucket.org/osrf/gazebo/pull-request/2076)
    * [Pull request #2070](https://bitbucket.org/osrf/gazebo/pull-request/2070)
    * [Pull request #2071](https://bitbucket.org/osrf/gazebo/pull-request/2071)
    * [Pull request #2084](https://bitbucket.org/osrf/gazebo/pull-request/2084)
    * [Pull request #2073](https://bitbucket.org/osrf/gazebo/pull-request/2073)

1. Use opaque pointers for the Master class.
    * [Pull request #2036](https://bitbucket.org/osrf/gazebo/pull-request/2036)

1. Use opaque pointers in the gui library
    * [Pull request #2057](https://bitbucket.org/osrf/gazebo/pull-request/2057)
    * [Pull request #2037](https://bitbucket.org/osrf/gazebo/pull-request/2037)
    * [Pull request #2052](https://bitbucket.org/osrf/gazebo/pull-request/2052)
    * [Pull request #2053](https://bitbucket.org/osrf/gazebo/pull-request/2053)
    * [Pull request #2028](https://bitbucket.org/osrf/gazebo/pull-request/2028)
    * [Pull request #2051](https://bitbucket.org/osrf/gazebo/pull-request/2051)
    * [Pull request #2027](https://bitbucket.org/osrf/gazebo/pull-request/2027)
    * [Pull request #2026](https://bitbucket.org/osrf/gazebo/pull-request/2026)
    * [Pull request #2029](https://bitbucket.org/osrf/gazebo/pull-request/2029)
    * [Pull request #2042](https://bitbucket.org/osrf/gazebo/pull-request/2042)

1. Use more opaque pointers.
    * [Pull request #2022](https://bitbucket.org/osrf/gazebo/pull-request/2022)
    * [Pull request #2025](https://bitbucket.org/osrf/gazebo/pull-request/2025)
    * [Pull request #2043](https://bitbucket.org/osrf/gazebo/pull-request/2043)
    * [Pull request #2044](https://bitbucket.org/osrf/gazebo/pull-request/2044)
    * [Pull request #2065](https://bitbucket.org/osrf/gazebo/pull-request/2065)
    * [Pull request #2067](https://bitbucket.org/osrf/gazebo/pull-request/2067)
    * [Pull request #2079](https://bitbucket.org/osrf/gazebo/pull-request/2079)

1. Fix visual transparency issues
    * [Pull request #2031](https://bitbucket.org/osrf/gazebo/pull-request/2031)
    * [Issue #1726](https://bitbucket.org/osrf/gazebo/issue/1726)
    * [Issue #1790](https://bitbucket.org/osrf/gazebo/issue/1790)

1. Implemented private data pointer for the RTShaderSystem class. Minimized shader updates to once per render update.
    * [Pull request #2003](https://bitbucket.org/osrf/gazebo/pull-request/2003)

1. Updating physics library to use ignition math.
    * [Pull request #2007](https://bitbucket.org/osrf/gazebo/pull-request/2007)

1. Switching to ignition math for the rendering library.
    * [Pull request #1993](https://bitbucket.org/osrf/gazebo/pull-request/1993)
    * [Pull request #1994](https://bitbucket.org/osrf/gazebo/pull-request/1994)
    * [Pull request #1995](https://bitbucket.org/osrf/gazebo/pull-request/1995)
    * [Pull request #1996](https://bitbucket.org/osrf/gazebo/pull-request/1996)

1. Removed deprecations
    * [Pull request #1992]((https://bitbucket.org/osrf/gazebo/pull-request/1992)

1. Add ability to set the pose of a visual from a link.
    * [Pull request #1963](https://bitbucket.org/osrf/gazebo/pull-request/1963)

1. Copy visual visibility flags on clone
    * [Pull request #2008](https://bitbucket.org/osrf/gazebo/pull-request/2008)

1. Publish camera sensor image size when rendering is not enabled
    * [Pull request #1969](https://bitbucket.org/osrf/gazebo/pull-request/1969)

1. Added Poissons Ratio and Elastic Modulus for ODE.
    * [Pull request #1974](https://bitbucket.org/osrf/gazebo/pull-request/1974)

1. Update rest web plugin to publish response messages and display login user name in toolbar.
    * [Pull request #1956](https://bitbucket.org/osrf/gazebo/pull-request/1956)

1. Improve overall speed of log playback. Added new functions to LogPlay.
   Use tinyxml2 for playback.
    * [Pull request #1931](https://bitbucket.org/osrf/gazebo/pull-request/1931)

1. Improve SVG import. Added support for transforms in paths.
    * [Pull request #1981](https://bitbucket.org/osrf/gazebo/pull-request/1981)

1. Enter time during log playback
    * [Pull request #2000](https://bitbucket.org/osrf/gazebo/pull-request/2000)

1. Added Ignition Transport dependency.
    * [Pull request #1930](https://bitbucket.org/osrf/gazebo/pull-request/1930)

1. Make latched subscribers receive the message only once
    * [Issue #1789](https://bitbucket.org/osrf/gazebo/issue/1789)
    * [Pull request #2019](https://bitbucket.org/osrf/gazebo/pull-request/2019)

1. Implemented transport clear buffers
    * [Pull request #2017](https://bitbucket.org/osrf/gazebo/pull-request/2017)

1. KeyEvent constructor should be in a source file. Removed a few visibility
flags from c functions. Windows did not like `CPPTYPE_*` in
`gazebo/gui/ConfigWidget.cc`, so I replaced it with `TYPE_*`.
    * [Pull request #1943](https://bitbucket.org/osrf/gazebo/pull-request/1943)

1. Added wide angle camera sensor.
    * [Pull request #1866](https://bitbucket.org/osrf/gazebo/pull-request/1866)

1. Change the `near` and `far` members of `gazebo/msgs/logical_camera_sensors.proto` to `near_clip` and `far_clip`
    + [Pull request #1942](https://bitbucket.org/osrf/gazebo/pull-request/1942)

1. Resolve issue #1702
    * [Issue #1702](https://bitbucket.org/osrf/gazebo/issue/1702)
    * [Pull request #1905](https://bitbucket.org/osrf/gazebo/pull-request/1905)
    * [Pull request #1913](https://bitbucket.org/osrf/gazebo/pull-request/1913)
    * [Pull request #1914](https://bitbucket.org/osrf/gazebo/pull-request/1914)

1. Update physics when the world is reset
    * [Pull request #1903](https://bitbucket.org/osrf/gazebo/pull-request/1903)

1. Light and light state for the server side
    * [Pull request #1920](https://bitbucket.org/osrf/gazebo/pull-request/1920)

1. Add scale to model state so scaling works on log/playback.
    * [Pull request #2020](https://bitbucket.org/osrf/gazebo/pull-request/2020)

1. Added tests for WorldState
    * [Pull request #1968](https://bitbucket.org/osrf/gazebo/pull-request/1968)

1. Rename Reset to Reset Time in time widget
    * [Pull request #1892](https://bitbucket.org/osrf/gazebo/pull-request/1892)
    * [Issue #1730](https://bitbucket.org/osrf/gazebo/issue/1730)

1. Set QTestfFxture to verbose
    * [Pull request #1944](https://bitbucket.org/osrf/gazebo/pull-request/1944)
    * [Issue #1756](https://bitbucket.org/osrf/gazebo/issue/1756)

1. Added torsional friction
    * [Pull request #1831](https://bitbucket.org/osrf/gazebo/pull-request/1831)

1. Support loading and spawning nested models
    * [Pull request #1868](https://bitbucket.org/osrf/gazebo/pull-request/1868)
    * [Pull request #1895](https://bitbucket.org/osrf/gazebo/pull-request/1895)

1. Undo user motion commands during simulation, added physics::UserCmdManager and gui::UserCmdHistory.
    * [Pull request #1934](https://bitbucket.org/osrf/gazebo/pull-request/1934)

1. Forward user command messages for undo.
    * [Pull request #2009](https://bitbucket.org/osrf/gazebo/pull-request/2009)

1. Undo reset commands during simulation, forwarding commands
    * [Pull request #1986](https://bitbucket.org/osrf/gazebo/pull-request/1986)

1. Undo apply force / torque during simulation
    * [Pull request #2030](https://bitbucket.org/osrf/gazebo/pull-request/2030)

1. Add function to get the derived scale of a Visual
    * [Pull request #1881](https://bitbucket.org/osrf/gazebo/pull-request/1881)

1. Added EnumIface, which supports iterators over enums.
    * [Pull request #1847](https://bitbucket.org/osrf/gazebo/pull-request/1847)

1. Added RegionEventBoxPlugin - fires events when models enter / exit the region
    * [Pull request #1856](https://bitbucket.org/osrf/gazebo/pull-request/1856)

1. Added tests for checking the playback control via messages.
    * [Pull request #1885](https://bitbucket.org/osrf/gazebo/pull-request/1885)

1. Added LoadArgs() function to ServerFixture for being able to load a server
using the same arguments used in the command line.
    * [Pull request #1874](https://bitbucket.org/osrf/gazebo/pull-request/1874)

1. Added battery class, plugins and test world.
    * [Pull request #1872](https://bitbucket.org/osrf/gazebo/pull-request/1872)

1. Display gearbox and screw joint properties in property tree
    * [Pull request #1838](https://bitbucket.org/osrf/gazebo/pull-request/1838)

1. Set window flags for dialogs and file dialogs
    * [Pull request #1816](https://bitbucket.org/osrf/gazebo/pull-request/1816)

1. Fix minimum window height
   * [Pull request #1977](https://bitbucket.org/osrf/gazebo/pull-request/1977)
   * [Issue #1706](https://bitbucket.org/osrf/gazebo/issue/1706)

1. Add option to reverse alignment direction
   * [Pull request #2040](https://bitbucket.org/osrf/gazebo/pull-request/2040)
   * [Issue #1242](https://bitbucket.org/osrf/gazebo/issue/1242)

1. Fix unadvertising a publisher - only unadvertise topic if it is the last publisher.
   * [Pull request #2005](https://bitbucket.org/osrf/gazebo/pull-request/2005)
   * [Issue #1782](https://bitbucket.org/osrf/gazebo/issue/1782)

1. Log playback GUI for multistep, rewind, forward and seek
    * [Pull request #1791](https://bitbucket.org/osrf/gazebo/pull-request/1791)

1. Added Apply Force/Torque movable text
    * [Pull request #1789](https://bitbucket.org/osrf/gazebo/pull-request/1789)

1. Added cascade parameter (apply to children) for Visual SetMaterial, SetAmbient, SetEmissive, SetSpecular, SetDiffuse, SetTransparency
    * [Pull request #1851](https://bitbucket.org/osrf/gazebo/pull-request/1851)

1. Tweaks to Data Logger, such as multiline text edit for path
    * [Pull request #1800](https://bitbucket.org/osrf/gazebo/pull-request/1800)

1. Added TopToolbar and hide / disable several widgets according to WindowMode
    * [Pull request #1869](https://bitbucket.org/osrf/gazebo/pull-request/1869)

1. Added Visual::IsAncestorOf and Visual::IsDescendantOf
    * [Pull request #1850](https://bitbucket.org/osrf/gazebo/pull-request/1850)

1. Added msgs::PluginFromSDF and tests
    * [Pull request #1858](https://bitbucket.org/osrf/gazebo/pull-request/1858)

1. Added msgs::CollisionFromSDF msgs::SurfaceFromSDF and msgs::FrictionFromSDF
    * [Pull request #1900](https://bitbucket.org/osrf/gazebo/pull-request/1900)

1. Added hotkeys chart dialog
    * [Pull request #1835](https://bitbucket.org/osrf/gazebo/pull-request/1835)

1. Space bar to play / pause
   * [Pull request #2023](https://bitbucket.org/osrf/gazebo/pull-request/2023)
   * [Issue #1798](https://bitbucket.org/osrf/gazebo/issue/1798)

1. Make it possible to create custom ConfigWidgets
    * [Pull request #1861](https://bitbucket.org/osrf/gazebo/pull-request/1861)

1. AddItem / RemoveItem / Clear enum config widgets
    * [Pull request #1878](https://bitbucket.org/osrf/gazebo/pull-request/1878)

1. Make all child ConfigWidgets emit signals.
    * [Pull request #1884](https://bitbucket.org/osrf/gazebo/pull-request/1884)

1. Refactored makers
    * [Pull request #1828](https://bitbucket.org/osrf/gazebo/pull-request/1828)

1. Added gui::Conversions to convert between Gazebo and Qt
    * [Pull request #2034](https://bitbucket.org/osrf/gazebo/pull-request/2034)

1. Model editor updates
    1. Support adding model plugins in model editor
        * [Pull request #2060](https://bitbucket.org/osrf/gazebo/pull-request/2060)

    1. Added support for copying and pasting top level nested models
        * [Pull request #2006](https://bitbucket.org/osrf/gazebo/pull-request/2006)

    1. Make non-editable background models white in model editor
        * [Pull request #1950](https://bitbucket.org/osrf/gazebo/pull-request/1950)

    1. Choose / swap parent and child links in joint inspector
        * [Pull request #1887](https://bitbucket.org/osrf/gazebo/pull-request/1887)
        * [Issue #1500](https://bitbucket.org/osrf/gazebo/issue/1500)

    1. Presets combo box for Vector3 config widget
        * [Pull request #1954](https://bitbucket.org/osrf/gazebo/pull-request/1954)

    1. Added support for more joint types (gearbox and fixed joints).
        * [Pull request #1794](https://bitbucket.org/osrf/gazebo/pull-request/1794)

    1. Added support for selecting links and joints, opening context menu and inspectors in Schematic View.
        * [Pull request #1787](https://bitbucket.org/osrf/gazebo/pull-request/1787)

    1. Color-coded edges in Schematic View to match joint color.
        * [Pull request #1781](https://bitbucket.org/osrf/gazebo/pull-request/1781)

    1. Scale link mass and inertia when a link is scaled
        * [Pull request #1836](https://bitbucket.org/osrf/gazebo/pull-request/1836)

    1. Added icons for child and parent link in joint inspector
        * [Pull request #1953](https://bitbucket.org/osrf/gazebo/pull-request/1953)

    1. Load and save nested models
        * [Pull request #1894](https://bitbucket.org/osrf/gazebo/pull-request/1894)

    1. Display model plugins on the left panel and added model plugin inspector
        * [Pull request #1863](https://bitbucket.org/osrf/gazebo/pull-request/1863)

    1. Context menu and deletion for model plugins
        * [Pull request #1890](https://bitbucket.org/osrf/gazebo/pull-request/1890)

    1. Delete self from inspector
        * [Pull request #1904](https://bitbucket.org/osrf/gazebo/pull-request/1904)
        * [Issue #1543](https://bitbucket.org/osrf/gazebo/issue/1543)

    1. Apply inspector changes in real time and add reset button
        * [Pull request #1945](https://bitbucket.org/osrf/gazebo/pull-request/1945)
        * [Issue #1472](https://bitbucket.org/osrf/gazebo/issue/1472)

    1. Set physics to be paused when exiting model editor mode
        * [Pull request #1893](https://bitbucket.org/osrf/gazebo/pull-request/1893)
        * [Issue #1734](https://bitbucket.org/osrf/gazebo/issue/1734)

    1. Add Insert tab to model editor
        * [Pull request #1924](https://bitbucket.org/osrf/gazebo/pull-request/1924)

    1. Support inserting nested models from model maker
        * [Pull request #1982](https://bitbucket.org/osrf/gazebo/pull-request/1982)

    1. Added joint creation dialog
        * [Pull request #2021](https://bitbucket.org/osrf/gazebo/pull-request/2021)

    1. Added reverse checkboxes to joint creation dialog
        * [Pull request #2086](https://bitbucket.org/osrf/gazebo/pull-request/2086)

    1. Use opaque pointers in the model editor
        * [Pull request #2056](https://bitbucket.org/osrf/gazebo/pull-request/2056)
        * [Pull request #2059](https://bitbucket.org/osrf/gazebo/pull-request/2059)
        * [Pull request #2087](https://bitbucket.org/osrf/gazebo/pull-request/2087)

    1. Support joint creation between links in nested model.
        * [Pull request #2080](https://bitbucket.org/osrf/gazebo/pull-request/2080)

1. Building editor updates

    1. Use opaque pointers in the building editor
        * [Pull request #2041](https://bitbucket.org/osrf/gazebo/pull-request/2041)
        * [Pull request #2039](https://bitbucket.org/osrf/gazebo/pull-request/2039)
        * [Pull request #2055](https://bitbucket.org/osrf/gazebo/pull-request/2055)
        * [Pull request #2032](https://bitbucket.org/osrf/gazebo/pull-request/2032)
        * [Pull request #2082](https://bitbucket.org/osrf/gazebo/pull-request/2082)
        * [Pull request #2038](https://bitbucket.org/osrf/gazebo/pull-request/2038)
        * [Pull request #2033](https://bitbucket.org/osrf/gazebo/pull-request/2033)

    1. Use opaque pointers for GrabberHandle, add *LinkedGrabbers functions
        * [Pull request #2034](https://bitbucket.org/osrf/gazebo/pull-request/2034)

    1. Removed unused class: BuildingItem
        * [Pull request #2045](https://bitbucket.org/osrf/gazebo/pull-request/2045)

    1. Use opaque pointers for BuildingModelManip, move attachment logic to BuildingMaker
        * [Pull request #2046](https://bitbucket.org/osrf/gazebo/pull-request/2046)

    1. Use opaque pointers for all Dialog classes, add conversion from QPointF, move common logic to BaseInspectorDialog.
        * [Pull request #2083](https://bitbucket.org/osrf/gazebo/pull-request/2083)

## Gazebo 6.0

### Gazebo 6.X.X (201X-XX-XX)

1. Fix buoyancy plugin when multiple link tags are used within the plugin
    * [Pull request 2369](https://bitbucket.org/osrf/gazebo/pull-request/2369)

1. Fix race condition in ~TimePanelPrivate (#1919)
    * [Pull request 2250](https://bitbucket.org/osrf/gazebo/pull-request/2250)

### Gazebo 6.6.0 (2016-04-07)

1. fix: remove back projection
    * [Pull request 2201](https://bitbucket.org/osrf/gazebo/pull-request/2201)
    * A contribution from Yuki Furuta

1. Backport depth camera OSX fix and test
    * [Pull request 2230](https://bitbucket.org/osrf/gazebo/pull-request/2230)

1. Add missing tinyxml includes (gazebo6)
    * [Pull request 2218](https://bitbucket.org/osrf/gazebo/pull-request/2218)

1. Fix ray-cylinder collision in ode
    * [Pull request 2125](https://bitbucket.org/osrf/gazebo/pull-request/2125)

1. backport fixes for ffmpeg3 to gazebo6 (from pull request #2154)
    * [Pull request 2162](https://bitbucket.org/osrf/gazebo/pull-request/2162)

1. Install shapes_bitmask.world
    * [Pull request 2104](https://bitbucket.org/osrf/gazebo/pull-request/2104)

1. Add gazebo_client to gazebo.pc (gazebo6)
    * [Pull request 2102](https://bitbucket.org/osrf/gazebo/pull-request/2102)

1. Fix removing multiple camera sensors that have the same camera name
    * [Pull request 2081](https://bitbucket.org/osrf/gazebo/pull-request/2081)

1. Ensure that LINK_FRAME_VISUAL arrow components are deleted (#1812)
    * [Pull request 2078](https://bitbucket.org/osrf/gazebo/pull-request/2078)

1. add migration notes for gazebo::setupClient to gazebo::client::setup
    * [Pull request 2068](https://bitbucket.org/osrf/gazebo/pull-request/2068)

1. Update inertia properties during simulation: part 2
    * [Pull request 1984](https://bitbucket.org/osrf/gazebo/pull-request/1984)

1. Fix minimum window height
    * [Pull request 2002](https://bitbucket.org/osrf/gazebo/pull-request/2002)

1. Backport gpu laser test fix
    * [Pull request 1999](https://bitbucket.org/osrf/gazebo/pull-request/1999)

1. Relax physics tolerances for single-precision bullet (gazebo6)
    * [Pull request 1997](https://bitbucket.org/osrf/gazebo/pull-request/1997)

1. Fix minimum window height
    * [Pull request 1998](https://bitbucket.org/osrf/gazebo/pull-request/1998)

1. backport model editor fixed joint option to gazebo6
    * [Pull request 1957](https://bitbucket.org/osrf/gazebo/pull-request/1957)

1. Update shaders once per render update
    * [Pull request 1991](https://bitbucket.org/osrf/gazebo/pull-request/1991)

1. Relax physics tolerances for single-precision bullet
    * [Pull request 1976](https://bitbucket.org/osrf/gazebo/pull-request/1976)

1. Fix visual transparency issues
    * [Pull request 1967](https://bitbucket.org/osrf/gazebo/pull-request/1967)

1. fix memory corruption in transport/Publisher.cc
    * [Pull request 1951](https://bitbucket.org/osrf/gazebo/pull-request/1951)

1. Add test for SphericalCoordinates::LocalFromGlobal
    * [Pull request 1959](https://bitbucket.org/osrf/gazebo/pull-request/1959)

### Gazebo 6.5.1 (2015-10-29)

1. Fix removing multiple camera sensors that have the same camera name.
    * [Pull request #2081](https://bitbucket.org/osrf/gazebo/pull-request/2081)
    * [Issue #1811](https://bitbucket.org/osrf/gazebo/issues/1811)

1. Backport model editor toolbar fixed joint option from [pull request #1794](https://bitbucket.org/osrf/gazebo/pull-request/1794)
    * [Pull request #1957](https://bitbucket.org/osrf/gazebo/pull-request/1957)

1. Fix minimum window height
    * Backport of [pull request #1977](https://bitbucket.org/osrf/gazebo/pull-request/1977)
    * [Pull request #1998](https://bitbucket.org/osrf/gazebo/pull-request/1998)
    * [Issue #1706](https://bitbucket.org/osrf/gazebo/issue/1706)

1. Fix visual transparency issues
    * [Pull request #1967](https://bitbucket.org/osrf/gazebo/pull-request/1967)
    * [Issue #1726](https://bitbucket.org/osrf/gazebo/issue/1726)

### Gazebo 6.5.0 (2015-10-22)

1. Added ability to convert from spherical coordinates to local coordinates.
    * [Pull request #1955](https://bitbucket.org/osrf/gazebo/pull-request/1955)

### Gazebo 6.4.0 (2015-10-14)

1. Fix ABI problem. Make `Sensor::SetPose` function non virtual.
    * [Pull request #1947](https://bitbucket.org/osrf/gazebo/pull-request/1947)

1. Update inertia properties during simulation
    * [Pull request #1909](https://bitbucket.org/osrf/gazebo/pull-requests/1909)
    * [Design document](https://bitbucket.org/osrf/gazebo_design/src/default/inertia_resize/inertia_resize.md)

1. Fix transparency correction for opaque materials
    * [Pull request #1946](https://bitbucket.org/osrf/gazebo/pull-requests/1946/fix-transparency-correction-for-opaque/diff)

### Gazebo 6.3.0 (2015-10-06)

1. Added `Sensor::SetPose` function
    * [Pull request #1935](https://bitbucket.org/osrf/gazebo/pull-request/1935)

### Gazebo 6.2.0 (2015-10-02)

1. Update physics when the world is reset
    * Backport of [pull request #1903](https://bitbucket.org/osrf/gazebo/pull-request/1903)
    * [Pull request #1916](https://bitbucket.org/osrf/gazebo/pull-request/1916)
    * [Issue #101](https://bitbucket.org/osrf/gazebo/issue/101)

1. Added Copy constructor and assignment operator to MouseEvent
    * [Pull request #1855](https://bitbucket.org/osrf/gazebo/pull-request/1855)

### Gazebo 6.1.0 (2015-08-02)

1. Added logical_camera sensor.
    * [Pull request #1845](https://bitbucket.org/osrf/gazebo/pull-request/1845)

1. Added RandomVelocityPlugin, which applies a random velocity to a model's link.
    * [Pull request #1839](https://bitbucket.org/osrf/gazebo/pull-request/1839)

1. Sim events for joint position, velocity and applied force
    * [Pull request #1849](https://bitbucket.org/osrf/gazebo/pull-request/1849)

### Gazebo 6.0.0 (2015-07-27)

1. Added magnetometer sensor. A contribution from Andrew Symington.
    * [Pull request #1788](https://bitbucket.org/osrf/gazebo/pull-request/1788)

1. Added altimeter sensor. A contribution from Andrew Symington.
    * [Pull request #1792](https://bitbucket.org/osrf/gazebo/pull-request/1792)

1. Implement more control options for log playback:
  1. Rewind: The simulation starts from the beginning.
  1. Forward: The simulation jumps to the end of the log file.
  1. Seek: The simulation jumps to a specific point specified by its simulation
  time.
      * [Pull request #1737](https://bitbucket.org/osrf/gazebo/pull-request/1737)

1. Added Gazebo splash screen
    * [Pull request #1745](https://bitbucket.org/osrf/gazebo/pull-request/1745)

1. Added a transporter plugin which allows models to move from one location
   to another based on their location and the location of transporter pads.
    * [Pull request #1738](https://bitbucket.org/osrf/gazebo/pull-request/1738)

1. Implement forward/backwards multi-step for log playback. Now, the semantics
of a multi-step while playing back a log session are different from a multi-step
during a live simulation. While playback, a multi-step simulates all the
intermediate steps as before, but the client only perceives a single step.
E.g: You have a log file containing a 1 hour simulation session. You want to
jump to the minute 00H::30M::00S to check a specific aspect of the simulation.
You should not see continuous updates until minute 00H:30M:00S. Instead, you
should visualize a single jump to the specific instant of the simulation that
you are interested.
    * [Pull request #1623](https://bitbucket.org/osrf/gazebo/pull-request/1623)

1. Added browse button to log record dialog.
    * [Pull request #1719](https://bitbucket.org/osrf/gazebo/pull-request/1719)

1. Improved SVG support: arcs in paths, and contours made of multiple paths.
    * [Pull request #1608](https://bitbucket.org/osrf/gazebo/pull-request/1608)

1. Added simulation iterations to the world state.
    * [Pull request #1722](https://bitbucket.org/osrf/gazebo/pull-request/1722)

1. Added multiple LiftDrag plugins to the cessna_demo.world to allow the Cessna
C-172 model to fly.
    * [Pull request #1715](https://bitbucket.org/osrf/gazebo/pull-request/1715)

1. Added a plugin to control a Cessna C-172 via messages (CessnaPlugin), and a
GUI plugin to test this functionality with the keyboard (CessnaGUIPlugin). Added
world with the Cessna model and the two previous plugins loaded
(cessna_demo.world).
    * [Pull request #1712](https://bitbucket.org/osrf/gazebo/pull-request/1712)

1. Added world with OSRF building and an elevator
    * [Pull request #1697](https://bitbucket.org/osrf/gazebo/pull-request/1697)

1. Fixed collide bitmask by changing default value from 0x1 to 0xffff.
    * [Pull request #1696](https://bitbucket.org/osrf/gazebo/pull-request/1696)

1. Added a plugin to control an elevator (ElevatorPlugin), and an OccupiedEvent plugin that sends a message when a model is within a specified region.
    * [Pull request #1694](https://bitbucket.org/osrf/gazebo/pull-request/1694)
    * [Pull request #1775](https://bitbucket.org/osrf/gazebo/pull-request/1775)

1. Added Layers tab and meta information for visuals.
    * [Pull request #1674](https://bitbucket.org/osrf/gazebo/pull-request/1674)

1. Added countdown behavior for common::Timer and exposed the feature in TimerGUIPlugin.
    * [Pull request #1690](https://bitbucket.org/osrf/gazebo/pull-request/1690)

1. Added BuoyancyPlugin for simulating the buoyancy of an object in a column of fluid.
    * [Pull request #1622](https://bitbucket.org/osrf/gazebo/pull-request/1622)

1. Added ComputeVolume function for simple shape subclasses of Shape.hh.
    * [Pull request #1605](https://bitbucket.org/osrf/gazebo/pull-request/1605)

1. Add option to parallelize the ODE quickstep constraint solver,
which solves an LCP twice with different parameters in order
to corrected for position projection errors.
    * [Pull request #1561](https://bitbucket.org/osrf/gazebo/pull-request/1561)

1. Get/Set user camera pose in GUI.
    * [Pull request #1649](https://bitbucket.org/osrf/gazebo/pull-request/1649)
    * [Issue #1595](https://bitbucket.org/osrf/gazebo/issue/1595)

1. Added ViewAngleWidget, removed hard-coded reset view and removed MainWindow::Reset(). Also added GLWidget::GetSelectedVisuals().
    * [Pull request #1768](https://bitbucket.org/osrf/gazebo/pull-request/1768)
    * [Issue #1507](https://bitbucket.org/osrf/gazebo/issue/1507)

1. Windows support. This consists mostly of numerous small changes to support
compilation on Windows.
    * [Pull request #1616](https://bitbucket.org/osrf/gazebo/pull-request/1616)
    * [Pull request #1618](https://bitbucket.org/osrf/gazebo/pull-request/1618)
    * [Pull request #1620](https://bitbucket.org/osrf/gazebo/pull-request/1620)
    * [Pull request #1625](https://bitbucket.org/osrf/gazebo/pull-request/1625)
    * [Pull request #1626](https://bitbucket.org/osrf/gazebo/pull-request/1626)
    * [Pull request #1627](https://bitbucket.org/osrf/gazebo/pull-request/1627)
    * [Pull request #1628](https://bitbucket.org/osrf/gazebo/pull-request/1628)
    * [Pull request #1629](https://bitbucket.org/osrf/gazebo/pull-request/1629)
    * [Pull request #1630](https://bitbucket.org/osrf/gazebo/pull-request/1630)
    * [Pull request #1631](https://bitbucket.org/osrf/gazebo/pull-request/1631)
    * [Pull request #1632](https://bitbucket.org/osrf/gazebo/pull-request/1632)
    * [Pull request #1633](https://bitbucket.org/osrf/gazebo/pull-request/1633)
    * [Pull request #1635](https://bitbucket.org/osrf/gazebo/pull-request/1635)
    * [Pull request #1637](https://bitbucket.org/osrf/gazebo/pull-request/1637)
    * [Pull request #1639](https://bitbucket.org/osrf/gazebo/pull-request/1639)
    * [Pull request #1647](https://bitbucket.org/osrf/gazebo/pull-request/1647)
    * [Pull request #1650](https://bitbucket.org/osrf/gazebo/pull-request/1650)
    * [Pull request #1651](https://bitbucket.org/osrf/gazebo/pull-request/1651)
    * [Pull request #1653](https://bitbucket.org/osrf/gazebo/pull-request/1653)
    * [Pull request #1654](https://bitbucket.org/osrf/gazebo/pull-request/1654)
    * [Pull request #1657](https://bitbucket.org/osrf/gazebo/pull-request/1657)
    * [Pull request #1658](https://bitbucket.org/osrf/gazebo/pull-request/1658)
    * [Pull request #1659](https://bitbucket.org/osrf/gazebo/pull-request/1659)
    * [Pull request #1660](https://bitbucket.org/osrf/gazebo/pull-request/1660)
    * [Pull request #1661](https://bitbucket.org/osrf/gazebo/pull-request/1661)
    * [Pull request #1669](https://bitbucket.org/osrf/gazebo/pull-request/1669)
    * [Pull request #1670](https://bitbucket.org/osrf/gazebo/pull-request/1670)
    * [Pull request #1672](https://bitbucket.org/osrf/gazebo/pull-request/1672)
    * [Pull request #1682](https://bitbucket.org/osrf/gazebo/pull-request/1682)
    * [Pull request #1683](https://bitbucket.org/osrf/gazebo/pull-request/1683)

1. Install `libgazebo_server_fixture`. This will facilitate tests external to the main gazebo repository. See `examples/stand_alone/test_fixture`.
    * [Pull request #1606](https://bitbucket.org/osrf/gazebo/pull-request/1606)

1. Laser visualization renders light blue for rays that do not hit obstacles, and dark blue for other rays.
    * [Pull request #1607](https://bitbucket.org/osrf/gazebo/pull-request/1607)
    * [Issue #1576](https://bitbucket.org/osrf/gazebo/issue/1576)

1. Add VisualType enum to Visual and clean up visuals when entity is deleted.
    * [Pull request #1614](https://bitbucket.org/osrf/gazebo/pull-request/1614)

1. Alert user of connection problems when using the REST service plugin
    * [Pull request #1655](https://bitbucket.org/osrf/gazebo/pull-request/1655)
    * [Issue #1574](https://bitbucket.org/osrf/gazebo/issue/1574)

1. ignition-math is now a dependency.
    + [http://ignitionrobotics.org/libraries/math](http://ignitionrobotics.org/libraries/math)
    + [Gazebo::math migration](https://bitbucket.org/osrf/gazebo/src/583edbeb90759d43d994cc57c0797119dd6d2794/ign-math-migration.md)

1. Detect uuid library during compilation.
    * [Pull request #1655](https://bitbucket.org/osrf/gazebo/pull-request/1655)
    * [Issue #1572](https://bitbucket.org/osrf/gazebo/issue/1572)

1. New accessors in LogPlay class.
    * [Pull request #1577](https://bitbucket.org/osrf/gazebo/pull-request/1577)

1. Added a plugin to send messages to an existing website.
   Added gui::MainWindow::AddMenu and msgs/rest_error, msgs/rest_login, msgs rest/post
    * [Pull request #1524](https://bitbucket.org/osrf/gazebo/pull-request/1524)

1. Fix deprecation warnings when using SDFormat 3.0.2, 3.0.3 prereleases
    * [Pull request #1568](https://bitbucket.org/osrf/gazebo/pull-request/1568)

1. Use GAZEBO_CFLAGS or GAZEBO_CXX_FLAGS in CMakeLists.txt for example plugins
    * [Pull request #1573](https://bitbucket.org/osrf/gazebo/pull-request/1573)

1. Added Link::OnWrenchMsg subscriber with test
    * [Pull request #1582](https://bitbucket.org/osrf/gazebo/pull-request/1582)

1. Show/hide GUI overlays using the menu bar.
    * [Pull request #1555](https://bitbucket.org/osrf/gazebo/pull-request/1555)

1. Added world origin indicator rendering::OriginVisual.
    * [Pull request #1700](https://bitbucket.org/osrf/gazebo/pull-request/1700)

1. Show/hide toolbars using the menu bars and shortcut.
   Added MainWindow::CloneAction.
   Added Window menu to Model Editor.
    * [Pull request #1584](https://bitbucket.org/osrf/gazebo/pull-request/1584)

1. Added event to show/hide toolbars.
    * [Pull request #1707](https://bitbucket.org/osrf/gazebo/pull-request/1707)

1. Added optional start/stop/reset buttons to timer GUI plugin.
    * [Pull request #1576](https://bitbucket.org/osrf/gazebo/pull-request/1576)

1. Timer GUI Plugin: Treat negative positions as positions from the ends
    * [Pull request #1703](https://bitbucket.org/osrf/gazebo/pull-request/1703)

1. Added Visual::GetDepth() and Visual::GetNthAncestor()
    * [Pull request #1613](https://bitbucket.org/osrf/gazebo/pull-request/1613)

1. Added a context menu for links
    * [Pull request #1589](https://bitbucket.org/osrf/gazebo/pull-request/1589)

1. Separate TimePanel's display into TimeWidget and LogPlayWidget.
    * [Pull request #1564](https://bitbucket.org/osrf/gazebo/pull-request/1564)

1. Display confirmation message after log is saved
    * [Pull request #1646](https://bitbucket.org/osrf/gazebo/pull-request/1646)

1. Added LogPlayView to display timeline and LogPlaybackStatistics message type.
    * [Pull request #1724](https://bitbucket.org/osrf/gazebo/pull-request/1724)

1. Added Time::FormattedString and removed all other FormatTime functions.
    * [Pull request #1710](https://bitbucket.org/osrf/gazebo/pull-request/1710)

1. Added support for Oculus DK2
    * [Pull request #1526](https://bitbucket.org/osrf/gazebo/pull-request/1526)

1. Use collide_bitmask from SDF to perform collision filtering
    * [Pull request #1470](https://bitbucket.org/osrf/gazebo/pull-request/1470)

1. Pass Coulomb surface friction parameters to DART.
    * [Pull request #1420](https://bitbucket.org/osrf/gazebo/pull-request/1420)

1. Added ModelAlign::SetHighlighted
    * [Pull request #1598](https://bitbucket.org/osrf/gazebo/pull-request/1598)

1. Added various Get functions to Visual. Also added a ConvertGeometryType function to msgs.
    * [Pull request #1402](https://bitbucket.org/osrf/gazebo/pull-request/1402)

1. Get and Set visibility of SelectionObj's handles, with unit test.
    * [Pull request #1417](https://bitbucket.org/osrf/gazebo/pull-request/1417)

1. Set material of SelectionObj's handles.
    * [Pull request #1472](https://bitbucket.org/osrf/gazebo/pull-request/1472)

1. Add SelectionObj::Fini with tests and make Visual::Fini virtual
    * [Pull request #1685](https://bitbucket.org/osrf/gazebo/pull-request/1685)

1. Allow link selection with the mouse if parent model already selected.
    * [Pull request #1409](https://bitbucket.org/osrf/gazebo/pull-request/1409)

1. Added ModelRightMenu::EntityTypes.
    * [Pull request #1414](https://bitbucket.org/osrf/gazebo/pull-request/1414)

1. Scale joint visuals according to link size.
    * [Pull request #1591](https://bitbucket.org/osrf/gazebo/pull-request/1591)
    * [Issue #1563](https://bitbucket.org/osrf/gazebo/issue/1563)

1. Added Gazebo/CoM material.
    * [Pull request #1439](https://bitbucket.org/osrf/gazebo/pull-request/1439)

1. Added arc parameter to MeshManager::CreateTube
    * [Pull request #1436](https://bitbucket.org/osrf/gazebo/pull-request/1436)

1. Added View Inertia and InertiaVisual, changed COMVisual to sphere proportional to mass.
    * [Pull request #1445](https://bitbucket.org/osrf/gazebo/pull-request/1445)

1. Added View Link Frame and LinkFrameVisual. Visual::SetTransparency goes into texture_unit.
    * [Pull request #1762](https://bitbucket.org/osrf/gazebo/pull-request/1762)
    * [Issue #853](https://bitbucket.org/osrf/gazebo/issue/853)

1. Changed the position of Save and Cancel buttons on editor dialogs
    * [Pull request #1442](https://bitbucket.org/osrf/gazebo/pull-request/1442)
    * [Issue #1377](https://bitbucket.org/osrf/gazebo/issue/1377)

1. Fixed Visual material updates
    * [Pull request #1454](https://bitbucket.org/osrf/gazebo/pull-request/1454)
    * [Issue #1455](https://bitbucket.org/osrf/gazebo/issue/1455)

1. Added Matrix3::Inverse() and tests
    * [Pull request #1481](https://bitbucket.org/osrf/gazebo/pull-request/1481)

1. Implemented AddLinkForce for ODE.
    * [Pull request #1456](https://bitbucket.org/osrf/gazebo/pull-request/1456)

1. Updated ConfigWidget class to parse enum values.
    * [Pull request #1518](https://bitbucket.org/osrf/gazebo/pull-request/1518)

1. Added PresetManager to physics libraries and corresponding integration test.
    * [Pull request #1471](https://bitbucket.org/osrf/gazebo/pull-request/1471)

1. Sync name and location on SaveDialog.
    * [Pull request #1563](https://bitbucket.org/osrf/gazebo/pull-request/1563)

1. Added Apply Force/Torque dialog
    * [Pull request #1600](https://bitbucket.org/osrf/gazebo/pull-request/1600)

1. Added Apply Force/Torque visuals
    * [Pull request #1619](https://bitbucket.org/osrf/gazebo/pull-request/1619)

1. Added Apply Force/Torque OnMouseRelease and ActivateWindow
    * [Pull request #1699](https://bitbucket.org/osrf/gazebo/pull-request/1699)

1. Added Apply Force/Torque mouse interactions, modes, activation
    * [Pull request #1731](https://bitbucket.org/osrf/gazebo/pull-request/1731)

1. Added inertia pose getter for COMVisual and COMVisual_TEST
    * [Pull request #1581](https://bitbucket.org/osrf/gazebo/pull-request/1581)

1. Model editor updates
    1. Joint preview using JointVisuals.
        * [Pull request #1369](https://bitbucket.org/osrf/gazebo/pull-request/1369)

    1. Added inspector for configuring link, visual, and collision properties.
        * [Pull request #1408](https://bitbucket.org/osrf/gazebo/pull-request/1408)

    1. Saving, exiting, generalizing SaveDialog.
        * [Pull request #1401](https://bitbucket.org/osrf/gazebo/pull-request/1401)

    1. Inspectors redesign
        * [Pull request #1586](https://bitbucket.org/osrf/gazebo/pull-request/1586)

    1. Edit existing model.
        * [Pull request #1425](https://bitbucket.org/osrf/gazebo/pull-request/1425)

    1. Add joint inspector to link's context menu.
        * [Pull request #1449](https://bitbucket.org/osrf/gazebo/pull-request/1449)
        * [Issue #1443](https://bitbucket.org/osrf/gazebo/issue/1443)

    1. Added button to select mesh file on inspector.
        * [Pull request #1460](https://bitbucket.org/osrf/gazebo/pull-request/1460)
        * [Issue #1450](https://bitbucket.org/osrf/gazebo/issue/1450)

    1. Renamed Part to Link.
        * [Pull request #1478](https://bitbucket.org/osrf/gazebo/pull-request/1478)

    1. Fix snapping inside editor.
        * [Pull request #1489](https://bitbucket.org/osrf/gazebo/pull-request/1489)
        * [Issue #1457](https://bitbucket.org/osrf/gazebo/issue/1457)

    1. Moved DataLogger from Window menu to the toolbar and moved screenshot button to the right.
        * [Pull request #1665](https://bitbucket.org/osrf/gazebo/pull-request/1665)

    1. Keep loaded model's name.
        * [Pull request #1516](https://bitbucket.org/osrf/gazebo/pull-request/1516)
        * [Issue #1504](https://bitbucket.org/osrf/gazebo/issue/1504)

    1. Added ExtrudeDialog.
        * [Pull request #1483](https://bitbucket.org/osrf/gazebo/pull-request/1483)

    1. Hide time panel inside editor and keep main window's paused state.
        * [Pull request #1500](https://bitbucket.org/osrf/gazebo/pull-request/1500)

    1. Fixed pose issues and added ModelCreator_TEST.
        * [Pull request #1509](https://bitbucket.org/osrf/gazebo/pull-request/1509)
        * [Issue #1497](https://bitbucket.org/osrf/gazebo/issue/1497)
        * [Issue #1509](https://bitbucket.org/osrf/gazebo/issue/1509)

    1. Added list of links and joints.
        * [Pull request #1515](https://bitbucket.org/osrf/gazebo/pull-request/1515)
        * [Issue #1418](https://bitbucket.org/osrf/gazebo/issue/1418)

    1. Expose API to support adding items to the palette.
        * [Pull request #1565](https://bitbucket.org/osrf/gazebo/pull-request/1565)

    1. Added menu for toggling joint visualization
        * [Pull request #1551](https://bitbucket.org/osrf/gazebo/pull-request/1551)
        * [Issue #1483](https://bitbucket.org/osrf/gazebo/issue/1483)

    1. Add schematic view to model editor
        * [Pull request #1562](https://bitbucket.org/osrf/gazebo/pull-request/1562)

1. Building editor updates
    1. Make palette tips tooltip clickable to open.
        * [Pull request #1519](https://bitbucket.org/osrf/gazebo/pull-request/1519)
        * [Issue #1370](https://bitbucket.org/osrf/gazebo/issue/1370)

    1. Add measurement unit to building inspectors.
        * [Pull request #1741](https://bitbucket.org/osrf/gazebo/pull-request/1741)
        * [Issue #1363](https://bitbucket.org/osrf/gazebo/issue/1363)

    1. Add `BaseInspectorDialog` as a base class for inspectors.
        * [Pull request #1749](https://bitbucket.org/osrf/gazebo/pull-request/1749)

## Gazebo 5.0

### Gazebo 5.x.x

1. Fix mouse picking with transparent visuals
    * [Pull request 2305](https://bitbucket.org/osrf/gazebo/pull-request/2305)
    * [Issue #1956](https://bitbucket.org/osrf/gazebo/issue/1956)

1. Backport fix for DepthCamera visibility mask
    * [Pull request 2286](https://bitbucket.org/osrf/gazebo/pull-request/2286)
    * [Pull request 2287](https://bitbucket.org/osrf/gazebo/pull-request/2287)

1. Backport sensor reset fix
    * [Pull request 2272](https://bitbucket.org/osrf/gazebo/pull-request/2272)
    * [Issue #1917](https://bitbucket.org/osrf/gazebo/issue/1917)

1. Fix model snap tool highlighting
    * [Pull request 2293](https://bitbucket.org/osrf/gazebo/pull-request/2293)
    * [Issue #1955](https://bitbucket.org/osrf/gazebo/issue/1955)

### Gazebo 5.3.0 (2015-04-07)

1. fix: remove back projection
    * [Pull request 2201](https://bitbucket.org/osrf/gazebo/pull-request/2201)
    * A contribution from Yuki Furuta

1. Backport depth camera OSX fix and test
    * [Pull request 2230](https://bitbucket.org/osrf/gazebo/pull-request/2230)

1. Add missing tinyxml includes
    * [Pull request 2216](https://bitbucket.org/osrf/gazebo/pull-request/2216)

1. backport fixes for ffmpeg3 to gazebo5 (from pull request #2154)
    * [Pull request 2161](https://bitbucket.org/osrf/gazebo/pull-request/2161)

1. Check for valid display using xwininfo -root
    * [Pull request 2111](https://bitbucket.org/osrf/gazebo/pull-request/2111)

1. Don't search for sdformat4 on gazebo5, since gazebo5 can't handle sdformat protocol 1.6
    * [Pull request 2092](https://bitbucket.org/osrf/gazebo/pull-request/2092)

1. Fix minimum window height
    * [Pull request 2002](https://bitbucket.org/osrf/gazebo/pull-request/2002)

1. Relax physics tolerances for single-precision bullet
    * [Pull request 1976](https://bitbucket.org/osrf/gazebo/pull-request/1976)

1. Try finding sdformat 4 in gazebo5 branch
    * [Pull request 1972](https://bitbucket.org/osrf/gazebo/pull-request/1972)

1. Fix_send_message (backport of pull request #1951)
    * [Pull request 1964](https://bitbucket.org/osrf/gazebo/pull-request/1964)
    * A contribution from Samuel Lekieffre

1. Export the media path in the cmake config file.
    * [Pull request 1933](https://bitbucket.org/osrf/gazebo/pull-request/1933)

1. Shorten gearbox test since it is failing via timeout on osx
    * [Pull request 1937](https://bitbucket.org/osrf/gazebo/pull-request/1937)

### Gazebo 5.2.1 (2015-10-02)

1. Fix minimum window height
    * Backport of [pull request #1977](https://bitbucket.org/osrf/gazebo/pull-request/1977)
    * [Pull request #2002](https://bitbucket.org/osrf/gazebo/pull-request/2002)
    * [Issue #1706](https://bitbucket.org/osrf/gazebo/issue/1706)

### Gazebo 5.2.0 (2015-10-02)

1. Initialize sigact struct fields that valgrind said were being used uninitialized
    * [Pull request #1809](https://bitbucket.org/osrf/gazebo/pull-request/1809)

1. Add missing ogre includes to ensure macros are properly defined
    * [Pull request #1813](https://bitbucket.org/osrf/gazebo/pull-request/1813)

1. Use ToSDF functions to simplify physics_friction test
    * [Pull request #1808](https://bitbucket.org/osrf/gazebo/pull-request/1808)

1. Added lines to laser sensor visualization
    * [Pull request #1742](https://bitbucket.org/osrf/gazebo/pull-request/1742)
    * [Issue #935](https://bitbucket.org/osrf/gazebo/issue/935)

1. Fix BulletSliderJoint friction for bullet 2.83
    * [Pull request #1686](https://bitbucket.org/osrf/gazebo/pull-request/1686)

1. Fix heightmap model texture loading.
    * [Pull request #1592](https://bitbucket.org/osrf/gazebo/pull-request/1592)

1. Disable failing pr2 test for dart
    * [Pull request #1540](https://bitbucket.org/osrf/gazebo/pull-request/1540)
    * [Issue #1435](https://bitbucket.org/osrf/gazebo/issue/1435)

### Gazebo 5.1.0 (2015-03-20)
1. Backport pull request #1527 (FindOGRE.cmake for non-Debian systems)
  * [Pull request #1532](https://bitbucket.org/osrf/gazebo/pull-request/1532)

1. Respect system cflags when not using USE_UPSTREAM_CFLAGS
  * [Pull request #1531](https://bitbucket.org/osrf/gazebo/pull-request/1531)

1. Allow light manipulation
  * [Pull request #1529](https://bitbucket.org/osrf/gazebo/pull-request/1529)

1. Allow sdformat 2.3.1+ or 3+ and fix tests
  * [Pull request #1484](https://bitbucket.org/osrf/gazebo/pull-request/1484)

1. Add Link::GetWorldAngularMomentum function and test.
  * [Pull request #1482](https://bitbucket.org/osrf/gazebo/pull-request/1482)

1. Preserve previous GAZEBO_MODEL_PATH values when sourcing setup.sh
  * [Pull request #1430](https://bitbucket.org/osrf/gazebo/pull-request/1430)

1. Implement Coulomb joint friction for DART
  * [Pull request #1427](https://bitbucket.org/osrf/gazebo/pull-request/1427)
  * [Issue #1281](https://bitbucket.org/osrf/gazebo/issue/1281)

1. Fix simple shape normals.
    * [Pull request #1477](https://bitbucket.org/osrf/gazebo/pull-request/1477)
    * [Issue #1369](https://bitbucket.org/osrf/gazebo/issue/1369)

1. Use Msg-to-SDF conversion functions in tests, add ServerFixture::SpawnModel(msgs::Model).
    * [Pull request #1466](https://bitbucket.org/osrf/gazebo/pull-request/1466)

1. Added Model Msg-to-SDF conversion functions and test.
    * [Pull request #1429](https://bitbucket.org/osrf/gazebo/pull-request/1429)

1. Added Joint Msg-to-SDF conversion functions and test.
    * [Pull request #1419](https://bitbucket.org/osrf/gazebo/pull-request/1419)

1. Added Visual, Material Msg-to-SDF conversion functions and ShaderType to string conversion functions.
    * [Pull request #1415](https://bitbucket.org/osrf/gazebo/pull-request/1415)

1. Implement Coulomb joint friction for BulletSliderJoint
  * [Pull request #1452](https://bitbucket.org/osrf/gazebo/pull-request/1452)
  * [Issue #1348](https://bitbucket.org/osrf/gazebo/issue/1348)

### Gazebo 5.0.0 (2015-01-27)
1. Support for using [digital elevation maps](http://gazebosim.org/tutorials?tut=dem) has been added to debian packages.

1. C++11 support (C++11 compatible compiler is now required)
    * [Pull request #1340](https://bitbucket.org/osrf/gazebo/pull-request/1340)

1. Implemented private data pointer for the World class.
    * [Pull request #1383](https://bitbucket.org/osrf/gazebo/pull-request/1383)

1. Implemented private data pointer for the Scene class.
    * [Pull request #1385](https://bitbucket.org/osrf/gazebo/pull-request/1385)

1. Added a events::Event::resetWorld event that is triggered when World::Reset is called.
    * [Pull request #1332](https://bitbucket.org/osrf/gazebo/pull-request/1332)
    * [Issue #1375](https://bitbucket.org/osrf/gazebo/issue/1375)

1. Fixed `math::Box::GetCenter` functionality.
    * [Pull request #1278](https://bitbucket.org/osrf/gazebo/pull-request/1278)
    * [Issue #1327](https://bitbucket.org/osrf/gazebo/issue/1327)

1. Added a GUI timer plugin that facilitates the display and control a timer inside the Gazebo UI.
    * [Pull request #1270](https://bitbucket.org/osrf/gazebo/pull-request/1270)

1. Added ability to load plugins via SDF.
    * [Pull request #1261](https://bitbucket.org/osrf/gazebo/pull-request/1261)

1. Added GUIEvent to hide/show the left GUI pane.
    * [Pull request #1269](https://bitbucket.org/osrf/gazebo/pull-request/1269)

1. Modified KeyEventHandler and GLWidget so that hotkeys can be suppressed by custom KeyEvents set up by developers
    * [Pull request #1251](https://bitbucket.org/osrf/gazebo/pull-request/1251)

1. Added ability to read the directory where the log files are stored.
    * [Pull request #1277](https://bitbucket.org/osrf/gazebo/pull-request/1277)

1. Implemented a simulation cloner
    * [Pull request #1180](https://bitbucket.org/osrf/gazebo/pull-request/1180/clone-a-simulation)

1. Added GUI overlay plugins. Users can now write a Gazebo + QT plugin that displays widgets over the render window.
  * [Pull request #1181](https://bitbucket.org/osrf/gazebo/pull-request/1181)

1. Change behavior of Joint::SetVelocity, add Joint::SetVelocityLimit(unsigned int, double)
  * [Pull request #1218](https://bitbucket.org/osrf/gazebo/pull-request/1218)
  * [Issue #964](https://bitbucket.org/osrf/gazebo/issue/964)

1. Implement Coulomb joint friction for ODE
  * [Pull request #1221](https://bitbucket.org/osrf/gazebo/pull-request/1221)
  * [Issue #381](https://bitbucket.org/osrf/gazebo/issue/381)

1. Implement Coulomb joint friction for BulletHingeJoint
  * [Pull request #1317](https://bitbucket.org/osrf/gazebo/pull-request/1317)
  * [Issue #1348](https://bitbucket.org/osrf/gazebo/issue/1348)

1. Implemented camera lens distortion.
  * [Pull request #1213](https://bitbucket.org/osrf/gazebo/pull-request/1213)

1. Kill rogue gzservers left over from failed INTEGRATION_world_clone tests
   and improve robustness of `UNIT_gz_TEST`
  * [Pull request #1232](https://bitbucket.org/osrf/gazebo/pull-request/1232)
  * [Issue #1299](https://bitbucket.org/osrf/gazebo/issue/1299)

1. Added RenderWidget::ShowToolbar to toggle visibility of top toolbar.
  * [Pull request #1248](https://bitbucket.org/osrf/gazebo/pull-request/1248)

1. Fix joint axis visualization.
  * [Pull request #1258](https://bitbucket.org/osrf/gazebo/pull-request/1258)

1. Change UserCamera view control via joysticks. Clean up rate control vs. pose control.
   see UserCamera::OnJoyPose and UserCamera::OnJoyTwist. Added view twist control toggle
   with joystick button 1.
  * [Pull request #1249](https://bitbucket.org/osrf/gazebo/pull-request/1249)

1. Added RenderWidget::GetToolbar to get the top toolbar and change its actions on ModelEditor.
    * [Pull request #1263](https://bitbucket.org/osrf/gazebo/pull-request/1263)

1. Added accessor for MainWindow graphical widget to GuiIface.
    * [Pull request #1250](https://bitbucket.org/osrf/gazebo/pull-request/1250)

1. Added a ConfigWidget class that takes in a google protobuf message and generates widgets for configuring the fields in the message
    * [Pull request #1285](https://bitbucket.org/osrf/gazebo/pull-request/1285)

1. Added GLWidget::OnModelEditor when model editor is triggered, and MainWindow::OnEditorGroup to manually uncheck editor actions.
    * [Pull request #1283](https://bitbucket.org/osrf/gazebo/pull-request/1283)

1. Added Collision, Geometry, Inertial, Surface Msg-to-SDF conversion functions.
    * [Pull request #1315](https://bitbucket.org/osrf/gazebo/pull-request/1315)

1. Added "button modifier" fields (control, shift, and alt) to common::KeyEvent.
    * [Pull request #1325](https://bitbucket.org/osrf/gazebo/pull-request/1325)

1. Added inputs for environment variable GAZEBO_GUI_INI_FILE for reading a custom .ini file.
    * [Pull request #1252](https://bitbucket.org/osrf/gazebo/pull-request/1252)

1. Fixed crash on "permission denied" bug, added insert_model integration test.
    * [Pull request #1329](https://bitbucket.org/osrf/gazebo/pull-request/1329/)

1. Enable simbody joint tests, implement `SimbodyJoint::GetParam`, create
   `Joint::GetParam`, fix bug in `BulletHingeJoint::SetParam`.
    * [Pull request #1404](https://bitbucket.org/osrf/gazebo/pull-request/1404/)

1. Building editor updates
    1. Fixed inspector resizing.
        * [Pull request #1230](https://bitbucket.org/osrf/gazebo/pull-request/1230)
        * [Issue #395](https://bitbucket.org/osrf/gazebo/issue/395)

    1. Doors and windows move proportionally with wall.
        * [Pull request #1231](https://bitbucket.org/osrf/gazebo/pull-request/1231)
        * [Issue #368](https://bitbucket.org/osrf/gazebo/issue/368)

    1. Inspector dialogs stay on top.
        * [Pull request #1229](https://bitbucket.org/osrf/gazebo/pull-request/1229)
        * [Issue #417](https://bitbucket.org/osrf/gazebo/issue/417)

    1. Make model name editable on palette.
        * [Pull request #1239](https://bitbucket.org/osrf/gazebo/pull-request/1239)

    1. Import background image and improve add/delete levels.
        * [Pull request #1214](https://bitbucket.org/osrf/gazebo/pull-request/1214)
        * [Issue #422](https://bitbucket.org/osrf/gazebo/issue/422)
        * [Issue #361](https://bitbucket.org/osrf/gazebo/issue/361)

    1. Fix changing draw mode.
        * [Pull request #1233](https://bitbucket.org/osrf/gazebo/pull-request/1233)
        * [Issue #405](https://bitbucket.org/osrf/gazebo/issue/405)

    1. Tips on palette's top-right corner.
        * [Pull request #1241](https://bitbucket.org/osrf/gazebo/pull-request/1241)

    1. New buttons and layout for the palette.
        * [Pull request #1242](https://bitbucket.org/osrf/gazebo/pull-request/1242)

    1. Individual wall segments instead of polylines.
        * [Pull request #1246](https://bitbucket.org/osrf/gazebo/pull-request/1246)
        * [Issue #389](https://bitbucket.org/osrf/gazebo/issue/389)
        * [Issue #415](https://bitbucket.org/osrf/gazebo/issue/415)

    1. Fix exiting and saving, exiting when there's nothing drawn, fix text on popups.
        * [Pull request #1296](https://bitbucket.org/osrf/gazebo/pull-request/1296)

    1. Display measure for selected wall segment.
        * [Pull request #1291](https://bitbucket.org/osrf/gazebo/pull-request/1291)
        * [Issue #366](https://bitbucket.org/osrf/gazebo/issue/366)

    1. Highlight selected item's 3D visual.
        * [Pull request #1292](https://bitbucket.org/osrf/gazebo/pull-request/1292)

    1. Added color picker to inspector dialogs.
        * [Pull request #1298](https://bitbucket.org/osrf/gazebo/pull-request/1298)

    1. Snapping on by default, off holding Shift. Improved snapping.
        * [Pull request #1304](https://bitbucket.org/osrf/gazebo/pull-request/1304)

    1. Snap walls to length increments, moved scale to SegmentItem and added Get/SetScale, added SegmentItem::SnapAngle and SegmentItem::SnapLength.
        * [Pull request #1311](https://bitbucket.org/osrf/gazebo/pull-request/1311)

    1. Make buildings available in "Insert Models" tab, improve save flow.
        * [Pull request #1312](https://bitbucket.org/osrf/gazebo/pull-request/1312)

    1. Added EditorItem::SetHighlighted.
        * [Pull request #1308](https://bitbucket.org/osrf/gazebo/pull-request/1308)

    1. Current level is transparent, lower levels opaque, higher levels invisible.
        * [Pull request #1303](https://bitbucket.org/osrf/gazebo/pull-request/1303)

    1. Detach all child manips when item is deleted, added BuildingMaker::DetachAllChildren.
        * [Pull request #1316](https://bitbucket.org/osrf/gazebo/pull-request/1316)

    1. Added texture picker to inspector dialogs.
        * [Pull request #1306](https://bitbucket.org/osrf/gazebo/pull-request/1306)

    1. Measures for doors and windows. Added RectItem::angleOnWall and related Get/Set.
        * [Pull request #1322](https://bitbucket.org/osrf/gazebo/pull-request/1322)
        * [Issue #370](https://bitbucket.org/osrf/gazebo/issue/370)

    1. Added Gazebo/BuildingFrame material to display holes for doors and windows on walls.
        * [Pull request #1338](https://bitbucket.org/osrf/gazebo/pull-request/1338)

    1. Added Gazebo/Bricks material to be used as texture on the building editor.
        * [Pull request #1333](https://bitbucket.org/osrf/gazebo/pull-request/1333)

    1. Pick colors from the palette and assign on 3D view. Added mouse and key event handlers to BuildingMaker, and events to communicate from BuildingModelManip to EditorItem.
        * [Pull request #1336](https://bitbucket.org/osrf/gazebo/pull-request/1336)

    1. Pick textures from the palette and assign in 3D view.
        * [Pull request #1368](https://bitbucket.org/osrf/gazebo/pull-request/1368)

1. Model editor updates
    1. Fix adding/removing event filters .
        * [Pull request #1279](https://bitbucket.org/osrf/gazebo/pull-request/1279)

    1. Enabled multi-selection and align tool inside model editor.
        * [Pull request #1302](https://bitbucket.org/osrf/gazebo/pull-request/1302)
        * [Issue #1323](https://bitbucket.org/osrf/gazebo/issue/1323)

    1. Enabled snap mode inside model editor.
        * [Pull request #1331](https://bitbucket.org/osrf/gazebo/pull-request/1331)
        * [Issue #1318](https://bitbucket.org/osrf/gazebo/issue/1318)

    1. Implemented copy/pasting of links.
        * [Pull request #1330](https://bitbucket.org/osrf/gazebo/pull-request/1330)

1. GUI publishes model selection information on ~/selection topic.
    * [Pull request #1318](https://bitbucket.org/osrf/gazebo/pull-request/1318)

## Gazebo 4.0

### Gazebo 4.x.x (2015-xx-xx)

1. Fix build for Bullet 2.83, enable angle wrapping for BulletHingeJoint
    * [Pull request #1664](https://bitbucket.org/osrf/gazebo/pull-request/1664)

### Gazebo 4.1.3 (2015-05-07)

1. Fix saving visual geom SDF values
    * [Pull request #1597](https://bitbucket.org/osrf/gazebo/pull-request/1597)
1. Fix heightmap model texture loading.
    * [Pull request #1595](https://bitbucket.org/osrf/gazebo/pull-request/1595)
1. Fix visual collision scale on separate client
    * [Pull request #1585](https://bitbucket.org/osrf/gazebo/pull-request/1585)
1. Fix several clang compiler warnings
    * [Pull request #1594](https://bitbucket.org/osrf/gazebo/pull-request/1594)
1. Fix blank save / browse dialogs
    * [Pull request #1544](https://bitbucket.org/osrf/gazebo/pull-request/1544)

### Gazebo 4.1.2 (2015-03-20)

1. Fix quaternion documentation: target Gazebo_4.1
    * [Pull request #1525](https://bitbucket.org/osrf/gazebo/pull-request/1525)
1. Speed up World::Step in loops
    * [Pull request #1492](https://bitbucket.org/osrf/gazebo/pull-request/1492)
1. Reduce selection buffer updates -> 4.1
    * [Pull request #1494](https://bitbucket.org/osrf/gazebo/pull-request/1494)
1. Fix loading of SimbodyPhysics parameters
    * [Pull request #1474](https://bitbucket.org/osrf/gazebo/pull-request/1474)
1. Fix heightmap on OSX -> 4.1
    * [Pull request #1455](https://bitbucket.org/osrf/gazebo/pull-request/1455)
1. Remove extra pose tag in a world file that should not be there
    * [Pull request #1458](https://bitbucket.org/osrf/gazebo/pull-request/1458)
1. Better fix for #236 for IMU that doesn't require ABI changes
    * [Pull request #1448](https://bitbucket.org/osrf/gazebo/pull-request/1448)
1. Fix regression of #236 for ImuSensor in 4.1
    * [Pull request #1446](https://bitbucket.org/osrf/gazebo/pull-request/1446)
1. Preserve previous GAZEBO_MODEL_PATH values when sourcing setup.sh
    * [Pull request #1430](https://bitbucket.org/osrf/gazebo/pull-request/1430)
1. issue #857: fix segfault for simbody screw joint when setting limits due to uninitialized limitForce.
    * [Pull request #1423](https://bitbucket.org/osrf/gazebo/pull-request/1423)
1. Allow multiple contact sensors per link (#960)
    * [Pull request #1413](https://bitbucket.org/osrf/gazebo/pull-request/1413)
1. Fix for issue #351, ODE World Step
    * [Pull request #1406](https://bitbucket.org/osrf/gazebo/pull-request/1406)
1. Disable failing InelasticCollision/0 test (#1394)
    * [Pull request #1405](https://bitbucket.org/osrf/gazebo/pull-request/1405)
1. Prevent out of bounds array access in SkidSteerDrivePlugin (found by cppcheck 1.68)
    * [Pull request #1379](https://bitbucket.org/osrf/gazebo/pull-request/1379)

### Gazebo 4.1.1 (2015-01-15)

1. Fix BulletPlaneShape bounding box (#1265)
    * [Pull request #1367](https://bitbucket.org/osrf/gazebo/pull-request/1367)
1. Fix dart linking errors on osx
    * [Pull request #1372](https://bitbucket.org/osrf/gazebo/pull-request/1372)
1. Update to player interfaces
    * [Pull request #1324](https://bitbucket.org/osrf/gazebo/pull-request/1324)
1. Handle GpuLaser name collisions (#1403)
    * [Pull request #1360](https://bitbucket.org/osrf/gazebo/pull-request/1360)
1. Add checks for handling array's with counts of zero, and read specular values
    * [Pull request #1339](https://bitbucket.org/osrf/gazebo/pull-request/1339)
1. Fix model list widget test
    * [Pull request #1327](https://bitbucket.org/osrf/gazebo/pull-request/1327)
1. Fix ogre includes
    * [Pull request #1323](https://bitbucket.org/osrf/gazebo/pull-request/1323)

### Gazebo 4.1.0 (2014-11-20)

1. Modified GUI rendering to improve the rendering update rate.
    * [Pull request #1487](https://bitbucket.org/osrf/gazebo/pull-request/1487)
1. Add ArrangePlugin for arranging groups of models.
   Also add Model::ResetPhysicsStates to call Link::ResetPhysicsStates
   recursively on all links in model.
    * [Pull request #1208](https://bitbucket.org/osrf/gazebo/pull-request/1208)
1. The `gz model` command line tool will output model info using either `-i` for complete info, or `-p` for just the model pose.
    * [Pull request #1212](https://bitbucket.org/osrf/gazebo/pull-request/1212)
    * [DRCSim Issue #389](https://bitbucket.org/osrf/drcsim/issue/389)
1. Added SignalStats class for computing incremental signal statistics.
    * [Pull request #1198](https://bitbucket.org/osrf/gazebo/pull-request/1198)
1. Add InitialVelocityPlugin to setting the initial state of links
    * [Pull request #1237](https://bitbucket.org/osrf/gazebo/pull-request/1237)
1. Added Quaternion::Integrate function.
    * [Pull request #1255](https://bitbucket.org/osrf/gazebo/pull-request/1255)
1. Added ConvertJointType functions, display more joint info on model list.
    * [Pull request #1259](https://bitbucket.org/osrf/gazebo/pull-request/1259)
1. Added ModelListWidget::AddProperty, removed unnecessary checks on ModelListWidget.
    * [Pull request #1271](https://bitbucket.org/osrf/gazebo/pull-request/1271)
1. Fix loading collada meshes with unsupported input semantics.
    * [Pull request #1319](https://bitbucket.org/osrf/gazebo/pull-request/1319)

### Gazebo 4.0.2 (2014-09-23)

1. Fix and improve mechanism to generate pkgconfig libs
    * [Pull request #1207](https://bitbucket.org/osrf/gazebo/pull-request/1207)
    * [Issue #1284](https://bitbucket.org/osrf/gazebo/issue/1284)
1. Added arat.world
    * [Pull request #1205](https://bitbucket.org/osrf/gazebo/pull-request/1205)
1. Update gzprop to output zip files.
    * [Pull request #1197](https://bitbucket.org/osrf/gazebo/pull-request/1197)
1. Make Collision::GetShape a const function
    * [Pull requset #1189](https://bitbucket.org/osrf/gazebo/pull-request/1189)
1. Install missing physics headers
    * [Pull requset #1183](https://bitbucket.org/osrf/gazebo/pull-request/1183)
1. Remove SimbodyLink::AddTorque console message
    * [Pull requset #1185](https://bitbucket.org/osrf/gazebo/pull-request/1185)
1. Fix log xml
    * [Pull requset #1188](https://bitbucket.org/osrf/gazebo/pull-request/1188)

### Gazebo 4.0.0 (2014-08-08)

1. Added lcov support to cmake
    * [Pull request #1047](https://bitbucket.org/osrf/gazebo/pull-request/1047)
1. Fixed memory leak in image conversion
    * [Pull request #1057](https://bitbucket.org/osrf/gazebo/pull-request/1057)
1. Removed deprecated function
    * [Pull request #1067](https://bitbucket.org/osrf/gazebo/pull-request/1067)
1. Improved collada loading performance
    * [Pull request #1066](https://bitbucket.org/osrf/gazebo/pull-request/1066)
    * [Pull request #1082](https://bitbucket.org/osrf/gazebo/pull-request/1082)
    * [Issue #1134](https://bitbucket.org/osrf/gazebo/issue/1134)
1. Implemented a collada exporter
    * [Pull request #1064](https://bitbucket.org/osrf/gazebo/pull-request/1064)
1. Force torque sensor now makes use of sensor's pose.
    * [Pull request #1076](https://bitbucket.org/osrf/gazebo/pull-request/1076)
    * [Issue #940](https://bitbucket.org/osrf/gazebo/issue/940)
1. Fix Model::GetLinks segfault
    * [Pull request #1093](https://bitbucket.org/osrf/gazebo/pull-request/1093)
1. Fix deleting and saving lights in gzserver
    * [Pull request #1094](https://bitbucket.org/osrf/gazebo/pull-request/1094)
    * [Issue #1182](https://bitbucket.org/osrf/gazebo/issue/1182)
    * [Issue #346](https://bitbucket.org/osrf/gazebo/issue/346)
1. Fix Collision::GetWorldPose. The pose of a collision would not update properly.
    * [Pull request #1049](https://bitbucket.org/osrf/gazebo/pull-request/1049)
    * [Issue #1124](https://bitbucket.org/osrf/gazebo/issue/1124)
1. Fixed the animate_box and animate_joints examples
    * [Pull request #1086](https://bitbucket.org/osrf/gazebo/pull-request/1086)
1. Integrated Oculus Rift functionality
    * [Pull request #1074](https://bitbucket.org/osrf/gazebo/pull-request/1074)
    * [Pull request #1136](https://bitbucket.org/osrf/gazebo/pull-request/1136)
    * [Pull request #1139](https://bitbucket.org/osrf/gazebo/pull-request/1139)
1. Updated Base::GetScopedName
    * [Pull request #1104](https://bitbucket.org/osrf/gazebo/pull-request/1104)
1. Fix collada loader from adding duplicate materials into a Mesh
    * [Pull request #1105](https://bitbucket.org/osrf/gazebo/pull-request/1105)
    * [Issue #1180](https://bitbucket.org/osrf/gazebo/issue/1180)
1. Integrated Razer Hydra functionality
    * [Pull request #1083](https://bitbucket.org/osrf/gazebo/pull-request/1083)
    * [Pull request #1109](https://bitbucket.org/osrf/gazebo/pull-request/1109)
1. Added ability to copy and paste models in the GUI
    * [Pull request #1103](https://bitbucket.org/osrf/gazebo/pull-request/1103)
1. Removed unnecessary inclusion of gazebo.hh and common.hh in plugins
    * [Pull request #1111](https://bitbucket.org/osrf/gazebo/pull-request/1111)
1. Added ability to specify custom road textures
    * [Pull request #1027](https://bitbucket.org/osrf/gazebo/pull-request/1027)
1. Added support for DART 4.1
    * [Pull request #1113](https://bitbucket.org/osrf/gazebo/pull-request/1113)
    * [Pull request #1132](https://bitbucket.org/osrf/gazebo/pull-request/1132)
    * [Pull request #1134](https://bitbucket.org/osrf/gazebo/pull-request/1134)
    * [Pull request #1154](https://bitbucket.org/osrf/gazebo/pull-request/1154)
1. Allow position of joints to be directly set.
    * [Pull request #1097](https://bitbucket.org/osrf/gazebo/pull-request/1097)
    * [Issue #1138](https://bitbucket.org/osrf/gazebo/issue/1138)
1. Added extruded polyline geometry
    * [Pull request #1026](https://bitbucket.org/osrf/gazebo/pull-request/1026)
1. Fixed actor animation
    * [Pull request #1133](https://bitbucket.org/osrf/gazebo/pull-request/1133)
    * [Pull request #1141](https://bitbucket.org/osrf/gazebo/pull-request/1141)
1. Generate a versioned cmake config file
    * [Pull request #1153](https://bitbucket.org/osrf/gazebo/pull-request/1153)
    * [Issue #1226](https://bitbucket.org/osrf/gazebo/issue/1226)
1. Added KMeans class
    * [Pull request #1147](https://bitbucket.org/osrf/gazebo/pull-request/1147)
1. Added --summary-range feature to bitbucket pullrequest tool
    * [Pull request #1156](https://bitbucket.org/osrf/gazebo/pull-request/1156)
1. Updated web links
    * [Pull request #1159](https://bitbucket.org/osrf/gazebo/pull-request/1159)
1. Update tests
    * [Pull request #1155](https://bitbucket.org/osrf/gazebo/pull-request/1155)
    * [Pull request #1143](https://bitbucket.org/osrf/gazebo/pull-request/1143)
    * [Pull request #1138](https://bitbucket.org/osrf/gazebo/pull-request/1138)
    * [Pull request #1140](https://bitbucket.org/osrf/gazebo/pull-request/1140)
    * [Pull request #1127](https://bitbucket.org/osrf/gazebo/pull-request/1127)
    * [Pull request #1115](https://bitbucket.org/osrf/gazebo/pull-request/1115)
    * [Pull request #1102](https://bitbucket.org/osrf/gazebo/pull-request/1102)
    * [Pull request #1087](https://bitbucket.org/osrf/gazebo/pull-request/1087)
    * [Pull request #1084](https://bitbucket.org/osrf/gazebo/pull-request/1084)

## Gazebo 3.0

### Gazebo 3.x.x (yyyy-mm-dd)

1. Fixed sonar and wireless sensor visualization
    * [Pull request #1254](https://bitbucket.org/osrf/gazebo/pull-request/1254)
1. Update visual bounding box when model is selected
    * [Pull request #1280](https://bitbucket.org/osrf/gazebo/pull-request/1280)

### Gazebo 3.1.0 (2014-08-08)

1. Implemented Simbody::Link::Set*Vel
    * [Pull request #1160](https://bitbucket.org/osrf/gazebo/pull-request/1160)
    * [Issue #1012](https://bitbucket.org/osrf/gazebo/issue/1012)
1. Added World::RemoveModel function
    * [Pull request #1106](https://bitbucket.org/osrf/gazebo/pull-request/1106)
    * [Issue #1177](https://bitbucket.org/osrf/gazebo/issue/1177)
1. Fix exit from camera follow mode using the escape key
    * [Pull request #1137](https://bitbucket.org/osrf/gazebo/pull-request/1137)
    * [Issue #1220](https://bitbucket.org/osrf/gazebo/issue/1220)
1. Added support for SDF joint spring stiffness and reference positions
    * [Pull request #1117](https://bitbucket.org/osrf/gazebo/pull-request/1117)
1. Removed the gzmodel_create script
    * [Pull request #1130](https://bitbucket.org/osrf/gazebo/pull-request/1130)
1. Added Vector2 dot product
    * [Pull request #1101](https://bitbucket.org/osrf/gazebo/pull-request/1101)
1. Added SetPositionPID and SetVelocityPID to JointController
    * [Pull request #1091](https://bitbucket.org/osrf/gazebo/pull-request/1091)
1. Fix gzclient startup crash with ogre 1.9
    * [Pull request #1098](https://bitbucket.org/osrf/gazebo/pull-request/1098)
    * [Issue #996](https://bitbucket.org/osrf/gazebo/issue/996)
1. Update the bitbucket_pullrequests tool
    * [Pull request #1108](https://bitbucket.org/osrf/gazebo/pull-request/1108)
1. Light properties now remain in place after move by the user via the GUI.
    * [Pull request #1110](https://bitbucket.org/osrf/gazebo/pull-request/1110)
    * [Issue #1211](https://bitbucket.org/osrf/gazebo/issue/1211)
1. Allow position of joints to be directly set.
    * [Pull request #1096](https://bitbucket.org/osrf/gazebo/pull-request/1096)
    * [Issue #1138](https://bitbucket.org/osrf/gazebo/issue/1138)

### Gazebo 3.0.0 (2014-04-11)

1. Fix bug when deleting the sun light
    * [Pull request #1088](https://bitbucket.org/osrf/gazebo/pull-request/1088)
    * [Issue #1133](https://bitbucket.org/osrf/gazebo/issue/1133)
1. Fix ODE screw joint
    * [Pull request #1078](https://bitbucket.org/osrf/gazebo/pull-request/1078)
    * [Issue #1167](https://bitbucket.org/osrf/gazebo/issue/1167)
1. Update joint integration tests
    * [Pull request #1081](https://bitbucket.org/osrf/gazebo/pull-request/1081)
1. Fixed false positives in cppcheck.
    * [Pull request #1061](https://bitbucket.org/osrf/gazebo/pull-request/1061)
1. Made joint axis reference frame relative to child, and updated simbody and dart accordingly.
    * [Pull request #1069](https://bitbucket.org/osrf/gazebo/pull-request/1069)
    * [Issue #494](https://bitbucket.org/osrf/gazebo/issue/494)
    * [Issue #1143](https://bitbucket.org/osrf/gazebo/issue/1143)
1. Added ability to pass vector of strings to SetupClient and SetupServer
    * [Pull request #1068](https://bitbucket.org/osrf/gazebo/pull-request/1068)
    * [Issue #1132](https://bitbucket.org/osrf/gazebo/issue/1132)
1. Fix error correction in screw constraints for ODE
    * [Pull request #1070](https://bitbucket.org/osrf/gazebo/pull-request/1070)
    * [Issue #1159](https://bitbucket.org/osrf/gazebo/issue/1159)
1. Improved pkgconfig with SDF
    * [Pull request #1062](https://bitbucket.org/osrf/gazebo/pull-request/1062)
1. Added a plugin to simulate aero dynamics
    * [Pull request #905](https://bitbucket.org/osrf/gazebo/pull-request/905)
1. Updated bullet support
    * [Issue #1069](https://bitbucket.org/osrf/gazebo/issue/1069)
    * [Pull request #1011](https://bitbucket.org/osrf/gazebo/pull-request/1011)
    * [Pull request #996](https://bitbucket.org/osrf/gazebo/pull-request/966)
    * [Pull request #1024](https://bitbucket.org/osrf/gazebo/pull-request/1024)
1. Updated simbody support
    * [Pull request #995](https://bitbucket.org/osrf/gazebo/pull-request/995)
1. Updated worlds to SDF 1.5
    * [Pull request #1021](https://bitbucket.org/osrf/gazebo/pull-request/1021)
1. Improvements to ODE
    * [Pull request #1001](https://bitbucket.org/osrf/gazebo/pull-request/1001)
    * [Pull request #1014](https://bitbucket.org/osrf/gazebo/pull-request/1014)
    * [Pull request #1015](https://bitbucket.org/osrf/gazebo/pull-request/1015)
    * [Pull request #1016](https://bitbucket.org/osrf/gazebo/pull-request/1016)
1. New command line tool
    * [Pull request #972](https://bitbucket.org/osrf/gazebo/pull-request/972)
1. Graphical user interface improvements
    * [Pull request #971](https://bitbucket.org/osrf/gazebo/pull-request/971)
    * [Pull request #1013](https://bitbucket.org/osrf/gazebo/pull-request/1013)
    * [Pull request #989](https://bitbucket.org/osrf/gazebo/pull-request/989)
1. Created a friction pyramid class
    * [Pull request #935](https://bitbucket.org/osrf/gazebo/pull-request/935)
1. Added GetWorldEnergy functions to Model, Joint, and Link
    * [Pull request #1017](https://bitbucket.org/osrf/gazebo/pull-request/1017)
1. Preparing Gazebo for admission into Ubuntu
    * [Pull request #969](https://bitbucket.org/osrf/gazebo/pull-request/969)
    * [Pull request #998](https://bitbucket.org/osrf/gazebo/pull-request/998)
    * [Pull request #1002](https://bitbucket.org/osrf/gazebo/pull-request/1002)
1. Add method for querying if useImplicitStiffnessDamping flag is set for a given joint
    * [Issue #629](https://bitbucket.org/osrf/gazebo/issue/629)
    * [Pull request #1006](https://bitbucket.org/osrf/gazebo/pull-request/1006)
1. Fix joint axis frames
    * [Issue #494](https://bitbucket.org/osrf/gazebo/issue/494)
    * [Pull request #963](https://bitbucket.org/osrf/gazebo/pull-request/963)
1. Compute joint anchor pose relative to parent
    * [Issue #1029](https://bitbucket.org/osrf/gazebo/issue/1029)
    * [Pull request #982](https://bitbucket.org/osrf/gazebo/pull-request/982)
1. Cleanup the installed worlds
    * [Issue #1036](https://bitbucket.org/osrf/gazebo/issue/1036)
    * [Pull request #984](https://bitbucket.org/osrf/gazebo/pull-request/984)
1. Update to the GPS sensor
    * [Issue #1059](https://bitbucket.org/osrf/gazebo/issue/1059)
    * [Pull request #978](https://bitbucket.org/osrf/gazebo/pull-request/978)
1. Removed libtool from plugin loading
    * [Pull request #981](https://bitbucket.org/osrf/gazebo/pull-request/981)
1. Added functions to get inertial information for a link in the world frame.
    * [Pull request #1005](https://bitbucket.org/osrf/gazebo/pull-request/1005)

## Gazebo 2.0

### Gazebo 2.2.6 (2015-09-28)

1. Backport fixes to setup.sh from pull request #1430 to 2.2 branch
    * [Pull request 1889](https://bitbucket.org/osrf/gazebo/pull-request/1889)
1. Fix heightmap texture loading (2.2)
    * [Pull request 1596](https://bitbucket.org/osrf/gazebo/pull-request/1596)
1. Prevent out of bounds array access in SkidSteerDrivePlugin (found by cppcheck 1.68)
    * [Pull request 1379](https://bitbucket.org/osrf/gazebo/pull-request/1379)
1. Fix build with boost 1.57 for 2.2 branch (#1399)
    * [Pull request 1358](https://bitbucket.org/osrf/gazebo/pull-request/1358)
1. Fix manpage test failures by incrementing year to 2015
    * [Pull request 1361](https://bitbucket.org/osrf/gazebo/pull-request/1361)
1. Fix build for OS X 10.10 (#1304, #1289)
    * [Pull request 1346](https://bitbucket.org/osrf/gazebo/pull-request/1346)
1. Restore ODELink ABI, use Link variables instead (#1354)
    * [Pull request 1347](https://bitbucket.org/osrf/gazebo/pull-request/1347)
1. Fix inertia_ratio test
    * [Pull request 1344](https://bitbucket.org/osrf/gazebo/pull-request/1344)
1. backport collision visual fix -> 2.2
    * [Pull request 1343](https://bitbucket.org/osrf/gazebo/pull-request/1343)
1. Fix two code_check errors on 2.2
    * [Pull request 1314](https://bitbucket.org/osrf/gazebo/pull-request/1314)
1. issue #243 fix Link::GetWorldLinearAccel and Link::GetWorldAngularAccel for ODE
    * [Pull request 1284](https://bitbucket.org/osrf/gazebo/pull-request/1284)

### Gazebo 2.2.3 (2014-04-29)

1. Removed redundant call to World::Init
    * [Pull request #1107](https://bitbucket.org/osrf/gazebo/pull-request/1107)
    * [Issue #1208](https://bitbucket.org/osrf/gazebo/issue/1208)
1. Return proper error codes when gazebo exits
    * [Pull request #1085](https://bitbucket.org/osrf/gazebo/pull-request/1085)
    * [Issue #1178](https://bitbucket.org/osrf/gazebo/issue/1178)
1. Fixed Camera::GetWorldRotation().
    * [Pull request #1071](https://bitbucket.org/osrf/gazebo/pull-request/1071)
    * [Issue #1087](https://bitbucket.org/osrf/gazebo/issue/1087)
1. Fixed memory leak in image conversion
    * [Pull request #1073](https://bitbucket.org/osrf/gazebo/pull-request/1073)

### Gazebo 2.2.1 (xxxx-xx-xx)

1. Fix heightmap model texture loading.
    * [Pull request #1596](https://bitbucket.org/osrf/gazebo/pull-request/1596)

### Gazebo 2.2.0 (2014-01-10)

1. Fix compilation when using OGRE-1.9 (full support is being worked on)
    * [Issue #994](https://bitbucket.org/osrf/gazebo/issue/994)
    * [Issue #995](https://bitbucket.org/osrf/gazebo/issue/995)
    * [Issue #996](https://bitbucket.org/osrf/gazebo/issue/996)
    * [Pull request #883](https://bitbucket.org/osrf/gazebo/pull-request/883)
1. Added unit test for issue 624.
    * [Issue #624](https://bitbucket.org/osrf/gazebo/issue/624).
    * [Pull request #889](https://bitbucket.org/osrf/gazebo/pull-request/889)
1. Use 3x3 PCF shadows for smoother shadows.
    * [Pull request #887](https://bitbucket.org/osrf/gazebo/pull-request/887)
1. Update manpage copyright to 2014.
    * [Pull request #893](https://bitbucket.org/osrf/gazebo/pull-request/893)
1. Added friction integration test .
    * [Pull request #885](https://bitbucket.org/osrf/gazebo/pull-request/885)
1. Fix joint anchor when link pose is not specified.
    * [Issue #978](https://bitbucket.org/osrf/gazebo/issue/978)
    * [Pull request #862](https://bitbucket.org/osrf/gazebo/pull-request/862)
1. Added (ESC) tooltip for GUI Selection Mode icon.
    * [Issue #993](https://bitbucket.org/osrf/gazebo/issue/993)
    * [Pull request #888](https://bitbucket.org/osrf/gazebo/pull-request/888)
1. Removed old comment about resolved issue.
    * [Issue #837](https://bitbucket.org/osrf/gazebo/issue/837)
    * [Pull request #880](https://bitbucket.org/osrf/gazebo/pull-request/880)
1. Made SimbodyLink::Get* function thread-safe
    * [Issue #918](https://bitbucket.org/osrf/gazebo/issue/918)
    * [Pull request #872](https://bitbucket.org/osrf/gazebo/pull-request/872)
1. Suppressed spurious gzlog messages in ODE::Body
    * [Issue #983](https://bitbucket.org/osrf/gazebo/issue/983)
    * [Pull request #875](https://bitbucket.org/osrf/gazebo/pull-request/875)
1. Fixed Force Torque Sensor Test by properly initializing some values.
    * [Issue #982](https://bitbucket.org/osrf/gazebo/issue/982)
    * [Pull request #869](https://bitbucket.org/osrf/gazebo/pull-request/869)
1. Added breakable joint plugin to support breakable walls.
    * [Pull request #865](https://bitbucket.org/osrf/gazebo/pull-request/865)
1. Used different tuple syntax to fix compilation on OSX mavericks.
    * [Issue #947](https://bitbucket.org/osrf/gazebo/issue/947)
    * [Pull request #858](https://bitbucket.org/osrf/gazebo/pull-request/858)
1. Fixed sonar test and deprecation warning.
    * [Pull request #856](https://bitbucket.org/osrf/gazebo/pull-request/856)
1. Speed up test compilation.
    * Part of [Issue #955](https://bitbucket.org/osrf/gazebo/issue/955)
    * [Pull request #846](https://bitbucket.org/osrf/gazebo/pull-request/846)
1. Added Joint::SetEffortLimit API
    * [Issue #923](https://bitbucket.org/osrf/gazebo/issue/923)
    * [Pull request #808](https://bitbucket.org/osrf/gazebo/pull-request/808)
1. Made bullet output less verbose.
    * [Pull request #839](https://bitbucket.org/osrf/gazebo/pull-request/839)
1. Convergence acceleration and stability tweak to make atlas_v3 stable
    * [Issue #895](https://bitbucket.org/osrf/gazebo/issue/895)
    * [Pull request #772](https://bitbucket.org/osrf/gazebo/pull-request/772)
1. Added colors, textures and world files for the SPL RoboCup environment
    * [Pull request #838](https://bitbucket.org/osrf/gazebo/pull-request/838)
1. Fixed bitbucket_pullrequests tool to work with latest BitBucket API.
    * [Issue #933](https://bitbucket.org/osrf/gazebo/issue/933)
    * [Pull request #841](https://bitbucket.org/osrf/gazebo/pull-request/841)
1. Fixed cppcheck warnings.
    * [Pull request #842](https://bitbucket.org/osrf/gazebo/pull-request/842)

### Gazebo 2.1.0 (2013-11-08)
1. Fix mainwindow unit test
    * [Pull request #752](https://bitbucket.org/osrf/gazebo/pull-request/752)
1. Visualize moment of inertia
    * Pull request [#745](https://bitbucket.org/osrf/gazebo/pull-request/745), [#769](https://bitbucket.org/osrf/gazebo/pull-request/769), [#787](https://bitbucket.org/osrf/gazebo/pull-request/787)
    * [Issue #203](https://bitbucket.org/osrf/gazebo/issue/203)
1. Update tool to count lines of code
    * [Pull request #758](https://bitbucket.org/osrf/gazebo/pull-request/758)
1. Implement World::Clear
    * Pull request [#785](https://bitbucket.org/osrf/gazebo/pull-request/785), [#804](https://bitbucket.org/osrf/gazebo/pull-request/804)
1. Improve Bullet support
    * [Pull request #805](https://bitbucket.org/osrf/gazebo/pull-request/805)
1. Fix doxygen spacing
    * [Pull request #740](https://bitbucket.org/osrf/gazebo/pull-request/740)
1. Add tool to generate model images for thepropshop.org
    * [Pull request #734](https://bitbucket.org/osrf/gazebo/pull-request/734)
1. Added paging support for terrains
    * [Pull request #707](https://bitbucket.org/osrf/gazebo/pull-request/707)
1. Added plugin path to LID_LIBRARY_PATH in setup.sh
    * [Pull request #750](https://bitbucket.org/osrf/gazebo/pull-request/750)
1. Fix for OSX
    * [Pull request #766](https://bitbucket.org/osrf/gazebo/pull-request/766)
    * [Pull request #786](https://bitbucket.org/osrf/gazebo/pull-request/786)
    * [Issue #906](https://bitbucket.org/osrf/gazebo/issue/906)
1. Update copyright information
    * [Pull request #771](https://bitbucket.org/osrf/gazebo/pull-request/771)
1. Enable screen dependent tests
    * [Pull request #764](https://bitbucket.org/osrf/gazebo/pull-request/764)
    * [Issue #811](https://bitbucket.org/osrf/gazebo/issue/811)
1. Fix gazebo command line help message
    * [Pull request #775](https://bitbucket.org/osrf/gazebo/pull-request/775)
    * [Issue #898](https://bitbucket.org/osrf/gazebo/issue/898)
1. Fix man page test
    * [Pull request #774](https://bitbucket.org/osrf/gazebo/pull-request/774)
1. Improve load time by reducing calls to RTShader::Update
    * [Pull request #773](https://bitbucket.org/osrf/gazebo/pull-request/773)
    * [Issue #877](https://bitbucket.org/osrf/gazebo/issue/877)
1. Fix joint visualization
    * [Pull request #776](https://bitbucket.org/osrf/gazebo/pull-request/776)
    * [Pull request #802](https://bitbucket.org/osrf/gazebo/pull-request/802)
    * [Issue #464](https://bitbucket.org/osrf/gazebo/issue/464)
1. Add helpers to fix NaN
    * [Pull request #742](https://bitbucket.org/osrf/gazebo/pull-request/742)
1. Fix model resizing via the GUI
    * [Pull request #763](https://bitbucket.org/osrf/gazebo/pull-request/763)
    * [Issue #885](https://bitbucket.org/osrf/gazebo/issue/885)
1. Simplify gzlog test by using sha1
    * [Pull request #781](https://bitbucket.org/osrf/gazebo/pull-request/781)
    * [Issue #837](https://bitbucket.org/osrf/gazebo/issue/837)
1. Enable cppcheck for header files
    * [Pull request #782](https://bitbucket.org/osrf/gazebo/pull-request/782)
    * [Issue #907](https://bitbucket.org/osrf/gazebo/issue/907)
1. Fix broken regression test
    * [Pull request #784](https://bitbucket.org/osrf/gazebo/pull-request/784)
    * [Issue #884](https://bitbucket.org/osrf/gazebo/issue/884)
1. All simbody and dart to pass tests
    * [Pull request #790](https://bitbucket.org/osrf/gazebo/pull-request/790)
    * [Issue #873](https://bitbucket.org/osrf/gazebo/issue/873)
1. Fix camera rotation from SDF
    * [Pull request #789](https://bitbucket.org/osrf/gazebo/pull-request/789)
    * [Issue #920](https://bitbucket.org/osrf/gazebo/issue/920)
1. Fix bitbucket pullrequest command line tool to match new API
    * [Pull request #803](https://bitbucket.org/osrf/gazebo/pull-request/803)
1. Fix transceiver spawn errors in tests
    * [Pull request #811](https://bitbucket.org/osrf/gazebo/pull-request/811)
    * [Pull request #814](https://bitbucket.org/osrf/gazebo/pull-request/814)

### Gazebo 2.0.0 (2013-10-08)
1. Refactor code check tool.
    * [Pull Request #669](https://bitbucket.org/osrf/gazebo/pull-request/669)
1. Added pull request tool for Bitbucket.
    * [Pull Request #670](https://bitbucket.org/osrf/gazebo/pull-request/670)
    * [Pull Request #691](https://bitbucket.org/osrf/gazebo/pull-request/671)
1. New wireless receiver and transmitter sensor models.
    * [Pull Request #644](https://bitbucket.org/osrf/gazebo/pull-request/644)
    * [Pull Request #675](https://bitbucket.org/osrf/gazebo/pull-request/675)
    * [Pull Request #727](https://bitbucket.org/osrf/gazebo/pull-request/727)
1. Audio support using OpenAL.
    * [Pull Request #648](https://bitbucket.org/osrf/gazebo/pull-request/648)
    * [Pull Request #704](https://bitbucket.org/osrf/gazebo/pull-request/704)
1. Simplify command-line parsing of gztopic echo output.
    * [Pull Request #674](https://bitbucket.org/osrf/gazebo/pull-request/674)
    * Resolves: [Issue #795](https://bitbucket.org/osrf/gazebo/issue/795)
1. Use UNIX directories through the user of GNUInstallDirs cmake module.
    * [Pull Request #676](https://bitbucket.org/osrf/gazebo/pull-request/676)
    * [Pull Request #681](https://bitbucket.org/osrf/gazebo/pull-request/681)
1. New GUI interactions for object manipulation.
    * [Pull Request #634](https://bitbucket.org/osrf/gazebo/pull-request/634)
1. Fix for OSX menubar.
    * [Pull Request #677](https://bitbucket.org/osrf/gazebo/pull-request/677)
1. Remove internal SDF directories and dependencies.
    * [Pull Request #680](https://bitbucket.org/osrf/gazebo/pull-request/680)
1. Add minimum version for sdformat.
    * [Pull Request #682](https://bitbucket.org/osrf/gazebo/pull-request/682)
    * Resolves: [Issue #818](https://bitbucket.org/osrf/gazebo/issue/818)
1. Allow different gtest parameter types with ServerFixture
    * [Pull Request #686](https://bitbucket.org/osrf/gazebo/pull-request/686)
    * Resolves: [Issue #820](https://bitbucket.org/osrf/gazebo/issue/820)
1. GUI model scaling when using Bullet.
    * [Pull Request #683](https://bitbucket.org/osrf/gazebo/pull-request/683)
1. Fix typo in cmake config.
    * [Pull Request #694](https://bitbucket.org/osrf/gazebo/pull-request/694)
    * Resolves: [Issue #824](https://bitbucket.org/osrf/gazebo/issue/824)
1. Remove gazebo include subdir from pkgconfig and cmake config.
    * [Pull Request #691](https://bitbucket.org/osrf/gazebo/pull-request/691)
1. Torsional spring demo
    * [Pull Request #693](https://bitbucket.org/osrf/gazebo/pull-request/693)
1. Remove repeated call to SetAxis in Joint.cc
    * [Pull Request #695](https://bitbucket.org/osrf/gazebo/pull-request/695)
    * Resolves: [Issue #823](https://bitbucket.org/osrf/gazebo/issue/823)
1. Add test for rotational joints.
    * [Pull Request #697](https://bitbucket.org/osrf/gazebo/pull-request/697)
    * Resolves: [Issue #820](https://bitbucket.org/osrf/gazebo/issue/820)
1. Fix compilation of tests using Joint base class
    * [Pull Request #701](https://bitbucket.org/osrf/gazebo/pull-request/701)
1. Terrain paging implemented.
    * [Pull Request #687](https://bitbucket.org/osrf/gazebo/pull-request/687)
1. Improve timeout error reporting in ServerFixture
    * [Pull Request #705](https://bitbucket.org/osrf/gazebo/pull-request/705)
1. Fix mouse picking for cases where visuals overlap with the laser
    * [Pull Request #709](https://bitbucket.org/osrf/gazebo/pull-request/709)
1. Fix string literals for OSX
    * [Pull Request #712](https://bitbucket.org/osrf/gazebo/pull-request/712)
    * Resolves: [Issue #803](https://bitbucket.org/osrf/gazebo/issue/803)
1. Support for ENABLE_TESTS_COMPILATION cmake parameter
    * [Pull Request #708](https://bitbucket.org/osrf/gazebo/pull-request/708)
1. Updated system gui plugin
    * [Pull Request #702](https://bitbucket.org/osrf/gazebo/pull-request/702)
1. Fix force torque unit test issue
    * [Pull Request #673](https://bitbucket.org/osrf/gazebo/pull-request/673)
    * Resolves: [Issue #813](https://bitbucket.org/osrf/gazebo/issue/813)
1. Use variables to control auto generation of CFlags
    * [Pull Request #699](https://bitbucket.org/osrf/gazebo/pull-request/699)
1. Remove deprecated functions.
    * [Pull Request #715](https://bitbucket.org/osrf/gazebo/pull-request/715)
1. Fix typo in `Camera.cc`
    * [Pull Request #719](https://bitbucket.org/osrf/gazebo/pull-request/719)
    * Resolves: [Issue #846](https://bitbucket.org/osrf/gazebo/issue/846)
1. Performance improvements
    * [Pull Request #561](https://bitbucket.org/osrf/gazebo/pull-request/561)
1. Fix gripper model.
    * [Pull Request #713](https://bitbucket.org/osrf/gazebo/pull-request/713)
    * Resolves: [Issue #314](https://bitbucket.org/osrf/gazebo/issue/314)
1. First part of Simbody integration
    * [Pull Request #716](https://bitbucket.org/osrf/gazebo/pull-request/716)

## Gazebo 1.9

### Gazebo 1.9.6 (2014-04-29)

1. Refactored inertia ratio reduction for ODE
    * [Pull request #1114](https://bitbucket.org/osrf/gazebo/pull-request/1114)
1. Improved collada loading performance
    * [Pull request #1075](https://bitbucket.org/osrf/gazebo/pull-request/1075)

### Gazebo 1.9.3 (2014-01-10)

1. Add thickness to plane to remove shadow flickering.
    * [Pull request #886](https://bitbucket.org/osrf/gazebo/pull-request/886)
1. Temporary GUI shadow toggle fix.
    * [Issue #925](https://bitbucket.org/osrf/gazebo/issue/925)
    * [Pull request #868](https://bitbucket.org/osrf/gazebo/pull-request/868)
1. Fix memory access bugs with libc++ on mavericks.
    * [Issue #965](https://bitbucket.org/osrf/gazebo/issue/965)
    * [Pull request #857](https://bitbucket.org/osrf/gazebo/pull-request/857)
    * [Pull request #881](https://bitbucket.org/osrf/gazebo/pull-request/881)
1. Replaced printf with cout in gztopic hz.
    * [Issue #969](https://bitbucket.org/osrf/gazebo/issue/969)
    * [Pull request #854](https://bitbucket.org/osrf/gazebo/pull-request/854)
1. Add Dark grey material and fix indentation.
    * [Pull request #851](https://bitbucket.org/osrf/gazebo/pull-request/851)
1. Fixed sonar sensor unit test.
    * [Pull request #848](https://bitbucket.org/osrf/gazebo/pull-request/848)
1. Convergence acceleration and stability tweak to make atlas_v3 stable.
    * [Pull request #845](https://bitbucket.org/osrf/gazebo/pull-request/845)
1. Update gtest to 1.7.0 to resolve problems with libc++.
    * [Issue #947](https://bitbucket.org/osrf/gazebo/issue/947)
    * [Pull request #827](https://bitbucket.org/osrf/gazebo/pull-request/827)
1. Fixed LD_LIBRARY_PATH for plugins.
    * [Issue #957](https://bitbucket.org/osrf/gazebo/issue/957)
    * [Pull request #844](https://bitbucket.org/osrf/gazebo/pull-request/844)
1. Fix transceiver sporadic errors.
    * Backport of [pull request #811](https://bitbucket.org/osrf/gazebo/pull-request/811)
    * [Pull request #836](https://bitbucket.org/osrf/gazebo/pull-request/836)
1. Modified the MsgTest to be deterministic with time checks.
    * [Pull request #843](https://bitbucket.org/osrf/gazebo/pull-request/843)
1. Fixed seg fault in LaserVisual.
    * [Issue #950](https://bitbucket.org/osrf/gazebo/issue/950)
    * [Pull request #832](https://bitbucket.org/osrf/gazebo/pull-request/832)
1. Implemented the option to disable tests that need a working screen to run properly.
    * Backport of [Pull request #764](https://bitbucket.org/osrf/gazebo/pull-request/764)
    * [Pull request #837](https://bitbucket.org/osrf/gazebo/pull-request/837)
1. Cleaned up gazebo shutdown.
    * [Pull request #829](https://bitbucket.org/osrf/gazebo/pull-request/829)
1. Fixed bug associated with loading joint child links.
    * [Issue #943](https://bitbucket.org/osrf/gazebo/issue/943)
    * [Pull request #820](https://bitbucket.org/osrf/gazebo/pull-request/820)

### Gazebo 1.9.2 (2013-11-08)
1. Fix enable/disable sky and clouds from SDF
    * [Pull request #809](https://bitbucket.org/osrf/gazebo/pull-request/809])
1. Fix occasional blank GUI screen on startup
    * [Pull request #815](https://bitbucket.org/osrf/gazebo/pull-request/815])
1. Fix GPU laser when interacting with heightmaps
    * [Pull request #796](https://bitbucket.org/osrf/gazebo/pull-request/796])
1. Added API/ABI checker command line tool
    * [Pull request #765](https://bitbucket.org/osrf/gazebo/pull-request/765])
1. Added gtest version information
    * [Pull request #801](https://bitbucket.org/osrf/gazebo/pull-request/801])
1. Fix GUI world saving
    * [Pull request #806](https://bitbucket.org/osrf/gazebo/pull-request/806])
1. Enable anti-aliasing for camera sensor
    * [Pull request #800](https://bitbucket.org/osrf/gazebo/pull-request/800])
1. Make sensor noise deterministic
    * [Pull request #788](https://bitbucket.org/osrf/gazebo/pull-request/788])
1. Fix build problem
    * [Issue #901](https://bitbucket.org/osrf/gazebo/issue/901)
    * [Pull request #778](https://bitbucket.org/osrf/gazebo/pull-request/778])
1. Fix a typo in Camera.cc
    * [Pull request #720](https://bitbucket.org/osrf/gazebo/pull-request/720])
    * [Issue #846](https://bitbucket.org/osrf/gazebo/issue/846)
1. Fix OSX menu bar
    * [Pull request #688](https://bitbucket.org/osrf/gazebo/pull-request/688])
1. Fix gazebo::init by calling sdf::setFindCallback() before loading the sdf in gzfactory.
    * [Pull request #678](https://bitbucket.org/osrf/gazebo/pull-request/678])
    * [Issue #817](https://bitbucket.org/osrf/gazebo/issue/817)

### Gazebo 1.9.1 (2013-08-20)
* Deprecate header files that require case-sensitive filesystem (e.g. Common.hh, Physics.hh) [https://bitbucket.org/osrf/gazebo/pull-request/638/fix-for-775-deprecate-headers-that-require]
* Initial support for building on Mac OS X [https://bitbucket.org/osrf/gazebo/pull-request/660/osx-support-for-gazebo-19] [https://bitbucket.org/osrf/gazebo/pull-request/657/cmake-fixes-for-osx]
* Fixes for various issues [https://bitbucket.org/osrf/gazebo/pull-request/635/fix-for-issue-792/diff] [https://bitbucket.org/osrf/gazebo/pull-request/628/allow-scoped-and-non-scoped-joint-names-to/diff] [https://bitbucket.org/osrf/gazebo/pull-request/636/fix-build-dependency-in-message-generation/diff] [https://bitbucket.org/osrf/gazebo/pull-request/639/make-the-unversioned-setupsh-a-copy-of-the/diff] [https://bitbucket.org/osrf/gazebo/pull-request/650/added-missing-lib-to-player-client-library/diff] [https://bitbucket.org/osrf/gazebo/pull-request/656/install-gzmode_create-without-sh-suffix/diff]

### Gazebo 1.9.0 (2013-07-23)
* Use external package [sdformat](https://bitbucket.org/osrf/sdformat) for sdf parsing, refactor the `Element::GetValue*` function calls, and deprecate Gazebo's internal sdf parser [https://bitbucket.org/osrf/gazebo/pull-request/627]
* Improved ROS support ([[Tutorials#ROS_Integration |documentation here]]) [https://bitbucket.org/osrf/gazebo/pull-request/559]
* Added Sonar, Force-Torque, and Tactile Pressure sensors [https://bitbucket.org/osrf/gazebo/pull-request/557], [https://bitbucket.org/osrf/gazebo/pull-request/567]
* Add compile-time defaults for environment variables so that sourcing setup.sh is unnecessary in most cases [https://bitbucket.org/osrf/gazebo/pull-request/620]
* Enable user camera to follow objects in client window [https://bitbucket.org/osrf/gazebo/pull-request/603]
* Install protobuf message files for use in custom messages [https://bitbucket.org/osrf/gazebo/pull-request/614]
* Change default compilation flags to improve debugging [https://bitbucket.org/osrf/gazebo/pull-request/617]
* Change to supported relative include paths [https://bitbucket.org/osrf/gazebo/pull-request/594]
* Fix display of laser scans when sensor is rotated [https://bitbucket.org/osrf/gazebo/pull-request/599]

## Gazebo 1.8

### Gazebo 1.8.7 (2013-07-16)
* Fix bug in URDF parsing of Vector3 elements [https://bitbucket.org/osrf/gazebo/pull-request/613]
* Fix compilation errors with newest libraries [https://bitbucket.org/osrf/gazebo/pull-request/615]

### Gazebo 1.8.6 (2013-06-07)
* Fix inertia lumping in the URDF parser[https://bitbucket.org/osrf/gazebo/pull-request/554]
* Fix for ODEJoint CFM damping sign error [https://bitbucket.org/osrf/gazebo/pull-request/586]
* Fix transport memory growth[https://bitbucket.org/osrf/gazebo/pull-request/584]
* Reduce log file data in order to reduce buffer growth that results in out of memory kernel errors[https://bitbucket.org/osrf/gazebo/pull-request/587]

### Gazebo 1.8.5 (2013-06-04)
* Fix Gazebo build for machines without a valid display.[https://bitbucket.org/osrf/gazebo/commits/37f00422eea03365b839a632c1850431ee6a1d67]

### Gazebo 1.8.4 (2013-06-03)
* Fix UDRF to SDF converter so that URDF gazebo extensions are applied to all collisions in a link.[https://bitbucket.org/osrf/gazebo/pull-request/579]
* Prevent transport layer from locking when a gzclient connects to a gzserver over a connection with high latency.[https://bitbucket.org/osrf/gazebo/pull-request/572]
* Improve performance and fix uninitialized conditional jumps.[https://bitbucket.org/osrf/gazebo/pull-request/571]

### Gazebo 1.8.3 (2013-06-03)
* Fix for gzlog hanging when gzserver is not present or not responsive[https://bitbucket.org/osrf/gazebo/pull-request/577]
* Fix occasional segfault when generating log files[https://bitbucket.org/osrf/gazebo/pull-request/575]
* Performance improvement to ODE[https://bitbucket.org/osrf/gazebo/pull-request/556]
* Fix node initialization[https://bitbucket.org/osrf/gazebo/pull-request/570]
* Fix GPU laser Hz rate reduction when sensor moved away from world origin[https://bitbucket.org/osrf/gazebo/pull-request/566]
* Fix incorrect lighting in camera sensors when GPU laser is subscribe to[https://bitbucket.org/osrf/gazebo/pull-request/563]

### Gazebo 1.8.2 (2013-05-28)
* ODE performance improvements[https://bitbucket.org/osrf/gazebo/pull-request/535][https://bitbucket.org/osrf/gazebo/pull-request/537]
* Fixed tests[https://bitbucket.org/osrf/gazebo/pull-request/538][https://bitbucket.org/osrf/gazebo/pull-request/541][https://bitbucket.org/osrf/gazebo/pull-request/542]
* Fixed sinking vehicle bug[https://bitbucket.org/osrf/drcsim/issue/300] in pull-request[https://bitbucket.org/osrf/gazebo/pull-request/538]
* Fix GPU sensor throttling[https://bitbucket.org/osrf/gazebo/pull-request/536]
* Reduce string comparisons for better performance[https://bitbucket.org/osrf/gazebo/pull-request/546]
* Contact manager performance improvements[https://bitbucket.org/osrf/gazebo/pull-request/543]
* Transport performance improvements[https://bitbucket.org/osrf/gazebo/pull-request/548]
* Reduce friction noise[https://bitbucket.org/osrf/gazebo/pull-request/545]

### Gazebo 1.8.1 (2013-05-22)
* Please note that 1.8.1 contains a bug[https://bitbucket.org/osrf/drcsim/issue/300] that causes interpenetration between objects in resting contact to grow slowly.  Please update to 1.8.2 for the patch.
* Added warm starting[https://bitbucket.org/osrf/gazebo/pull-request/529]
* Reduced console output[https://bitbucket.org/osrf/gazebo/pull-request/533]
* Improved off screen rendering performance[https://bitbucket.org/osrf/gazebo/pull-request/530]
* Performance improvements [https://bitbucket.org/osrf/gazebo/pull-request/535] [https://bitbucket.org/osrf/gazebo/pull-request/537]

### Gazebo 1.8.0 (2013-05-17)
* Fixed slider axis [https://bitbucket.org/osrf/gazebo/pull-request/527]
* Fixed heightmap shadows [https://bitbucket.org/osrf/gazebo/pull-request/525]
* Fixed model and canonical link pose [https://bitbucket.org/osrf/gazebo/pull-request/519]
* Fixed OSX message header[https://bitbucket.org/osrf/gazebo/pull-request/524]
* Added zlib compression for logging [https://bitbucket.org/osrf/gazebo/pull-request/515]
* Allow clouds to be disabled in cameras [https://bitbucket.org/osrf/gazebo/pull-request/507]
* Camera rendering performance [https://bitbucket.org/osrf/gazebo/pull-request/528]


## Gazebo 1.7

### Gazebo 1.7.3 (2013-05-08)
* Fixed log cleanup (again) [https://bitbucket.org/osrf/gazebo/pull-request/511/fix-log-cleanup-logic]

### Gazebo 1.7.2 (2013-05-07)
* Fixed log cleanup [https://bitbucket.org/osrf/gazebo/pull-request/506/fix-gzlog-stop-command-line]
* Minor documentation fix [https://bitbucket.org/osrf/gazebo/pull-request/488/minor-documentation-fix]

### Gazebo 1.7.1 (2013-04-19)
* Fixed tests
* IMU sensor receives time stamped data from links
* Fix saving image frames [https://bitbucket.org/osrf/gazebo/pull-request/466/fix-saving-frames/diff]
* Wireframe rendering in GUI [https://bitbucket.org/osrf/gazebo/pull-request/414/allow-rendering-of-models-in-wireframe]
* Improved logging performance [https://bitbucket.org/osrf/gazebo/pull-request/457/improvements-to-gzlog-filter-and-logging]
* Viscous mud model [https://bitbucket.org/osrf/gazebo/pull-request/448/mud-plugin/diff]

## Gazebo 1.6

### Gazebo 1.6.3 (2013-04-15)
* Fixed a [critical SDF bug](https://bitbucket.org/osrf/gazebo/pull-request/451)
* Fixed a [laser offset bug](https://bitbucket.org/osrf/gazebo/pull-request/449)

### Gazebo 1.6.2 (2013-04-14)
* Fix for fdir1 physics property [https://bitbucket.org/osrf/gazebo/pull-request/429/fixes-to-treat-fdir1-better-1-rotate-into/diff]
* Fix for force torque sensor [https://bitbucket.org/osrf/gazebo/pull-request/447]
* SDF documentation fix [https://bitbucket.org/osrf/gazebo/issue/494/joint-axis-reference-frame-doesnt-match]

### Gazebo 1.6.1 (2013-04-05)
* Switch default build type to Release.

### Gazebo 1.6.0 (2013-04-05)
* Improvements to inertia in rubble pile
* Various Bullet integration advances.
* Noise models for ray, camera, and imu sensors.
* SDF 1.4, which accommodates more physics engine parameters and also some sensor noise models.
* Initial support for making movies from within Gazebo.
* Many performance improvements.
* Many bug fixes.
* Progress toward to building on OS X.

## Gazebo 1.5

### Gazebo 1.5.0 (2013-03-11)
* Partial integration of Bullet
  * Includes: cubes, spheres, cylinders, planes, meshes, revolute joints, ray sensors
* GUI Interface for log writing.
* Threaded sensors.
* Multi-camera sensor.

* Fixed the following issues:
 * [https://bitbucket.org/osrf/gazebo/issue/236 Issue #236]
 * [https://bitbucket.org/osrf/gazebo/issue/507 Issue #507]
 * [https://bitbucket.org/osrf/gazebo/issue/530 Issue #530]
 * [https://bitbucket.org/osrf/gazebo/issue/279 Issue #279]
 * [https://bitbucket.org/osrf/gazebo/issue/529 Issue #529]
 * [https://bitbucket.org/osrf/gazebo/issue/239 Issue #239]
 * [https://bitbucket.org/osrf/gazebo/issue/5 Issue #5]

## Gazebo 1.4

### Gazebo 1.4.0 (2013-02-01)
* New Features:
 * GUI elements to display messages from the server.
 * Multi-floor building editor and creator.
 * Improved sensor visualizations.
 * Improved mouse interactions

* Fixed the following issues:
 * [https://bitbucket.org/osrf/gazebo/issue/16 Issue #16]
 * [https://bitbucket.org/osrf/gazebo/issue/142 Issue #142]
 * [https://bitbucket.org/osrf/gazebo/issue/229 Issue #229]
 * [https://bitbucket.org/osrf/gazebo/issue/277 Issue #277]
 * [https://bitbucket.org/osrf/gazebo/issue/291 Issue #291]
 * [https://bitbucket.org/osrf/gazebo/issue/310 Issue #310]
 * [https://bitbucket.org/osrf/gazebo/issue/320 Issue #320]
 * [https://bitbucket.org/osrf/gazebo/issue/329 Issue #329]
 * [https://bitbucket.org/osrf/gazebo/issue/333 Issue #333]
 * [https://bitbucket.org/osrf/gazebo/issue/334 Issue #334]
 * [https://bitbucket.org/osrf/gazebo/issue/335 Issue #335]
 * [https://bitbucket.org/osrf/gazebo/issue/341 Issue #341]
 * [https://bitbucket.org/osrf/gazebo/issue/350 Issue #350]
 * [https://bitbucket.org/osrf/gazebo/issue/384 Issue #384]
 * [https://bitbucket.org/osrf/gazebo/issue/431 Issue #431]
 * [https://bitbucket.org/osrf/gazebo/issue/433 Issue #433]
 * [https://bitbucket.org/osrf/gazebo/issue/453 Issue #453]
 * [https://bitbucket.org/osrf/gazebo/issue/456 Issue #456]
 * [https://bitbucket.org/osrf/gazebo/issue/457 Issue #457]
 * [https://bitbucket.org/osrf/gazebo/issue/459 Issue #459]

## Gazebo 1.3

### Gazebo 1.3.1 (2012-12-14)
* Fixed the following issues:
 * [https://bitbucket.org/osrf/gazebo/issue/297 Issue #297]
* Other bugs fixed:
 * [https://bitbucket.org/osrf/gazebo/pull-request/164/ Fix light bounding box to disable properly when deselected]
 * [https://bitbucket.org/osrf/gazebo/pull-request/169/ Determine correct local IP address, to make remote clients work properly]
 * Various test fixes

### Gazebo 1.3.0 (2012-12-03)
* Fixed the following issues:
 * [https://bitbucket.org/osrf/gazebo/issue/233 Issue #233]
 * [https://bitbucket.org/osrf/gazebo/issue/238 Issue #238]
 * [https://bitbucket.org/osrf/gazebo/issue/2 Issue #2]
 * [https://bitbucket.org/osrf/gazebo/issue/95 Issue #95]
 * [https://bitbucket.org/osrf/gazebo/issue/97 Issue #97]
 * [https://bitbucket.org/osrf/gazebo/issue/90 Issue #90]
 * [https://bitbucket.org/osrf/gazebo/issue/253 Issue #253]
 * [https://bitbucket.org/osrf/gazebo/issue/163 Issue #163]
 * [https://bitbucket.org/osrf/gazebo/issue/91 Issue #91]
 * [https://bitbucket.org/osrf/gazebo/issue/245 Issue #245]
 * [https://bitbucket.org/osrf/gazebo/issue/242 Issue #242]
 * [https://bitbucket.org/osrf/gazebo/issue/156 Issue #156]
 * [https://bitbucket.org/osrf/gazebo/issue/78 Issue #78]
 * [https://bitbucket.org/osrf/gazebo/issue/36 Issue #36]
 * [https://bitbucket.org/osrf/gazebo/issue/104 Issue #104]
 * [https://bitbucket.org/osrf/gazebo/issue/249 Issue #249]
 * [https://bitbucket.org/osrf/gazebo/issue/244 Issue #244]

* New features:
 * Default camera view changed to look down at the origin from a height of 2 meters at location (5, -5, 2).
 * Record state data using the '-r' command line option, playback recorded state data using the '-p' command line option
 * Adjust placement of lights using the mouse.
 * Reduced the startup time.
 * Added visual reference for GUI mouse movements.
 * SDF version 1.3 released (changes from 1.2 listed below):
     - added `name` to `<camera name="cam_name"/>`
     - added `pose` to `<camera><pose>...</pose></camera>`
     - removed `filename` from `<mesh><filename>...</filename><mesh>`, use uri only.
     - recovered `provide_feedback` under `<joint>`, allowing calling `physics::Joint::GetForceTorque` in plugins.
     - added `imu` under `<sensor>`.

## Gazebo 1.2

### Gazebo 1.2.6 (2012-11-08)
* Fixed a transport issue with the GUI. Fixed saving the world via the GUI. Added more documentation. ([https://bitbucket.org/osrf/gazebo/pull-request/43/fixed-a-transport-issue-with-the-gui-fixed/diff pull request #43])
* Clean up mutex usage. ([https://bitbucket.org/osrf/gazebo/pull-request/54/fix-mutex-in-modellistwidget-using-boost/diff pull request #54])
* Fix OGRE path determination ([https://bitbucket.org/osrf/gazebo/pull-request/58/fix-ogre-paths-so-this-also-works-with/diff pull request #58], [https://bitbucket.org/osrf/gazebo/pull-request/68/fix-ogre-plugindir-determination/diff pull request #68])
* Fixed a couple of crashes and model selection/dragging problems ([https://bitbucket.org/osrf/gazebo/pull-request/59/fixed-a-couple-of-crashes-and-model/diff pull request #59])

### Gazebo 1.2.5 (2012-10-22)
* Step increment update while paused fixed ([https://bitbucket.org/osrf/gazebo/pull-request/45/fix-proper-world-stepinc-count-we-were/diff pull request #45])
* Actually call plugin destructors on shutdown ([https://bitbucket.org/osrf/gazebo/pull-request/51/fixed-a-bug-which-prevent-a-plugin/diff pull request #51])
* Don't crash on bad SDF input ([https://bitbucket.org/osrf/gazebo/pull-request/52/fixed-loading-of-bad-sdf-files/diff pull request #52])
* Fix cleanup of ray sensors on model deletion ([https://bitbucket.org/osrf/gazebo/pull-request/53/deleting-a-model-with-a-ray-sensor-did/diff pull request #53])
* Fix loading / deletion of improperly specified models ([https://bitbucket.org/osrf/gazebo/pull-request/56/catch-when-loading-bad-models-joint/diff pull request #56])

### Gazebo 1.2.4 (10-19-2012:08:00:52)
*  Style fixes ([https://bitbucket.org/osrf/gazebo/pull-request/30/style-fixes/diff pull request #30]).
*  Fix joint position control ([https://bitbucket.org/osrf/gazebo/pull-request/49/fixed-position-joint-control/diff pull request #49])

### Gazebo 1.2.3 (10-16-2012:18:39:54)
*  Disabled selection highlighting due to bug ([https://bitbucket.org/osrf/gazebo/pull-request/44/disabled-selection-highlighting-fixed/diff pull request #44]).
*  Fixed saving a world via the GUI.

### Gazebo 1.2.2 (10-16-2012:15:12:22)
*  Skip search for system install of libccd, use version inside gazebo ([https://bitbucket.org/osrf/gazebo/pull-request/39/skip-search-for-system-install-of-libccd/diff pull request #39]).
*  Fixed sensor initialization race condition ([https://bitbucket.org/osrf/gazebo/pull-request/42/fix-sensor-initializaiton-race-condition pull request #42]).

### Gazebo 1.2.1 (10-15-2012:21:32:55)
*  Properly removed projectors attached to deleted models ([https://bitbucket.org/osrf/gazebo/pull-request/37/remove-projectors-that-are-attached-to/diff pull request #37]).
*  Fix model plugin loading bug ([https://bitbucket.org/osrf/gazebo/pull-request/31/moving-bool-first-in-model-and-world pull request #31]).
*  Fix light insertion and visualization of models prior to insertion ([https://bitbucket.org/osrf/gazebo/pull-request/35/fixed-light-insertion-and-visualization-of/diff pull request #35]).
*  Fixed GUI manipulation of static objects ([https://bitbucket.org/osrf/gazebo/issue/63/moving-static-objects-does-not-move-the issue #63] [https://bitbucket.org/osrf/gazebo/pull-request/38/issue-63-bug-patch-moving-static-objects/diff pull request #38]).
*  Fixed GUI selection bug ([https://bitbucket.org/osrf/gazebo/pull-request/40/fixed-selection-of-multiple-objects-at/diff pull request #40])

### Gazebo 1.2.0 (10-04-2012:20:01:20)
*  Updated GUI: new style, improved mouse controls, and removal of non-functional items.
*  Model database: An online repository of models.
*  Numerous bug fixes
*  APT repository hosted at [http://osrfoundation.org OSRF]
*  Improved process control prevents zombie processes<|MERGE_RESOLUTION|>--- conflicted
+++ resolved
@@ -2,14 +2,12 @@
 
 ## Gazebo 7.x.x (2016-xx-xx)
 
-<<<<<<< HEAD
 1. Add test for HarnessPlugin, reduce likelihood of race condition
     * [Pull request 2431](https://bitbucket.org/osrf/gazebo/pull-request/2431)
     * [Issue 2034](https://bitbucket.org/osrf/gazebo/issues/2034)
-=======
+
 1. Add support for loading wavefront obj mesh files
     * [Pull request 2454](https://bitbucket.org/osrf/gazebo/pull-request/2454)
->>>>>>> cf212819
 
 1. Added filesystem operations to the common library. Additions include
    `cwd`, `exists`, `isDirectory`, `isFile`, `copyFile`, and `moveFile`.
