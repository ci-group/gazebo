## Gazebo 6.0

1. Use collide_bitmask from SDF to perform collision filtering
    * [Pull request #1470](https://bitbucket.org/osrf/gazebo/pull-request/1470)

1. Added various Get functions to Visual. Also added a ConvertGeometryType function to msgs.
    * [Pull request #1402](https://bitbucket.org/osrf/gazebo/pull-request/1402)

1. Get and Set visibility of SelectionObj's handles, with unit test.
    * [Pull request #1417](https://bitbucket.org/osrf/gazebo/pull-request/1417)

1. Set material of SelectionObj's handles.
    * [Pull request #1472](https://bitbucket.org/osrf/gazebo/pull-request/1472)

1. Allow link selection with the mouse if parent model already selected.
    * [Pull request #1409](https://bitbucket.org/osrf/gazebo/pull-request/1409)

1. Added ModelRightMenu::EntityTypes.
    * [Pull request #1414](https://bitbucket.org/osrf/gazebo/pull-request/1414)

1. Added Gazebo/CoM material.
    * [Pull request #1439](https://bitbucket.org/osrf/gazebo/pull-request/1439)

1. Added arc parameter to MeshManager::CreateTube
    * [Pull request #1436](https://bitbucket.org/osrf/gazebo/pull-request/1436)

1. Added View Inertia and InertiaVisual, changed COMVisual to sphere proportional to mass.
    * [Pull request #1445](https://bitbucket.org/osrf/gazebo/pull-request/1445)

1. Changed the position of Save and Cancel buttons on editor dialogs
    * [Pull request #1442](https://bitbucket.org/osrf/gazebo/pull-request/1442)
    * [Issue #1377](https://bitbucket.org/osrf/gazebo/issue/1377)

1. Fixed Visual material updates
    * [Pull request #1454](https://bitbucket.org/osrf/gazebo/pull-request/1454)
    * [Issue #1455](https://bitbucket.org/osrf/gazebo/issue/1455)

<<<<<<< HEAD
1. Added PresetManager to physics libraries and corresponding integration test.
    * [Pull request #1471](https://bitbucket.org/osrf/gazebo/pull-request/1471)

 1. Model editor updates
=======
1. Model editor updates
>>>>>>> bb3d424e
    1. Joint preview using JointVisuals.
        * [Pull request #1369](https://bitbucket.org/osrf/gazebo/pull-request/1369)

    1. Added inspector for configuring link, visual, and collision properties.
        * [Pull request #1408](https://bitbucket.org/osrf/gazebo/pull-request/1408)

    1. Saving, exiting, generalizing SaveDialog.
        * [Pull request #1401](https://bitbucket.org/osrf/gazebo/pull-request/1401)

    1. Edit existing model.
        * [Pull request #1425](https://bitbucket.org/osrf/gazebo/pull-request/1425)

    1. Add joint inspector to link's context menu.
        * [Pull request #1449](https://bitbucket.org/osrf/gazebo/pull-request/1449)
        * [Issue #1443](https://bitbucket.org/osrf/gazebo/issue/1443)

    1. Added button to select mesh file on inspector.
        * [Pull request #1460](https://bitbucket.org/osrf/gazebo/pull-request/1460)
        * [Issue #1450](https://bitbucket.org/osrf/gazebo/issue/1450)

    1. Renamed Part to Link.
        * [Pull request #1478](https://bitbucket.org/osrf/gazebo/pull-request/1478)

## Gazebo 5.0

### Gazebo 5.1.0
1. Implement Coulomb joint friction for DART
  * [Pull request #1427](https://bitbucket.org/osrf/gazebo/pull-request/1427)
  * [Issue #1281](https://bitbucket.org/osrf/gazebo/issue/1281)

1. Fix simple shape normals.
    * [Pull request #1477](https://bitbucket.org/osrf/gazebo/pull-request/1477)
    * [Issue #1369](https://bitbucket.org/osrf/gazebo/issue/1369)

1. Use Msg-to-SDF conversion functions in tests, add ServerFixture::SpawnModel(msgs::Model).
    * [Pull request #1466](https://bitbucket.org/osrf/gazebo/pull-request/1466)

1. Added Model Msg-to-SDF conversion functions and test.
    * [Pull request #1429](https://bitbucket.org/osrf/gazebo/pull-request/1429)

1. Added Joint Msg-to-SDF conversion functions and test.
    * [Pull request #1419](https://bitbucket.org/osrf/gazebo/pull-request/1419)

1. Added Visual, Material Msg-to-SDF conversion functions and ShaderType to string conversion functions.
    * [Pull request #1415](https://bitbucket.org/osrf/gazebo/pull-request/1415)

1. Implement Coulomb joint friction for BulletSliderJoint
  * [Pull request #1452](https://bitbucket.org/osrf/gazebo/pull-request/1452)
  * [Issue #1348](https://bitbucket.org/osrf/gazebo/issue/1348)

### Gazebo 5.0.0
1. Support for using [digital elevation maps](http://gazebosim.org/tutorials?tut=dem) has been added to debian packages.

1. C++11 support (C++11 compatible compiler is now required)
    * [Pull request #1340](https://bitbucket.org/osrf/gazebo/pull-request/1340)

1. Implemented private data pointer for the ODEPhysicsPrivate class.
    * [Pull request #1383](https://bitbucket.org/osrf/gazebo/pull-request/1383)

1. Implemented private data pointer for the World class.
    * [Pull request #1383](https://bitbucket.org/osrf/gazebo/pull-request/1383)

1. Implemented private data pointer for the Scene class.
    * [Pull request #1385](https://bitbucket.org/osrf/gazebo/pull-request/1385)

1. Added a events::Event::resetWorld event that is triggered when World::Reset is called.
    * [Pull request #1332](https://bitbucket.org/osrf/gazebo/pull-request/1332)
    * [Issue #1375](https://bitbucket.org/osrf/gazebo/issue/1375)

1. Fixed `math::Box::GetCenter` functionality.
    * [Pull request #1278](https://bitbucket.org/osrf/gazebo/pull-request/1278)
    * [Issue #1327](https://bitbucket.org/osrf/gazebo/issue/1327)

1. Added a GUI timer plugin that facilitates the display and control a timer inside the Gazebo UI.
    * [Pull request #1270](https://bitbucket.org/osrf/gazebo/pull-request/1270)

1. Added ability to load plugins via SDF.
    * [Pull request #1261](https://bitbucket.org/osrf/gazebo/pull-request/1261)

1. Added GUIEvent to hide/show the left GUI pane.
    * [Pull request #1269](https://bitbucket.org/osrf/gazebo/pull-request/1269)

1. Modified KeyEventHandler and GLWidget so that hotkeys can be suppressed by custom KeyEvents set up by developers
    * [Pull request #1251](https://bitbucket.org/osrf/gazebo/pull-request/1251)

1. Added ability to read the directory where the log files are stored.
    * [Pull request #1277](https://bitbucket.org/osrf/gazebo/pull-request/1277)

1. Implemented a simulation cloner
    * [Pull request #1180](https://bitbucket.org/osrf/gazebo/pull-request/1180/clone-a-simulation)

1. Added GUI overlay plugins. Users can now write a Gazebo + QT plugin that displays widgets over the render window.
  * [Pull request #1181](https://bitbucket.org/osrf/gazebo/pull-request/1181)

1. Change behavior of Joint::SetVelocity, add Joint::SetVelocityLimit(unsigned int, double)
  * [Pull request #1218](https://bitbucket.org/osrf/gazebo/pull-request/1218)
  * [Issue #964](https://bitbucket.org/osrf/gazebo/issue/964)

1. Implement Coulomb joint friction for ODE
  * [Pull request #1221](https://bitbucket.org/osrf/gazebo/pull-request/1221)
  * [Issue #381](https://bitbucket.org/osrf/gazebo/issue/381)

1. Implement Coulomb joint friction for BulletHingeJoint
  * [Pull request #1317](https://bitbucket.org/osrf/gazebo/pull-request/1317)
  * [Issue #1348](https://bitbucket.org/osrf/gazebo/issue/1348)

1. Implemented camera lens distortion.
  * [Pull request #1213](https://bitbucket.org/osrf/gazebo/pull-request/1213)

1. Kill rogue gzservers left over from failed INTEGRATION_world_clone tests
   and improve robustness of `UNIT_gz_TEST`
  * [Pull request #1232](https://bitbucket.org/osrf/gazebo/pull-request/1232)
  * [Issue #1299](https://bitbucket.org/osrf/gazebo/issue/1299)

1. Added RenderWidget::ShowToolbar to toggle visibility of top toolbar.
  * [Pull request #1248](https://bitbucket.org/osrf/gazebo/pull-request/1248)

1. Fix joint axis visualization.
  * [Pull request #1258](https://bitbucket.org/osrf/gazebo/pull-request/1258)

1. Change UserCamera view control via joysticks. Clean up rate control vs. pose control.
   see UserCamera::OnJoyPose and UserCamera::OnJoyTwist. Added view twist control toggle
   with joystick button 1.
  * [Pull request #1249](https://bitbucket.org/osrf/gazebo/pull-request/1249)

1. Added RenderWidget::GetToolbar to get the top toolbar and change its actions on ModelEditor.
    * [Pull request #1263](https://bitbucket.org/osrf/gazebo/pull-request/1263)

1. Added accessor for MainWindow graphical widget to GuiIface.
    * [Pull request #1250](https://bitbucket.org/osrf/gazebo/pull-request/1250)

1. Added a ConfigWidget class that takes in a google protobuf message and generates widgets for configuring the fields in the message
    * [Pull request #1285](https://bitbucket.org/osrf/gazebo/pull-request/1285)

1. Added GLWidget::OnModelEditor when model editor is triggered, and MainWindow::OnEditorGroup to manually uncheck editor actions.
    * [Pull request #1283](https://bitbucket.org/osrf/gazebo/pull-request/1283)

1. Added Collision, Geometry, Inertial, Surface Msg-to-SDF conversion functions.
    * [Pull request #1315](https://bitbucket.org/osrf/gazebo/pull-request/1315)

1. Added "button modifier" fields (control, shift, and alt) to common::KeyEvent.
    * [Pull request #1325](https://bitbucket.org/osrf/gazebo/pull-request/1325)

1. Added inputs for environment variable GAZEBO_GUI_INI_FILE for reading a custom .ini file.
    * [Pull request #1252](https://bitbucket.org/osrf/gazebo/pull-request/1252)

1. Fixed crash on "permission denied" bug, added insert_model integration test.
    * [Pull request #1329](https://bitbucket.org/osrf/gazebo/pull-request/1329/)

1. Enable simbody joint tests, implement `SimbodyJoint::GetParam`, create
   `Joint::GetParam`, fix bug in `BulletHingeJoint::SetParam`.
    * [Pull request #1404](https://bitbucket.org/osrf/gazebo/pull-request/1404/)

1. Building editor updates
    1. Fixed inspector resizing.
        * [Pull request #1230](https://bitbucket.org/osrf/gazebo/pull-request/1230)
        * [Issue #395](https://bitbucket.org/osrf/gazebo/issue/395)

    1. Doors and windows move proportionally with wall.
        * [Pull request #1231](https://bitbucket.org/osrf/gazebo/pull-request/1231)
        * [Issue #368](https://bitbucket.org/osrf/gazebo/issue/368)

    1. Inspector dialogs stay on top.
        * [Pull request #1229](https://bitbucket.org/osrf/gazebo/pull-request/1229)
        * [Issue #417](https://bitbucket.org/osrf/gazebo/issue/417)

    1. Make model name editable on palette.
        * [Pull request #1239](https://bitbucket.org/osrf/gazebo/pull-request/1239)

    1. Import background image and improve add/delete levels.
        * [Pull request #1214](https://bitbucket.org/osrf/gazebo/pull-request/1214)
        * [Issue #422](https://bitbucket.org/osrf/gazebo/issue/422)
        * [Issue #361](https://bitbucket.org/osrf/gazebo/issue/361)

    1. Fix changing draw mode.
        * [Pull request #1233](https://bitbucket.org/osrf/gazebo/pull-request/1233)
        * [Issue #405](https://bitbucket.org/osrf/gazebo/issue/405)

    1. Tips on palette's top-right corner.
        * [Pull request #1241](https://bitbucket.org/osrf/gazebo/pull-request/1241)

    1. New buttons and layout for the palette.
        * [Pull request #1242](https://bitbucket.org/osrf/gazebo/pull-request/1242)

    1. Individual wall segments instead of polylines.
        * [Pull request #1246](https://bitbucket.org/osrf/gazebo/pull-request/1246)
        * [Issue #389](https://bitbucket.org/osrf/gazebo/issue/389)
        * [Issue #415](https://bitbucket.org/osrf/gazebo/issue/415)

    1. Fix exiting and saving, exiting when there's nothing drawn, fix text on popups.
        * [Pull request #1296](https://bitbucket.org/osrf/gazebo/pull-request/1296)

    1. Display measure for selected wall segment.
        * [Pull request #1291](https://bitbucket.org/osrf/gazebo/pull-request/1291)
        * [Issue #366](https://bitbucket.org/osrf/gazebo/issue/366)

    1. Highlight selected item's 3D visual.
        * [Pull request #1292](https://bitbucket.org/osrf/gazebo/pull-request/1292)

    1. Added color picker to inspector dialogs.
        * [Pull request #1298](https://bitbucket.org/osrf/gazebo/pull-request/1298)

    1. Snapping on by default, off holding Shift. Improved snapping.
        * [Pull request #1304](https://bitbucket.org/osrf/gazebo/pull-request/1304)

    1. Snap walls to length increments, moved scale to SegmentItem and added Get/SetScale, added SegmentItem::SnapAngle and SegmentItem::SnapLength.
        * [Pull request #1311](https://bitbucket.org/osrf/gazebo/pull-request/1311)

    1. Make buildings available in "Insert Models" tab, improve save flow.
        * [Pull request #1312](https://bitbucket.org/osrf/gazebo/pull-request/1312)

    1. Added EditorItem::SetHighlighted.
        * [Pull request #1308](https://bitbucket.org/osrf/gazebo/pull-request/1308)

    1. Current level is transparent, lower levels opaque, higher levels invisible.
        * [Pull request #1303](https://bitbucket.org/osrf/gazebo/pull-request/1303)

    1. Detach all child manips when item is deleted, added BuildingMaker::DetachAllChildren.
        * [Pull request #1316](https://bitbucket.org/osrf/gazebo/pull-request/1316)

    1. Added texture picker to inspector dialogs.
        * [Pull request #1306](https://bitbucket.org/osrf/gazebo/pull-request/1306)

    1. Measures for doors and windows. Added RectItem::angleOnWall and related Get/Set.
        * [Pull request #1322](https://bitbucket.org/osrf/gazebo/pull-request/1322)
        * [Issue #370](https://bitbucket.org/osrf/gazebo/issue/370)

    1. Added Gazebo/BuildingFrame material to display holes for doors and windows on walls.
        * [Pull request #1338](https://bitbucket.org/osrf/gazebo/pull-request/1338)

    1. Added Gazebo/Bricks material to be used as texture on the building editor.
        * [Pull request #1333](https://bitbucket.org/osrf/gazebo/pull-request/1333)

    1. Pick colors from the palette and assign on 3D view. Added mouse and key event handlers to BuildingMaker, and events to communicate from BuildingModelManip to EditorItem.
        * [Pull request #1336](https://bitbucket.org/osrf/gazebo/pull-request/1336)

    1. Pick textures from the palette and assign in 3D view.
        * [Pull request #1368](https://bitbucket.org/osrf/gazebo/pull-request/1368)

    1. Pick custom colors from the palette and assign in 3D view.
        * [Pull request #1382](https://bitbucket.org/osrf/gazebo/pull-request/1382)

1. Model editor updates
    1. Fix adding/removing event filters .
        * [Pull request #1279](https://bitbucket.org/osrf/gazebo/pull-request/1279)

    1. Enabled multi-selection and align tool inside model editor.
        * [Pull request #1302](https://bitbucket.org/osrf/gazebo/pull-request/1302)
        * [Issue #1323](https://bitbucket.org/osrf/gazebo/issue/1323)

    1. Enabled snap mode inside model editor.
        * [Pull request #1331](https://bitbucket.org/osrf/gazebo/pull-request/1331)
        * [Issue #1318](https://bitbucket.org/osrf/gazebo/issue/1318)

    1. Implemented copy/pasting of links.
        * [Pull request #1330](https://bitbucket.org/osrf/gazebo/pull-request/1330)

1. GUI publishes model selection information on ~/selection topic.
    * [Pull request #1318](https://bitbucket.org/osrf/gazebo/pull-request/1318)

## Gazebo 4.0

### Gazebo 4.x.x (yyyy-mm-dd)

### Gazebo 4.1.0 (2014-11-20)

1. Add ArrangePlugin for arranging groups of models.
   Also add Model::ResetPhysicsStates to call Link::ResetPhysicsStates
   recursively on all links in model.
    * [Pull request #1208](https://bitbucket.org/osrf/gazebo/pull-request/1208)
1. The `gz model` command line tool will output model info using either `-i` for complete info, or `-p` for just the model pose.
    * [Pull request #1212](https://bitbucket.org/osrf/gazebo/pull-request/1212)
    * [DRCSim Issue #389](https://bitbucket.org/osrf/drcsim/issue/389)
1. Added SignalStats class for computing incremental signal statistics.
    * [Pull request #1198](https://bitbucket.org/osrf/gazebo/pull-request/1198)
1. Add InitialVelocityPlugin to setting the initial state of links
    * [Pull request #1237](https://bitbucket.org/osrf/gazebo/pull-request/1237)
1. Added Quaternion::Integrate function.
    * [Pull request #1255](https://bitbucket.org/osrf/gazebo/pull-request/1255)
1. Added ConvertJointType functions, display more joint info on model list.
    * [Pull request #1259](https://bitbucket.org/osrf/gazebo/pull-request/1259)
1. Added ModelListWidget::AddProperty, removed unnecessary checks on ModelListWidget.
    * [Pull request #1271](https://bitbucket.org/osrf/gazebo/pull-request/1271)
1. Fix loading collada meshes with unsupported input semantics.
    * [Pull request #1319](https://bitbucket.org/osrf/gazebo/pull-request/1319)
1. Fix race condition with ImuSensor not publishing after Reset World.
    * [Pull request #1448](https://bitbucket.org/osrf/gazebo/pull-request/1448)
    * [Pull request #1446](https://bitbucket.org/osrf/gazebo/pull-request/1446)
    * [Issue #236](https://bitbucket.org/osrf/gazebo/issue/236)
1. Fixed heightmap on OSX
    * [Pull request #1455](https://bitbucket.org/osrf/gazebo/pull-request/1455)

### Gazebo 4.0.2 (2014-09-23)

1. Fix and improve mechanism to generate pkgconfig libs
    * [Pull request #1027](https://bitbucket.org/osrf/gazebo/pull-request/1027)
    * [Issue #1284](https://bitbucket.org/osrf/gazebo/issue/1284)
1. Added arat.world
    * [Pull request #1205](https://bitbucket.org/osrf/gazebo/pull-request/1205)
1. Update gzprop to output zip files.
    * [Pull request #1197](https://bitbucket.org/osrf/gazebo/pull-request/1197)
1. Make Collision::GetShape a const function
    * [Pull requset #1189](https://bitbucket.org/osrf/gazebo/pull-request/1189)
1. Install missing physics headers
    * [Pull requset #1183](https://bitbucket.org/osrf/gazebo/pull-request/1183)
1. Remove SimbodyLink::AddTorque console message
    * [Pull requset #1185](https://bitbucket.org/osrf/gazebo/pull-request/1185)
1. Fix log xml
    * [Pull requset #1188](https://bitbucket.org/osrf/gazebo/pull-request/1188)

### Gazebo 4.0.0 (2014-08-08)

1. Added lcov support to cmake
    * [Pull request #1047](https://bitbucket.org/osrf/gazebo/pull-request/1047)
1. Fixed memory leak in image conversion
    * [Pull request #1057](https://bitbucket.org/osrf/gazebo/pull-request/1057)
1. Removed deprecated function
    * [Pull request #1067](https://bitbucket.org/osrf/gazebo/pull-request/1067)
1. Improved collada loading performance
    * [Pull request #1066](https://bitbucket.org/osrf/gazebo/pull-request/1066)
    * [Pull request #1082](https://bitbucket.org/osrf/gazebo/pull-request/1082)
    * [Issue #1134](https://bitbucket.org/osrf/gazebo/issue/1134)
1. Implemented a collada exporter
    * [Pull request #1064](https://bitbucket.org/osrf/gazebo/pull-request/1064)
1. Force torque sensor now makes use of sensor's pose.
    * [Pull request #1076](https://bitbucket.org/osrf/gazebo/pull-request/1076)
    * [Issue #940](https://bitbucket.org/osrf/gazebo/issue/940)
1. Fix Model::GetLinks segfault
    * [Pull request #1093](https://bitbucket.org/osrf/gazebo/pull-request/1093)
1. Fix deleting and saving lights in gzserver
    * [Pull request #1094](https://bitbucket.org/osrf/gazebo/pull-request/1094)
    * [Issue #1182](https://bitbucket.org/osrf/gazebo/issue/1182)
    * [Issue #346](https://bitbucket.org/osrf/gazebo/issue/346)
1. Fix Collision::GetWorldPose. The pose of a collision would not update properly.
    * [Pull request #1049](https://bitbucket.org/osrf/gazebo/pull-request/1049)
    * [Issue #1124](https://bitbucket.org/osrf/gazebo/issue/1124)
1. Fixed the animate_box and animate_joints examples
    * [Pull request #1086](https://bitbucket.org/osrf/gazebo/pull-request/1086)
1. Integrated Oculus Rift functionality
    * [Pull request #1074](https://bitbucket.org/osrf/gazebo/pull-request/1074)
    * [Pull request #1136](https://bitbucket.org/osrf/gazebo/pull-request/1136)
    * [Pull request #1139](https://bitbucket.org/osrf/gazebo/pull-request/1139)
1. Updated Base::GetScopedName
    * [Pull request #1104](https://bitbucket.org/osrf/gazebo/pull-request/1104)
1. Fix collada loader from adding duplicate materials into a Mesh
    * [Pull request #1105](https://bitbucket.org/osrf/gazebo/pull-request/1105)
    * [Issue #1180](https://bitbucket.org/osrf/gazebo/issue/1180)
1. Integrated Razer Hydra functionality
    * [Pull request #1083](https://bitbucket.org/osrf/gazebo/pull-request/1083)
    * [Pull request #1109](https://bitbucket.org/osrf/gazebo/pull-request/1109)
1. Added ability to copy and paste models in the GUI
    * [Pull request #1103](https://bitbucket.org/osrf/gazebo/pull-request/1103)
1. Removed unnecessary inclusion of gazebo.hh and common.hh in plugins
    * [Pull request #1111](https://bitbucket.org/osrf/gazebo/pull-request/1111)
1. Added ability to specify custom road textures
    * [Pull request #1027](https://bitbucket.org/osrf/gazebo/pull-request/1027)
1. Added support for DART 4.1
    * [Pull request #1113](https://bitbucket.org/osrf/gazebo/pull-request/1113)
    * [Pull request #1132](https://bitbucket.org/osrf/gazebo/pull-request/1132)
    * [Pull request #1134](https://bitbucket.org/osrf/gazebo/pull-request/1134)
    * [Pull request #1154](https://bitbucket.org/osrf/gazebo/pull-request/1154)
1. Allow position of joints to be directly set.
    * [Pull request #1097](https://bitbucket.org/osrf/gazebo/pull-request/1097)
    * [Issue #1138](https://bitbucket.org/osrf/gazebo/issue/1138)
1. Added extruded polyline geometry
    * [Pull request #1026](https://bitbucket.org/osrf/gazebo/pull-request/1026)
1. Fixed actor animation
    * [Pull request #1133](https://bitbucket.org/osrf/gazebo/pull-request/1133)
    * [Pull request #1141](https://bitbucket.org/osrf/gazebo/pull-request/1141)
1. Generate a versioned cmake config file
    * [Pull request #1153](https://bitbucket.org/osrf/gazebo/pull-request/1153)
    * [Issue #1226](https://bitbucket.org/osrf/gazebo/issue/1226)
1. Added KMeans class
    * [Pull request #1147](https://bitbucket.org/osrf/gazebo/pull-request/1147)
1. Added --summary-range feature to bitbucket pullrequest tool
    * [Pull request #1156](https://bitbucket.org/osrf/gazebo/pull-request/1156)
1. Updated web links
    * [Pull request #1159](https://bitbucket.org/osrf/gazebo/pull-request/1159)
1. Update tests
    * [Pull request #1155](https://bitbucket.org/osrf/gazebo/pull-request/1155)
    * [Pull request #1143](https://bitbucket.org/osrf/gazebo/pull-request/1143)
    * [Pull request #1138](https://bitbucket.org/osrf/gazebo/pull-request/1138)
    * [Pull request #1140](https://bitbucket.org/osrf/gazebo/pull-request/1140)
    * [Pull request #1127](https://bitbucket.org/osrf/gazebo/pull-request/1127)
    * [Pull request #1115](https://bitbucket.org/osrf/gazebo/pull-request/1115)
    * [Pull request #1102](https://bitbucket.org/osrf/gazebo/pull-request/1102)
    * [Pull request #1087](https://bitbucket.org/osrf/gazebo/pull-request/1087)
    * [Pull request #1084](https://bitbucket.org/osrf/gazebo/pull-request/1084)

## Gazebo 3.0

### Gazebo 3.x.x (yyyy-mm-dd)

1. Fixed sonar and wireless sensor visualization
    * [Pull request #1254](https://bitbucket.org/osrf/gazebo/pull-request/1254)
1. Update visual bounding box when model is selected
    * [Pull request #1280](https://bitbucket.org/osrf/gazebo/pull-request/1280)

### Gazebo 3.1.0 (2014-08-08)

1. Implemented Simbody::Link::Set*Vel
    * [Pull request #1160](https://bitbucket.org/osrf/gazebo/pull-request/1160)
    * [Issue #1012](https://bitbucket.org/osrf/gazebo/issue/1012)
1. Added World::RemoveModel function
    * [Pull request #1106](https://bitbucket.org/osrf/gazebo/pull-request/1106)
    * [Issue #1177](https://bitbucket.org/osrf/gazebo/issue/1177)
1. Fix exit from camera follow mode using the escape key
    * [Pull request #1137](https://bitbucket.org/osrf/gazebo/pull-request/1137)
    * [Issue #1220](https://bitbucket.org/osrf/gazebo/issue/1220)
1. Added support for SDF joint spring stiffness and reference positions
    * [Pull request #1117](https://bitbucket.org/osrf/gazebo/pull-request/1117)
1. Removed the gzmodel_create script
    * [Pull request #1130](https://bitbucket.org/osrf/gazebo/pull-request/1130)
1. Added Vector2 dot product
    * [Pull request #1101](https://bitbucket.org/osrf/gazebo/pull-request/1101)
1. Added SetPositionPID and SetVelocityPID to JointController
    * [Pull request #1091](https://bitbucket.org/osrf/gazebo/pull-request/1091)
1. Fix gzclient startup crash with ogre 1.9
    * [Pull request #1098](https://bitbucket.org/osrf/gazebo/pull-request/1098)
    * [Issue #996](https://bitbucket.org/osrf/gazebo/issue/996)
1. Update the bitbucket_pullrequests tool
    * [Pull request #1108](https://bitbucket.org/osrf/gazebo/pull-request/1108)
1. Light properties now remain in place after move by the user via the GUI.
    * [Pull request #1110](https://bitbucket.org/osrf/gazebo/pull-request/1110)
    * [Issue #1211](https://bitbucket.org/osrf/gazebo/issue/1211)
1. Allow position of joints to be directly set.
    * [Pull request #1096](https://bitbucket.org/osrf/gazebo/pull-request/1096)
    * [Issue #1138](https://bitbucket.org/osrf/gazebo/issue/1138)

### Gazebo 3.0.0 (2014-04-11)

1. Fix bug when deleting the sun light
    * [Pull request #1088](https://bitbucket.org/osrf/gazebo/pull-request/1088)
    * [Issue #1133](https://bitbucket.org/osrf/gazebo/issue/1133)
1. Fix ODE screw joint
    * [Pull request #1078](https://bitbucket.org/osrf/gazebo/pull-request/1078)
    * [Issue #1167](https://bitbucket.org/osrf/gazebo/issue/1167)
1. Update joint integration tests
    * [Pull request #1081](https://bitbucket.org/osrf/gazebo/pull-request/1081)
1. Fixed false positives in cppcheck.
    * [Pull request #1061](https://bitbucket.org/osrf/gazebo/pull-request/1061)
1. Made joint axis reference frame relative to child, and updated simbody and dart accordingly.
    * [Pull request #1069](https://bitbucket.org/osrf/gazebo/pull-request/1069)
    * [Issue #494](https://bitbucket.org/osrf/gazebo/issue/494)
    * [Issue #1143](https://bitbucket.org/osrf/gazebo/issue/1143)
1. Added ability to pass vector of strings to SetupClient and SetupServer
    * [Pull request #1068](https://bitbucket.org/osrf/gazebo/pull-request/1068)
    * [Issue #1132](https://bitbucket.org/osrf/gazebo/issue/1132)
1. Fix error correction in screw constraints for ODE
    * [Pull request #1159](https://bitbucket.org/osrf/gazebo/pull-request/1159)
    * [Issue #1159](https://bitbucket.org/osrf/gazebo/issue/1159)
1. Improved pkgconfig with SDF
    * [Pull request #1062](https://bitbucket.org/osrf/gazebo/pull-request/1062)
1. Added a plugin to simulate aero dynamics
    * [Pull request #905](https://bitbucket.org/osrf/gazebo/pull-request/905)
1. Updated bullet support
    * [Issue #1069](https://bitbucket.org/osrf/gazebo/issue/1069)
    * [Pull request #1011](https://bitbucket.org/osrf/gazebo/pull-request/1011)
    * [Pull request #996](https://bitbucket.org/osrf/gazebo/pull-request/966)
    * [Pull request #1024](https://bitbucket.org/osrf/gazebo/pull-request/1024)
1. Updated simbody support
    * [Pull request #995](https://bitbucket.org/osrf/gazebo/pull-request/995)
1. Updated worlds to SDF 1.5
    * [Pull request #1021](https://bitbucket.org/osrf/gazebo/pull-request/1021)
1. Improvements to ODE
    * [Pull request #1001](https://bitbucket.org/osrf/gazebo/pull-request/1001)
    * [Pull request #1014](https://bitbucket.org/osrf/gazebo/pull-request/1014)
    * [Pull request #1015](https://bitbucket.org/osrf/gazebo/pull-request/1015)
    * [Pull request #1016](https://bitbucket.org/osrf/gazebo/pull-request/1016)
1. New command line tool
    * [Pull request #972](https://bitbucket.org/osrf/gazebo/pull-request/972)
1. Graphical user interface improvements
    * [Pull request #971](https://bitbucket.org/osrf/gazebo/pull-request/971)
    * [Pull request #1013](https://bitbucket.org/osrf/gazebo/pull-request/1013)
    * [Pull request #989](https://bitbucket.org/osrf/gazebo/pull-request/989)
1. Created a friction pyramid class
    * [Pull request #935](https://bitbucket.org/osrf/gazebo/pull-request/935)
1. Added GetWorldEnergy functions to Model, Joint, and Link
    * [Pull request #1017](https://bitbucket.org/osrf/gazebo/pull-request/1017)
1. Preparing Gazebo for admission into Ubuntu
    * [Pull request #969](https://bitbucket.org/osrf/gazebo/pull-request/969)
    * [Pull request #998](https://bitbucket.org/osrf/gazebo/pull-request/998)
    * [Pull request #1002](https://bitbucket.org/osrf/gazebo/pull-request/1002)
1. Add method for querying if useImplicitStiffnessDamping flag is set for a given joint
    * [Issue #629](https://bitbucket.org/osrf/gazebo/issue/629)
    * [Pull request #1006](https://bitbucket.org/osrf/gazebo/pull-request/1006)
1. Fix joint axis frames
    * [Issue #494](https://bitbucket.org/osrf/gazebo/issue/494)
    * [Pull request #963](https://bitbucket.org/osrf/gazebo/pull-request/963)
1. Compute joint anchor pose relative to parent
    * [Issue #1029](https://bitbucket.org/osrf/gazebo/issue/1029)
    * [Pull request #982](https://bitbucket.org/osrf/gazebo/pull-request/982)
1. Cleanup the installed worlds
    * [Issue #1036](https://bitbucket.org/osrf/gazebo/issue/1036)
    * [Pull request #984](https://bitbucket.org/osrf/gazebo/pull-request/984)
1. Update to the GPS sensor
    * [Issue #1059](https://bitbucket.org/osrf/gazebo/issue/1059)
    * [Pull request #984](https://bitbucket.org/osrf/gazebo/pull-request/984)
1. Removed libtool from plugin loading
    * [Pull request #981](https://bitbucket.org/osrf/gazebo/pull-request/981)
1. Added functions to get inertial information for a link in the world frame.
    * [Pull request #1005](https://bitbucket.org/osrf/gazebo/pull-request/1005)

## Gazebo 2.0

### Gazebo 2.2.3 (2014-04-29)

1. Removed redundant call to World::Init
    * [Pull request #1107](https://bitbucket.org/osrf/gazebo/pull-request/1107)
    * [Issue #1208](https://bitbucket.org/osrf/gazebo/issue/1208)
1. Return proper error codes when gazebo exits
    * [Pull request #1085](https://bitbucket.org/osrf/gazebo/pull-request/1085)
    * [Issue #1178](https://bitbucket.org/osrf/gazebo/issue/1178)
1. Fixed Camera::GetWorldRotation().
    * [Pull request #1071](https://bitbucket.org/osrf/gazebo/pull-request/1071)
    * [Issue #1087](https://bitbucket.org/osrf/gazebo/issue/1087)
1. Fixed memory leak in image conversion
    * [Pull request #1073](https://bitbucket.org/osrf/gazebo/pull-request/1073)

### Gazebo 2.2.0 (2014-01-10)

1. Fix compilation when using OGRE-1.9 (full support is being worked on)
    * [Issue #994](https://bitbucket.org/osrf/gazebo/issue/994)
    * [Issue #995](https://bitbucket.org/osrf/gazebo/issue/995)
    * [Issue #996](https://bitbucket.org/osrf/gazebo/issue/996)
    * [Pull request #883](https://bitbucket.org/osrf/gazebo/pull-request/883)
1. Added unit test for issue 624.
    * [Issue #624](https://bitbucket.org/osrf/gazebo/issue/624).
    * [Pull request #889](https://bitbucket.org/osrf/gazebo/pull-request/889)
1. Use 3x3 PCF shadows for smoother shadows.
    * [Pull request #887](https://bitbucket.org/osrf/gazebo/pull-request/887)
1. Update manpage copyright to 2014.
    * [Pull request #893](https://bitbucket.org/osrf/gazebo/pull-request/893)
1. Added friction integration test .
    * [Pull request #885](https://bitbucket.org/osrf/gazebo/pull-request/885)
1. Fix joint anchor when link pose is not specified.
    * [Issue #978](https://bitbucket.org/osrf/gazebo/issue/978)
    * [Pull request #862](https://bitbucket.org/osrf/gazebo/pull-request/862)
1. Added (ESC) tooltip for GUI Selection Mode icon.
    * [Issue #993](https://bitbucket.org/osrf/gazebo/issue/993)
    * [Pull request #888](https://bitbucket.org/osrf/gazebo/pull-request/888)
1. Removed old comment about resolved issue.
    * [Issue #837](https://bitbucket.org/osrf/gazebo/issue/837)
    * [Pull request #880](https://bitbucket.org/osrf/gazebo/pull-request/880)
1. Made SimbodyLink::Get* function thread-safe
    * [Issue #918](https://bitbucket.org/osrf/gazebo/issue/918)
    * [Pull request #872](https://bitbucket.org/osrf/gazebo/pull-request/872)
1. Suppressed spurious gzlog messages in ODE::Body
    * [Issue #983](https://bitbucket.org/osrf/gazebo/issue/983)
    * [Pull request #875](https://bitbucket.org/osrf/gazebo/pull-request/875)
1. Fixed Force Torque Sensor Test by properly initializing some values.
    * [Issue #982](https://bitbucket.org/osrf/gazebo/issue/982)
    * [Pull request #869](https://bitbucket.org/osrf/gazebo/pull-request/869)
1. Added breakable joint plugin to support breakable walls.
    * [Pull request #865](https://bitbucket.org/osrf/gazebo/pull-request/865)
1. Used different tuple syntax to fix compilation on OSX mavericks.
    * [Issue #947](https://bitbucket.org/osrf/gazebo/issue/947)
    * [Pull request #858](https://bitbucket.org/osrf/gazebo/pull-request/858)
1. Fixed sonar test and deprecation warning.
    * [Pull request #856](https://bitbucket.org/osrf/gazebo/pull-request/856)
1. Speed up test compilation.
    * Part of [Issue #955](https://bitbucket.org/osrf/gazebo/issue/955)
    * [Pull request #846](https://bitbucket.org/osrf/gazebo/pull-request/846)
1. Added Joint::SetEffortLimit API
    * [Issue #923](https://bitbucket.org/osrf/gazebo/issue/923)
    * [Pull request #808](https://bitbucket.org/osrf/gazebo/pull-request/808)
1. Made bullet output less verbose.
    * [Pull request #839](https://bitbucket.org/osrf/gazebo/pull-request/839)
1. Convergence acceleration and stability tweak to make atlas_v3 stable
    * [Issue #895](https://bitbucket.org/osrf/gazebo/issue/895)
    * [Pull request #772](https://bitbucket.org/osrf/gazebo/pull-request/772)
1. Added colors, textures and world files for the SPL RoboCup environment
    * [Pull request #838](https://bitbucket.org/osrf/gazebo/pull-request/838)
1. Fixed bitbucket_pullrequests tool to work with latest BitBucket API.
    * [Issue #933](https://bitbucket.org/osrf/gazebo/issue/933)
    * [Pull request #841](https://bitbucket.org/osrf/gazebo/pull-request/841)
1. Fixed cppcheck warnings.
    * [Pull request #842](https://bitbucket.org/osrf/gazebo/pull-request/842)

### Gazebo 2.1.0 (2013-11-08)
1. Fix mainwindow unit test
    * [Pull request #752](https://bitbucket.org/osrf/gazebo/pull-request/752)
1. Visualize moment of inertia
    * Pull request [#745](https://bitbucket.org/osrf/gazebo/pull-request/745), [#769](https://bitbucket.org/osrf/gazebo/pull-request/769), [#787](https://bitbucket.org/osrf/gazebo/pull-request/787)
    * [Issue #203](https://bitbucket.org/osrf/gazebo/issue/203)
1. Update tool to count lines of code
    * [Pull request #758](https://bitbucket.org/osrf/gazebo/pull-request/758)
1. Implement World::Clear
    * Pull request [#785](https://bitbucket.org/osrf/gazebo/pull-request/785), [#804](https://bitbucket.org/osrf/gazebo/pull-request/804)
1. Improve Bullet support
    * [Pull request #805](https://bitbucket.org/osrf/gazebo/pull-request/805)
1. Fix doxygen spacing
    * [Pull request #740](https://bitbucket.org/osrf/gazebo/pull-request/740)
1. Add tool to generate model images for thepropshop.org
    * [Pull request #734](https://bitbucket.org/osrf/gazebo/pull-request/734)
1. Added paging support for terrains
    * [Pull request #707](https://bitbucket.org/osrf/gazebo/pull-request/707)
1. Added plugin path to LID_LIBRARY_PATH in setup.sh
    * [Pull request #750](https://bitbucket.org/osrf/gazebo/pull-request/750)
1. Fix for OSX
    * [Pull request #766](https://bitbucket.org/osrf/gazebo/pull-request/766)
    * [Pull request #786](https://bitbucket.org/osrf/gazebo/pull-request/786)
    * [Issue #906](https://bitbucket.org/osrf/gazebo/issue/906)
1. Update copyright information
    * [Pull request #771](https://bitbucket.org/osrf/gazebo/pull-request/771)
1. Enable screen dependent tests
    * [Pull request #764](https://bitbucket.org/osrf/gazebo/pull-request/764)
    * [Issue #811](https://bitbucket.org/osrf/gazebo/issue/811)
1. Fix gazebo command line help message
    * [Pull request #775](https://bitbucket.org/osrf/gazebo/pull-request/775)
    * [Issue #898](https://bitbucket.org/osrf/gazebo/issue/898)
1. Fix man page test
    * [Pull request #774](https://bitbucket.org/osrf/gazebo/pull-request/774)
1. Improve load time by reducing calls to RTShader::Update
    * [Pull request #773](https://bitbucket.org/osrf/gazebo/pull-request/773)
    * [Issue #877](https://bitbucket.org/osrf/gazebo/issue/877)
1. Fix joint visualization
    * [Pull request #776](https://bitbucket.org/osrf/gazebo/pull-request/776)
    * [Pull request #802](https://bitbucket.org/osrf/gazebo/pull-request/802)
    * [Issue #464](https://bitbucket.org/osrf/gazebo/issue/464)
1. Add helpers to fix NaN
    * [Pull request #742](https://bitbucket.org/osrf/gazebo/pull-request/742)
1. Fix model resizing via the GUI
    * [Pull request #763](https://bitbucket.org/osrf/gazebo/pull-request/763)
    * [Issue #885](https://bitbucket.org/osrf/gazebo/issue/885)
1. Simplify gzlog test by using sha1
    * [Pull request #781](https://bitbucket.org/osrf/gazebo/pull-request/781)
    * [Issue #837](https://bitbucket.org/osrf/gazebo/issue/837)
1. Enable cppcheck for header files
    * [Pull request #782](https://bitbucket.org/osrf/gazebo/pull-request/782)
    * [Issue #907](https://bitbucket.org/osrf/gazebo/issue/907)
1. Fix broken regression test
    * [Pull request #784](https://bitbucket.org/osrf/gazebo/pull-request/784)
    * [Issue #884](https://bitbucket.org/osrf/gazebo/issue/884)
1. All simbody and dart to pass tests
    * [Pull request #790](https://bitbucket.org/osrf/gazebo/pull-request/790)
    * [Issue #873](https://bitbucket.org/osrf/gazebo/issue/873)
1. Fix camera rotation from SDF
    * [Pull request #789](https://bitbucket.org/osrf/gazebo/pull-request/789)
    * [Issue #920](https://bitbucket.org/osrf/gazebo/issue/920)
1. Fix bitbucket pullrequest command line tool to match new API
    * [Pull request #803](https://bitbucket.org/osrf/gazebo/pull-request/803)
1. Fix transceiver spawn errors in tests
    * [Pull request #811](https://bitbucket.org/osrf/gazebo/pull-request/811)
    * [Pull request #814](https://bitbucket.org/osrf/gazebo/pull-request/814)

### Gazebo 2.0.0 (2013-10-08)
1. Refactor code check tool.
    * [Pull Request #669](https://bitbucket.org/osrf/gazebo/pull-request/669)
1. Added pull request tool for Bitbucket.
    * [Pull Request #670](https://bitbucket.org/osrf/gazebo/pull-request/670)
    * [Pull Request #691](https://bitbucket.org/osrf/gazebo/pull-request/671)
1. New wireless receiver and transmitter sensor models.
    * [Pull Request #644](https://bitbucket.org/osrf/gazebo/pull-request/644)
    * [Pull Request #675](https://bitbucket.org/osrf/gazebo/pull-request/675)
    * [Pull Request #727](https://bitbucket.org/osrf/gazebo/pull-request/727)
1. Audio support using OpenAL.
    * [Pull Request #648](https://bitbucket.org/osrf/gazebo/pull-request/648)
    * [Pull Request #704](https://bitbucket.org/osrf/gazebo/pull-request/704)
1. Simplify command-line parsing of gztopic echo output.
    * [Pull Request #674](https://bitbucket.org/osrf/gazebo/pull-request/674)
    * Resolves: [Issue #795](https://bitbucket.org/osrf/gazebo/issue/795)
1. Use UNIX directories through the user of GNUInstallDirs cmake module.
    * [Pull Request #676](https://bitbucket.org/osrf/gazebo/pull-request/676)
    * [Pull Request #681](https://bitbucket.org/osrf/gazebo/pull-request/681)
1. New GUI interactions for object manipulation.
    * [Pull Request #634](https://bitbucket.org/osrf/gazebo/pull-request/634)
1. Fix for OSX menubar.
    * [Pull Request #677](https://bitbucket.org/osrf/gazebo/pull-request/677)
1. Remove internal SDF directories and dependencies.
    * [Pull Request #680](https://bitbucket.org/osrf/gazebo/pull-request/680)
1. Add minimum version for sdformat.
    * [Pull Request #682](https://bitbucket.org/osrf/gazebo/pull-request/682)
    * Resolves: [Issue #818](https://bitbucket.org/osrf/gazebo/issue/818)
1. Allow different gtest parameter types with ServerFixture
    * [Pull Request #686](https://bitbucket.org/osrf/gazebo/pull-request/686)
    * Resolves: [Issue #820](https://bitbucket.org/osrf/gazebo/issue/820)
1. GUI model scaling when using Bullet.
    * [Pull Request #683](https://bitbucket.org/osrf/gazebo/pull-request/683)
1. Fix typo in cmake config.
    * [Pull Request #694](https://bitbucket.org/osrf/gazebo/pull-request/694)
    * Resolves: [Issue #824](https://bitbucket.org/osrf/gazebo/issue/824)
1. Remove gazebo include subdir from pkgconfig and cmake config.
    * [Pull Request #691](https://bitbucket.org/osrf/gazebo/pull-request/691)
1. Torsional spring demo
    * [Pull Request #693](https://bitbucket.org/osrf/gazebo/pull-request/693)
1. Remove repeated call to SetAxis in Joint.cc
    * [Pull Request #695](https://bitbucket.org/osrf/gazebo/pull-request/695)
    * Resolves: [Issue #823](https://bitbucket.org/osrf/gazebo/issue/823)
1. Add test for rotational joints.
    * [Pull Request #697](https://bitbucket.org/osrf/gazebo/pull-request/697)
    * Resolves: [Issue #820](https://bitbucket.org/osrf/gazebo/issue/820)
1. Fix compilation of tests using Joint base class
    * [Pull Request #701](https://bitbucket.org/osrf/gazebo/pull-request/701)
1. Terrain paging implemented.
    * [Pull Request #687](https://bitbucket.org/osrf/gazebo/pull-request/687)
1. Improve timeout error reporting in ServerFixture
    * [Pull Request #705](https://bitbucket.org/osrf/gazebo/pull-request/705)
1. Fix mouse picking for cases where visuals overlap with the laser
    * [Pull Request #709](https://bitbucket.org/osrf/gazebo/pull-request/709)
1. Fix string literals for OSX
    * [Pull Request #712](https://bitbucket.org/osrf/gazebo/pull-request/712)
    * Resolves: [Issue #803](https://bitbucket.org/osrf/gazebo/issue/803)
1. Support for ENABLE_TESTS_COMPILATION cmake parameter
    * [Pull Request #708](https://bitbucket.org/osrf/gazebo/pull-request/708)
1. Updated system gui plugin
    * [Pull Request #702](https://bitbucket.org/osrf/gazebo/pull-request/702)
1. Fix force torque unit test issue
    * [Pull Request #673](https://bitbucket.org/osrf/gazebo/pull-request/673)
    * Resolves: [Issue #813](https://bitbucket.org/osrf/gazebo/issue/813)
1. Use variables to control auto generation of CFlags
    * [Pull Request #699](https://bitbucket.org/osrf/gazebo/pull-request/699)
1. Remove deprecated functions.
    * [Pull Request #715](https://bitbucket.org/osrf/gazebo/pull-request/715)
1. Fix typo in `Camera.cc`
    * [Pull Request #719](https://bitbucket.org/osrf/gazebo/pull-request/719)
    * Resolves: [Issue #846](https://bitbucket.org/osrf/gazebo/issue/846)
1. Performance improvements
    * [Pull Request #561](https://bitbucket.org/osrf/gazebo/pull-request/561)
1. Fix gripper model.
    * [Pull Request #713](https://bitbucket.org/osrf/gazebo/pull-request/713)
    * Resolves: [Issue #314](https://bitbucket.org/osrf/gazebo/issue/314)
1. First part of Simbody integration
    * [Pull Request #716](https://bitbucket.org/osrf/gazebo/pull-request/716)

## Gazebo 1.9

### Gazebo 1.9.6 (2014-04-29)

1. Refactored inertia ratio reduction for ODE
    * [Pull request #1114](https://bitbucket.org/osrf/gazebo/pull-request/1114)
1. Improved collada loading performance
    * [Pull request #1075](https://bitbucket.org/osrf/gazebo/pull-request/1075)

### Gazebo 1.9.3 (2014-01-10)

1. Add thickness to plane to remove shadow flickering.
    * [Pull request #886](https://bitbucket.org/osrf/gazebo/pull-request/886)
1. Temporary GUI shadow toggle fix.
    * [Issue #925](https://bitbucket.org/osrf/gazebo/issue/925)
    * [Pull request #868](https://bitbucket.org/osrf/gazebo/pull-request/868)
1. Fix memory access bugs with libc++ on mavericks.
    * [Issue #965](https://bitbucket.org/osrf/gazebo/issue/965)
    * [Pull request #857](https://bitbucket.org/osrf/gazebo/pull-request/857)
    * [Pull request #881](https://bitbucket.org/osrf/gazebo/pull-request/881)
1. Replaced printf with cout in gztopic hz.
    * [Issue #969](https://bitbucket.org/osrf/gazebo/issue/969)
    * [Pull request #854](https://bitbucket.org/osrf/gazebo/pull-request/854)
1. Add Dark grey material and fix indentation.
    * [Pull request #851](https://bitbucket.org/osrf/gazebo/pull-request/851)
1. Fixed sonar sensor unit test.
    * [Pull request #848](https://bitbucket.org/osrf/gazebo/pull-request/848)
1. Convergence acceleration and stability tweak to make atlas_v3 stable.
    * [Pull request #845](https://bitbucket.org/osrf/gazebo/pull-request/845)
1. Update gtest to 1.7.0 to resolve problems with libc++.
    * [Issue #947](https://bitbucket.org/osrf/gazebo/issue/947)
    * [Pull request #827](https://bitbucket.org/osrf/gazebo/pull-request/827)
1. Fixed LD_LIBRARY_PATH for plugins.
    * [Issue #957](https://bitbucket.org/osrf/gazebo/issue/957)
    * [Pull request #844](https://bitbucket.org/osrf/gazebo/pull-request/844)
1. Fix transceiver sporadic errors.
    * Backport of [pull request #811](https://bitbucket.org/osrf/gazebo/pull-request/811)
    * [Pull request #836](https://bitbucket.org/osrf/gazebo/pull-request/836)
1. Modified the MsgTest to be deterministic with time checks.
    * [Pull request #843](https://bitbucket.org/osrf/gazebo/pull-request/843)
1. Fixed seg fault in LaserVisual.
    * [Issue #950](https://bitbucket.org/osrf/gazebo/issue/950)
    * [Pull request #832](https://bitbucket.org/osrf/gazebo/pull-request/832)
1. Implemented the option to disable tests that need a working screen to run properly.
    * Backport of [Pull request #764](https://bitbucket.org/osrf/gazebo/pull-request/764)
    * [Pull request #837](https://bitbucket.org/osrf/gazebo/pull-request/837)
1. Cleaned up gazebo shutdown.
    * [Pull request #829](https://bitbucket.org/osrf/gazebo/pull-request/829)
1. Fixed bug associated with loading joint child links.
    * [Issue #943](https://bitbucket.org/osrf/gazebo/issue/943)
    * [Pull request #820](https://bitbucket.org/osrf/gazebo/pull-request/820)

### Gazebo 1.9.2 (2013-11-08)
1. Fix enable/disable sky and clouds from SDF
    * [Pull request #809](https://bitbucket.org/osrf/gazebo/pull-request/809])
1. Fix occasional blank GUI screen on startup
    * [Pull request #815](https://bitbucket.org/osrf/gazebo/pull-request/815])
1. Fix GPU laser when interacting with heightmaps
    * [Pull request #796](https://bitbucket.org/osrf/gazebo/pull-request/796])
1. Added API/ABI checker command line tool
    * [Pull request #765](https://bitbucket.org/osrf/gazebo/pull-request/765])
1. Added gtest version information
    * [Pull request #801](https://bitbucket.org/osrf/gazebo/pull-request/801])
1. Fix GUI world saving
    * [Pull request #806](https://bitbucket.org/osrf/gazebo/pull-request/806])
1. Enable anti-aliasing for camera sensor
    * [Pull request #800](https://bitbucket.org/osrf/gazebo/pull-request/800])
1. Make sensor noise deterministic
    * [Pull request #788](https://bitbucket.org/osrf/gazebo/pull-request/788])
1. Fix build problem
    * [Issue #901](https://bitbucket.org/osrf/gazebo/issue/901)
    * [Pull request #778](https://bitbucket.org/osrf/gazebo/pull-request/778])
1. Fix a typo in Camera.cc
    * [Pull request #720](https://bitbucket.org/osrf/gazebo/pull-request/720])
    * [Issue #846](https://bitbucket.org/osrf/gazebo/issue/846)
1. Fix OSX menu bar
    * [Pull request #688](https://bitbucket.org/osrf/gazebo/pull-request/688])
1. Fix gazebo::init by calling sdf::setFindCallback() before loading the sdf in gzfactory.
    * [Pull request #678](https://bitbucket.org/osrf/gazebo/pull-request/678])
    * [Issue #817](https://bitbucket.org/osrf/gazebo/issue/817)

### Gazebo 1.9.1 (2013-08-20)
* Deprecate header files that require case-sensitive filesystem (e.g. Common.hh, Physics.hh) [https://bitbucket.org/osrf/gazebo/pull-request/638/fix-for-775-deprecate-headers-that-require]
* Initial support for building on Mac OS X [https://bitbucket.org/osrf/gazebo/pull-request/660/osx-support-for-gazebo-19] [https://bitbucket.org/osrf/gazebo/pull-request/657/cmake-fixes-for-osx]
* Fixes for various issues [https://bitbucket.org/osrf/gazebo/pull-request/635/fix-for-issue-792/diff] [https://bitbucket.org/osrf/gazebo/pull-request/628/allow-scoped-and-non-scoped-joint-names-to/diff] [https://bitbucket.org/osrf/gazebo/pull-request/636/fix-build-dependency-in-message-generation/diff] [https://bitbucket.org/osrf/gazebo/pull-request/639/make-the-unversioned-setupsh-a-copy-of-the/diff] [https://bitbucket.org/osrf/gazebo/pull-request/650/added-missing-lib-to-player-client-library/diff] [https://bitbucket.org/osrf/gazebo/pull-request/656/install-gzmode_create-without-sh-suffix/diff]

### Gazebo 1.9.0 (2013-07-23)
* Use external package [sdformat](https://bitbucket.org/osrf/sdformat) for sdf parsing, refactor the `Element::GetValue*` function calls, and deprecate Gazebo's internal sdf parser [https://bitbucket.org/osrf/gazebo/pull-request/627]
* Improved ROS support ([[Tutorials#ROS_Integration |documentation here]]) [https://bitbucket.org/osrf/gazebo/pull-request/559]
* Added Sonar, Force-Torque, and Tactile Pressure sensors [https://bitbucket.org/osrf/gazebo/pull-request/557], [https://bitbucket.org/osrf/gazebo/pull-request/567]
* Add compile-time defaults for environment variables so that sourcing setup.sh is unnecessary in most cases [https://bitbucket.org/osrf/gazebo/pull-request/620]
* Enable user camera to follow objects in client window [https://bitbucket.org/osrf/gazebo/pull-request/603]
* Install protobuf message files for use in custom messages [https://bitbucket.org/osrf/gazebo/pull-request/614]
* Change default compilation flags to improve debugging [https://bitbucket.org/osrf/gazebo/pull-request/617]
* Change to supported relative include paths [https://bitbucket.org/osrf/gazebo/pull-request/594]
* Fix display of laser scans when sensor is rotated [https://bitbucket.org/osrf/gazebo/pull-request/599]

## Gazebo 1.8

### Gazebo 1.8.7 (2013-07-16)
* Fix bug in URDF parsing of Vector3 elements [https://bitbucket.org/osrf/gazebo/pull-request/613]
* Fix compilation errors with newest libraries [https://bitbucket.org/osrf/gazebo/pull-request/615]

### Gazebo 1.8.6 (2013-06-07)
* Fix inertia lumping in the URDF parser[https://bitbucket.org/osrf/gazebo/pull-request/554]
* Fix for ODEJoint CFM damping sign error [https://bitbucket.org/osrf/gazebo/pull-request/586]
* Fix transport memory growth[https://bitbucket.org/osrf/gazebo/pull-request/584]
* Reduce log file data in order to reduce buffer growth that results in out of memory kernel errors[https://bitbucket.org/osrf/gazebo/pull-request/587]

### Gazebo 1.8.5 (2013-06-04)
* Fix Gazebo build for machines without a valid display.[https://bitbucket.org/osrf/gazebo/commits/37f00422eea03365b839a632c1850431ee6a1d67]

### Gazebo 1.8.4 (2013-06-03)
* Fix UDRF to SDF converter so that URDF gazebo extensions are applied to all collisions in a link.[https://bitbucket.org/osrf/gazebo/pull-request/579]
* Prevent transport layer from locking when a gzclient connects to a gzserver over a connection with high latency.[https://bitbucket.org/osrf/gazebo/pull-request/572]
* Improve performance and fix uninitialized conditional jumps.[https://bitbucket.org/osrf/gazebo/pull-request/571]

### Gazebo 1.8.3 (2013-06-03)
* Fix for gzlog hanging when gzserver is not present or not responsive[https://bitbucket.org/osrf/gazebo/pull-request/577]
* Fix occasional segfault when generating log files[https://bitbucket.org/osrf/gazebo/pull-request/575]
* Performance improvement to ODE[https://bitbucket.org/osrf/gazebo/pull-request/556]
* Fix node initialization[https://bitbucket.org/osrf/gazebo/pull-request/570]
* Fix GPU laser Hz rate reduction when sensor moved away from world origin[https://bitbucket.org/osrf/gazebo/pull-request/566]
* Fix incorrect lighting in camera sensors when GPU laser is subscribe to[https://bitbucket.org/osrf/gazebo/pull-request/563]

### Gazebo 1.8.2 (2013-05-28)
* ODE performance improvements[https://bitbucket.org/osrf/gazebo/pull-request/535][https://bitbucket.org/osrf/gazebo/pull-request/537]
* Fixed tests[https://bitbucket.org/osrf/gazebo/pull-request/538][https://bitbucket.org/osrf/gazebo/pull-request/541][https://bitbucket.org/osrf/gazebo/pull-request/542]
* Fixed sinking vehicle bug[https://bitbucket.org/osrf/drcsim/issue/300] in pull-request[https://bitbucket.org/osrf/gazebo/pull-request/538]
* Fix GPU sensor throttling[https://bitbucket.org/osrf/gazebo/pull-request/536]
* Reduce string comparisons for better performance[https://bitbucket.org/osrf/gazebo/pull-request/546]
* Contact manager performance improvements[https://bitbucket.org/osrf/gazebo/pull-request/543]
* Transport performance improvements[https://bitbucket.org/osrf/gazebo/pull-request/548]
* Reduce friction noise[https://bitbucket.org/osrf/gazebo/pull-request/545]

### Gazebo 1.8.1 (2013-05-22)
* Please note that 1.8.1 contains a bug[https://bitbucket.org/osrf/drcsim/issue/300] that causes interpenetration between objects in resting contact to grow slowly.  Please update to 1.8.2 for the patch.
* Added warm starting[https://bitbucket.org/osrf/gazebo/pull-request/529]
* Reduced console output[https://bitbucket.org/osrf/gazebo/pull-request/533]
* Improved off screen rendering performance[https://bitbucket.org/osrf/gazebo/pull-request/530]
* Performance improvements [https://bitbucket.org/osrf/gazebo/pull-request/535] [https://bitbucket.org/osrf/gazebo/pull-request/537]

### Gazebo 1.8.0 (2013-05-17)
* Fixed slider axis [https://bitbucket.org/osrf/gazebo/pull-request/527]
* Fixed heightmap shadows [https://bitbucket.org/osrf/gazebo/pull-request/525]
* Fixed model and canonical link pose [https://bitbucket.org/osrf/gazebo/pull-request/519]
* Fixed OSX message header[https://bitbucket.org/osrf/gazebo/pull-request/524]
* Added zlib compression for logging [https://bitbucket.org/osrf/gazebo/pull-request/515]
* Allow clouds to be disabled in cameras [https://bitbucket.org/osrf/gazebo/pull-request/507]
* Camera rendering performance [https://bitbucket.org/osrf/gazebo/pull-request/528]


## Gazebo 1.7

### Gazebo 1.7.3 (2013-05-08)
* Fixed log cleanup (again) [https://bitbucket.org/osrf/gazebo/pull-request/511/fix-log-cleanup-logic]

### Gazebo 1.7.2 (2013-05-07)
* Fixed log cleanup [https://bitbucket.org/osrf/gazebo/pull-request/506/fix-gzlog-stop-command-line]
* Minor documentation fix [https://bitbucket.org/osrf/gazebo/pull-request/488/minor-documentation-fix]

### Gazebo 1.7.1 (2013-04-19)
* Fixed tests
* IMU sensor receives time stamped data from links
* Fix saving image frames [https://bitbucket.org/osrf/gazebo/pull-request/466/fix-saving-frames/diff]
* Wireframe rendering in GUI [https://bitbucket.org/osrf/gazebo/pull-request/414/allow-rendering-of-models-in-wireframe]
* Improved logging performance [https://bitbucket.org/osrf/gazebo/pull-request/457/improvements-to-gzlog-filter-and-logging]
* Viscous mud model [https://bitbucket.org/osrf/gazebo/pull-request/448/mud-plugin/diff]

## Gazebo 1.6

### Gazebo 1.6.3 (2013-04-15)
* Fixed a [critical SDF bug](https://bitbucket.org/osrf/gazebo/pull-request/451)
* Fixed a [laser offset bug](https://bitbucket.org/osrf/gazebo/pull-request/449)

### Gazebo 1.6.2 (2013-04-14)
* Fix for fdir1 physics property [https://bitbucket.org/osrf/gazebo/pull-request/429/fixes-to-treat-fdir1-better-1-rotate-into/diff]
* Fix for force torque sensor [https://bitbucket.org/osrf/gazebo/pull-request/447]
* SDF documentation fix [https://bitbucket.org/osrf/gazebo/issue/494/joint-axis-reference-frame-doesnt-match]

### Gazebo 1.6.1 (2013-04-05)
* Switch default build type to Release.

### Gazebo 1.6.0 (2013-04-05)
* Improvements to inertia in rubble pile
* Various Bullet integration advances.
* Noise models for ray, camera, and imu sensors.
* SDF 1.4, which accommodates more physics engine parameters and also some sensor noise models.
* Initial support for making movies from within Gazebo.
* Many performance improvements.
* Many bug fixes.
* Progress toward to building on OS X.

## Gazebo 1.5

### Gazebo 1.5.0 (2013-03-11)
* Partial integration of Bullet
  * Includes: cubes, spheres, cylinders, planes, meshes, revolute joints, ray sensors
* GUI Interface for log writing.
* Threaded sensors.
* Multi-camera sensor.

* Fixed the following issues:
 * [https://bitbucket.org/osrf/gazebo/issue/236 Issue #236]
 * [https://bitbucket.org/osrf/gazebo/issue/507 Issue #507]
 * [https://bitbucket.org/osrf/gazebo/issue/530 Issue #530]
 * [https://bitbucket.org/osrf/gazebo/issue/279 Issue #279]
 * [https://bitbucket.org/osrf/gazebo/issue/529 Issue #529]
 * [https://bitbucket.org/osrf/gazebo/issue/239 Issue #239]
 * [https://bitbucket.org/osrf/gazebo/issue/5 Issue #5]

## Gazebo 1.4

### Gazebo 1.4.0 (2013-02-01)
* New Features:
 * GUI elements to display messages from the server.
 * Multi-floor building editor and creator.
 * Improved sensor visualizations.
 * Improved mouse interactions

* Fixed the following issues:
 * [https://bitbucket.org/osrf/gazebo/issue/16 Issue #16]
 * [https://bitbucket.org/osrf/gazebo/issue/142 Issue #142]
 * [https://bitbucket.org/osrf/gazebo/issue/229 Issue #229]
 * [https://bitbucket.org/osrf/gazebo/issue/277 Issue #277]
 * [https://bitbucket.org/osrf/gazebo/issue/291 Issue #291]
 * [https://bitbucket.org/osrf/gazebo/issue/310 Issue #310]
 * [https://bitbucket.org/osrf/gazebo/issue/320 Issue #320]
 * [https://bitbucket.org/osrf/gazebo/issue/329 Issue #329]
 * [https://bitbucket.org/osrf/gazebo/issue/333 Issue #333]
 * [https://bitbucket.org/osrf/gazebo/issue/334 Issue #334]
 * [https://bitbucket.org/osrf/gazebo/issue/335 Issue #335]
 * [https://bitbucket.org/osrf/gazebo/issue/341 Issue #341]
 * [https://bitbucket.org/osrf/gazebo/issue/350 Issue #350]
 * [https://bitbucket.org/osrf/gazebo/issue/384 Issue #384]
 * [https://bitbucket.org/osrf/gazebo/issue/431 Issue #431]
 * [https://bitbucket.org/osrf/gazebo/issue/433 Issue #433]
 * [https://bitbucket.org/osrf/gazebo/issue/453 Issue #453]
 * [https://bitbucket.org/osrf/gazebo/issue/456 Issue #456]
 * [https://bitbucket.org/osrf/gazebo/issue/457 Issue #457]
 * [https://bitbucket.org/osrf/gazebo/issue/459 Issue #459]

## Gazebo 1.3

### Gazebo 1.3.1 (2012-12-14)
* Fixed the following issues:
 * [https://bitbucket.org/osrf/gazebo/issue/297 Issue #297]
* Other bugs fixed:
 * [https://bitbucket.org/osrf/gazebo/pull-request/164/ Fix light bounding box to disable properly when deselected]
 * [https://bitbucket.org/osrf/gazebo/pull-request/169/ Determine correct local IP address, to make remote clients work properly]
 * Various test fixes

### Gazebo 1.3.0 (2012-12-03)
* Fixed the following issues:
 * [https://bitbucket.org/osrf/gazebo/issue/233 Issue #233]
 * [https://bitbucket.org/osrf/gazebo/issue/238 Issue #238]
 * [https://bitbucket.org/osrf/gazebo/issue/2 Issue #2]
 * [https://bitbucket.org/osrf/gazebo/issue/95 Issue #95]
 * [https://bitbucket.org/osrf/gazebo/issue/97 Issue #97]
 * [https://bitbucket.org/osrf/gazebo/issue/90 Issue #90]
 * [https://bitbucket.org/osrf/gazebo/issue/253 Issue #253]
 * [https://bitbucket.org/osrf/gazebo/issue/163 Issue #163]
 * [https://bitbucket.org/osrf/gazebo/issue/91 Issue #91]
 * [https://bitbucket.org/osrf/gazebo/issue/245 Issue #245]
 * [https://bitbucket.org/osrf/gazebo/issue/242 Issue #242]
 * [https://bitbucket.org/osrf/gazebo/issue/156 Issue #156]
 * [https://bitbucket.org/osrf/gazebo/issue/78 Issue #78]
 * [https://bitbucket.org/osrf/gazebo/issue/36 Issue #36]
 * [https://bitbucket.org/osrf/gazebo/issue/104 Issue #104]
 * [https://bitbucket.org/osrf/gazebo/issue/249 Issue #249]
 * [https://bitbucket.org/osrf/gazebo/issue/244 Issue #244]
 * [https://bitbucket.org/osrf/gazebo/issue/36 Issue #36]

* New features:
 * Default camera view changed to look down at the origin from a height of 2 meters at location (5, -5, 2).
 * Record state data using the '-r' command line option, playback recorded state data using the '-p' command line option
 * Adjust placement of lights using the mouse.
 * Reduced the startup time.
 * Added visual reference for GUI mouse movements.
 * SDF version 1.3 released (changes from 1.2 listed below):
     - added `name` to `<camera name="cam_name"/>`
     - added `pose` to `<camera><pose>...</pose></camera>`
     - removed `filename` from `<mesh><filename>...</filename><mesh>`, use uri only.
     - recovered `provide_feedback` under `<joint>`, allowing calling `physics::Joint::GetForceTorque` in plugins.
     - added `imu` under `<sensor>`.

## Gazebo 1.2

### Gazebo 1.2.6 (2012-11-08)
* Fixed a transport issue with the GUI. Fixed saving the world via the GUI. Added more documentation. ([https://bitbucket.org/osrf/gazebo/pull-request/43/fixed-a-transport-issue-with-the-gui-fixed/diff pull request #43])
* Clean up mutex usage. ([https://bitbucket.org/osrf/gazebo/pull-request/54/fix-mutex-in-modellistwidget-using-boost/diff pull request #54])
* Fix OGRE path determination ([https://bitbucket.org/osrf/gazebo/pull-request/58/fix-ogre-paths-so-this-also-works-with/diff pull request #58], [https://bitbucket.org/osrf/gazebo/pull-request/68/fix-ogre-plugindir-determination/diff pull request #68])
* Fixed a couple of crashes and model selection/dragging problems ([https://bitbucket.org/osrf/gazebo/pull-request/59/fixed-a-couple-of-crashes-and-model/diff pull request #59])

### Gazebo 1.2.5 (2012-10-22)
* Step increment update while paused fixed ([https://bitbucket.org/osrf/gazebo/pull-request/45/fix-proper-world-stepinc-count-we-were/diff pull request #45])
* Actually call plugin destructors on shutdown ([https://bitbucket.org/osrf/gazebo/pull-request/51/fixed-a-bug-which-prevent-a-plugin/diff pull request #51])
* Don't crash on bad SDF input ([https://bitbucket.org/osrf/gazebo/pull-request/52/fixed-loading-of-bad-sdf-files/diff pull request #52])
* Fix cleanup of ray sensors on model deletion ([https://bitbucket.org/osrf/gazebo/pull-request/53/deleting-a-model-with-a-ray-sensor-did/diff pull request #53])
* Fix loading / deletion of improperly specified models ([https://bitbucket.org/osrf/gazebo/pull-request/56/catch-when-loading-bad-models-joint/diff pull request #56])

### Gazebo 1.2.4 (10-19-2012:08:00:52)
*  Style fixes ([https://bitbucket.org/osrf/gazebo/pull-request/30/style-fixes/diff pull request #30]).
*  Fix joint position control ([https://bitbucket.org/osrf/gazebo/pull-request/49/fixed-position-joint-control/diff pull request #49])

### Gazebo 1.2.3 (10-16-2012:18:39:54)
*  Disabled selection highlighting due to bug ([https://bitbucket.org/osrf/gazebo/pull-request/44/disabled-selection-highlighting-fixed/diff pull request #44]).
*  Fixed saving a world via the GUI.

### Gazebo 1.2.2 (10-16-2012:15:12:22)
*  Skip search for system install of libccd, use version inside gazebo ([https://bitbucket.org/osrf/gazebo/pull-request/39/skip-search-for-system-install-of-libccd/diff pull request #39]).
*  Fixed sensor initialization race condition ([https://bitbucket.org/osrf/gazebo/pull-request/42/fix-sensor-initializaiton-race-condition pull request #42]).

### Gazebo 1.2.1 (10-15-2012:21:32:55)
*  Properly removed projectors attached to deleted models ([https://bitbucket.org/osrf/gazebo/pull-request/37/remove-projectors-that-are-attached-to/diff pull request #37]).
*  Fix model plugin loading bug ([https://bitbucket.org/osrf/gazebo/pull-request/31/moving-bool-first-in-model-and-world pull request #31]).
*  Fix light insertion and visualization of models prior to insertion ([https://bitbucket.org/osrf/gazebo/pull-request/35/fixed-light-insertion-and-visualization-of/diff pull request #35]).
*  Fixed GUI manipulation of static objects ([https://bitbucket.org/osrf/gazebo/issue/63/moving-static-objects-does-not-move-the issue #63] [https://bitbucket.org/osrf/gazebo/pull-request/38/issue-63-bug-patch-moving-static-objects/diff pull request #38]).
*  Fixed GUI selection bug ([https://bitbucket.org/osrf/gazebo/pull-request/40/fixed-selection-of-multiple-objects-at/diff pull request #40])

### Gazebo 1.2.0 (10-04-2012:20:01:20)
*  Updated GUI: new style, improved mouse controls, and removal of non-functional items.
*  Model database: An online repository of models.
*  Numerous bug fixes
*  APT repository hosted at [http://osrfoundation.org OSRF]
*  Improved process control prevents zombie processes<|MERGE_RESOLUTION|>--- conflicted
+++ resolved
@@ -35,14 +35,10 @@
     * [Pull request #1454](https://bitbucket.org/osrf/gazebo/pull-request/1454)
     * [Issue #1455](https://bitbucket.org/osrf/gazebo/issue/1455)
 
-<<<<<<< HEAD
 1. Added PresetManager to physics libraries and corresponding integration test.
     * [Pull request #1471](https://bitbucket.org/osrf/gazebo/pull-request/1471)
 
- 1. Model editor updates
-=======
 1. Model editor updates
->>>>>>> bb3d424e
     1. Joint preview using JointVisuals.
         * [Pull request #1369](https://bitbucket.org/osrf/gazebo/pull-request/1369)
 
