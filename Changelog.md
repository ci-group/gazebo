--- conflicted
+++ resolved
@@ -2,10 +2,6 @@
 
 ## Gazebo 8.x.x (2017-xx-xx)
 
-<<<<<<< HEAD
-1. Refactor Visual classes
-  * [Pull request #2331](https://bitbucket.org/osrf/gazebo/pull-requests/2331)
-=======
 1. Plotting utility
     * [Pull request #2348](https://bitbucket.org/osrf/gazebo/pull-request/2348)
     * [Pull request #2325](https://bitbucket.org/osrf/gazebo/pull-request/2325)
@@ -15,7 +11,6 @@
    `SaveDialog` class will be added in a future pull request. The migration
    guide will be updated with that pull request.
     * [Pull request #2384](https://bitbucket.org/osrf/gazebo/pull-request/2384)
->>>>>>> 2b519ae6
 
 1. Add FiducialCameraPlugin for Camera Sensors
     * [Pull request #2350](https://bitbucket.org/osrf/gazebo/pull-request/2350)
@@ -31,6 +26,9 @@
 
 1. Use single pixel selection buffer for mouse picking
     * [Pull request #2335](https://bitbucket.org/osrf/gazebo/pull-request/2335)
+
+1. Refactor Visual classes
+  * [Pull request #2331](https://bitbucket.org/osrf/gazebo/pull-requests/2331)
 
 1. Windows plugins (with .dll extension) now accepted
     * [Pull request #2311](https://bitbucket.org/osrf/gazebo/pull-requests/2311)
