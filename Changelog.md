## Gazebo 8

## Gazebo 8.x.x (2017-xx-xx)

<<<<<<< HEAD
1. Fix restoring submesh material transparency
    * [Pull request #2536](https://bitbucket.org/osrf/gazebo/pull-request/2536)
=======
1. Updated `gz_log` tool to use `ignition::math`.
    * [Pull request #2532](https://bitbucket.org/osrf/gazebo/pull-request/2532)
>>>>>>> 1d2c4e2a

1. Update plugins to use ign-math.
    * [Pull request #2531](https://bitbucket.org/osrf/gazebo/pull-request/2531)
    * [Pull request #2534](https://bitbucket.org/osrf/gazebo/pull-request/2534)

1. Use ignition math with `rendering/Distortion` and update function names.
    * [Pull request #2529](https://bitbucket.org/osrf/gazebo/pull-request/2529)

1. Updated COMVisual class to use `ignition::math`.
    * [Pull request #2528](https://bitbucket.org/osrf/gazebo/pull-request/2528)

1. PIMPL-ize `gazebo/physics/Gripper` and use ignition-math.
    * [Pull request #2523](https://bitbucket.org/osrf/gazebo/pull-request/2523)

1. Support version 5 of the DART Physics Engine.
    * [Pull request #2459](https://bitbucket.org/osrf/gazebo/pull-request/2459)

1. UserCamera overrides `Camera::Render` to reduce CPU usage.
    * [Pull request 2480](https://bitbucket.org/osrf/gazebo/pull-request/2480)

1. Static links no longer subscribe to wrench topics.
    * [Pull request #2452]((https://bitbucket.org/osrf/gazebo/pull-request/2452)

1. Add Gazebo math helper functions to convert to and from Ignition Math
   objects.
    * [Pull request #2461](https://bitbucket.org/osrf/gazebo/pull-request/2461)

1. Add video recording of user camera. This change added an optional
   dependency on libavdevice>=56.4.100 for linux systems. When installed,
   libavdevice will allow a user to stream a simulated camera to a video4linux2
   loopback device.
    * [Pull request #2443](https://bitbucket.org/osrf/gazebo/pull-request/2443)

1. Removed deprecations
    * [Pull request #2427]((https://bitbucket.org/osrf/gazebo/pull-request/2427)

1. Include basic support for GNU Precompiled Headers to reduce compile time
    * [Pull request #2268](https://bitbucket.org/osrf/gazebo/pull-request/2268)

1. Plotting utility
    * [Pull request #2348](https://bitbucket.org/osrf/gazebo/pull-request/2348)
    * [Pull request #2325](https://bitbucket.org/osrf/gazebo/pull-request/2325)
    * [Pull request #2382](https://bitbucket.org/osrf/gazebo/pull-request/2382)
    * [Pull request #2448](https://bitbucket.org/osrf/gazebo/pull-request/2448)

1. Renamed `gazebo/gui/SaveDialog` to `gazebo/gui/SaveEntityDialog`. A new
   `SaveDialog` class will be added in a future pull request. The migration
   guide will be updated with that pull request.
    * [Pull request #2384](https://bitbucket.org/osrf/gazebo/pull-request/2384)

1. Add FiducialCameraPlugin for Camera Sensors
    * [Pull request #2350](https://bitbucket.org/osrf/gazebo/pull-request/2350)

1. Fix Road2d vertices and shadows
    * [Pull request #2362](https://bitbucket.org/osrf/gazebo/pull-request/2362)

1. Rearrange GLWidget::OnMouseMove so that the more common use cases it
   fewer if statements. Use std::thread in place of boost in OculusWindow.
   Pragma statements to prevent warnings. Prevent variable hiding in
   WallSegmentItem.
    * [Pull request #2376](https://bitbucket.org/osrf/gazebo/pull-request/2376)

1. Use single pixel selection buffer for mouse picking
    * [Pull request #2335](https://bitbucket.org/osrf/gazebo/pull-request/2335)

1. Refactor Visual classes
  * [Pull request #2331](https://bitbucket.org/osrf/gazebo/pull-requests/2331)

1. Windows plugins (with .dll extension) now accepted
    * [Pull request #2311](https://bitbucket.org/osrf/gazebo/pull-requests/2311)
    * Writing libMyPlugin.so in the sdf file will look for MyPlugin.dll on windows.

1. Add Introspection Manager and Client util
    * [Pull request #2304](https://bitbucket.org/osrf/gazebo/pull-request/2304)

1. Refactor Event classes and improve memory management.
    * [Pull request #2277](https://bitbucket.org/osrf/gazebo/pull-request/2277)
    * [Pull request #2317](https://bitbucket.org/osrf/gazebo/pull-request/2317)
    * [Pull request #2329](https://bitbucket.org/osrf/gazebo/pull-request/2329)
    * [gazebo_design Pull request #33](https://bitbucket.org/osrf/gazebo_design/pull-requests/33)

1. Remove EntityMakerPrivate and move its members to derived classes
    * [Pull request #2310](https://bitbucket.org/osrf/gazebo/pull-request/2310)

1. Conversion between ign-msgs and sdf, for plugin
    * [Pull request #2403](https://bitbucket.org/osrf/gazebo/pull-request/2403)

1. Change NULL to nullptr.
    * [Pull request #2294](https://bitbucket.org/osrf/gazebo/pull-request/2294)
    * [Pull request #2297](https://bitbucket.org/osrf/gazebo/pull-request/2297)
    * [Pull request #2298](https://bitbucket.org/osrf/gazebo/pull-request/2298)
    * [Pull request #2302](https://bitbucket.org/osrf/gazebo/pull-request/2302)
    * [Pull request #2295](https://bitbucket.org/osrf/gazebo/pull-request/2295)
    * [Pull request #2300](https://bitbucket.org/osrf/gazebo/pull-request/2300)

1. Fix memory and other issues found from running Coverity.
    * A contribution from Olivier Crave
    * [Pull request #2241](https://bitbucket.org/osrf/gazebo/pull-request/2241)
    * [Pull request #2242](https://bitbucket.org/osrf/gazebo/pull-request/2242)
    * [Pull request #2243](https://bitbucket.org/osrf/gazebo/pull-request/2243)
    * [Pull request #2244](https://bitbucket.org/osrf/gazebo/pull-request/2244)
    * [Pull request #2245](https://bitbucket.org/osrf/gazebo/pull-request/2245)

1. Deprecate gazebo::math
    * [Pull request #2513](https://bitbucket.org/osrf/gazebo/pull-request/2513)
    * [Pull request #2326](https://bitbucket.org/osrf/gazebo/pull-request/2326)
    * [Pull request #2426](https://bitbucket.org/osrf/gazebo/pull-request/2426)
    * [Pull request #2355](https://bitbucket.org/osrf/gazebo/pull-request/2355)
    * [Pull request #2407](https://bitbucket.org/osrf/gazebo/pull-request/2407)
    * [Pull request #2425](https://bitbucket.org/osrf/gazebo/pull-request/2425)
    * [Pull request #2436](https://bitbucket.org/osrf/gazebo/pull-request/2436)
    * [Pull request #2472](https://bitbucket.org/osrf/gazebo/pull-request/2472)
    * [Pull request #2505](https://bitbucket.org/osrf/gazebo/pull-request/2505)
    * [Pull request #2514](https://bitbucket.org/osrf/gazebo/pull-request/2514)
    * [Pull request #2522](https://bitbucket.org/osrf/gazebo/pull-request/2522)
    * [Pull request #2525](https://bitbucket.org/osrf/gazebo/pull-request/2525)
    * [Pull request #2533](https://bitbucket.org/osrf/gazebo/pull-request/2533)

1. Add Wind support
    * [Pull request #1985](https://bitbucket.org/osrf/gazebo/pull-request/1985)
    * A contribution from Olivier Crave

1. Add const accessors to uri path and query
    * [Pull request #2400](https://bitbucket.org/osrf/gazebo/pull-request/2400)

1. Server generates unique model names in case of overlap, and added allow_renaming field to factory message.
    * [Pull request 2301](https://bitbucket.org/osrf/gazebo/pull-request/2301)
    * [Issue 510](https://bitbucket.org/osrf/gazebo/issues/510)

1. Adds an output option to gz log that allows the tool to filter a log file and write to a new log file.
    * [Pull request #2149](https://bitbucket.org/osrf/gazebo/pull-request/2149)

1. Add common::URI class
    * [Pull request #2275](https://bitbucket.org/osrf/gazebo/pull-request/2275)

1. Update Actor animations by faciliting skeleton visualization, control via a plugin. Also resolves issue #1785.
    * [Pull request #2219](https://bitbucket.org/osrf/gazebo/pull-request/2219)

1. Generalize actors to work even if not all elements are specified
    * [Pull request #2360](https://bitbucket.org/osrf/gazebo/pull-request/2360)

1. PIMPLize rendering/Grid
    * [Pull request 2330](https://bitbucket.org/osrf/gazebo/pull-request/2330)

1. Use only Gazebo's internal version of tinyxml2. The version of tinyxml2 distributed with Ubuntu fails when parsing large log files.
    * [Pull request #2146](https://bitbucket.org/osrf/gazebo/pull-request/2146)

1. Moved gazebo ODE includes to have correct include path
    * [Pull request #2186](https://bitbucket.org/osrf/gazebo/pull-request/2186)

1. Atmosphere model
    * [Pull request #1989](https://bitbucket.org/osrf/gazebo/pull-request/1989)

1. Added static camera when following a model.
    * [Pull request #1980](https://bitbucket.org/osrf/gazebo/pull-request/1980)
    * A contribution from Oliver Crave

1. Get plugin info with Ignition transport service
    * [Pull request #2420](https://bitbucket.org/osrf/gazebo/pull-request/2420)

1. Support conversions between SDF and protobuf for more sensors.
    * [Pull request #2118](https://bitbucket.org/osrf/gazebo/pull-request/2118)

1. Fix ODE Ray-Cylinder collision, and added ability to instantiate stand alone MultiRayShapes.
    * [Pull request #2122](https://bitbucket.org/osrf/gazebo/pull-request/2122)

1. Update depth camera sensor to publish depth data over a topic.
    * [Pull request #2112](https://bitbucket.org/osrf/gazebo/pull-request/2112)

1. Add color picker to config widget and fix visual and collision duplication.
    * [Pull request #2381](https://bitbucket.org/osrf/gazebo/pull-request/2381)

1. Model editor updates

    1. Undo / redo inserting and deleting links
        * [Pull request #2151](https://bitbucket.org/osrf/gazebo/pull-request/2151)

    1. Undo / redo inserting and deleting nested models
        * [Pull request #2229](https://bitbucket.org/osrf/gazebo/pull-request/2229)

    1. Undo insert / delete joints
        * [Pull request #2266](https://bitbucket.org/osrf/gazebo/pull-request/2266)

    1. Undo insert / delete model plugins
        * [Pull request #2334](https://bitbucket.org/osrf/gazebo/pull-request/2334)

    1. Undo translate, rotate, snap and align links and nested models
        * [Pull request #2314](https://bitbucket.org/osrf/gazebo/pull-request/2314)

    1. Undo scale links
        * [Pull request #2368](https://bitbucket.org/osrf/gazebo/pull-request/2368)

1. Google Summer of Code Graphical interface for inserting plugins during simulation.

    1. Display attached model plugins in the world tab / Add subheaders for model links, joints and plugins
        * [Pull request #2323](https://bitbucket.org/osrf/gazebo/pull-request/2323)
        * [Issue #1698](https://bitbucket.org/osrf/gazebo/issues/1698)

## Gazebo 7

## Gazebo 7.x.x (2016-xx-xx)

1. Fix `model.config` dependency support, and add ability to reference
   textures using a URI.
    * [Pull request 2517](https://bitbucket.org/osrf/gazebo/pull-request/2517)

1. Fix DEM heightmap size, collision, scale
    * [Pull request 2477](https://bitbucket.org/osrf/gazebo/pull-request/2477)

1. Create ode_quiet parameter to silence solver messages
    * [Pull request 2512](https://bitbucket.org/osrf/gazebo/pull-request/2512)

1. Update QT render loop to throttle based on UserCamera::RenderRate.
    * [Pull request 2476](https://bitbucket.org/osrf/gazebo/pull-request/2476)
    * [Issue 1560](https://bitbucket.org/osrf/gazebo/issues/1560)

1. Generate visualization on demand, instead of on load. This helps to
   reduce load time.
    * [Pull request 2457](https://bitbucket.org/osrf/gazebo/pull-request/2457)

1. Added a plugin to teleoperate joints in a model with the keyboard.
    * [Pull request 2490](https://bitbucket.org/osrf/gazebo/pull-request/2490)

1. Add GUI items to change the user camera clip distance
    * [Pull request 2470](https://bitbucket.org/osrf/gazebo/pull-request/2470)
    * [Issue 2064](https://bitbucket.org/osrf/gazebo/issues/2064)

1. Support custom material scripts for heightmaps
    * [Pull request 2473](https://bitbucket.org/osrf/gazebo/pull-request/2473)

1. Model Editor: Show / hide collisions
    * [Pull request 2503](https://bitbucket.org/osrf/gazebo/pull-request/2503)

## Gazebo 7.4.0 (2016-10-11)

1. Add test for HarnessPlugin, reduce likelihood of race condition
    * [Pull request 2431](https://bitbucket.org/osrf/gazebo/pull-request/2431)
    * [Issue 2034](https://bitbucket.org/osrf/gazebo/issues/2034)

1. Add `syntax = proto2` in proto files to fix some protobuf3 warnings
    * [Pull request 2456](https://bitbucket.org/osrf/gazebo/pull-request/2456)

1. Add support for loading wavefront obj mesh files
    * [Pull request 2454](https://bitbucket.org/osrf/gazebo/pull-request/2454)

1. Added filesystem operations to the common library. Additions include
   `cwd`, `exists`, `isDirectory`, `isFile`, `copyFile`, and `moveFile`.
    * [Pull request 2417](https://bitbucket.org/osrf/gazebo/pull-request/2417)

1. Fix loading collada files with multiple texture coordinates.
    * [Pull request 2413](https://bitbucket.org/osrf/gazebo/pull-request/2413)

1. Added visualization of minimum range to laservisual.
    * [Pull request 2412](https://bitbucket.org/osrf/gazebo/pull-request/2412)
    * [Issue 2018](https://bitbucket.org/osrf/gazebo/issues/2018)

1. Use precision 2 for FPS display in TimePanel
    * [Pull request 2405](https://bitbucket.org/osrf/gazebo/pull-request/2405)

1. Switch ImuSensor::worldToReference transform from Pose to Quaternion
    * [Pull request 2410](https://bitbucket.org/osrf/gazebo/pull-request/2410)
    * [Issue 1959](https://bitbucket.org/osrf/gazebo/issues/1959)

1. Include Boost_LIBRARIES  in the linking of gazebo_physics
    * [Pull request 2402](https://bitbucket.org/osrf/gazebo/pull-request/2402)

1. Backported KeyboardGUIPlugin and msgs::Any
    * [Pull request 2416](https://bitbucket.org/osrf/gazebo/pull-request/2416)

1. Use XML_SUCCESS enum instead of XML_NO_ERROR, which has been deleted in tinyxml2 4.0
    * [Pull request 2397](https://bitbucket.org/osrf/gazebo/pull-request/2397)

1. Ignore ffmpeg deprecation warnings to clean up CI since they are noted in #2002
    * [Pull request 2388](https://bitbucket.org/osrf/gazebo/pull-request/2388)

1. Added a visual blinking plugin
    * [Pull request 2394](https://bitbucket.org/osrf/gazebo/pull-request/2394)

1. Fix InertiaVisual for non-diagonal inertia matrices
    * [Pull request 2354](https://bitbucket.org/osrf/gazebo/pull-request/2354)

## Gazebo 7.3.1 (2016-07-13)

1. Fix homebrew test failure of UNIT_ApplyWrenchDialog_TEST
    * [Pull request 2393](https://bitbucket.org/osrf/gazebo/pull-request/2393)

1. Fix MainWindow crash when window is minimized and maximized
    * [Pull request 2392](https://bitbucket.org/osrf/gazebo/pull-request/2392)
    * [Issue 2003](https://bitbucket.org/osrf/gazebo/issues/2003)

## Gazebo 7.3.0 (2016-07-12)

1. Fix selecting ApplyWrenchVisual's force torque visuals
    * [Pull request 2377](https://bitbucket.org/osrf/gazebo/pull-request/2377)
    * [Issue 1999](https://bitbucket.org/osrf/gazebo/issues/1999)

1. Use ignition math in gazebo::msgs
    * [Pull request 2389](https://bitbucket.org/osrf/gazebo/pull-request/2389)

1. Parse command-line options for GUI plugins in Server to fix parsing of
   positional argument for world file.
   This fixes command-line parsing for `gazebo -g gui_plugin.so`.
    * [Pull request 2387](https://bitbucket.org/osrf/gazebo/pull-request/2387)

1. Added a harness plugin that supports lowering a model at a controlled rate
    * [Pull request 2346](https://bitbucket.org/osrf/gazebo/pull-request/2346)

1. Fix ogre log test on xenial+nvidia
    * [Pull request 2374](https://bitbucket.org/osrf/gazebo/pull-request/2374)

1. Redirect QT messages to Gazebo's console message handling system.
    * [Pull request 2375](https://bitbucket.org/osrf/gazebo/pull-request/2375)

1. Fix buoyancy plugin when multiple link tags are used within the plugin
    * [Pull request 2369](https://bitbucket.org/osrf/gazebo/pull-request/2369)

1. Remove contact filters with names that contain `::`
    * [Pull request 2363](https://bitbucket.org/osrf/gazebo/pull-request/2363)
    * [Issue 1805](https://bitbucket.org/osrf/gazebo/issues/1805)

1. Fix Model Manipulator switching between local and global frames
    * [Pull request 2361](https://bitbucket.org/osrf/gazebo/pull-request/2361)

1. Remove duplicate code from cmake config file caused by bad merge
    * [Pull request 2347](https://bitbucket.org/osrf/gazebo/pull-request/2347)

1. Properly cleanup pointers when destroying a world with joints.
    * [Pull request 2309](https://bitbucket.org/osrf/gazebo/pull-request/2309)

1. Fix right click view options after deleting and respawning a model.
    * [Pull request 2349](https://bitbucket.org/osrf/gazebo/pull-request/2349)
    * [Issue 1985](https://bitbucket.org/osrf/gazebo/issues/1985)

1. Implement missing function: LogicalCamera::Topic()
    * [Pull request 2343](https://bitbucket.org/osrf/gazebo/pull-request/2343)
    * [Issue 1980](https://bitbucket.org/osrf/gazebo/issues/1980)

## Gazebo 7.2.0 (2016-06-13)

1. Backport single pixel selection buffer for mouse picking
    * [Pull request 2338](https://bitbucket.org/osrf/gazebo/pull-request/2338)

1. Prevent mouse pan and orbit from deselecting entities in model editor
    * [Pull request 2333](https://bitbucket.org/osrf/gazebo/pull-request/2333)

1. Handle model manipulation tool RTS shortcuts in keyPress
    * [Pull request 2312](https://bitbucket.org/osrf/gazebo/pull-request/2312)

1. Reset ODE joint force feedback after world reset
    * [Pull request 2255](https://bitbucket.org/osrf/gazebo/pull-request/2255)

1. Update model editor snap to grid modifier key
    * [Pull request 2259](https://bitbucket.org/osrf/gazebo/pull-request/2259)
    * [Issue #1583](https://bitbucket.org/osrf/gazebo/issues/1583)

1. PIMPLize gui/model/ModelEditorPalette
    * [Pull request 2279](https://bitbucket.org/osrf/gazebo/pull-request/2279)

1. Properly cleanup pointers when destroying a blank world.
    * [Pull request 2220](https://bitbucket.org/osrf/gazebo/pull-request/2220)

1. Properly cleanup pointers when destroying a world with models and lights.
    * [Pull request 2263](https://bitbucket.org/osrf/gazebo/pull-request/2263)

1. Fix view control mouse focus in model editor
    * [Pull request 2315](https://bitbucket.org/osrf/gazebo/pull-request/2315)
    * [Issue #1791](https://bitbucket.org/osrf/gazebo/issues/1791)

1. Server generates unique model names in case of overlap
    * [Pull request 2296](https://bitbucket.org/osrf/gazebo/pull-request/2296)
    * [Issue 510](https://bitbucket.org/osrf/gazebo/issues/510)

1. Model Editor: Select and align nested models
    * [Pull request 2282](https://bitbucket.org/osrf/gazebo/pull-request/2282)

## Gazebo 7.1.0 (2016-04-07)

1. fix: remove back projection
    * [Pull request 2201](https://bitbucket.org/osrf/gazebo/pull-request/2201)
    * A contribution from Yuki Furuta

1. Fix oculus 2 camera field of view
    * [Pull request 2157](https://bitbucket.org/osrf/gazebo/pull-request/2157)

1. Added BeforePhysicsUpdate world event
    * [Pull request 2128](https://bitbucket.org/osrf/gazebo/pull-request/2128)
    * A contribution from Martin Pecka

1. Update `gz sdf -c` command line tool to use the new `sdf::convertFile` API.
    * [Pull request #2227](https://bitbucket.org/osrf/gazebo/pull-requests/2227)

1. Backport depth camera OSX fix
    * [Pull request 2233](https://bitbucket.org/osrf/gazebo/pull-request/2233)

1. Feat load collision.sdf only once
    * [Pull request 2236](https://bitbucket.org/osrf/gazebo/pull-request/2236)

1. Update gui/building/Item API
    * [Pull request 2228](https://bitbucket.org/osrf/gazebo/pull-request/2228)

1. Semantic version class to compare model versions in the model database.
    * [Pull request 2207](https://bitbucket.org/osrf/gazebo/pull-request/2207)

1. Backport issue 1834 fix to gazebo7
    * [Pull request 2222](https://bitbucket.org/osrf/gazebo/pull-request/2222)

1. Backport ImagesView_TEST changes
    * [Pull request 2217](https://bitbucket.org/osrf/gazebo/pull-request/2217)

1. Backport pull request #2189 (mutex in Transport::Conection)
    * [Pull request 2208](https://bitbucket.org/osrf/gazebo/pull-request/2208)

1. Process insertions on World::SetState
    * [Pull request #2200](https://bitbucket.org/osrf/gazebo/pull-requests/2200)

1. Process deletions on World::SetState
    * [Pull request #2204](https://bitbucket.org/osrf/gazebo/pull-requests/2204)

1. Fix ray-cylinder collision
    * [Pull request 2124](https://bitbucket.org/osrf/gazebo/pull-request/2124)

1. Fix editing physics parameters in gzclient, update test
    * [Pull request 2192](https://bitbucket.org/osrf/gazebo/pull-request/2192)

1. Fix Audio Decoder test failure
    * [Pull request 2193](https://bitbucket.org/osrf/gazebo/pull-request/2193)

1. Add layers to building levels
    * [Pull request 2180](https://bitbucket.org/osrf/gazebo/pull-request/2180)

1. Allow dynamically adding links to a model.
    * [Pull request #2185](https://bitbucket.org/osrf/gazebo/pull-requests/2185)

1. Fix editing physics parameters in gzclient, update test
    * [Pull request #2192](https://bitbucket.org/osrf/gazebo/pull-requests/2192)
    * [Issue #1876](https://bitbucket.org/osrf/gazebo/issues/1876)

1. Model database selects the latest model version.
    * [Pull request #2207](https://bitbucket.org/osrf/gazebo/pull-requests/2207)

1. Only link relevant libraries to tests
    * [Pull request 2130](https://bitbucket.org/osrf/gazebo/pull-request/2130)

1. PIMPLize gui/model/ModelCreator
    * [Pull request 2171](https://bitbucket.org/osrf/gazebo/pull-request/2171)

1. backport warning and test fixes from pull request #2177
    * [Pull request 2179](https://bitbucket.org/osrf/gazebo/pull-request/2179)

1. Prevent xml parser error from crashing LogPlay on osx -> gazebo7
    * [Pull request 2174](https://bitbucket.org/osrf/gazebo/pull-request/2174)

1. PIMPLize gui/building/ScaleWidget
    * [Pull request 2164](https://bitbucket.org/osrf/gazebo/pull-request/2164)

1. Fix using Shift key while scaling inside the model editor
    * [Pull request 2165](https://bitbucket.org/osrf/gazebo/pull-request/2165)

1. Backport fix for ign-math explicit constructors -> gazebo7
    * [Pull request 2163](https://bitbucket.org/osrf/gazebo/pull-request/2163)

1. Display physics engine type in the GUI
    * [Pull request #2155](https://bitbucket.org/osrf/gazebo/pull-requests/2155)
    * [Issue #1121](https://bitbucket.org/osrf/gazebo/issues/1121)
    * A contribution from Mohamd Ayman

1. Fix compilation against ffmpeg3 (libavcodec)
    * [Pull request #2154](https://bitbucket.org/osrf/gazebo/pull-request/2154)

1. Append a missing </gazebo_log> tag to log files when played.
    * [Pull request #2143](https://bitbucket.org/osrf/gazebo/pull-request/2143)

1. Add helper function QTestFixture::ProcessEventsAndDraw
    * [Pull request #2147](https://bitbucket.org/osrf/gazebo/pull-request/2147)

1. Add qt resources to gazebo gui library
    * [Pull request 2134](https://bitbucket.org/osrf/gazebo/pull-request/2134)

1. Undo scaling during simulation
    * [Pull request #2108](https://bitbucket.org/osrf/gazebo/pull-request/2108)

1. Fix SensorManager::SensorContainer::RunLoop sensor update time assertion
    * [Pull request #2115](https://bitbucket.org/osrf/gazebo/pull-request/2115)

1. Fix use of not initialized static attribute in Light class
    * [Pull request 2075](https://bitbucket.org/osrf/gazebo/pull-request/2075)
    * A contribution from Silvio Traversaro

1. Install GuiTypes header
    * [Pull request 2106](https://bitbucket.org/osrf/gazebo/pull-request/2106)

1. Removes one function call and replaces a manual swap with std::swap in ODE heightfield.
    * [Pull request #2114](https://bitbucket.org/osrf/gazebo/pull-request/2114)

1. New world event: BeforePhysicsUpdate
    * [Pull request #2128](https://bitbucket.org/osrf/gazebo/pull-request/2128)
    * [Issue #1851](https://bitbucket.org/osrf/gazebo/issues/1851)

1. Model editor: Fix setting relative pose after alignment during joint creation.
    * [Issue #1844](https://bitbucket.org/osrf/gazebo/issues/1844)
    * [Pull request #2150](https://bitbucket.org/osrf/gazebo/pull-request/2150)

1. Model editor: Fix saving and spawning model with its original name
    * [Pull request #2183](https://bitbucket.org/osrf/gazebo/pull-request/2183)

1. Model editor: Fix inserting custom links
    * [Pull request #2222](https://bitbucket.org/osrf/gazebo/pull-request/2222)
    * [Issue #1834](https://bitbucket.org/osrf/gazebo/issues/1834)

1. Model editor: Reset visual / collision insertion / deletion
        * [Pull request #2254](https://bitbucket.org/osrf/gazebo/pull-request/2254)
        * [Issue #1777](https://bitbucket.org/osrf/gazebo/issues/1777)
        * [Issue #1852](https://bitbucket.org/osrf/gazebo/issues/1852)

1. Building editor: Add layers to building levels
    * [Pull request #2180](https://bitbucket.org/osrf/gazebo/pull-request/2180)
    * [Issue #1806](https://bitbucket.org/osrf/gazebo/issues/1806)

1. Building editor: Update gui/building/Item API
    * [Pull request #2228](https://bitbucket.org/osrf/gazebo/pull-request/2228)

## Gazebo 7.0.0 (2016-01-25)

1. Add FollowerPlugin
    * [Pull request #2085](https://bitbucket.org/osrf/gazebo/pull-request/2085)

1. Fix circular dependency so that physics does not call the sensors API.
    * [Pull request #2089](https://bitbucket.org/osrf/gazebo/pull-request/2089)
    * [Issue #1516](https://bitbucket.org/osrf/gazebo/issues/1516)

1. Add Gravity and MagneticField API to World class to match sdformat change.
    * [SDFormat pull request 247](https://bitbucket.org/osrf/sdformat/pull-requests/247)
    * [Issue #1823](https://bitbucket.org/osrf/gazebo/issues/1823)
    * [Pull request #2090](https://bitbucket.org/osrf/gazebo/pull-request/2090)

1. Use opaque pointers and deprecate functions in the rendering library
    * [Pull request #2069](https://bitbucket.org/osrf/gazebo/pull-request/2069)
    * [Pull request #2064](https://bitbucket.org/osrf/gazebo/pull-request/2064)
    * [Pull request #2066](https://bitbucket.org/osrf/gazebo/pull-request/2066)
    * [Pull request #2069](https://bitbucket.org/osrf/gazebo/pull-request/2069)
    * [Pull request #2074](https://bitbucket.org/osrf/gazebo/pull-request/2074)
    * [Pull request #2076](https://bitbucket.org/osrf/gazebo/pull-request/2076)
    * [Pull request #2070](https://bitbucket.org/osrf/gazebo/pull-request/2070)
    * [Pull request #2071](https://bitbucket.org/osrf/gazebo/pull-request/2071)
    * [Pull request #2084](https://bitbucket.org/osrf/gazebo/pull-request/2084)
    * [Pull request #2073](https://bitbucket.org/osrf/gazebo/pull-request/2073)

1. Use opaque pointers for the Master class.
    * [Pull request #2036](https://bitbucket.org/osrf/gazebo/pull-request/2036)

1. Use opaque pointers in the gui library
    * [Pull request #2057](https://bitbucket.org/osrf/gazebo/pull-request/2057)
    * [Pull request #2037](https://bitbucket.org/osrf/gazebo/pull-request/2037)
    * [Pull request #2052](https://bitbucket.org/osrf/gazebo/pull-request/2052)
    * [Pull request #2053](https://bitbucket.org/osrf/gazebo/pull-request/2053)
    * [Pull request #2028](https://bitbucket.org/osrf/gazebo/pull-request/2028)
    * [Pull request #2051](https://bitbucket.org/osrf/gazebo/pull-request/2051)
    * [Pull request #2027](https://bitbucket.org/osrf/gazebo/pull-request/2027)
    * [Pull request #2026](https://bitbucket.org/osrf/gazebo/pull-request/2026)
    * [Pull request #2029](https://bitbucket.org/osrf/gazebo/pull-request/2029)
    * [Pull request #2042](https://bitbucket.org/osrf/gazebo/pull-request/2042)

1. Use more opaque pointers.
    * [Pull request #2022](https://bitbucket.org/osrf/gazebo/pull-request/2022)
    * [Pull request #2025](https://bitbucket.org/osrf/gazebo/pull-request/2025)
    * [Pull request #2043](https://bitbucket.org/osrf/gazebo/pull-request/2043)
    * [Pull request #2044](https://bitbucket.org/osrf/gazebo/pull-request/2044)
    * [Pull request #2065](https://bitbucket.org/osrf/gazebo/pull-request/2065)
    * [Pull request #2067](https://bitbucket.org/osrf/gazebo/pull-request/2067)
    * [Pull request #2079](https://bitbucket.org/osrf/gazebo/pull-request/2079)

1. Fix visual transparency issues
    * [Pull request #2031](https://bitbucket.org/osrf/gazebo/pull-request/2031)
    * [Issue #1726](https://bitbucket.org/osrf/gazebo/issue/1726)
    * [Issue #1790](https://bitbucket.org/osrf/gazebo/issue/1790)

1. Implemented private data pointer for the RTShaderSystem class. Minimized shader updates to once per render update.
    * [Pull request #2003](https://bitbucket.org/osrf/gazebo/pull-request/2003)

1. Updating physics library to use ignition math.
    * [Pull request #2007](https://bitbucket.org/osrf/gazebo/pull-request/2007)

1. Switching to ignition math for the rendering library.
    * [Pull request #1993](https://bitbucket.org/osrf/gazebo/pull-request/1993)
    * [Pull request #1994](https://bitbucket.org/osrf/gazebo/pull-request/1994)
    * [Pull request #1995](https://bitbucket.org/osrf/gazebo/pull-request/1995)
    * [Pull request #1996](https://bitbucket.org/osrf/gazebo/pull-request/1996)

1. Removed deprecations
    * [Pull request #1992]((https://bitbucket.org/osrf/gazebo/pull-request/1992)

1. Add ability to set the pose of a visual from a link.
    * [Pull request #1963](https://bitbucket.org/osrf/gazebo/pull-request/1963)

1. Copy visual visibility flags on clone
    * [Pull request #2008](https://bitbucket.org/osrf/gazebo/pull-request/2008)

1. Publish camera sensor image size when rendering is not enabled
    * [Pull request #1969](https://bitbucket.org/osrf/gazebo/pull-request/1969)

1. Added Poissons Ratio and Elastic Modulus for ODE.
    * [Pull request #1974](https://bitbucket.org/osrf/gazebo/pull-request/1974)

1. Update rest web plugin to publish response messages and display login user name in toolbar.
    * [Pull request #1956](https://bitbucket.org/osrf/gazebo/pull-request/1956)

1. Improve overall speed of log playback. Added new functions to LogPlay.
   Use tinyxml2 for playback.
    * [Pull request #1931](https://bitbucket.org/osrf/gazebo/pull-request/1931)

1. Improve SVG import. Added support for transforms in paths.
    * [Pull request #1981](https://bitbucket.org/osrf/gazebo/pull-request/1981)

1. Enter time during log playback
    * [Pull request #2000](https://bitbucket.org/osrf/gazebo/pull-request/2000)

1. Added Ignition Transport dependency.
    * [Pull request #1930](https://bitbucket.org/osrf/gazebo/pull-request/1930)

1. Make latched subscribers receive the message only once
    * [Issue #1789](https://bitbucket.org/osrf/gazebo/issue/1789)
    * [Pull request #2019](https://bitbucket.org/osrf/gazebo/pull-request/2019)

1. Implemented transport clear buffers
    * [Pull request #2017](https://bitbucket.org/osrf/gazebo/pull-request/2017)

1. KeyEvent constructor should be in a source file. Removed a few visibility
flags from c functions. Windows did not like `CPPTYPE_*` in
`gazebo/gui/ConfigWidget.cc`, so I replaced it with `TYPE_*`.
    * [Pull request #1943](https://bitbucket.org/osrf/gazebo/pull-request/1943)

1. Added wide angle camera sensor.
    * [Pull request #1866](https://bitbucket.org/osrf/gazebo/pull-request/1866)

1. Change the `near` and `far` members of `gazebo/msgs/logical_camera_sensors.proto` to `near_clip` and `far_clip`
    + [Pull request #1942](https://bitbucket.org/osrf/gazebo/pull-request/1942)

1. Resolve issue #1702
    * [Issue #1702](https://bitbucket.org/osrf/gazebo/issue/1702)
    * [Pull request #1905](https://bitbucket.org/osrf/gazebo/pull-request/1905)
    * [Pull request #1913](https://bitbucket.org/osrf/gazebo/pull-request/1913)
    * [Pull request #1914](https://bitbucket.org/osrf/gazebo/pull-request/1914)

1. Update physics when the world is reset
    * [Pull request #1903](https://bitbucket.org/osrf/gazebo/pull-request/1903)

1. Light and light state for the server side
    * [Pull request #1920](https://bitbucket.org/osrf/gazebo/pull-request/1920)

1. Add scale to model state so scaling works on log/playback.
    * [Pull request #2020](https://bitbucket.org/osrf/gazebo/pull-request/2020)

1. Added tests for WorldState
    * [Pull request #1968](https://bitbucket.org/osrf/gazebo/pull-request/1968)

1. Rename Reset to Reset Time in time widget
    * [Pull request #1892](https://bitbucket.org/osrf/gazebo/pull-request/1892)
    * [Issue #1730](https://bitbucket.org/osrf/gazebo/issue/1730)

1. Set QTestfFxture to verbose
    * [Pull request #1944](https://bitbucket.org/osrf/gazebo/pull-request/1944)
    * [Issue #1756](https://bitbucket.org/osrf/gazebo/issue/1756)

1. Added torsional friction
    * [Pull request #1831](https://bitbucket.org/osrf/gazebo/pull-request/1831)

1. Support loading and spawning nested models
    * [Pull request #1868](https://bitbucket.org/osrf/gazebo/pull-request/1868)
    * [Pull request #1895](https://bitbucket.org/osrf/gazebo/pull-request/1895)

1. Undo user motion commands during simulation, added physics::UserCmdManager and gui::UserCmdHistory.
    * [Pull request #1934](https://bitbucket.org/osrf/gazebo/pull-request/1934)

1. Forward user command messages for undo.
    * [Pull request #2009](https://bitbucket.org/osrf/gazebo/pull-request/2009)

1. Undo reset commands during simulation, forwarding commands
    * [Pull request #1986](https://bitbucket.org/osrf/gazebo/pull-request/1986)

1. Undo apply force / torque during simulation
    * [Pull request #2030](https://bitbucket.org/osrf/gazebo/pull-request/2030)

1. Add function to get the derived scale of a Visual
    * [Pull request #1881](https://bitbucket.org/osrf/gazebo/pull-request/1881)

1. Added EnumIface, which supports iterators over enums.
    * [Pull request #1847](https://bitbucket.org/osrf/gazebo/pull-request/1847)

1. Added RegionEventBoxPlugin - fires events when models enter / exit the region
    * [Pull request #1856](https://bitbucket.org/osrf/gazebo/pull-request/1856)

1. Added tests for checking the playback control via messages.
    * [Pull request #1885](https://bitbucket.org/osrf/gazebo/pull-request/1885)

1. Added LoadArgs() function to ServerFixture for being able to load a server
using the same arguments used in the command line.
    * [Pull request #1874](https://bitbucket.org/osrf/gazebo/pull-request/1874)

1. Added battery class, plugins and test world.
    * [Pull request #1872](https://bitbucket.org/osrf/gazebo/pull-request/1872)

1. Display gearbox and screw joint properties in property tree
    * [Pull request #1838](https://bitbucket.org/osrf/gazebo/pull-request/1838)

1. Set window flags for dialogs and file dialogs
    * [Pull request #1816](https://bitbucket.org/osrf/gazebo/pull-request/1816)

1. Fix minimum window height
   * [Pull request #1977](https://bitbucket.org/osrf/gazebo/pull-request/1977)
   * [Issue #1706](https://bitbucket.org/osrf/gazebo/issue/1706)

1. Add option to reverse alignment direction
   * [Pull request #2040](https://bitbucket.org/osrf/gazebo/pull-request/2040)
   * [Issue #1242](https://bitbucket.org/osrf/gazebo/issue/1242)

1. Fix unadvertising a publisher - only unadvertise topic if it is the last publisher.
   * [Pull request #2005](https://bitbucket.org/osrf/gazebo/pull-request/2005)
   * [Issue #1782](https://bitbucket.org/osrf/gazebo/issue/1782)

1. Log playback GUI for multistep, rewind, forward and seek
    * [Pull request #1791](https://bitbucket.org/osrf/gazebo/pull-request/1791)

1. Added Apply Force/Torque movable text
    * [Pull request #1789](https://bitbucket.org/osrf/gazebo/pull-request/1789)

1. Added cascade parameter (apply to children) for Visual SetMaterial, SetAmbient, SetEmissive, SetSpecular, SetDiffuse, SetTransparency
    * [Pull request #1851](https://bitbucket.org/osrf/gazebo/pull-request/1851)

1. Tweaks to Data Logger, such as multiline text edit for path
    * [Pull request #1800](https://bitbucket.org/osrf/gazebo/pull-request/1800)

1. Added TopToolbar and hide / disable several widgets according to WindowMode
    * [Pull request #1869](https://bitbucket.org/osrf/gazebo/pull-request/1869)

1. Added Visual::IsAncestorOf and Visual::IsDescendantOf
    * [Pull request #1850](https://bitbucket.org/osrf/gazebo/pull-request/1850)

1. Added msgs::PluginFromSDF and tests
    * [Pull request #1858](https://bitbucket.org/osrf/gazebo/pull-request/1858)

1. Added msgs::CollisionFromSDF msgs::SurfaceFromSDF and msgs::FrictionFromSDF
    * [Pull request #1900](https://bitbucket.org/osrf/gazebo/pull-request/1900)

1. Added hotkeys chart dialog
    * [Pull request #1835](https://bitbucket.org/osrf/gazebo/pull-request/1835)

1. Space bar to play / pause
   * [Pull request #2023](https://bitbucket.org/osrf/gazebo/pull-request/2023)
   * [Issue #1798](https://bitbucket.org/osrf/gazebo/issue/1798)

1. Make it possible to create custom ConfigWidgets
    * [Pull request #1861](https://bitbucket.org/osrf/gazebo/pull-request/1861)

1. AddItem / RemoveItem / Clear enum config widgets
    * [Pull request #1878](https://bitbucket.org/osrf/gazebo/pull-request/1878)

1. Make all child ConfigWidgets emit signals.
    * [Pull request #1884](https://bitbucket.org/osrf/gazebo/pull-request/1884)

1. Refactored makers
    * [Pull request #1828](https://bitbucket.org/osrf/gazebo/pull-request/1828)

1. Added gui::Conversions to convert between Gazebo and Qt
    * [Pull request #2034](https://bitbucket.org/osrf/gazebo/pull-request/2034)

1. Model editor updates
    1. Support adding model plugins in model editor
        * [Pull request #2060](https://bitbucket.org/osrf/gazebo/pull-request/2060)

    1. Added support for copying and pasting top level nested models
        * [Pull request #2006](https://bitbucket.org/osrf/gazebo/pull-request/2006)

    1. Make non-editable background models white in model editor
        * [Pull request #1950](https://bitbucket.org/osrf/gazebo/pull-request/1950)

    1. Choose / swap parent and child links in joint inspector
        * [Pull request #1887](https://bitbucket.org/osrf/gazebo/pull-request/1887)
        * [Issue #1500](https://bitbucket.org/osrf/gazebo/issue/1500)

    1. Presets combo box for Vector3 config widget
        * [Pull request #1954](https://bitbucket.org/osrf/gazebo/pull-request/1954)

    1. Added support for more joint types (gearbox and fixed joints).
        * [Pull request #1794](https://bitbucket.org/osrf/gazebo/pull-request/1794)

    1. Added support for selecting links and joints, opening context menu and inspectors in Schematic View.
        * [Pull request #1787](https://bitbucket.org/osrf/gazebo/pull-request/1787)

    1. Color-coded edges in Schematic View to match joint color.
        * [Pull request #1781](https://bitbucket.org/osrf/gazebo/pull-request/1781)

    1. Scale link mass and inertia when a link is scaled
        * [Pull request #1836](https://bitbucket.org/osrf/gazebo/pull-request/1836)

    1. Add density widget to config widget and link inspector
        * [Pull request #1978](https://bitbucket.org/osrf/gazebo/pull-request/1978)

    1. Added icons for child and parent link in joint inspector
        * [Pull request #1953](https://bitbucket.org/osrf/gazebo/pull-request/1953)

    1. Load and save nested models
        * [Pull request #1894](https://bitbucket.org/osrf/gazebo/pull-request/1894)

    1. Display model plugins on the left panel and added model plugin inspector
        * [Pull request #1863](https://bitbucket.org/osrf/gazebo/pull-request/1863)

    1. Context menu and deletion for model plugins
        * [Pull request #1890](https://bitbucket.org/osrf/gazebo/pull-request/1890)

    1. Delete self from inspector
        * [Pull request #1904](https://bitbucket.org/osrf/gazebo/pull-request/1904)
        * [Issue #1543](https://bitbucket.org/osrf/gazebo/issue/1543)

    1. Apply inspector changes in real time and add reset button
        * [Pull request #1945](https://bitbucket.org/osrf/gazebo/pull-request/1945)
        * [Issue #1472](https://bitbucket.org/osrf/gazebo/issue/1472)

    1. Set physics to be paused when exiting model editor mode
        * [Pull request #1893](https://bitbucket.org/osrf/gazebo/pull-request/1893)
        * [Issue #1734](https://bitbucket.org/osrf/gazebo/issue/1734)

    1. Add Insert tab to model editor
        * [Pull request #1924](https://bitbucket.org/osrf/gazebo/pull-request/1924)

    1. Support inserting nested models from model maker
        * [Pull request #1982](https://bitbucket.org/osrf/gazebo/pull-request/1982)

    1. Added joint creation dialog
        * [Pull request #2021](https://bitbucket.org/osrf/gazebo/pull-request/2021)

    1. Added reverse checkboxes to joint creation dialog
        * [Pull request #2086](https://bitbucket.org/osrf/gazebo/pull-request/2086)

    1. Use opaque pointers in the model editor
        * [Pull request #2056](https://bitbucket.org/osrf/gazebo/pull-request/2056)
        * [Pull request #2059](https://bitbucket.org/osrf/gazebo/pull-request/2059)
        * [Pull request #2087](https://bitbucket.org/osrf/gazebo/pull-request/2087)

    1. Support joint creation between links in nested model.
        * [Pull request #2080](https://bitbucket.org/osrf/gazebo/pull-request/2080)

1. Building editor updates

    1. Use opaque pointers in the building editor
        * [Pull request #2041](https://bitbucket.org/osrf/gazebo/pull-request/2041)
        * [Pull request #2039](https://bitbucket.org/osrf/gazebo/pull-request/2039)
        * [Pull request #2055](https://bitbucket.org/osrf/gazebo/pull-request/2055)
        * [Pull request #2032](https://bitbucket.org/osrf/gazebo/pull-request/2032)
        * [Pull request #2082](https://bitbucket.org/osrf/gazebo/pull-request/2082)
        * [Pull request #2038](https://bitbucket.org/osrf/gazebo/pull-request/2038)
        * [Pull request #2033](https://bitbucket.org/osrf/gazebo/pull-request/2033)

    1. Use opaque pointers for GrabberHandle, add *LinkedGrabbers functions
        * [Pull request #2034](https://bitbucket.org/osrf/gazebo/pull-request/2034)

    1. Removed unused class: BuildingItem
        * [Pull request #2045](https://bitbucket.org/osrf/gazebo/pull-request/2045)

    1. Use opaque pointers for BuildingModelManip, move attachment logic to BuildingMaker
        * [Pull request #2046](https://bitbucket.org/osrf/gazebo/pull-request/2046)

    1. Use opaque pointers for all Dialog classes, add conversion from QPointF, move common logic to BaseInspectorDialog.
        * [Pull request #2083](https://bitbucket.org/osrf/gazebo/pull-request/2083)

## Gazebo 6.0

### Gazebo 6.X.X (201X-XX-XX)

1. Fix buoyancy plugin when multiple link tags are used within the plugin
    * [Pull request 2369](https://bitbucket.org/osrf/gazebo/pull-request/2369)

1. Fix race condition in ~TimePanelPrivate (#1919)
    * [Pull request 2250](https://bitbucket.org/osrf/gazebo/pull-request/2250)

### Gazebo 6.6.0 (2016-04-07)

1. fix: remove back projection
    * [Pull request 2201](https://bitbucket.org/osrf/gazebo/pull-request/2201)
    * A contribution from Yuki Furuta

1. Backport depth camera OSX fix and test
    * [Pull request 2230](https://bitbucket.org/osrf/gazebo/pull-request/2230)

1. Add missing tinyxml includes (gazebo6)
    * [Pull request 2218](https://bitbucket.org/osrf/gazebo/pull-request/2218)

1. Fix ray-cylinder collision in ode
    * [Pull request 2125](https://bitbucket.org/osrf/gazebo/pull-request/2125)

1. backport fixes for ffmpeg3 to gazebo6 (from pull request #2154)
    * [Pull request 2162](https://bitbucket.org/osrf/gazebo/pull-request/2162)

1. Install shapes_bitmask.world
    * [Pull request 2104](https://bitbucket.org/osrf/gazebo/pull-request/2104)

1. Add gazebo_client to gazebo.pc (gazebo6)
    * [Pull request 2102](https://bitbucket.org/osrf/gazebo/pull-request/2102)

1. Fix removing multiple camera sensors that have the same camera name
    * [Pull request 2081](https://bitbucket.org/osrf/gazebo/pull-request/2081)

1. Ensure that LINK_FRAME_VISUAL arrow components are deleted (#1812)
    * [Pull request 2078](https://bitbucket.org/osrf/gazebo/pull-request/2078)

1. add migration notes for gazebo::setupClient to gazebo::client::setup
    * [Pull request 2068](https://bitbucket.org/osrf/gazebo/pull-request/2068)

1. Update inertia properties during simulation: part 2
    * [Pull request 1984](https://bitbucket.org/osrf/gazebo/pull-request/1984)

1. Fix minimum window height
    * [Pull request 2002](https://bitbucket.org/osrf/gazebo/pull-request/2002)

1. Backport gpu laser test fix
    * [Pull request 1999](https://bitbucket.org/osrf/gazebo/pull-request/1999)

1. Relax physics tolerances for single-precision bullet (gazebo6)
    * [Pull request 1997](https://bitbucket.org/osrf/gazebo/pull-request/1997)

1. Fix minimum window height
    * [Pull request 1998](https://bitbucket.org/osrf/gazebo/pull-request/1998)

1. backport model editor fixed joint option to gazebo6
    * [Pull request 1957](https://bitbucket.org/osrf/gazebo/pull-request/1957)

1. Update shaders once per render update
    * [Pull request 1991](https://bitbucket.org/osrf/gazebo/pull-request/1991)

1. Relax physics tolerances for single-precision bullet
    * [Pull request 1976](https://bitbucket.org/osrf/gazebo/pull-request/1976)

1. Fix visual transparency issues
    * [Pull request 1967](https://bitbucket.org/osrf/gazebo/pull-request/1967)

1. fix memory corruption in transport/Publisher.cc
    * [Pull request 1951](https://bitbucket.org/osrf/gazebo/pull-request/1951)

1. Add test for SphericalCoordinates::LocalFromGlobal
    * [Pull request 1959](https://bitbucket.org/osrf/gazebo/pull-request/1959)

### Gazebo 6.5.1 (2015-10-29)

1. Fix removing multiple camera sensors that have the same camera name.
    * [Pull request #2081](https://bitbucket.org/osrf/gazebo/pull-request/2081)
    * [Issue #1811](https://bitbucket.org/osrf/gazebo/issues/1811)

1. Backport model editor toolbar fixed joint option from [pull request #1794](https://bitbucket.org/osrf/gazebo/pull-request/1794)
    * [Pull request #1957](https://bitbucket.org/osrf/gazebo/pull-request/1957)

1. Fix minimum window height
    * Backport of [pull request #1977](https://bitbucket.org/osrf/gazebo/pull-request/1977)
    * [Pull request #1998](https://bitbucket.org/osrf/gazebo/pull-request/1998)
    * [Issue #1706](https://bitbucket.org/osrf/gazebo/issue/1706)

1. Fix visual transparency issues
    * [Pull request #1967](https://bitbucket.org/osrf/gazebo/pull-request/1967)
    * [Issue #1726](https://bitbucket.org/osrf/gazebo/issue/1726)

### Gazebo 6.5.0 (2015-10-22)

1. Added ability to convert from spherical coordinates to local coordinates.
    * [Pull request #1955](https://bitbucket.org/osrf/gazebo/pull-request/1955)

### Gazebo 6.4.0 (2015-10-14)

1. Fix ABI problem. Make `Sensor::SetPose` function non virtual.
    * [Pull request #1947](https://bitbucket.org/osrf/gazebo/pull-request/1947)

1. Update inertia properties during simulation
    * [Pull request #1909](https://bitbucket.org/osrf/gazebo/pull-requests/1909)
    * [Design document](https://bitbucket.org/osrf/gazebo_design/src/default/inertia_resize/inertia_resize.md)

1. Fix transparency correction for opaque materials
    * [Pull request #1946](https://bitbucket.org/osrf/gazebo/pull-requests/1946/fix-transparency-correction-for-opaque/diff)

### Gazebo 6.3.0 (2015-10-06)

1. Added `Sensor::SetPose` function
    * [Pull request #1935](https://bitbucket.org/osrf/gazebo/pull-request/1935)

### Gazebo 6.2.0 (2015-10-02)

1. Update physics when the world is reset
    * Backport of [pull request #1903](https://bitbucket.org/osrf/gazebo/pull-request/1903)
    * [Pull request #1916](https://bitbucket.org/osrf/gazebo/pull-request/1916)
    * [Issue #101](https://bitbucket.org/osrf/gazebo/issue/101)

1. Added Copy constructor and assignment operator to MouseEvent
    * [Pull request #1855](https://bitbucket.org/osrf/gazebo/pull-request/1855)

### Gazebo 6.1.0 (2015-08-02)

1. Added logical_camera sensor.
    * [Pull request #1845](https://bitbucket.org/osrf/gazebo/pull-request/1845)

1. Added RandomVelocityPlugin, which applies a random velocity to a model's link.
    * [Pull request #1839](https://bitbucket.org/osrf/gazebo/pull-request/1839)

1. Sim events for joint position, velocity and applied force
    * [Pull request #1849](https://bitbucket.org/osrf/gazebo/pull-request/1849)

### Gazebo 6.0.0 (2015-07-27)

1. Added magnetometer sensor. A contribution from Andrew Symington.
    * [Pull request #1788](https://bitbucket.org/osrf/gazebo/pull-request/1788)

1. Added altimeter sensor. A contribution from Andrew Symington.
    * [Pull request #1792](https://bitbucket.org/osrf/gazebo/pull-request/1792)

1. Implement more control options for log playback:
  1. Rewind: The simulation starts from the beginning.
  1. Forward: The simulation jumps to the end of the log file.
  1. Seek: The simulation jumps to a specific point specified by its simulation
  time.
      * [Pull request #1737](https://bitbucket.org/osrf/gazebo/pull-request/1737)

1. Added Gazebo splash screen
    * [Pull request #1745](https://bitbucket.org/osrf/gazebo/pull-request/1745)

1. Added a transporter plugin which allows models to move from one location
   to another based on their location and the location of transporter pads.
    * [Pull request #1738](https://bitbucket.org/osrf/gazebo/pull-request/1738)

1. Implement forward/backwards multi-step for log playback. Now, the semantics
of a multi-step while playing back a log session are different from a multi-step
during a live simulation. While playback, a multi-step simulates all the
intermediate steps as before, but the client only perceives a single step.
E.g: You have a log file containing a 1 hour simulation session. You want to
jump to the minute 00H::30M::00S to check a specific aspect of the simulation.
You should not see continuous updates until minute 00H:30M:00S. Instead, you
should visualize a single jump to the specific instant of the simulation that
you are interested.
    * [Pull request #1623](https://bitbucket.org/osrf/gazebo/pull-request/1623)

1. Added browse button to log record dialog.
    * [Pull request #1719](https://bitbucket.org/osrf/gazebo/pull-request/1719)

1. Improved SVG support: arcs in paths, and contours made of multiple paths.
    * [Pull request #1608](https://bitbucket.org/osrf/gazebo/pull-request/1608)

1. Added simulation iterations to the world state.
    * [Pull request #1722](https://bitbucket.org/osrf/gazebo/pull-request/1722)

1. Added multiple LiftDrag plugins to the cessna_demo.world to allow the Cessna
C-172 model to fly.
    * [Pull request #1715](https://bitbucket.org/osrf/gazebo/pull-request/1715)

1. Added a plugin to control a Cessna C-172 via messages (CessnaPlugin), and a
GUI plugin to test this functionality with the keyboard (CessnaGUIPlugin). Added
world with the Cessna model and the two previous plugins loaded
(cessna_demo.world).
    * [Pull request #1712](https://bitbucket.org/osrf/gazebo/pull-request/1712)

1. Added world with OSRF building and an elevator
    * [Pull request #1697](https://bitbucket.org/osrf/gazebo/pull-request/1697)

1. Fixed collide bitmask by changing default value from 0x1 to 0xffff.
    * [Pull request #1696](https://bitbucket.org/osrf/gazebo/pull-request/1696)

1. Added a plugin to control an elevator (ElevatorPlugin), and an OccupiedEvent plugin that sends a message when a model is within a specified region.
    * [Pull request #1694](https://bitbucket.org/osrf/gazebo/pull-request/1694)
    * [Pull request #1775](https://bitbucket.org/osrf/gazebo/pull-request/1775)

1. Added Layers tab and meta information for visuals.
    * [Pull request #1674](https://bitbucket.org/osrf/gazebo/pull-request/1674)

1. Added countdown behavior for common::Timer and exposed the feature in TimerGUIPlugin.
    * [Pull request #1690](https://bitbucket.org/osrf/gazebo/pull-request/1690)

1. Added BuoyancyPlugin for simulating the buoyancy of an object in a column of fluid.
    * [Pull request #1622](https://bitbucket.org/osrf/gazebo/pull-request/1622)

1. Added ComputeVolume function for simple shape subclasses of Shape.hh.
    * [Pull request #1605](https://bitbucket.org/osrf/gazebo/pull-request/1605)

1. Add option to parallelize the ODE quickstep constraint solver,
which solves an LCP twice with different parameters in order
to corrected for position projection errors.
    * [Pull request #1561](https://bitbucket.org/osrf/gazebo/pull-request/1561)

1. Get/Set user camera pose in GUI.
    * [Pull request #1649](https://bitbucket.org/osrf/gazebo/pull-request/1649)
    * [Issue #1595](https://bitbucket.org/osrf/gazebo/issue/1595)

1. Added ViewAngleWidget, removed hard-coded reset view and removed MainWindow::Reset(). Also added GLWidget::GetSelectedVisuals().
    * [Pull request #1768](https://bitbucket.org/osrf/gazebo/pull-request/1768)
    * [Issue #1507](https://bitbucket.org/osrf/gazebo/issue/1507)

1. Windows support. This consists mostly of numerous small changes to support
compilation on Windows.
    * [Pull request #1616](https://bitbucket.org/osrf/gazebo/pull-request/1616)
    * [Pull request #1618](https://bitbucket.org/osrf/gazebo/pull-request/1618)
    * [Pull request #1620](https://bitbucket.org/osrf/gazebo/pull-request/1620)
    * [Pull request #1625](https://bitbucket.org/osrf/gazebo/pull-request/1625)
    * [Pull request #1626](https://bitbucket.org/osrf/gazebo/pull-request/1626)
    * [Pull request #1627](https://bitbucket.org/osrf/gazebo/pull-request/1627)
    * [Pull request #1628](https://bitbucket.org/osrf/gazebo/pull-request/1628)
    * [Pull request #1629](https://bitbucket.org/osrf/gazebo/pull-request/1629)
    * [Pull request #1630](https://bitbucket.org/osrf/gazebo/pull-request/1630)
    * [Pull request #1631](https://bitbucket.org/osrf/gazebo/pull-request/1631)
    * [Pull request #1632](https://bitbucket.org/osrf/gazebo/pull-request/1632)
    * [Pull request #1633](https://bitbucket.org/osrf/gazebo/pull-request/1633)
    * [Pull request #1635](https://bitbucket.org/osrf/gazebo/pull-request/1635)
    * [Pull request #1637](https://bitbucket.org/osrf/gazebo/pull-request/1637)
    * [Pull request #1639](https://bitbucket.org/osrf/gazebo/pull-request/1639)
    * [Pull request #1647](https://bitbucket.org/osrf/gazebo/pull-request/1647)
    * [Pull request #1650](https://bitbucket.org/osrf/gazebo/pull-request/1650)
    * [Pull request #1651](https://bitbucket.org/osrf/gazebo/pull-request/1651)
    * [Pull request #1653](https://bitbucket.org/osrf/gazebo/pull-request/1653)
    * [Pull request #1654](https://bitbucket.org/osrf/gazebo/pull-request/1654)
    * [Pull request #1657](https://bitbucket.org/osrf/gazebo/pull-request/1657)
    * [Pull request #1658](https://bitbucket.org/osrf/gazebo/pull-request/1658)
    * [Pull request #1659](https://bitbucket.org/osrf/gazebo/pull-request/1659)
    * [Pull request #1660](https://bitbucket.org/osrf/gazebo/pull-request/1660)
    * [Pull request #1661](https://bitbucket.org/osrf/gazebo/pull-request/1661)
    * [Pull request #1669](https://bitbucket.org/osrf/gazebo/pull-request/1669)
    * [Pull request #1670](https://bitbucket.org/osrf/gazebo/pull-request/1670)
    * [Pull request #1672](https://bitbucket.org/osrf/gazebo/pull-request/1672)
    * [Pull request #1682](https://bitbucket.org/osrf/gazebo/pull-request/1682)
    * [Pull request #1683](https://bitbucket.org/osrf/gazebo/pull-request/1683)

1. Install `libgazebo_server_fixture`. This will facilitate tests external to the main gazebo repository. See `examples/stand_alone/test_fixture`.
    * [Pull request #1606](https://bitbucket.org/osrf/gazebo/pull-request/1606)

1. Laser visualization renders light blue for rays that do not hit obstacles, and dark blue for other rays.
    * [Pull request #1607](https://bitbucket.org/osrf/gazebo/pull-request/1607)
    * [Issue #1576](https://bitbucket.org/osrf/gazebo/issue/1576)

1. Add VisualType enum to Visual and clean up visuals when entity is deleted.
    * [Pull request #1614](https://bitbucket.org/osrf/gazebo/pull-request/1614)

1. Alert user of connection problems when using the REST service plugin
    * [Pull request #1655](https://bitbucket.org/osrf/gazebo/pull-request/1655)
    * [Issue #1574](https://bitbucket.org/osrf/gazebo/issue/1574)

1. ignition-math is now a dependency.
    + [http://ignitionrobotics.org/libraries/math](http://ignitionrobotics.org/libraries/math)
    + [Gazebo::math migration](https://bitbucket.org/osrf/gazebo/src/583edbeb90759d43d994cc57c0797119dd6d2794/ign-math-migration.md)

1. Detect uuid library during compilation.
    * [Pull request #1655](https://bitbucket.org/osrf/gazebo/pull-request/1655)
    * [Issue #1572](https://bitbucket.org/osrf/gazebo/issue/1572)

1. New accessors in LogPlay class.
    * [Pull request #1577](https://bitbucket.org/osrf/gazebo/pull-request/1577)

1. Added a plugin to send messages to an existing website.
   Added gui::MainWindow::AddMenu and msgs/rest_error, msgs/rest_login, msgs rest/post
    * [Pull request #1524](https://bitbucket.org/osrf/gazebo/pull-request/1524)

1. Fix deprecation warnings when using SDFormat 3.0.2, 3.0.3 prereleases
    * [Pull request #1568](https://bitbucket.org/osrf/gazebo/pull-request/1568)

1. Use GAZEBO_CFLAGS or GAZEBO_CXX_FLAGS in CMakeLists.txt for example plugins
    * [Pull request #1573](https://bitbucket.org/osrf/gazebo/pull-request/1573)

1. Added Link::OnWrenchMsg subscriber with test
    * [Pull request #1582](https://bitbucket.org/osrf/gazebo/pull-request/1582)

1. Show/hide GUI overlays using the menu bar.
    * [Pull request #1555](https://bitbucket.org/osrf/gazebo/pull-request/1555)

1. Added world origin indicator rendering::OriginVisual.
    * [Pull request #1700](https://bitbucket.org/osrf/gazebo/pull-request/1700)

1. Show/hide toolbars using the menu bars and shortcut.
   Added MainWindow::CloneAction.
   Added Window menu to Model Editor.
    * [Pull request #1584](https://bitbucket.org/osrf/gazebo/pull-request/1584)

1. Added event to show/hide toolbars.
    * [Pull request #1707](https://bitbucket.org/osrf/gazebo/pull-request/1707)

1. Added optional start/stop/reset buttons to timer GUI plugin.
    * [Pull request #1576](https://bitbucket.org/osrf/gazebo/pull-request/1576)

1. Timer GUI Plugin: Treat negative positions as positions from the ends
    * [Pull request #1703](https://bitbucket.org/osrf/gazebo/pull-request/1703)

1. Added Visual::GetDepth() and Visual::GetNthAncestor()
    * [Pull request #1613](https://bitbucket.org/osrf/gazebo/pull-request/1613)

1. Added a context menu for links
    * [Pull request #1589](https://bitbucket.org/osrf/gazebo/pull-request/1589)

1. Separate TimePanel's display into TimeWidget and LogPlayWidget.
    * [Pull request #1564](https://bitbucket.org/osrf/gazebo/pull-request/1564)

1. Display confirmation message after log is saved
    * [Pull request #1646](https://bitbucket.org/osrf/gazebo/pull-request/1646)

1. Added LogPlayView to display timeline and LogPlaybackStatistics message type.
    * [Pull request #1724](https://bitbucket.org/osrf/gazebo/pull-request/1724)

1. Added Time::FormattedString and removed all other FormatTime functions.
    * [Pull request #1710](https://bitbucket.org/osrf/gazebo/pull-request/1710)

1. Added support for Oculus DK2
    * [Pull request #1526](https://bitbucket.org/osrf/gazebo/pull-request/1526)

1. Use collide_bitmask from SDF to perform collision filtering
    * [Pull request #1470](https://bitbucket.org/osrf/gazebo/pull-request/1470)

1. Pass Coulomb surface friction parameters to DART.
    * [Pull request #1420](https://bitbucket.org/osrf/gazebo/pull-request/1420)

1. Added ModelAlign::SetHighlighted
    * [Pull request #1598](https://bitbucket.org/osrf/gazebo/pull-request/1598)

1. Added various Get functions to Visual. Also added a ConvertGeometryType function to msgs.
    * [Pull request #1402](https://bitbucket.org/osrf/gazebo/pull-request/1402)

1. Get and Set visibility of SelectionObj's handles, with unit test.
    * [Pull request #1417](https://bitbucket.org/osrf/gazebo/pull-request/1417)

1. Set material of SelectionObj's handles.
    * [Pull request #1472](https://bitbucket.org/osrf/gazebo/pull-request/1472)

1. Add SelectionObj::Fini with tests and make Visual::Fini virtual
    * [Pull request #1685](https://bitbucket.org/osrf/gazebo/pull-request/1685)

1. Allow link selection with the mouse if parent model already selected.
    * [Pull request #1409](https://bitbucket.org/osrf/gazebo/pull-request/1409)

1. Added ModelRightMenu::EntityTypes.
    * [Pull request #1414](https://bitbucket.org/osrf/gazebo/pull-request/1414)

1. Scale joint visuals according to link size.
    * [Pull request #1591](https://bitbucket.org/osrf/gazebo/pull-request/1591)
    * [Issue #1563](https://bitbucket.org/osrf/gazebo/issue/1563)

1. Added Gazebo/CoM material.
    * [Pull request #1439](https://bitbucket.org/osrf/gazebo/pull-request/1439)

1. Added arc parameter to MeshManager::CreateTube
    * [Pull request #1436](https://bitbucket.org/osrf/gazebo/pull-request/1436)

1. Added View Inertia and InertiaVisual, changed COMVisual to sphere proportional to mass.
    * [Pull request #1445](https://bitbucket.org/osrf/gazebo/pull-request/1445)

1. Added View Link Frame and LinkFrameVisual. Visual::SetTransparency goes into texture_unit.
    * [Pull request #1762](https://bitbucket.org/osrf/gazebo/pull-request/1762)
    * [Issue #853](https://bitbucket.org/osrf/gazebo/issue/853)

1. Changed the position of Save and Cancel buttons on editor dialogs
    * [Pull request #1442](https://bitbucket.org/osrf/gazebo/pull-request/1442)
    * [Issue #1377](https://bitbucket.org/osrf/gazebo/issue/1377)

1. Fixed Visual material updates
    * [Pull request #1454](https://bitbucket.org/osrf/gazebo/pull-request/1454)
    * [Issue #1455](https://bitbucket.org/osrf/gazebo/issue/1455)

1. Added Matrix3::Inverse() and tests
    * [Pull request #1481](https://bitbucket.org/osrf/gazebo/pull-request/1481)

1. Implemented AddLinkForce for ODE.
    * [Pull request #1456](https://bitbucket.org/osrf/gazebo/pull-request/1456)

1. Updated ConfigWidget class to parse enum values.
    * [Pull request #1518](https://bitbucket.org/osrf/gazebo/pull-request/1518)

1. Added PresetManager to physics libraries and corresponding integration test.
    * [Pull request #1471](https://bitbucket.org/osrf/gazebo/pull-request/1471)

1. Sync name and location on SaveDialog.
    * [Pull request #1563](https://bitbucket.org/osrf/gazebo/pull-request/1563)

1. Added Apply Force/Torque dialog
    * [Pull request #1600](https://bitbucket.org/osrf/gazebo/pull-request/1600)

1. Added Apply Force/Torque visuals
    * [Pull request #1619](https://bitbucket.org/osrf/gazebo/pull-request/1619)

1. Added Apply Force/Torque OnMouseRelease and ActivateWindow
    * [Pull request #1699](https://bitbucket.org/osrf/gazebo/pull-request/1699)

1. Added Apply Force/Torque mouse interactions, modes, activation
    * [Pull request #1731](https://bitbucket.org/osrf/gazebo/pull-request/1731)

1. Added inertia pose getter for COMVisual and COMVisual_TEST
    * [Pull request #1581](https://bitbucket.org/osrf/gazebo/pull-request/1581)

1. Model editor updates
    1. Joint preview using JointVisuals.
        * [Pull request #1369](https://bitbucket.org/osrf/gazebo/pull-request/1369)

    1. Added inspector for configuring link, visual, and collision properties.
        * [Pull request #1408](https://bitbucket.org/osrf/gazebo/pull-request/1408)

    1. Saving, exiting, generalizing SaveDialog.
        * [Pull request #1401](https://bitbucket.org/osrf/gazebo/pull-request/1401)

    1. Inspectors redesign
        * [Pull request #1586](https://bitbucket.org/osrf/gazebo/pull-request/1586)

    1. Edit existing model.
        * [Pull request #1425](https://bitbucket.org/osrf/gazebo/pull-request/1425)

    1. Add joint inspector to link's context menu.
        * [Pull request #1449](https://bitbucket.org/osrf/gazebo/pull-request/1449)
        * [Issue #1443](https://bitbucket.org/osrf/gazebo/issue/1443)

    1. Added button to select mesh file on inspector.
        * [Pull request #1460](https://bitbucket.org/osrf/gazebo/pull-request/1460)
        * [Issue #1450](https://bitbucket.org/osrf/gazebo/issue/1450)

    1. Renamed Part to Link.
        * [Pull request #1478](https://bitbucket.org/osrf/gazebo/pull-request/1478)

    1. Fix snapping inside editor.
        * [Pull request #1489](https://bitbucket.org/osrf/gazebo/pull-request/1489)
        * [Issue #1457](https://bitbucket.org/osrf/gazebo/issue/1457)

    1. Moved DataLogger from Window menu to the toolbar and moved screenshot button to the right.
        * [Pull request #1665](https://bitbucket.org/osrf/gazebo/pull-request/1665)

    1. Keep loaded model's name.
        * [Pull request #1516](https://bitbucket.org/osrf/gazebo/pull-request/1516)
        * [Issue #1504](https://bitbucket.org/osrf/gazebo/issue/1504)

    1. Added ExtrudeDialog.
        * [Pull request #1483](https://bitbucket.org/osrf/gazebo/pull-request/1483)

    1. Hide time panel inside editor and keep main window's paused state.
        * [Pull request #1500](https://bitbucket.org/osrf/gazebo/pull-request/1500)

    1. Fixed pose issues and added ModelCreator_TEST.
        * [Pull request #1509](https://bitbucket.org/osrf/gazebo/pull-request/1509)
        * [Issue #1497](https://bitbucket.org/osrf/gazebo/issue/1497)
        * [Issue #1509](https://bitbucket.org/osrf/gazebo/issue/1509)

    1. Added list of links and joints.
        * [Pull request #1515](https://bitbucket.org/osrf/gazebo/pull-request/1515)
        * [Issue #1418](https://bitbucket.org/osrf/gazebo/issue/1418)

    1. Expose API to support adding items to the palette.
        * [Pull request #1565](https://bitbucket.org/osrf/gazebo/pull-request/1565)

    1. Added menu for toggling joint visualization
        * [Pull request #1551](https://bitbucket.org/osrf/gazebo/pull-request/1551)
        * [Issue #1483](https://bitbucket.org/osrf/gazebo/issue/1483)

    1. Add schematic view to model editor
        * [Pull request #1562](https://bitbucket.org/osrf/gazebo/pull-request/1562)

1. Building editor updates
    1. Make palette tips tooltip clickable to open.
        * [Pull request #1519](https://bitbucket.org/osrf/gazebo/pull-request/1519)
        * [Issue #1370](https://bitbucket.org/osrf/gazebo/issue/1370)

    1. Add measurement unit to building inspectors.
        * [Pull request #1741](https://bitbucket.org/osrf/gazebo/pull-request/1741)
        * [Issue #1363](https://bitbucket.org/osrf/gazebo/issue/1363)

    1. Add `BaseInspectorDialog` as a base class for inspectors.
        * [Pull request #1749](https://bitbucket.org/osrf/gazebo/pull-request/1749)

## Gazebo 5.0

### Gazebo 5.x.x

1. Fix mouse picking with transparent visuals
    * [Pull request 2305](https://bitbucket.org/osrf/gazebo/pull-request/2305)
    * [Issue #1956](https://bitbucket.org/osrf/gazebo/issue/1956)

1. Backport fix for DepthCamera visibility mask
    * [Pull request 2286](https://bitbucket.org/osrf/gazebo/pull-request/2286)
    * [Pull request 2287](https://bitbucket.org/osrf/gazebo/pull-request/2287)

1. Backport sensor reset fix
    * [Pull request 2272](https://bitbucket.org/osrf/gazebo/pull-request/2272)
    * [Issue #1917](https://bitbucket.org/osrf/gazebo/issue/1917)

1. Fix model snap tool highlighting
    * [Pull request 2293](https://bitbucket.org/osrf/gazebo/pull-request/2293)
    * [Issue #1955](https://bitbucket.org/osrf/gazebo/issue/1955)

### Gazebo 5.3.0 (2015-04-07)

1. fix: remove back projection
    * [Pull request 2201](https://bitbucket.org/osrf/gazebo/pull-request/2201)
    * A contribution from Yuki Furuta

1. Backport depth camera OSX fix and test
    * [Pull request 2230](https://bitbucket.org/osrf/gazebo/pull-request/2230)

1. Add missing tinyxml includes
    * [Pull request 2216](https://bitbucket.org/osrf/gazebo/pull-request/2216)

1. backport fixes for ffmpeg3 to gazebo5 (from pull request #2154)
    * [Pull request 2161](https://bitbucket.org/osrf/gazebo/pull-request/2161)

1. Check for valid display using xwininfo -root
    * [Pull request 2111](https://bitbucket.org/osrf/gazebo/pull-request/2111)

1. Don't search for sdformat4 on gazebo5, since gazebo5 can't handle sdformat protocol 1.6
    * [Pull request 2092](https://bitbucket.org/osrf/gazebo/pull-request/2092)

1. Fix minimum window height
    * [Pull request 2002](https://bitbucket.org/osrf/gazebo/pull-request/2002)

1. Relax physics tolerances for single-precision bullet
    * [Pull request 1976](https://bitbucket.org/osrf/gazebo/pull-request/1976)

1. Try finding sdformat 4 in gazebo5 branch
    * [Pull request 1972](https://bitbucket.org/osrf/gazebo/pull-request/1972)

1. Fix_send_message (backport of pull request #1951)
    * [Pull request 1964](https://bitbucket.org/osrf/gazebo/pull-request/1964)
    * A contribution from Samuel Lekieffre

1. Export the media path in the cmake config file.
    * [Pull request 1933](https://bitbucket.org/osrf/gazebo/pull-request/1933)

1. Shorten gearbox test since it is failing via timeout on osx
    * [Pull request 1937](https://bitbucket.org/osrf/gazebo/pull-request/1937)

### Gazebo 5.2.1 (2015-10-02)

1. Fix minimum window height
    * Backport of [pull request #1977](https://bitbucket.org/osrf/gazebo/pull-request/1977)
    * [Pull request #2002](https://bitbucket.org/osrf/gazebo/pull-request/2002)
    * [Issue #1706](https://bitbucket.org/osrf/gazebo/issue/1706)

### Gazebo 5.2.0 (2015-10-02)

1. Initialize sigact struct fields that valgrind said were being used uninitialized
    * [Pull request #1809](https://bitbucket.org/osrf/gazebo/pull-request/1809)

1. Add missing ogre includes to ensure macros are properly defined
    * [Pull request #1813](https://bitbucket.org/osrf/gazebo/pull-request/1813)

1. Use ToSDF functions to simplify physics_friction test
    * [Pull request #1808](https://bitbucket.org/osrf/gazebo/pull-request/1808)

1. Added lines to laser sensor visualization
    * [Pull request #1742](https://bitbucket.org/osrf/gazebo/pull-request/1742)
    * [Issue #935](https://bitbucket.org/osrf/gazebo/issue/935)

1. Fix BulletSliderJoint friction for bullet 2.83
    * [Pull request #1686](https://bitbucket.org/osrf/gazebo/pull-request/1686)

1. Fix heightmap model texture loading.
    * [Pull request #1592](https://bitbucket.org/osrf/gazebo/pull-request/1592)

1. Disable failing pr2 test for dart
    * [Pull request #1540](https://bitbucket.org/osrf/gazebo/pull-request/1540)
    * [Issue #1435](https://bitbucket.org/osrf/gazebo/issue/1435)

### Gazebo 5.1.0 (2015-03-20)
1. Backport pull request #1527 (FindOGRE.cmake for non-Debian systems)
  * [Pull request #1532](https://bitbucket.org/osrf/gazebo/pull-request/1532)

1. Respect system cflags when not using USE_UPSTREAM_CFLAGS
  * [Pull request #1531](https://bitbucket.org/osrf/gazebo/pull-request/1531)

1. Allow light manipulation
  * [Pull request #1529](https://bitbucket.org/osrf/gazebo/pull-request/1529)

1. Allow sdformat 2.3.1+ or 3+ and fix tests
  * [Pull request #1484](https://bitbucket.org/osrf/gazebo/pull-request/1484)

1. Add Link::GetWorldAngularMomentum function and test.
  * [Pull request #1482](https://bitbucket.org/osrf/gazebo/pull-request/1482)

1. Preserve previous GAZEBO_MODEL_PATH values when sourcing setup.sh
  * [Pull request #1430](https://bitbucket.org/osrf/gazebo/pull-request/1430)

1. Implement Coulomb joint friction for DART
  * [Pull request #1427](https://bitbucket.org/osrf/gazebo/pull-request/1427)
  * [Issue #1281](https://bitbucket.org/osrf/gazebo/issue/1281)

1. Fix simple shape normals.
    * [Pull request #1477](https://bitbucket.org/osrf/gazebo/pull-request/1477)
    * [Issue #1369](https://bitbucket.org/osrf/gazebo/issue/1369)

1. Use Msg-to-SDF conversion functions in tests, add ServerFixture::SpawnModel(msgs::Model).
    * [Pull request #1466](https://bitbucket.org/osrf/gazebo/pull-request/1466)

1. Added Model Msg-to-SDF conversion functions and test.
    * [Pull request #1429](https://bitbucket.org/osrf/gazebo/pull-request/1429)

1. Added Joint Msg-to-SDF conversion functions and test.
    * [Pull request #1419](https://bitbucket.org/osrf/gazebo/pull-request/1419)

1. Added Visual, Material Msg-to-SDF conversion functions and ShaderType to string conversion functions.
    * [Pull request #1415](https://bitbucket.org/osrf/gazebo/pull-request/1415)

1. Implement Coulomb joint friction for BulletSliderJoint
  * [Pull request #1452](https://bitbucket.org/osrf/gazebo/pull-request/1452)
  * [Issue #1348](https://bitbucket.org/osrf/gazebo/issue/1348)

### Gazebo 5.0.0 (2015-01-27)
1. Support for using [digital elevation maps](http://gazebosim.org/tutorials?tut=dem) has been added to debian packages.

1. C++11 support (C++11 compatible compiler is now required)
    * [Pull request #1340](https://bitbucket.org/osrf/gazebo/pull-request/1340)

1. Implemented private data pointer for the World class.
    * [Pull request #1383](https://bitbucket.org/osrf/gazebo/pull-request/1383)

1. Implemented private data pointer for the Scene class.
    * [Pull request #1385](https://bitbucket.org/osrf/gazebo/pull-request/1385)

1. Added a events::Event::resetWorld event that is triggered when World::Reset is called.
    * [Pull request #1332](https://bitbucket.org/osrf/gazebo/pull-request/1332)
    * [Issue #1375](https://bitbucket.org/osrf/gazebo/issue/1375)

1. Fixed `math::Box::GetCenter` functionality.
    * [Pull request #1278](https://bitbucket.org/osrf/gazebo/pull-request/1278)
    * [Issue #1327](https://bitbucket.org/osrf/gazebo/issue/1327)

1. Added a GUI timer plugin that facilitates the display and control a timer inside the Gazebo UI.
    * [Pull request #1270](https://bitbucket.org/osrf/gazebo/pull-request/1270)

1. Added ability to load plugins via SDF.
    * [Pull request #1261](https://bitbucket.org/osrf/gazebo/pull-request/1261)

1. Added GUIEvent to hide/show the left GUI pane.
    * [Pull request #1269](https://bitbucket.org/osrf/gazebo/pull-request/1269)

1. Modified KeyEventHandler and GLWidget so that hotkeys can be suppressed by custom KeyEvents set up by developers
    * [Pull request #1251](https://bitbucket.org/osrf/gazebo/pull-request/1251)

1. Added ability to read the directory where the log files are stored.
    * [Pull request #1277](https://bitbucket.org/osrf/gazebo/pull-request/1277)

1. Implemented a simulation cloner
    * [Pull request #1180](https://bitbucket.org/osrf/gazebo/pull-request/1180/clone-a-simulation)

1. Added GUI overlay plugins. Users can now write a Gazebo + QT plugin that displays widgets over the render window.
  * [Pull request #1181](https://bitbucket.org/osrf/gazebo/pull-request/1181)

1. Change behavior of Joint::SetVelocity, add Joint::SetVelocityLimit(unsigned int, double)
  * [Pull request #1218](https://bitbucket.org/osrf/gazebo/pull-request/1218)
  * [Issue #964](https://bitbucket.org/osrf/gazebo/issue/964)

1. Implement Coulomb joint friction for ODE
  * [Pull request #1221](https://bitbucket.org/osrf/gazebo/pull-request/1221)
  * [Issue #381](https://bitbucket.org/osrf/gazebo/issue/381)

1. Implement Coulomb joint friction for BulletHingeJoint
  * [Pull request #1317](https://bitbucket.org/osrf/gazebo/pull-request/1317)
  * [Issue #1348](https://bitbucket.org/osrf/gazebo/issue/1348)

1. Implemented camera lens distortion.
  * [Pull request #1213](https://bitbucket.org/osrf/gazebo/pull-request/1213)

1. Kill rogue gzservers left over from failed INTEGRATION_world_clone tests
   and improve robustness of `UNIT_gz_TEST`
  * [Pull request #1232](https://bitbucket.org/osrf/gazebo/pull-request/1232)
  * [Issue #1299](https://bitbucket.org/osrf/gazebo/issue/1299)

1. Added RenderWidget::ShowToolbar to toggle visibility of top toolbar.
  * [Pull request #1248](https://bitbucket.org/osrf/gazebo/pull-request/1248)

1. Fix joint axis visualization.
  * [Pull request #1258](https://bitbucket.org/osrf/gazebo/pull-request/1258)

1. Change UserCamera view control via joysticks. Clean up rate control vs. pose control.
   see UserCamera::OnJoyPose and UserCamera::OnJoyTwist. Added view twist control toggle
   with joystick button 1.
  * [Pull request #1249](https://bitbucket.org/osrf/gazebo/pull-request/1249)

1. Added RenderWidget::GetToolbar to get the top toolbar and change its actions on ModelEditor.
    * [Pull request #1263](https://bitbucket.org/osrf/gazebo/pull-request/1263)

1. Added accessor for MainWindow graphical widget to GuiIface.
    * [Pull request #1250](https://bitbucket.org/osrf/gazebo/pull-request/1250)

1. Added a ConfigWidget class that takes in a google protobuf message and generates widgets for configuring the fields in the message
    * [Pull request #1285](https://bitbucket.org/osrf/gazebo/pull-request/1285)

1. Added GLWidget::OnModelEditor when model editor is triggered, and MainWindow::OnEditorGroup to manually uncheck editor actions.
    * [Pull request #1283](https://bitbucket.org/osrf/gazebo/pull-request/1283)

1. Added Collision, Geometry, Inertial, Surface Msg-to-SDF conversion functions.
    * [Pull request #1315](https://bitbucket.org/osrf/gazebo/pull-request/1315)

1. Added "button modifier" fields (control, shift, and alt) to common::KeyEvent.
    * [Pull request #1325](https://bitbucket.org/osrf/gazebo/pull-request/1325)

1. Added inputs for environment variable GAZEBO_GUI_INI_FILE for reading a custom .ini file.
    * [Pull request #1252](https://bitbucket.org/osrf/gazebo/pull-request/1252)

1. Fixed crash on "permission denied" bug, added insert_model integration test.
    * [Pull request #1329](https://bitbucket.org/osrf/gazebo/pull-request/1329/)

1. Enable simbody joint tests, implement `SimbodyJoint::GetParam`, create
   `Joint::GetParam`, fix bug in `BulletHingeJoint::SetParam`.
    * [Pull request #1404](https://bitbucket.org/osrf/gazebo/pull-request/1404/)

1. Building editor updates
    1. Fixed inspector resizing.
        * [Pull request #1230](https://bitbucket.org/osrf/gazebo/pull-request/1230)
        * [Issue #395](https://bitbucket.org/osrf/gazebo/issue/395)

    1. Doors and windows move proportionally with wall.
        * [Pull request #1231](https://bitbucket.org/osrf/gazebo/pull-request/1231)
        * [Issue #368](https://bitbucket.org/osrf/gazebo/issue/368)

    1. Inspector dialogs stay on top.
        * [Pull request #1229](https://bitbucket.org/osrf/gazebo/pull-request/1229)
        * [Issue #417](https://bitbucket.org/osrf/gazebo/issue/417)

    1. Make model name editable on palette.
        * [Pull request #1239](https://bitbucket.org/osrf/gazebo/pull-request/1239)

    1. Import background image and improve add/delete levels.
        * [Pull request #1214](https://bitbucket.org/osrf/gazebo/pull-request/1214)
        * [Issue #422](https://bitbucket.org/osrf/gazebo/issue/422)
        * [Issue #361](https://bitbucket.org/osrf/gazebo/issue/361)

    1. Fix changing draw mode.
        * [Pull request #1233](https://bitbucket.org/osrf/gazebo/pull-request/1233)
        * [Issue #405](https://bitbucket.org/osrf/gazebo/issue/405)

    1. Tips on palette's top-right corner.
        * [Pull request #1241](https://bitbucket.org/osrf/gazebo/pull-request/1241)

    1. New buttons and layout for the palette.
        * [Pull request #1242](https://bitbucket.org/osrf/gazebo/pull-request/1242)

    1. Individual wall segments instead of polylines.
        * [Pull request #1246](https://bitbucket.org/osrf/gazebo/pull-request/1246)
        * [Issue #389](https://bitbucket.org/osrf/gazebo/issue/389)
        * [Issue #415](https://bitbucket.org/osrf/gazebo/issue/415)

    1. Fix exiting and saving, exiting when there's nothing drawn, fix text on popups.
        * [Pull request #1296](https://bitbucket.org/osrf/gazebo/pull-request/1296)

    1. Display measure for selected wall segment.
        * [Pull request #1291](https://bitbucket.org/osrf/gazebo/pull-request/1291)
        * [Issue #366](https://bitbucket.org/osrf/gazebo/issue/366)

    1. Highlight selected item's 3D visual.
        * [Pull request #1292](https://bitbucket.org/osrf/gazebo/pull-request/1292)

    1. Added color picker to inspector dialogs.
        * [Pull request #1298](https://bitbucket.org/osrf/gazebo/pull-request/1298)

    1. Snapping on by default, off holding Shift. Improved snapping.
        * [Pull request #1304](https://bitbucket.org/osrf/gazebo/pull-request/1304)

    1. Snap walls to length increments, moved scale to SegmentItem and added Get/SetScale, added SegmentItem::SnapAngle and SegmentItem::SnapLength.
        * [Pull request #1311](https://bitbucket.org/osrf/gazebo/pull-request/1311)

    1. Make buildings available in "Insert Models" tab, improve save flow.
        * [Pull request #1312](https://bitbucket.org/osrf/gazebo/pull-request/1312)

    1. Added EditorItem::SetHighlighted.
        * [Pull request #1308](https://bitbucket.org/osrf/gazebo/pull-request/1308)

    1. Current level is transparent, lower levels opaque, higher levels invisible.
        * [Pull request #1303](https://bitbucket.org/osrf/gazebo/pull-request/1303)

    1. Detach all child manips when item is deleted, added BuildingMaker::DetachAllChildren.
        * [Pull request #1316](https://bitbucket.org/osrf/gazebo/pull-request/1316)

    1. Added texture picker to inspector dialogs.
        * [Pull request #1306](https://bitbucket.org/osrf/gazebo/pull-request/1306)

    1. Measures for doors and windows. Added RectItem::angleOnWall and related Get/Set.
        * [Pull request #1322](https://bitbucket.org/osrf/gazebo/pull-request/1322)
        * [Issue #370](https://bitbucket.org/osrf/gazebo/issue/370)

    1. Added Gazebo/BuildingFrame material to display holes for doors and windows on walls.
        * [Pull request #1338](https://bitbucket.org/osrf/gazebo/pull-request/1338)

    1. Added Gazebo/Bricks material to be used as texture on the building editor.
        * [Pull request #1333](https://bitbucket.org/osrf/gazebo/pull-request/1333)

    1. Pick colors from the palette and assign on 3D view. Added mouse and key event handlers to BuildingMaker, and events to communicate from BuildingModelManip to EditorItem.
        * [Pull request #1336](https://bitbucket.org/osrf/gazebo/pull-request/1336)

    1. Pick textures from the palette and assign in 3D view.
        * [Pull request #1368](https://bitbucket.org/osrf/gazebo/pull-request/1368)

1. Model editor updates
    1. Fix adding/removing event filters .
        * [Pull request #1279](https://bitbucket.org/osrf/gazebo/pull-request/1279)

    1. Enabled multi-selection and align tool inside model editor.
        * [Pull request #1302](https://bitbucket.org/osrf/gazebo/pull-request/1302)
        * [Issue #1323](https://bitbucket.org/osrf/gazebo/issue/1323)

    1. Enabled snap mode inside model editor.
        * [Pull request #1331](https://bitbucket.org/osrf/gazebo/pull-request/1331)
        * [Issue #1318](https://bitbucket.org/osrf/gazebo/issue/1318)

    1. Implemented copy/pasting of links.
        * [Pull request #1330](https://bitbucket.org/osrf/gazebo/pull-request/1330)

1. GUI publishes model selection information on ~/selection topic.
    * [Pull request #1318](https://bitbucket.org/osrf/gazebo/pull-request/1318)

## Gazebo 4.0

### Gazebo 4.x.x (2015-xx-xx)

1. Fix build for Bullet 2.83, enable angle wrapping for BulletHingeJoint
    * [Pull request #1664](https://bitbucket.org/osrf/gazebo/pull-request/1664)

### Gazebo 4.1.3 (2015-05-07)

1. Fix saving visual geom SDF values
    * [Pull request #1597](https://bitbucket.org/osrf/gazebo/pull-request/1597)
1. Fix heightmap model texture loading.
    * [Pull request #1595](https://bitbucket.org/osrf/gazebo/pull-request/1595)
1. Fix visual collision scale on separate client
    * [Pull request #1585](https://bitbucket.org/osrf/gazebo/pull-request/1585)
1. Fix several clang compiler warnings
    * [Pull request #1594](https://bitbucket.org/osrf/gazebo/pull-request/1594)
1. Fix blank save / browse dialogs
    * [Pull request #1544](https://bitbucket.org/osrf/gazebo/pull-request/1544)

### Gazebo 4.1.2 (2015-03-20)

1. Fix quaternion documentation: target Gazebo_4.1
    * [Pull request #1525](https://bitbucket.org/osrf/gazebo/pull-request/1525)
1. Speed up World::Step in loops
    * [Pull request #1492](https://bitbucket.org/osrf/gazebo/pull-request/1492)
1. Reduce selection buffer updates -> 4.1
    * [Pull request #1494](https://bitbucket.org/osrf/gazebo/pull-request/1494)
1. Fix loading of SimbodyPhysics parameters
    * [Pull request #1474](https://bitbucket.org/osrf/gazebo/pull-request/1474)
1. Fix heightmap on OSX -> 4.1
    * [Pull request #1455](https://bitbucket.org/osrf/gazebo/pull-request/1455)
1. Remove extra pose tag in a world file that should not be there
    * [Pull request #1458](https://bitbucket.org/osrf/gazebo/pull-request/1458)
1. Better fix for #236 for IMU that doesn't require ABI changes
    * [Pull request #1448](https://bitbucket.org/osrf/gazebo/pull-request/1448)
1. Fix regression of #236 for ImuSensor in 4.1
    * [Pull request #1446](https://bitbucket.org/osrf/gazebo/pull-request/1446)
1. Preserve previous GAZEBO_MODEL_PATH values when sourcing setup.sh
    * [Pull request #1430](https://bitbucket.org/osrf/gazebo/pull-request/1430)
1. issue #857: fix segfault for simbody screw joint when setting limits due to uninitialized limitForce.
    * [Pull request #1423](https://bitbucket.org/osrf/gazebo/pull-request/1423)
1. Allow multiple contact sensors per link (#960)
    * [Pull request #1413](https://bitbucket.org/osrf/gazebo/pull-request/1413)
1. Fix for issue #351, ODE World Step
    * [Pull request #1406](https://bitbucket.org/osrf/gazebo/pull-request/1406)
1. Disable failing InelasticCollision/0 test (#1394)
    * [Pull request #1405](https://bitbucket.org/osrf/gazebo/pull-request/1405)
1. Prevent out of bounds array access in SkidSteerDrivePlugin (found by cppcheck 1.68)
    * [Pull request #1379](https://bitbucket.org/osrf/gazebo/pull-request/1379)

### Gazebo 4.1.1 (2015-01-15)

1. Fix BulletPlaneShape bounding box (#1265)
    * [Pull request #1367](https://bitbucket.org/osrf/gazebo/pull-request/1367)
1. Fix dart linking errors on osx
    * [Pull request #1372](https://bitbucket.org/osrf/gazebo/pull-request/1372)
1. Update to player interfaces
    * [Pull request #1324](https://bitbucket.org/osrf/gazebo/pull-request/1324)
1. Handle GpuLaser name collisions (#1403)
    * [Pull request #1360](https://bitbucket.org/osrf/gazebo/pull-request/1360)
1. Add checks for handling array's with counts of zero, and read specular values
    * [Pull request #1339](https://bitbucket.org/osrf/gazebo/pull-request/1339)
1. Fix model list widget test
    * [Pull request #1327](https://bitbucket.org/osrf/gazebo/pull-request/1327)
1. Fix ogre includes
    * [Pull request #1323](https://bitbucket.org/osrf/gazebo/pull-request/1323)

### Gazebo 4.1.0 (2014-11-20)

1. Modified GUI rendering to improve the rendering update rate.
    * [Pull request #1487](https://bitbucket.org/osrf/gazebo/pull-request/1487)
1. Add ArrangePlugin for arranging groups of models.
   Also add Model::ResetPhysicsStates to call Link::ResetPhysicsStates
   recursively on all links in model.
    * [Pull request #1208](https://bitbucket.org/osrf/gazebo/pull-request/1208)
1. The `gz model` command line tool will output model info using either `-i` for complete info, or `-p` for just the model pose.
    * [Pull request #1212](https://bitbucket.org/osrf/gazebo/pull-request/1212)
    * [DRCSim Issue #389](https://bitbucket.org/osrf/drcsim/issue/389)
1. Added SignalStats class for computing incremental signal statistics.
    * [Pull request #1198](https://bitbucket.org/osrf/gazebo/pull-request/1198)
1. Add InitialVelocityPlugin to setting the initial state of links
    * [Pull request #1237](https://bitbucket.org/osrf/gazebo/pull-request/1237)
1. Added Quaternion::Integrate function.
    * [Pull request #1255](https://bitbucket.org/osrf/gazebo/pull-request/1255)
1. Added ConvertJointType functions, display more joint info on model list.
    * [Pull request #1259](https://bitbucket.org/osrf/gazebo/pull-request/1259)
1. Added ModelListWidget::AddProperty, removed unnecessary checks on ModelListWidget.
    * [Pull request #1271](https://bitbucket.org/osrf/gazebo/pull-request/1271)
1. Fix loading collada meshes with unsupported input semantics.
    * [Pull request #1319](https://bitbucket.org/osrf/gazebo/pull-request/1319)

### Gazebo 4.0.2 (2014-09-23)

1. Fix and improve mechanism to generate pkgconfig libs
    * [Pull request #1207](https://bitbucket.org/osrf/gazebo/pull-request/1207)
    * [Issue #1284](https://bitbucket.org/osrf/gazebo/issue/1284)
1. Added arat.world
    * [Pull request #1205](https://bitbucket.org/osrf/gazebo/pull-request/1205)
1. Update gzprop to output zip files.
    * [Pull request #1197](https://bitbucket.org/osrf/gazebo/pull-request/1197)
1. Make Collision::GetShape a const function
    * [Pull requset #1189](https://bitbucket.org/osrf/gazebo/pull-request/1189)
1. Install missing physics headers
    * [Pull requset #1183](https://bitbucket.org/osrf/gazebo/pull-request/1183)
1. Remove SimbodyLink::AddTorque console message
    * [Pull requset #1185](https://bitbucket.org/osrf/gazebo/pull-request/1185)
1. Fix log xml
    * [Pull requset #1188](https://bitbucket.org/osrf/gazebo/pull-request/1188)

### Gazebo 4.0.0 (2014-08-08)

1. Added lcov support to cmake
    * [Pull request #1047](https://bitbucket.org/osrf/gazebo/pull-request/1047)
1. Fixed memory leak in image conversion
    * [Pull request #1057](https://bitbucket.org/osrf/gazebo/pull-request/1057)
1. Removed deprecated function
    * [Pull request #1067](https://bitbucket.org/osrf/gazebo/pull-request/1067)
1. Improved collada loading performance
    * [Pull request #1066](https://bitbucket.org/osrf/gazebo/pull-request/1066)
    * [Pull request #1082](https://bitbucket.org/osrf/gazebo/pull-request/1082)
    * [Issue #1134](https://bitbucket.org/osrf/gazebo/issue/1134)
1. Implemented a collada exporter
    * [Pull request #1064](https://bitbucket.org/osrf/gazebo/pull-request/1064)
1. Force torque sensor now makes use of sensor's pose.
    * [Pull request #1076](https://bitbucket.org/osrf/gazebo/pull-request/1076)
    * [Issue #940](https://bitbucket.org/osrf/gazebo/issue/940)
1. Fix Model::GetLinks segfault
    * [Pull request #1093](https://bitbucket.org/osrf/gazebo/pull-request/1093)
1. Fix deleting and saving lights in gzserver
    * [Pull request #1094](https://bitbucket.org/osrf/gazebo/pull-request/1094)
    * [Issue #1182](https://bitbucket.org/osrf/gazebo/issue/1182)
    * [Issue #346](https://bitbucket.org/osrf/gazebo/issue/346)
1. Fix Collision::GetWorldPose. The pose of a collision would not update properly.
    * [Pull request #1049](https://bitbucket.org/osrf/gazebo/pull-request/1049)
    * [Issue #1124](https://bitbucket.org/osrf/gazebo/issue/1124)
1. Fixed the animate_box and animate_joints examples
    * [Pull request #1086](https://bitbucket.org/osrf/gazebo/pull-request/1086)
1. Integrated Oculus Rift functionality
    * [Pull request #1074](https://bitbucket.org/osrf/gazebo/pull-request/1074)
    * [Pull request #1136](https://bitbucket.org/osrf/gazebo/pull-request/1136)
    * [Pull request #1139](https://bitbucket.org/osrf/gazebo/pull-request/1139)
1. Updated Base::GetScopedName
    * [Pull request #1104](https://bitbucket.org/osrf/gazebo/pull-request/1104)
1. Fix collada loader from adding duplicate materials into a Mesh
    * [Pull request #1105](https://bitbucket.org/osrf/gazebo/pull-request/1105)
    * [Issue #1180](https://bitbucket.org/osrf/gazebo/issue/1180)
1. Integrated Razer Hydra functionality
    * [Pull request #1083](https://bitbucket.org/osrf/gazebo/pull-request/1083)
    * [Pull request #1109](https://bitbucket.org/osrf/gazebo/pull-request/1109)
1. Added ability to copy and paste models in the GUI
    * [Pull request #1103](https://bitbucket.org/osrf/gazebo/pull-request/1103)
1. Removed unnecessary inclusion of gazebo.hh and common.hh in plugins
    * [Pull request #1111](https://bitbucket.org/osrf/gazebo/pull-request/1111)
1. Added ability to specify custom road textures
    * [Pull request #1027](https://bitbucket.org/osrf/gazebo/pull-request/1027)
1. Added support for DART 4.1
    * [Pull request #1113](https://bitbucket.org/osrf/gazebo/pull-request/1113)
    * [Pull request #1132](https://bitbucket.org/osrf/gazebo/pull-request/1132)
    * [Pull request #1134](https://bitbucket.org/osrf/gazebo/pull-request/1134)
    * [Pull request #1154](https://bitbucket.org/osrf/gazebo/pull-request/1154)
1. Allow position of joints to be directly set.
    * [Pull request #1097](https://bitbucket.org/osrf/gazebo/pull-request/1097)
    * [Issue #1138](https://bitbucket.org/osrf/gazebo/issue/1138)
1. Added extruded polyline geometry
    * [Pull request #1026](https://bitbucket.org/osrf/gazebo/pull-request/1026)
1. Fixed actor animation
    * [Pull request #1133](https://bitbucket.org/osrf/gazebo/pull-request/1133)
    * [Pull request #1141](https://bitbucket.org/osrf/gazebo/pull-request/1141)
1. Generate a versioned cmake config file
    * [Pull request #1153](https://bitbucket.org/osrf/gazebo/pull-request/1153)
    * [Issue #1226](https://bitbucket.org/osrf/gazebo/issue/1226)
1. Added KMeans class
    * [Pull request #1147](https://bitbucket.org/osrf/gazebo/pull-request/1147)
1. Added --summary-range feature to bitbucket pullrequest tool
    * [Pull request #1156](https://bitbucket.org/osrf/gazebo/pull-request/1156)
1. Updated web links
    * [Pull request #1159](https://bitbucket.org/osrf/gazebo/pull-request/1159)
1. Update tests
    * [Pull request #1155](https://bitbucket.org/osrf/gazebo/pull-request/1155)
    * [Pull request #1143](https://bitbucket.org/osrf/gazebo/pull-request/1143)
    * [Pull request #1138](https://bitbucket.org/osrf/gazebo/pull-request/1138)
    * [Pull request #1140](https://bitbucket.org/osrf/gazebo/pull-request/1140)
    * [Pull request #1127](https://bitbucket.org/osrf/gazebo/pull-request/1127)
    * [Pull request #1115](https://bitbucket.org/osrf/gazebo/pull-request/1115)
    * [Pull request #1102](https://bitbucket.org/osrf/gazebo/pull-request/1102)
    * [Pull request #1087](https://bitbucket.org/osrf/gazebo/pull-request/1087)
    * [Pull request #1084](https://bitbucket.org/osrf/gazebo/pull-request/1084)

## Gazebo 3.0

### Gazebo 3.x.x (yyyy-mm-dd)

1. Fixed sonar and wireless sensor visualization
    * [Pull request #1254](https://bitbucket.org/osrf/gazebo/pull-request/1254)
1. Update visual bounding box when model is selected
    * [Pull request #1280](https://bitbucket.org/osrf/gazebo/pull-request/1280)

### Gazebo 3.1.0 (2014-08-08)

1. Implemented Simbody::Link::Set*Vel
    * [Pull request #1160](https://bitbucket.org/osrf/gazebo/pull-request/1160)
    * [Issue #1012](https://bitbucket.org/osrf/gazebo/issue/1012)
1. Added World::RemoveModel function
    * [Pull request #1106](https://bitbucket.org/osrf/gazebo/pull-request/1106)
    * [Issue #1177](https://bitbucket.org/osrf/gazebo/issue/1177)
1. Fix exit from camera follow mode using the escape key
    * [Pull request #1137](https://bitbucket.org/osrf/gazebo/pull-request/1137)
    * [Issue #1220](https://bitbucket.org/osrf/gazebo/issue/1220)
1. Added support for SDF joint spring stiffness and reference positions
    * [Pull request #1117](https://bitbucket.org/osrf/gazebo/pull-request/1117)
1. Removed the gzmodel_create script
    * [Pull request #1130](https://bitbucket.org/osrf/gazebo/pull-request/1130)
1. Added Vector2 dot product
    * [Pull request #1101](https://bitbucket.org/osrf/gazebo/pull-request/1101)
1. Added SetPositionPID and SetVelocityPID to JointController
    * [Pull request #1091](https://bitbucket.org/osrf/gazebo/pull-request/1091)
1. Fix gzclient startup crash with ogre 1.9
    * [Pull request #1098](https://bitbucket.org/osrf/gazebo/pull-request/1098)
    * [Issue #996](https://bitbucket.org/osrf/gazebo/issue/996)
1. Update the bitbucket_pullrequests tool
    * [Pull request #1108](https://bitbucket.org/osrf/gazebo/pull-request/1108)
1. Light properties now remain in place after move by the user via the GUI.
    * [Pull request #1110](https://bitbucket.org/osrf/gazebo/pull-request/1110)
    * [Issue #1211](https://bitbucket.org/osrf/gazebo/issue/1211)
1. Allow position of joints to be directly set.
    * [Pull request #1096](https://bitbucket.org/osrf/gazebo/pull-request/1096)
    * [Issue #1138](https://bitbucket.org/osrf/gazebo/issue/1138)

### Gazebo 3.0.0 (2014-04-11)

1. Fix bug when deleting the sun light
    * [Pull request #1088](https://bitbucket.org/osrf/gazebo/pull-request/1088)
    * [Issue #1133](https://bitbucket.org/osrf/gazebo/issue/1133)
1. Fix ODE screw joint
    * [Pull request #1078](https://bitbucket.org/osrf/gazebo/pull-request/1078)
    * [Issue #1167](https://bitbucket.org/osrf/gazebo/issue/1167)
1. Update joint integration tests
    * [Pull request #1081](https://bitbucket.org/osrf/gazebo/pull-request/1081)
1. Fixed false positives in cppcheck.
    * [Pull request #1061](https://bitbucket.org/osrf/gazebo/pull-request/1061)
1. Made joint axis reference frame relative to child, and updated simbody and dart accordingly.
    * [Pull request #1069](https://bitbucket.org/osrf/gazebo/pull-request/1069)
    * [Issue #494](https://bitbucket.org/osrf/gazebo/issue/494)
    * [Issue #1143](https://bitbucket.org/osrf/gazebo/issue/1143)
1. Added ability to pass vector of strings to SetupClient and SetupServer
    * [Pull request #1068](https://bitbucket.org/osrf/gazebo/pull-request/1068)
    * [Issue #1132](https://bitbucket.org/osrf/gazebo/issue/1132)
1. Fix error correction in screw constraints for ODE
    * [Pull request #1070](https://bitbucket.org/osrf/gazebo/pull-request/1070)
    * [Issue #1159](https://bitbucket.org/osrf/gazebo/issue/1159)
1. Improved pkgconfig with SDF
    * [Pull request #1062](https://bitbucket.org/osrf/gazebo/pull-request/1062)
1. Added a plugin to simulate aero dynamics
    * [Pull request #905](https://bitbucket.org/osrf/gazebo/pull-request/905)
1. Updated bullet support
    * [Issue #1069](https://bitbucket.org/osrf/gazebo/issue/1069)
    * [Pull request #1011](https://bitbucket.org/osrf/gazebo/pull-request/1011)
    * [Pull request #996](https://bitbucket.org/osrf/gazebo/pull-request/966)
    * [Pull request #1024](https://bitbucket.org/osrf/gazebo/pull-request/1024)
1. Updated simbody support
    * [Pull request #995](https://bitbucket.org/osrf/gazebo/pull-request/995)
1. Updated worlds to SDF 1.5
    * [Pull request #1021](https://bitbucket.org/osrf/gazebo/pull-request/1021)
1. Improvements to ODE
    * [Pull request #1001](https://bitbucket.org/osrf/gazebo/pull-request/1001)
    * [Pull request #1014](https://bitbucket.org/osrf/gazebo/pull-request/1014)
    * [Pull request #1015](https://bitbucket.org/osrf/gazebo/pull-request/1015)
    * [Pull request #1016](https://bitbucket.org/osrf/gazebo/pull-request/1016)
1. New command line tool
    * [Pull request #972](https://bitbucket.org/osrf/gazebo/pull-request/972)
1. Graphical user interface improvements
    * [Pull request #971](https://bitbucket.org/osrf/gazebo/pull-request/971)
    * [Pull request #1013](https://bitbucket.org/osrf/gazebo/pull-request/1013)
    * [Pull request #989](https://bitbucket.org/osrf/gazebo/pull-request/989)
1. Created a friction pyramid class
    * [Pull request #935](https://bitbucket.org/osrf/gazebo/pull-request/935)
1. Added GetWorldEnergy functions to Model, Joint, and Link
    * [Pull request #1017](https://bitbucket.org/osrf/gazebo/pull-request/1017)
1. Preparing Gazebo for admission into Ubuntu
    * [Pull request #969](https://bitbucket.org/osrf/gazebo/pull-request/969)
    * [Pull request #998](https://bitbucket.org/osrf/gazebo/pull-request/998)
    * [Pull request #1002](https://bitbucket.org/osrf/gazebo/pull-request/1002)
1. Add method for querying if useImplicitStiffnessDamping flag is set for a given joint
    * [Issue #629](https://bitbucket.org/osrf/gazebo/issue/629)
    * [Pull request #1006](https://bitbucket.org/osrf/gazebo/pull-request/1006)
1. Fix joint axis frames
    * [Issue #494](https://bitbucket.org/osrf/gazebo/issue/494)
    * [Pull request #963](https://bitbucket.org/osrf/gazebo/pull-request/963)
1. Compute joint anchor pose relative to parent
    * [Issue #1029](https://bitbucket.org/osrf/gazebo/issue/1029)
    * [Pull request #982](https://bitbucket.org/osrf/gazebo/pull-request/982)
1. Cleanup the installed worlds
    * [Issue #1036](https://bitbucket.org/osrf/gazebo/issue/1036)
    * [Pull request #984](https://bitbucket.org/osrf/gazebo/pull-request/984)
1. Update to the GPS sensor
    * [Issue #1059](https://bitbucket.org/osrf/gazebo/issue/1059)
    * [Pull request #978](https://bitbucket.org/osrf/gazebo/pull-request/978)
1. Removed libtool from plugin loading
    * [Pull request #981](https://bitbucket.org/osrf/gazebo/pull-request/981)
1. Added functions to get inertial information for a link in the world frame.
    * [Pull request #1005](https://bitbucket.org/osrf/gazebo/pull-request/1005)

## Gazebo 2.0

### Gazebo 2.2.6 (2015-09-28)

1. Backport fixes to setup.sh from pull request #1430 to 2.2 branch
    * [Pull request 1889](https://bitbucket.org/osrf/gazebo/pull-request/1889)
1. Fix heightmap texture loading (2.2)
    * [Pull request 1596](https://bitbucket.org/osrf/gazebo/pull-request/1596)
1. Prevent out of bounds array access in SkidSteerDrivePlugin (found by cppcheck 1.68)
    * [Pull request 1379](https://bitbucket.org/osrf/gazebo/pull-request/1379)
1. Fix build with boost 1.57 for 2.2 branch (#1399)
    * [Pull request 1358](https://bitbucket.org/osrf/gazebo/pull-request/1358)
1. Fix manpage test failures by incrementing year to 2015
    * [Pull request 1361](https://bitbucket.org/osrf/gazebo/pull-request/1361)
1. Fix build for OS X 10.10 (#1304, #1289)
    * [Pull request 1346](https://bitbucket.org/osrf/gazebo/pull-request/1346)
1. Restore ODELink ABI, use Link variables instead (#1354)
    * [Pull request 1347](https://bitbucket.org/osrf/gazebo/pull-request/1347)
1. Fix inertia_ratio test
    * [Pull request 1344](https://bitbucket.org/osrf/gazebo/pull-request/1344)
1. backport collision visual fix -> 2.2
    * [Pull request 1343](https://bitbucket.org/osrf/gazebo/pull-request/1343)
1. Fix two code_check errors on 2.2
    * [Pull request 1314](https://bitbucket.org/osrf/gazebo/pull-request/1314)
1. issue #243 fix Link::GetWorldLinearAccel and Link::GetWorldAngularAccel for ODE
    * [Pull request 1284](https://bitbucket.org/osrf/gazebo/pull-request/1284)

### Gazebo 2.2.3 (2014-04-29)

1. Removed redundant call to World::Init
    * [Pull request #1107](https://bitbucket.org/osrf/gazebo/pull-request/1107)
    * [Issue #1208](https://bitbucket.org/osrf/gazebo/issue/1208)
1. Return proper error codes when gazebo exits
    * [Pull request #1085](https://bitbucket.org/osrf/gazebo/pull-request/1085)
    * [Issue #1178](https://bitbucket.org/osrf/gazebo/issue/1178)
1. Fixed Camera::GetWorldRotation().
    * [Pull request #1071](https://bitbucket.org/osrf/gazebo/pull-request/1071)
    * [Issue #1087](https://bitbucket.org/osrf/gazebo/issue/1087)
1. Fixed memory leak in image conversion
    * [Pull request #1073](https://bitbucket.org/osrf/gazebo/pull-request/1073)

### Gazebo 2.2.1 (xxxx-xx-xx)

1. Fix heightmap model texture loading.
    * [Pull request #1596](https://bitbucket.org/osrf/gazebo/pull-request/1596)

### Gazebo 2.2.0 (2014-01-10)

1. Fix compilation when using OGRE-1.9 (full support is being worked on)
    * [Issue #994](https://bitbucket.org/osrf/gazebo/issue/994)
    * [Issue #995](https://bitbucket.org/osrf/gazebo/issue/995)
    * [Issue #996](https://bitbucket.org/osrf/gazebo/issue/996)
    * [Pull request #883](https://bitbucket.org/osrf/gazebo/pull-request/883)
1. Added unit test for issue 624.
    * [Issue #624](https://bitbucket.org/osrf/gazebo/issue/624).
    * [Pull request #889](https://bitbucket.org/osrf/gazebo/pull-request/889)
1. Use 3x3 PCF shadows for smoother shadows.
    * [Pull request #887](https://bitbucket.org/osrf/gazebo/pull-request/887)
1. Update manpage copyright to 2014.
    * [Pull request #893](https://bitbucket.org/osrf/gazebo/pull-request/893)
1. Added friction integration test .
    * [Pull request #885](https://bitbucket.org/osrf/gazebo/pull-request/885)
1. Fix joint anchor when link pose is not specified.
    * [Issue #978](https://bitbucket.org/osrf/gazebo/issue/978)
    * [Pull request #862](https://bitbucket.org/osrf/gazebo/pull-request/862)
1. Added (ESC) tooltip for GUI Selection Mode icon.
    * [Issue #993](https://bitbucket.org/osrf/gazebo/issue/993)
    * [Pull request #888](https://bitbucket.org/osrf/gazebo/pull-request/888)
1. Removed old comment about resolved issue.
    * [Issue #837](https://bitbucket.org/osrf/gazebo/issue/837)
    * [Pull request #880](https://bitbucket.org/osrf/gazebo/pull-request/880)
1. Made SimbodyLink::Get* function thread-safe
    * [Issue #918](https://bitbucket.org/osrf/gazebo/issue/918)
    * [Pull request #872](https://bitbucket.org/osrf/gazebo/pull-request/872)
1. Suppressed spurious gzlog messages in ODE::Body
    * [Issue #983](https://bitbucket.org/osrf/gazebo/issue/983)
    * [Pull request #875](https://bitbucket.org/osrf/gazebo/pull-request/875)
1. Fixed Force Torque Sensor Test by properly initializing some values.
    * [Issue #982](https://bitbucket.org/osrf/gazebo/issue/982)
    * [Pull request #869](https://bitbucket.org/osrf/gazebo/pull-request/869)
1. Added breakable joint plugin to support breakable walls.
    * [Pull request #865](https://bitbucket.org/osrf/gazebo/pull-request/865)
1. Used different tuple syntax to fix compilation on OSX mavericks.
    * [Issue #947](https://bitbucket.org/osrf/gazebo/issue/947)
    * [Pull request #858](https://bitbucket.org/osrf/gazebo/pull-request/858)
1. Fixed sonar test and deprecation warning.
    * [Pull request #856](https://bitbucket.org/osrf/gazebo/pull-request/856)
1. Speed up test compilation.
    * Part of [Issue #955](https://bitbucket.org/osrf/gazebo/issue/955)
    * [Pull request #846](https://bitbucket.org/osrf/gazebo/pull-request/846)
1. Added Joint::SetEffortLimit API
    * [Issue #923](https://bitbucket.org/osrf/gazebo/issue/923)
    * [Pull request #808](https://bitbucket.org/osrf/gazebo/pull-request/808)
1. Made bullet output less verbose.
    * [Pull request #839](https://bitbucket.org/osrf/gazebo/pull-request/839)
1. Convergence acceleration and stability tweak to make atlas_v3 stable
    * [Issue #895](https://bitbucket.org/osrf/gazebo/issue/895)
    * [Pull request #772](https://bitbucket.org/osrf/gazebo/pull-request/772)
1. Added colors, textures and world files for the SPL RoboCup environment
    * [Pull request #838](https://bitbucket.org/osrf/gazebo/pull-request/838)
1. Fixed bitbucket_pullrequests tool to work with latest BitBucket API.
    * [Issue #933](https://bitbucket.org/osrf/gazebo/issue/933)
    * [Pull request #841](https://bitbucket.org/osrf/gazebo/pull-request/841)
1. Fixed cppcheck warnings.
    * [Pull request #842](https://bitbucket.org/osrf/gazebo/pull-request/842)

### Gazebo 2.1.0 (2013-11-08)
1. Fix mainwindow unit test
    * [Pull request #752](https://bitbucket.org/osrf/gazebo/pull-request/752)
1. Visualize moment of inertia
    * Pull request [#745](https://bitbucket.org/osrf/gazebo/pull-request/745), [#769](https://bitbucket.org/osrf/gazebo/pull-request/769), [#787](https://bitbucket.org/osrf/gazebo/pull-request/787)
    * [Issue #203](https://bitbucket.org/osrf/gazebo/issue/203)
1. Update tool to count lines of code
    * [Pull request #758](https://bitbucket.org/osrf/gazebo/pull-request/758)
1. Implement World::Clear
    * Pull request [#785](https://bitbucket.org/osrf/gazebo/pull-request/785), [#804](https://bitbucket.org/osrf/gazebo/pull-request/804)
1. Improve Bullet support
    * [Pull request #805](https://bitbucket.org/osrf/gazebo/pull-request/805)
1. Fix doxygen spacing
    * [Pull request #740](https://bitbucket.org/osrf/gazebo/pull-request/740)
1. Add tool to generate model images for thepropshop.org
    * [Pull request #734](https://bitbucket.org/osrf/gazebo/pull-request/734)
1. Added paging support for terrains
    * [Pull request #707](https://bitbucket.org/osrf/gazebo/pull-request/707)
1. Added plugin path to LID_LIBRARY_PATH in setup.sh
    * [Pull request #750](https://bitbucket.org/osrf/gazebo/pull-request/750)
1. Fix for OSX
    * [Pull request #766](https://bitbucket.org/osrf/gazebo/pull-request/766)
    * [Pull request #786](https://bitbucket.org/osrf/gazebo/pull-request/786)
    * [Issue #906](https://bitbucket.org/osrf/gazebo/issue/906)
1. Update copyright information
    * [Pull request #771](https://bitbucket.org/osrf/gazebo/pull-request/771)
1. Enable screen dependent tests
    * [Pull request #764](https://bitbucket.org/osrf/gazebo/pull-request/764)
    * [Issue #811](https://bitbucket.org/osrf/gazebo/issue/811)
1. Fix gazebo command line help message
    * [Pull request #775](https://bitbucket.org/osrf/gazebo/pull-request/775)
    * [Issue #898](https://bitbucket.org/osrf/gazebo/issue/898)
1. Fix man page test
    * [Pull request #774](https://bitbucket.org/osrf/gazebo/pull-request/774)
1. Improve load time by reducing calls to RTShader::Update
    * [Pull request #773](https://bitbucket.org/osrf/gazebo/pull-request/773)
    * [Issue #877](https://bitbucket.org/osrf/gazebo/issue/877)
1. Fix joint visualization
    * [Pull request #776](https://bitbucket.org/osrf/gazebo/pull-request/776)
    * [Pull request #802](https://bitbucket.org/osrf/gazebo/pull-request/802)
    * [Issue #464](https://bitbucket.org/osrf/gazebo/issue/464)
1. Add helpers to fix NaN
    * [Pull request #742](https://bitbucket.org/osrf/gazebo/pull-request/742)
1. Fix model resizing via the GUI
    * [Pull request #763](https://bitbucket.org/osrf/gazebo/pull-request/763)
    * [Issue #885](https://bitbucket.org/osrf/gazebo/issue/885)
1. Simplify gzlog test by using sha1
    * [Pull request #781](https://bitbucket.org/osrf/gazebo/pull-request/781)
    * [Issue #837](https://bitbucket.org/osrf/gazebo/issue/837)
1. Enable cppcheck for header files
    * [Pull request #782](https://bitbucket.org/osrf/gazebo/pull-request/782)
    * [Issue #907](https://bitbucket.org/osrf/gazebo/issue/907)
1. Fix broken regression test
    * [Pull request #784](https://bitbucket.org/osrf/gazebo/pull-request/784)
    * [Issue #884](https://bitbucket.org/osrf/gazebo/issue/884)
1. All simbody and dart to pass tests
    * [Pull request #790](https://bitbucket.org/osrf/gazebo/pull-request/790)
    * [Issue #873](https://bitbucket.org/osrf/gazebo/issue/873)
1. Fix camera rotation from SDF
    * [Pull request #789](https://bitbucket.org/osrf/gazebo/pull-request/789)
    * [Issue #920](https://bitbucket.org/osrf/gazebo/issue/920)
1. Fix bitbucket pullrequest command line tool to match new API
    * [Pull request #803](https://bitbucket.org/osrf/gazebo/pull-request/803)
1. Fix transceiver spawn errors in tests
    * [Pull request #811](https://bitbucket.org/osrf/gazebo/pull-request/811)
    * [Pull request #814](https://bitbucket.org/osrf/gazebo/pull-request/814)

### Gazebo 2.0.0 (2013-10-08)
1. Refactor code check tool.
    * [Pull Request #669](https://bitbucket.org/osrf/gazebo/pull-request/669)
1. Added pull request tool for Bitbucket.
    * [Pull Request #670](https://bitbucket.org/osrf/gazebo/pull-request/670)
    * [Pull Request #691](https://bitbucket.org/osrf/gazebo/pull-request/671)
1. New wireless receiver and transmitter sensor models.
    * [Pull Request #644](https://bitbucket.org/osrf/gazebo/pull-request/644)
    * [Pull Request #675](https://bitbucket.org/osrf/gazebo/pull-request/675)
    * [Pull Request #727](https://bitbucket.org/osrf/gazebo/pull-request/727)
1. Audio support using OpenAL.
    * [Pull Request #648](https://bitbucket.org/osrf/gazebo/pull-request/648)
    * [Pull Request #704](https://bitbucket.org/osrf/gazebo/pull-request/704)
1. Simplify command-line parsing of gztopic echo output.
    * [Pull Request #674](https://bitbucket.org/osrf/gazebo/pull-request/674)
    * Resolves: [Issue #795](https://bitbucket.org/osrf/gazebo/issue/795)
1. Use UNIX directories through the user of GNUInstallDirs cmake module.
    * [Pull Request #676](https://bitbucket.org/osrf/gazebo/pull-request/676)
    * [Pull Request #681](https://bitbucket.org/osrf/gazebo/pull-request/681)
1. New GUI interactions for object manipulation.
    * [Pull Request #634](https://bitbucket.org/osrf/gazebo/pull-request/634)
1. Fix for OSX menubar.
    * [Pull Request #677](https://bitbucket.org/osrf/gazebo/pull-request/677)
1. Remove internal SDF directories and dependencies.
    * [Pull Request #680](https://bitbucket.org/osrf/gazebo/pull-request/680)
1. Add minimum version for sdformat.
    * [Pull Request #682](https://bitbucket.org/osrf/gazebo/pull-request/682)
    * Resolves: [Issue #818](https://bitbucket.org/osrf/gazebo/issue/818)
1. Allow different gtest parameter types with ServerFixture
    * [Pull Request #686](https://bitbucket.org/osrf/gazebo/pull-request/686)
    * Resolves: [Issue #820](https://bitbucket.org/osrf/gazebo/issue/820)
1. GUI model scaling when using Bullet.
    * [Pull Request #683](https://bitbucket.org/osrf/gazebo/pull-request/683)
1. Fix typo in cmake config.
    * [Pull Request #694](https://bitbucket.org/osrf/gazebo/pull-request/694)
    * Resolves: [Issue #824](https://bitbucket.org/osrf/gazebo/issue/824)
1. Remove gazebo include subdir from pkgconfig and cmake config.
    * [Pull Request #691](https://bitbucket.org/osrf/gazebo/pull-request/691)
1. Torsional spring demo
    * [Pull Request #693](https://bitbucket.org/osrf/gazebo/pull-request/693)
1. Remove repeated call to SetAxis in Joint.cc
    * [Pull Request #695](https://bitbucket.org/osrf/gazebo/pull-request/695)
    * Resolves: [Issue #823](https://bitbucket.org/osrf/gazebo/issue/823)
1. Add test for rotational joints.
    * [Pull Request #697](https://bitbucket.org/osrf/gazebo/pull-request/697)
    * Resolves: [Issue #820](https://bitbucket.org/osrf/gazebo/issue/820)
1. Fix compilation of tests using Joint base class
    * [Pull Request #701](https://bitbucket.org/osrf/gazebo/pull-request/701)
1. Terrain paging implemented.
    * [Pull Request #687](https://bitbucket.org/osrf/gazebo/pull-request/687)
1. Improve timeout error reporting in ServerFixture
    * [Pull Request #705](https://bitbucket.org/osrf/gazebo/pull-request/705)
1. Fix mouse picking for cases where visuals overlap with the laser
    * [Pull Request #709](https://bitbucket.org/osrf/gazebo/pull-request/709)
1. Fix string literals for OSX
    * [Pull Request #712](https://bitbucket.org/osrf/gazebo/pull-request/712)
    * Resolves: [Issue #803](https://bitbucket.org/osrf/gazebo/issue/803)
1. Support for ENABLE_TESTS_COMPILATION cmake parameter
    * [Pull Request #708](https://bitbucket.org/osrf/gazebo/pull-request/708)
1. Updated system gui plugin
    * [Pull Request #702](https://bitbucket.org/osrf/gazebo/pull-request/702)
1. Fix force torque unit test issue
    * [Pull Request #673](https://bitbucket.org/osrf/gazebo/pull-request/673)
    * Resolves: [Issue #813](https://bitbucket.org/osrf/gazebo/issue/813)
1. Use variables to control auto generation of CFlags
    * [Pull Request #699](https://bitbucket.org/osrf/gazebo/pull-request/699)
1. Remove deprecated functions.
    * [Pull Request #715](https://bitbucket.org/osrf/gazebo/pull-request/715)
1. Fix typo in `Camera.cc`
    * [Pull Request #719](https://bitbucket.org/osrf/gazebo/pull-request/719)
    * Resolves: [Issue #846](https://bitbucket.org/osrf/gazebo/issue/846)
1. Performance improvements
    * [Pull Request #561](https://bitbucket.org/osrf/gazebo/pull-request/561)
1. Fix gripper model.
    * [Pull Request #713](https://bitbucket.org/osrf/gazebo/pull-request/713)
    * Resolves: [Issue #314](https://bitbucket.org/osrf/gazebo/issue/314)
1. First part of Simbody integration
    * [Pull Request #716](https://bitbucket.org/osrf/gazebo/pull-request/716)

## Gazebo 1.9

### Gazebo 1.9.6 (2014-04-29)

1. Refactored inertia ratio reduction for ODE
    * [Pull request #1114](https://bitbucket.org/osrf/gazebo/pull-request/1114)
1. Improved collada loading performance
    * [Pull request #1075](https://bitbucket.org/osrf/gazebo/pull-request/1075)

### Gazebo 1.9.3 (2014-01-10)

1. Add thickness to plane to remove shadow flickering.
    * [Pull request #886](https://bitbucket.org/osrf/gazebo/pull-request/886)
1. Temporary GUI shadow toggle fix.
    * [Issue #925](https://bitbucket.org/osrf/gazebo/issue/925)
    * [Pull request #868](https://bitbucket.org/osrf/gazebo/pull-request/868)
1. Fix memory access bugs with libc++ on mavericks.
    * [Issue #965](https://bitbucket.org/osrf/gazebo/issue/965)
    * [Pull request #857](https://bitbucket.org/osrf/gazebo/pull-request/857)
    * [Pull request #881](https://bitbucket.org/osrf/gazebo/pull-request/881)
1. Replaced printf with cout in gztopic hz.
    * [Issue #969](https://bitbucket.org/osrf/gazebo/issue/969)
    * [Pull request #854](https://bitbucket.org/osrf/gazebo/pull-request/854)
1. Add Dark grey material and fix indentation.
    * [Pull request #851](https://bitbucket.org/osrf/gazebo/pull-request/851)
1. Fixed sonar sensor unit test.
    * [Pull request #848](https://bitbucket.org/osrf/gazebo/pull-request/848)
1. Convergence acceleration and stability tweak to make atlas_v3 stable.
    * [Pull request #845](https://bitbucket.org/osrf/gazebo/pull-request/845)
1. Update gtest to 1.7.0 to resolve problems with libc++.
    * [Issue #947](https://bitbucket.org/osrf/gazebo/issue/947)
    * [Pull request #827](https://bitbucket.org/osrf/gazebo/pull-request/827)
1. Fixed LD_LIBRARY_PATH for plugins.
    * [Issue #957](https://bitbucket.org/osrf/gazebo/issue/957)
    * [Pull request #844](https://bitbucket.org/osrf/gazebo/pull-request/844)
1. Fix transceiver sporadic errors.
    * Backport of [pull request #811](https://bitbucket.org/osrf/gazebo/pull-request/811)
    * [Pull request #836](https://bitbucket.org/osrf/gazebo/pull-request/836)
1. Modified the MsgTest to be deterministic with time checks.
    * [Pull request #843](https://bitbucket.org/osrf/gazebo/pull-request/843)
1. Fixed seg fault in LaserVisual.
    * [Issue #950](https://bitbucket.org/osrf/gazebo/issue/950)
    * [Pull request #832](https://bitbucket.org/osrf/gazebo/pull-request/832)
1. Implemented the option to disable tests that need a working screen to run properly.
    * Backport of [Pull request #764](https://bitbucket.org/osrf/gazebo/pull-request/764)
    * [Pull request #837](https://bitbucket.org/osrf/gazebo/pull-request/837)
1. Cleaned up gazebo shutdown.
    * [Pull request #829](https://bitbucket.org/osrf/gazebo/pull-request/829)
1. Fixed bug associated with loading joint child links.
    * [Issue #943](https://bitbucket.org/osrf/gazebo/issue/943)
    * [Pull request #820](https://bitbucket.org/osrf/gazebo/pull-request/820)

### Gazebo 1.9.2 (2013-11-08)
1. Fix enable/disable sky and clouds from SDF
    * [Pull request #809](https://bitbucket.org/osrf/gazebo/pull-request/809])
1. Fix occasional blank GUI screen on startup
    * [Pull request #815](https://bitbucket.org/osrf/gazebo/pull-request/815])
1. Fix GPU laser when interacting with heightmaps
    * [Pull request #796](https://bitbucket.org/osrf/gazebo/pull-request/796])
1. Added API/ABI checker command line tool
    * [Pull request #765](https://bitbucket.org/osrf/gazebo/pull-request/765])
1. Added gtest version information
    * [Pull request #801](https://bitbucket.org/osrf/gazebo/pull-request/801])
1. Fix GUI world saving
    * [Pull request #806](https://bitbucket.org/osrf/gazebo/pull-request/806])
1. Enable anti-aliasing for camera sensor
    * [Pull request #800](https://bitbucket.org/osrf/gazebo/pull-request/800])
1. Make sensor noise deterministic
    * [Pull request #788](https://bitbucket.org/osrf/gazebo/pull-request/788])
1. Fix build problem
    * [Issue #901](https://bitbucket.org/osrf/gazebo/issue/901)
    * [Pull request #778](https://bitbucket.org/osrf/gazebo/pull-request/778])
1. Fix a typo in Camera.cc
    * [Pull request #720](https://bitbucket.org/osrf/gazebo/pull-request/720])
    * [Issue #846](https://bitbucket.org/osrf/gazebo/issue/846)
1. Fix OSX menu bar
    * [Pull request #688](https://bitbucket.org/osrf/gazebo/pull-request/688])
1. Fix gazebo::init by calling sdf::setFindCallback() before loading the sdf in gzfactory.
    * [Pull request #678](https://bitbucket.org/osrf/gazebo/pull-request/678])
    * [Issue #817](https://bitbucket.org/osrf/gazebo/issue/817)

### Gazebo 1.9.1 (2013-08-20)
* Deprecate header files that require case-sensitive filesystem (e.g. Common.hh, Physics.hh) [https://bitbucket.org/osrf/gazebo/pull-request/638/fix-for-775-deprecate-headers-that-require]
* Initial support for building on Mac OS X [https://bitbucket.org/osrf/gazebo/pull-request/660/osx-support-for-gazebo-19] [https://bitbucket.org/osrf/gazebo/pull-request/657/cmake-fixes-for-osx]
* Fixes for various issues [https://bitbucket.org/osrf/gazebo/pull-request/635/fix-for-issue-792/diff] [https://bitbucket.org/osrf/gazebo/pull-request/628/allow-scoped-and-non-scoped-joint-names-to/diff] [https://bitbucket.org/osrf/gazebo/pull-request/636/fix-build-dependency-in-message-generation/diff] [https://bitbucket.org/osrf/gazebo/pull-request/639/make-the-unversioned-setupsh-a-copy-of-the/diff] [https://bitbucket.org/osrf/gazebo/pull-request/650/added-missing-lib-to-player-client-library/diff] [https://bitbucket.org/osrf/gazebo/pull-request/656/install-gzmode_create-without-sh-suffix/diff]

### Gazebo 1.9.0 (2013-07-23)
* Use external package [sdformat](https://bitbucket.org/osrf/sdformat) for sdf parsing, refactor the `Element::GetValue*` function calls, and deprecate Gazebo's internal sdf parser [https://bitbucket.org/osrf/gazebo/pull-request/627]
* Improved ROS support ([[Tutorials#ROS_Integration |documentation here]]) [https://bitbucket.org/osrf/gazebo/pull-request/559]
* Added Sonar, Force-Torque, and Tactile Pressure sensors [https://bitbucket.org/osrf/gazebo/pull-request/557], [https://bitbucket.org/osrf/gazebo/pull-request/567]
* Add compile-time defaults for environment variables so that sourcing setup.sh is unnecessary in most cases [https://bitbucket.org/osrf/gazebo/pull-request/620]
* Enable user camera to follow objects in client window [https://bitbucket.org/osrf/gazebo/pull-request/603]
* Install protobuf message files for use in custom messages [https://bitbucket.org/osrf/gazebo/pull-request/614]
* Change default compilation flags to improve debugging [https://bitbucket.org/osrf/gazebo/pull-request/617]
* Change to supported relative include paths [https://bitbucket.org/osrf/gazebo/pull-request/594]
* Fix display of laser scans when sensor is rotated [https://bitbucket.org/osrf/gazebo/pull-request/599]

## Gazebo 1.8

### Gazebo 1.8.7 (2013-07-16)
* Fix bug in URDF parsing of Vector3 elements [https://bitbucket.org/osrf/gazebo/pull-request/613]
* Fix compilation errors with newest libraries [https://bitbucket.org/osrf/gazebo/pull-request/615]

### Gazebo 1.8.6 (2013-06-07)
* Fix inertia lumping in the URDF parser[https://bitbucket.org/osrf/gazebo/pull-request/554]
* Fix for ODEJoint CFM damping sign error [https://bitbucket.org/osrf/gazebo/pull-request/586]
* Fix transport memory growth[https://bitbucket.org/osrf/gazebo/pull-request/584]
* Reduce log file data in order to reduce buffer growth that results in out of memory kernel errors[https://bitbucket.org/osrf/gazebo/pull-request/587]

### Gazebo 1.8.5 (2013-06-04)
* Fix Gazebo build for machines without a valid display.[https://bitbucket.org/osrf/gazebo/commits/37f00422eea03365b839a632c1850431ee6a1d67]

### Gazebo 1.8.4 (2013-06-03)
* Fix UDRF to SDF converter so that URDF gazebo extensions are applied to all collisions in a link.[https://bitbucket.org/osrf/gazebo/pull-request/579]
* Prevent transport layer from locking when a gzclient connects to a gzserver over a connection with high latency.[https://bitbucket.org/osrf/gazebo/pull-request/572]
* Improve performance and fix uninitialized conditional jumps.[https://bitbucket.org/osrf/gazebo/pull-request/571]

### Gazebo 1.8.3 (2013-06-03)
* Fix for gzlog hanging when gzserver is not present or not responsive[https://bitbucket.org/osrf/gazebo/pull-request/577]
* Fix occasional segfault when generating log files[https://bitbucket.org/osrf/gazebo/pull-request/575]
* Performance improvement to ODE[https://bitbucket.org/osrf/gazebo/pull-request/556]
* Fix node initialization[https://bitbucket.org/osrf/gazebo/pull-request/570]
* Fix GPU laser Hz rate reduction when sensor moved away from world origin[https://bitbucket.org/osrf/gazebo/pull-request/566]
* Fix incorrect lighting in camera sensors when GPU laser is subscribe to[https://bitbucket.org/osrf/gazebo/pull-request/563]

### Gazebo 1.8.2 (2013-05-28)
* ODE performance improvements[https://bitbucket.org/osrf/gazebo/pull-request/535][https://bitbucket.org/osrf/gazebo/pull-request/537]
* Fixed tests[https://bitbucket.org/osrf/gazebo/pull-request/538][https://bitbucket.org/osrf/gazebo/pull-request/541][https://bitbucket.org/osrf/gazebo/pull-request/542]
* Fixed sinking vehicle bug[https://bitbucket.org/osrf/drcsim/issue/300] in pull-request[https://bitbucket.org/osrf/gazebo/pull-request/538]
* Fix GPU sensor throttling[https://bitbucket.org/osrf/gazebo/pull-request/536]
* Reduce string comparisons for better performance[https://bitbucket.org/osrf/gazebo/pull-request/546]
* Contact manager performance improvements[https://bitbucket.org/osrf/gazebo/pull-request/543]
* Transport performance improvements[https://bitbucket.org/osrf/gazebo/pull-request/548]
* Reduce friction noise[https://bitbucket.org/osrf/gazebo/pull-request/545]

### Gazebo 1.8.1 (2013-05-22)
* Please note that 1.8.1 contains a bug[https://bitbucket.org/osrf/drcsim/issue/300] that causes interpenetration between objects in resting contact to grow slowly.  Please update to 1.8.2 for the patch.
* Added warm starting[https://bitbucket.org/osrf/gazebo/pull-request/529]
* Reduced console output[https://bitbucket.org/osrf/gazebo/pull-request/533]
* Improved off screen rendering performance[https://bitbucket.org/osrf/gazebo/pull-request/530]
* Performance improvements [https://bitbucket.org/osrf/gazebo/pull-request/535] [https://bitbucket.org/osrf/gazebo/pull-request/537]

### Gazebo 1.8.0 (2013-05-17)
* Fixed slider axis [https://bitbucket.org/osrf/gazebo/pull-request/527]
* Fixed heightmap shadows [https://bitbucket.org/osrf/gazebo/pull-request/525]
* Fixed model and canonical link pose [https://bitbucket.org/osrf/gazebo/pull-request/519]
* Fixed OSX message header[https://bitbucket.org/osrf/gazebo/pull-request/524]
* Added zlib compression for logging [https://bitbucket.org/osrf/gazebo/pull-request/515]
* Allow clouds to be disabled in cameras [https://bitbucket.org/osrf/gazebo/pull-request/507]
* Camera rendering performance [https://bitbucket.org/osrf/gazebo/pull-request/528]


## Gazebo 1.7

### Gazebo 1.7.3 (2013-05-08)
* Fixed log cleanup (again) [https://bitbucket.org/osrf/gazebo/pull-request/511/fix-log-cleanup-logic]

### Gazebo 1.7.2 (2013-05-07)
* Fixed log cleanup [https://bitbucket.org/osrf/gazebo/pull-request/506/fix-gzlog-stop-command-line]
* Minor documentation fix [https://bitbucket.org/osrf/gazebo/pull-request/488/minor-documentation-fix]

### Gazebo 1.7.1 (2013-04-19)
* Fixed tests
* IMU sensor receives time stamped data from links
* Fix saving image frames [https://bitbucket.org/osrf/gazebo/pull-request/466/fix-saving-frames/diff]
* Wireframe rendering in GUI [https://bitbucket.org/osrf/gazebo/pull-request/414/allow-rendering-of-models-in-wireframe]
* Improved logging performance [https://bitbucket.org/osrf/gazebo/pull-request/457/improvements-to-gzlog-filter-and-logging]
* Viscous mud model [https://bitbucket.org/osrf/gazebo/pull-request/448/mud-plugin/diff]

## Gazebo 1.6

### Gazebo 1.6.3 (2013-04-15)
* Fixed a [critical SDF bug](https://bitbucket.org/osrf/gazebo/pull-request/451)
* Fixed a [laser offset bug](https://bitbucket.org/osrf/gazebo/pull-request/449)

### Gazebo 1.6.2 (2013-04-14)
* Fix for fdir1 physics property [https://bitbucket.org/osrf/gazebo/pull-request/429/fixes-to-treat-fdir1-better-1-rotate-into/diff]
* Fix for force torque sensor [https://bitbucket.org/osrf/gazebo/pull-request/447]
* SDF documentation fix [https://bitbucket.org/osrf/gazebo/issue/494/joint-axis-reference-frame-doesnt-match]

### Gazebo 1.6.1 (2013-04-05)
* Switch default build type to Release.

### Gazebo 1.6.0 (2013-04-05)
* Improvements to inertia in rubble pile
* Various Bullet integration advances.
* Noise models for ray, camera, and imu sensors.
* SDF 1.4, which accommodates more physics engine parameters and also some sensor noise models.
* Initial support for making movies from within Gazebo.
* Many performance improvements.
* Many bug fixes.
* Progress toward to building on OS X.

## Gazebo 1.5

### Gazebo 1.5.0 (2013-03-11)
* Partial integration of Bullet
  * Includes: cubes, spheres, cylinders, planes, meshes, revolute joints, ray sensors
* GUI Interface for log writing.
* Threaded sensors.
* Multi-camera sensor.

* Fixed the following issues:
 * [https://bitbucket.org/osrf/gazebo/issue/236 Issue #236]
 * [https://bitbucket.org/osrf/gazebo/issue/507 Issue #507]
 * [https://bitbucket.org/osrf/gazebo/issue/530 Issue #530]
 * [https://bitbucket.org/osrf/gazebo/issue/279 Issue #279]
 * [https://bitbucket.org/osrf/gazebo/issue/529 Issue #529]
 * [https://bitbucket.org/osrf/gazebo/issue/239 Issue #239]
 * [https://bitbucket.org/osrf/gazebo/issue/5 Issue #5]

## Gazebo 1.4

### Gazebo 1.4.0 (2013-02-01)
* New Features:
 * GUI elements to display messages from the server.
 * Multi-floor building editor and creator.
 * Improved sensor visualizations.
 * Improved mouse interactions

* Fixed the following issues:
 * [https://bitbucket.org/osrf/gazebo/issue/16 Issue #16]
 * [https://bitbucket.org/osrf/gazebo/issue/142 Issue #142]
 * [https://bitbucket.org/osrf/gazebo/issue/229 Issue #229]
 * [https://bitbucket.org/osrf/gazebo/issue/277 Issue #277]
 * [https://bitbucket.org/osrf/gazebo/issue/291 Issue #291]
 * [https://bitbucket.org/osrf/gazebo/issue/310 Issue #310]
 * [https://bitbucket.org/osrf/gazebo/issue/320 Issue #320]
 * [https://bitbucket.org/osrf/gazebo/issue/329 Issue #329]
 * [https://bitbucket.org/osrf/gazebo/issue/333 Issue #333]
 * [https://bitbucket.org/osrf/gazebo/issue/334 Issue #334]
 * [https://bitbucket.org/osrf/gazebo/issue/335 Issue #335]
 * [https://bitbucket.org/osrf/gazebo/issue/341 Issue #341]
 * [https://bitbucket.org/osrf/gazebo/issue/350 Issue #350]
 * [https://bitbucket.org/osrf/gazebo/issue/384 Issue #384]
 * [https://bitbucket.org/osrf/gazebo/issue/431 Issue #431]
 * [https://bitbucket.org/osrf/gazebo/issue/433 Issue #433]
 * [https://bitbucket.org/osrf/gazebo/issue/453 Issue #453]
 * [https://bitbucket.org/osrf/gazebo/issue/456 Issue #456]
 * [https://bitbucket.org/osrf/gazebo/issue/457 Issue #457]
 * [https://bitbucket.org/osrf/gazebo/issue/459 Issue #459]

## Gazebo 1.3

### Gazebo 1.3.1 (2012-12-14)
* Fixed the following issues:
 * [https://bitbucket.org/osrf/gazebo/issue/297 Issue #297]
* Other bugs fixed:
 * [https://bitbucket.org/osrf/gazebo/pull-request/164/ Fix light bounding box to disable properly when deselected]
 * [https://bitbucket.org/osrf/gazebo/pull-request/169/ Determine correct local IP address, to make remote clients work properly]
 * Various test fixes

### Gazebo 1.3.0 (2012-12-03)
* Fixed the following issues:
 * [https://bitbucket.org/osrf/gazebo/issue/233 Issue #233]
 * [https://bitbucket.org/osrf/gazebo/issue/238 Issue #238]
 * [https://bitbucket.org/osrf/gazebo/issue/2 Issue #2]
 * [https://bitbucket.org/osrf/gazebo/issue/95 Issue #95]
 * [https://bitbucket.org/osrf/gazebo/issue/97 Issue #97]
 * [https://bitbucket.org/osrf/gazebo/issue/90 Issue #90]
 * [https://bitbucket.org/osrf/gazebo/issue/253 Issue #253]
 * [https://bitbucket.org/osrf/gazebo/issue/163 Issue #163]
 * [https://bitbucket.org/osrf/gazebo/issue/91 Issue #91]
 * [https://bitbucket.org/osrf/gazebo/issue/245 Issue #245]
 * [https://bitbucket.org/osrf/gazebo/issue/242 Issue #242]
 * [https://bitbucket.org/osrf/gazebo/issue/156 Issue #156]
 * [https://bitbucket.org/osrf/gazebo/issue/78 Issue #78]
 * [https://bitbucket.org/osrf/gazebo/issue/36 Issue #36]
 * [https://bitbucket.org/osrf/gazebo/issue/104 Issue #104]
 * [https://bitbucket.org/osrf/gazebo/issue/249 Issue #249]
 * [https://bitbucket.org/osrf/gazebo/issue/244 Issue #244]

* New features:
 * Default camera view changed to look down at the origin from a height of 2 meters at location (5, -5, 2).
 * Record state data using the '-r' command line option, playback recorded state data using the '-p' command line option
 * Adjust placement of lights using the mouse.
 * Reduced the startup time.
 * Added visual reference for GUI mouse movements.
 * SDF version 1.3 released (changes from 1.2 listed below):
     - added `name` to `<camera name="cam_name"/>`
     - added `pose` to `<camera><pose>...</pose></camera>`
     - removed `filename` from `<mesh><filename>...</filename><mesh>`, use uri only.
     - recovered `provide_feedback` under `<joint>`, allowing calling `physics::Joint::GetForceTorque` in plugins.
     - added `imu` under `<sensor>`.

## Gazebo 1.2

### Gazebo 1.2.6 (2012-11-08)
* Fixed a transport issue with the GUI. Fixed saving the world via the GUI. Added more documentation. ([https://bitbucket.org/osrf/gazebo/pull-request/43/fixed-a-transport-issue-with-the-gui-fixed/diff pull request #43])
* Clean up mutex usage. ([https://bitbucket.org/osrf/gazebo/pull-request/54/fix-mutex-in-modellistwidget-using-boost/diff pull request #54])
* Fix OGRE path determination ([https://bitbucket.org/osrf/gazebo/pull-request/58/fix-ogre-paths-so-this-also-works-with/diff pull request #58], [https://bitbucket.org/osrf/gazebo/pull-request/68/fix-ogre-plugindir-determination/diff pull request #68])
* Fixed a couple of crashes and model selection/dragging problems ([https://bitbucket.org/osrf/gazebo/pull-request/59/fixed-a-couple-of-crashes-and-model/diff pull request #59])

### Gazebo 1.2.5 (2012-10-22)
* Step increment update while paused fixed ([https://bitbucket.org/osrf/gazebo/pull-request/45/fix-proper-world-stepinc-count-we-were/diff pull request #45])
* Actually call plugin destructors on shutdown ([https://bitbucket.org/osrf/gazebo/pull-request/51/fixed-a-bug-which-prevent-a-plugin/diff pull request #51])
* Don't crash on bad SDF input ([https://bitbucket.org/osrf/gazebo/pull-request/52/fixed-loading-of-bad-sdf-files/diff pull request #52])
* Fix cleanup of ray sensors on model deletion ([https://bitbucket.org/osrf/gazebo/pull-request/53/deleting-a-model-with-a-ray-sensor-did/diff pull request #53])
* Fix loading / deletion of improperly specified models ([https://bitbucket.org/osrf/gazebo/pull-request/56/catch-when-loading-bad-models-joint/diff pull request #56])

### Gazebo 1.2.4 (10-19-2012:08:00:52)
*  Style fixes ([https://bitbucket.org/osrf/gazebo/pull-request/30/style-fixes/diff pull request #30]).
*  Fix joint position control ([https://bitbucket.org/osrf/gazebo/pull-request/49/fixed-position-joint-control/diff pull request #49])

### Gazebo 1.2.3 (10-16-2012:18:39:54)
*  Disabled selection highlighting due to bug ([https://bitbucket.org/osrf/gazebo/pull-request/44/disabled-selection-highlighting-fixed/diff pull request #44]).
*  Fixed saving a world via the GUI.

### Gazebo 1.2.2 (10-16-2012:15:12:22)
*  Skip search for system install of libccd, use version inside gazebo ([https://bitbucket.org/osrf/gazebo/pull-request/39/skip-search-for-system-install-of-libccd/diff pull request #39]).
*  Fixed sensor initialization race condition ([https://bitbucket.org/osrf/gazebo/pull-request/42/fix-sensor-initializaiton-race-condition pull request #42]).

### Gazebo 1.2.1 (10-15-2012:21:32:55)
*  Properly removed projectors attached to deleted models ([https://bitbucket.org/osrf/gazebo/pull-request/37/remove-projectors-that-are-attached-to/diff pull request #37]).
*  Fix model plugin loading bug ([https://bitbucket.org/osrf/gazebo/pull-request/31/moving-bool-first-in-model-and-world pull request #31]).
*  Fix light insertion and visualization of models prior to insertion ([https://bitbucket.org/osrf/gazebo/pull-request/35/fixed-light-insertion-and-visualization-of/diff pull request #35]).
*  Fixed GUI manipulation of static objects ([https://bitbucket.org/osrf/gazebo/issue/63/moving-static-objects-does-not-move-the issue #63] [https://bitbucket.org/osrf/gazebo/pull-request/38/issue-63-bug-patch-moving-static-objects/diff pull request #38]).
*  Fixed GUI selection bug ([https://bitbucket.org/osrf/gazebo/pull-request/40/fixed-selection-of-multiple-objects-at/diff pull request #40])

### Gazebo 1.2.0 (10-04-2012:20:01:20)
*  Updated GUI: new style, improved mouse controls, and removal of non-functional items.
*  Model database: An online repository of models.
*  Numerous bug fixes
*  APT repository hosted at [http://osrfoundation.org OSRF]
*  Improved process control prevents zombie processes<|MERGE_RESOLUTION|>--- conflicted
+++ resolved
@@ -2,13 +2,11 @@
 
 ## Gazebo 8.x.x (2017-xx-xx)
 
-<<<<<<< HEAD
 1. Fix restoring submesh material transparency
     * [Pull request #2536](https://bitbucket.org/osrf/gazebo/pull-request/2536)
-=======
+
 1. Updated `gz_log` tool to use `ignition::math`.
     * [Pull request #2532](https://bitbucket.org/osrf/gazebo/pull-request/2532)
->>>>>>> 1d2c4e2a
 
 1. Update plugins to use ign-math.
     * [Pull request #2531](https://bitbucket.org/osrf/gazebo/pull-request/2531)
