## Gazebo 7

## Gazebo 7.X.X (2018-XX-XX)

<<<<<<< HEAD
1. Adding WheelSlipPlugin: for adding wheel slip using ODE's contact parameters
    * [Pull request 2950](https://bitbucket.org/osrf/gazebo/pull-request/2950)
=======
1. Fix build on homebrew with protobuf 3.6
    * [Pull request 2984](https://bitbucket.org/osrf/gazebo/pull-request/2984)

1. Fix GpuRaySensor vertical rays
    * [Pull request 2955](https://bitbucket.org/osrf/gazebo/pull-request/2955)


## Gazebo 7.13.1 (2018-06-15)

1. Fix check terrain layer count in height map
    * [Pull request 2978](https://bitbucket.org/osrf/gazebo/pull-request/2978)
>>>>>>> 80df5cb2


## Gazebo 7.13.0 (2018-06-08)

1. Update model database URI
    * [Pull request 2969](https://bitbucket.org/osrf/gazebo/pull-request/2969)

1. Fix getting joint limits for BulletHingeJoint
    * [Pull request 2959](https://bitbucket.org/osrf/gazebo/pull-request/2959)

1. Save model materials and meshes when logging
    * [Pull request 2811](https://bitbucket.org/osrf/gazebo/pull-request/2811)

1. Fix build on hombrew with boost 1.67
    * [Pull request 2954](https://bitbucket.org/osrf/gazebo/pull-request/2954)

1. Add Screen Space Ambient Occlusion visual plugin
    * [Pull request 2916](https://bitbucket.org/osrf/gazebo/pull-request/2916)
    * [Pull request 2947](https://bitbucket.org/osrf/gazebo/pull-request/2947)

1. Fix ray intersection check in Scene::FirstContact
    * [Pull request 2945](https://bitbucket.org/osrf/gazebo/pull-request/2945)

1. Fix camera view control inside bounding box of large meshes
    * [Pull request 2932](https://bitbucket.org/osrf/gazebo/pull-request/2932)

1. Fix compilation with boost 1.67
    * [Pull request 2937](https://bitbucket.org/osrf/gazebo/pull-request/2937)

1. Fix compilation with ffmpeg4
    * [Pull request 2942](https://bitbucket.org/osrf/gazebo/pull-request/2942)

1. Fix Joint::SetPosition for HingeJoint
    * [Pull request 2892](https://bitbucket.org/osrf/gazebo/pull-request/2892)
    * [Issue 2430](https://bitbucket.org/osrf/gazebo/issues/2430)

1. Use QVERIFY() around qFuzzyCompare statements
    * [Pull request 2936](https://bitbucket.org/osrf/gazebo/pull-request/2936)


## Gazebo 7.12.0 (2018-04-11)

1. Fix mouse movement ogre assertion error
    * [Pull request 2928](https://bitbucket.org/osrf/gazebo/pull-request/2928)

1. Fix normal maps on ubuntu with OGRE 1.9 and disable on OSX
    * [Pull request 2917](https://bitbucket.org/osrf/gazebo/pull-request/2917)

1. Support lens flare occlusion
    * [Pull request 2915](https://bitbucket.org/osrf/gazebo/pull-request/2915)

1. Fix log recording, only call sdf::initFile once
    * [Pull request 2889](https://bitbucket.org/osrf/gazebo/pull-request/2889)
    * [Issue 2425](https://bitbucket.org/osrf/gazebo/issues/2425)

1. Fix OBJLoader when mesh has invalid material
    * [Pull request 2888](https://bitbucket.org/osrf/gazebo/pull-request/2888)

1. Fix clang warnings in LaserView and EnumIface
    * [Pull request 2891](https://bitbucket.org/osrf/gazebo/pull-request/2891)

1. Add support for moving geometry to ContainPlugin
    * [Pull request 2886](https://bitbucket.org/osrf/gazebo/pull-request/2886)

1. Support python3 with check_test_ran.py
    * [Pull request 2902](https://bitbucket.org/osrf/gazebo/pull-request/2902)

1. Fix undefined behavior in ODESliderJoint
    * [Pull request 2905](https://bitbucket.org/osrf/gazebo/pull-requests/2905)

1. Fix loading collada mesh that contains multiple texcoord sets with same offset
    * [Pull request 2899](https://bitbucket.org/osrf/gazebo/pull-request/2899)

1. Fix race conditions during client startup, and introduce Node::TryInit()
    * [Pull request 2897](https://bitbucket.org/osrf/gazebo/pull-requests/2897)

1. Diagnostics: record timing statistics instead of all timestamps
    * [Pull request 2821](https://bitbucket.org/osrf/gazebo/pull-requests/2821)

1. Backport pull request #2890 to gazebo7 (fix logging)
    * [Pull request 2933](https://bitbucket.org/osrf/gazebo/pull-requests/2933)
    * [Issue 2441](https://bitbucket.org/osrf/gazebo/issues/2441)

1. Add trigger_light example for ContainPlugin tutorial
    * [Pull request 2918](https://bitbucket.org/osrf/gazebo/pull-requests/2918)
    * [Pull request 2929](https://bitbucket.org/osrf/gazebo/pull-requests/2929)

1. Backport pull request #2884 to gazebo7 (disable model plugin during playback)
    * [Pull request 2927](https://bitbucket.org/osrf/gazebo/pull-requests/2927)
    * [Issue 2427](https://bitbucket.org/osrf/gazebo/issues/2427)

## Gazebo 7.11.0 (2018-02-12)

1. Fix gazebo7 + ogre 1.8 build error
    * [Pull request 2878](https://bitbucket.org/osrf/gazebo/pull-request/2878)

1. Process insertions and deletions on gz log echo
    * [Pull request 2608](https://bitbucket.org/osrf/gazebo/pull-request/2608)
    * [Issue 2136](https://bitbucket.org/osrf/gazebo/issues/2136)

1. Add Static Map Plugin for creating textured map model
    * [Pull request 2834](https://bitbucket.org/osrf/gazebo/pull-requests/2834)

## Gazebo 7.10.0 (2018-02-07)

1. Add support for 16 bit Grayscale and RGB camera image types.
    * [Pull request 2852](https://bitbucket.org/osrf/gazebo/pull-requests/2852)

1. Added a plugin to detect if an entity is inside a given volume in space
    * [Pull request 2780](https://bitbucket.org/osrf/gazebo/pull-requests/2780)

1. Add Visual::SetMaterialShaderParam function for setting shader parameters.
    * [Pull request 2863](https://bitbucket.org/osrf/gazebo/pull-requests/2863)

1. Adding accessors for velocity in ENU frame for gps sensor
    * [Pull request 2854](https://bitbucket.org/osrf/gazebo/pull-request/2854)

1. Fix DEM min elevation
    * [Pull request 2868](https://bitbucket.org/osrf/gazebo/pull-request/2868)

1. Update Color Clamp function
    * [Pull request 2859](https://bitbucket.org/osrf/gazebo/pull-requests/2859)

1. Move Connection header buffer from heap to stack to avoid race condition.
    * [Pull request 2844](https://bitbucket.org/osrf/gazebo/pull-requests/2844)

1. Initialize laser retro value
    * [Pull request 2841](https://bitbucket.org/osrf/gazebo/pull-request/2841)

1. Shadow improvements
    * [Pull request 2805](https://bitbucket.org/osrf/gazebo/pull-requests/2805)

1. Add light as child of link
    * [Pull request 2807](https://bitbucket.org/osrf/gazebo/pull-requests/2807)
    * [Pull request 2872](https://bitbucket.org/osrf/gazebo/pull-requests/2872)
    * [Issue 900](https://bitbucket.org/osrf/gazebo/issues/900)

1. Add camera lens flare effect
    * [Pull request 2806](https://bitbucket.org/osrf/gazebo/pull-request/2806)
    * [Pull request 2829](https://bitbucket.org/osrf/gazebo/pull-request/2829)

1. Fix inserting models with invalid submesh
    * [Pull request 2828](https://bitbucket.org/osrf/gazebo/pull-request/2828)

1. Call DisconnectNewImageFrame in the CameraPlugin destructor
    * [Pull request 2815](https://bitbucket.org/osrf/gazebo/pull-request/2815)

1. Fix gazebo7 homebrew build (tinyxml2 6.0.0)
    * [Pull request 2824](https://bitbucket.org/osrf/gazebo/pull-request/2824)


## Gazebo 7.9.0 (2017-11-22)

1. Diagnostics: enable test and don't create so many empty folders
    * [Pull request 2798](https://bitbucket.org/osrf/gazebo/pull-requests/2798)

1. Parallelize ODE physics with threaded islands parameter
    * [Pull request 2775](https://bitbucket.org/osrf/gazebo/pull-requests/2775)

1. Logical camera uses <topic>
    * [Pull request 2777](https://bitbucket.org/osrf/gazebo/pull-requests/2777)

1. Support off-diagonal inertia terms in bullet
    * [Pull request 2757](https://bitbucket.org/osrf/gazebo/pull-requests/2757)

1. Add option in gui.ini to disable the use of spacenav
    * [Pull request 2754](https://bitbucket.org/osrf/gazebo/pull-requests/2754)

1. Fix disabling mesh cast shadows
    * [Pull request 2710](https://bitbucket.org/osrf/gazebo/pull-request/2710)

1. Do not display COM or inertia visualizations for static models
    * [Pull request 2727](https://bitbucket.org/osrf/gazebo/pull-request/2727)
    * [Issue 2286](https://bitbucket.org/osrf/gazebo/issues/2286)

1. Fix Collision::GetWorldPose for non-canonical links (and friction directions)
    * [Pull request 2702](https://bitbucket.org/osrf/gazebo/pull-request/2702)
    * [Issue 2068](https://bitbucket.org/osrf/gazebo/issues/2068)

1. Fix orbiting view around heightmap
    * [Pull request 2688](https://bitbucket.org/osrf/gazebo/pull-request/2688)
    * [Issue 2049](https://bitbucket.org/osrf/gazebo/issues/2049)

1. Logical Camera sees nested models
    * [Pull request 2776](https://bitbucket.org/osrf/gazebo/pull-request/2776)
    * [Issue 2342](https://bitbucket.org/osrf/gazebo/issues/2342)

1. Aligned collision and visual geometries for friction_dir_test.world
    * [Pull request 2726](https://bitbucket.org/osrf/gazebo/pull-request/2726)

1. Test which demonstrates Simbody exception when manipulating object twice while paused
    * [Pull request 2737](https://bitbucket.org/osrf/gazebo/pull-request/2737)

1. Send message to subscribers only once per connection
    * [Pull request 2763](https://bitbucket.org/osrf/gazebo/pull-request/2763)

1. Update depth camera shaders version
    * [Pull request 2767](https://bitbucket.org/osrf/gazebo/pull-request/2767)
    * [Issue 2323](https://bitbucket.org/osrf/gazebo/issues/2323)

1. Fix gazebo7 compile error with boost 1.58 for oculus support
    * [Pull request 2788](https://bitbucket.org/osrf/gazebo/pull-request/2788)
    * [Issue 2356](https://bitbucket.org/osrf/gazebo/issues/2356)

1. Fix gui and rendering tests for gazebo7 + ogre1.9 on OSX
    * [Pull request 2793](https://bitbucket.org/osrf/gazebo/pull-request/2793)

1. Fix right-click segfault
    * [Pull request 2809](https://bitbucket.org/osrf/gazebo/pull-request/2809)
    * [Issue 2377](https://bitbucket.org/osrf/gazebo/issues/2377)

## Gazebo 7.8.1 (2017-06-08)

1. ODE slip parameter example world and test
    * [Pull request 2717](https://bitbucket.org/osrf/gazebo/pull-request/2717)

1. Fix inserted mesh scale during log playback
    * [Pull request #2723](https://bitbucket.org/osrf/gazebo/pull-request/2723)

## Gazebo 7.8.0 (2017-06-02)

1. Add log record filter options
    * [Pull request 2715](https://bitbucket.org/osrf/gazebo/pull-request/2715)

1. Backport wide angle camera VM FSAA fix
    * [Pull request 2711](https://bitbucket.org/osrf/gazebo/pull-request/2711)

1. Add function to retrieve scoped sensors name in multi-nested model
    * [Pull request #2676](https://bitbucket.org/osrf/gazebo/pull-request/2674)

## Gazebo 7.7.0 (2017-05-04)

1. Fix race condition during Detach of HarnessPlugin
    * [Pull request 2696](https://bitbucket.org/osrf/gazebo/pull-request/2696)

1. Added support for pincushion distortion model; fixed bug where
   cameras with different distortion models would have the same distortion.
    * [Pull request 2678](https://bitbucket.org/osrf/gazebo/pull-requests/2678)

1. Added <collide_bitmask> support to bullet
    * [Pull request 2649](https://bitbucket.org/osrf/gazebo/pull-request/2649)

1. Fix linking when using HDF5_INSTRUMENT for logging ODE data
    * [Pull request 2669](https://bitbucket.org/osrf/gazebo/pull-request/2669)

1. Subdivide large heightmaps to fix LOD and support global texture mapping
    * [Pull request 2655](https://bitbucket.org/osrf/gazebo/pull-request/2655)

## Gazebo 7.6.0 (2017-03-20)

1. Force / torque sensor visualization using WrenchVisual
    * [Pull request 2653](https://bitbucket.org/osrf/gazebo/pull-request/2653)

1. Cache heightmap tile data
    * [Pull request 2645](https://bitbucket.org/osrf/gazebo/pull-request/2645)

1. Add plugin for attaching lights to links in a model
    * [Pull request 2647](https://bitbucket.org/osrf/gazebo/pull-request/2647)

1. Support Heightmap LOD
    * [Pull request 2636](https://bitbucket.org/osrf/gazebo/pull-request/2636)

1. Support setting shadow texture size
    * [Pull request 2644](https://bitbucket.org/osrf/gazebo/pull-request/2644)

1. Fix deprecated sdf warnings produced by PluginToSDF
    * [Pull request 2646](https://bitbucket.org/osrf/gazebo/pull-request/2646)

1. Added TouchPlugin, which checks if a model has been in contact with another
   model exclusively for a certain time.
    * [Pull request 2651](https://bitbucket.org/osrf/gazebo/pull-request/2651)

1. Fixes -inf laser reading being displayed as +inf
    * [Pull request 2641](https://bitbucket.org/osrf/gazebo/pull-request/2641)

1. Fix memory leaks in tests
    * [Pull request 2639](https://bitbucket.org/osrf/gazebo/pull-request/2639)

1. Remove end year from copyright
    * [Pull request 2614](https://bitbucket.org/osrf/gazebo/pull-request/2614)

## Gazebo 7.5.0 (2017-01-11)

1. Remove qt4 webkit in gazebo7 (used for HotkeyDialog).
    * [Pull request 2584](https://bitbucket.org/osrf/gazebo/pull-request/2584)

1. Support configuring heightmap sampling level
    * [Pull request 2519](https://bitbucket.org/osrf/gazebo/pull-request/2519)

1. Fix `model.config` dependency support, and add ability to reference
   textures using a URI.
    * [Pull request 2517](https://bitbucket.org/osrf/gazebo/pull-request/2517)

1. Fix DEM heightmap size, collision, scale
    * [Pull request 2477](https://bitbucket.org/osrf/gazebo/pull-request/2477)

1. Create ode_quiet parameter to silence solver messages
    * [Pull request 2512](https://bitbucket.org/osrf/gazebo/pull-request/2512)

1. Update QT render loop to throttle based on UserCamera::RenderRate.
    * [Pull request 2476](https://bitbucket.org/osrf/gazebo/pull-request/2476)
    * [Issue 1560](https://bitbucket.org/osrf/gazebo/issues/1560)

1. Generate visualization on demand, instead of on load. This helps to
   reduce load time.
    * [Pull request 2457](https://bitbucket.org/osrf/gazebo/pull-request/2457)

1. Added a plugin to teleoperate joints in a model with the keyboard.
    * [Pull request 2490](https://bitbucket.org/osrf/gazebo/pull-request/2490)

1. Add GUI items to change the user camera clip distance
    * [Pull request 2470](https://bitbucket.org/osrf/gazebo/pull-request/2470)
    * [Issue 2064](https://bitbucket.org/osrf/gazebo/issues/2064)

1. Support custom material scripts for heightmaps
    * [Pull request 2473](https://bitbucket.org/osrf/gazebo/pull-request/2473)

1. Sim events plugin accepts custom topics
    * [Pull request 2535](https://bitbucket.org/osrf/gazebo/pull-request/2535)

1. Model Editor: Show / hide collisions
    * [Pull request 2503](https://bitbucket.org/osrf/gazebo/pull-request/2503)

1. Model Editor: Show / hide visuals
    * [Pull request 2516](https://bitbucket.org/osrf/gazebo/pull-request/2516)

1. Model Editor: Show / hide link frames
    * [Pull request 2521](https://bitbucket.org/osrf/gazebo/pull-request/2521)

## Gazebo 7.4.0 (2016-10-11)

1. Add test for HarnessPlugin, reduce likelihood of race condition
    * [Pull request 2431](https://bitbucket.org/osrf/gazebo/pull-request/2431)
    * [Issue 2034](https://bitbucket.org/osrf/gazebo/issues/2034)

1. Add `syntax = proto2` in proto files to fix some protobuf3 warnings
    * [Pull request 2456](https://bitbucket.org/osrf/gazebo/pull-request/2456)

1. Add support for loading wavefront obj mesh files
    * [Pull request 2454](https://bitbucket.org/osrf/gazebo/pull-request/2454)

1. Added filesystem operations to the common library. Additions include
   `cwd`, `exists`, `isDirectory`, `isFile`, `copyFile`, and `moveFile`.
    * [Pull request 2417](https://bitbucket.org/osrf/gazebo/pull-request/2417)

1. Fix loading collada files with multiple texture coordinates.
    * [Pull request 2413](https://bitbucket.org/osrf/gazebo/pull-request/2413)

1. Added visualization of minimum range to laservisual.
    * [Pull request 2412](https://bitbucket.org/osrf/gazebo/pull-request/2412)
    * [Issue 2018](https://bitbucket.org/osrf/gazebo/issues/2018)

1. Use precision 2 for FPS display in TimePanel
    * [Pull request 2405](https://bitbucket.org/osrf/gazebo/pull-request/2405)

1. Switch ImuSensor::worldToReference transform from Pose to Quaternion
    * [Pull request 2410](https://bitbucket.org/osrf/gazebo/pull-request/2410)
    * [Issue 1959](https://bitbucket.org/osrf/gazebo/issues/1959)

1. Include Boost_LIBRARIES  in the linking of gazebo_physics
    * [Pull request 2402](https://bitbucket.org/osrf/gazebo/pull-request/2402)

1. Backported KeyboardGUIPlugin and msgs::Any
    * [Pull request 2416](https://bitbucket.org/osrf/gazebo/pull-request/2416)

1. Use XML_SUCCESS enum instead of XML_NO_ERROR, which has been deleted in tinyxml2 4.0
    * [Pull request 2397](https://bitbucket.org/osrf/gazebo/pull-request/2397)

1. Ignore ffmpeg deprecation warnings to clean up CI since they are noted in #2002
    * [Pull request 2388](https://bitbucket.org/osrf/gazebo/pull-request/2388)

1. Added a visual blinking plugin
    * [Pull request 2394](https://bitbucket.org/osrf/gazebo/pull-request/2394)

1. Fix InertiaVisual for non-diagonal inertia matrices
    * [Pull request 2354](https://bitbucket.org/osrf/gazebo/pull-request/2354)

## Gazebo 7.3.1 (2016-07-13)

1. Fix homebrew test failure of UNIT_ApplyWrenchDialog_TEST
    * [Pull request 2393](https://bitbucket.org/osrf/gazebo/pull-request/2393)

1. Fix MainWindow crash when window is minimized and maximized
    * [Pull request 2392](https://bitbucket.org/osrf/gazebo/pull-request/2392)
    * [Issue 2003](https://bitbucket.org/osrf/gazebo/issues/2003)

## Gazebo 7.3.0 (2016-07-12)

1. Fix selecting ApplyWrenchVisual's force torque visuals
    * [Pull request 2377](https://bitbucket.org/osrf/gazebo/pull-request/2377)
    * [Issue 1999](https://bitbucket.org/osrf/gazebo/issues/1999)

1. Use ignition math in gazebo::msgs
    * [Pull request 2389](https://bitbucket.org/osrf/gazebo/pull-request/2389)

1. Parse command-line options for GUI plugins in Server to fix parsing of
   positional argument for world file.
   This fixes command-line parsing for `gazebo -g gui_plugin.so`.
    * [Pull request 2387](https://bitbucket.org/osrf/gazebo/pull-request/2387)

1. Added a harness plugin that supports lowering a model at a controlled rate
    * [Pull request 2346](https://bitbucket.org/osrf/gazebo/pull-request/2346)

1. Fix ogre log test on xenial+nvidia
    * [Pull request 2374](https://bitbucket.org/osrf/gazebo/pull-request/2374)

1. Redirect QT messages to Gazebo's console message handling system.
    * [Pull request 2375](https://bitbucket.org/osrf/gazebo/pull-request/2375)

1. Fix buoyancy plugin when multiple link tags are used within the plugin
    * [Pull request 2369](https://bitbucket.org/osrf/gazebo/pull-request/2369)

1. Remove contact filters with names that contain `::`
    * [Pull request 2363](https://bitbucket.org/osrf/gazebo/pull-request/2363)
    * [Issue 1805](https://bitbucket.org/osrf/gazebo/issues/1805)

1. Fix Model Manipulator switching between local and global frames
    * [Pull request 2361](https://bitbucket.org/osrf/gazebo/pull-request/2361)

1. Remove duplicate code from cmake config file caused by bad merge
    * [Pull request 2347](https://bitbucket.org/osrf/gazebo/pull-request/2347)

1. Properly cleanup pointers when destroying a world with joints.
    * [Pull request 2309](https://bitbucket.org/osrf/gazebo/pull-request/2309)

1. Fix right click view options after deleting and respawning a model.
    * [Pull request 2349](https://bitbucket.org/osrf/gazebo/pull-request/2349)
    * [Issue 1985](https://bitbucket.org/osrf/gazebo/issues/1985)

1. Implement missing function: LogicalCamera::Topic()
    * [Pull request 2343](https://bitbucket.org/osrf/gazebo/pull-request/2343)
    * [Issue 1980](https://bitbucket.org/osrf/gazebo/issues/1980)

## Gazebo 7.2.0 (2016-06-13)

1. Backport single pixel selection buffer for mouse picking
    * [Pull request 2338](https://bitbucket.org/osrf/gazebo/pull-request/2338)

1. Prevent mouse pan and orbit from deselecting entities in model editor
    * [Pull request 2333](https://bitbucket.org/osrf/gazebo/pull-request/2333)

1. Handle model manipulation tool RTS shortcuts in keyPress
    * [Pull request 2312](https://bitbucket.org/osrf/gazebo/pull-request/2312)

1. Reset ODE joint force feedback after world reset
    * [Pull request 2255](https://bitbucket.org/osrf/gazebo/pull-request/2255)

1. Update model editor snap to grid modifier key
    * [Pull request 2259](https://bitbucket.org/osrf/gazebo/pull-request/2259)
    * [Issue #1583](https://bitbucket.org/osrf/gazebo/issues/1583)

1. PIMPLize gui/model/ModelEditorPalette
    * [Pull request 2279](https://bitbucket.org/osrf/gazebo/pull-request/2279)

1. Properly cleanup pointers when destroying a blank world.
    * [Pull request 2220](https://bitbucket.org/osrf/gazebo/pull-request/2220)

1. Properly cleanup pointers when destroying a world with models and lights.
    * [Pull request 2263](https://bitbucket.org/osrf/gazebo/pull-request/2263)

1. Fix view control mouse focus in model editor
    * [Pull request 2315](https://bitbucket.org/osrf/gazebo/pull-request/2315)
    * [Issue #1791](https://bitbucket.org/osrf/gazebo/issues/1791)

1. Server generates unique model names in case of overlap
    * [Pull request 2296](https://bitbucket.org/osrf/gazebo/pull-request/2296)
    * [Issue 510](https://bitbucket.org/osrf/gazebo/issues/510)

1. Model Editor: Select and align nested models
    * [Pull request 2282](https://bitbucket.org/osrf/gazebo/pull-request/2282)

## Gazebo 7.1.0 (2016-04-07)

1. fix: remove back projection
    * [Pull request 2201](https://bitbucket.org/osrf/gazebo/pull-request/2201)
    * A contribution from Yuki Furuta

1. Fix oculus 2 camera field of view
    * [Pull request 2157](https://bitbucket.org/osrf/gazebo/pull-request/2157)

1. Added BeforePhysicsUpdate world event
    * [Pull request 2128](https://bitbucket.org/osrf/gazebo/pull-request/2128)
    * A contribution from Martin Pecka

1. Update `gz sdf -c` command line tool to use the new `sdf::convertFile` API.
    * [Pull request #2227](https://bitbucket.org/osrf/gazebo/pull-requests/2227)

1. Backport depth camera OSX fix
    * [Pull request 2233](https://bitbucket.org/osrf/gazebo/pull-request/2233)

1. Feat load collision.sdf only once
    * [Pull request 2236](https://bitbucket.org/osrf/gazebo/pull-request/2236)

1. Update gui/building/Item API
    * [Pull request 2228](https://bitbucket.org/osrf/gazebo/pull-request/2228)

1. Semantic version class to compare model versions in the model database.
    * [Pull request 2207](https://bitbucket.org/osrf/gazebo/pull-request/2207)

1. Backport issue 1834 fix to gazebo7
    * [Pull request 2222](https://bitbucket.org/osrf/gazebo/pull-request/2222)

1. Backport ImagesView_TEST changes
    * [Pull request 2217](https://bitbucket.org/osrf/gazebo/pull-request/2217)

1. Backport pull request #2189 (mutex in Transport::Conection)
    * [Pull request 2208](https://bitbucket.org/osrf/gazebo/pull-request/2208)

1. Process insertions on World::SetState
    * [Pull request #2200](https://bitbucket.org/osrf/gazebo/pull-requests/2200)

1. Process deletions on World::SetState
    * [Pull request #2204](https://bitbucket.org/osrf/gazebo/pull-requests/2204)

1. Fix ray-cylinder collision
    * [Pull request 2124](https://bitbucket.org/osrf/gazebo/pull-request/2124)

1. Fix editing physics parameters in gzclient, update test
    * [Pull request 2192](https://bitbucket.org/osrf/gazebo/pull-request/2192)

1. Fix Audio Decoder test failure
    * [Pull request 2193](https://bitbucket.org/osrf/gazebo/pull-request/2193)

1. Add layers to building levels
    * [Pull request 2180](https://bitbucket.org/osrf/gazebo/pull-request/2180)

1. Allow dynamically adding links to a model.
    * [Pull request #2185](https://bitbucket.org/osrf/gazebo/pull-requests/2185)

1. Fix editing physics parameters in gzclient, update test
    * [Pull request #2192](https://bitbucket.org/osrf/gazebo/pull-requests/2192)
    * [Issue #1876](https://bitbucket.org/osrf/gazebo/issues/1876)

1. Model database selects the latest model version.
    * [Pull request #2207](https://bitbucket.org/osrf/gazebo/pull-requests/2207)

1. Only link relevant libraries to tests
    * [Pull request 2130](https://bitbucket.org/osrf/gazebo/pull-request/2130)

1. PIMPLize gui/model/ModelCreator
    * [Pull request 2171](https://bitbucket.org/osrf/gazebo/pull-request/2171)

1. backport warning and test fixes from pull request #2177
    * [Pull request 2179](https://bitbucket.org/osrf/gazebo/pull-request/2179)

1. Prevent xml parser error from crashing LogPlay on osx -> gazebo7
    * [Pull request 2174](https://bitbucket.org/osrf/gazebo/pull-request/2174)

1. PIMPLize gui/building/ScaleWidget
    * [Pull request 2164](https://bitbucket.org/osrf/gazebo/pull-request/2164)

1. Fix using Shift key while scaling inside the model editor
    * [Pull request 2165](https://bitbucket.org/osrf/gazebo/pull-request/2165)

1. Backport fix for ign-math explicit constructors -> gazebo7
    * [Pull request 2163](https://bitbucket.org/osrf/gazebo/pull-request/2163)

1. Display physics engine type in the GUI
    * [Pull request #2155](https://bitbucket.org/osrf/gazebo/pull-requests/2155)
    * [Issue #1121](https://bitbucket.org/osrf/gazebo/issues/1121)
    * A contribution from Mohamd Ayman

1. Fix compilation against ffmpeg3 (libavcodec)
    * [Pull request #2154](https://bitbucket.org/osrf/gazebo/pull-request/2154)

1. Append a missing </gazebo_log> tag to log files when played.
    * [Pull request #2143](https://bitbucket.org/osrf/gazebo/pull-request/2143)

1. Add helper function QTestFixture::ProcessEventsAndDraw
    * [Pull request #2147](https://bitbucket.org/osrf/gazebo/pull-request/2147)

1. Add qt resources to gazebo gui library
    * [Pull request 2134](https://bitbucket.org/osrf/gazebo/pull-request/2134)

1. Undo scaling during simulation
    * [Pull request #2108](https://bitbucket.org/osrf/gazebo/pull-request/2108)

1. Fix SensorManager::SensorContainer::RunLoop sensor update time assertion
    * [Pull request #2115](https://bitbucket.org/osrf/gazebo/pull-request/2115)

1. Fix use of not initialized static attribute in Light class
    * [Pull request 2075](https://bitbucket.org/osrf/gazebo/pull-request/2075)
    * A contribution from Silvio Traversaro

1. Install GuiTypes header
    * [Pull request 2106](https://bitbucket.org/osrf/gazebo/pull-request/2106)

1. Removes one function call and replaces a manual swap with std::swap in ODE heightfield.
    * [Pull request #2114](https://bitbucket.org/osrf/gazebo/pull-request/2114)

1. New world event: BeforePhysicsUpdate
    * [Pull request #2128](https://bitbucket.org/osrf/gazebo/pull-request/2128)
    * [Issue #1851](https://bitbucket.org/osrf/gazebo/issues/1851)

1. Model editor: Fix setting relative pose after alignment during joint creation.
    * [Issue #1844](https://bitbucket.org/osrf/gazebo/issues/1844)
    * [Pull request #2150](https://bitbucket.org/osrf/gazebo/pull-request/2150)

1. Model editor: Fix saving and spawning model with its original name
    * [Pull request #2183](https://bitbucket.org/osrf/gazebo/pull-request/2183)

1. Model editor: Fix inserting custom links
    * [Pull request #2222](https://bitbucket.org/osrf/gazebo/pull-request/2222)
    * [Issue #1834](https://bitbucket.org/osrf/gazebo/issues/1834)

1. Model editor: Reset visual / collision insertion / deletion
        * [Pull request #2254](https://bitbucket.org/osrf/gazebo/pull-request/2254)
        * [Issue #1777](https://bitbucket.org/osrf/gazebo/issues/1777)
        * [Issue #1852](https://bitbucket.org/osrf/gazebo/issues/1852)

1. Building editor: Add layers to building levels
    * [Pull request #2180](https://bitbucket.org/osrf/gazebo/pull-request/2180)
    * [Issue #1806](https://bitbucket.org/osrf/gazebo/issues/1806)

1. Building editor: Update gui/building/Item API
    * [Pull request #2228](https://bitbucket.org/osrf/gazebo/pull-request/2228)

## Gazebo 7.0.0 (2016-01-25)

1. Add FollowerPlugin
    * [Pull request #2085](https://bitbucket.org/osrf/gazebo/pull-request/2085)

1. Fix circular dependency so that physics does not call the sensors API.
    * [Pull request #2089](https://bitbucket.org/osrf/gazebo/pull-request/2089)
    * [Issue #1516](https://bitbucket.org/osrf/gazebo/issues/1516)

1. Add Gravity and MagneticField API to World class to match sdformat change.
    * [SDFormat pull request 247](https://bitbucket.org/osrf/sdformat/pull-requests/247)
    * [Issue #1823](https://bitbucket.org/osrf/gazebo/issues/1823)
    * [Pull request #2090](https://bitbucket.org/osrf/gazebo/pull-request/2090)

1. Use opaque pointers and deprecate functions in the rendering library
    * [Pull request #2069](https://bitbucket.org/osrf/gazebo/pull-request/2069)
    * [Pull request #2064](https://bitbucket.org/osrf/gazebo/pull-request/2064)
    * [Pull request #2066](https://bitbucket.org/osrf/gazebo/pull-request/2066)
    * [Pull request #2069](https://bitbucket.org/osrf/gazebo/pull-request/2069)
    * [Pull request #2074](https://bitbucket.org/osrf/gazebo/pull-request/2074)
    * [Pull request #2076](https://bitbucket.org/osrf/gazebo/pull-request/2076)
    * [Pull request #2070](https://bitbucket.org/osrf/gazebo/pull-request/2070)
    * [Pull request #2071](https://bitbucket.org/osrf/gazebo/pull-request/2071)
    * [Pull request #2084](https://bitbucket.org/osrf/gazebo/pull-request/2084)
    * [Pull request #2073](https://bitbucket.org/osrf/gazebo/pull-request/2073)

1. Use opaque pointers for the Master class.
    * [Pull request #2036](https://bitbucket.org/osrf/gazebo/pull-request/2036)

1. Use opaque pointers in the gui library
    * [Pull request #2057](https://bitbucket.org/osrf/gazebo/pull-request/2057)
    * [Pull request #2037](https://bitbucket.org/osrf/gazebo/pull-request/2037)
    * [Pull request #2052](https://bitbucket.org/osrf/gazebo/pull-request/2052)
    * [Pull request #2053](https://bitbucket.org/osrf/gazebo/pull-request/2053)
    * [Pull request #2028](https://bitbucket.org/osrf/gazebo/pull-request/2028)
    * [Pull request #2051](https://bitbucket.org/osrf/gazebo/pull-request/2051)
    * [Pull request #2027](https://bitbucket.org/osrf/gazebo/pull-request/2027)
    * [Pull request #2026](https://bitbucket.org/osrf/gazebo/pull-request/2026)
    * [Pull request #2029](https://bitbucket.org/osrf/gazebo/pull-request/2029)
    * [Pull request #2042](https://bitbucket.org/osrf/gazebo/pull-request/2042)

1. Use more opaque pointers.
    * [Pull request #2022](https://bitbucket.org/osrf/gazebo/pull-request/2022)
    * [Pull request #2025](https://bitbucket.org/osrf/gazebo/pull-request/2025)
    * [Pull request #2043](https://bitbucket.org/osrf/gazebo/pull-request/2043)
    * [Pull request #2044](https://bitbucket.org/osrf/gazebo/pull-request/2044)
    * [Pull request #2065](https://bitbucket.org/osrf/gazebo/pull-request/2065)
    * [Pull request #2067](https://bitbucket.org/osrf/gazebo/pull-request/2067)
    * [Pull request #2079](https://bitbucket.org/osrf/gazebo/pull-request/2079)

1. Fix visual transparency issues
    * [Pull request #2031](https://bitbucket.org/osrf/gazebo/pull-request/2031)
    * [Issue #1726](https://bitbucket.org/osrf/gazebo/issue/1726)
    * [Issue #1790](https://bitbucket.org/osrf/gazebo/issue/1790)

1. Implemented private data pointer for the RTShaderSystem class. Minimized shader updates to once per render update.
    * [Pull request #2003](https://bitbucket.org/osrf/gazebo/pull-request/2003)

1. Updating physics library to use ignition math.
    * [Pull request #2007](https://bitbucket.org/osrf/gazebo/pull-request/2007)

1. Switching to ignition math for the rendering library.
    * [Pull request #1993](https://bitbucket.org/osrf/gazebo/pull-request/1993)
    * [Pull request #1994](https://bitbucket.org/osrf/gazebo/pull-request/1994)
    * [Pull request #1995](https://bitbucket.org/osrf/gazebo/pull-request/1995)
    * [Pull request #1996](https://bitbucket.org/osrf/gazebo/pull-request/1996)

1. Removed deprecations
    * [Pull request #1992]((https://bitbucket.org/osrf/gazebo/pull-request/1992)

1. Add ability to set the pose of a visual from a link.
    * [Pull request #1963](https://bitbucket.org/osrf/gazebo/pull-request/1963)

1. Copy visual visibility flags on clone
    * [Pull request #2008](https://bitbucket.org/osrf/gazebo/pull-request/2008)

1. Publish camera sensor image size when rendering is not enabled
    * [Pull request #1969](https://bitbucket.org/osrf/gazebo/pull-request/1969)

1. Added Poissons Ratio and Elastic Modulus for ODE.
    * [Pull request #1974](https://bitbucket.org/osrf/gazebo/pull-request/1974)

1. Update rest web plugin to publish response messages and display login user name in toolbar.
    * [Pull request #1956](https://bitbucket.org/osrf/gazebo/pull-request/1956)

1. Improve overall speed of log playback. Added new functions to LogPlay.
   Use tinyxml2 for playback.
    * [Pull request #1931](https://bitbucket.org/osrf/gazebo/pull-request/1931)

1. Improve SVG import. Added support for transforms in paths.
    * [Pull request #1981](https://bitbucket.org/osrf/gazebo/pull-request/1981)

1. Enter time during log playback
    * [Pull request #2000](https://bitbucket.org/osrf/gazebo/pull-request/2000)

1. Added Ignition Transport dependency.
    * [Pull request #1930](https://bitbucket.org/osrf/gazebo/pull-request/1930)

1. Make latched subscribers receive the message only once
    * [Issue #1789](https://bitbucket.org/osrf/gazebo/issue/1789)
    * [Pull request #2019](https://bitbucket.org/osrf/gazebo/pull-request/2019)

1. Implemented transport clear buffers
    * [Pull request #2017](https://bitbucket.org/osrf/gazebo/pull-request/2017)

1. KeyEvent constructor should be in a source file. Removed a few visibility
flags from c functions. Windows did not like `CPPTYPE_*` in
`gazebo/gui/ConfigWidget.cc`, so I replaced it with `TYPE_*`.
    * [Pull request #1943](https://bitbucket.org/osrf/gazebo/pull-request/1943)

1. Added wide angle camera sensor.
    * [Pull request #1866](https://bitbucket.org/osrf/gazebo/pull-request/1866)

1. Change the `near` and `far` members of `gazebo/msgs/logical_camera_sensors.proto` to `near_clip` and `far_clip`
    + [Pull request #1942](https://bitbucket.org/osrf/gazebo/pull-request/1942)

1. Resolve issue #1702
    * [Issue #1702](https://bitbucket.org/osrf/gazebo/issue/1702)
    * [Pull request #1905](https://bitbucket.org/osrf/gazebo/pull-request/1905)
    * [Pull request #1913](https://bitbucket.org/osrf/gazebo/pull-request/1913)
    * [Pull request #1914](https://bitbucket.org/osrf/gazebo/pull-request/1914)

1. Update physics when the world is reset
    * [Pull request #1903](https://bitbucket.org/osrf/gazebo/pull-request/1903)

1. Light and light state for the server side
    * [Pull request #1920](https://bitbucket.org/osrf/gazebo/pull-request/1920)

1. Add scale to model state so scaling works on log/playback.
    * [Pull request #2020](https://bitbucket.org/osrf/gazebo/pull-request/2020)

1. Added tests for WorldState
    * [Pull request #1968](https://bitbucket.org/osrf/gazebo/pull-request/1968)

1. Rename Reset to Reset Time in time widget
    * [Pull request #1892](https://bitbucket.org/osrf/gazebo/pull-request/1892)
    * [Issue #1730](https://bitbucket.org/osrf/gazebo/issue/1730)

1. Set QTestfFxture to verbose
    * [Pull request #1944](https://bitbucket.org/osrf/gazebo/pull-request/1944)
    * [Issue #1756](https://bitbucket.org/osrf/gazebo/issue/1756)

1. Added torsional friction
    * [Pull request #1831](https://bitbucket.org/osrf/gazebo/pull-request/1831)

1. Support loading and spawning nested models
    * [Pull request #1868](https://bitbucket.org/osrf/gazebo/pull-request/1868)
    * [Pull request #1895](https://bitbucket.org/osrf/gazebo/pull-request/1895)

1. Undo user motion commands during simulation, added physics::UserCmdManager and gui::UserCmdHistory.
    * [Pull request #1934](https://bitbucket.org/osrf/gazebo/pull-request/1934)

1. Forward user command messages for undo.
    * [Pull request #2009](https://bitbucket.org/osrf/gazebo/pull-request/2009)

1. Undo reset commands during simulation, forwarding commands
    * [Pull request #1986](https://bitbucket.org/osrf/gazebo/pull-request/1986)

1. Undo apply force / torque during simulation
    * [Pull request #2030](https://bitbucket.org/osrf/gazebo/pull-request/2030)

1. Add function to get the derived scale of a Visual
    * [Pull request #1881](https://bitbucket.org/osrf/gazebo/pull-request/1881)

1. Added EnumIface, which supports iterators over enums.
    * [Pull request #1847](https://bitbucket.org/osrf/gazebo/pull-request/1847)

1. Added RegionEventBoxPlugin - fires events when models enter / exit the region
    * [Pull request #1856](https://bitbucket.org/osrf/gazebo/pull-request/1856)

1. Added tests for checking the playback control via messages.
    * [Pull request #1885](https://bitbucket.org/osrf/gazebo/pull-request/1885)

1. Added LoadArgs() function to ServerFixture for being able to load a server
using the same arguments used in the command line.
    * [Pull request #1874](https://bitbucket.org/osrf/gazebo/pull-request/1874)

1. Added battery class, plugins and test world.
    * [Pull request #1872](https://bitbucket.org/osrf/gazebo/pull-request/1872)

1. Display gearbox and screw joint properties in property tree
    * [Pull request #1838](https://bitbucket.org/osrf/gazebo/pull-request/1838)

1. Set window flags for dialogs and file dialogs
    * [Pull request #1816](https://bitbucket.org/osrf/gazebo/pull-request/1816)

1. Fix minimum window height
   * [Pull request #1977](https://bitbucket.org/osrf/gazebo/pull-request/1977)
   * [Issue #1706](https://bitbucket.org/osrf/gazebo/issue/1706)

1. Add option to reverse alignment direction
   * [Pull request #2040](https://bitbucket.org/osrf/gazebo/pull-request/2040)
   * [Issue #1242](https://bitbucket.org/osrf/gazebo/issue/1242)

1. Fix unadvertising a publisher - only unadvertise topic if it is the last publisher.
   * [Pull request #2005](https://bitbucket.org/osrf/gazebo/pull-request/2005)
   * [Issue #1782](https://bitbucket.org/osrf/gazebo/issue/1782)

1. Log playback GUI for multistep, rewind, forward and seek
    * [Pull request #1791](https://bitbucket.org/osrf/gazebo/pull-request/1791)

1. Added Apply Force/Torque movable text
    * [Pull request #1789](https://bitbucket.org/osrf/gazebo/pull-request/1789)

1. Added cascade parameter (apply to children) for Visual SetMaterial, SetAmbient, SetEmissive, SetSpecular, SetDiffuse, SetTransparency
    * [Pull request #1851](https://bitbucket.org/osrf/gazebo/pull-request/1851)

1. Tweaks to Data Logger, such as multiline text edit for path
    * [Pull request #1800](https://bitbucket.org/osrf/gazebo/pull-request/1800)

1. Added TopToolbar and hide / disable several widgets according to WindowMode
    * [Pull request #1869](https://bitbucket.org/osrf/gazebo/pull-request/1869)

1. Added Visual::IsAncestorOf and Visual::IsDescendantOf
    * [Pull request #1850](https://bitbucket.org/osrf/gazebo/pull-request/1850)

1. Added msgs::PluginFromSDF and tests
    * [Pull request #1858](https://bitbucket.org/osrf/gazebo/pull-request/1858)

1. Added msgs::CollisionFromSDF msgs::SurfaceFromSDF and msgs::FrictionFromSDF
    * [Pull request #1900](https://bitbucket.org/osrf/gazebo/pull-request/1900)

1. Added hotkeys chart dialog
    * [Pull request #1835](https://bitbucket.org/osrf/gazebo/pull-request/1835)

1. Space bar to play / pause
   * [Pull request #2023](https://bitbucket.org/osrf/gazebo/pull-request/2023)
   * [Issue #1798](https://bitbucket.org/osrf/gazebo/issue/1798)

1. Make it possible to create custom ConfigWidgets
    * [Pull request #1861](https://bitbucket.org/osrf/gazebo/pull-request/1861)

1. AddItem / RemoveItem / Clear enum config widgets
    * [Pull request #1878](https://bitbucket.org/osrf/gazebo/pull-request/1878)

1. Make all child ConfigWidgets emit signals.
    * [Pull request #1884](https://bitbucket.org/osrf/gazebo/pull-request/1884)

1. Refactored makers
    * [Pull request #1828](https://bitbucket.org/osrf/gazebo/pull-request/1828)

1. Added gui::Conversions to convert between Gazebo and Qt
    * [Pull request #2034](https://bitbucket.org/osrf/gazebo/pull-request/2034)

1. Model editor updates
    1. Support adding model plugins in model editor
        * [Pull request #2060](https://bitbucket.org/osrf/gazebo/pull-request/2060)

    1. Added support for copying and pasting top level nested models
        * [Pull request #2006](https://bitbucket.org/osrf/gazebo/pull-request/2006)

    1. Make non-editable background models white in model editor
        * [Pull request #1950](https://bitbucket.org/osrf/gazebo/pull-request/1950)

    1. Choose / swap parent and child links in joint inspector
        * [Pull request #1887](https://bitbucket.org/osrf/gazebo/pull-request/1887)
        * [Issue #1500](https://bitbucket.org/osrf/gazebo/issue/1500)

    1. Presets combo box for Vector3 config widget
        * [Pull request #1954](https://bitbucket.org/osrf/gazebo/pull-request/1954)

    1. Added support for more joint types (gearbox and fixed joints).
        * [Pull request #1794](https://bitbucket.org/osrf/gazebo/pull-request/1794)

    1. Added support for selecting links and joints, opening context menu and inspectors in Schematic View.
        * [Pull request #1787](https://bitbucket.org/osrf/gazebo/pull-request/1787)

    1. Color-coded edges in Schematic View to match joint color.
        * [Pull request #1781](https://bitbucket.org/osrf/gazebo/pull-request/1781)

    1. Scale link mass and inertia when a link is scaled
        * [Pull request #1836](https://bitbucket.org/osrf/gazebo/pull-request/1836)

    1. Added icons for child and parent link in joint inspector
        * [Pull request #1953](https://bitbucket.org/osrf/gazebo/pull-request/1953)

    1. Load and save nested models
        * [Pull request #1894](https://bitbucket.org/osrf/gazebo/pull-request/1894)

    1. Display model plugins on the left panel and added model plugin inspector
        * [Pull request #1863](https://bitbucket.org/osrf/gazebo/pull-request/1863)

    1. Context menu and deletion for model plugins
        * [Pull request #1890](https://bitbucket.org/osrf/gazebo/pull-request/1890)

    1. Delete self from inspector
        * [Pull request #1904](https://bitbucket.org/osrf/gazebo/pull-request/1904)
        * [Issue #1543](https://bitbucket.org/osrf/gazebo/issue/1543)

    1. Apply inspector changes in real time and add reset button
        * [Pull request #1945](https://bitbucket.org/osrf/gazebo/pull-request/1945)
        * [Issue #1472](https://bitbucket.org/osrf/gazebo/issue/1472)

    1. Set physics to be paused when exiting model editor mode
        * [Pull request #1893](https://bitbucket.org/osrf/gazebo/pull-request/1893)
        * [Issue #1734](https://bitbucket.org/osrf/gazebo/issue/1734)

    1. Add Insert tab to model editor
        * [Pull request #1924](https://bitbucket.org/osrf/gazebo/pull-request/1924)

    1. Support inserting nested models from model maker
        * [Pull request #1982](https://bitbucket.org/osrf/gazebo/pull-request/1982)

    1. Added joint creation dialog
        * [Pull request #2021](https://bitbucket.org/osrf/gazebo/pull-request/2021)

    1. Added reverse checkboxes to joint creation dialog
        * [Pull request #2086](https://bitbucket.org/osrf/gazebo/pull-request/2086)

    1. Use opaque pointers in the model editor
        * [Pull request #2056](https://bitbucket.org/osrf/gazebo/pull-request/2056)
        * [Pull request #2059](https://bitbucket.org/osrf/gazebo/pull-request/2059)
        * [Pull request #2087](https://bitbucket.org/osrf/gazebo/pull-request/2087)

    1. Support joint creation between links in nested model.
        * [Pull request #2080](https://bitbucket.org/osrf/gazebo/pull-request/2080)

1. Building editor updates

    1. Use opaque pointers in the building editor
        * [Pull request #2041](https://bitbucket.org/osrf/gazebo/pull-request/2041)
        * [Pull request #2039](https://bitbucket.org/osrf/gazebo/pull-request/2039)
        * [Pull request #2055](https://bitbucket.org/osrf/gazebo/pull-request/2055)
        * [Pull request #2032](https://bitbucket.org/osrf/gazebo/pull-request/2032)
        * [Pull request #2082](https://bitbucket.org/osrf/gazebo/pull-request/2082)
        * [Pull request #2038](https://bitbucket.org/osrf/gazebo/pull-request/2038)
        * [Pull request #2033](https://bitbucket.org/osrf/gazebo/pull-request/2033)

    1. Use opaque pointers for GrabberHandle, add *LinkedGrabbers functions
        * [Pull request #2034](https://bitbucket.org/osrf/gazebo/pull-request/2034)

    1. Removed unused class: BuildingItem
        * [Pull request #2045](https://bitbucket.org/osrf/gazebo/pull-request/2045)

    1. Use opaque pointers for BuildingModelManip, move attachment logic to BuildingMaker
        * [Pull request #2046](https://bitbucket.org/osrf/gazebo/pull-request/2046)

    1. Use opaque pointers for all Dialog classes, add conversion from QPointF, move common logic to BaseInspectorDialog.
        * [Pull request #2083](https://bitbucket.org/osrf/gazebo/pull-request/2083)

## Gazebo 6.0

### Gazebo 6.7.0 (201X-01-12)

1. Add vector3 and quaternion rendering conversions
    * [Pull request 2276](https://bitbucket.org/osrf/gazebo/pull-request/2276)

1. Reverse view angle widget left and right view
    * [Pull request 2265](https://bitbucket.org/osrf/gazebo/pull-request/2265)
    * [Issue 1924](https://bitbucket.org/osrf/gazebo/issue/1924)

1. Fix race condition in ~TimePanelPrivate (#1919)
    * [Pull request 2250](https://bitbucket.org/osrf/gazebo/pull-request/2250)

1. Prevent orthographic camera from resetting zoom after animation
    * [Pull request 2267](https://bitbucket.org/osrf/gazebo/pull-request/2267)
    * [Issue #1927](https://bitbucket.org/osrf/gazebo/issues/1927)

1. Fix MeshToSDF missing scale issue
    * [Pull request 2258](https://bitbucket.org/osrf/gazebo/pull-request/2258)
    * [Issue #1925](https://bitbucket.org/osrf/gazebo/issues/1925)

1. Register Qt metatypes in gui tests
    * [Pull request 2273](https://bitbucket.org/osrf/gazebo/pull-request/2273)

1. Fix resetting model to initial pose
    * [Pull request 2307](https://bitbucket.org/osrf/gazebo/pull-request/2307)
    * [Issue #1960](https://bitbucket.org/osrf/gazebo/issues/1960)


### Gazebo 6.6.0 (2016-04-07)

1. fix: remove back projection
    * [Pull request 2201](https://bitbucket.org/osrf/gazebo/pull-request/2201)
    * A contribution from Yuki Furuta

1. Backport depth camera OSX fix and test
    * [Pull request 2230](https://bitbucket.org/osrf/gazebo/pull-request/2230)

1. Add missing tinyxml includes (gazebo6)
    * [Pull request 2218](https://bitbucket.org/osrf/gazebo/pull-request/2218)

1. Fix ray-cylinder collision in ode
    * [Pull request 2125](https://bitbucket.org/osrf/gazebo/pull-request/2125)

1. backport fixes for ffmpeg3 to gazebo6 (from pull request #2154)
    * [Pull request 2162](https://bitbucket.org/osrf/gazebo/pull-request/2162)

1. Install shapes_bitmask.world
    * [Pull request 2104](https://bitbucket.org/osrf/gazebo/pull-request/2104)

1. Add gazebo_client to gazebo.pc (gazebo6)
    * [Pull request 2102](https://bitbucket.org/osrf/gazebo/pull-request/2102)

1. Fix removing multiple camera sensors that have the same camera name
    * [Pull request 2081](https://bitbucket.org/osrf/gazebo/pull-request/2081)

1. Ensure that LINK_FRAME_VISUAL arrow components are deleted (#1812)
    * [Pull request 2078](https://bitbucket.org/osrf/gazebo/pull-request/2078)

1. add migration notes for gazebo::setupClient to gazebo::client::setup
    * [Pull request 2068](https://bitbucket.org/osrf/gazebo/pull-request/2068)

1. Update inertia properties during simulation: part 2
    * [Pull request 1984](https://bitbucket.org/osrf/gazebo/pull-request/1984)

1. Fix minimum window height
    * [Pull request 2002](https://bitbucket.org/osrf/gazebo/pull-request/2002)

1. Backport gpu laser test fix
    * [Pull request 1999](https://bitbucket.org/osrf/gazebo/pull-request/1999)

1. Relax physics tolerances for single-precision bullet (gazebo6)
    * [Pull request 1997](https://bitbucket.org/osrf/gazebo/pull-request/1997)

1. Fix minimum window height
    * [Pull request 1998](https://bitbucket.org/osrf/gazebo/pull-request/1998)

1. backport model editor fixed joint option to gazebo6
    * [Pull request 1957](https://bitbucket.org/osrf/gazebo/pull-request/1957)

1. Update shaders once per render update
    * [Pull request 1991](https://bitbucket.org/osrf/gazebo/pull-request/1991)

1. Relax physics tolerances for single-precision bullet
    * [Pull request 1976](https://bitbucket.org/osrf/gazebo/pull-request/1976)

1. Fix visual transparency issues
    * [Pull request 1967](https://bitbucket.org/osrf/gazebo/pull-request/1967)

1. fix memory corruption in transport/Publisher.cc
    * [Pull request 1951](https://bitbucket.org/osrf/gazebo/pull-request/1951)

1. Add test for SphericalCoordinates::LocalFromGlobal
    * [Pull request 1959](https://bitbucket.org/osrf/gazebo/pull-request/1959)

### Gazebo 6.5.1 (2015-10-29)

1. Fix removing multiple camera sensors that have the same camera name.
    * [Pull request #2081](https://bitbucket.org/osrf/gazebo/pull-request/2081)
    * [Issue #1811](https://bitbucket.org/osrf/gazebo/issues/1811)

1. Backport model editor toolbar fixed joint option from [pull request #1794](https://bitbucket.org/osrf/gazebo/pull-request/1794)
    * [Pull request #1957](https://bitbucket.org/osrf/gazebo/pull-request/1957)

1. Fix minimum window height
    * Backport of [pull request #1977](https://bitbucket.org/osrf/gazebo/pull-request/1977)
    * [Pull request #1998](https://bitbucket.org/osrf/gazebo/pull-request/1998)
    * [Issue #1706](https://bitbucket.org/osrf/gazebo/issue/1706)

1. Fix visual transparency issues
    * [Pull request #1967](https://bitbucket.org/osrf/gazebo/pull-request/1967)
    * [Issue #1726](https://bitbucket.org/osrf/gazebo/issue/1726)

### Gazebo 6.5.0 (2015-10-22)

1. Added ability to convert from spherical coordinates to local coordinates.
    * [Pull request #1955](https://bitbucket.org/osrf/gazebo/pull-request/1955)

### Gazebo 6.4.0 (2015-10-14)

1. Fix ABI problem. Make `Sensor::SetPose` function non virtual.
    * [Pull request #1947](https://bitbucket.org/osrf/gazebo/pull-request/1947)

1. Update inertia properties during simulation
    * [Pull request #1909](https://bitbucket.org/osrf/gazebo/pull-requests/1909)
    * [Design document](https://bitbucket.org/osrf/gazebo_design/src/default/inertia_resize/inertia_resize.md)

1. Fix transparency correction for opaque materials
    * [Pull request #1946](https://bitbucket.org/osrf/gazebo/pull-requests/1946/fix-transparency-correction-for-opaque/diff)

### Gazebo 6.3.0 (2015-10-06)

1. Added `Sensor::SetPose` function
    * [Pull request #1935](https://bitbucket.org/osrf/gazebo/pull-request/1935)

### Gazebo 6.2.0 (2015-10-02)

1. Update physics when the world is reset
    * Backport of [pull request #1903](https://bitbucket.org/osrf/gazebo/pull-request/1903)
    * [Pull request #1916](https://bitbucket.org/osrf/gazebo/pull-request/1916)
    * [Issue #101](https://bitbucket.org/osrf/gazebo/issue/101)

1. Added Copy constructor and assignment operator to MouseEvent
    * [Pull request #1855](https://bitbucket.org/osrf/gazebo/pull-request/1855)

### Gazebo 6.1.0 (2015-08-02)

1. Added logical_camera sensor.
    * [Pull request #1845](https://bitbucket.org/osrf/gazebo/pull-request/1845)

1. Added RandomVelocityPlugin, which applies a random velocity to a model's link.
    * [Pull request #1839](https://bitbucket.org/osrf/gazebo/pull-request/1839)

1. Sim events for joint position, velocity and applied force
    * [Pull request #1849](https://bitbucket.org/osrf/gazebo/pull-request/1849)

### Gazebo 6.0.0 (2015-07-27)

1. Added magnetometer sensor. A contribution from Andrew Symington.
    * [Pull request #1788](https://bitbucket.org/osrf/gazebo/pull-request/1788)

1. Added altimeter sensor. A contribution from Andrew Symington.
    * [Pull request #1792](https://bitbucket.org/osrf/gazebo/pull-request/1792)

1. Implement more control options for log playback:
  1. Rewind: The simulation starts from the beginning.
  1. Forward: The simulation jumps to the end of the log file.
  1. Seek: The simulation jumps to a specific point specified by its simulation
  time.
      * [Pull request #1737](https://bitbucket.org/osrf/gazebo/pull-request/1737)

1. Added Gazebo splash screen
    * [Pull request #1745](https://bitbucket.org/osrf/gazebo/pull-request/1745)

1. Added a transporter plugin which allows models to move from one location
   to another based on their location and the location of transporter pads.
    * [Pull request #1738](https://bitbucket.org/osrf/gazebo/pull-request/1738)

1. Implement forward/backwards multi-step for log playback. Now, the semantics
of a multi-step while playing back a log session are different from a multi-step
during a live simulation. While playback, a multi-step simulates all the
intermediate steps as before, but the client only perceives a single step.
E.g: You have a log file containing a 1 hour simulation session. You want to
jump to the minute 00H::30M::00S to check a specific aspect of the simulation.
You should not see continuous updates until minute 00H:30M:00S. Instead, you
should visualize a single jump to the specific instant of the simulation that
you are interested.
    * [Pull request #1623](https://bitbucket.org/osrf/gazebo/pull-request/1623)

1. Added browse button to log record dialog.
    * [Pull request #1719](https://bitbucket.org/osrf/gazebo/pull-request/1719)

1. Improved SVG support: arcs in paths, and contours made of multiple paths.
    * [Pull request #1608](https://bitbucket.org/osrf/gazebo/pull-request/1608)

1. Added simulation iterations to the world state.
    * [Pull request #1722](https://bitbucket.org/osrf/gazebo/pull-request/1722)

1. Added multiple LiftDrag plugins to the cessna_demo.world to allow the Cessna
C-172 model to fly.
    * [Pull request #1715](https://bitbucket.org/osrf/gazebo/pull-request/1715)

1. Added a plugin to control a Cessna C-172 via messages (CessnaPlugin), and a
GUI plugin to test this functionality with the keyboard (CessnaGUIPlugin). Added
world with the Cessna model and the two previous plugins loaded
(cessna_demo.world).
    * [Pull request #1712](https://bitbucket.org/osrf/gazebo/pull-request/1712)

1. Added world with OSRF building and an elevator
    * [Pull request #1697](https://bitbucket.org/osrf/gazebo/pull-request/1697)

1. Fixed collide bitmask by changing default value from 0x1 to 0xffff.
    * [Pull request #1696](https://bitbucket.org/osrf/gazebo/pull-request/1696)

1. Added a plugin to control an elevator (ElevatorPlugin), and an OccupiedEvent plugin that sends a message when a model is within a specified region.
    * [Pull request #1694](https://bitbucket.org/osrf/gazebo/pull-request/1694)
    * [Pull request #1775](https://bitbucket.org/osrf/gazebo/pull-request/1775)

1. Added Layers tab and meta information for visuals.
    * [Pull request #1674](https://bitbucket.org/osrf/gazebo/pull-request/1674)

1. Added countdown behavior for common::Timer and exposed the feature in TimerGUIPlugin.
    * [Pull request #1690](https://bitbucket.org/osrf/gazebo/pull-request/1690)

1. Added BuoyancyPlugin for simulating the buoyancy of an object in a column of fluid.
    * [Pull request #1622](https://bitbucket.org/osrf/gazebo/pull-request/1622)

1. Added ComputeVolume function for simple shape subclasses of Shape.hh.
    * [Pull request #1605](https://bitbucket.org/osrf/gazebo/pull-request/1605)

1. Add option to parallelize the ODE quickstep constraint solver,
which solves an LCP twice with different parameters in order
to corrected for position projection errors.
    * [Pull request #1561](https://bitbucket.org/osrf/gazebo/pull-request/1561)

1. Get/Set user camera pose in GUI.
    * [Pull request #1649](https://bitbucket.org/osrf/gazebo/pull-request/1649)
    * [Issue #1595](https://bitbucket.org/osrf/gazebo/issue/1595)

1. Added ViewAngleWidget, removed hard-coded reset view and removed MainWindow::Reset(). Also added GLWidget::GetSelectedVisuals().
    * [Pull request #1768](https://bitbucket.org/osrf/gazebo/pull-request/1768)
    * [Issue #1507](https://bitbucket.org/osrf/gazebo/issue/1507)

1. Windows support. This consists mostly of numerous small changes to support
compilation on Windows.
    * [Pull request #1616](https://bitbucket.org/osrf/gazebo/pull-request/1616)
    * [Pull request #1618](https://bitbucket.org/osrf/gazebo/pull-request/1618)
    * [Pull request #1620](https://bitbucket.org/osrf/gazebo/pull-request/1620)
    * [Pull request #1625](https://bitbucket.org/osrf/gazebo/pull-request/1625)
    * [Pull request #1626](https://bitbucket.org/osrf/gazebo/pull-request/1626)
    * [Pull request #1627](https://bitbucket.org/osrf/gazebo/pull-request/1627)
    * [Pull request #1628](https://bitbucket.org/osrf/gazebo/pull-request/1628)
    * [Pull request #1629](https://bitbucket.org/osrf/gazebo/pull-request/1629)
    * [Pull request #1630](https://bitbucket.org/osrf/gazebo/pull-request/1630)
    * [Pull request #1631](https://bitbucket.org/osrf/gazebo/pull-request/1631)
    * [Pull request #1632](https://bitbucket.org/osrf/gazebo/pull-request/1632)
    * [Pull request #1633](https://bitbucket.org/osrf/gazebo/pull-request/1633)
    * [Pull request #1635](https://bitbucket.org/osrf/gazebo/pull-request/1635)
    * [Pull request #1637](https://bitbucket.org/osrf/gazebo/pull-request/1637)
    * [Pull request #1639](https://bitbucket.org/osrf/gazebo/pull-request/1639)
    * [Pull request #1647](https://bitbucket.org/osrf/gazebo/pull-request/1647)
    * [Pull request #1650](https://bitbucket.org/osrf/gazebo/pull-request/1650)
    * [Pull request #1651](https://bitbucket.org/osrf/gazebo/pull-request/1651)
    * [Pull request #1653](https://bitbucket.org/osrf/gazebo/pull-request/1653)
    * [Pull request #1654](https://bitbucket.org/osrf/gazebo/pull-request/1654)
    * [Pull request #1657](https://bitbucket.org/osrf/gazebo/pull-request/1657)
    * [Pull request #1658](https://bitbucket.org/osrf/gazebo/pull-request/1658)
    * [Pull request #1659](https://bitbucket.org/osrf/gazebo/pull-request/1659)
    * [Pull request #1660](https://bitbucket.org/osrf/gazebo/pull-request/1660)
    * [Pull request #1661](https://bitbucket.org/osrf/gazebo/pull-request/1661)
    * [Pull request #1669](https://bitbucket.org/osrf/gazebo/pull-request/1669)
    * [Pull request #1670](https://bitbucket.org/osrf/gazebo/pull-request/1670)
    * [Pull request #1672](https://bitbucket.org/osrf/gazebo/pull-request/1672)
    * [Pull request #1682](https://bitbucket.org/osrf/gazebo/pull-request/1682)
    * [Pull request #1683](https://bitbucket.org/osrf/gazebo/pull-request/1683)

1. Install `libgazebo_server_fixture`. This will facilitate tests external to the main gazebo repository. See `examples/stand_alone/test_fixture`.
    * [Pull request #1606](https://bitbucket.org/osrf/gazebo/pull-request/1606)

1. Laser visualization renders light blue for rays that do not hit obstacles, and dark blue for other rays.
    * [Pull request #1607](https://bitbucket.org/osrf/gazebo/pull-request/1607)
    * [Issue #1576](https://bitbucket.org/osrf/gazebo/issue/1576)

1. Add VisualType enum to Visual and clean up visuals when entity is deleted.
    * [Pull request #1614](https://bitbucket.org/osrf/gazebo/pull-request/1614)

1. Alert user of connection problems when using the REST service plugin
    * [Pull request #1655](https://bitbucket.org/osrf/gazebo/pull-request/1655)
    * [Issue #1574](https://bitbucket.org/osrf/gazebo/issue/1574)

1. ignition-math is now a dependency.
    + [http://ignitionrobotics.org/libraries/math](http://ignitionrobotics.org/libraries/math)
    + [Gazebo::math migration](https://bitbucket.org/osrf/gazebo/src/583edbeb90759d43d994cc57c0797119dd6d2794/ign-math-migration.md)

1. Detect uuid library during compilation.
    * [Pull request #1655](https://bitbucket.org/osrf/gazebo/pull-request/1655)
    * [Issue #1572](https://bitbucket.org/osrf/gazebo/issue/1572)

1. New accessors in LogPlay class.
    * [Pull request #1577](https://bitbucket.org/osrf/gazebo/pull-request/1577)

1. Added a plugin to send messages to an existing website.
   Added gui::MainWindow::AddMenu and msgs/rest_error, msgs/rest_login, msgs rest/post
    * [Pull request #1524](https://bitbucket.org/osrf/gazebo/pull-request/1524)

1. Fix deprecation warnings when using SDFormat 3.0.2, 3.0.3 prereleases
    * [Pull request #1568](https://bitbucket.org/osrf/gazebo/pull-request/1568)

1. Use GAZEBO_CFLAGS or GAZEBO_CXX_FLAGS in CMakeLists.txt for example plugins
    * [Pull request #1573](https://bitbucket.org/osrf/gazebo/pull-request/1573)

1. Added Link::OnWrenchMsg subscriber with test
    * [Pull request #1582](https://bitbucket.org/osrf/gazebo/pull-request/1582)

1. Show/hide GUI overlays using the menu bar.
    * [Pull request #1555](https://bitbucket.org/osrf/gazebo/pull-request/1555)

1. Added world origin indicator rendering::OriginVisual.
    * [Pull request #1700](https://bitbucket.org/osrf/gazebo/pull-request/1700)

1. Show/hide toolbars using the menu bars and shortcut.
   Added MainWindow::CloneAction.
   Added Window menu to Model Editor.
    * [Pull request #1584](https://bitbucket.org/osrf/gazebo/pull-request/1584)

1. Added event to show/hide toolbars.
    * [Pull request #1707](https://bitbucket.org/osrf/gazebo/pull-request/1707)

1. Added optional start/stop/reset buttons to timer GUI plugin.
    * [Pull request #1576](https://bitbucket.org/osrf/gazebo/pull-request/1576)

1. Timer GUI Plugin: Treat negative positions as positions from the ends
    * [Pull request #1703](https://bitbucket.org/osrf/gazebo/pull-request/1703)

1. Added Visual::GetDepth() and Visual::GetNthAncestor()
    * [Pull request #1613](https://bitbucket.org/osrf/gazebo/pull-request/1613)

1. Added a context menu for links
    * [Pull request #1589](https://bitbucket.org/osrf/gazebo/pull-request/1589)

1. Separate TimePanel's display into TimeWidget and LogPlayWidget.
    * [Pull request #1564](https://bitbucket.org/osrf/gazebo/pull-request/1564)

1. Display confirmation message after log is saved
    * [Pull request #1646](https://bitbucket.org/osrf/gazebo/pull-request/1646)

1. Added LogPlayView to display timeline and LogPlaybackStatistics message type.
    * [Pull request #1724](https://bitbucket.org/osrf/gazebo/pull-request/1724)

1. Added Time::FormattedString and removed all other FormatTime functions.
    * [Pull request #1710](https://bitbucket.org/osrf/gazebo/pull-request/1710)

1. Added support for Oculus DK2
    * [Pull request #1526](https://bitbucket.org/osrf/gazebo/pull-request/1526)

1. Use collide_bitmask from SDF to perform collision filtering
    * [Pull request #1470](https://bitbucket.org/osrf/gazebo/pull-request/1470)

1. Pass Coulomb surface friction parameters to DART.
    * [Pull request #1420](https://bitbucket.org/osrf/gazebo/pull-request/1420)

1. Added ModelAlign::SetHighlighted
    * [Pull request #1598](https://bitbucket.org/osrf/gazebo/pull-request/1598)

1. Added various Get functions to Visual. Also added a ConvertGeometryType function to msgs.
    * [Pull request #1402](https://bitbucket.org/osrf/gazebo/pull-request/1402)

1. Get and Set visibility of SelectionObj's handles, with unit test.
    * [Pull request #1417](https://bitbucket.org/osrf/gazebo/pull-request/1417)

1. Set material of SelectionObj's handles.
    * [Pull request #1472](https://bitbucket.org/osrf/gazebo/pull-request/1472)

1. Add SelectionObj::Fini with tests and make Visual::Fini virtual
    * [Pull request #1685](https://bitbucket.org/osrf/gazebo/pull-request/1685)

1. Allow link selection with the mouse if parent model already selected.
    * [Pull request #1409](https://bitbucket.org/osrf/gazebo/pull-request/1409)

1. Added ModelRightMenu::EntityTypes.
    * [Pull request #1414](https://bitbucket.org/osrf/gazebo/pull-request/1414)

1. Scale joint visuals according to link size.
    * [Pull request #1591](https://bitbucket.org/osrf/gazebo/pull-request/1591)
    * [Issue #1563](https://bitbucket.org/osrf/gazebo/issue/1563)

1. Added Gazebo/CoM material.
    * [Pull request #1439](https://bitbucket.org/osrf/gazebo/pull-request/1439)

1. Added arc parameter to MeshManager::CreateTube
    * [Pull request #1436](https://bitbucket.org/osrf/gazebo/pull-request/1436)

1. Added View Inertia and InertiaVisual, changed COMVisual to sphere proportional to mass.
    * [Pull request #1445](https://bitbucket.org/osrf/gazebo/pull-request/1445)

1. Added View Link Frame and LinkFrameVisual. Visual::SetTransparency goes into texture_unit.
    * [Pull request #1762](https://bitbucket.org/osrf/gazebo/pull-request/1762)
    * [Issue #853](https://bitbucket.org/osrf/gazebo/issue/853)

1. Changed the position of Save and Cancel buttons on editor dialogs
    * [Pull request #1442](https://bitbucket.org/osrf/gazebo/pull-request/1442)
    * [Issue #1377](https://bitbucket.org/osrf/gazebo/issue/1377)

1. Fixed Visual material updates
    * [Pull request #1454](https://bitbucket.org/osrf/gazebo/pull-request/1454)
    * [Issue #1455](https://bitbucket.org/osrf/gazebo/issue/1455)

1. Added Matrix3::Inverse() and tests
    * [Pull request #1481](https://bitbucket.org/osrf/gazebo/pull-request/1481)

1. Implemented AddLinkForce for ODE.
    * [Pull request #1456](https://bitbucket.org/osrf/gazebo/pull-request/1456)

1. Updated ConfigWidget class to parse enum values.
    * [Pull request #1518](https://bitbucket.org/osrf/gazebo/pull-request/1518)

1. Added PresetManager to physics libraries and corresponding integration test.
    * [Pull request #1471](https://bitbucket.org/osrf/gazebo/pull-request/1471)

1. Sync name and location on SaveDialog.
    * [Pull request #1563](https://bitbucket.org/osrf/gazebo/pull-request/1563)

1. Added Apply Force/Torque dialog
    * [Pull request #1600](https://bitbucket.org/osrf/gazebo/pull-request/1600)

1. Added Apply Force/Torque visuals
    * [Pull request #1619](https://bitbucket.org/osrf/gazebo/pull-request/1619)

1. Added Apply Force/Torque OnMouseRelease and ActivateWindow
    * [Pull request #1699](https://bitbucket.org/osrf/gazebo/pull-request/1699)

1. Added Apply Force/Torque mouse interactions, modes, activation
    * [Pull request #1731](https://bitbucket.org/osrf/gazebo/pull-request/1731)

1. Added inertia pose getter for COMVisual and COMVisual_TEST
    * [Pull request #1581](https://bitbucket.org/osrf/gazebo/pull-request/1581)

1. Model editor updates
    1. Joint preview using JointVisuals.
        * [Pull request #1369](https://bitbucket.org/osrf/gazebo/pull-request/1369)

    1. Added inspector for configuring link, visual, and collision properties.
        * [Pull request #1408](https://bitbucket.org/osrf/gazebo/pull-request/1408)

    1. Saving, exiting, generalizing SaveDialog.
        * [Pull request #1401](https://bitbucket.org/osrf/gazebo/pull-request/1401)

    1. Inspectors redesign
        * [Pull request #1586](https://bitbucket.org/osrf/gazebo/pull-request/1586)

    1. Edit existing model.
        * [Pull request #1425](https://bitbucket.org/osrf/gazebo/pull-request/1425)

    1. Add joint inspector to link's context menu.
        * [Pull request #1449](https://bitbucket.org/osrf/gazebo/pull-request/1449)
        * [Issue #1443](https://bitbucket.org/osrf/gazebo/issue/1443)

    1. Added button to select mesh file on inspector.
        * [Pull request #1460](https://bitbucket.org/osrf/gazebo/pull-request/1460)
        * [Issue #1450](https://bitbucket.org/osrf/gazebo/issue/1450)

    1. Renamed Part to Link.
        * [Pull request #1478](https://bitbucket.org/osrf/gazebo/pull-request/1478)

    1. Fix snapping inside editor.
        * [Pull request #1489](https://bitbucket.org/osrf/gazebo/pull-request/1489)
        * [Issue #1457](https://bitbucket.org/osrf/gazebo/issue/1457)

    1. Moved DataLogger from Window menu to the toolbar and moved screenshot button to the right.
        * [Pull request #1665](https://bitbucket.org/osrf/gazebo/pull-request/1665)

    1. Keep loaded model's name.
        * [Pull request #1516](https://bitbucket.org/osrf/gazebo/pull-request/1516)
        * [Issue #1504](https://bitbucket.org/osrf/gazebo/issue/1504)

    1. Added ExtrudeDialog.
        * [Pull request #1483](https://bitbucket.org/osrf/gazebo/pull-request/1483)

    1. Hide time panel inside editor and keep main window's paused state.
        * [Pull request #1500](https://bitbucket.org/osrf/gazebo/pull-request/1500)

    1. Fixed pose issues and added ModelCreator_TEST.
        * [Pull request #1509](https://bitbucket.org/osrf/gazebo/pull-request/1509)
        * [Issue #1497](https://bitbucket.org/osrf/gazebo/issue/1497)
        * [Issue #1509](https://bitbucket.org/osrf/gazebo/issue/1509)

    1. Added list of links and joints.
        * [Pull request #1515](https://bitbucket.org/osrf/gazebo/pull-request/1515)
        * [Issue #1418](https://bitbucket.org/osrf/gazebo/issue/1418)

    1. Expose API to support adding items to the palette.
        * [Pull request #1565](https://bitbucket.org/osrf/gazebo/pull-request/1565)

    1. Added menu for toggling joint visualization
        * [Pull request #1551](https://bitbucket.org/osrf/gazebo/pull-request/1551)
        * [Issue #1483](https://bitbucket.org/osrf/gazebo/issue/1483)

    1. Add schematic view to model editor
        * [Pull request #1562](https://bitbucket.org/osrf/gazebo/pull-request/1562)

1. Building editor updates
    1. Make palette tips tooltip clickable to open.
        * [Pull request #1519](https://bitbucket.org/osrf/gazebo/pull-request/1519)
        * [Issue #1370](https://bitbucket.org/osrf/gazebo/issue/1370)

    1. Add measurement unit to building inspectors.
        * [Pull request #1741](https://bitbucket.org/osrf/gazebo/pull-request/1741)
        * [Issue #1363](https://bitbucket.org/osrf/gazebo/issue/1363)

    1. Add `BaseInspectorDialog` as a base class for inspectors.
        * [Pull request #1749](https://bitbucket.org/osrf/gazebo/pull-request/1749)

## Gazebo 5.0

### Gazebo 5.4.0 (2017-01-17)

1. Check FSAA support when creating camera render textures
    * [Pull request 2442](https://bitbucket.org/osrf/gazebo/pull-request/2442)
    * [Issue #1837](https://bitbucket.org/osrf/gazebo/issue/1837)

1. Fix mouse picking with transparent visuals
    * [Pull request 2305](https://bitbucket.org/osrf/gazebo/pull-request/2305)
    * [Issue #1956](https://bitbucket.org/osrf/gazebo/issue/1956)

1. Backport fix for DepthCamera visibility mask
    * [Pull request 2286](https://bitbucket.org/osrf/gazebo/pull-request/2286)
    * [Pull request 2287](https://bitbucket.org/osrf/gazebo/pull-request/2287)

1. Backport sensor reset fix
    * [Pull request 2272](https://bitbucket.org/osrf/gazebo/pull-request/2272)
    * [Issue #1917](https://bitbucket.org/osrf/gazebo/issue/1917)

1. Fix model snap tool highlighting
    * [Pull request 2293](https://bitbucket.org/osrf/gazebo/pull-request/2293)
    * [Issue #1955](https://bitbucket.org/osrf/gazebo/issue/1955)

### Gazebo 5.3.0 (2015-04-07)

1. fix: remove back projection
    * [Pull request 2201](https://bitbucket.org/osrf/gazebo/pull-request/2201)
    * A contribution from Yuki Furuta

1. Backport depth camera OSX fix and test
    * [Pull request 2230](https://bitbucket.org/osrf/gazebo/pull-request/2230)

1. Add missing tinyxml includes
    * [Pull request 2216](https://bitbucket.org/osrf/gazebo/pull-request/2216)

1. backport fixes for ffmpeg3 to gazebo5 (from pull request #2154)
    * [Pull request 2161](https://bitbucket.org/osrf/gazebo/pull-request/2161)

1. Check for valid display using xwininfo -root
    * [Pull request 2111](https://bitbucket.org/osrf/gazebo/pull-request/2111)

1. Don't search for sdformat4 on gazebo5, since gazebo5 can't handle sdformat protocol 1.6
    * [Pull request 2092](https://bitbucket.org/osrf/gazebo/pull-request/2092)

1. Fix minimum window height
    * [Pull request 2002](https://bitbucket.org/osrf/gazebo/pull-request/2002)

1. Relax physics tolerances for single-precision bullet
    * [Pull request 1976](https://bitbucket.org/osrf/gazebo/pull-request/1976)

1. Try finding sdformat 4 in gazebo5 branch
    * [Pull request 1972](https://bitbucket.org/osrf/gazebo/pull-request/1972)

1. Fix_send_message (backport of pull request #1951)
    * [Pull request 1964](https://bitbucket.org/osrf/gazebo/pull-request/1964)
    * A contribution from Samuel Lekieffre

1. Export the media path in the cmake config file.
    * [Pull request 1933](https://bitbucket.org/osrf/gazebo/pull-request/1933)

1. Shorten gearbox test since it is failing via timeout on osx
    * [Pull request 1937](https://bitbucket.org/osrf/gazebo/pull-request/1937)

### Gazebo 5.2.1 (2015-10-02)

1. Fix minimum window height
    * Backport of [pull request #1977](https://bitbucket.org/osrf/gazebo/pull-request/1977)
    * [Pull request #2002](https://bitbucket.org/osrf/gazebo/pull-request/2002)
    * [Issue #1706](https://bitbucket.org/osrf/gazebo/issue/1706)

### Gazebo 5.2.0 (2015-10-02)

1. Initialize sigact struct fields that valgrind said were being used uninitialized
    * [Pull request #1809](https://bitbucket.org/osrf/gazebo/pull-request/1809)

1. Add missing ogre includes to ensure macros are properly defined
    * [Pull request #1813](https://bitbucket.org/osrf/gazebo/pull-request/1813)

1. Use ToSDF functions to simplify physics_friction test
    * [Pull request #1808](https://bitbucket.org/osrf/gazebo/pull-request/1808)

1. Added lines to laser sensor visualization
    * [Pull request #1742](https://bitbucket.org/osrf/gazebo/pull-request/1742)
    * [Issue #935](https://bitbucket.org/osrf/gazebo/issue/935)

1. Fix BulletSliderJoint friction for bullet 2.83
    * [Pull request #1686](https://bitbucket.org/osrf/gazebo/pull-request/1686)

1. Fix heightmap model texture loading.
    * [Pull request #1592](https://bitbucket.org/osrf/gazebo/pull-request/1592)

1. Disable failing pr2 test for dart
    * [Pull request #1540](https://bitbucket.org/osrf/gazebo/pull-request/1540)
    * [Issue #1435](https://bitbucket.org/osrf/gazebo/issue/1435)

### Gazebo 5.1.0 (2015-03-20)
1. Backport pull request #1527 (FindOGRE.cmake for non-Debian systems)
  * [Pull request #1532](https://bitbucket.org/osrf/gazebo/pull-request/1532)

1. Respect system cflags when not using USE_UPSTREAM_CFLAGS
  * [Pull request #1531](https://bitbucket.org/osrf/gazebo/pull-request/1531)

1. Allow light manipulation
  * [Pull request #1529](https://bitbucket.org/osrf/gazebo/pull-request/1529)

1. Allow sdformat 2.3.1+ or 3+ and fix tests
  * [Pull request #1484](https://bitbucket.org/osrf/gazebo/pull-request/1484)

1. Add Link::GetWorldAngularMomentum function and test.
  * [Pull request #1482](https://bitbucket.org/osrf/gazebo/pull-request/1482)

1. Preserve previous GAZEBO_MODEL_PATH values when sourcing setup.sh
  * [Pull request #1430](https://bitbucket.org/osrf/gazebo/pull-request/1430)

1. Implement Coulomb joint friction for DART
  * [Pull request #1427](https://bitbucket.org/osrf/gazebo/pull-request/1427)
  * [Issue #1281](https://bitbucket.org/osrf/gazebo/issue/1281)

1. Fix simple shape normals.
    * [Pull request #1477](https://bitbucket.org/osrf/gazebo/pull-request/1477)
    * [Issue #1369](https://bitbucket.org/osrf/gazebo/issue/1369)

1. Use Msg-to-SDF conversion functions in tests, add ServerFixture::SpawnModel(msgs::Model).
    * [Pull request #1466](https://bitbucket.org/osrf/gazebo/pull-request/1466)

1. Added Model Msg-to-SDF conversion functions and test.
    * [Pull request #1429](https://bitbucket.org/osrf/gazebo/pull-request/1429)

1. Added Joint Msg-to-SDF conversion functions and test.
    * [Pull request #1419](https://bitbucket.org/osrf/gazebo/pull-request/1419)

1. Added Visual, Material Msg-to-SDF conversion functions and ShaderType to string conversion functions.
    * [Pull request #1415](https://bitbucket.org/osrf/gazebo/pull-request/1415)

1. Implement Coulomb joint friction for BulletSliderJoint
  * [Pull request #1452](https://bitbucket.org/osrf/gazebo/pull-request/1452)
  * [Issue #1348](https://bitbucket.org/osrf/gazebo/issue/1348)

### Gazebo 5.0.0 (2015-01-27)
1. Support for using [digital elevation maps](http://gazebosim.org/tutorials?tut=dem) has been added to debian packages.

1. C++11 support (C++11 compatible compiler is now required)
    * [Pull request #1340](https://bitbucket.org/osrf/gazebo/pull-request/1340)

1. Implemented private data pointer for the World class.
    * [Pull request #1383](https://bitbucket.org/osrf/gazebo/pull-request/1383)

1. Implemented private data pointer for the Scene class.
    * [Pull request #1385](https://bitbucket.org/osrf/gazebo/pull-request/1385)

1. Added a events::Event::resetWorld event that is triggered when World::Reset is called.
    * [Pull request #1332](https://bitbucket.org/osrf/gazebo/pull-request/1332)
    * [Issue #1375](https://bitbucket.org/osrf/gazebo/issue/1375)

1. Fixed `math::Box::GetCenter` functionality.
    * [Pull request #1278](https://bitbucket.org/osrf/gazebo/pull-request/1278)
    * [Issue #1327](https://bitbucket.org/osrf/gazebo/issue/1327)

1. Added a GUI timer plugin that facilitates the display and control a timer inside the Gazebo UI.
    * [Pull request #1270](https://bitbucket.org/osrf/gazebo/pull-request/1270)

1. Added ability to load plugins via SDF.
    * [Pull request #1261](https://bitbucket.org/osrf/gazebo/pull-request/1261)

1. Added GUIEvent to hide/show the left GUI pane.
    * [Pull request #1269](https://bitbucket.org/osrf/gazebo/pull-request/1269)

1. Modified KeyEventHandler and GLWidget so that hotkeys can be suppressed by custom KeyEvents set up by developers
    * [Pull request #1251](https://bitbucket.org/osrf/gazebo/pull-request/1251)

1. Added ability to read the directory where the log files are stored.
    * [Pull request #1277](https://bitbucket.org/osrf/gazebo/pull-request/1277)

1. Implemented a simulation cloner
    * [Pull request #1180](https://bitbucket.org/osrf/gazebo/pull-request/1180/clone-a-simulation)

1. Added GUI overlay plugins. Users can now write a Gazebo + QT plugin that displays widgets over the render window.
  * [Pull request #1181](https://bitbucket.org/osrf/gazebo/pull-request/1181)

1. Change behavior of Joint::SetVelocity, add Joint::SetVelocityLimit(unsigned int, double)
  * [Pull request #1218](https://bitbucket.org/osrf/gazebo/pull-request/1218)
  * [Issue #964](https://bitbucket.org/osrf/gazebo/issue/964)

1. Implement Coulomb joint friction for ODE
  * [Pull request #1221](https://bitbucket.org/osrf/gazebo/pull-request/1221)
  * [Issue #381](https://bitbucket.org/osrf/gazebo/issue/381)

1. Implement Coulomb joint friction for BulletHingeJoint
  * [Pull request #1317](https://bitbucket.org/osrf/gazebo/pull-request/1317)
  * [Issue #1348](https://bitbucket.org/osrf/gazebo/issue/1348)

1. Implemented camera lens distortion.
  * [Pull request #1213](https://bitbucket.org/osrf/gazebo/pull-request/1213)

1. Kill rogue gzservers left over from failed INTEGRATION_world_clone tests
   and improve robustness of `UNIT_gz_TEST`
  * [Pull request #1232](https://bitbucket.org/osrf/gazebo/pull-request/1232)
  * [Issue #1299](https://bitbucket.org/osrf/gazebo/issue/1299)

1. Added RenderWidget::ShowToolbar to toggle visibility of top toolbar.
  * [Pull request #1248](https://bitbucket.org/osrf/gazebo/pull-request/1248)

1. Fix joint axis visualization.
  * [Pull request #1258](https://bitbucket.org/osrf/gazebo/pull-request/1258)

1. Change UserCamera view control via joysticks. Clean up rate control vs. pose control.
   see UserCamera::OnJoyPose and UserCamera::OnJoyTwist. Added view twist control toggle
   with joystick button 1.
  * [Pull request #1249](https://bitbucket.org/osrf/gazebo/pull-request/1249)

1. Added RenderWidget::GetToolbar to get the top toolbar and change its actions on ModelEditor.
    * [Pull request #1263](https://bitbucket.org/osrf/gazebo/pull-request/1263)

1. Added accessor for MainWindow graphical widget to GuiIface.
    * [Pull request #1250](https://bitbucket.org/osrf/gazebo/pull-request/1250)

1. Added a ConfigWidget class that takes in a google protobuf message and generates widgets for configuring the fields in the message
    * [Pull request #1285](https://bitbucket.org/osrf/gazebo/pull-request/1285)

1. Added GLWidget::OnModelEditor when model editor is triggered, and MainWindow::OnEditorGroup to manually uncheck editor actions.
    * [Pull request #1283](https://bitbucket.org/osrf/gazebo/pull-request/1283)

1. Added Collision, Geometry, Inertial, Surface Msg-to-SDF conversion functions.
    * [Pull request #1315](https://bitbucket.org/osrf/gazebo/pull-request/1315)

1. Added "button modifier" fields (control, shift, and alt) to common::KeyEvent.
    * [Pull request #1325](https://bitbucket.org/osrf/gazebo/pull-request/1325)

1. Added inputs for environment variable GAZEBO_GUI_INI_FILE for reading a custom .ini file.
    * [Pull request #1252](https://bitbucket.org/osrf/gazebo/pull-request/1252)

1. Fixed crash on "permission denied" bug, added insert_model integration test.
    * [Pull request #1329](https://bitbucket.org/osrf/gazebo/pull-request/1329/)

1. Enable simbody joint tests, implement `SimbodyJoint::GetParam`, create
   `Joint::GetParam`, fix bug in `BulletHingeJoint::SetParam`.
    * [Pull request #1404](https://bitbucket.org/osrf/gazebo/pull-request/1404/)

1. Building editor updates
    1. Fixed inspector resizing.
        * [Pull request #1230](https://bitbucket.org/osrf/gazebo/pull-request/1230)
        * [Issue #395](https://bitbucket.org/osrf/gazebo/issue/395)

    1. Doors and windows move proportionally with wall.
        * [Pull request #1231](https://bitbucket.org/osrf/gazebo/pull-request/1231)
        * [Issue #368](https://bitbucket.org/osrf/gazebo/issue/368)

    1. Inspector dialogs stay on top.
        * [Pull request #1229](https://bitbucket.org/osrf/gazebo/pull-request/1229)
        * [Issue #417](https://bitbucket.org/osrf/gazebo/issue/417)

    1. Make model name editable on palette.
        * [Pull request #1239](https://bitbucket.org/osrf/gazebo/pull-request/1239)

    1. Import background image and improve add/delete levels.
        * [Pull request #1214](https://bitbucket.org/osrf/gazebo/pull-request/1214)
        * [Issue #422](https://bitbucket.org/osrf/gazebo/issue/422)
        * [Issue #361](https://bitbucket.org/osrf/gazebo/issue/361)

    1. Fix changing draw mode.
        * [Pull request #1233](https://bitbucket.org/osrf/gazebo/pull-request/1233)
        * [Issue #405](https://bitbucket.org/osrf/gazebo/issue/405)

    1. Tips on palette's top-right corner.
        * [Pull request #1241](https://bitbucket.org/osrf/gazebo/pull-request/1241)

    1. New buttons and layout for the palette.
        * [Pull request #1242](https://bitbucket.org/osrf/gazebo/pull-request/1242)

    1. Individual wall segments instead of polylines.
        * [Pull request #1246](https://bitbucket.org/osrf/gazebo/pull-request/1246)
        * [Issue #389](https://bitbucket.org/osrf/gazebo/issue/389)
        * [Issue #415](https://bitbucket.org/osrf/gazebo/issue/415)

    1. Fix exiting and saving, exiting when there's nothing drawn, fix text on popups.
        * [Pull request #1296](https://bitbucket.org/osrf/gazebo/pull-request/1296)

    1. Display measure for selected wall segment.
        * [Pull request #1291](https://bitbucket.org/osrf/gazebo/pull-request/1291)
        * [Issue #366](https://bitbucket.org/osrf/gazebo/issue/366)

    1. Highlight selected item's 3D visual.
        * [Pull request #1292](https://bitbucket.org/osrf/gazebo/pull-request/1292)

    1. Added color picker to inspector dialogs.
        * [Pull request #1298](https://bitbucket.org/osrf/gazebo/pull-request/1298)

    1. Snapping on by default, off holding Shift. Improved snapping.
        * [Pull request #1304](https://bitbucket.org/osrf/gazebo/pull-request/1304)

    1. Snap walls to length increments, moved scale to SegmentItem and added Get/SetScale, added SegmentItem::SnapAngle and SegmentItem::SnapLength.
        * [Pull request #1311](https://bitbucket.org/osrf/gazebo/pull-request/1311)

    1. Make buildings available in "Insert Models" tab, improve save flow.
        * [Pull request #1312](https://bitbucket.org/osrf/gazebo/pull-request/1312)

    1. Added EditorItem::SetHighlighted.
        * [Pull request #1308](https://bitbucket.org/osrf/gazebo/pull-request/1308)

    1. Current level is transparent, lower levels opaque, higher levels invisible.
        * [Pull request #1303](https://bitbucket.org/osrf/gazebo/pull-request/1303)

    1. Detach all child manips when item is deleted, added BuildingMaker::DetachAllChildren.
        * [Pull request #1316](https://bitbucket.org/osrf/gazebo/pull-request/1316)

    1. Added texture picker to inspector dialogs.
        * [Pull request #1306](https://bitbucket.org/osrf/gazebo/pull-request/1306)

    1. Measures for doors and windows. Added RectItem::angleOnWall and related Get/Set.
        * [Pull request #1322](https://bitbucket.org/osrf/gazebo/pull-request/1322)
        * [Issue #370](https://bitbucket.org/osrf/gazebo/issue/370)

    1. Added Gazebo/BuildingFrame material to display holes for doors and windows on walls.
        * [Pull request #1338](https://bitbucket.org/osrf/gazebo/pull-request/1338)

    1. Added Gazebo/Bricks material to be used as texture on the building editor.
        * [Pull request #1333](https://bitbucket.org/osrf/gazebo/pull-request/1333)

    1. Pick colors from the palette and assign on 3D view. Added mouse and key event handlers to BuildingMaker, and events to communicate from BuildingModelManip to EditorItem.
        * [Pull request #1336](https://bitbucket.org/osrf/gazebo/pull-request/1336)

    1. Pick textures from the palette and assign in 3D view.
        * [Pull request #1368](https://bitbucket.org/osrf/gazebo/pull-request/1368)

1. Model editor updates
    1. Fix adding/removing event filters .
        * [Pull request #1279](https://bitbucket.org/osrf/gazebo/pull-request/1279)

    1. Enabled multi-selection and align tool inside model editor.
        * [Pull request #1302](https://bitbucket.org/osrf/gazebo/pull-request/1302)
        * [Issue #1323](https://bitbucket.org/osrf/gazebo/issue/1323)

    1. Enabled snap mode inside model editor.
        * [Pull request #1331](https://bitbucket.org/osrf/gazebo/pull-request/1331)
        * [Issue #1318](https://bitbucket.org/osrf/gazebo/issue/1318)

    1. Implemented copy/pasting of links.
        * [Pull request #1330](https://bitbucket.org/osrf/gazebo/pull-request/1330)

1. GUI publishes model selection information on ~/selection topic.
    * [Pull request #1318](https://bitbucket.org/osrf/gazebo/pull-request/1318)

## Gazebo 4.0

### Gazebo 4.x.x (2015-xx-xx)

1. Fix build for Bullet 2.83, enable angle wrapping for BulletHingeJoint
    * [Pull request #1664](https://bitbucket.org/osrf/gazebo/pull-request/1664)

### Gazebo 4.1.3 (2015-05-07)

1. Fix saving visual geom SDF values
    * [Pull request #1597](https://bitbucket.org/osrf/gazebo/pull-request/1597)
1. Fix heightmap model texture loading.
    * [Pull request #1595](https://bitbucket.org/osrf/gazebo/pull-request/1595)
1. Fix visual collision scale on separate client
    * [Pull request #1585](https://bitbucket.org/osrf/gazebo/pull-request/1585)
1. Fix several clang compiler warnings
    * [Pull request #1594](https://bitbucket.org/osrf/gazebo/pull-request/1594)
1. Fix blank save / browse dialogs
    * [Pull request #1544](https://bitbucket.org/osrf/gazebo/pull-request/1544)

### Gazebo 4.1.2 (2015-03-20)

1. Fix quaternion documentation: target Gazebo_4.1
    * [Pull request #1525](https://bitbucket.org/osrf/gazebo/pull-request/1525)
1. Speed up World::Step in loops
    * [Pull request #1492](https://bitbucket.org/osrf/gazebo/pull-request/1492)
1. Reduce selection buffer updates -> 4.1
    * [Pull request #1494](https://bitbucket.org/osrf/gazebo/pull-request/1494)
1. Fix loading of SimbodyPhysics parameters
    * [Pull request #1474](https://bitbucket.org/osrf/gazebo/pull-request/1474)
1. Fix heightmap on OSX -> 4.1
    * [Pull request #1455](https://bitbucket.org/osrf/gazebo/pull-request/1455)
1. Remove extra pose tag in a world file that should not be there
    * [Pull request #1458](https://bitbucket.org/osrf/gazebo/pull-request/1458)
1. Better fix for #236 for IMU that doesn't require ABI changes
    * [Pull request #1448](https://bitbucket.org/osrf/gazebo/pull-request/1448)
1. Fix regression of #236 for ImuSensor in 4.1
    * [Pull request #1446](https://bitbucket.org/osrf/gazebo/pull-request/1446)
1. Preserve previous GAZEBO_MODEL_PATH values when sourcing setup.sh
    * [Pull request #1430](https://bitbucket.org/osrf/gazebo/pull-request/1430)
1. issue #857: fix segfault for simbody screw joint when setting limits due to uninitialized limitForce.
    * [Pull request #1423](https://bitbucket.org/osrf/gazebo/pull-request/1423)
1. Allow multiple contact sensors per link (#960)
    * [Pull request #1413](https://bitbucket.org/osrf/gazebo/pull-request/1413)
1. Fix for issue #351, ODE World Step
    * [Pull request #1406](https://bitbucket.org/osrf/gazebo/pull-request/1406)
1. Disable failing InelasticCollision/0 test (#1394)
    * [Pull request #1405](https://bitbucket.org/osrf/gazebo/pull-request/1405)
1. Prevent out of bounds array access in SkidSteerDrivePlugin (found by cppcheck 1.68)
    * [Pull request #1379](https://bitbucket.org/osrf/gazebo/pull-request/1379)

### Gazebo 4.1.1 (2015-01-15)

1. Fix BulletPlaneShape bounding box (#1265)
    * [Pull request #1367](https://bitbucket.org/osrf/gazebo/pull-request/1367)
1. Fix dart linking errors on osx
    * [Pull request #1372](https://bitbucket.org/osrf/gazebo/pull-request/1372)
1. Update to player interfaces
    * [Pull request #1324](https://bitbucket.org/osrf/gazebo/pull-request/1324)
1. Handle GpuLaser name collisions (#1403)
    * [Pull request #1360](https://bitbucket.org/osrf/gazebo/pull-request/1360)
1. Add checks for handling array's with counts of zero, and read specular values
    * [Pull request #1339](https://bitbucket.org/osrf/gazebo/pull-request/1339)
1. Fix model list widget test
    * [Pull request #1327](https://bitbucket.org/osrf/gazebo/pull-request/1327)
1. Fix ogre includes
    * [Pull request #1323](https://bitbucket.org/osrf/gazebo/pull-request/1323)

### Gazebo 4.1.0 (2014-11-20)

1. Modified GUI rendering to improve the rendering update rate.
    * [Pull request #1487](https://bitbucket.org/osrf/gazebo/pull-request/1487)
1. Add ArrangePlugin for arranging groups of models.
   Also add Model::ResetPhysicsStates to call Link::ResetPhysicsStates
   recursively on all links in model.
    * [Pull request #1208](https://bitbucket.org/osrf/gazebo/pull-request/1208)
1. The `gz model` command line tool will output model info using either `-i` for complete info, or `-p` for just the model pose.
    * [Pull request #1212](https://bitbucket.org/osrf/gazebo/pull-request/1212)
    * [DRCSim Issue #389](https://bitbucket.org/osrf/drcsim/issue/389)
1. Added SignalStats class for computing incremental signal statistics.
    * [Pull request #1198](https://bitbucket.org/osrf/gazebo/pull-request/1198)
1. Add InitialVelocityPlugin to setting the initial state of links
    * [Pull request #1237](https://bitbucket.org/osrf/gazebo/pull-request/1237)
1. Added Quaternion::Integrate function.
    * [Pull request #1255](https://bitbucket.org/osrf/gazebo/pull-request/1255)
1. Added ConvertJointType functions, display more joint info on model list.
    * [Pull request #1259](https://bitbucket.org/osrf/gazebo/pull-request/1259)
1. Added ModelListWidget::AddProperty, removed unnecessary checks on ModelListWidget.
    * [Pull request #1271](https://bitbucket.org/osrf/gazebo/pull-request/1271)
1. Fix loading collada meshes with unsupported input semantics.
    * [Pull request #1319](https://bitbucket.org/osrf/gazebo/pull-request/1319)

### Gazebo 4.0.2 (2014-09-23)

1. Fix and improve mechanism to generate pkgconfig libs
    * [Pull request #1207](https://bitbucket.org/osrf/gazebo/pull-request/1207)
    * [Issue #1284](https://bitbucket.org/osrf/gazebo/issue/1284)
1. Added arat.world
    * [Pull request #1205](https://bitbucket.org/osrf/gazebo/pull-request/1205)
1. Update gzprop to output zip files.
    * [Pull request #1197](https://bitbucket.org/osrf/gazebo/pull-request/1197)
1. Make Collision::GetShape a const function
    * [Pull requset #1189](https://bitbucket.org/osrf/gazebo/pull-request/1189)
1. Install missing physics headers
    * [Pull requset #1183](https://bitbucket.org/osrf/gazebo/pull-request/1183)
1. Remove SimbodyLink::AddTorque console message
    * [Pull requset #1185](https://bitbucket.org/osrf/gazebo/pull-request/1185)
1. Fix log xml
    * [Pull requset #1188](https://bitbucket.org/osrf/gazebo/pull-request/1188)

### Gazebo 4.0.0 (2014-08-08)

1. Added lcov support to cmake
    * [Pull request #1047](https://bitbucket.org/osrf/gazebo/pull-request/1047)
1. Fixed memory leak in image conversion
    * [Pull request #1057](https://bitbucket.org/osrf/gazebo/pull-request/1057)
1. Removed deprecated function
    * [Pull request #1067](https://bitbucket.org/osrf/gazebo/pull-request/1067)
1. Improved collada loading performance
    * [Pull request #1066](https://bitbucket.org/osrf/gazebo/pull-request/1066)
    * [Pull request #1082](https://bitbucket.org/osrf/gazebo/pull-request/1082)
    * [Issue #1134](https://bitbucket.org/osrf/gazebo/issue/1134)
1. Implemented a collada exporter
    * [Pull request #1064](https://bitbucket.org/osrf/gazebo/pull-request/1064)
1. Force torque sensor now makes use of sensor's pose.
    * [Pull request #1076](https://bitbucket.org/osrf/gazebo/pull-request/1076)
    * [Issue #940](https://bitbucket.org/osrf/gazebo/issue/940)
1. Fix Model::GetLinks segfault
    * [Pull request #1093](https://bitbucket.org/osrf/gazebo/pull-request/1093)
1. Fix deleting and saving lights in gzserver
    * [Pull request #1094](https://bitbucket.org/osrf/gazebo/pull-request/1094)
    * [Issue #1182](https://bitbucket.org/osrf/gazebo/issue/1182)
    * [Issue #346](https://bitbucket.org/osrf/gazebo/issue/346)
1. Fix Collision::GetWorldPose. The pose of a collision would not update properly.
    * [Pull request #1049](https://bitbucket.org/osrf/gazebo/pull-request/1049)
    * [Issue #1124](https://bitbucket.org/osrf/gazebo/issue/1124)
1. Fixed the animate_box and animate_joints examples
    * [Pull request #1086](https://bitbucket.org/osrf/gazebo/pull-request/1086)
1. Integrated Oculus Rift functionality
    * [Pull request #1074](https://bitbucket.org/osrf/gazebo/pull-request/1074)
    * [Pull request #1136](https://bitbucket.org/osrf/gazebo/pull-request/1136)
    * [Pull request #1139](https://bitbucket.org/osrf/gazebo/pull-request/1139)
1. Updated Base::GetScopedName
    * [Pull request #1104](https://bitbucket.org/osrf/gazebo/pull-request/1104)
1. Fix collada loader from adding duplicate materials into a Mesh
    * [Pull request #1105](https://bitbucket.org/osrf/gazebo/pull-request/1105)
    * [Issue #1180](https://bitbucket.org/osrf/gazebo/issue/1180)
1. Integrated Razer Hydra functionality
    * [Pull request #1083](https://bitbucket.org/osrf/gazebo/pull-request/1083)
    * [Pull request #1109](https://bitbucket.org/osrf/gazebo/pull-request/1109)
1. Added ability to copy and paste models in the GUI
    * [Pull request #1103](https://bitbucket.org/osrf/gazebo/pull-request/1103)
1. Removed unnecessary inclusion of gazebo.hh and common.hh in plugins
    * [Pull request #1111](https://bitbucket.org/osrf/gazebo/pull-request/1111)
1. Added ability to specify custom road textures
    * [Pull request #1027](https://bitbucket.org/osrf/gazebo/pull-request/1027)
1. Added support for DART 4.1
    * [Pull request #1113](https://bitbucket.org/osrf/gazebo/pull-request/1113)
    * [Pull request #1132](https://bitbucket.org/osrf/gazebo/pull-request/1132)
    * [Pull request #1134](https://bitbucket.org/osrf/gazebo/pull-request/1134)
    * [Pull request #1154](https://bitbucket.org/osrf/gazebo/pull-request/1154)
1. Allow position of joints to be directly set.
    * [Pull request #1097](https://bitbucket.org/osrf/gazebo/pull-request/1097)
    * [Issue #1138](https://bitbucket.org/osrf/gazebo/issue/1138)
1. Added extruded polyline geometry
    * [Pull request #1026](https://bitbucket.org/osrf/gazebo/pull-request/1026)
1. Fixed actor animation
    * [Pull request #1133](https://bitbucket.org/osrf/gazebo/pull-request/1133)
    * [Pull request #1141](https://bitbucket.org/osrf/gazebo/pull-request/1141)
1. Generate a versioned cmake config file
    * [Pull request #1153](https://bitbucket.org/osrf/gazebo/pull-request/1153)
    * [Issue #1226](https://bitbucket.org/osrf/gazebo/issue/1226)
1. Added KMeans class
    * [Pull request #1147](https://bitbucket.org/osrf/gazebo/pull-request/1147)
1. Added --summary-range feature to bitbucket pullrequest tool
    * [Pull request #1156](https://bitbucket.org/osrf/gazebo/pull-request/1156)
1. Updated web links
    * [Pull request #1159](https://bitbucket.org/osrf/gazebo/pull-request/1159)
1. Update tests
    * [Pull request #1155](https://bitbucket.org/osrf/gazebo/pull-request/1155)
    * [Pull request #1143](https://bitbucket.org/osrf/gazebo/pull-request/1143)
    * [Pull request #1138](https://bitbucket.org/osrf/gazebo/pull-request/1138)
    * [Pull request #1140](https://bitbucket.org/osrf/gazebo/pull-request/1140)
    * [Pull request #1127](https://bitbucket.org/osrf/gazebo/pull-request/1127)
    * [Pull request #1115](https://bitbucket.org/osrf/gazebo/pull-request/1115)
    * [Pull request #1102](https://bitbucket.org/osrf/gazebo/pull-request/1102)
    * [Pull request #1087](https://bitbucket.org/osrf/gazebo/pull-request/1087)
    * [Pull request #1084](https://bitbucket.org/osrf/gazebo/pull-request/1084)

## Gazebo 3.0

### Gazebo 3.x.x (yyyy-mm-dd)

1. Fixed sonar and wireless sensor visualization
    * [Pull request #1254](https://bitbucket.org/osrf/gazebo/pull-request/1254)
1. Update visual bounding box when model is selected
    * [Pull request #1280](https://bitbucket.org/osrf/gazebo/pull-request/1280)

### Gazebo 3.1.0 (2014-08-08)

1. Implemented Simbody::Link::Set*Vel
    * [Pull request #1160](https://bitbucket.org/osrf/gazebo/pull-request/1160)
    * [Issue #1012](https://bitbucket.org/osrf/gazebo/issue/1012)
1. Added World::RemoveModel function
    * [Pull request #1106](https://bitbucket.org/osrf/gazebo/pull-request/1106)
    * [Issue #1177](https://bitbucket.org/osrf/gazebo/issue/1177)
1. Fix exit from camera follow mode using the escape key
    * [Pull request #1137](https://bitbucket.org/osrf/gazebo/pull-request/1137)
    * [Issue #1220](https://bitbucket.org/osrf/gazebo/issue/1220)
1. Added support for SDF joint spring stiffness and reference positions
    * [Pull request #1117](https://bitbucket.org/osrf/gazebo/pull-request/1117)
1. Removed the gzmodel_create script
    * [Pull request #1130](https://bitbucket.org/osrf/gazebo/pull-request/1130)
1. Added Vector2 dot product
    * [Pull request #1101](https://bitbucket.org/osrf/gazebo/pull-request/1101)
1. Added SetPositionPID and SetVelocityPID to JointController
    * [Pull request #1091](https://bitbucket.org/osrf/gazebo/pull-request/1091)
1. Fix gzclient startup crash with ogre 1.9
    * [Pull request #1098](https://bitbucket.org/osrf/gazebo/pull-request/1098)
    * [Issue #996](https://bitbucket.org/osrf/gazebo/issue/996)
1. Update the bitbucket_pullrequests tool
    * [Pull request #1108](https://bitbucket.org/osrf/gazebo/pull-request/1108)
1. Light properties now remain in place after move by the user via the GUI.
    * [Pull request #1110](https://bitbucket.org/osrf/gazebo/pull-request/1110)
    * [Issue #1211](https://bitbucket.org/osrf/gazebo/issue/1211)
1. Allow position of joints to be directly set.
    * [Pull request #1096](https://bitbucket.org/osrf/gazebo/pull-request/1096)
    * [Issue #1138](https://bitbucket.org/osrf/gazebo/issue/1138)

### Gazebo 3.0.0 (2014-04-11)

1. Fix bug when deleting the sun light
    * [Pull request #1088](https://bitbucket.org/osrf/gazebo/pull-request/1088)
    * [Issue #1133](https://bitbucket.org/osrf/gazebo/issue/1133)
1. Fix ODE screw joint
    * [Pull request #1078](https://bitbucket.org/osrf/gazebo/pull-request/1078)
    * [Issue #1167](https://bitbucket.org/osrf/gazebo/issue/1167)
1. Update joint integration tests
    * [Pull request #1081](https://bitbucket.org/osrf/gazebo/pull-request/1081)
1. Fixed false positives in cppcheck.
    * [Pull request #1061](https://bitbucket.org/osrf/gazebo/pull-request/1061)
1. Made joint axis reference frame relative to child, and updated simbody and dart accordingly.
    * [Pull request #1069](https://bitbucket.org/osrf/gazebo/pull-request/1069)
    * [Issue #494](https://bitbucket.org/osrf/gazebo/issue/494)
    * [Issue #1143](https://bitbucket.org/osrf/gazebo/issue/1143)
1. Added ability to pass vector of strings to SetupClient and SetupServer
    * [Pull request #1068](https://bitbucket.org/osrf/gazebo/pull-request/1068)
    * [Issue #1132](https://bitbucket.org/osrf/gazebo/issue/1132)
1. Fix error correction in screw constraints for ODE
    * [Pull request #1070](https://bitbucket.org/osrf/gazebo/pull-request/1070)
    * [Issue #1159](https://bitbucket.org/osrf/gazebo/issue/1159)
1. Improved pkgconfig with SDF
    * [Pull request #1062](https://bitbucket.org/osrf/gazebo/pull-request/1062)
1. Added a plugin to simulate aero dynamics
    * [Pull request #905](https://bitbucket.org/osrf/gazebo/pull-request/905)
1. Updated bullet support
    * [Issue #1069](https://bitbucket.org/osrf/gazebo/issue/1069)
    * [Pull request #1011](https://bitbucket.org/osrf/gazebo/pull-request/1011)
    * [Pull request #996](https://bitbucket.org/osrf/gazebo/pull-request/966)
    * [Pull request #1024](https://bitbucket.org/osrf/gazebo/pull-request/1024)
1. Updated simbody support
    * [Pull request #995](https://bitbucket.org/osrf/gazebo/pull-request/995)
1. Updated worlds to SDF 1.5
    * [Pull request #1021](https://bitbucket.org/osrf/gazebo/pull-request/1021)
1. Improvements to ODE
    * [Pull request #1001](https://bitbucket.org/osrf/gazebo/pull-request/1001)
    * [Pull request #1014](https://bitbucket.org/osrf/gazebo/pull-request/1014)
    * [Pull request #1015](https://bitbucket.org/osrf/gazebo/pull-request/1015)
    * [Pull request #1016](https://bitbucket.org/osrf/gazebo/pull-request/1016)
1. New command line tool
    * [Pull request #972](https://bitbucket.org/osrf/gazebo/pull-request/972)
1. Graphical user interface improvements
    * [Pull request #971](https://bitbucket.org/osrf/gazebo/pull-request/971)
    * [Pull request #1013](https://bitbucket.org/osrf/gazebo/pull-request/1013)
    * [Pull request #989](https://bitbucket.org/osrf/gazebo/pull-request/989)
1. Created a friction pyramid class
    * [Pull request #935](https://bitbucket.org/osrf/gazebo/pull-request/935)
1. Added GetWorldEnergy functions to Model, Joint, and Link
    * [Pull request #1017](https://bitbucket.org/osrf/gazebo/pull-request/1017)
1. Preparing Gazebo for admission into Ubuntu
    * [Pull request #969](https://bitbucket.org/osrf/gazebo/pull-request/969)
    * [Pull request #998](https://bitbucket.org/osrf/gazebo/pull-request/998)
    * [Pull request #1002](https://bitbucket.org/osrf/gazebo/pull-request/1002)
1. Add method for querying if useImplicitStiffnessDamping flag is set for a given joint
    * [Issue #629](https://bitbucket.org/osrf/gazebo/issue/629)
    * [Pull request #1006](https://bitbucket.org/osrf/gazebo/pull-request/1006)
1. Fix joint axis frames
    * [Issue #494](https://bitbucket.org/osrf/gazebo/issue/494)
    * [Pull request #963](https://bitbucket.org/osrf/gazebo/pull-request/963)
1. Compute joint anchor pose relative to parent
    * [Issue #1029](https://bitbucket.org/osrf/gazebo/issue/1029)
    * [Pull request #982](https://bitbucket.org/osrf/gazebo/pull-request/982)
1. Cleanup the installed worlds
    * [Issue #1036](https://bitbucket.org/osrf/gazebo/issue/1036)
    * [Pull request #984](https://bitbucket.org/osrf/gazebo/pull-request/984)
1. Update to the GPS sensor
    * [Issue #1059](https://bitbucket.org/osrf/gazebo/issue/1059)
    * [Pull request #978](https://bitbucket.org/osrf/gazebo/pull-request/978)
1. Removed libtool from plugin loading
    * [Pull request #981](https://bitbucket.org/osrf/gazebo/pull-request/981)
1. Added functions to get inertial information for a link in the world frame.
    * [Pull request #1005](https://bitbucket.org/osrf/gazebo/pull-request/1005)

## Gazebo 2.0

### Gazebo 2.2.6 (2015-09-28)

1. Backport fixes to setup.sh from pull request #1430 to 2.2 branch
    * [Pull request 1889](https://bitbucket.org/osrf/gazebo/pull-request/1889)
1. Fix heightmap texture loading (2.2)
    * [Pull request 1596](https://bitbucket.org/osrf/gazebo/pull-request/1596)
1. Prevent out of bounds array access in SkidSteerDrivePlugin (found by cppcheck 1.68)
    * [Pull request 1379](https://bitbucket.org/osrf/gazebo/pull-request/1379)
1. Fix build with boost 1.57 for 2.2 branch (#1399)
    * [Pull request 1358](https://bitbucket.org/osrf/gazebo/pull-request/1358)
1. Fix manpage test failures by incrementing year to 2015
    * [Pull request 1361](https://bitbucket.org/osrf/gazebo/pull-request/1361)
1. Fix build for OS X 10.10 (#1304, #1289)
    * [Pull request 1346](https://bitbucket.org/osrf/gazebo/pull-request/1346)
1. Restore ODELink ABI, use Link variables instead (#1354)
    * [Pull request 1347](https://bitbucket.org/osrf/gazebo/pull-request/1347)
1. Fix inertia_ratio test
    * [Pull request 1344](https://bitbucket.org/osrf/gazebo/pull-request/1344)
1. backport collision visual fix -> 2.2
    * [Pull request 1343](https://bitbucket.org/osrf/gazebo/pull-request/1343)
1. Fix two code_check errors on 2.2
    * [Pull request 1314](https://bitbucket.org/osrf/gazebo/pull-request/1314)
1. issue #243 fix Link::GetWorldLinearAccel and Link::GetWorldAngularAccel for ODE
    * [Pull request 1284](https://bitbucket.org/osrf/gazebo/pull-request/1284)

### Gazebo 2.2.3 (2014-04-29)

1. Removed redundant call to World::Init
    * [Pull request #1107](https://bitbucket.org/osrf/gazebo/pull-request/1107)
    * [Issue #1208](https://bitbucket.org/osrf/gazebo/issue/1208)
1. Return proper error codes when gazebo exits
    * [Pull request #1085](https://bitbucket.org/osrf/gazebo/pull-request/1085)
    * [Issue #1178](https://bitbucket.org/osrf/gazebo/issue/1178)
1. Fixed Camera::GetWorldRotation().
    * [Pull request #1071](https://bitbucket.org/osrf/gazebo/pull-request/1071)
    * [Issue #1087](https://bitbucket.org/osrf/gazebo/issue/1087)
1. Fixed memory leak in image conversion
    * [Pull request #1073](https://bitbucket.org/osrf/gazebo/pull-request/1073)

### Gazebo 2.2.1 (xxxx-xx-xx)

1. Fix heightmap model texture loading.
    * [Pull request #1596](https://bitbucket.org/osrf/gazebo/pull-request/1596)

### Gazebo 2.2.0 (2014-01-10)

1. Fix compilation when using OGRE-1.9 (full support is being worked on)
    * [Issue #994](https://bitbucket.org/osrf/gazebo/issue/994)
    * [Issue #995](https://bitbucket.org/osrf/gazebo/issue/995)
    * [Issue #996](https://bitbucket.org/osrf/gazebo/issue/996)
    * [Pull request #883](https://bitbucket.org/osrf/gazebo/pull-request/883)
1. Added unit test for issue 624.
    * [Issue #624](https://bitbucket.org/osrf/gazebo/issue/624).
    * [Pull request #889](https://bitbucket.org/osrf/gazebo/pull-request/889)
1. Use 3x3 PCF shadows for smoother shadows.
    * [Pull request #887](https://bitbucket.org/osrf/gazebo/pull-request/887)
1. Update manpage copyright to 2014.
    * [Pull request #893](https://bitbucket.org/osrf/gazebo/pull-request/893)
1. Added friction integration test .
    * [Pull request #885](https://bitbucket.org/osrf/gazebo/pull-request/885)
1. Fix joint anchor when link pose is not specified.
    * [Issue #978](https://bitbucket.org/osrf/gazebo/issue/978)
    * [Pull request #862](https://bitbucket.org/osrf/gazebo/pull-request/862)
1. Added (ESC) tooltip for GUI Selection Mode icon.
    * [Issue #993](https://bitbucket.org/osrf/gazebo/issue/993)
    * [Pull request #888](https://bitbucket.org/osrf/gazebo/pull-request/888)
1. Removed old comment about resolved issue.
    * [Issue #837](https://bitbucket.org/osrf/gazebo/issue/837)
    * [Pull request #880](https://bitbucket.org/osrf/gazebo/pull-request/880)
1. Made SimbodyLink::Get* function thread-safe
    * [Issue #918](https://bitbucket.org/osrf/gazebo/issue/918)
    * [Pull request #872](https://bitbucket.org/osrf/gazebo/pull-request/872)
1. Suppressed spurious gzlog messages in ODE::Body
    * [Issue #983](https://bitbucket.org/osrf/gazebo/issue/983)
    * [Pull request #875](https://bitbucket.org/osrf/gazebo/pull-request/875)
1. Fixed Force Torque Sensor Test by properly initializing some values.
    * [Issue #982](https://bitbucket.org/osrf/gazebo/issue/982)
    * [Pull request #869](https://bitbucket.org/osrf/gazebo/pull-request/869)
1. Added breakable joint plugin to support breakable walls.
    * [Pull request #865](https://bitbucket.org/osrf/gazebo/pull-request/865)
1. Used different tuple syntax to fix compilation on OSX mavericks.
    * [Issue #947](https://bitbucket.org/osrf/gazebo/issue/947)
    * [Pull request #858](https://bitbucket.org/osrf/gazebo/pull-request/858)
1. Fixed sonar test and deprecation warning.
    * [Pull request #856](https://bitbucket.org/osrf/gazebo/pull-request/856)
1. Speed up test compilation.
    * Part of [Issue #955](https://bitbucket.org/osrf/gazebo/issue/955)
    * [Pull request #846](https://bitbucket.org/osrf/gazebo/pull-request/846)
1. Added Joint::SetEffortLimit API
    * [Issue #923](https://bitbucket.org/osrf/gazebo/issue/923)
    * [Pull request #808](https://bitbucket.org/osrf/gazebo/pull-request/808)
1. Made bullet output less verbose.
    * [Pull request #839](https://bitbucket.org/osrf/gazebo/pull-request/839)
1. Convergence acceleration and stability tweak to make atlas_v3 stable
    * [Issue #895](https://bitbucket.org/osrf/gazebo/issue/895)
    * [Pull request #772](https://bitbucket.org/osrf/gazebo/pull-request/772)
1. Added colors, textures and world files for the SPL RoboCup environment
    * [Pull request #838](https://bitbucket.org/osrf/gazebo/pull-request/838)
1. Fixed bitbucket_pullrequests tool to work with latest BitBucket API.
    * [Issue #933](https://bitbucket.org/osrf/gazebo/issue/933)
    * [Pull request #841](https://bitbucket.org/osrf/gazebo/pull-request/841)
1. Fixed cppcheck warnings.
    * [Pull request #842](https://bitbucket.org/osrf/gazebo/pull-request/842)

### Gazebo 2.1.0 (2013-11-08)
1. Fix mainwindow unit test
    * [Pull request #752](https://bitbucket.org/osrf/gazebo/pull-request/752)
1. Visualize moment of inertia
    * Pull request [#745](https://bitbucket.org/osrf/gazebo/pull-request/745), [#769](https://bitbucket.org/osrf/gazebo/pull-request/769), [#787](https://bitbucket.org/osrf/gazebo/pull-request/787)
    * [Issue #203](https://bitbucket.org/osrf/gazebo/issue/203)
1. Update tool to count lines of code
    * [Pull request #758](https://bitbucket.org/osrf/gazebo/pull-request/758)
1. Implement World::Clear
    * Pull request [#785](https://bitbucket.org/osrf/gazebo/pull-request/785), [#804](https://bitbucket.org/osrf/gazebo/pull-request/804)
1. Improve Bullet support
    * [Pull request #805](https://bitbucket.org/osrf/gazebo/pull-request/805)
1. Fix doxygen spacing
    * [Pull request #740](https://bitbucket.org/osrf/gazebo/pull-request/740)
1. Add tool to generate model images for thepropshop.org
    * [Pull request #734](https://bitbucket.org/osrf/gazebo/pull-request/734)
1. Added paging support for terrains
    * [Pull request #707](https://bitbucket.org/osrf/gazebo/pull-request/707)
1. Added plugin path to LID_LIBRARY_PATH in setup.sh
    * [Pull request #750](https://bitbucket.org/osrf/gazebo/pull-request/750)
1. Fix for OSX
    * [Pull request #766](https://bitbucket.org/osrf/gazebo/pull-request/766)
    * [Pull request #786](https://bitbucket.org/osrf/gazebo/pull-request/786)
    * [Issue #906](https://bitbucket.org/osrf/gazebo/issue/906)
1. Update copyright information
    * [Pull request #771](https://bitbucket.org/osrf/gazebo/pull-request/771)
1. Enable screen dependent tests
    * [Pull request #764](https://bitbucket.org/osrf/gazebo/pull-request/764)
    * [Issue #811](https://bitbucket.org/osrf/gazebo/issue/811)
1. Fix gazebo command line help message
    * [Pull request #775](https://bitbucket.org/osrf/gazebo/pull-request/775)
    * [Issue #898](https://bitbucket.org/osrf/gazebo/issue/898)
1. Fix man page test
    * [Pull request #774](https://bitbucket.org/osrf/gazebo/pull-request/774)
1. Improve load time by reducing calls to RTShader::Update
    * [Pull request #773](https://bitbucket.org/osrf/gazebo/pull-request/773)
    * [Issue #877](https://bitbucket.org/osrf/gazebo/issue/877)
1. Fix joint visualization
    * [Pull request #776](https://bitbucket.org/osrf/gazebo/pull-request/776)
    * [Pull request #802](https://bitbucket.org/osrf/gazebo/pull-request/802)
    * [Issue #464](https://bitbucket.org/osrf/gazebo/issue/464)
1. Add helpers to fix NaN
    * [Pull request #742](https://bitbucket.org/osrf/gazebo/pull-request/742)
1. Fix model resizing via the GUI
    * [Pull request #763](https://bitbucket.org/osrf/gazebo/pull-request/763)
    * [Issue #885](https://bitbucket.org/osrf/gazebo/issue/885)
1. Simplify gzlog test by using sha1
    * [Pull request #781](https://bitbucket.org/osrf/gazebo/pull-request/781)
    * [Issue #837](https://bitbucket.org/osrf/gazebo/issue/837)
1. Enable cppcheck for header files
    * [Pull request #782](https://bitbucket.org/osrf/gazebo/pull-request/782)
    * [Issue #907](https://bitbucket.org/osrf/gazebo/issue/907)
1. Fix broken regression test
    * [Pull request #784](https://bitbucket.org/osrf/gazebo/pull-request/784)
    * [Issue #884](https://bitbucket.org/osrf/gazebo/issue/884)
1. All simbody and dart to pass tests
    * [Pull request #790](https://bitbucket.org/osrf/gazebo/pull-request/790)
    * [Issue #873](https://bitbucket.org/osrf/gazebo/issue/873)
1. Fix camera rotation from SDF
    * [Pull request #789](https://bitbucket.org/osrf/gazebo/pull-request/789)
    * [Issue #920](https://bitbucket.org/osrf/gazebo/issue/920)
1. Fix bitbucket pullrequest command line tool to match new API
    * [Pull request #803](https://bitbucket.org/osrf/gazebo/pull-request/803)
1. Fix transceiver spawn errors in tests
    * [Pull request #811](https://bitbucket.org/osrf/gazebo/pull-request/811)
    * [Pull request #814](https://bitbucket.org/osrf/gazebo/pull-request/814)

### Gazebo 2.0.0 (2013-10-08)
1. Refactor code check tool.
    * [Pull Request #669](https://bitbucket.org/osrf/gazebo/pull-request/669)
1. Added pull request tool for Bitbucket.
    * [Pull Request #670](https://bitbucket.org/osrf/gazebo/pull-request/670)
    * [Pull Request #691](https://bitbucket.org/osrf/gazebo/pull-request/671)
1. New wireless receiver and transmitter sensor models.
    * [Pull Request #644](https://bitbucket.org/osrf/gazebo/pull-request/644)
    * [Pull Request #675](https://bitbucket.org/osrf/gazebo/pull-request/675)
    * [Pull Request #727](https://bitbucket.org/osrf/gazebo/pull-request/727)
1. Audio support using OpenAL.
    * [Pull Request #648](https://bitbucket.org/osrf/gazebo/pull-request/648)
    * [Pull Request #704](https://bitbucket.org/osrf/gazebo/pull-request/704)
1. Simplify command-line parsing of gztopic echo output.
    * [Pull Request #674](https://bitbucket.org/osrf/gazebo/pull-request/674)
    * Resolves: [Issue #795](https://bitbucket.org/osrf/gazebo/issue/795)
1. Use UNIX directories through the user of GNUInstallDirs cmake module.
    * [Pull Request #676](https://bitbucket.org/osrf/gazebo/pull-request/676)
    * [Pull Request #681](https://bitbucket.org/osrf/gazebo/pull-request/681)
1. New GUI interactions for object manipulation.
    * [Pull Request #634](https://bitbucket.org/osrf/gazebo/pull-request/634)
1. Fix for OSX menubar.
    * [Pull Request #677](https://bitbucket.org/osrf/gazebo/pull-request/677)
1. Remove internal SDF directories and dependencies.
    * [Pull Request #680](https://bitbucket.org/osrf/gazebo/pull-request/680)
1. Add minimum version for sdformat.
    * [Pull Request #682](https://bitbucket.org/osrf/gazebo/pull-request/682)
    * Resolves: [Issue #818](https://bitbucket.org/osrf/gazebo/issue/818)
1. Allow different gtest parameter types with ServerFixture
    * [Pull Request #686](https://bitbucket.org/osrf/gazebo/pull-request/686)
    * Resolves: [Issue #820](https://bitbucket.org/osrf/gazebo/issue/820)
1. GUI model scaling when using Bullet.
    * [Pull Request #683](https://bitbucket.org/osrf/gazebo/pull-request/683)
1. Fix typo in cmake config.
    * [Pull Request #694](https://bitbucket.org/osrf/gazebo/pull-request/694)
    * Resolves: [Issue #824](https://bitbucket.org/osrf/gazebo/issue/824)
1. Remove gazebo include subdir from pkgconfig and cmake config.
    * [Pull Request #691](https://bitbucket.org/osrf/gazebo/pull-request/691)
1. Torsional spring demo
    * [Pull Request #693](https://bitbucket.org/osrf/gazebo/pull-request/693)
1. Remove repeated call to SetAxis in Joint.cc
    * [Pull Request #695](https://bitbucket.org/osrf/gazebo/pull-request/695)
    * Resolves: [Issue #823](https://bitbucket.org/osrf/gazebo/issue/823)
1. Add test for rotational joints.
    * [Pull Request #697](https://bitbucket.org/osrf/gazebo/pull-request/697)
    * Resolves: [Issue #820](https://bitbucket.org/osrf/gazebo/issue/820)
1. Fix compilation of tests using Joint base class
    * [Pull Request #701](https://bitbucket.org/osrf/gazebo/pull-request/701)
1. Terrain paging implemented.
    * [Pull Request #687](https://bitbucket.org/osrf/gazebo/pull-request/687)
1. Improve timeout error reporting in ServerFixture
    * [Pull Request #705](https://bitbucket.org/osrf/gazebo/pull-request/705)
1. Fix mouse picking for cases where visuals overlap with the laser
    * [Pull Request #709](https://bitbucket.org/osrf/gazebo/pull-request/709)
1. Fix string literals for OSX
    * [Pull Request #712](https://bitbucket.org/osrf/gazebo/pull-request/712)
    * Resolves: [Issue #803](https://bitbucket.org/osrf/gazebo/issue/803)
1. Support for ENABLE_TESTS_COMPILATION cmake parameter
    * [Pull Request #708](https://bitbucket.org/osrf/gazebo/pull-request/708)
1. Updated system gui plugin
    * [Pull Request #702](https://bitbucket.org/osrf/gazebo/pull-request/702)
1. Fix force torque unit test issue
    * [Pull Request #673](https://bitbucket.org/osrf/gazebo/pull-request/673)
    * Resolves: [Issue #813](https://bitbucket.org/osrf/gazebo/issue/813)
1. Use variables to control auto generation of CFlags
    * [Pull Request #699](https://bitbucket.org/osrf/gazebo/pull-request/699)
1. Remove deprecated functions.
    * [Pull Request #715](https://bitbucket.org/osrf/gazebo/pull-request/715)
1. Fix typo in `Camera.cc`
    * [Pull Request #719](https://bitbucket.org/osrf/gazebo/pull-request/719)
    * Resolves: [Issue #846](https://bitbucket.org/osrf/gazebo/issue/846)
1. Performance improvements
    * [Pull Request #561](https://bitbucket.org/osrf/gazebo/pull-request/561)
1. Fix gripper model.
    * [Pull Request #713](https://bitbucket.org/osrf/gazebo/pull-request/713)
    * Resolves: [Issue #314](https://bitbucket.org/osrf/gazebo/issue/314)
1. First part of Simbody integration
    * [Pull Request #716](https://bitbucket.org/osrf/gazebo/pull-request/716)

## Gazebo 1.9

### Gazebo 1.9.6 (2014-04-29)

1. Refactored inertia ratio reduction for ODE
    * [Pull request #1114](https://bitbucket.org/osrf/gazebo/pull-request/1114)
1. Improved collada loading performance
    * [Pull request #1075](https://bitbucket.org/osrf/gazebo/pull-request/1075)

### Gazebo 1.9.3 (2014-01-10)

1. Add thickness to plane to remove shadow flickering.
    * [Pull request #886](https://bitbucket.org/osrf/gazebo/pull-request/886)
1. Temporary GUI shadow toggle fix.
    * [Issue #925](https://bitbucket.org/osrf/gazebo/issue/925)
    * [Pull request #868](https://bitbucket.org/osrf/gazebo/pull-request/868)
1. Fix memory access bugs with libc++ on mavericks.
    * [Issue #965](https://bitbucket.org/osrf/gazebo/issue/965)
    * [Pull request #857](https://bitbucket.org/osrf/gazebo/pull-request/857)
    * [Pull request #881](https://bitbucket.org/osrf/gazebo/pull-request/881)
1. Replaced printf with cout in gztopic hz.
    * [Issue #969](https://bitbucket.org/osrf/gazebo/issue/969)
    * [Pull request #854](https://bitbucket.org/osrf/gazebo/pull-request/854)
1. Add Dark grey material and fix indentation.
    * [Pull request #851](https://bitbucket.org/osrf/gazebo/pull-request/851)
1. Fixed sonar sensor unit test.
    * [Pull request #848](https://bitbucket.org/osrf/gazebo/pull-request/848)
1. Convergence acceleration and stability tweak to make atlas_v3 stable.
    * [Pull request #845](https://bitbucket.org/osrf/gazebo/pull-request/845)
1. Update gtest to 1.7.0 to resolve problems with libc++.
    * [Issue #947](https://bitbucket.org/osrf/gazebo/issue/947)
    * [Pull request #827](https://bitbucket.org/osrf/gazebo/pull-request/827)
1. Fixed LD_LIBRARY_PATH for plugins.
    * [Issue #957](https://bitbucket.org/osrf/gazebo/issue/957)
    * [Pull request #844](https://bitbucket.org/osrf/gazebo/pull-request/844)
1. Fix transceiver sporadic errors.
    * Backport of [pull request #811](https://bitbucket.org/osrf/gazebo/pull-request/811)
    * [Pull request #836](https://bitbucket.org/osrf/gazebo/pull-request/836)
1. Modified the MsgTest to be deterministic with time checks.
    * [Pull request #843](https://bitbucket.org/osrf/gazebo/pull-request/843)
1. Fixed seg fault in LaserVisual.
    * [Issue #950](https://bitbucket.org/osrf/gazebo/issue/950)
    * [Pull request #832](https://bitbucket.org/osrf/gazebo/pull-request/832)
1. Implemented the option to disable tests that need a working screen to run properly.
    * Backport of [Pull request #764](https://bitbucket.org/osrf/gazebo/pull-request/764)
    * [Pull request #837](https://bitbucket.org/osrf/gazebo/pull-request/837)
1. Cleaned up gazebo shutdown.
    * [Pull request #829](https://bitbucket.org/osrf/gazebo/pull-request/829)
1. Fixed bug associated with loading joint child links.
    * [Issue #943](https://bitbucket.org/osrf/gazebo/issue/943)
    * [Pull request #820](https://bitbucket.org/osrf/gazebo/pull-request/820)

### Gazebo 1.9.2 (2013-11-08)
1. Fix enable/disable sky and clouds from SDF
    * [Pull request #809](https://bitbucket.org/osrf/gazebo/pull-request/809])
1. Fix occasional blank GUI screen on startup
    * [Pull request #815](https://bitbucket.org/osrf/gazebo/pull-request/815])
1. Fix GPU laser when interacting with heightmaps
    * [Pull request #796](https://bitbucket.org/osrf/gazebo/pull-request/796])
1. Added API/ABI checker command line tool
    * [Pull request #765](https://bitbucket.org/osrf/gazebo/pull-request/765])
1. Added gtest version information
    * [Pull request #801](https://bitbucket.org/osrf/gazebo/pull-request/801])
1. Fix GUI world saving
    * [Pull request #806](https://bitbucket.org/osrf/gazebo/pull-request/806])
1. Enable anti-aliasing for camera sensor
    * [Pull request #800](https://bitbucket.org/osrf/gazebo/pull-request/800])
1. Make sensor noise deterministic
    * [Pull request #788](https://bitbucket.org/osrf/gazebo/pull-request/788])
1. Fix build problem
    * [Issue #901](https://bitbucket.org/osrf/gazebo/issue/901)
    * [Pull request #778](https://bitbucket.org/osrf/gazebo/pull-request/778])
1. Fix a typo in Camera.cc
    * [Pull request #720](https://bitbucket.org/osrf/gazebo/pull-request/720])
    * [Issue #846](https://bitbucket.org/osrf/gazebo/issue/846)
1. Fix OSX menu bar
    * [Pull request #688](https://bitbucket.org/osrf/gazebo/pull-request/688])
1. Fix gazebo::init by calling sdf::setFindCallback() before loading the sdf in gzfactory.
    * [Pull request #678](https://bitbucket.org/osrf/gazebo/pull-request/678])
    * [Issue #817](https://bitbucket.org/osrf/gazebo/issue/817)

### Gazebo 1.9.1 (2013-08-20)
* Deprecate header files that require case-sensitive filesystem (e.g. Common.hh, Physics.hh) [https://bitbucket.org/osrf/gazebo/pull-request/638/fix-for-775-deprecate-headers-that-require]
* Initial support for building on Mac OS X [https://bitbucket.org/osrf/gazebo/pull-request/660/osx-support-for-gazebo-19] [https://bitbucket.org/osrf/gazebo/pull-request/657/cmake-fixes-for-osx]
* Fixes for various issues [https://bitbucket.org/osrf/gazebo/pull-request/635/fix-for-issue-792/diff] [https://bitbucket.org/osrf/gazebo/pull-request/628/allow-scoped-and-non-scoped-joint-names-to/diff] [https://bitbucket.org/osrf/gazebo/pull-request/636/fix-build-dependency-in-message-generation/diff] [https://bitbucket.org/osrf/gazebo/pull-request/639/make-the-unversioned-setupsh-a-copy-of-the/diff] [https://bitbucket.org/osrf/gazebo/pull-request/650/added-missing-lib-to-player-client-library/diff] [https://bitbucket.org/osrf/gazebo/pull-request/656/install-gzmode_create-without-sh-suffix/diff]

### Gazebo 1.9.0 (2013-07-23)
* Use external package [sdformat](https://bitbucket.org/osrf/sdformat) for sdf parsing, refactor the `Element::GetValue*` function calls, and deprecate Gazebo's internal sdf parser [https://bitbucket.org/osrf/gazebo/pull-request/627]
* Improved ROS support ([[Tutorials#ROS_Integration |documentation here]]) [https://bitbucket.org/osrf/gazebo/pull-request/559]
* Added Sonar, Force-Torque, and Tactile Pressure sensors [https://bitbucket.org/osrf/gazebo/pull-request/557], [https://bitbucket.org/osrf/gazebo/pull-request/567]
* Add compile-time defaults for environment variables so that sourcing setup.sh is unnecessary in most cases [https://bitbucket.org/osrf/gazebo/pull-request/620]
* Enable user camera to follow objects in client window [https://bitbucket.org/osrf/gazebo/pull-request/603]
* Install protobuf message files for use in custom messages [https://bitbucket.org/osrf/gazebo/pull-request/614]
* Change default compilation flags to improve debugging [https://bitbucket.org/osrf/gazebo/pull-request/617]
* Change to supported relative include paths [https://bitbucket.org/osrf/gazebo/pull-request/594]
* Fix display of laser scans when sensor is rotated [https://bitbucket.org/osrf/gazebo/pull-request/599]

## Gazebo 1.8

### Gazebo 1.8.7 (2013-07-16)
* Fix bug in URDF parsing of Vector3 elements [https://bitbucket.org/osrf/gazebo/pull-request/613]
* Fix compilation errors with newest libraries [https://bitbucket.org/osrf/gazebo/pull-request/615]

### Gazebo 1.8.6 (2013-06-07)
* Fix inertia lumping in the URDF parser[https://bitbucket.org/osrf/gazebo/pull-request/554]
* Fix for ODEJoint CFM damping sign error [https://bitbucket.org/osrf/gazebo/pull-request/586]
* Fix transport memory growth[https://bitbucket.org/osrf/gazebo/pull-request/584]
* Reduce log file data in order to reduce buffer growth that results in out of memory kernel errors[https://bitbucket.org/osrf/gazebo/pull-request/587]

### Gazebo 1.8.5 (2013-06-04)
* Fix Gazebo build for machines without a valid display.[https://bitbucket.org/osrf/gazebo/commits/37f00422eea03365b839a632c1850431ee6a1d67]

### Gazebo 1.8.4 (2013-06-03)
* Fix UDRF to SDF converter so that URDF gazebo extensions are applied to all collisions in a link.[https://bitbucket.org/osrf/gazebo/pull-request/579]
* Prevent transport layer from locking when a gzclient connects to a gzserver over a connection with high latency.[https://bitbucket.org/osrf/gazebo/pull-request/572]
* Improve performance and fix uninitialized conditional jumps.[https://bitbucket.org/osrf/gazebo/pull-request/571]

### Gazebo 1.8.3 (2013-06-03)
* Fix for gzlog hanging when gzserver is not present or not responsive[https://bitbucket.org/osrf/gazebo/pull-request/577]
* Fix occasional segfault when generating log files[https://bitbucket.org/osrf/gazebo/pull-request/575]
* Performance improvement to ODE[https://bitbucket.org/osrf/gazebo/pull-request/556]
* Fix node initialization[https://bitbucket.org/osrf/gazebo/pull-request/570]
* Fix GPU laser Hz rate reduction when sensor moved away from world origin[https://bitbucket.org/osrf/gazebo/pull-request/566]
* Fix incorrect lighting in camera sensors when GPU laser is subscribe to[https://bitbucket.org/osrf/gazebo/pull-request/563]

### Gazebo 1.8.2 (2013-05-28)
* ODE performance improvements[https://bitbucket.org/osrf/gazebo/pull-request/535][https://bitbucket.org/osrf/gazebo/pull-request/537]
* Fixed tests[https://bitbucket.org/osrf/gazebo/pull-request/538][https://bitbucket.org/osrf/gazebo/pull-request/541][https://bitbucket.org/osrf/gazebo/pull-request/542]
* Fixed sinking vehicle bug[https://bitbucket.org/osrf/drcsim/issue/300] in pull-request[https://bitbucket.org/osrf/gazebo/pull-request/538]
* Fix GPU sensor throttling[https://bitbucket.org/osrf/gazebo/pull-request/536]
* Reduce string comparisons for better performance[https://bitbucket.org/osrf/gazebo/pull-request/546]
* Contact manager performance improvements[https://bitbucket.org/osrf/gazebo/pull-request/543]
* Transport performance improvements[https://bitbucket.org/osrf/gazebo/pull-request/548]
* Reduce friction noise[https://bitbucket.org/osrf/gazebo/pull-request/545]

### Gazebo 1.8.1 (2013-05-22)
* Please note that 1.8.1 contains a bug[https://bitbucket.org/osrf/drcsim/issue/300] that causes interpenetration between objects in resting contact to grow slowly.  Please update to 1.8.2 for the patch.
* Added warm starting[https://bitbucket.org/osrf/gazebo/pull-request/529]
* Reduced console output[https://bitbucket.org/osrf/gazebo/pull-request/533]
* Improved off screen rendering performance[https://bitbucket.org/osrf/gazebo/pull-request/530]
* Performance improvements [https://bitbucket.org/osrf/gazebo/pull-request/535] [https://bitbucket.org/osrf/gazebo/pull-request/537]

### Gazebo 1.8.0 (2013-05-17)
* Fixed slider axis [https://bitbucket.org/osrf/gazebo/pull-request/527]
* Fixed heightmap shadows [https://bitbucket.org/osrf/gazebo/pull-request/525]
* Fixed model and canonical link pose [https://bitbucket.org/osrf/gazebo/pull-request/519]
* Fixed OSX message header[https://bitbucket.org/osrf/gazebo/pull-request/524]
* Added zlib compression for logging [https://bitbucket.org/osrf/gazebo/pull-request/515]
* Allow clouds to be disabled in cameras [https://bitbucket.org/osrf/gazebo/pull-request/507]
* Camera rendering performance [https://bitbucket.org/osrf/gazebo/pull-request/528]


## Gazebo 1.7

### Gazebo 1.7.3 (2013-05-08)
* Fixed log cleanup (again) [https://bitbucket.org/osrf/gazebo/pull-request/511/fix-log-cleanup-logic]

### Gazebo 1.7.2 (2013-05-07)
* Fixed log cleanup [https://bitbucket.org/osrf/gazebo/pull-request/506/fix-gzlog-stop-command-line]
* Minor documentation fix [https://bitbucket.org/osrf/gazebo/pull-request/488/minor-documentation-fix]

### Gazebo 1.7.1 (2013-04-19)
* Fixed tests
* IMU sensor receives time stamped data from links
* Fix saving image frames [https://bitbucket.org/osrf/gazebo/pull-request/466/fix-saving-frames/diff]
* Wireframe rendering in GUI [https://bitbucket.org/osrf/gazebo/pull-request/414/allow-rendering-of-models-in-wireframe]
* Improved logging performance [https://bitbucket.org/osrf/gazebo/pull-request/457/improvements-to-gzlog-filter-and-logging]
* Viscous mud model [https://bitbucket.org/osrf/gazebo/pull-request/448/mud-plugin/diff]

## Gazebo 1.6

### Gazebo 1.6.3 (2013-04-15)
* Fixed a [critical SDF bug](https://bitbucket.org/osrf/gazebo/pull-request/451)
* Fixed a [laser offset bug](https://bitbucket.org/osrf/gazebo/pull-request/449)

### Gazebo 1.6.2 (2013-04-14)
* Fix for fdir1 physics property [https://bitbucket.org/osrf/gazebo/pull-request/429/fixes-to-treat-fdir1-better-1-rotate-into/diff]
* Fix for force torque sensor [https://bitbucket.org/osrf/gazebo/pull-request/447]
* SDF documentation fix [https://bitbucket.org/osrf/gazebo/issue/494/joint-axis-reference-frame-doesnt-match]

### Gazebo 1.6.1 (2013-04-05)
* Switch default build type to Release.

### Gazebo 1.6.0 (2013-04-05)
* Improvements to inertia in rubble pile
* Various Bullet integration advances.
* Noise models for ray, camera, and imu sensors.
* SDF 1.4, which accommodates more physics engine parameters and also some sensor noise models.
* Initial support for making movies from within Gazebo.
* Many performance improvements.
* Many bug fixes.
* Progress toward to building on OS X.

## Gazebo 1.5

### Gazebo 1.5.0 (2013-03-11)
* Partial integration of Bullet
  * Includes: cubes, spheres, cylinders, planes, meshes, revolute joints, ray sensors
* GUI Interface for log writing.
* Threaded sensors.
* Multi-camera sensor.

* Fixed the following issues:
 * [https://bitbucket.org/osrf/gazebo/issue/236 Issue #236]
 * [https://bitbucket.org/osrf/gazebo/issue/507 Issue #507]
 * [https://bitbucket.org/osrf/gazebo/issue/530 Issue #530]
 * [https://bitbucket.org/osrf/gazebo/issue/279 Issue #279]
 * [https://bitbucket.org/osrf/gazebo/issue/529 Issue #529]
 * [https://bitbucket.org/osrf/gazebo/issue/239 Issue #239]
 * [https://bitbucket.org/osrf/gazebo/issue/5 Issue #5]

## Gazebo 1.4

### Gazebo 1.4.0 (2013-02-01)
* New Features:
 * GUI elements to display messages from the server.
 * Multi-floor building editor and creator.
 * Improved sensor visualizations.
 * Improved mouse interactions

* Fixed the following issues:
 * [https://bitbucket.org/osrf/gazebo/issue/16 Issue #16]
 * [https://bitbucket.org/osrf/gazebo/issue/142 Issue #142]
 * [https://bitbucket.org/osrf/gazebo/issue/229 Issue #229]
 * [https://bitbucket.org/osrf/gazebo/issue/277 Issue #277]
 * [https://bitbucket.org/osrf/gazebo/issue/291 Issue #291]
 * [https://bitbucket.org/osrf/gazebo/issue/310 Issue #310]
 * [https://bitbucket.org/osrf/gazebo/issue/320 Issue #320]
 * [https://bitbucket.org/osrf/gazebo/issue/329 Issue #329]
 * [https://bitbucket.org/osrf/gazebo/issue/333 Issue #333]
 * [https://bitbucket.org/osrf/gazebo/issue/334 Issue #334]
 * [https://bitbucket.org/osrf/gazebo/issue/335 Issue #335]
 * [https://bitbucket.org/osrf/gazebo/issue/341 Issue #341]
 * [https://bitbucket.org/osrf/gazebo/issue/350 Issue #350]
 * [https://bitbucket.org/osrf/gazebo/issue/384 Issue #384]
 * [https://bitbucket.org/osrf/gazebo/issue/431 Issue #431]
 * [https://bitbucket.org/osrf/gazebo/issue/433 Issue #433]
 * [https://bitbucket.org/osrf/gazebo/issue/453 Issue #453]
 * [https://bitbucket.org/osrf/gazebo/issue/456 Issue #456]
 * [https://bitbucket.org/osrf/gazebo/issue/457 Issue #457]
 * [https://bitbucket.org/osrf/gazebo/issue/459 Issue #459]

## Gazebo 1.3

### Gazebo 1.3.1 (2012-12-14)
* Fixed the following issues:
 * [https://bitbucket.org/osrf/gazebo/issue/297 Issue #297]
* Other bugs fixed:
 * [https://bitbucket.org/osrf/gazebo/pull-request/164/ Fix light bounding box to disable properly when deselected]
 * [https://bitbucket.org/osrf/gazebo/pull-request/169/ Determine correct local IP address, to make remote clients work properly]
 * Various test fixes

### Gazebo 1.3.0 (2012-12-03)
* Fixed the following issues:
 * [https://bitbucket.org/osrf/gazebo/issue/233 Issue #233]
 * [https://bitbucket.org/osrf/gazebo/issue/238 Issue #238]
 * [https://bitbucket.org/osrf/gazebo/issue/2 Issue #2]
 * [https://bitbucket.org/osrf/gazebo/issue/95 Issue #95]
 * [https://bitbucket.org/osrf/gazebo/issue/97 Issue #97]
 * [https://bitbucket.org/osrf/gazebo/issue/90 Issue #90]
 * [https://bitbucket.org/osrf/gazebo/issue/253 Issue #253]
 * [https://bitbucket.org/osrf/gazebo/issue/163 Issue #163]
 * [https://bitbucket.org/osrf/gazebo/issue/91 Issue #91]
 * [https://bitbucket.org/osrf/gazebo/issue/245 Issue #245]
 * [https://bitbucket.org/osrf/gazebo/issue/242 Issue #242]
 * [https://bitbucket.org/osrf/gazebo/issue/156 Issue #156]
 * [https://bitbucket.org/osrf/gazebo/issue/78 Issue #78]
 * [https://bitbucket.org/osrf/gazebo/issue/36 Issue #36]
 * [https://bitbucket.org/osrf/gazebo/issue/104 Issue #104]
 * [https://bitbucket.org/osrf/gazebo/issue/249 Issue #249]
 * [https://bitbucket.org/osrf/gazebo/issue/244 Issue #244]

* New features:
 * Default camera view changed to look down at the origin from a height of 2 meters at location (5, -5, 2).
 * Record state data using the '-r' command line option, playback recorded state data using the '-p' command line option
 * Adjust placement of lights using the mouse.
 * Reduced the startup time.
 * Added visual reference for GUI mouse movements.
 * SDF version 1.3 released (changes from 1.2 listed below):
     - added `name` to `<camera name="cam_name"/>`
     - added `pose` to `<camera><pose>...</pose></camera>`
     - removed `filename` from `<mesh><filename>...</filename><mesh>`, use uri only.
     - recovered `provide_feedback` under `<joint>`, allowing calling `physics::Joint::GetForceTorque` in plugins.
     - added `imu` under `<sensor>`.

## Gazebo 1.2

### Gazebo 1.2.6 (2012-11-08)
* Fixed a transport issue with the GUI. Fixed saving the world via the GUI. Added more documentation. ([https://bitbucket.org/osrf/gazebo/pull-request/43/fixed-a-transport-issue-with-the-gui-fixed/diff pull request #43])
* Clean up mutex usage. ([https://bitbucket.org/osrf/gazebo/pull-request/54/fix-mutex-in-modellistwidget-using-boost/diff pull request #54])
* Fix OGRE path determination ([https://bitbucket.org/osrf/gazebo/pull-request/58/fix-ogre-paths-so-this-also-works-with/diff pull request #58], [https://bitbucket.org/osrf/gazebo/pull-request/68/fix-ogre-plugindir-determination/diff pull request #68])
* Fixed a couple of crashes and model selection/dragging problems ([https://bitbucket.org/osrf/gazebo/pull-request/59/fixed-a-couple-of-crashes-and-model/diff pull request #59])

### Gazebo 1.2.5 (2012-10-22)
* Step increment update while paused fixed ([https://bitbucket.org/osrf/gazebo/pull-request/45/fix-proper-world-stepinc-count-we-were/diff pull request #45])
* Actually call plugin destructors on shutdown ([https://bitbucket.org/osrf/gazebo/pull-request/51/fixed-a-bug-which-prevent-a-plugin/diff pull request #51])
* Don't crash on bad SDF input ([https://bitbucket.org/osrf/gazebo/pull-request/52/fixed-loading-of-bad-sdf-files/diff pull request #52])
* Fix cleanup of ray sensors on model deletion ([https://bitbucket.org/osrf/gazebo/pull-request/53/deleting-a-model-with-a-ray-sensor-did/diff pull request #53])
* Fix loading / deletion of improperly specified models ([https://bitbucket.org/osrf/gazebo/pull-request/56/catch-when-loading-bad-models-joint/diff pull request #56])

### Gazebo 1.2.4 (10-19-2012:08:00:52)
*  Style fixes ([https://bitbucket.org/osrf/gazebo/pull-request/30/style-fixes/diff pull request #30]).
*  Fix joint position control ([https://bitbucket.org/osrf/gazebo/pull-request/49/fixed-position-joint-control/diff pull request #49])

### Gazebo 1.2.3 (10-16-2012:18:39:54)
*  Disabled selection highlighting due to bug ([https://bitbucket.org/osrf/gazebo/pull-request/44/disabled-selection-highlighting-fixed/diff pull request #44]).
*  Fixed saving a world via the GUI.

### Gazebo 1.2.2 (10-16-2012:15:12:22)
*  Skip search for system install of libccd, use version inside gazebo ([https://bitbucket.org/osrf/gazebo/pull-request/39/skip-search-for-system-install-of-libccd/diff pull request #39]).
*  Fixed sensor initialization race condition ([https://bitbucket.org/osrf/gazebo/pull-request/42/fix-sensor-initializaiton-race-condition pull request #42]).

### Gazebo 1.2.1 (10-15-2012:21:32:55)
*  Properly removed projectors attached to deleted models ([https://bitbucket.org/osrf/gazebo/pull-request/37/remove-projectors-that-are-attached-to/diff pull request #37]).
*  Fix model plugin loading bug ([https://bitbucket.org/osrf/gazebo/pull-request/31/moving-bool-first-in-model-and-world pull request #31]).
*  Fix light insertion and visualization of models prior to insertion ([https://bitbucket.org/osrf/gazebo/pull-request/35/fixed-light-insertion-and-visualization-of/diff pull request #35]).
*  Fixed GUI manipulation of static objects ([https://bitbucket.org/osrf/gazebo/issue/63/moving-static-objects-does-not-move-the issue #63] [https://bitbucket.org/osrf/gazebo/pull-request/38/issue-63-bug-patch-moving-static-objects/diff pull request #38]).
*  Fixed GUI selection bug ([https://bitbucket.org/osrf/gazebo/pull-request/40/fixed-selection-of-multiple-objects-at/diff pull request #40])

### Gazebo 1.2.0 (10-04-2012:20:01:20)
*  Updated GUI: new style, improved mouse controls, and removal of non-functional items.
*  Model database: An online repository of models.
*  Numerous bug fixes
*  APT repository hosted at [http://osrfoundation.org OSRF]
*  Improved process control prevents zombie processes<|MERGE_RESOLUTION|>--- conflicted
+++ resolved
@@ -2,10 +2,9 @@
 
 ## Gazebo 7.X.X (2018-XX-XX)
 
-<<<<<<< HEAD
 1. Adding WheelSlipPlugin: for adding wheel slip using ODE's contact parameters
     * [Pull request 2950](https://bitbucket.org/osrf/gazebo/pull-request/2950)
-=======
+
 1. Fix build on homebrew with protobuf 3.6
     * [Pull request 2984](https://bitbucket.org/osrf/gazebo/pull-request/2984)
 
@@ -17,7 +16,6 @@
 
 1. Fix check terrain layer count in height map
     * [Pull request 2978](https://bitbucket.org/osrf/gazebo/pull-request/2978)
->>>>>>> 80df5cb2
 
 
 ## Gazebo 7.13.0 (2018-06-08)
