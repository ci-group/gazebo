--- conflicted
+++ resolved
@@ -1,14 +1,10 @@
 ## Gazebo 7.0
-<<<<<<< HEAD
 1. Log playback GUI for multistep, rewind, forward and seek
     * [Pull request #1791](https://bitbucket.org/osrf/gazebo/pull-request/1791)
-
-=======
 
 1. Model editor updates
     1. Color-coded edges in Schematic View to match joint color.
         * [Pull request #1781](https://bitbucket.org/osrf/gazebo/pull-request/1781)
->>>>>>> b7b41bb6
 
 ## Gazebo 6.0
 
