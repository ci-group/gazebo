--- conflicted
+++ resolved
@@ -1,19 +1,14 @@
 ## Gazebo 7.0
 
-<<<<<<< HEAD
-1. Added wideanglecamera sensor.
+1. Added wide angle camera sensor.
     * [Pull request #1866](https://bitbucket.org/osrf/gazebo/pull-request/1866)
-=======
+
 1. Resolve issue #1702
     * [Issue #1702](https://bitbucket.org/osrf/gazebo/issue/1702)
     * [Pull request #1905](https://bitbucket.org/osrf/gazebo/pull-request/1905)
     * [Pull request #1913](https://bitbucket.org/osrf/gazebo/pull-request/1913)
     * [Pull request #1914](https://bitbucket.org/osrf/gazebo/pull-request/1914)
 
-1. Update physics when the world is reset
-    * [Pull request #1903](https://bitbucket.org/osrf/gazebo/pull-request/1903)
->>>>>>> 24c8a7a8
-
 1. Rename Reset to Reset Time in time widget
     * [Pull request #1892](https://bitbucket.org/osrf/gazebo/pull-request/1892)
     * [Issue #1730](https://bitbucket.org/osrf/gazebo/issue/1730)
@@ -24,9 +19,6 @@
 1. Support loading and spawning nested models
     * [Pull request #1868](https://bitbucket.org/osrf/gazebo/pull-request/1868)
 
-1. Add function to get the derived scale of a Visual
-    * [Pull request #1881](https://bitbucket.org/osrf/gazebo/pull-request/1881)
-
 1. Added EnumIface, which supports iterators over enums.
     * [Pull request #1847](https://bitbucket.org/osrf/gazebo/pull-request/1847)
 
@@ -70,9 +62,6 @@
 1. Added msgs::PluginFromSDF and tests
     * [Pull request #1858](https://bitbucket.org/osrf/gazebo/pull-request/1858)
 
-1. Added msgs::CollisionFromSDF msgs::SurfaceFromSDF and msgs::FrictionFromSDF
-    * [Pull request #1900](https://bitbucket.org/osrf/gazebo/pull-request/1900)
-
 1. Added hotkeys chart dialog
     * [Pull request #1835](https://bitbucket.org/osrf/gazebo/pull-request/1835)
 
@@ -81,9 +70,6 @@
 
 1. AddItem / RemoveItem / Clear enum config widgets
     * [Pull request #1878](https://bitbucket.org/osrf/gazebo/pull-request/1878)
-
-1. Make all child ConfigWidgets emit signals.
-    * [Pull request #1884](https://bitbucket.org/osrf/gazebo/pull-request/1884)
 
 1. Refactored makers
     * [Pull request #1828](https://bitbucket.org/osrf/gazebo/pull-request/1828)
@@ -95,7 +81,6 @@
 
     1. Added support for more joint types (gearbox and fixed joints).
         * [Pull request #1794](https://bitbucket.org/osrf/gazebo/pull-request/1794)
-
     1. Added support for selecting links and joints, opening context menu and inspectors in Schematic View.
         * [Pull request #1787](https://bitbucket.org/osrf/gazebo/pull-request/1787)
 
@@ -105,18 +90,11 @@
     1. Scale link mass and inertia when a link is scaled
         * [Pull request #1836](https://bitbucket.org/osrf/gazebo/pull-request/1836)
 
-    1. Load and save nested models
-        * [Pull request #1894](https://bitbucket.org/osrf/gazebo/pull-request/1894)
-
     1. Display model plugins on the left panel and added model plugin inspector
         * [Pull request #1863](https://bitbucket.org/osrf/gazebo/pull-request/1863)
 
     1. Context menu and deletion for model plugins
         * [Pull request #1890](https://bitbucket.org/osrf/gazebo/pull-request/1890)
-
-    1. Delete self from inspector
-        * [Pull request #1904](https://bitbucket.org/osrf/gazebo/pull-request/1904)
-        * [Issue #1543](https://bitbucket.org/osrf/gazebo/issue/1543)
 
     1. Set physics to be paused when exiting model editor mode
         * [Pull request #1893](https://bitbucket.org/osrf/gazebo/pull-request/1893)
@@ -124,18 +102,9 @@
 
 ## Gazebo 6.0
 
-### Gazebo 6.2.0 (2015-10-02)
-
-1. Update physics when the world is reset
-    * Backport of [pull request #1903](https://bitbucket.org/osrf/gazebo/pull-request/1903)
-    * [Pull request #1916](https://bitbucket.org/osrf/gazebo/pull-request/1916)
-    * [Issue #101](https://bitbucket.org/osrf/gazebo/issue/101)
-
 1. Added Copy constructor and assignment operator to MouseEvent
     * [Pull request #1855](https://bitbucket.org/osrf/gazebo/pull-request/1855)
 
-### Gazebo 6.1.0 (2015-08-02)
-
 1. Added logical_camera sensor.
     * [Pull request #1845](https://bitbucket.org/osrf/gazebo/pull-request/1845)
 
@@ -144,8 +113,6 @@
 
 1. Sim events for joint position, velocity and applied force
     * [Pull request #1849](https://bitbucket.org/osrf/gazebo/pull-request/1849)
-
-### Gazebo 6.0.0 (2015-07-27)
 
 1. Added magnetometer sensor. A contribution from Andrew Symington.
     * [Pull request #1788](https://bitbucket.org/osrf/gazebo/pull-request/1788)
@@ -504,8 +471,6 @@
 ## Gazebo 5.0
 
 ### Gazebo 5.x.x
-
-### Gazebo 5.2.0 (2015-10-02)
 
 1. Initialize sigact struct fields that valgrind said were being used uninitialized
     * [Pull request #1809](https://bitbucket.org/osrf/gazebo/pull-request/1809)
@@ -1086,31 +1051,6 @@
     * [Pull request #1005](https://bitbucket.org/osrf/gazebo/pull-request/1005)
 
 ## Gazebo 2.0
-
-### Gazebo 2.2.6 (2015-09-28)
-
-1. Backport fixes to setup.sh from pull request #1430 to 2.2 branch
-    * [Pull request 1889](https://bitbucket.org/osrf/gazebo/pull-request/1889)
-1. Fix heightmap texture loading (2.2)
-    * [Pull request 1596](https://bitbucket.org/osrf/gazebo/pull-request/1596)
-1. Prevent out of bounds array access in SkidSteerDrivePlugin (found by cppcheck 1.68)
-    * [Pull request 1379](https://bitbucket.org/osrf/gazebo/pull-request/1379)
-1. Fix build with boost 1.57 for 2.2 branch (#1399)
-    * [Pull request 1358](https://bitbucket.org/osrf/gazebo/pull-request/1358)
-1. Fix manpage test failures by incrementing year to 2015
-    * [Pull request 1361](https://bitbucket.org/osrf/gazebo/pull-request/1361)
-1. Fix build for OS X 10.10 (#1304, #1289)
-    * [Pull request 1346](https://bitbucket.org/osrf/gazebo/pull-request/1346)
-1. Restore ODELink ABI, use Link variables instead (#1354)
-    * [Pull request 1347](https://bitbucket.org/osrf/gazebo/pull-request/1347)
-1. Fix inertia_ratio test
-    * [Pull request 1344](https://bitbucket.org/osrf/gazebo/pull-request/1344)
-1. backport collision visual fix -> 2.2
-    * [Pull request 1343](https://bitbucket.org/osrf/gazebo/pull-request/1343)
-1. Fix two code_check errors on 2.2
-    * [Pull request 1314](https://bitbucket.org/osrf/gazebo/pull-request/1314)
-1. issue #243 fix Link::GetWorldLinearAccel and Link::GetWorldAngularAccel for ODE
-    * [Pull request 1284](https://bitbucket.org/osrf/gazebo/pull-request/1284)
 
 ### Gazebo 2.2.3 (2014-04-29)
 
