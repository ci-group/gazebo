## Gazebo 8

## Gazebo 8.x.x (2018-xx-xx)

1. Fix log recording, only call sdf::initFile once
    * [Pull request 2885](https://bitbucket.org/osrf/gazebo/pull-request/2885)
    * [Issue 2425](https://bitbucket.org/osrf/gazebo/issues/2425)

1. Ensure sdf inertia values are consistent
    * [Pull request 2867](https://bitbucket.org/osrf/gazebo/pull-requests/2867)
    * [Issue 2367](https://bitbucket.org/osrf/gazebo/issues/2367)

<<<<<<< HEAD
1. Fix gazebo7 + ogre 1.8 build error
    * [Pull request 2878](https://bitbucket.org/osrf/gazebo/pull-request/2878)

1. Don't shut down gazebo when removing a world
    * [Pull request 2511](https://bitbucket.org/osrf/gazebo/pull-request/2511)

=======
1. Fix log recording, only call sdf::initFile once
    * [Pull request ](https://bitbucket.org/osrf/gazebo/pull-request/)
    * [Issue 2425](https://bitbucket.org/osrf/gazebo/issues/2425)

1. Fix OBJLoader when mesh has invalid material
    * [Pull request 2888](https://bitbucket.org/osrf/gazebo/pull-request/2888)

1. Fix clang warnings in LaserView and EnumIface
    * [Pull request 2891](https://bitbucket.org/osrf/gazebo/pull-request/2891)

1. Add support for moving geometry to ContainPlugin
    * [Pull request 2886](https://bitbucket.org/osrf/gazebo/pull-request/2886)

1. Support python3 with check_test_ran.py
    * [Pull request 2902](https://bitbucket.org/osrf/gazebo/pull-request/2902)
>>>>>>> e3e52d19

## Gazebo 8.3.0 (2018-02-10)

1. Add support for Actor collisions.
    * [Pull request 2875](https://bitbucket.org/osrf/gazebo/pull-requests/2875)

1. Process insertions and deletions on gz log echo
    * [Pull request 2608](https://bitbucket.org/osrf/gazebo/pull-request/2608)
    * [Issue 2136](https://bitbucket.org/osrf/gazebo/issues/2136)

1. Add Static Map Plugin for creating textured map model
    * [Pull request 2834](https://bitbucket.org/osrf/gazebo/pull-requests/2834)

1. Added a plugin to detect if an entity is inside a given volume in space
    * [Pull request 2870](https://bitbucket.org/osrf/gazebo/pull-requests/2870)

1. Load actor plugin on ~/factory
    * [Pull request 2855](https://bitbucket.org/osrf/gazebo/pull-requests/2855)

1. Add support for 16 bit Grayscale and RGB camera image types.
    * [Pull request 2852](https://bitbucket.org/osrf/gazebo/pull-requests/2852)

1. Add Visual::SetMaterialShaderParam function for setting shader parameters.
    * [Pull request 2863](https://bitbucket.org/osrf/gazebo/pull-requests/2863)

1. Adding accessors for velocity in ENU frame for gps sensor
    * [Pull request 2854](https://bitbucket.org/osrf/gazebo/pull-request/2854)

1. Fix DEM min elevation
    * [Pull request 2868](https://bitbucket.org/osrf/gazebo/pull-request/2868)

1. Update Color Clamp function
    * [Pull request 2859](https://bitbucket.org/osrf/gazebo/pull-requests/2859)

1. Fix inserting models with invalid submesh
    * [Pull request 2828](https://bitbucket.org/osrf/gazebo/pull-request/2828)

1. Move Connection header buffer from heap to stack to avoid race condition.
    * [Pull request 2844](https://bitbucket.org/osrf/gazebo/pull-requests/2844)

1. Initialize laser retro value
    * [Pull request 2841](https://bitbucket.org/osrf/gazebo/pull-request/2841)

1. Shadow improvements
    * [Pull request 2805](https://bitbucket.org/osrf/gazebo/pull-requests/2805)

1. Add light as child of link
    * [Pull request 2807](https://bitbucket.org/osrf/gazebo/pull-requests/2807)
    * [Pull request 2872](https://bitbucket.org/osrf/gazebo/pull-requests/2872)
    * [Issue 900](https://bitbucket.org/osrf/gazebo/issues/900)

1. Add camera lens flare effect
    * [Pull request 2806](https://bitbucket.org/osrf/gazebo/pull-request/2806)
    * [Pull request 2829](https://bitbucket.org/osrf/gazebo/pull-request/2829)

1. Image Viewer: fix QImage::Format used to display grayscale images
    * [Pull request #2813](https://bitbucket.org/osrf/gazebo/pull-requests/2813)

1. Fix gazebo8 homebrew build (support tinyxml2 6.0.0)
    * [Pull request 2823](https://bitbucket.org/osrf/gazebo/pull-request/2823)
    * [ign-common issue 28](https://bitbucket.org/ignitionrobotics/ign-common/issues/28)

1. Allow marker requests to be received from server plugins.
    * [Pull request 2858](https://bitbucket.org/osrf/gazebo/pull-requests/2858)

1. Call DisconnectNewImageFrame in the CameraPlugin destructor
    * [Pull request 2815](https://bitbucket.org/osrf/gazebo/pull-request/2815)

## Gazebo 8.2.0 (2017-12-10)

1. Fix Collision::GetWorldPose for non-canonical links (and friction directions)
    * [Pull request 2702](https://bitbucket.org/osrf/gazebo/pull-request/2702)
    * [Issue 2068](https://bitbucket.org/osrf/gazebo/issues/2068)

1. Joint control menu highlight active
    * [Pull request 2747](https://bitbucket.org/osrf/gazebo/pull-requests/2747)
    * [Issue 2307](https://bitbucket.org/osrf/gazebo/issues/2307)

1. Fix inserted mesh scale during log playback
    * [Pull request #2723](https://bitbucket.org/osrf/gazebo/pull-request/2723)

1. rendering/UNIT_Grid_TEST: Fix test failure due to EXPECT_EQ on floats
    * [Pull request 2802](https://bitbucket.org/osrf/gazebo/pull-requests/2802)

1. Diagnostics: enable test and don't create so many empty folders
    * [Pull request 2798](https://bitbucket.org/osrf/gazebo/pull-requests/2798)

1. RenderEngine::SetupResources(): Fix resource locations being added multiple times
    * [Pull request 2801](https://bitbucket.org/osrf/gazebo/pull-request/2801)

1. Fix gui and rendering tests for gazebo8 + ogre1.9 on OSX
    * [Pull request 2793](https://bitbucket.org/osrf/gazebo/pull-request/2793)

1. Support off-diagonal inertia terms in bullet
    * [Pull request 2757](https://bitbucket.org/osrf/gazebo/pull-requests/2757)

1. Parallelize ODE physics with threaded islands parameter
    * [Pull request 2775](https://bitbucket.org/osrf/gazebo/pull-requests/2775)

1. Disable broken dart5 tests on gazebo8 branch
    * [Pull request 2771](https://bitbucket.org/osrf/gazebo/pull-request/2771)

1. Fix gazebo7 compile error with boost 1.58 for oculus support
    * [Pull request 2788](https://bitbucket.org/osrf/gazebo/pull-request/2788)
    * [Issue 2356](https://bitbucket.org/osrf/gazebo/issues/2356)

1. Logical Camera sees nested models
    * [Pull request 2776](https://bitbucket.org/osrf/gazebo/pull-request/2776)
    * [Issue 2342](https://bitbucket.org/osrf/gazebo/issues/2342)

1. Logical camera uses <topic>
    * [Pull request 2777](https://bitbucket.org/osrf/gazebo/pull-requests/2777)

1. Removed std::cout logging output on deferred shading
    * [Pull request 2779](https://bitbucket.org/osrf/gazebo/pull-request/2779)

1. Update depth camera shaders version
    * [Pull request 2767](https://bitbucket.org/osrf/gazebo/pull-request/2767)
    * [Issue 2323](https://bitbucket.org/osrf/gazebo/issues/2323)

1. Replaced Ogre::SharedPtr constructor calls with 0 arguments
    * [Pull request 2772](https://bitbucket.org/osrf/gazebo/pull-request/2772)

1. Send message to subscribers only once per connection
    * [Pull request 2763](https://bitbucket.org/osrf/gazebo/pull-request/2763)

1. Fix disabling mesh cast shadows
    * [Pull request 2710](https://bitbucket.org/osrf/gazebo/pull-request/2710)

1. Fix gzclient shutdown segmentation fault with ogre 1.10
    * [Pull request 2761](https://bitbucket.org/osrf/gazebo/pull-request/2761)
    * [Issue 2324](https://bitbucket.org/osrf/gazebo/issues/2324)

1. Fix right-click segfault
    * [Pull request 2809](https://bitbucket.org/osrf/gazebo/pull-request/2809)
    * [Issue 2377](https://bitbucket.org/osrf/gazebo/issues/2377)

1. Joint control menu highlight active
    * [Pull request 2747](https://bitbucket.org/osrf/gazebo/pull-requests/2747)
    * [Issue 2307](https://bitbucket.org/osrf/gazebo/issues/2307)

1. Don't use lib prefix for ogre plugins as of ogre1.9
    * [Pull request 2803](https://bitbucket.org/osrf/gazebo/pull-request/2803)

1. RenderEngine::SetupResources(): Fix resource locations being added multiple times
    * [Pull request 2801](https://bitbucket.org/osrf/gazebo/pull-request/2801)

1. Added and improved communications between the JointControlWidget and JointController
    * [Pull request 2730](https://bitbucket.org/osrf/gazebo/pull-request/2730)
    * [Issue 295](https://bitbucket.org/osrf/gazebo/issues/295)

1. Add function to retrieve scoped sensors name in multi-nested model
    * [Pull request 2674](https://bitbucket.org/osrf/gazebo/pull-request/2674)

1. Backport wide angle camera VM FSAA fix
    * [Pull request 2711](https://bitbucket.org/osrf/gazebo/pull-request/2711)

1. Add log record filter options
    * [Pull request 2715](https://bitbucket.org/osrf/gazebo/pull-request/2715)
    * [Pull request 2725](https://bitbucket.org/osrf/gazebo/pull-request/2725)

1. Fix inertia parameters in friction_spheres.world
    * [Pull request 2724](https://bitbucket.org/osrf/gazebo/pull-request/2724)

1. ODE slip parameter example world and test
    * [Pull request 2717](https://bitbucket.org/osrf/gazebo/pull-request/2717)

1. Aligned collision and visual geometries for friction_dir_test.world
    * [Pull request 2726](https://bitbucket.org/osrf/gazebo/pull-request/2726)

1. Do not display COM or inertia visualizations for static models
    * [Pull request 2727](https://bitbucket.org/osrf/gazebo/pull-request/2727)
    * [Issue 2286](https://bitbucket.org/osrf/gazebo/issues/2286)

1. Fix index error in VClouds/DataManager.cpp
    * [Pull request 2722](https://bitbucket.org/osrf/gazebo/pull-request/2722)

1. Fix orbiting view around heightmap
    * [Pull request 2688](https://bitbucket.org/osrf/gazebo/pull-request/2688)
    * [Issue 2049](https://bitbucket.org/osrf/gazebo/issues/2049)

1. Fix configure script on windows
    * [Pull request 2735](https://bitbucket.org/osrf/gazebo/pull-request/2735)

1. Add option in gui.ini to disable the use of spacenav
    * [Pull request 2754](https://bitbucket.org/osrf/gazebo/pull-requests/2754)

1. Test which demonstrates Simbody exception when manipulating object twice while paused
    * [Pull request 2737](https://bitbucket.org/osrf/gazebo/pull-request/2737)

## Gazebo 8.1.1 (2017-06-05)

1. Add the option --gui-client-plugin to load GUI plugins. Leave -g to load System Plugins.
    * [Pull request 2716](https://bitbucket.org/osrf/gazebo/pull-requests/2716)
    * [Issue 2279](https://bitbucket.org/osrf/gazebo/issues/2279)

1. Remove duplicate material block in ShadowCaster.material
    * [Pull request 2721](https://bitbucket.org/osrf/gazebo/pull-request/2721)

1. Fix race condition during Detach of HarnessPlugin
    * [Pull request 2696](https://bitbucket.org/osrf/gazebo/pull-request/2696)

1. Added support for pincushion distortion model; fixed bug where
   cameras with different distortion models would have the same distortion.
    * [Pull request 2678](https://bitbucket.org/osrf/gazebo/pull-requests/2678)

1. Add actors in World as models so they get returned with World::Models()
    * [Pull request 2706](https://bitbucket.org/osrf/gazebo/pull-request/2706)
    * [Issue 2271](https://bitbucket.org/osrf/gazebo/issues/2271)

1. Refactor tests to use models from world file instead of dynamically spawning models
    * [Pull request 2689](https://bitbucket.org/osrf/gazebo/pull-request/2689)

## Gazebo 8.1.0 (2017-05-04)

1. Fixed precompiled headers to work in more use-cases.
    * [Pull request 2662](https://bitbucket.org/osrf/gazebo/pull-request/2662)

1. Subdivide large heightmaps to fix LOD and support global texture mapping
    * [Pull request 2655](https://bitbucket.org/osrf/gazebo/pull-request/2655)

1. Added <collide_bitmask> support to bullet
    * [Pull request 2649](https://bitbucket.org/osrf/gazebo/pull-request/2649)

1. Fix linking when using HDF5_INSTRUMENT for logging ODE data
    * [Pull request 2669](https://bitbucket.org/osrf/gazebo/pull-request/2669)
    * [Issue 1841](https://bitbucket.org/osrf/gazebo/issues/1841)

1. Force / torque sensor visualization using WrenchVisual
    * [Pull request 2653](https://bitbucket.org/osrf/gazebo/pull-request/2653)

1. Cache heightmap tile data
    * [Pull request 2645](https://bitbucket.org/osrf/gazebo/pull-request/2645)

1. Add plugin for attaching lights to links in a model
    * [Pull request 2647](https://bitbucket.org/osrf/gazebo/pull-request/2647)

1. Support Heightmap LOD
    * [Pull request 2636](https://bitbucket.org/osrf/gazebo/pull-request/2636)

1. Support setting shadow texture size
    * [Pull request 2644](https://bitbucket.org/osrf/gazebo/pull-request/2644)

1. Fix deprecated sdf warnings produced by PluginToSDF
    * [Pull request 2646](https://bitbucket.org/osrf/gazebo/pull-request/2646)
    * [Issue 2202](https://bitbucket.org/osrf/gazebo/issues/2202)

1. Added TouchPlugin, which checks if a model has been in contact with another
   model exclusively for a certain time.
    * [Pull request 2651](https://bitbucket.org/osrf/gazebo/pull-request/2651)

1. Fixes -inf laser reading being displayed as +inf
    * [Pull request 2641](https://bitbucket.org/osrf/gazebo/pull-request/2641)

1. Proper exception handling for animated box example
    * [Pull request 2618](https://bitbucket.org/osrf/gazebo/pull-request/2618)

1. Fix examples compilation (#2177)
    * [Pull request 2634](https://bitbucket.org/osrf/gazebo/pull-request/2634)
    * [Issue 2177](https://bitbucket.org/osrf/gazebo/issues/2177)

1. Fix loading gui plugins and OSX framerate issue
    * [Pull request 2631](https://bitbucket.org/osrf/gazebo/pull-request/2631)
    * [Issue 1311](https://bitbucket.org/osrf/gazebo/issues/1311)
    * [Issue 2133](https://bitbucket.org/osrf/gazebo/issues/2133)

1. Fix ign-math3 deprecation warnings
    * [Pull request 2612](https://bitbucket.org/osrf/gazebo/pull-request/2612)
    * [Pull request 2626](https://bitbucket.org/osrf/gazebo/pull-request/2626)
    * [Pull request 2648](https://bitbucket.org/osrf/gazebo/pull-request/2648)

1. Re-order some gui tests to fix osx failures
    * [Pull request 2650](https://bitbucket.org/osrf/gazebo/pull-request/2650)
    * [Issue 2197](https://bitbucket.org/osrf/gazebo/issues/2197)


## Gazebo 8.0.0 (2017-01-25)

1. Depend on ignition math3
    * [Pull request #2588](https://bitbucket.org/osrf/gazebo/pull-request/2588)

1. Use ignition math with ServerFixture
    * [Pull request #2552](https://bitbucket.org/osrf/gazebo/pull-request/2552)

1. Changed the type of `FrictionPyramid::direction1` from `gazebo::math::Vector3` to `ignition::math::Vector3d`.
    * [Pull request #2548](https://bitbucket.org/osrf/gazebo/pull-request/2548)

1. Added igntition::transport interfaces to header files
    * [Pull request #2559](https://bitbucket.org/osrf/gazebo/pull-request/2559)

1. Added ignition transport dependency, and output camera sensor images on
   an ignition transport topic.
    * [Pull request #2544](https://bitbucket.org/osrf/gazebo/pull-request/2544)

1. Fix restoring submesh material transparency
    * [Pull request #2536](https://bitbucket.org/osrf/gazebo/pull-request/2536)

1. Updated `gz_log` tool to use `ignition::math`.
    * [Pull request #2532](https://bitbucket.org/osrf/gazebo/pull-request/2532)

1. Updated the following rendering classes to use `ignition::math`:
   `FPSViewController`, `JointVisual`, `OculusCamera`, `OrbitViewController`,
   `OrthoViewController`, `Projector`, `UserCamera`, `ViewController`.
    * [Pull request #2551](https://bitbucket.org/osrf/gazebo/pull-request/2551)

1. Update examples to use ign-math.
    * [Pull request #2539](https://bitbucket.org/osrf/gazebo/pull-request/2539)

1. Update plugins to use ign-math.
    * [Pull request #2531](https://bitbucket.org/osrf/gazebo/pull-request/2531)
    * [Pull request #2534](https://bitbucket.org/osrf/gazebo/pull-request/2534)
    * [Pull request #2538](https://bitbucket.org/osrf/gazebo/pull-request/2538)

1. Use ignition math with `rendering/Distortion` and update function names.
    * [Pull request #2529](https://bitbucket.org/osrf/gazebo/pull-request/2529)

1. Updated COMVisual class to use `ignition::math`.
    * [Pull request #2528](https://bitbucket.org/osrf/gazebo/pull-request/2528)

1. Deprecate angle API from physics::Joint, in favor of using doubles
    * [Pull request #2568](https://bitbucket.org/osrf/gazebo/pull-request/2568)
    * [Issue #553](https://bitbucket.org/osrf/gazebo/issues/553)
    * [Issue #1108](https://bitbucket.org/osrf/gazebo/issues/1108)

1. PIMPL-ize `gazebo/physics/Gripper` and use ignition-math.
    * [Pull request #2523](https://bitbucket.org/osrf/gazebo/pull-request/2523)

1. Added VisualMarkers to the rendering engine. Visual markers support
   programmatic rendering of various shapes in a scene.
    * [Pull request 2541](https://bitbucket.org/osrf/gazebo/pull-request/2541)

1. Support version 5 of the DART Physics Engine.
    * [Pull request #2459](https://bitbucket.org/osrf/gazebo/pull-request/2459)

1. UserCamera overrides `Camera::Render` to reduce CPU usage.
    * [Pull request 2480](https://bitbucket.org/osrf/gazebo/pull-request/2480)

1. Static links no longer subscribe to wrench topics.
    * [Pull request #2452]((https://bitbucket.org/osrf/gazebo/pull-request/2452)

1. Add Gazebo math helper functions to convert to and from Ignition Math
   objects.
    * [Pull request #2461](https://bitbucket.org/osrf/gazebo/pull-request/2461)

1. Add video recording of user camera. This change added an optional
   dependency on libavdevice>=56.4.100 for linux systems. When installed,
   libavdevice will allow a user to stream a simulated camera to a video4linux2
   loopback device.
    * [Pull request #2443](https://bitbucket.org/osrf/gazebo/pull-request/2443)

1. Removed deprecations
    * [Pull request #2427]((https://bitbucket.org/osrf/gazebo/pull-request/2427)

1. Include basic support for GNU Precompiled Headers to reduce compile time
    * [Pull request #2268](https://bitbucket.org/osrf/gazebo/pull-request/2268)

1. Plotting utility
    * [Pull request #2348](https://bitbucket.org/osrf/gazebo/pull-request/2348)
    * [Pull request #2325](https://bitbucket.org/osrf/gazebo/pull-request/2325)
    * [Pull request #2382](https://bitbucket.org/osrf/gazebo/pull-request/2382)
    * [Pull request #2448](https://bitbucket.org/osrf/gazebo/pull-request/2448)

1. Renamed `gazebo/gui/SaveDialog` to `gazebo/gui/SaveEntityDialog`. A new
   `SaveDialog` class will be added in a future pull request. The migration
   guide will be updated with that pull request.
    * [Pull request #2384](https://bitbucket.org/osrf/gazebo/pull-request/2384)

1. Add FiducialCameraPlugin for Camera Sensors
    * [Pull request #2350](https://bitbucket.org/osrf/gazebo/pull-request/2350)

1. Fix Road2d vertices and shadows
    * [Pull request #2362](https://bitbucket.org/osrf/gazebo/pull-request/2362)

1. Rearrange GLWidget::OnMouseMove so that the more common use cases it
   fewer if statements. Use std::thread in place of boost in OculusWindow.
   Pragma statements to prevent warnings. Prevent variable hiding in
   WallSegmentItem.
    * [Pull request #2376](https://bitbucket.org/osrf/gazebo/pull-request/2376)

1. Use single pixel selection buffer for mouse picking
    * [Pull request #2335](https://bitbucket.org/osrf/gazebo/pull-request/2335)

1. Refactor Visual classes
  * [Pull request #2331](https://bitbucket.org/osrf/gazebo/pull-requests/2331)

1. Windows plugins (with .dll extension) now accepted
    * [Pull request #2311](https://bitbucket.org/osrf/gazebo/pull-requests/2311)
    * Writing libMyPlugin.so in the sdf file will look for MyPlugin.dll on windows.

1. Add Introspection Manager and Client util
    * [Pull request #2304](https://bitbucket.org/osrf/gazebo/pull-request/2304)

1. Refactor Event classes and improve memory management.
    * [Pull request #2277](https://bitbucket.org/osrf/gazebo/pull-request/2277)
    * [Pull request #2317](https://bitbucket.org/osrf/gazebo/pull-request/2317)
    * [Pull request #2329](https://bitbucket.org/osrf/gazebo/pull-request/2329)
    * [gazebo_design Pull request #33](https://bitbucket.org/osrf/gazebo_design/pull-requests/33)

1. Remove EntityMakerPrivate and move its members to derived classes
    * [Pull request #2310](https://bitbucket.org/osrf/gazebo/pull-request/2310)

1. Conversion between ign-msgs and sdf, for plugin
    * [Pull request #2403](https://bitbucket.org/osrf/gazebo/pull-request/2403)

1. Change NULL to nullptr.
    * [Pull request #2294](https://bitbucket.org/osrf/gazebo/pull-request/2294)
    * [Pull request #2297](https://bitbucket.org/osrf/gazebo/pull-request/2297)
    * [Pull request #2298](https://bitbucket.org/osrf/gazebo/pull-request/2298)
    * [Pull request #2302](https://bitbucket.org/osrf/gazebo/pull-request/2302)
    * [Pull request #2295](https://bitbucket.org/osrf/gazebo/pull-request/2295)
    * [Pull request #2300](https://bitbucket.org/osrf/gazebo/pull-request/2300)

1. Fix memory and other issues found from running Coverity.
    * A contribution from Olivier Crave
    * [Pull request #2241](https://bitbucket.org/osrf/gazebo/pull-request/2241)
    * [Pull request #2242](https://bitbucket.org/osrf/gazebo/pull-request/2242)
    * [Pull request #2243](https://bitbucket.org/osrf/gazebo/pull-request/2243)
    * [Pull request #2244](https://bitbucket.org/osrf/gazebo/pull-request/2244)
    * [Pull request #2245](https://bitbucket.org/osrf/gazebo/pull-request/2245)

1. Deprecate gazebo::math
    * [Pull request #2594](https://bitbucket.org/osrf/gazebo/pull-request/2594)
    * [Pull request #2513](https://bitbucket.org/osrf/gazebo/pull-request/2513)
    * [Pull request #2586](https://bitbucket.org/osrf/gazebo/pull-request/2586)
    * [Pull request #2326](https://bitbucket.org/osrf/gazebo/pull-request/2326)
    * [Pull request #2579](https://bitbucket.org/osrf/gazebo/pull-request/2579)
    * [Pull request #2574](https://bitbucket.org/osrf/gazebo/pull-request/2574)
    * [Pull request #2426](https://bitbucket.org/osrf/gazebo/pull-request/2426)
    * [Pull request #2567](https://bitbucket.org/osrf/gazebo/pull-request/2567)
    * [Pull request #2355](https://bitbucket.org/osrf/gazebo/pull-request/2355)
    * [Pull request #2407](https://bitbucket.org/osrf/gazebo/pull-request/2407)
    * [Pull request #2564](https://bitbucket.org/osrf/gazebo/pull-request/2564)
    * [Pull request #2591](https://bitbucket.org/osrf/gazebo/pull-request/2591)
    * [Pull request #2425](https://bitbucket.org/osrf/gazebo/pull-request/2425)
    * [Pull request #2570](https://bitbucket.org/osrf/gazebo/pull-request/2570)
    * [Pull request #2436](https://bitbucket.org/osrf/gazebo/pull-request/2436)
    * [Pull request #2556](https://bitbucket.org/osrf/gazebo/pull-request/2556)
    * [Pull request #2472](https://bitbucket.org/osrf/gazebo/pull-request/2472)
    * [Pull request #2505](https://bitbucket.org/osrf/gazebo/pull-request/2505)
    * [Pull request #2583](https://bitbucket.org/osrf/gazebo/pull-request/2583)
    * [Pull request #2514](https://bitbucket.org/osrf/gazebo/pull-request/2514)
    * [Pull request #2522](https://bitbucket.org/osrf/gazebo/pull-request/2522)
    * [Pull request #2565](https://bitbucket.org/osrf/gazebo/pull-request/2565)
    * [Pull request #2525](https://bitbucket.org/osrf/gazebo/pull-request/2525)
    * [Pull request #2533](https://bitbucket.org/osrf/gazebo/pull-request/2533)
    * [Pull request #2543](https://bitbucket.org/osrf/gazebo/pull-request/2543)
    * [Pull request #2549](https://bitbucket.org/osrf/gazebo/pull-request/2549)
    * [Pull request #2554](https://bitbucket.org/osrf/gazebo/pull-request/2554)
    * [Pull request #2560](https://bitbucket.org/osrf/gazebo/pull-request/2560)
    * [Pull request #2585](https://bitbucket.org/osrf/gazebo/pull-request/2585)
    * [Pull request #2575](https://bitbucket.org/osrf/gazebo/pull-request/2575)
    * [Pull request #2563](https://bitbucket.org/osrf/gazebo/pull-request/2563)
    * [Pull request #2573](https://bitbucket.org/osrf/gazebo/pull-request/2573)
    * [Pull request #2577](https://bitbucket.org/osrf/gazebo/pull-request/2577)
    * [Pull request #2581](https://bitbucket.org/osrf/gazebo/pull-request/2581)
    * [Pull request #2566](https://bitbucket.org/osrf/gazebo/pull-request/2566)
    * [Pull request #2578](https://bitbucket.org/osrf/gazebo/pull-request/2578)

1. Add Wind support
    * [Pull request #1985](https://bitbucket.org/osrf/gazebo/pull-request/1985)
    * A contribution from Olivier Crave

1. Add const accessors to uri path and query
    * [Pull request #2400](https://bitbucket.org/osrf/gazebo/pull-request/2400)

1. Server generates unique model names in case of overlap, and added allow_renaming field to factory message.
    * [Pull request 2301](https://bitbucket.org/osrf/gazebo/pull-request/2301)
    * [Issue 510](https://bitbucket.org/osrf/gazebo/issues/510)

1. Adds an output option to gz log that allows the tool to filter a log file and write to a new log file.
    * [Pull request #2149](https://bitbucket.org/osrf/gazebo/pull-request/2149)

1. Add common::URI class
    * [Pull request #2275](https://bitbucket.org/osrf/gazebo/pull-request/2275)

1. Update Actor animations by faciliting skeleton visualization, control via a plugin. Also resolves issue #1785.
    * [Pull request #2219](https://bitbucket.org/osrf/gazebo/pull-request/2219)

1. Generalize actors to work even if not all elements are specified
    * [Pull request #2360](https://bitbucket.org/osrf/gazebo/pull-request/2360)

1. PIMPLize rendering/Grid
    * [Pull request 2330](https://bitbucket.org/osrf/gazebo/pull-request/2330)

1. Use only Gazebo's internal version of tinyxml2. The version of tinyxml2 distributed with Ubuntu fails when parsing large log files.
    * [Pull request #2146](https://bitbucket.org/osrf/gazebo/pull-request/2146)

1. Moved gazebo ODE includes to have correct include path
    * [Pull request #2186](https://bitbucket.org/osrf/gazebo/pull-request/2186)

1. Atmosphere model
    * [Pull request #1989](https://bitbucket.org/osrf/gazebo/pull-request/1989)

1. Added static camera when following a model.
    * [Pull request #1980](https://bitbucket.org/osrf/gazebo/pull-request/1980)
    * A contribution from Oliver Crave

1. Get plugin info with Ignition transport service
    * [Pull request #2420](https://bitbucket.org/osrf/gazebo/pull-request/2420)

1. Support conversions between SDF and protobuf for more sensors.
    * [Pull request #2118](https://bitbucket.org/osrf/gazebo/pull-request/2118)

1. Fix ODE Ray-Cylinder collision, and added ability to instantiate stand alone MultiRayShapes.
    * [Pull request #2122](https://bitbucket.org/osrf/gazebo/pull-request/2122)

1. Update depth camera sensor to publish depth data over a topic.
    * [Pull request #2112](https://bitbucket.org/osrf/gazebo/pull-request/2112)

1. Add color picker to config widget and fix visual and collision duplication.
    * [Pull request #2381](https://bitbucket.org/osrf/gazebo/pull-request/2381)

1. Model editor updates

    1. Undo / redo inserting and deleting links
        * [Pull request #2151](https://bitbucket.org/osrf/gazebo/pull-request/2151)

    1. Undo / redo inserting and deleting nested models
        * [Pull request #2229](https://bitbucket.org/osrf/gazebo/pull-request/2229)

    1. Undo insert / delete joints
        * [Pull request #2266](https://bitbucket.org/osrf/gazebo/pull-request/2266)

    1. Undo insert / delete model plugins
        * [Pull request #2334](https://bitbucket.org/osrf/gazebo/pull-request/2334)

    1. Undo translate, rotate, snap and align links and nested models
        * [Pull request #2314](https://bitbucket.org/osrf/gazebo/pull-request/2314)

    1. Undo scale links
        * [Pull request #2368](https://bitbucket.org/osrf/gazebo/pull-request/2368)

1. Google Summer of Code Graphical interface for inserting plugins during simulation.

    1. Display attached model plugins in the world tab / Add subheaders for model links, joints and plugins
        * [Pull request #2323](https://bitbucket.org/osrf/gazebo/pull-request/2323)
        * [Issue #1698](https://bitbucket.org/osrf/gazebo/issues/1698)

## Gazebo 7

## Gazebo 7.XX.X (2018-XX-XX)

1. Fix OBJLoader when mesh has invalid material
    * [Pull request 2888](https://bitbucket.org/osrf/gazebo/pull-request/2888)

1. Fix clang warnings in LaserView and EnumIface
    * [Pull request 2891](https://bitbucket.org/osrf/gazebo/pull-request/2891)

1. Add support for moving geometry to ContainPlugin
    * [Pull request 2886](https://bitbucket.org/osrf/gazebo/pull-request/2886)

1. Support python3 with check_test_ran.py
    * [Pull request 2902](https://bitbucket.org/osrf/gazebo/pull-request/2902)


## Gazebo 7.11.0 (2018-02-12)

1. Fix gazebo7 + ogre 1.8 build error
    * [Pull request 2878](https://bitbucket.org/osrf/gazebo/pull-request/2878)

1. Process insertions and deletions on gz log echo
    * [Pull request 2608](https://bitbucket.org/osrf/gazebo/pull-request/2608)
    * [Issue 2136](https://bitbucket.org/osrf/gazebo/issues/2136)

1. Add Static Map Plugin for creating textured map model
    * [Pull request 2834](https://bitbucket.org/osrf/gazebo/pull-requests/2834)

## Gazebo 7.10.0 (2018-02-07)

1. Add support for 16 bit Grayscale and RGB camera image types.
    * [Pull request 2852](https://bitbucket.org/osrf/gazebo/pull-requests/2852)

1. Added a plugin to detect if an entity is inside a given volume in space
    * [Pull request 2780](https://bitbucket.org/osrf/gazebo/pull-requests/2780)

1. Add Visual::SetMaterialShaderParam function for setting shader parameters.
    * [Pull request 2863](https://bitbucket.org/osrf/gazebo/pull-requests/2863)

1. Adding accessors for velocity in ENU frame for gps sensor
    * [Pull request 2854](https://bitbucket.org/osrf/gazebo/pull-request/2854)

1. Fix DEM min elevation
    * [Pull request 2868](https://bitbucket.org/osrf/gazebo/pull-request/2868)

1. Update Color Clamp function
    * [Pull request 2859](https://bitbucket.org/osrf/gazebo/pull-requests/2859)

1. Move Connection header buffer from heap to stack to avoid race condition.
    * [Pull request 2844](https://bitbucket.org/osrf/gazebo/pull-requests/2844)

1. Initialize laser retro value
    * [Pull request 2841](https://bitbucket.org/osrf/gazebo/pull-request/2841)

1. Shadow improvements
    * [Pull request 2805](https://bitbucket.org/osrf/gazebo/pull-requests/2805)

1. Add light as child of link
    * [Pull request 2807](https://bitbucket.org/osrf/gazebo/pull-requests/2807)
    * [Pull request 2872](https://bitbucket.org/osrf/gazebo/pull-requests/2872)
    * [Issue 900](https://bitbucket.org/osrf/gazebo/issues/900)

1. Add camera lens flare effect
    * [Pull request 2806](https://bitbucket.org/osrf/gazebo/pull-request/2806)
    * [Pull request 2829](https://bitbucket.org/osrf/gazebo/pull-request/2829)

1. Fix inserting models with invalid submesh
    * [Pull request 2828](https://bitbucket.org/osrf/gazebo/pull-request/2828)

1. Call DisconnectNewImageFrame in the CameraPlugin destructor
    * [Pull request 2815](https://bitbucket.org/osrf/gazebo/pull-request/2815)

1. Fix gazebo7 homebrew build (tinyxml2 6.0.0)
    * [Pull request 2824](https://bitbucket.org/osrf/gazebo/pull-request/2824)


## Gazebo 7.9.0 (2017-11-22)

1. Diagnostics: enable test and don't create so many empty folders
    * [Pull request 2798](https://bitbucket.org/osrf/gazebo/pull-requests/2798)

1. Parallelize ODE physics with threaded islands parameter
    * [Pull request 2775](https://bitbucket.org/osrf/gazebo/pull-requests/2775)

1. Logical camera uses <topic>
    * [Pull request 2777](https://bitbucket.org/osrf/gazebo/pull-requests/2777)

1. Support off-diagonal inertia terms in bullet
    * [Pull request 2757](https://bitbucket.org/osrf/gazebo/pull-requests/2757)

1. Add option in gui.ini to disable the use of spacenav
    * [Pull request 2754](https://bitbucket.org/osrf/gazebo/pull-requests/2754)

1. Fix disabling mesh cast shadows
    * [Pull request 2710](https://bitbucket.org/osrf/gazebo/pull-request/2710)

1. Do not display COM or inertia visualizations for static models
    * [Pull request 2727](https://bitbucket.org/osrf/gazebo/pull-request/2727)
    * [Issue 2286](https://bitbucket.org/osrf/gazebo/issues/2286)

1. Fix Collision::GetWorldPose for non-canonical links (and friction directions)
    * [Pull request 2702](https://bitbucket.org/osrf/gazebo/pull-request/2702)
    * [Issue 2068](https://bitbucket.org/osrf/gazebo/issues/2068)

1. Fix orbiting view around heightmap
    * [Pull request 2688](https://bitbucket.org/osrf/gazebo/pull-request/2688)
    * [Issue 2049](https://bitbucket.org/osrf/gazebo/issues/2049)

1. Logical Camera sees nested models
    * [Pull request 2776](https://bitbucket.org/osrf/gazebo/pull-request/2776)
    * [Issue 2342](https://bitbucket.org/osrf/gazebo/issues/2342)

1. Aligned collision and visual geometries for friction_dir_test.world
    * [Pull request 2726](https://bitbucket.org/osrf/gazebo/pull-request/2726)

1. Test which demonstrates Simbody exception when manipulating object twice while paused
    * [Pull request 2737](https://bitbucket.org/osrf/gazebo/pull-request/2737)

1. Send message to subscribers only once per connection
    * [Pull request 2763](https://bitbucket.org/osrf/gazebo/pull-request/2763)

1. Update depth camera shaders version
    * [Pull request 2767](https://bitbucket.org/osrf/gazebo/pull-request/2767)
    * [Issue 2323](https://bitbucket.org/osrf/gazebo/issues/2323)

1. Fix gazebo7 compile error with boost 1.58 for oculus support
    * [Pull request 2788](https://bitbucket.org/osrf/gazebo/pull-request/2788)
    * [Issue 2356](https://bitbucket.org/osrf/gazebo/issues/2356)

1. Fix gui and rendering tests for gazebo7 + ogre1.9 on OSX
    * [Pull request 2793](https://bitbucket.org/osrf/gazebo/pull-request/2793)

1. Fix right-click segfault
    * [Pull request 2809](https://bitbucket.org/osrf/gazebo/pull-request/2809)
    * [Issue 2377](https://bitbucket.org/osrf/gazebo/issues/2377)

## Gazebo 7.8.1 (2017-06-08)

1. ODE slip parameter example world and test
    * [Pull request 2717](https://bitbucket.org/osrf/gazebo/pull-request/2717)

1. Fix inserted mesh scale during log playback
    * [Pull request #2723](https://bitbucket.org/osrf/gazebo/pull-request/2723)

## Gazebo 7.8.0 (2017-06-02)

1. Add log record filter options
    * [Pull request 2715](https://bitbucket.org/osrf/gazebo/pull-request/2715)

1. Backport wide angle camera VM FSAA fix
    * [Pull request 2711](https://bitbucket.org/osrf/gazebo/pull-request/2711)

1. Add function to retrieve scoped sensors name in multi-nested model
    * [Pull request 2674](https://bitbucket.org/osrf/gazebo/pull-request/2674)

## Gazebo 7.7.0 (2017-05-04)

1. Fix race condition during Detach of HarnessPlugin
    * [Pull request 2696](https://bitbucket.org/osrf/gazebo/pull-request/2696)

1. Added support for pincushion distortion model; fixed bug where
   cameras with different distortion models would have the same distortion.
    * [Pull request 2678](https://bitbucket.org/osrf/gazebo/pull-requests/2678)

1. Added <collide_bitmask> support to bullet
    * [Pull request 2649](https://bitbucket.org/osrf/gazebo/pull-request/2649)

1. Fix linking when using HDF5_INSTRUMENT for logging ODE data
    * [Pull request 2669](https://bitbucket.org/osrf/gazebo/pull-request/2669)
    * [Issue 1841](https://bitbucket.org/osrf/gazebo/issues/1841)

1. Subdivide large heightmaps to fix LOD and support global texture mapping
    * [Pull request 2655](https://bitbucket.org/osrf/gazebo/pull-request/2655)

## Gazebo 7.6.0 (2017-03-20)

1. Force / torque sensor visualization using WrenchVisual
    * [Pull request 2653](https://bitbucket.org/osrf/gazebo/pull-request/2653)

1. Cache heightmap tile data
    * [Pull request 2645](https://bitbucket.org/osrf/gazebo/pull-request/2645)

1. Add plugin for attaching lights to links in a model
    * [Pull request 2647](https://bitbucket.org/osrf/gazebo/pull-request/2647)
    * [Issue 900](https://bitbucket.org/osrf/gazebo/issues/900)

1. Support Heightmap LOD
    * [Pull request 2636](https://bitbucket.org/osrf/gazebo/pull-request/2636)

1. Support setting shadow texture size
    * [Pull request 2644](https://bitbucket.org/osrf/gazebo/pull-request/2644)

1. Fix deprecated sdf warnings produced by PluginToSDF
    * [Pull request 2646](https://bitbucket.org/osrf/gazebo/pull-request/2646)

1. Added TouchPlugin, which checks if a model has been in contact with another
   model exclusively for a certain time.
    * [Pull request 2651](https://bitbucket.org/osrf/gazebo/pull-request/2651)

1. Fixes -inf laser reading being displayed as +inf
    * [Pull request 2641](https://bitbucket.org/osrf/gazebo/pull-request/2641)

1. Fix memory leaks in tests
    * [Pull request 2639](https://bitbucket.org/osrf/gazebo/pull-request/2639)

1. Remove end year from copyright
    * [Pull request 2614](https://bitbucket.org/osrf/gazebo/pull-request/2614)

## Gazebo 7.5.0 (2017-01-11)

1. Remove qt4 webkit in gazebo7 (used for HotkeyDialog).
    * [Pull request 2584](https://bitbucket.org/osrf/gazebo/pull-request/2584)

1. Support configuring heightmap sampling level
    * [Pull request 2519](https://bitbucket.org/osrf/gazebo/pull-request/2519)

1. Fix `model.config` dependency support, and add ability to reference
   textures using a URI.
    * [Pull request 2517](https://bitbucket.org/osrf/gazebo/pull-request/2517)

1. Fix DEM heightmap size, collision, scale
    * [Pull request 2477](https://bitbucket.org/osrf/gazebo/pull-request/2477)

1. Create ode_quiet parameter to silence solver messages
    * [Pull request 2512](https://bitbucket.org/osrf/gazebo/pull-request/2512)

1. Update QT render loop to throttle based on UserCamera::RenderRate.
    * [Pull request 2476](https://bitbucket.org/osrf/gazebo/pull-request/2476)
    * [Issue 1560](https://bitbucket.org/osrf/gazebo/issues/1560)

1. Generate visualization on demand, instead of on load. This helps to
   reduce load time.
    * [Pull request 2457](https://bitbucket.org/osrf/gazebo/pull-request/2457)

1. Added a plugin to teleoperate joints in a model with the keyboard.
    * [Pull request 2490](https://bitbucket.org/osrf/gazebo/pull-request/2490)

1. Add GUI items to change the user camera clip distance
    * [Pull request 2470](https://bitbucket.org/osrf/gazebo/pull-request/2470)
    * [Issue 2064](https://bitbucket.org/osrf/gazebo/issues/2064)

1. Support custom material scripts for heightmaps
    * [Pull request 2473](https://bitbucket.org/osrf/gazebo/pull-request/2473)

1. Sim events plugin accepts custom topics
    * [Pull request 2535](https://bitbucket.org/osrf/gazebo/pull-request/2535)

1. Model Editor: Show / hide collisions
    * [Pull request 2503](https://bitbucket.org/osrf/gazebo/pull-request/2503)

1. Model Editor: Show / hide visuals
    * [Pull request 2516](https://bitbucket.org/osrf/gazebo/pull-request/2516)

1. Model Editor: Show / hide link frames
    * [Pull request 2521](https://bitbucket.org/osrf/gazebo/pull-request/2521)

## Gazebo 7.4.0 (2016-10-11)

1. Add test for HarnessPlugin, reduce likelihood of race condition
    * [Pull request 2431](https://bitbucket.org/osrf/gazebo/pull-request/2431)
    * [Issue 2034](https://bitbucket.org/osrf/gazebo/issues/2034)

1. Add `syntax = proto2` in proto files to fix some protobuf3 warnings
    * [Pull request 2456](https://bitbucket.org/osrf/gazebo/pull-request/2456)

1. Add support for loading wavefront obj mesh files
    * [Pull request 2454](https://bitbucket.org/osrf/gazebo/pull-request/2454)

1. Added filesystem operations to the common library. Additions include
   `cwd`, `exists`, `isDirectory`, `isFile`, `copyFile`, and `moveFile`.
    * [Pull request 2417](https://bitbucket.org/osrf/gazebo/pull-request/2417)

1. Fix loading collada files with multiple texture coordinates.
    * [Pull request 2413](https://bitbucket.org/osrf/gazebo/pull-request/2413)

1. Added visualization of minimum range to laservisual.
    * [Pull request 2412](https://bitbucket.org/osrf/gazebo/pull-request/2412)
    * [Issue 2018](https://bitbucket.org/osrf/gazebo/issues/2018)

1. Use precision 2 for FPS display in TimePanel
    * [Pull request 2405](https://bitbucket.org/osrf/gazebo/pull-request/2405)

1. Switch ImuSensor::worldToReference transform from Pose to Quaternion
    * [Pull request 2410](https://bitbucket.org/osrf/gazebo/pull-request/2410)
    * [Issue 1959](https://bitbucket.org/osrf/gazebo/issues/1959)

1. Include Boost_LIBRARIES  in the linking of gazebo_physics
    * [Pull request 2402](https://bitbucket.org/osrf/gazebo/pull-request/2402)

1. Backported KeyboardGUIPlugin and msgs::Any
    * [Pull request 2416](https://bitbucket.org/osrf/gazebo/pull-request/2416)

1. Use XML_SUCCESS enum instead of XML_NO_ERROR, which has been deleted in tinyxml2 4.0
    * [Pull request 2397](https://bitbucket.org/osrf/gazebo/pull-request/2397)

1. Ignore ffmpeg deprecation warnings to clean up CI since they are noted in #2002
    * [Pull request 2388](https://bitbucket.org/osrf/gazebo/pull-request/2388)

1. Added a visual blinking plugin
    * [Pull request 2394](https://bitbucket.org/osrf/gazebo/pull-request/2394)

1. Fix InertiaVisual for non-diagonal inertia matrices
    * [Pull request 2354](https://bitbucket.org/osrf/gazebo/pull-request/2354)

## Gazebo 7.3.1 (2016-07-13)

1. Fix homebrew test failure of UNIT_ApplyWrenchDialog_TEST
    * [Pull request 2393](https://bitbucket.org/osrf/gazebo/pull-request/2393)

1. Fix MainWindow crash when window is minimized and maximized
    * [Pull request 2392](https://bitbucket.org/osrf/gazebo/pull-request/2392)
    * [Issue 2003](https://bitbucket.org/osrf/gazebo/issues/2003)

## Gazebo 7.3.0 (2016-07-12)

1. Fix selecting ApplyWrenchVisual's force torque visuals
    * [Pull request 2377](https://bitbucket.org/osrf/gazebo/pull-request/2377)
    * [Issue 1999](https://bitbucket.org/osrf/gazebo/issues/1999)

1. Use ignition math in gazebo::msgs
    * [Pull request 2389](https://bitbucket.org/osrf/gazebo/pull-request/2389)

1. Parse command-line options for GUI plugins in Server to fix parsing of
   positional argument for world file.
   This fixes command-line parsing for `gazebo -g gui_plugin.so`.
    * [Pull request 2387](https://bitbucket.org/osrf/gazebo/pull-request/2387)

1. Added a harness plugin that supports lowering a model at a controlled rate
    * [Pull request 2346](https://bitbucket.org/osrf/gazebo/pull-request/2346)

1. Fix ogre log test on xenial+nvidia
    * [Pull request 2374](https://bitbucket.org/osrf/gazebo/pull-request/2374)

1. Redirect QT messages to Gazebo's console message handling system.
    * [Pull request 2375](https://bitbucket.org/osrf/gazebo/pull-request/2375)

1. Fix buoyancy plugin when multiple link tags are used within the plugin
    * [Pull request 2369](https://bitbucket.org/osrf/gazebo/pull-request/2369)

1. Remove contact filters with names that contain `::`
    * [Pull request 2363](https://bitbucket.org/osrf/gazebo/pull-request/2363)
    * [Issue 1805](https://bitbucket.org/osrf/gazebo/issues/1805)

1. Fix Model Manipulator switching between local and global frames
    * [Pull request 2361](https://bitbucket.org/osrf/gazebo/pull-request/2361)

1. Remove duplicate code from cmake config file caused by bad merge
    * [Pull request 2347](https://bitbucket.org/osrf/gazebo/pull-request/2347)

1. Properly cleanup pointers when destroying a world with joints.
    * [Pull request 2309](https://bitbucket.org/osrf/gazebo/pull-request/2309)

1. Fix right click view options after deleting and respawning a model.
    * [Pull request 2349](https://bitbucket.org/osrf/gazebo/pull-request/2349)
    * [Issue 1985](https://bitbucket.org/osrf/gazebo/issues/1985)

1. Implement missing function: LogicalCamera::Topic()
    * [Pull request 2343](https://bitbucket.org/osrf/gazebo/pull-request/2343)
    * [Issue 1980](https://bitbucket.org/osrf/gazebo/issues/1980)

## Gazebo 7.2.0 (2016-06-13)

1. Backport single pixel selection buffer for mouse picking
    * [Pull request 2338](https://bitbucket.org/osrf/gazebo/pull-request/2338)

1. Prevent mouse pan and orbit from deselecting entities in model editor
    * [Pull request 2333](https://bitbucket.org/osrf/gazebo/pull-request/2333)

1. Handle model manipulation tool RTS shortcuts in keyPress
    * [Pull request 2312](https://bitbucket.org/osrf/gazebo/pull-request/2312)

1. Reset ODE joint force feedback after world reset
    * [Pull request 2255](https://bitbucket.org/osrf/gazebo/pull-request/2255)

1. Update model editor snap to grid modifier key
    * [Pull request 2259](https://bitbucket.org/osrf/gazebo/pull-request/2259)
    * [Issue #1583](https://bitbucket.org/osrf/gazebo/issues/1583)

1. PIMPLize gui/model/ModelEditorPalette
    * [Pull request 2279](https://bitbucket.org/osrf/gazebo/pull-request/2279)

1. Properly cleanup pointers when destroying a blank world.
    * [Pull request 2220](https://bitbucket.org/osrf/gazebo/pull-request/2220)

1. Properly cleanup pointers when destroying a world with models and lights.
    * [Pull request 2263](https://bitbucket.org/osrf/gazebo/pull-request/2263)

1. Fix view control mouse focus in model editor
    * [Pull request 2315](https://bitbucket.org/osrf/gazebo/pull-request/2315)
    * [Issue #1791](https://bitbucket.org/osrf/gazebo/issues/1791)

1. Server generates unique model names in case of overlap
    * [Pull request 2296](https://bitbucket.org/osrf/gazebo/pull-request/2296)
    * [Issue 510](https://bitbucket.org/osrf/gazebo/issues/510)

1. Model Editor: Select and align nested models
    * [Pull request 2282](https://bitbucket.org/osrf/gazebo/pull-request/2282)

## Gazebo 7.1.0 (2016-04-07)

1. fix: remove back projection
    * [Pull request 2201](https://bitbucket.org/osrf/gazebo/pull-request/2201)
    * A contribution from Yuki Furuta

1. Fix oculus 2 camera field of view
    * [Pull request 2157](https://bitbucket.org/osrf/gazebo/pull-request/2157)

1. Added BeforePhysicsUpdate world event
    * [Pull request 2128](https://bitbucket.org/osrf/gazebo/pull-request/2128)
    * A contribution from Martin Pecka

1. Update `gz sdf -c` command line tool to use the new `sdf::convertFile` API.
    * [Pull request #2227](https://bitbucket.org/osrf/gazebo/pull-requests/2227)

1. Backport depth camera OSX fix
    * [Pull request 2233](https://bitbucket.org/osrf/gazebo/pull-request/2233)

1. Feat load collision.sdf only once
    * [Pull request 2236](https://bitbucket.org/osrf/gazebo/pull-request/2236)

1. Update gui/building/Item API
    * [Pull request 2228](https://bitbucket.org/osrf/gazebo/pull-request/2228)

1. Semantic version class to compare model versions in the model database.
    * [Pull request 2207](https://bitbucket.org/osrf/gazebo/pull-request/2207)

1. Backport issue 1834 fix to gazebo7
    * [Pull request 2222](https://bitbucket.org/osrf/gazebo/pull-request/2222)

1. Backport ImagesView_TEST changes
    * [Pull request 2217](https://bitbucket.org/osrf/gazebo/pull-request/2217)

1. Backport pull request #2189 (mutex in Transport::Conection)
    * [Pull request 2208](https://bitbucket.org/osrf/gazebo/pull-request/2208)

1. Process insertions on World::SetState
    * [Pull request #2200](https://bitbucket.org/osrf/gazebo/pull-requests/2200)

1. Process deletions on World::SetState
    * [Pull request #2204](https://bitbucket.org/osrf/gazebo/pull-requests/2204)

1. Fix ray-cylinder collision
    * [Pull request 2124](https://bitbucket.org/osrf/gazebo/pull-request/2124)

1. Fix editing physics parameters in gzclient, update test
    * [Pull request 2192](https://bitbucket.org/osrf/gazebo/pull-request/2192)

1. Fix Audio Decoder test failure
    * [Pull request 2193](https://bitbucket.org/osrf/gazebo/pull-request/2193)

1. Add layers to building levels
    * [Pull request 2180](https://bitbucket.org/osrf/gazebo/pull-request/2180)

1. Allow dynamically adding links to a model.
    * [Pull request #2185](https://bitbucket.org/osrf/gazebo/pull-requests/2185)

1. Fix editing physics parameters in gzclient, update test
    * [Pull request #2192](https://bitbucket.org/osrf/gazebo/pull-requests/2192)
    * [Issue #1876](https://bitbucket.org/osrf/gazebo/issues/1876)

1. Model database selects the latest model version.
    * [Pull request #2207](https://bitbucket.org/osrf/gazebo/pull-requests/2207)

1. Only link relevant libraries to tests
    * [Pull request 2130](https://bitbucket.org/osrf/gazebo/pull-request/2130)

1. PIMPLize gui/model/ModelCreator
    * [Pull request 2171](https://bitbucket.org/osrf/gazebo/pull-request/2171)

1. backport warning and test fixes from pull request #2177
    * [Pull request 2179](https://bitbucket.org/osrf/gazebo/pull-request/2179)

1. Prevent xml parser error from crashing LogPlay on osx -> gazebo7
    * [Pull request 2174](https://bitbucket.org/osrf/gazebo/pull-request/2174)

1. PIMPLize gui/building/ScaleWidget
    * [Pull request 2164](https://bitbucket.org/osrf/gazebo/pull-request/2164)

1. Fix using Shift key while scaling inside the model editor
    * [Pull request 2165](https://bitbucket.org/osrf/gazebo/pull-request/2165)

1. Backport fix for ign-math explicit constructors -> gazebo7
    * [Pull request 2163](https://bitbucket.org/osrf/gazebo/pull-request/2163)

1. Display physics engine type in the GUI
    * [Pull request #2155](https://bitbucket.org/osrf/gazebo/pull-requests/2155)
    * [Issue #1121](https://bitbucket.org/osrf/gazebo/issues/1121)
    * A contribution from Mohamd Ayman

1. Fix compilation against ffmpeg3 (libavcodec)
    * [Pull request #2154](https://bitbucket.org/osrf/gazebo/pull-request/2154)

1. Append a missing </gazebo_log> tag to log files when played.
    * [Pull request #2143](https://bitbucket.org/osrf/gazebo/pull-request/2143)

1. Add helper function QTestFixture::ProcessEventsAndDraw
    * [Pull request #2147](https://bitbucket.org/osrf/gazebo/pull-request/2147)

1. Add qt resources to gazebo gui library
    * [Pull request 2134](https://bitbucket.org/osrf/gazebo/pull-request/2134)

1. Undo scaling during simulation
    * [Pull request #2108](https://bitbucket.org/osrf/gazebo/pull-request/2108)

1. Fix SensorManager::SensorContainer::RunLoop sensor update time assertion
    * [Pull request #2115](https://bitbucket.org/osrf/gazebo/pull-request/2115)

1. Fix use of not initialized static attribute in Light class
    * [Pull request 2075](https://bitbucket.org/osrf/gazebo/pull-request/2075)
    * A contribution from Silvio Traversaro

1. Install GuiTypes header
    * [Pull request 2106](https://bitbucket.org/osrf/gazebo/pull-request/2106)

1. Removes one function call and replaces a manual swap with std::swap in ODE heightfield.
    * [Pull request #2114](https://bitbucket.org/osrf/gazebo/pull-request/2114)

1. New world event: BeforePhysicsUpdate
    * [Pull request #2128](https://bitbucket.org/osrf/gazebo/pull-request/2128)
    * [Issue #1851](https://bitbucket.org/osrf/gazebo/issues/1851)

1. Model editor: Fix setting relative pose after alignment during joint creation.
    * [Issue #1844](https://bitbucket.org/osrf/gazebo/issues/1844)
    * [Pull request #2150](https://bitbucket.org/osrf/gazebo/pull-request/2150)

1. Model editor: Fix saving and spawning model with its original name
    * [Pull request #2183](https://bitbucket.org/osrf/gazebo/pull-request/2183)

1. Model editor: Fix inserting custom links
    * [Pull request #2222](https://bitbucket.org/osrf/gazebo/pull-request/2222)
    * [Issue #1834](https://bitbucket.org/osrf/gazebo/issues/1834)

1. Model editor: Reset visual / collision insertion / deletion
        * [Pull request #2254](https://bitbucket.org/osrf/gazebo/pull-request/2254)
        * [Issue #1777](https://bitbucket.org/osrf/gazebo/issues/1777)
        * [Issue #1852](https://bitbucket.org/osrf/gazebo/issues/1852)

1. Building editor: Add layers to building levels
    * [Pull request #2180](https://bitbucket.org/osrf/gazebo/pull-request/2180)
    * [Issue #1806](https://bitbucket.org/osrf/gazebo/issues/1806)

1. Building editor: Update gui/building/Item API
    * [Pull request #2228](https://bitbucket.org/osrf/gazebo/pull-request/2228)

## Gazebo 7.0.0 (2016-01-25)

1. Add FollowerPlugin
    * [Pull request #2085](https://bitbucket.org/osrf/gazebo/pull-request/2085)

1. Fix circular dependency so that physics does not call the sensors API.
    * [Pull request #2089](https://bitbucket.org/osrf/gazebo/pull-request/2089)
    * [Issue #1516](https://bitbucket.org/osrf/gazebo/issues/1516)

1. Add Gravity and MagneticField API to World class to match sdformat change.
    * [SDFormat pull request 247](https://bitbucket.org/osrf/sdformat/pull-requests/247)
    * [Issue #1823](https://bitbucket.org/osrf/gazebo/issues/1823)
    * [Pull request #2090](https://bitbucket.org/osrf/gazebo/pull-request/2090)

1. Use opaque pointers and deprecate functions in the rendering library
    * [Pull request #2069](https://bitbucket.org/osrf/gazebo/pull-request/2069)
    * [Pull request #2064](https://bitbucket.org/osrf/gazebo/pull-request/2064)
    * [Pull request #2066](https://bitbucket.org/osrf/gazebo/pull-request/2066)
    * [Pull request #2069](https://bitbucket.org/osrf/gazebo/pull-request/2069)
    * [Pull request #2074](https://bitbucket.org/osrf/gazebo/pull-request/2074)
    * [Pull request #2076](https://bitbucket.org/osrf/gazebo/pull-request/2076)
    * [Pull request #2070](https://bitbucket.org/osrf/gazebo/pull-request/2070)
    * [Pull request #2071](https://bitbucket.org/osrf/gazebo/pull-request/2071)
    * [Pull request #2084](https://bitbucket.org/osrf/gazebo/pull-request/2084)
    * [Pull request #2073](https://bitbucket.org/osrf/gazebo/pull-request/2073)

1. Use opaque pointers for the Master class.
    * [Pull request #2036](https://bitbucket.org/osrf/gazebo/pull-request/2036)

1. Use opaque pointers in the gui library
    * [Pull request #2057](https://bitbucket.org/osrf/gazebo/pull-request/2057)
    * [Pull request #2037](https://bitbucket.org/osrf/gazebo/pull-request/2037)
    * [Pull request #2052](https://bitbucket.org/osrf/gazebo/pull-request/2052)
    * [Pull request #2053](https://bitbucket.org/osrf/gazebo/pull-request/2053)
    * [Pull request #2028](https://bitbucket.org/osrf/gazebo/pull-request/2028)
    * [Pull request #2051](https://bitbucket.org/osrf/gazebo/pull-request/2051)
    * [Pull request #2027](https://bitbucket.org/osrf/gazebo/pull-request/2027)
    * [Pull request #2026](https://bitbucket.org/osrf/gazebo/pull-request/2026)
    * [Pull request #2029](https://bitbucket.org/osrf/gazebo/pull-request/2029)
    * [Pull request #2042](https://bitbucket.org/osrf/gazebo/pull-request/2042)

1. Use more opaque pointers.
    * [Pull request #2022](https://bitbucket.org/osrf/gazebo/pull-request/2022)
    * [Pull request #2025](https://bitbucket.org/osrf/gazebo/pull-request/2025)
    * [Pull request #2043](https://bitbucket.org/osrf/gazebo/pull-request/2043)
    * [Pull request #2044](https://bitbucket.org/osrf/gazebo/pull-request/2044)
    * [Pull request #2065](https://bitbucket.org/osrf/gazebo/pull-request/2065)
    * [Pull request #2067](https://bitbucket.org/osrf/gazebo/pull-request/2067)
    * [Pull request #2079](https://bitbucket.org/osrf/gazebo/pull-request/2079)

1. Fix visual transparency issues
    * [Pull request #2031](https://bitbucket.org/osrf/gazebo/pull-request/2031)
    * [Issue #1726](https://bitbucket.org/osrf/gazebo/issue/1726)
    * [Issue #1790](https://bitbucket.org/osrf/gazebo/issue/1790)

1. Implemented private data pointer for the RTShaderSystem class. Minimized shader updates to once per render update.
    * [Pull request #2003](https://bitbucket.org/osrf/gazebo/pull-request/2003)

1. Updating physics library to use ignition math.
    * [Pull request #2007](https://bitbucket.org/osrf/gazebo/pull-request/2007)

1. Switching to ignition math for the rendering library.
    * [Pull request #1993](https://bitbucket.org/osrf/gazebo/pull-request/1993)
    * [Pull request #1994](https://bitbucket.org/osrf/gazebo/pull-request/1994)
    * [Pull request #1995](https://bitbucket.org/osrf/gazebo/pull-request/1995)
    * [Pull request #1996](https://bitbucket.org/osrf/gazebo/pull-request/1996)

1. Removed deprecations
    * [Pull request #1992]((https://bitbucket.org/osrf/gazebo/pull-request/1992)

1. Add ability to set the pose of a visual from a link.
    * [Pull request #1963](https://bitbucket.org/osrf/gazebo/pull-request/1963)

1. Copy visual visibility flags on clone
    * [Pull request #2008](https://bitbucket.org/osrf/gazebo/pull-request/2008)

1. Publish camera sensor image size when rendering is not enabled
    * [Pull request #1969](https://bitbucket.org/osrf/gazebo/pull-request/1969)

1. Added Poissons Ratio and Elastic Modulus for ODE.
    * [Pull request #1974](https://bitbucket.org/osrf/gazebo/pull-request/1974)

1. Update rest web plugin to publish response messages and display login user name in toolbar.
    * [Pull request #1956](https://bitbucket.org/osrf/gazebo/pull-request/1956)

1. Improve overall speed of log playback. Added new functions to LogPlay.
   Use tinyxml2 for playback.
    * [Pull request #1931](https://bitbucket.org/osrf/gazebo/pull-request/1931)

1. Improve SVG import. Added support for transforms in paths.
    * [Pull request #1981](https://bitbucket.org/osrf/gazebo/pull-request/1981)

1. Enter time during log playback
    * [Pull request #2000](https://bitbucket.org/osrf/gazebo/pull-request/2000)

1. Added Ignition Transport dependency.
    * [Pull request #1930](https://bitbucket.org/osrf/gazebo/pull-request/1930)

1. Make latched subscribers receive the message only once
    * [Issue #1789](https://bitbucket.org/osrf/gazebo/issue/1789)
    * [Pull request #2019](https://bitbucket.org/osrf/gazebo/pull-request/2019)

1. Implemented transport clear buffers
    * [Pull request #2017](https://bitbucket.org/osrf/gazebo/pull-request/2017)

1. KeyEvent constructor should be in a source file. Removed a few visibility
flags from c functions. Windows did not like `CPPTYPE_*` in
`gazebo/gui/ConfigWidget.cc`, so I replaced it with `TYPE_*`.
    * [Pull request #1943](https://bitbucket.org/osrf/gazebo/pull-request/1943)

1. Added wide angle camera sensor.
    * [Pull request #1866](https://bitbucket.org/osrf/gazebo/pull-request/1866)

1. Change the `near` and `far` members of `gazebo/msgs/logical_camera_sensors.proto` to `near_clip` and `far_clip`
    + [Pull request #1942](https://bitbucket.org/osrf/gazebo/pull-request/1942)

1. Resolve issue #1702
    * [Issue #1702](https://bitbucket.org/osrf/gazebo/issue/1702)
    * [Pull request #1905](https://bitbucket.org/osrf/gazebo/pull-request/1905)
    * [Pull request #1913](https://bitbucket.org/osrf/gazebo/pull-request/1913)
    * [Pull request #1914](https://bitbucket.org/osrf/gazebo/pull-request/1914)

1. Update physics when the world is reset
    * [Pull request #1903](https://bitbucket.org/osrf/gazebo/pull-request/1903)

1. Light and light state for the server side
    * [Pull request #1920](https://bitbucket.org/osrf/gazebo/pull-request/1920)

1. Add scale to model state so scaling works on log/playback.
    * [Pull request #2020](https://bitbucket.org/osrf/gazebo/pull-request/2020)

1. Added tests for WorldState
    * [Pull request #1968](https://bitbucket.org/osrf/gazebo/pull-request/1968)

1. Rename Reset to Reset Time in time widget
    * [Pull request #1892](https://bitbucket.org/osrf/gazebo/pull-request/1892)
    * [Issue #1730](https://bitbucket.org/osrf/gazebo/issue/1730)

1. Set QTestfFxture to verbose
    * [Pull request #1944](https://bitbucket.org/osrf/gazebo/pull-request/1944)
    * [Issue #1756](https://bitbucket.org/osrf/gazebo/issue/1756)

1. Added torsional friction
    * [Pull request #1831](https://bitbucket.org/osrf/gazebo/pull-request/1831)

1. Support loading and spawning nested models
    * [Pull request #1868](https://bitbucket.org/osrf/gazebo/pull-request/1868)
    * [Pull request #1895](https://bitbucket.org/osrf/gazebo/pull-request/1895)

1. Undo user motion commands during simulation, added physics::UserCmdManager and gui::UserCmdHistory.
    * [Pull request #1934](https://bitbucket.org/osrf/gazebo/pull-request/1934)

1. Forward user command messages for undo.
    * [Pull request #2009](https://bitbucket.org/osrf/gazebo/pull-request/2009)

1. Undo reset commands during simulation, forwarding commands
    * [Pull request #1986](https://bitbucket.org/osrf/gazebo/pull-request/1986)

1. Undo apply force / torque during simulation
    * [Pull request #2030](https://bitbucket.org/osrf/gazebo/pull-request/2030)

1. Add function to get the derived scale of a Visual
    * [Pull request #1881](https://bitbucket.org/osrf/gazebo/pull-request/1881)

1. Added EnumIface, which supports iterators over enums.
    * [Pull request #1847](https://bitbucket.org/osrf/gazebo/pull-request/1847)

1. Added RegionEventBoxPlugin - fires events when models enter / exit the region
    * [Pull request #1856](https://bitbucket.org/osrf/gazebo/pull-request/1856)

1. Added tests for checking the playback control via messages.
    * [Pull request #1885](https://bitbucket.org/osrf/gazebo/pull-request/1885)

1. Added LoadArgs() function to ServerFixture for being able to load a server
using the same arguments used in the command line.
    * [Pull request #1874](https://bitbucket.org/osrf/gazebo/pull-request/1874)

1. Added battery class, plugins and test world.
    * [Pull request #1872](https://bitbucket.org/osrf/gazebo/pull-request/1872)

1. Display gearbox and screw joint properties in property tree
    * [Pull request #1838](https://bitbucket.org/osrf/gazebo/pull-request/1838)

1. Set window flags for dialogs and file dialogs
    * [Pull request #1816](https://bitbucket.org/osrf/gazebo/pull-request/1816)

1. Fix minimum window height
   * [Pull request #1977](https://bitbucket.org/osrf/gazebo/pull-request/1977)
   * [Issue #1706](https://bitbucket.org/osrf/gazebo/issue/1706)

1. Add option to reverse alignment direction
   * [Pull request #2040](https://bitbucket.org/osrf/gazebo/pull-request/2040)
   * [Issue #1242](https://bitbucket.org/osrf/gazebo/issue/1242)

1. Fix unadvertising a publisher - only unadvertise topic if it is the last publisher.
   * [Pull request #2005](https://bitbucket.org/osrf/gazebo/pull-request/2005)
   * [Issue #1782](https://bitbucket.org/osrf/gazebo/issue/1782)

1. Log playback GUI for multistep, rewind, forward and seek
    * [Pull request #1791](https://bitbucket.org/osrf/gazebo/pull-request/1791)

1. Added Apply Force/Torque movable text
    * [Pull request #1789](https://bitbucket.org/osrf/gazebo/pull-request/1789)

1. Added cascade parameter (apply to children) for Visual SetMaterial, SetAmbient, SetEmissive, SetSpecular, SetDiffuse, SetTransparency
    * [Pull request #1851](https://bitbucket.org/osrf/gazebo/pull-request/1851)

1. Tweaks to Data Logger, such as multiline text edit for path
    * [Pull request #1800](https://bitbucket.org/osrf/gazebo/pull-request/1800)

1. Added TopToolbar and hide / disable several widgets according to WindowMode
    * [Pull request #1869](https://bitbucket.org/osrf/gazebo/pull-request/1869)

1. Added Visual::IsAncestorOf and Visual::IsDescendantOf
    * [Pull request #1850](https://bitbucket.org/osrf/gazebo/pull-request/1850)

1. Added msgs::PluginFromSDF and tests
    * [Pull request #1858](https://bitbucket.org/osrf/gazebo/pull-request/1858)

1. Added msgs::CollisionFromSDF msgs::SurfaceFromSDF and msgs::FrictionFromSDF
    * [Pull request #1900](https://bitbucket.org/osrf/gazebo/pull-request/1900)

1. Added hotkeys chart dialog
    * [Pull request #1835](https://bitbucket.org/osrf/gazebo/pull-request/1835)

1. Space bar to play / pause
   * [Pull request #2023](https://bitbucket.org/osrf/gazebo/pull-request/2023)
   * [Issue #1798](https://bitbucket.org/osrf/gazebo/issue/1798)

1. Make it possible to create custom ConfigWidgets
    * [Pull request #1861](https://bitbucket.org/osrf/gazebo/pull-request/1861)

1. AddItem / RemoveItem / Clear enum config widgets
    * [Pull request #1878](https://bitbucket.org/osrf/gazebo/pull-request/1878)

1. Make all child ConfigWidgets emit signals.
    * [Pull request #1884](https://bitbucket.org/osrf/gazebo/pull-request/1884)

1. Refactored makers
    * [Pull request #1828](https://bitbucket.org/osrf/gazebo/pull-request/1828)

1. Added gui::Conversions to convert between Gazebo and Qt
    * [Pull request #2034](https://bitbucket.org/osrf/gazebo/pull-request/2034)

1. Model editor updates
    1. Support adding model plugins in model editor
        * [Pull request #2060](https://bitbucket.org/osrf/gazebo/pull-request/2060)

    1. Added support for copying and pasting top level nested models
        * [Pull request #2006](https://bitbucket.org/osrf/gazebo/pull-request/2006)

    1. Make non-editable background models white in model editor
        * [Pull request #1950](https://bitbucket.org/osrf/gazebo/pull-request/1950)

    1. Choose / swap parent and child links in joint inspector
        * [Pull request #1887](https://bitbucket.org/osrf/gazebo/pull-request/1887)
        * [Issue #1500](https://bitbucket.org/osrf/gazebo/issue/1500)

    1. Presets combo box for Vector3 config widget
        * [Pull request #1954](https://bitbucket.org/osrf/gazebo/pull-request/1954)

    1. Added support for more joint types (gearbox and fixed joints).
        * [Pull request #1794](https://bitbucket.org/osrf/gazebo/pull-request/1794)

    1. Added support for selecting links and joints, opening context menu and inspectors in Schematic View.
        * [Pull request #1787](https://bitbucket.org/osrf/gazebo/pull-request/1787)

    1. Color-coded edges in Schematic View to match joint color.
        * [Pull request #1781](https://bitbucket.org/osrf/gazebo/pull-request/1781)

    1. Scale link mass and inertia when a link is scaled
        * [Pull request #1836](https://bitbucket.org/osrf/gazebo/pull-request/1836)

    1. Add density widget to config widget and link inspector
        * [Pull request #1978](https://bitbucket.org/osrf/gazebo/pull-request/1978)

    1. Added icons for child and parent link in joint inspector
        * [Pull request #1953](https://bitbucket.org/osrf/gazebo/pull-request/1953)

    1. Load and save nested models
        * [Pull request #1894](https://bitbucket.org/osrf/gazebo/pull-request/1894)

    1. Display model plugins on the left panel and added model plugin inspector
        * [Pull request #1863](https://bitbucket.org/osrf/gazebo/pull-request/1863)

    1. Context menu and deletion for model plugins
        * [Pull request #1890](https://bitbucket.org/osrf/gazebo/pull-request/1890)

    1. Delete self from inspector
        * [Pull request #1904](https://bitbucket.org/osrf/gazebo/pull-request/1904)
        * [Issue #1543](https://bitbucket.org/osrf/gazebo/issue/1543)

    1. Apply inspector changes in real time and add reset button
        * [Pull request #1945](https://bitbucket.org/osrf/gazebo/pull-request/1945)
        * [Issue #1472](https://bitbucket.org/osrf/gazebo/issue/1472)

    1. Set physics to be paused when exiting model editor mode
        * [Pull request #1893](https://bitbucket.org/osrf/gazebo/pull-request/1893)
        * [Issue #1734](https://bitbucket.org/osrf/gazebo/issue/1734)

    1. Add Insert tab to model editor
        * [Pull request #1924](https://bitbucket.org/osrf/gazebo/pull-request/1924)

    1. Support inserting nested models from model maker
        * [Pull request #1982](https://bitbucket.org/osrf/gazebo/pull-request/1982)

    1. Added joint creation dialog
        * [Pull request #2021](https://bitbucket.org/osrf/gazebo/pull-request/2021)

    1. Added reverse checkboxes to joint creation dialog
        * [Pull request #2086](https://bitbucket.org/osrf/gazebo/pull-request/2086)

    1. Use opaque pointers in the model editor
        * [Pull request #2056](https://bitbucket.org/osrf/gazebo/pull-request/2056)
        * [Pull request #2059](https://bitbucket.org/osrf/gazebo/pull-request/2059)
        * [Pull request #2087](https://bitbucket.org/osrf/gazebo/pull-request/2087)

    1. Support joint creation between links in nested model.
        * [Pull request #2080](https://bitbucket.org/osrf/gazebo/pull-request/2080)

1. Building editor updates

    1. Use opaque pointers in the building editor
        * [Pull request #2041](https://bitbucket.org/osrf/gazebo/pull-request/2041)
        * [Pull request #2039](https://bitbucket.org/osrf/gazebo/pull-request/2039)
        * [Pull request #2055](https://bitbucket.org/osrf/gazebo/pull-request/2055)
        * [Pull request #2032](https://bitbucket.org/osrf/gazebo/pull-request/2032)
        * [Pull request #2082](https://bitbucket.org/osrf/gazebo/pull-request/2082)
        * [Pull request #2038](https://bitbucket.org/osrf/gazebo/pull-request/2038)
        * [Pull request #2033](https://bitbucket.org/osrf/gazebo/pull-request/2033)

    1. Use opaque pointers for GrabberHandle, add *LinkedGrabbers functions
        * [Pull request #2034](https://bitbucket.org/osrf/gazebo/pull-request/2034)

    1. Removed unused class: BuildingItem
        * [Pull request #2045](https://bitbucket.org/osrf/gazebo/pull-request/2045)

    1. Use opaque pointers for BuildingModelManip, move attachment logic to BuildingMaker
        * [Pull request #2046](https://bitbucket.org/osrf/gazebo/pull-request/2046)

    1. Use opaque pointers for all Dialog classes, add conversion from QPointF, move common logic to BaseInspectorDialog.
        * [Pull request #2083](https://bitbucket.org/osrf/gazebo/pull-request/2083)

## Gazebo 6.0

### Gazebo 6.7.0 (201X-01-12)

1. Add vector3 and quaternion rendering conversions
    * [Pull request 2276](https://bitbucket.org/osrf/gazebo/pull-request/2276)

1. Reverse view angle widget left and right view
    * [Pull request 2265](https://bitbucket.org/osrf/gazebo/pull-request/2265)
    * [Issue 1924](https://bitbucket.org/osrf/gazebo/issue/1924)

1. Fix race condition in ~TimePanelPrivate (#1919)
    * [Pull request 2250](https://bitbucket.org/osrf/gazebo/pull-request/2250)

1. Prevent orthographic camera from resetting zoom after animation
    * [Pull request 2267](https://bitbucket.org/osrf/gazebo/pull-request/2267)
    * [Issue #1927](https://bitbucket.org/osrf/gazebo/issues/1927)

1. Fix MeshToSDF missing scale issue
    * [Pull request 2258](https://bitbucket.org/osrf/gazebo/pull-request/2258)
    * [Issue #1925](https://bitbucket.org/osrf/gazebo/issues/1925)

1. Register Qt metatypes in gui tests
    * [Pull request 2273](https://bitbucket.org/osrf/gazebo/pull-request/2273)

1. Fix resetting model to initial pose
    * [Pull request 2307](https://bitbucket.org/osrf/gazebo/pull-request/2307)
    * [Issue #1960](https://bitbucket.org/osrf/gazebo/issues/1960)


### Gazebo 6.6.0 (2016-04-07)

1. fix: remove back projection
    * [Pull request 2201](https://bitbucket.org/osrf/gazebo/pull-request/2201)
    * A contribution from Yuki Furuta

1. Backport depth camera OSX fix and test
    * [Pull request 2230](https://bitbucket.org/osrf/gazebo/pull-request/2230)

1. Add missing tinyxml includes (gazebo6)
    * [Pull request 2218](https://bitbucket.org/osrf/gazebo/pull-request/2218)

1. Fix ray-cylinder collision in ode
    * [Pull request 2125](https://bitbucket.org/osrf/gazebo/pull-request/2125)

1. backport fixes for ffmpeg3 to gazebo6 (from pull request #2154)
    * [Pull request 2162](https://bitbucket.org/osrf/gazebo/pull-request/2162)

1. Install shapes_bitmask.world
    * [Pull request 2104](https://bitbucket.org/osrf/gazebo/pull-request/2104)

1. Add gazebo_client to gazebo.pc (gazebo6)
    * [Pull request 2102](https://bitbucket.org/osrf/gazebo/pull-request/2102)

1. Fix removing multiple camera sensors that have the same camera name
    * [Pull request 2081](https://bitbucket.org/osrf/gazebo/pull-request/2081)

1. Ensure that LINK_FRAME_VISUAL arrow components are deleted (#1812)
    * [Pull request 2078](https://bitbucket.org/osrf/gazebo/pull-request/2078)

1. add migration notes for gazebo::setupClient to gazebo::client::setup
    * [Pull request 2068](https://bitbucket.org/osrf/gazebo/pull-request/2068)

1. Update inertia properties during simulation: part 2
    * [Pull request 1984](https://bitbucket.org/osrf/gazebo/pull-request/1984)

1. Fix minimum window height
    * [Pull request 2002](https://bitbucket.org/osrf/gazebo/pull-request/2002)

1. Backport gpu laser test fix
    * [Pull request 1999](https://bitbucket.org/osrf/gazebo/pull-request/1999)

1. Relax physics tolerances for single-precision bullet (gazebo6)
    * [Pull request 1997](https://bitbucket.org/osrf/gazebo/pull-request/1997)

1. Fix minimum window height
    * [Pull request 1998](https://bitbucket.org/osrf/gazebo/pull-request/1998)

1. backport model editor fixed joint option to gazebo6
    * [Pull request 1957](https://bitbucket.org/osrf/gazebo/pull-request/1957)

1. Update shaders once per render update
    * [Pull request 1991](https://bitbucket.org/osrf/gazebo/pull-request/1991)

1. Relax physics tolerances for single-precision bullet
    * [Pull request 1976](https://bitbucket.org/osrf/gazebo/pull-request/1976)

1. Fix visual transparency issues
    * [Pull request 1967](https://bitbucket.org/osrf/gazebo/pull-request/1967)

1. fix memory corruption in transport/Publisher.cc
    * [Pull request 1951](https://bitbucket.org/osrf/gazebo/pull-request/1951)

1. Add test for SphericalCoordinates::LocalFromGlobal
    * [Pull request 1959](https://bitbucket.org/osrf/gazebo/pull-request/1959)

### Gazebo 6.5.1 (2015-10-29)

1. Fix removing multiple camera sensors that have the same camera name.
    * [Pull request #2081](https://bitbucket.org/osrf/gazebo/pull-request/2081)
    * [Issue #1811](https://bitbucket.org/osrf/gazebo/issues/1811)

1. Backport model editor toolbar fixed joint option from [pull request #1794](https://bitbucket.org/osrf/gazebo/pull-request/1794)
    * [Pull request #1957](https://bitbucket.org/osrf/gazebo/pull-request/1957)

1. Fix minimum window height
    * Backport of [pull request #1977](https://bitbucket.org/osrf/gazebo/pull-request/1977)
    * [Pull request #1998](https://bitbucket.org/osrf/gazebo/pull-request/1998)
    * [Issue #1706](https://bitbucket.org/osrf/gazebo/issue/1706)

1. Fix visual transparency issues
    * [Pull request #1967](https://bitbucket.org/osrf/gazebo/pull-request/1967)
    * [Issue #1726](https://bitbucket.org/osrf/gazebo/issue/1726)

### Gazebo 6.5.0 (2015-10-22)

1. Added ability to convert from spherical coordinates to local coordinates.
    * [Pull request #1955](https://bitbucket.org/osrf/gazebo/pull-request/1955)

### Gazebo 6.4.0 (2015-10-14)

1. Fix ABI problem. Make `Sensor::SetPose` function non virtual.
    * [Pull request #1947](https://bitbucket.org/osrf/gazebo/pull-request/1947)

1. Update inertia properties during simulation
    * [Pull request #1909](https://bitbucket.org/osrf/gazebo/pull-requests/1909)
    * [Design document](https://bitbucket.org/osrf/gazebo_design/src/default/inertia_resize/inertia_resize.md)

1. Fix transparency correction for opaque materials
    * [Pull request #1946](https://bitbucket.org/osrf/gazebo/pull-requests/1946/fix-transparency-correction-for-opaque/diff)

### Gazebo 6.3.0 (2015-10-06)

1. Added `Sensor::SetPose` function
    * [Pull request #1935](https://bitbucket.org/osrf/gazebo/pull-request/1935)

### Gazebo 6.2.0 (2015-10-02)

1. Update physics when the world is reset
    * Backport of [pull request #1903](https://bitbucket.org/osrf/gazebo/pull-request/1903)
    * [Pull request #1916](https://bitbucket.org/osrf/gazebo/pull-request/1916)
    * [Issue #101](https://bitbucket.org/osrf/gazebo/issue/101)

1. Added Copy constructor and assignment operator to MouseEvent
    * [Pull request #1855](https://bitbucket.org/osrf/gazebo/pull-request/1855)

### Gazebo 6.1.0 (2015-08-02)

1. Added logical_camera sensor.
    * [Pull request #1845](https://bitbucket.org/osrf/gazebo/pull-request/1845)

1. Added RandomVelocityPlugin, which applies a random velocity to a model's link.
    * [Pull request #1839](https://bitbucket.org/osrf/gazebo/pull-request/1839)

1. Sim events for joint position, velocity and applied force
    * [Pull request #1849](https://bitbucket.org/osrf/gazebo/pull-request/1849)

### Gazebo 6.0.0 (2015-07-27)

1. Added magnetometer sensor. A contribution from Andrew Symington.
    * [Pull request #1788](https://bitbucket.org/osrf/gazebo/pull-request/1788)

1. Added altimeter sensor. A contribution from Andrew Symington.
    * [Pull request #1792](https://bitbucket.org/osrf/gazebo/pull-request/1792)

1. Implement more control options for log playback:
  1. Rewind: The simulation starts from the beginning.
  1. Forward: The simulation jumps to the end of the log file.
  1. Seek: The simulation jumps to a specific point specified by its simulation
  time.
      * [Pull request #1737](https://bitbucket.org/osrf/gazebo/pull-request/1737)

1. Added Gazebo splash screen
    * [Pull request #1745](https://bitbucket.org/osrf/gazebo/pull-request/1745)

1. Added a transporter plugin which allows models to move from one location
   to another based on their location and the location of transporter pads.
    * [Pull request #1738](https://bitbucket.org/osrf/gazebo/pull-request/1738)

1. Implement forward/backwards multi-step for log playback. Now, the semantics
of a multi-step while playing back a log session are different from a multi-step
during a live simulation. While playback, a multi-step simulates all the
intermediate steps as before, but the client only perceives a single step.
E.g: You have a log file containing a 1 hour simulation session. You want to
jump to the minute 00H::30M::00S to check a specific aspect of the simulation.
You should not see continuous updates until minute 00H:30M:00S. Instead, you
should visualize a single jump to the specific instant of the simulation that
you are interested.
    * [Pull request #1623](https://bitbucket.org/osrf/gazebo/pull-request/1623)

1. Added browse button to log record dialog.
    * [Pull request #1719](https://bitbucket.org/osrf/gazebo/pull-request/1719)

1. Improved SVG support: arcs in paths, and contours made of multiple paths.
    * [Pull request #1608](https://bitbucket.org/osrf/gazebo/pull-request/1608)

1. Added simulation iterations to the world state.
    * [Pull request #1722](https://bitbucket.org/osrf/gazebo/pull-request/1722)

1. Added multiple LiftDrag plugins to the cessna_demo.world to allow the Cessna
C-172 model to fly.
    * [Pull request #1715](https://bitbucket.org/osrf/gazebo/pull-request/1715)

1. Added a plugin to control a Cessna C-172 via messages (CessnaPlugin), and a
GUI plugin to test this functionality with the keyboard (CessnaGUIPlugin). Added
world with the Cessna model and the two previous plugins loaded
(cessna_demo.world).
    * [Pull request #1712](https://bitbucket.org/osrf/gazebo/pull-request/1712)

1. Added world with OSRF building and an elevator
    * [Pull request #1697](https://bitbucket.org/osrf/gazebo/pull-request/1697)

1. Fixed collide bitmask by changing default value from 0x1 to 0xffff.
    * [Pull request #1696](https://bitbucket.org/osrf/gazebo/pull-request/1696)

1. Added a plugin to control an elevator (ElevatorPlugin), and an OccupiedEvent plugin that sends a message when a model is within a specified region.
    * [Pull request #1694](https://bitbucket.org/osrf/gazebo/pull-request/1694)
    * [Pull request #1775](https://bitbucket.org/osrf/gazebo/pull-request/1775)

1. Added Layers tab and meta information for visuals.
    * [Pull request #1674](https://bitbucket.org/osrf/gazebo/pull-request/1674)

1. Added countdown behavior for common::Timer and exposed the feature in TimerGUIPlugin.
    * [Pull request #1690](https://bitbucket.org/osrf/gazebo/pull-request/1690)

1. Added BuoyancyPlugin for simulating the buoyancy of an object in a column of fluid.
    * [Pull request #1622](https://bitbucket.org/osrf/gazebo/pull-request/1622)

1. Added ComputeVolume function for simple shape subclasses of Shape.hh.
    * [Pull request #1605](https://bitbucket.org/osrf/gazebo/pull-request/1605)

1. Add option to parallelize the ODE quickstep constraint solver,
which solves an LCP twice with different parameters in order
to corrected for position projection errors.
    * [Pull request #1561](https://bitbucket.org/osrf/gazebo/pull-request/1561)

1. Get/Set user camera pose in GUI.
    * [Pull request #1649](https://bitbucket.org/osrf/gazebo/pull-request/1649)
    * [Issue #1595](https://bitbucket.org/osrf/gazebo/issue/1595)

1. Added ViewAngleWidget, removed hard-coded reset view and removed MainWindow::Reset(). Also added GLWidget::GetSelectedVisuals().
    * [Pull request #1768](https://bitbucket.org/osrf/gazebo/pull-request/1768)
    * [Issue #1507](https://bitbucket.org/osrf/gazebo/issue/1507)

1. Windows support. This consists mostly of numerous small changes to support
compilation on Windows.
    * [Pull request #1616](https://bitbucket.org/osrf/gazebo/pull-request/1616)
    * [Pull request #1618](https://bitbucket.org/osrf/gazebo/pull-request/1618)
    * [Pull request #1620](https://bitbucket.org/osrf/gazebo/pull-request/1620)
    * [Pull request #1625](https://bitbucket.org/osrf/gazebo/pull-request/1625)
    * [Pull request #1626](https://bitbucket.org/osrf/gazebo/pull-request/1626)
    * [Pull request #1627](https://bitbucket.org/osrf/gazebo/pull-request/1627)
    * [Pull request #1628](https://bitbucket.org/osrf/gazebo/pull-request/1628)
    * [Pull request #1629](https://bitbucket.org/osrf/gazebo/pull-request/1629)
    * [Pull request #1630](https://bitbucket.org/osrf/gazebo/pull-request/1630)
    * [Pull request #1631](https://bitbucket.org/osrf/gazebo/pull-request/1631)
    * [Pull request #1632](https://bitbucket.org/osrf/gazebo/pull-request/1632)
    * [Pull request #1633](https://bitbucket.org/osrf/gazebo/pull-request/1633)
    * [Pull request #1635](https://bitbucket.org/osrf/gazebo/pull-request/1635)
    * [Pull request #1637](https://bitbucket.org/osrf/gazebo/pull-request/1637)
    * [Pull request #1639](https://bitbucket.org/osrf/gazebo/pull-request/1639)
    * [Pull request #1647](https://bitbucket.org/osrf/gazebo/pull-request/1647)
    * [Pull request #1650](https://bitbucket.org/osrf/gazebo/pull-request/1650)
    * [Pull request #1651](https://bitbucket.org/osrf/gazebo/pull-request/1651)
    * [Pull request #1653](https://bitbucket.org/osrf/gazebo/pull-request/1653)
    * [Pull request #1654](https://bitbucket.org/osrf/gazebo/pull-request/1654)
    * [Pull request #1657](https://bitbucket.org/osrf/gazebo/pull-request/1657)
    * [Pull request #1658](https://bitbucket.org/osrf/gazebo/pull-request/1658)
    * [Pull request #1659](https://bitbucket.org/osrf/gazebo/pull-request/1659)
    * [Pull request #1660](https://bitbucket.org/osrf/gazebo/pull-request/1660)
    * [Pull request #1661](https://bitbucket.org/osrf/gazebo/pull-request/1661)
    * [Pull request #1669](https://bitbucket.org/osrf/gazebo/pull-request/1669)
    * [Pull request #1670](https://bitbucket.org/osrf/gazebo/pull-request/1670)
    * [Pull request #1672](https://bitbucket.org/osrf/gazebo/pull-request/1672)
    * [Pull request #1682](https://bitbucket.org/osrf/gazebo/pull-request/1682)
    * [Pull request #1683](https://bitbucket.org/osrf/gazebo/pull-request/1683)

1. Install `libgazebo_server_fixture`. This will facilitate tests external to the main gazebo repository. See `examples/stand_alone/test_fixture`.
    * [Pull request #1606](https://bitbucket.org/osrf/gazebo/pull-request/1606)

1. Laser visualization renders light blue for rays that do not hit obstacles, and dark blue for other rays.
    * [Pull request #1607](https://bitbucket.org/osrf/gazebo/pull-request/1607)
    * [Issue #1576](https://bitbucket.org/osrf/gazebo/issue/1576)

1. Add VisualType enum to Visual and clean up visuals when entity is deleted.
    * [Pull request #1614](https://bitbucket.org/osrf/gazebo/pull-request/1614)

1. Alert user of connection problems when using the REST service plugin
    * [Pull request #1655](https://bitbucket.org/osrf/gazebo/pull-request/1655)
    * [Issue #1574](https://bitbucket.org/osrf/gazebo/issue/1574)

1. ignition-math is now a dependency.
    + [http://ignitionrobotics.org/libraries/math](http://ignitionrobotics.org/libraries/math)
    + [Gazebo::math migration](https://bitbucket.org/osrf/gazebo/src/583edbeb90759d43d994cc57c0797119dd6d2794/ign-math-migration.md)

1. Detect uuid library during compilation.
    * [Pull request #1655](https://bitbucket.org/osrf/gazebo/pull-request/1655)
    * [Issue #1572](https://bitbucket.org/osrf/gazebo/issue/1572)

1. New accessors in LogPlay class.
    * [Pull request #1577](https://bitbucket.org/osrf/gazebo/pull-request/1577)

1. Added a plugin to send messages to an existing website.
   Added gui::MainWindow::AddMenu and msgs/rest_error, msgs/rest_login, msgs rest/post
    * [Pull request #1524](https://bitbucket.org/osrf/gazebo/pull-request/1524)

1. Fix deprecation warnings when using SDFormat 3.0.2, 3.0.3 prereleases
    * [Pull request #1568](https://bitbucket.org/osrf/gazebo/pull-request/1568)

1. Use GAZEBO_CFLAGS or GAZEBO_CXX_FLAGS in CMakeLists.txt for example plugins
    * [Pull request #1573](https://bitbucket.org/osrf/gazebo/pull-request/1573)

1. Added Link::OnWrenchMsg subscriber with test
    * [Pull request #1582](https://bitbucket.org/osrf/gazebo/pull-request/1582)

1. Show/hide GUI overlays using the menu bar.
    * [Pull request #1555](https://bitbucket.org/osrf/gazebo/pull-request/1555)

1. Added world origin indicator rendering::OriginVisual.
    * [Pull request #1700](https://bitbucket.org/osrf/gazebo/pull-request/1700)

1. Show/hide toolbars using the menu bars and shortcut.
   Added MainWindow::CloneAction.
   Added Window menu to Model Editor.
    * [Pull request #1584](https://bitbucket.org/osrf/gazebo/pull-request/1584)

1. Added event to show/hide toolbars.
    * [Pull request #1707](https://bitbucket.org/osrf/gazebo/pull-request/1707)

1. Added optional start/stop/reset buttons to timer GUI plugin.
    * [Pull request #1576](https://bitbucket.org/osrf/gazebo/pull-request/1576)

1. Timer GUI Plugin: Treat negative positions as positions from the ends
    * [Pull request #1703](https://bitbucket.org/osrf/gazebo/pull-request/1703)

1. Added Visual::GetDepth() and Visual::GetNthAncestor()
    * [Pull request #1613](https://bitbucket.org/osrf/gazebo/pull-request/1613)

1. Added a context menu for links
    * [Pull request #1589](https://bitbucket.org/osrf/gazebo/pull-request/1589)

1. Separate TimePanel's display into TimeWidget and LogPlayWidget.
    * [Pull request #1564](https://bitbucket.org/osrf/gazebo/pull-request/1564)

1. Display confirmation message after log is saved
    * [Pull request #1646](https://bitbucket.org/osrf/gazebo/pull-request/1646)

1. Added LogPlayView to display timeline and LogPlaybackStatistics message type.
    * [Pull request #1724](https://bitbucket.org/osrf/gazebo/pull-request/1724)

1. Added Time::FormattedString and removed all other FormatTime functions.
    * [Pull request #1710](https://bitbucket.org/osrf/gazebo/pull-request/1710)

1. Added support for Oculus DK2
    * [Pull request #1526](https://bitbucket.org/osrf/gazebo/pull-request/1526)

1. Use collide_bitmask from SDF to perform collision filtering
    * [Pull request #1470](https://bitbucket.org/osrf/gazebo/pull-request/1470)

1. Pass Coulomb surface friction parameters to DART.
    * [Pull request #1420](https://bitbucket.org/osrf/gazebo/pull-request/1420)

1. Added ModelAlign::SetHighlighted
    * [Pull request #1598](https://bitbucket.org/osrf/gazebo/pull-request/1598)

1. Added various Get functions to Visual. Also added a ConvertGeometryType function to msgs.
    * [Pull request #1402](https://bitbucket.org/osrf/gazebo/pull-request/1402)

1. Get and Set visibility of SelectionObj's handles, with unit test.
    * [Pull request #1417](https://bitbucket.org/osrf/gazebo/pull-request/1417)

1. Set material of SelectionObj's handles.
    * [Pull request #1472](https://bitbucket.org/osrf/gazebo/pull-request/1472)

1. Add SelectionObj::Fini with tests and make Visual::Fini virtual
    * [Pull request #1685](https://bitbucket.org/osrf/gazebo/pull-request/1685)

1. Allow link selection with the mouse if parent model already selected.
    * [Pull request #1409](https://bitbucket.org/osrf/gazebo/pull-request/1409)

1. Added ModelRightMenu::EntityTypes.
    * [Pull request #1414](https://bitbucket.org/osrf/gazebo/pull-request/1414)

1. Scale joint visuals according to link size.
    * [Pull request #1591](https://bitbucket.org/osrf/gazebo/pull-request/1591)
    * [Issue #1563](https://bitbucket.org/osrf/gazebo/issue/1563)

1. Added Gazebo/CoM material.
    * [Pull request #1439](https://bitbucket.org/osrf/gazebo/pull-request/1439)

1. Added arc parameter to MeshManager::CreateTube
    * [Pull request #1436](https://bitbucket.org/osrf/gazebo/pull-request/1436)

1. Added View Inertia and InertiaVisual, changed COMVisual to sphere proportional to mass.
    * [Pull request #1445](https://bitbucket.org/osrf/gazebo/pull-request/1445)

1. Added View Link Frame and LinkFrameVisual. Visual::SetTransparency goes into texture_unit.
    * [Pull request #1762](https://bitbucket.org/osrf/gazebo/pull-request/1762)
    * [Issue #853](https://bitbucket.org/osrf/gazebo/issue/853)

1. Changed the position of Save and Cancel buttons on editor dialogs
    * [Pull request #1442](https://bitbucket.org/osrf/gazebo/pull-request/1442)
    * [Issue #1377](https://bitbucket.org/osrf/gazebo/issue/1377)

1. Fixed Visual material updates
    * [Pull request #1454](https://bitbucket.org/osrf/gazebo/pull-request/1454)
    * [Issue #1455](https://bitbucket.org/osrf/gazebo/issue/1455)

1. Added Matrix3::Inverse() and tests
    * [Pull request #1481](https://bitbucket.org/osrf/gazebo/pull-request/1481)

1. Implemented AddLinkForce for ODE.
    * [Pull request #1456](https://bitbucket.org/osrf/gazebo/pull-request/1456)

1. Updated ConfigWidget class to parse enum values.
    * [Pull request #1518](https://bitbucket.org/osrf/gazebo/pull-request/1518)

1. Added PresetManager to physics libraries and corresponding integration test.
    * [Pull request #1471](https://bitbucket.org/osrf/gazebo/pull-request/1471)

1. Sync name and location on SaveDialog.
    * [Pull request #1563](https://bitbucket.org/osrf/gazebo/pull-request/1563)

1. Added Apply Force/Torque dialog
    * [Pull request #1600](https://bitbucket.org/osrf/gazebo/pull-request/1600)

1. Added Apply Force/Torque visuals
    * [Pull request #1619](https://bitbucket.org/osrf/gazebo/pull-request/1619)

1. Added Apply Force/Torque OnMouseRelease and ActivateWindow
    * [Pull request #1699](https://bitbucket.org/osrf/gazebo/pull-request/1699)

1. Added Apply Force/Torque mouse interactions, modes, activation
    * [Pull request #1731](https://bitbucket.org/osrf/gazebo/pull-request/1731)

1. Added inertia pose getter for COMVisual and COMVisual_TEST
    * [Pull request #1581](https://bitbucket.org/osrf/gazebo/pull-request/1581)

1. Model editor updates
    1. Joint preview using JointVisuals.
        * [Pull request #1369](https://bitbucket.org/osrf/gazebo/pull-request/1369)

    1. Added inspector for configuring link, visual, and collision properties.
        * [Pull request #1408](https://bitbucket.org/osrf/gazebo/pull-request/1408)

    1. Saving, exiting, generalizing SaveDialog.
        * [Pull request #1401](https://bitbucket.org/osrf/gazebo/pull-request/1401)

    1. Inspectors redesign
        * [Pull request #1586](https://bitbucket.org/osrf/gazebo/pull-request/1586)

    1. Edit existing model.
        * [Pull request #1425](https://bitbucket.org/osrf/gazebo/pull-request/1425)

    1. Add joint inspector to link's context menu.
        * [Pull request #1449](https://bitbucket.org/osrf/gazebo/pull-request/1449)
        * [Issue #1443](https://bitbucket.org/osrf/gazebo/issue/1443)

    1. Added button to select mesh file on inspector.
        * [Pull request #1460](https://bitbucket.org/osrf/gazebo/pull-request/1460)
        * [Issue #1450](https://bitbucket.org/osrf/gazebo/issue/1450)

    1. Renamed Part to Link.
        * [Pull request #1478](https://bitbucket.org/osrf/gazebo/pull-request/1478)

    1. Fix snapping inside editor.
        * [Pull request #1489](https://bitbucket.org/osrf/gazebo/pull-request/1489)
        * [Issue #1457](https://bitbucket.org/osrf/gazebo/issue/1457)

    1. Moved DataLogger from Window menu to the toolbar and moved screenshot button to the right.
        * [Pull request #1665](https://bitbucket.org/osrf/gazebo/pull-request/1665)

    1. Keep loaded model's name.
        * [Pull request #1516](https://bitbucket.org/osrf/gazebo/pull-request/1516)
        * [Issue #1504](https://bitbucket.org/osrf/gazebo/issue/1504)

    1. Added ExtrudeDialog.
        * [Pull request #1483](https://bitbucket.org/osrf/gazebo/pull-request/1483)

    1. Hide time panel inside editor and keep main window's paused state.
        * [Pull request #1500](https://bitbucket.org/osrf/gazebo/pull-request/1500)

    1. Fixed pose issues and added ModelCreator_TEST.
        * [Pull request #1509](https://bitbucket.org/osrf/gazebo/pull-request/1509)
        * [Issue #1497](https://bitbucket.org/osrf/gazebo/issue/1497)
        * [Issue #1509](https://bitbucket.org/osrf/gazebo/issue/1509)

    1. Added list of links and joints.
        * [Pull request #1515](https://bitbucket.org/osrf/gazebo/pull-request/1515)
        * [Issue #1418](https://bitbucket.org/osrf/gazebo/issue/1418)

    1. Expose API to support adding items to the palette.
        * [Pull request #1565](https://bitbucket.org/osrf/gazebo/pull-request/1565)

    1. Added menu for toggling joint visualization
        * [Pull request #1551](https://bitbucket.org/osrf/gazebo/pull-request/1551)
        * [Issue #1483](https://bitbucket.org/osrf/gazebo/issue/1483)

    1. Add schematic view to model editor
        * [Pull request #1562](https://bitbucket.org/osrf/gazebo/pull-request/1562)

1. Building editor updates
    1. Make palette tips tooltip clickable to open.
        * [Pull request #1519](https://bitbucket.org/osrf/gazebo/pull-request/1519)
        * [Issue #1370](https://bitbucket.org/osrf/gazebo/issue/1370)

    1. Add measurement unit to building inspectors.
        * [Pull request #1741](https://bitbucket.org/osrf/gazebo/pull-request/1741)
        * [Issue #1363](https://bitbucket.org/osrf/gazebo/issue/1363)

    1. Add `BaseInspectorDialog` as a base class for inspectors.
        * [Pull request #1749](https://bitbucket.org/osrf/gazebo/pull-request/1749)

## Gazebo 5.0

### Gazebo 5.4.0 (2017-01-17)

1. Check FSAA support when creating camera render textures
    * [Pull request 2442](https://bitbucket.org/osrf/gazebo/pull-request/2442)
    * [Issue #1837](https://bitbucket.org/osrf/gazebo/issue/1837)

1. Fix mouse picking with transparent visuals
    * [Pull request 2305](https://bitbucket.org/osrf/gazebo/pull-request/2305)
    * [Issue #1956](https://bitbucket.org/osrf/gazebo/issue/1956)

1. Backport fix for DepthCamera visibility mask
    * [Pull request 2286](https://bitbucket.org/osrf/gazebo/pull-request/2286)
    * [Pull request 2287](https://bitbucket.org/osrf/gazebo/pull-request/2287)

1. Backport sensor reset fix
    * [Pull request 2272](https://bitbucket.org/osrf/gazebo/pull-request/2272)
    * [Issue #1917](https://bitbucket.org/osrf/gazebo/issue/1917)

1. Fix model snap tool highlighting
    * [Pull request 2293](https://bitbucket.org/osrf/gazebo/pull-request/2293)
    * [Issue #1955](https://bitbucket.org/osrf/gazebo/issue/1955)

### Gazebo 5.3.0 (2015-04-07)

1. fix: remove back projection
    * [Pull request 2201](https://bitbucket.org/osrf/gazebo/pull-request/2201)
    * A contribution from Yuki Furuta

1. Backport depth camera OSX fix and test
    * [Pull request 2230](https://bitbucket.org/osrf/gazebo/pull-request/2230)

1. Add missing tinyxml includes
    * [Pull request 2216](https://bitbucket.org/osrf/gazebo/pull-request/2216)

1. backport fixes for ffmpeg3 to gazebo5 (from pull request #2154)
    * [Pull request 2161](https://bitbucket.org/osrf/gazebo/pull-request/2161)

1. Check for valid display using xwininfo -root
    * [Pull request 2111](https://bitbucket.org/osrf/gazebo/pull-request/2111)

1. Don't search for sdformat4 on gazebo5, since gazebo5 can't handle sdformat protocol 1.6
    * [Pull request 2092](https://bitbucket.org/osrf/gazebo/pull-request/2092)

1. Fix minimum window height
    * [Pull request 2002](https://bitbucket.org/osrf/gazebo/pull-request/2002)

1. Relax physics tolerances for single-precision bullet
    * [Pull request 1976](https://bitbucket.org/osrf/gazebo/pull-request/1976)

1. Try finding sdformat 4 in gazebo5 branch
    * [Pull request 1972](https://bitbucket.org/osrf/gazebo/pull-request/1972)

1. Fix_send_message (backport of pull request #1951)
    * [Pull request 1964](https://bitbucket.org/osrf/gazebo/pull-request/1964)
    * A contribution from Samuel Lekieffre

1. Export the media path in the cmake config file.
    * [Pull request 1933](https://bitbucket.org/osrf/gazebo/pull-request/1933)

1. Shorten gearbox test since it is failing via timeout on osx
    * [Pull request 1937](https://bitbucket.org/osrf/gazebo/pull-request/1937)

### Gazebo 5.2.1 (2015-10-02)

1. Fix minimum window height
    * Backport of [pull request #1977](https://bitbucket.org/osrf/gazebo/pull-request/1977)
    * [Pull request #2002](https://bitbucket.org/osrf/gazebo/pull-request/2002)
    * [Issue #1706](https://bitbucket.org/osrf/gazebo/issue/1706)

### Gazebo 5.2.0 (2015-10-02)

1. Initialize sigact struct fields that valgrind said were being used uninitialized
    * [Pull request #1809](https://bitbucket.org/osrf/gazebo/pull-request/1809)

1. Add missing ogre includes to ensure macros are properly defined
    * [Pull request #1813](https://bitbucket.org/osrf/gazebo/pull-request/1813)

1. Use ToSDF functions to simplify physics_friction test
    * [Pull request #1808](https://bitbucket.org/osrf/gazebo/pull-request/1808)

1. Added lines to laser sensor visualization
    * [Pull request #1742](https://bitbucket.org/osrf/gazebo/pull-request/1742)
    * [Issue #935](https://bitbucket.org/osrf/gazebo/issue/935)

1. Fix BulletSliderJoint friction for bullet 2.83
    * [Pull request #1686](https://bitbucket.org/osrf/gazebo/pull-request/1686)

1. Fix heightmap model texture loading.
    * [Pull request #1592](https://bitbucket.org/osrf/gazebo/pull-request/1592)

1. Disable failing pr2 test for dart
    * [Pull request #1540](https://bitbucket.org/osrf/gazebo/pull-request/1540)
    * [Issue #1435](https://bitbucket.org/osrf/gazebo/issue/1435)

### Gazebo 5.1.0 (2015-03-20)
1. Backport pull request #1527 (FindOGRE.cmake for non-Debian systems)
  * [Pull request #1532](https://bitbucket.org/osrf/gazebo/pull-request/1532)

1. Respect system cflags when not using USE_UPSTREAM_CFLAGS
  * [Pull request #1531](https://bitbucket.org/osrf/gazebo/pull-request/1531)

1. Allow light manipulation
  * [Pull request #1529](https://bitbucket.org/osrf/gazebo/pull-request/1529)

1. Allow sdformat 2.3.1+ or 3+ and fix tests
  * [Pull request #1484](https://bitbucket.org/osrf/gazebo/pull-request/1484)

1. Add Link::GetWorldAngularMomentum function and test.
  * [Pull request #1482](https://bitbucket.org/osrf/gazebo/pull-request/1482)

1. Preserve previous GAZEBO_MODEL_PATH values when sourcing setup.sh
  * [Pull request #1430](https://bitbucket.org/osrf/gazebo/pull-request/1430)

1. Implement Coulomb joint friction for DART
  * [Pull request #1427](https://bitbucket.org/osrf/gazebo/pull-request/1427)
  * [Issue #1281](https://bitbucket.org/osrf/gazebo/issue/1281)

1. Fix simple shape normals.
    * [Pull request #1477](https://bitbucket.org/osrf/gazebo/pull-request/1477)
    * [Issue #1369](https://bitbucket.org/osrf/gazebo/issue/1369)

1. Use Msg-to-SDF conversion functions in tests, add ServerFixture::SpawnModel(msgs::Model).
    * [Pull request #1466](https://bitbucket.org/osrf/gazebo/pull-request/1466)

1. Added Model Msg-to-SDF conversion functions and test.
    * [Pull request #1429](https://bitbucket.org/osrf/gazebo/pull-request/1429)

1. Added Joint Msg-to-SDF conversion functions and test.
    * [Pull request #1419](https://bitbucket.org/osrf/gazebo/pull-request/1419)

1. Added Visual, Material Msg-to-SDF conversion functions and ShaderType to string conversion functions.
    * [Pull request #1415](https://bitbucket.org/osrf/gazebo/pull-request/1415)

1. Implement Coulomb joint friction for BulletSliderJoint
  * [Pull request #1452](https://bitbucket.org/osrf/gazebo/pull-request/1452)
  * [Issue #1348](https://bitbucket.org/osrf/gazebo/issue/1348)

### Gazebo 5.0.0 (2015-01-27)
1. Support for using [digital elevation maps](http://gazebosim.org/tutorials?tut=dem) has been added to debian packages.

1. C++11 support (C++11 compatible compiler is now required)
    * [Pull request #1340](https://bitbucket.org/osrf/gazebo/pull-request/1340)

1. Implemented private data pointer for the World class.
    * [Pull request #1383](https://bitbucket.org/osrf/gazebo/pull-request/1383)

1. Implemented private data pointer for the Scene class.
    * [Pull request #1385](https://bitbucket.org/osrf/gazebo/pull-request/1385)

1. Added a events::Event::resetWorld event that is triggered when World::Reset is called.
    * [Pull request #1332](https://bitbucket.org/osrf/gazebo/pull-request/1332)
    * [Issue #1375](https://bitbucket.org/osrf/gazebo/issue/1375)

1. Fixed `math::Box::GetCenter` functionality.
    * [Pull request #1278](https://bitbucket.org/osrf/gazebo/pull-request/1278)
    * [Issue #1327](https://bitbucket.org/osrf/gazebo/issue/1327)

1. Added a GUI timer plugin that facilitates the display and control a timer inside the Gazebo UI.
    * [Pull request #1270](https://bitbucket.org/osrf/gazebo/pull-request/1270)

1. Added ability to load plugins via SDF.
    * [Pull request #1261](https://bitbucket.org/osrf/gazebo/pull-request/1261)

1. Added GUIEvent to hide/show the left GUI pane.
    * [Pull request #1269](https://bitbucket.org/osrf/gazebo/pull-request/1269)

1. Modified KeyEventHandler and GLWidget so that hotkeys can be suppressed by custom KeyEvents set up by developers
    * [Pull request #1251](https://bitbucket.org/osrf/gazebo/pull-request/1251)

1. Added ability to read the directory where the log files are stored.
    * [Pull request #1277](https://bitbucket.org/osrf/gazebo/pull-request/1277)

1. Implemented a simulation cloner
    * [Pull request #1180](https://bitbucket.org/osrf/gazebo/pull-request/1180/clone-a-simulation)

1. Added GUI overlay plugins. Users can now write a Gazebo + QT plugin that displays widgets over the render window.
  * [Pull request #1181](https://bitbucket.org/osrf/gazebo/pull-request/1181)

1. Change behavior of Joint::SetVelocity, add Joint::SetVelocityLimit(unsigned int, double)
  * [Pull request #1218](https://bitbucket.org/osrf/gazebo/pull-request/1218)
  * [Issue #964](https://bitbucket.org/osrf/gazebo/issue/964)

1. Implement Coulomb joint friction for ODE
  * [Pull request #1221](https://bitbucket.org/osrf/gazebo/pull-request/1221)
  * [Issue #381](https://bitbucket.org/osrf/gazebo/issue/381)

1. Implement Coulomb joint friction for BulletHingeJoint
  * [Pull request #1317](https://bitbucket.org/osrf/gazebo/pull-request/1317)
  * [Issue #1348](https://bitbucket.org/osrf/gazebo/issue/1348)

1. Implemented camera lens distortion.
  * [Pull request #1213](https://bitbucket.org/osrf/gazebo/pull-request/1213)

1. Kill rogue gzservers left over from failed INTEGRATION_world_clone tests
   and improve robustness of `UNIT_gz_TEST`
  * [Pull request #1232](https://bitbucket.org/osrf/gazebo/pull-request/1232)
  * [Issue #1299](https://bitbucket.org/osrf/gazebo/issue/1299)

1. Added RenderWidget::ShowToolbar to toggle visibility of top toolbar.
  * [Pull request #1248](https://bitbucket.org/osrf/gazebo/pull-request/1248)

1. Fix joint axis visualization.
  * [Pull request #1258](https://bitbucket.org/osrf/gazebo/pull-request/1258)

1. Change UserCamera view control via joysticks. Clean up rate control vs. pose control.
   see UserCamera::OnJoyPose and UserCamera::OnJoyTwist. Added view twist control toggle
   with joystick button 1.
  * [Pull request #1249](https://bitbucket.org/osrf/gazebo/pull-request/1249)

1. Added RenderWidget::GetToolbar to get the top toolbar and change its actions on ModelEditor.
    * [Pull request #1263](https://bitbucket.org/osrf/gazebo/pull-request/1263)

1. Added accessor for MainWindow graphical widget to GuiIface.
    * [Pull request #1250](https://bitbucket.org/osrf/gazebo/pull-request/1250)

1. Added a ConfigWidget class that takes in a google protobuf message and generates widgets for configuring the fields in the message
    * [Pull request #1285](https://bitbucket.org/osrf/gazebo/pull-request/1285)

1. Added GLWidget::OnModelEditor when model editor is triggered, and MainWindow::OnEditorGroup to manually uncheck editor actions.
    * [Pull request #1283](https://bitbucket.org/osrf/gazebo/pull-request/1283)

1. Added Collision, Geometry, Inertial, Surface Msg-to-SDF conversion functions.
    * [Pull request #1315](https://bitbucket.org/osrf/gazebo/pull-request/1315)

1. Added "button modifier" fields (control, shift, and alt) to common::KeyEvent.
    * [Pull request #1325](https://bitbucket.org/osrf/gazebo/pull-request/1325)

1. Added inputs for environment variable GAZEBO_GUI_INI_FILE for reading a custom .ini file.
    * [Pull request #1252](https://bitbucket.org/osrf/gazebo/pull-request/1252)

1. Fixed crash on "permission denied" bug, added insert_model integration test.
    * [Pull request #1329](https://bitbucket.org/osrf/gazebo/pull-request/1329/)

1. Enable simbody joint tests, implement `SimbodyJoint::GetParam`, create
   `Joint::GetParam`, fix bug in `BulletHingeJoint::SetParam`.
    * [Pull request #1404](https://bitbucket.org/osrf/gazebo/pull-request/1404/)

1. Building editor updates
    1. Fixed inspector resizing.
        * [Pull request #1230](https://bitbucket.org/osrf/gazebo/pull-request/1230)
        * [Issue #395](https://bitbucket.org/osrf/gazebo/issue/395)

    1. Doors and windows move proportionally with wall.
        * [Pull request #1231](https://bitbucket.org/osrf/gazebo/pull-request/1231)
        * [Issue #368](https://bitbucket.org/osrf/gazebo/issue/368)

    1. Inspector dialogs stay on top.
        * [Pull request #1229](https://bitbucket.org/osrf/gazebo/pull-request/1229)
        * [Issue #417](https://bitbucket.org/osrf/gazebo/issue/417)

    1. Make model name editable on palette.
        * [Pull request #1239](https://bitbucket.org/osrf/gazebo/pull-request/1239)

    1. Import background image and improve add/delete levels.
        * [Pull request #1214](https://bitbucket.org/osrf/gazebo/pull-request/1214)
        * [Issue #422](https://bitbucket.org/osrf/gazebo/issue/422)
        * [Issue #361](https://bitbucket.org/osrf/gazebo/issue/361)

    1. Fix changing draw mode.
        * [Pull request #1233](https://bitbucket.org/osrf/gazebo/pull-request/1233)
        * [Issue #405](https://bitbucket.org/osrf/gazebo/issue/405)

    1. Tips on palette's top-right corner.
        * [Pull request #1241](https://bitbucket.org/osrf/gazebo/pull-request/1241)

    1. New buttons and layout for the palette.
        * [Pull request #1242](https://bitbucket.org/osrf/gazebo/pull-request/1242)

    1. Individual wall segments instead of polylines.
        * [Pull request #1246](https://bitbucket.org/osrf/gazebo/pull-request/1246)
        * [Issue #389](https://bitbucket.org/osrf/gazebo/issue/389)
        * [Issue #415](https://bitbucket.org/osrf/gazebo/issue/415)

    1. Fix exiting and saving, exiting when there's nothing drawn, fix text on popups.
        * [Pull request #1296](https://bitbucket.org/osrf/gazebo/pull-request/1296)

    1. Display measure for selected wall segment.
        * [Pull request #1291](https://bitbucket.org/osrf/gazebo/pull-request/1291)
        * [Issue #366](https://bitbucket.org/osrf/gazebo/issue/366)

    1. Highlight selected item's 3D visual.
        * [Pull request #1292](https://bitbucket.org/osrf/gazebo/pull-request/1292)

    1. Added color picker to inspector dialogs.
        * [Pull request #1298](https://bitbucket.org/osrf/gazebo/pull-request/1298)

    1. Snapping on by default, off holding Shift. Improved snapping.
        * [Pull request #1304](https://bitbucket.org/osrf/gazebo/pull-request/1304)

    1. Snap walls to length increments, moved scale to SegmentItem and added Get/SetScale, added SegmentItem::SnapAngle and SegmentItem::SnapLength.
        * [Pull request #1311](https://bitbucket.org/osrf/gazebo/pull-request/1311)

    1. Make buildings available in "Insert Models" tab, improve save flow.
        * [Pull request #1312](https://bitbucket.org/osrf/gazebo/pull-request/1312)

    1. Added EditorItem::SetHighlighted.
        * [Pull request #1308](https://bitbucket.org/osrf/gazebo/pull-request/1308)

    1. Current level is transparent, lower levels opaque, higher levels invisible.
        * [Pull request #1303](https://bitbucket.org/osrf/gazebo/pull-request/1303)

    1. Detach all child manips when item is deleted, added BuildingMaker::DetachAllChildren.
        * [Pull request #1316](https://bitbucket.org/osrf/gazebo/pull-request/1316)

    1. Added texture picker to inspector dialogs.
        * [Pull request #1306](https://bitbucket.org/osrf/gazebo/pull-request/1306)

    1. Measures for doors and windows. Added RectItem::angleOnWall and related Get/Set.
        * [Pull request #1322](https://bitbucket.org/osrf/gazebo/pull-request/1322)
        * [Issue #370](https://bitbucket.org/osrf/gazebo/issue/370)

    1. Added Gazebo/BuildingFrame material to display holes for doors and windows on walls.
        * [Pull request #1338](https://bitbucket.org/osrf/gazebo/pull-request/1338)

    1. Added Gazebo/Bricks material to be used as texture on the building editor.
        * [Pull request #1333](https://bitbucket.org/osrf/gazebo/pull-request/1333)

    1. Pick colors from the palette and assign on 3D view. Added mouse and key event handlers to BuildingMaker, and events to communicate from BuildingModelManip to EditorItem.
        * [Pull request #1336](https://bitbucket.org/osrf/gazebo/pull-request/1336)

    1. Pick textures from the palette and assign in 3D view.
        * [Pull request #1368](https://bitbucket.org/osrf/gazebo/pull-request/1368)

1. Model editor updates
    1. Fix adding/removing event filters .
        * [Pull request #1279](https://bitbucket.org/osrf/gazebo/pull-request/1279)

    1. Enabled multi-selection and align tool inside model editor.
        * [Pull request #1302](https://bitbucket.org/osrf/gazebo/pull-request/1302)
        * [Issue #1323](https://bitbucket.org/osrf/gazebo/issue/1323)

    1. Enabled snap mode inside model editor.
        * [Pull request #1331](https://bitbucket.org/osrf/gazebo/pull-request/1331)
        * [Issue #1318](https://bitbucket.org/osrf/gazebo/issue/1318)

    1. Implemented copy/pasting of links.
        * [Pull request #1330](https://bitbucket.org/osrf/gazebo/pull-request/1330)

1. GUI publishes model selection information on ~/selection topic.
    * [Pull request #1318](https://bitbucket.org/osrf/gazebo/pull-request/1318)

## Gazebo 4.0

### Gazebo 4.x.x (2015-xx-xx)

1. Fix build for Bullet 2.83, enable angle wrapping for BulletHingeJoint
    * [Pull request #1664](https://bitbucket.org/osrf/gazebo/pull-request/1664)

### Gazebo 4.1.3 (2015-05-07)

1. Fix saving visual geom SDF values
    * [Pull request #1597](https://bitbucket.org/osrf/gazebo/pull-request/1597)
1. Fix heightmap model texture loading.
    * [Pull request #1595](https://bitbucket.org/osrf/gazebo/pull-request/1595)
1. Fix visual collision scale on separate client
    * [Pull request #1585](https://bitbucket.org/osrf/gazebo/pull-request/1585)
1. Fix several clang compiler warnings
    * [Pull request #1594](https://bitbucket.org/osrf/gazebo/pull-request/1594)
1. Fix blank save / browse dialogs
    * [Pull request #1544](https://bitbucket.org/osrf/gazebo/pull-request/1544)

### Gazebo 4.1.2 (2015-03-20)

1. Fix quaternion documentation: target Gazebo_4.1
    * [Pull request #1525](https://bitbucket.org/osrf/gazebo/pull-request/1525)
1. Speed up World::Step in loops
    * [Pull request #1492](https://bitbucket.org/osrf/gazebo/pull-request/1492)
1. Reduce selection buffer updates -> 4.1
    * [Pull request #1494](https://bitbucket.org/osrf/gazebo/pull-request/1494)
1. Fix loading of SimbodyPhysics parameters
    * [Pull request #1474](https://bitbucket.org/osrf/gazebo/pull-request/1474)
1. Fix heightmap on OSX -> 4.1
    * [Pull request #1455](https://bitbucket.org/osrf/gazebo/pull-request/1455)
1. Remove extra pose tag in a world file that should not be there
    * [Pull request #1458](https://bitbucket.org/osrf/gazebo/pull-request/1458)
1. Better fix for #236 for IMU that doesn't require ABI changes
    * [Pull request #1448](https://bitbucket.org/osrf/gazebo/pull-request/1448)
1. Fix regression of #236 for ImuSensor in 4.1
    * [Pull request #1446](https://bitbucket.org/osrf/gazebo/pull-request/1446)
1. Preserve previous GAZEBO_MODEL_PATH values when sourcing setup.sh
    * [Pull request #1430](https://bitbucket.org/osrf/gazebo/pull-request/1430)
1. issue #857: fix segfault for simbody screw joint when setting limits due to uninitialized limitForce.
    * [Pull request #1423](https://bitbucket.org/osrf/gazebo/pull-request/1423)
1. Allow multiple contact sensors per link (#960)
    * [Pull request #1413](https://bitbucket.org/osrf/gazebo/pull-request/1413)
1. Fix for issue #351, ODE World Step
    * [Pull request #1406](https://bitbucket.org/osrf/gazebo/pull-request/1406)
1. Disable failing InelasticCollision/0 test (#1394)
    * [Pull request #1405](https://bitbucket.org/osrf/gazebo/pull-request/1405)
1. Prevent out of bounds array access in SkidSteerDrivePlugin (found by cppcheck 1.68)
    * [Pull request #1379](https://bitbucket.org/osrf/gazebo/pull-request/1379)

### Gazebo 4.1.1 (2015-01-15)

1. Fix BulletPlaneShape bounding box (#1265)
    * [Pull request #1367](https://bitbucket.org/osrf/gazebo/pull-request/1367)
1. Fix dart linking errors on osx
    * [Pull request #1372](https://bitbucket.org/osrf/gazebo/pull-request/1372)
1. Update to player interfaces
    * [Pull request #1324](https://bitbucket.org/osrf/gazebo/pull-request/1324)
1. Handle GpuLaser name collisions (#1403)
    * [Pull request #1360](https://bitbucket.org/osrf/gazebo/pull-request/1360)
1. Add checks for handling array's with counts of zero, and read specular values
    * [Pull request #1339](https://bitbucket.org/osrf/gazebo/pull-request/1339)
1. Fix model list widget test
    * [Pull request #1327](https://bitbucket.org/osrf/gazebo/pull-request/1327)
1. Fix ogre includes
    * [Pull request #1323](https://bitbucket.org/osrf/gazebo/pull-request/1323)

### Gazebo 4.1.0 (2014-11-20)

1. Modified GUI rendering to improve the rendering update rate.
    * [Pull request #1487](https://bitbucket.org/osrf/gazebo/pull-request/1487)
1. Add ArrangePlugin for arranging groups of models.
   Also add Model::ResetPhysicsStates to call Link::ResetPhysicsStates
   recursively on all links in model.
    * [Pull request #1208](https://bitbucket.org/osrf/gazebo/pull-request/1208)
1. The `gz model` command line tool will output model info using either `-i` for complete info, or `-p` for just the model pose.
    * [Pull request #1212](https://bitbucket.org/osrf/gazebo/pull-request/1212)
    * [DRCSim Issue #389](https://bitbucket.org/osrf/drcsim/issue/389)
1. Added SignalStats class for computing incremental signal statistics.
    * [Pull request #1198](https://bitbucket.org/osrf/gazebo/pull-request/1198)
1. Add InitialVelocityPlugin to setting the initial state of links
    * [Pull request #1237](https://bitbucket.org/osrf/gazebo/pull-request/1237)
1. Added Quaternion::Integrate function.
    * [Pull request #1255](https://bitbucket.org/osrf/gazebo/pull-request/1255)
1. Added ConvertJointType functions, display more joint info on model list.
    * [Pull request #1259](https://bitbucket.org/osrf/gazebo/pull-request/1259)
1. Added ModelListWidget::AddProperty, removed unnecessary checks on ModelListWidget.
    * [Pull request #1271](https://bitbucket.org/osrf/gazebo/pull-request/1271)
1. Fix loading collada meshes with unsupported input semantics.
    * [Pull request #1319](https://bitbucket.org/osrf/gazebo/pull-request/1319)

### Gazebo 4.0.2 (2014-09-23)

1. Fix and improve mechanism to generate pkgconfig libs
    * [Pull request #1207](https://bitbucket.org/osrf/gazebo/pull-request/1207)
    * [Issue #1284](https://bitbucket.org/osrf/gazebo/issue/1284)
1. Added arat.world
    * [Pull request #1205](https://bitbucket.org/osrf/gazebo/pull-request/1205)
1. Update gzprop to output zip files.
    * [Pull request #1197](https://bitbucket.org/osrf/gazebo/pull-request/1197)
1. Make Collision::GetShape a const function
    * [Pull requset #1189](https://bitbucket.org/osrf/gazebo/pull-request/1189)
1. Install missing physics headers
    * [Pull requset #1183](https://bitbucket.org/osrf/gazebo/pull-request/1183)
1. Remove SimbodyLink::AddTorque console message
    * [Pull requset #1185](https://bitbucket.org/osrf/gazebo/pull-request/1185)
1. Fix log xml
    * [Pull requset #1188](https://bitbucket.org/osrf/gazebo/pull-request/1188)

### Gazebo 4.0.0 (2014-08-08)

1. Added lcov support to cmake
    * [Pull request #1047](https://bitbucket.org/osrf/gazebo/pull-request/1047)
1. Fixed memory leak in image conversion
    * [Pull request #1057](https://bitbucket.org/osrf/gazebo/pull-request/1057)
1. Removed deprecated function
    * [Pull request #1067](https://bitbucket.org/osrf/gazebo/pull-request/1067)
1. Improved collada loading performance
    * [Pull request #1066](https://bitbucket.org/osrf/gazebo/pull-request/1066)
    * [Pull request #1082](https://bitbucket.org/osrf/gazebo/pull-request/1082)
    * [Issue #1134](https://bitbucket.org/osrf/gazebo/issue/1134)
1. Implemented a collada exporter
    * [Pull request #1064](https://bitbucket.org/osrf/gazebo/pull-request/1064)
1. Force torque sensor now makes use of sensor's pose.
    * [Pull request #1076](https://bitbucket.org/osrf/gazebo/pull-request/1076)
    * [Issue #940](https://bitbucket.org/osrf/gazebo/issue/940)
1. Fix Model::GetLinks segfault
    * [Pull request #1093](https://bitbucket.org/osrf/gazebo/pull-request/1093)
1. Fix deleting and saving lights in gzserver
    * [Pull request #1094](https://bitbucket.org/osrf/gazebo/pull-request/1094)
    * [Issue #1182](https://bitbucket.org/osrf/gazebo/issue/1182)
    * [Issue #346](https://bitbucket.org/osrf/gazebo/issue/346)
1. Fix Collision::GetWorldPose. The pose of a collision would not update properly.
    * [Pull request #1049](https://bitbucket.org/osrf/gazebo/pull-request/1049)
    * [Issue #1124](https://bitbucket.org/osrf/gazebo/issue/1124)
1. Fixed the animate_box and animate_joints examples
    * [Pull request #1086](https://bitbucket.org/osrf/gazebo/pull-request/1086)
1. Integrated Oculus Rift functionality
    * [Pull request #1074](https://bitbucket.org/osrf/gazebo/pull-request/1074)
    * [Pull request #1136](https://bitbucket.org/osrf/gazebo/pull-request/1136)
    * [Pull request #1139](https://bitbucket.org/osrf/gazebo/pull-request/1139)
1. Updated Base::GetScopedName
    * [Pull request #1104](https://bitbucket.org/osrf/gazebo/pull-request/1104)
1. Fix collada loader from adding duplicate materials into a Mesh
    * [Pull request #1105](https://bitbucket.org/osrf/gazebo/pull-request/1105)
    * [Issue #1180](https://bitbucket.org/osrf/gazebo/issue/1180)
1. Integrated Razer Hydra functionality
    * [Pull request #1083](https://bitbucket.org/osrf/gazebo/pull-request/1083)
    * [Pull request #1109](https://bitbucket.org/osrf/gazebo/pull-request/1109)
1. Added ability to copy and paste models in the GUI
    * [Pull request #1103](https://bitbucket.org/osrf/gazebo/pull-request/1103)
1. Removed unnecessary inclusion of gazebo.hh and common.hh in plugins
    * [Pull request #1111](https://bitbucket.org/osrf/gazebo/pull-request/1111)
1. Added ability to specify custom road textures
    * [Pull request #1027](https://bitbucket.org/osrf/gazebo/pull-request/1027)
1. Added support for DART 4.1
    * [Pull request #1113](https://bitbucket.org/osrf/gazebo/pull-request/1113)
    * [Pull request #1132](https://bitbucket.org/osrf/gazebo/pull-request/1132)
    * [Pull request #1134](https://bitbucket.org/osrf/gazebo/pull-request/1134)
    * [Pull request #1154](https://bitbucket.org/osrf/gazebo/pull-request/1154)
1. Allow position of joints to be directly set.
    * [Pull request #1097](https://bitbucket.org/osrf/gazebo/pull-request/1097)
    * [Issue #1138](https://bitbucket.org/osrf/gazebo/issue/1138)
1. Added extruded polyline geometry
    * [Pull request #1026](https://bitbucket.org/osrf/gazebo/pull-request/1026)
1. Fixed actor animation
    * [Pull request #1133](https://bitbucket.org/osrf/gazebo/pull-request/1133)
    * [Pull request #1141](https://bitbucket.org/osrf/gazebo/pull-request/1141)
1. Generate a versioned cmake config file
    * [Pull request #1153](https://bitbucket.org/osrf/gazebo/pull-request/1153)
    * [Issue #1226](https://bitbucket.org/osrf/gazebo/issue/1226)
1. Added KMeans class
    * [Pull request #1147](https://bitbucket.org/osrf/gazebo/pull-request/1147)
1. Added --summary-range feature to bitbucket pullrequest tool
    * [Pull request #1156](https://bitbucket.org/osrf/gazebo/pull-request/1156)
1. Updated web links
    * [Pull request #1159](https://bitbucket.org/osrf/gazebo/pull-request/1159)
1. Update tests
    * [Pull request #1155](https://bitbucket.org/osrf/gazebo/pull-request/1155)
    * [Pull request #1143](https://bitbucket.org/osrf/gazebo/pull-request/1143)
    * [Pull request #1138](https://bitbucket.org/osrf/gazebo/pull-request/1138)
    * [Pull request #1140](https://bitbucket.org/osrf/gazebo/pull-request/1140)
    * [Pull request #1127](https://bitbucket.org/osrf/gazebo/pull-request/1127)
    * [Pull request #1115](https://bitbucket.org/osrf/gazebo/pull-request/1115)
    * [Pull request #1102](https://bitbucket.org/osrf/gazebo/pull-request/1102)
    * [Pull request #1087](https://bitbucket.org/osrf/gazebo/pull-request/1087)
    * [Pull request #1084](https://bitbucket.org/osrf/gazebo/pull-request/1084)

## Gazebo 3.0

### Gazebo 3.x.x (yyyy-mm-dd)

1. Fixed sonar and wireless sensor visualization
    * [Pull request #1254](https://bitbucket.org/osrf/gazebo/pull-request/1254)
1. Update visual bounding box when model is selected
    * [Pull request #1280](https://bitbucket.org/osrf/gazebo/pull-request/1280)

### Gazebo 3.1.0 (2014-08-08)

1. Implemented Simbody::Link::Set*Vel
    * [Pull request #1160](https://bitbucket.org/osrf/gazebo/pull-request/1160)
    * [Issue #1012](https://bitbucket.org/osrf/gazebo/issue/1012)
1. Added World::RemoveModel function
    * [Pull request #1106](https://bitbucket.org/osrf/gazebo/pull-request/1106)
    * [Issue #1177](https://bitbucket.org/osrf/gazebo/issue/1177)
1. Fix exit from camera follow mode using the escape key
    * [Pull request #1137](https://bitbucket.org/osrf/gazebo/pull-request/1137)
    * [Issue #1220](https://bitbucket.org/osrf/gazebo/issue/1220)
1. Added support for SDF joint spring stiffness and reference positions
    * [Pull request #1117](https://bitbucket.org/osrf/gazebo/pull-request/1117)
1. Removed the gzmodel_create script
    * [Pull request #1130](https://bitbucket.org/osrf/gazebo/pull-request/1130)
1. Added Vector2 dot product
    * [Pull request #1101](https://bitbucket.org/osrf/gazebo/pull-request/1101)
1. Added SetPositionPID and SetVelocityPID to JointController
    * [Pull request #1091](https://bitbucket.org/osrf/gazebo/pull-request/1091)
1. Fix gzclient startup crash with ogre 1.9
    * [Pull request #1098](https://bitbucket.org/osrf/gazebo/pull-request/1098)
    * [Issue #996](https://bitbucket.org/osrf/gazebo/issue/996)
1. Update the bitbucket_pullrequests tool
    * [Pull request #1108](https://bitbucket.org/osrf/gazebo/pull-request/1108)
1. Light properties now remain in place after move by the user via the GUI.
    * [Pull request #1110](https://bitbucket.org/osrf/gazebo/pull-request/1110)
    * [Issue #1211](https://bitbucket.org/osrf/gazebo/issue/1211)
1. Allow position of joints to be directly set.
    * [Pull request #1096](https://bitbucket.org/osrf/gazebo/pull-request/1096)
    * [Issue #1138](https://bitbucket.org/osrf/gazebo/issue/1138)

### Gazebo 3.0.0 (2014-04-11)

1. Fix bug when deleting the sun light
    * [Pull request #1088](https://bitbucket.org/osrf/gazebo/pull-request/1088)
    * [Issue #1133](https://bitbucket.org/osrf/gazebo/issue/1133)
1. Fix ODE screw joint
    * [Pull request #1078](https://bitbucket.org/osrf/gazebo/pull-request/1078)
    * [Issue #1167](https://bitbucket.org/osrf/gazebo/issue/1167)
1. Update joint integration tests
    * [Pull request #1081](https://bitbucket.org/osrf/gazebo/pull-request/1081)
1. Fixed false positives in cppcheck.
    * [Pull request #1061](https://bitbucket.org/osrf/gazebo/pull-request/1061)
1. Made joint axis reference frame relative to child, and updated simbody and dart accordingly.
    * [Pull request #1069](https://bitbucket.org/osrf/gazebo/pull-request/1069)
    * [Issue #494](https://bitbucket.org/osrf/gazebo/issue/494)
    * [Issue #1143](https://bitbucket.org/osrf/gazebo/issue/1143)
1. Added ability to pass vector of strings to SetupClient and SetupServer
    * [Pull request #1068](https://bitbucket.org/osrf/gazebo/pull-request/1068)
    * [Issue #1132](https://bitbucket.org/osrf/gazebo/issue/1132)
1. Fix error correction in screw constraints for ODE
    * [Pull request #1070](https://bitbucket.org/osrf/gazebo/pull-request/1070)
    * [Issue #1159](https://bitbucket.org/osrf/gazebo/issue/1159)
1. Improved pkgconfig with SDF
    * [Pull request #1062](https://bitbucket.org/osrf/gazebo/pull-request/1062)
1. Added a plugin to simulate aero dynamics
    * [Pull request #905](https://bitbucket.org/osrf/gazebo/pull-request/905)
1. Updated bullet support
    * [Issue #1069](https://bitbucket.org/osrf/gazebo/issue/1069)
    * [Pull request #1011](https://bitbucket.org/osrf/gazebo/pull-request/1011)
    * [Pull request #996](https://bitbucket.org/osrf/gazebo/pull-request/966)
    * [Pull request #1024](https://bitbucket.org/osrf/gazebo/pull-request/1024)
1. Updated simbody support
    * [Pull request #995](https://bitbucket.org/osrf/gazebo/pull-request/995)
1. Updated worlds to SDF 1.5
    * [Pull request #1021](https://bitbucket.org/osrf/gazebo/pull-request/1021)
1. Improvements to ODE
    * [Pull request #1001](https://bitbucket.org/osrf/gazebo/pull-request/1001)
    * [Pull request #1014](https://bitbucket.org/osrf/gazebo/pull-request/1014)
    * [Pull request #1015](https://bitbucket.org/osrf/gazebo/pull-request/1015)
    * [Pull request #1016](https://bitbucket.org/osrf/gazebo/pull-request/1016)
1. New command line tool
    * [Pull request #972](https://bitbucket.org/osrf/gazebo/pull-request/972)
1. Graphical user interface improvements
    * [Pull request #971](https://bitbucket.org/osrf/gazebo/pull-request/971)
    * [Pull request #1013](https://bitbucket.org/osrf/gazebo/pull-request/1013)
    * [Pull request #989](https://bitbucket.org/osrf/gazebo/pull-request/989)
1. Created a friction pyramid class
    * [Pull request #935](https://bitbucket.org/osrf/gazebo/pull-request/935)
1. Added GetWorldEnergy functions to Model, Joint, and Link
    * [Pull request #1017](https://bitbucket.org/osrf/gazebo/pull-request/1017)
1. Preparing Gazebo for admission into Ubuntu
    * [Pull request #969](https://bitbucket.org/osrf/gazebo/pull-request/969)
    * [Pull request #998](https://bitbucket.org/osrf/gazebo/pull-request/998)
    * [Pull request #1002](https://bitbucket.org/osrf/gazebo/pull-request/1002)
1. Add method for querying if useImplicitStiffnessDamping flag is set for a given joint
    * [Issue #629](https://bitbucket.org/osrf/gazebo/issue/629)
    * [Pull request #1006](https://bitbucket.org/osrf/gazebo/pull-request/1006)
1. Fix joint axis frames
    * [Issue #494](https://bitbucket.org/osrf/gazebo/issue/494)
    * [Pull request #963](https://bitbucket.org/osrf/gazebo/pull-request/963)
1. Compute joint anchor pose relative to parent
    * [Issue #1029](https://bitbucket.org/osrf/gazebo/issue/1029)
    * [Pull request #982](https://bitbucket.org/osrf/gazebo/pull-request/982)
1. Cleanup the installed worlds
    * [Issue #1036](https://bitbucket.org/osrf/gazebo/issue/1036)
    * [Pull request #984](https://bitbucket.org/osrf/gazebo/pull-request/984)
1. Update to the GPS sensor
    * [Issue #1059](https://bitbucket.org/osrf/gazebo/issue/1059)
    * [Pull request #978](https://bitbucket.org/osrf/gazebo/pull-request/978)
1. Removed libtool from plugin loading
    * [Pull request #981](https://bitbucket.org/osrf/gazebo/pull-request/981)
1. Added functions to get inertial information for a link in the world frame.
    * [Pull request #1005](https://bitbucket.org/osrf/gazebo/pull-request/1005)

## Gazebo 2.0

### Gazebo 2.2.6 (2015-09-28)

1. Backport fixes to setup.sh from pull request #1430 to 2.2 branch
    * [Pull request 1889](https://bitbucket.org/osrf/gazebo/pull-request/1889)
1. Fix heightmap texture loading (2.2)
    * [Pull request 1596](https://bitbucket.org/osrf/gazebo/pull-request/1596)
1. Prevent out of bounds array access in SkidSteerDrivePlugin (found by cppcheck 1.68)
    * [Pull request 1379](https://bitbucket.org/osrf/gazebo/pull-request/1379)
1. Fix build with boost 1.57 for 2.2 branch (#1399)
    * [Pull request 1358](https://bitbucket.org/osrf/gazebo/pull-request/1358)
1. Fix manpage test failures by incrementing year to 2015
    * [Pull request 1361](https://bitbucket.org/osrf/gazebo/pull-request/1361)
1. Fix build for OS X 10.10 (#1304, #1289)
    * [Pull request 1346](https://bitbucket.org/osrf/gazebo/pull-request/1346)
1. Restore ODELink ABI, use Link variables instead (#1354)
    * [Pull request 1347](https://bitbucket.org/osrf/gazebo/pull-request/1347)
1. Fix inertia_ratio test
    * [Pull request 1344](https://bitbucket.org/osrf/gazebo/pull-request/1344)
1. backport collision visual fix -> 2.2
    * [Pull request 1343](https://bitbucket.org/osrf/gazebo/pull-request/1343)
1. Fix two code_check errors on 2.2
    * [Pull request 1314](https://bitbucket.org/osrf/gazebo/pull-request/1314)
1. issue #243 fix Link::GetWorldLinearAccel and Link::GetWorldAngularAccel for ODE
    * [Pull request 1284](https://bitbucket.org/osrf/gazebo/pull-request/1284)

### Gazebo 2.2.3 (2014-04-29)

1. Removed redundant call to World::Init
    * [Pull request #1107](https://bitbucket.org/osrf/gazebo/pull-request/1107)
    * [Issue #1208](https://bitbucket.org/osrf/gazebo/issue/1208)
1. Return proper error codes when gazebo exits
    * [Pull request #1085](https://bitbucket.org/osrf/gazebo/pull-request/1085)
    * [Issue #1178](https://bitbucket.org/osrf/gazebo/issue/1178)
1. Fixed Camera::GetWorldRotation().
    * [Pull request #1071](https://bitbucket.org/osrf/gazebo/pull-request/1071)
    * [Issue #1087](https://bitbucket.org/osrf/gazebo/issue/1087)
1. Fixed memory leak in image conversion
    * [Pull request #1073](https://bitbucket.org/osrf/gazebo/pull-request/1073)

### Gazebo 2.2.1 (xxxx-xx-xx)

1. Fix heightmap model texture loading.
    * [Pull request #1596](https://bitbucket.org/osrf/gazebo/pull-request/1596)

### Gazebo 2.2.0 (2014-01-10)

1. Fix compilation when using OGRE-1.9 (full support is being worked on)
    * [Issue #994](https://bitbucket.org/osrf/gazebo/issue/994)
    * [Issue #995](https://bitbucket.org/osrf/gazebo/issue/995)
    * [Issue #996](https://bitbucket.org/osrf/gazebo/issue/996)
    * [Pull request #883](https://bitbucket.org/osrf/gazebo/pull-request/883)
1. Added unit test for issue 624.
    * [Issue #624](https://bitbucket.org/osrf/gazebo/issue/624).
    * [Pull request #889](https://bitbucket.org/osrf/gazebo/pull-request/889)
1. Use 3x3 PCF shadows for smoother shadows.
    * [Pull request #887](https://bitbucket.org/osrf/gazebo/pull-request/887)
1. Update manpage copyright to 2014.
    * [Pull request #893](https://bitbucket.org/osrf/gazebo/pull-request/893)
1. Added friction integration test .
    * [Pull request #885](https://bitbucket.org/osrf/gazebo/pull-request/885)
1. Fix joint anchor when link pose is not specified.
    * [Issue #978](https://bitbucket.org/osrf/gazebo/issue/978)
    * [Pull request #862](https://bitbucket.org/osrf/gazebo/pull-request/862)
1. Added (ESC) tooltip for GUI Selection Mode icon.
    * [Issue #993](https://bitbucket.org/osrf/gazebo/issue/993)
    * [Pull request #888](https://bitbucket.org/osrf/gazebo/pull-request/888)
1. Removed old comment about resolved issue.
    * [Issue #837](https://bitbucket.org/osrf/gazebo/issue/837)
    * [Pull request #880](https://bitbucket.org/osrf/gazebo/pull-request/880)
1. Made SimbodyLink::Get* function thread-safe
    * [Issue #918](https://bitbucket.org/osrf/gazebo/issue/918)
    * [Pull request #872](https://bitbucket.org/osrf/gazebo/pull-request/872)
1. Suppressed spurious gzlog messages in ODE::Body
    * [Issue #983](https://bitbucket.org/osrf/gazebo/issue/983)
    * [Pull request #875](https://bitbucket.org/osrf/gazebo/pull-request/875)
1. Fixed Force Torque Sensor Test by properly initializing some values.
    * [Issue #982](https://bitbucket.org/osrf/gazebo/issue/982)
    * [Pull request #869](https://bitbucket.org/osrf/gazebo/pull-request/869)
1. Added breakable joint plugin to support breakable walls.
    * [Pull request #865](https://bitbucket.org/osrf/gazebo/pull-request/865)
1. Used different tuple syntax to fix compilation on OSX mavericks.
    * [Issue #947](https://bitbucket.org/osrf/gazebo/issue/947)
    * [Pull request #858](https://bitbucket.org/osrf/gazebo/pull-request/858)
1. Fixed sonar test and deprecation warning.
    * [Pull request #856](https://bitbucket.org/osrf/gazebo/pull-request/856)
1. Speed up test compilation.
    * Part of [Issue #955](https://bitbucket.org/osrf/gazebo/issue/955)
    * [Pull request #846](https://bitbucket.org/osrf/gazebo/pull-request/846)
1. Added Joint::SetEffortLimit API
    * [Issue #923](https://bitbucket.org/osrf/gazebo/issue/923)
    * [Pull request #808](https://bitbucket.org/osrf/gazebo/pull-request/808)
1. Made bullet output less verbose.
    * [Pull request #839](https://bitbucket.org/osrf/gazebo/pull-request/839)
1. Convergence acceleration and stability tweak to make atlas_v3 stable
    * [Issue #895](https://bitbucket.org/osrf/gazebo/issue/895)
    * [Pull request #772](https://bitbucket.org/osrf/gazebo/pull-request/772)
1. Added colors, textures and world files for the SPL RoboCup environment
    * [Pull request #838](https://bitbucket.org/osrf/gazebo/pull-request/838)
1. Fixed bitbucket_pullrequests tool to work with latest BitBucket API.
    * [Issue #933](https://bitbucket.org/osrf/gazebo/issue/933)
    * [Pull request #841](https://bitbucket.org/osrf/gazebo/pull-request/841)
1. Fixed cppcheck warnings.
    * [Pull request #842](https://bitbucket.org/osrf/gazebo/pull-request/842)

### Gazebo 2.1.0 (2013-11-08)
1. Fix mainwindow unit test
    * [Pull request #752](https://bitbucket.org/osrf/gazebo/pull-request/752)
1. Visualize moment of inertia
    * Pull request [#745](https://bitbucket.org/osrf/gazebo/pull-request/745), [#769](https://bitbucket.org/osrf/gazebo/pull-request/769), [#787](https://bitbucket.org/osrf/gazebo/pull-request/787)
    * [Issue #203](https://bitbucket.org/osrf/gazebo/issue/203)
1. Update tool to count lines of code
    * [Pull request #758](https://bitbucket.org/osrf/gazebo/pull-request/758)
1. Implement World::Clear
    * Pull request [#785](https://bitbucket.org/osrf/gazebo/pull-request/785), [#804](https://bitbucket.org/osrf/gazebo/pull-request/804)
1. Improve Bullet support
    * [Pull request #805](https://bitbucket.org/osrf/gazebo/pull-request/805)
1. Fix doxygen spacing
    * [Pull request #740](https://bitbucket.org/osrf/gazebo/pull-request/740)
1. Add tool to generate model images for thepropshop.org
    * [Pull request #734](https://bitbucket.org/osrf/gazebo/pull-request/734)
1. Added paging support for terrains
    * [Pull request #707](https://bitbucket.org/osrf/gazebo/pull-request/707)
1. Added plugin path to LID_LIBRARY_PATH in setup.sh
    * [Pull request #750](https://bitbucket.org/osrf/gazebo/pull-request/750)
1. Fix for OSX
    * [Pull request #766](https://bitbucket.org/osrf/gazebo/pull-request/766)
    * [Pull request #786](https://bitbucket.org/osrf/gazebo/pull-request/786)
    * [Issue #906](https://bitbucket.org/osrf/gazebo/issue/906)
1. Update copyright information
    * [Pull request #771](https://bitbucket.org/osrf/gazebo/pull-request/771)
1. Enable screen dependent tests
    * [Pull request #764](https://bitbucket.org/osrf/gazebo/pull-request/764)
    * [Issue #811](https://bitbucket.org/osrf/gazebo/issue/811)
1. Fix gazebo command line help message
    * [Pull request #775](https://bitbucket.org/osrf/gazebo/pull-request/775)
    * [Issue #898](https://bitbucket.org/osrf/gazebo/issue/898)
1. Fix man page test
    * [Pull request #774](https://bitbucket.org/osrf/gazebo/pull-request/774)
1. Improve load time by reducing calls to RTShader::Update
    * [Pull request #773](https://bitbucket.org/osrf/gazebo/pull-request/773)
    * [Issue #877](https://bitbucket.org/osrf/gazebo/issue/877)
1. Fix joint visualization
    * [Pull request #776](https://bitbucket.org/osrf/gazebo/pull-request/776)
    * [Pull request #802](https://bitbucket.org/osrf/gazebo/pull-request/802)
    * [Issue #464](https://bitbucket.org/osrf/gazebo/issue/464)
1. Add helpers to fix NaN
    * [Pull request #742](https://bitbucket.org/osrf/gazebo/pull-request/742)
1. Fix model resizing via the GUI
    * [Pull request #763](https://bitbucket.org/osrf/gazebo/pull-request/763)
    * [Issue #885](https://bitbucket.org/osrf/gazebo/issue/885)
1. Simplify gzlog test by using sha1
    * [Pull request #781](https://bitbucket.org/osrf/gazebo/pull-request/781)
    * [Issue #837](https://bitbucket.org/osrf/gazebo/issue/837)
1. Enable cppcheck for header files
    * [Pull request #782](https://bitbucket.org/osrf/gazebo/pull-request/782)
    * [Issue #907](https://bitbucket.org/osrf/gazebo/issue/907)
1. Fix broken regression test
    * [Pull request #784](https://bitbucket.org/osrf/gazebo/pull-request/784)
    * [Issue #884](https://bitbucket.org/osrf/gazebo/issue/884)
1. All simbody and dart to pass tests
    * [Pull request #790](https://bitbucket.org/osrf/gazebo/pull-request/790)
    * [Issue #873](https://bitbucket.org/osrf/gazebo/issue/873)
1. Fix camera rotation from SDF
    * [Pull request #789](https://bitbucket.org/osrf/gazebo/pull-request/789)
    * [Issue #920](https://bitbucket.org/osrf/gazebo/issue/920)
1. Fix bitbucket pullrequest command line tool to match new API
    * [Pull request #803](https://bitbucket.org/osrf/gazebo/pull-request/803)
1. Fix transceiver spawn errors in tests
    * [Pull request #811](https://bitbucket.org/osrf/gazebo/pull-request/811)
    * [Pull request #814](https://bitbucket.org/osrf/gazebo/pull-request/814)

### Gazebo 2.0.0 (2013-10-08)
1. Refactor code check tool.
    * [Pull Request #669](https://bitbucket.org/osrf/gazebo/pull-request/669)
1. Added pull request tool for Bitbucket.
    * [Pull Request #670](https://bitbucket.org/osrf/gazebo/pull-request/670)
    * [Pull Request #691](https://bitbucket.org/osrf/gazebo/pull-request/671)
1. New wireless receiver and transmitter sensor models.
    * [Pull Request #644](https://bitbucket.org/osrf/gazebo/pull-request/644)
    * [Pull Request #675](https://bitbucket.org/osrf/gazebo/pull-request/675)
    * [Pull Request #727](https://bitbucket.org/osrf/gazebo/pull-request/727)
1. Audio support using OpenAL.
    * [Pull Request #648](https://bitbucket.org/osrf/gazebo/pull-request/648)
    * [Pull Request #704](https://bitbucket.org/osrf/gazebo/pull-request/704)
1. Simplify command-line parsing of gztopic echo output.
    * [Pull Request #674](https://bitbucket.org/osrf/gazebo/pull-request/674)
    * Resolves: [Issue #795](https://bitbucket.org/osrf/gazebo/issue/795)
1. Use UNIX directories through the user of GNUInstallDirs cmake module.
    * [Pull Request #676](https://bitbucket.org/osrf/gazebo/pull-request/676)
    * [Pull Request #681](https://bitbucket.org/osrf/gazebo/pull-request/681)
1. New GUI interactions for object manipulation.
    * [Pull Request #634](https://bitbucket.org/osrf/gazebo/pull-request/634)
1. Fix for OSX menubar.
    * [Pull Request #677](https://bitbucket.org/osrf/gazebo/pull-request/677)
1. Remove internal SDF directories and dependencies.
    * [Pull Request #680](https://bitbucket.org/osrf/gazebo/pull-request/680)
1. Add minimum version for sdformat.
    * [Pull Request #682](https://bitbucket.org/osrf/gazebo/pull-request/682)
    * Resolves: [Issue #818](https://bitbucket.org/osrf/gazebo/issue/818)
1. Allow different gtest parameter types with ServerFixture
    * [Pull Request #686](https://bitbucket.org/osrf/gazebo/pull-request/686)
    * Resolves: [Issue #820](https://bitbucket.org/osrf/gazebo/issue/820)
1. GUI model scaling when using Bullet.
    * [Pull Request #683](https://bitbucket.org/osrf/gazebo/pull-request/683)
1. Fix typo in cmake config.
    * [Pull Request #694](https://bitbucket.org/osrf/gazebo/pull-request/694)
    * Resolves: [Issue #824](https://bitbucket.org/osrf/gazebo/issue/824)
1. Remove gazebo include subdir from pkgconfig and cmake config.
    * [Pull Request #691](https://bitbucket.org/osrf/gazebo/pull-request/691)
1. Torsional spring demo
    * [Pull Request #693](https://bitbucket.org/osrf/gazebo/pull-request/693)
1. Remove repeated call to SetAxis in Joint.cc
    * [Pull Request #695](https://bitbucket.org/osrf/gazebo/pull-request/695)
    * Resolves: [Issue #823](https://bitbucket.org/osrf/gazebo/issue/823)
1. Add test for rotational joints.
    * [Pull Request #697](https://bitbucket.org/osrf/gazebo/pull-request/697)
    * Resolves: [Issue #820](https://bitbucket.org/osrf/gazebo/issue/820)
1. Fix compilation of tests using Joint base class
    * [Pull Request #701](https://bitbucket.org/osrf/gazebo/pull-request/701)
1. Terrain paging implemented.
    * [Pull Request #687](https://bitbucket.org/osrf/gazebo/pull-request/687)
1. Improve timeout error reporting in ServerFixture
    * [Pull Request #705](https://bitbucket.org/osrf/gazebo/pull-request/705)
1. Fix mouse picking for cases where visuals overlap with the laser
    * [Pull Request #709](https://bitbucket.org/osrf/gazebo/pull-request/709)
1. Fix string literals for OSX
    * [Pull Request #712](https://bitbucket.org/osrf/gazebo/pull-request/712)
    * Resolves: [Issue #803](https://bitbucket.org/osrf/gazebo/issue/803)
1. Support for ENABLE_TESTS_COMPILATION cmake parameter
    * [Pull Request #708](https://bitbucket.org/osrf/gazebo/pull-request/708)
1. Updated system gui plugin
    * [Pull Request #702](https://bitbucket.org/osrf/gazebo/pull-request/702)
1. Fix force torque unit test issue
    * [Pull Request #673](https://bitbucket.org/osrf/gazebo/pull-request/673)
    * Resolves: [Issue #813](https://bitbucket.org/osrf/gazebo/issue/813)
1. Use variables to control auto generation of CFlags
    * [Pull Request #699](https://bitbucket.org/osrf/gazebo/pull-request/699)
1. Remove deprecated functions.
    * [Pull Request #715](https://bitbucket.org/osrf/gazebo/pull-request/715)
1. Fix typo in `Camera.cc`
    * [Pull Request #719](https://bitbucket.org/osrf/gazebo/pull-request/719)
    * Resolves: [Issue #846](https://bitbucket.org/osrf/gazebo/issue/846)
1. Performance improvements
    * [Pull Request #561](https://bitbucket.org/osrf/gazebo/pull-request/561)
1. Fix gripper model.
    * [Pull Request #713](https://bitbucket.org/osrf/gazebo/pull-request/713)
    * Resolves: [Issue #314](https://bitbucket.org/osrf/gazebo/issue/314)
1. First part of Simbody integration
    * [Pull Request #716](https://bitbucket.org/osrf/gazebo/pull-request/716)

## Gazebo 1.9

### Gazebo 1.9.6 (2014-04-29)

1. Refactored inertia ratio reduction for ODE
    * [Pull request #1114](https://bitbucket.org/osrf/gazebo/pull-request/1114)
1. Improved collada loading performance
    * [Pull request #1075](https://bitbucket.org/osrf/gazebo/pull-request/1075)

### Gazebo 1.9.3 (2014-01-10)

1. Add thickness to plane to remove shadow flickering.
    * [Pull request #886](https://bitbucket.org/osrf/gazebo/pull-request/886)
1. Temporary GUI shadow toggle fix.
    * [Issue #925](https://bitbucket.org/osrf/gazebo/issue/925)
    * [Pull request #868](https://bitbucket.org/osrf/gazebo/pull-request/868)
1. Fix memory access bugs with libc++ on mavericks.
    * [Issue #965](https://bitbucket.org/osrf/gazebo/issue/965)
    * [Pull request #857](https://bitbucket.org/osrf/gazebo/pull-request/857)
    * [Pull request #881](https://bitbucket.org/osrf/gazebo/pull-request/881)
1. Replaced printf with cout in gztopic hz.
    * [Issue #969](https://bitbucket.org/osrf/gazebo/issue/969)
    * [Pull request #854](https://bitbucket.org/osrf/gazebo/pull-request/854)
1. Add Dark grey material and fix indentation.
    * [Pull request #851](https://bitbucket.org/osrf/gazebo/pull-request/851)
1. Fixed sonar sensor unit test.
    * [Pull request #848](https://bitbucket.org/osrf/gazebo/pull-request/848)
1. Convergence acceleration and stability tweak to make atlas_v3 stable.
    * [Pull request #845](https://bitbucket.org/osrf/gazebo/pull-request/845)
1. Update gtest to 1.7.0 to resolve problems with libc++.
    * [Issue #947](https://bitbucket.org/osrf/gazebo/issue/947)
    * [Pull request #827](https://bitbucket.org/osrf/gazebo/pull-request/827)
1. Fixed LD_LIBRARY_PATH for plugins.
    * [Issue #957](https://bitbucket.org/osrf/gazebo/issue/957)
    * [Pull request #844](https://bitbucket.org/osrf/gazebo/pull-request/844)
1. Fix transceiver sporadic errors.
    * Backport of [pull request #811](https://bitbucket.org/osrf/gazebo/pull-request/811)
    * [Pull request #836](https://bitbucket.org/osrf/gazebo/pull-request/836)
1. Modified the MsgTest to be deterministic with time checks.
    * [Pull request #843](https://bitbucket.org/osrf/gazebo/pull-request/843)
1. Fixed seg fault in LaserVisual.
    * [Issue #950](https://bitbucket.org/osrf/gazebo/issue/950)
    * [Pull request #832](https://bitbucket.org/osrf/gazebo/pull-request/832)
1. Implemented the option to disable tests that need a working screen to run properly.
    * Backport of [Pull request #764](https://bitbucket.org/osrf/gazebo/pull-request/764)
    * [Pull request #837](https://bitbucket.org/osrf/gazebo/pull-request/837)
1. Cleaned up gazebo shutdown.
    * [Pull request #829](https://bitbucket.org/osrf/gazebo/pull-request/829)
1. Fixed bug associated with loading joint child links.
    * [Issue #943](https://bitbucket.org/osrf/gazebo/issue/943)
    * [Pull request #820](https://bitbucket.org/osrf/gazebo/pull-request/820)

### Gazebo 1.9.2 (2013-11-08)
1. Fix enable/disable sky and clouds from SDF
    * [Pull request #809](https://bitbucket.org/osrf/gazebo/pull-request/809])
1. Fix occasional blank GUI screen on startup
    * [Pull request #815](https://bitbucket.org/osrf/gazebo/pull-request/815])
1. Fix GPU laser when interacting with heightmaps
    * [Pull request #796](https://bitbucket.org/osrf/gazebo/pull-request/796])
1. Added API/ABI checker command line tool
    * [Pull request #765](https://bitbucket.org/osrf/gazebo/pull-request/765])
1. Added gtest version information
    * [Pull request #801](https://bitbucket.org/osrf/gazebo/pull-request/801])
1. Fix GUI world saving
    * [Pull request #806](https://bitbucket.org/osrf/gazebo/pull-request/806])
1. Enable anti-aliasing for camera sensor
    * [Pull request #800](https://bitbucket.org/osrf/gazebo/pull-request/800])
1. Make sensor noise deterministic
    * [Pull request #788](https://bitbucket.org/osrf/gazebo/pull-request/788])
1. Fix build problem
    * [Issue #901](https://bitbucket.org/osrf/gazebo/issue/901)
    * [Pull request #778](https://bitbucket.org/osrf/gazebo/pull-request/778])
1. Fix a typo in Camera.cc
    * [Pull request #720](https://bitbucket.org/osrf/gazebo/pull-request/720])
    * [Issue #846](https://bitbucket.org/osrf/gazebo/issue/846)
1. Fix OSX menu bar
    * [Pull request #688](https://bitbucket.org/osrf/gazebo/pull-request/688])
1. Fix gazebo::init by calling sdf::setFindCallback() before loading the sdf in gzfactory.
    * [Pull request #678](https://bitbucket.org/osrf/gazebo/pull-request/678])
    * [Issue #817](https://bitbucket.org/osrf/gazebo/issue/817)

### Gazebo 1.9.1 (2013-08-20)
* Deprecate header files that require case-sensitive filesystem (e.g. Common.hh, Physics.hh) [https://bitbucket.org/osrf/gazebo/pull-request/638/fix-for-775-deprecate-headers-that-require]
* Initial support for building on Mac OS X [https://bitbucket.org/osrf/gazebo/pull-request/660/osx-support-for-gazebo-19] [https://bitbucket.org/osrf/gazebo/pull-request/657/cmake-fixes-for-osx]
* Fixes for various issues [https://bitbucket.org/osrf/gazebo/pull-request/635/fix-for-issue-792/diff] [https://bitbucket.org/osrf/gazebo/pull-request/628/allow-scoped-and-non-scoped-joint-names-to/diff] [https://bitbucket.org/osrf/gazebo/pull-request/636/fix-build-dependency-in-message-generation/diff] [https://bitbucket.org/osrf/gazebo/pull-request/639/make-the-unversioned-setupsh-a-copy-of-the/diff] [https://bitbucket.org/osrf/gazebo/pull-request/650/added-missing-lib-to-player-client-library/diff] [https://bitbucket.org/osrf/gazebo/pull-request/656/install-gzmode_create-without-sh-suffix/diff]

### Gazebo 1.9.0 (2013-07-23)
* Use external package [sdformat](https://bitbucket.org/osrf/sdformat) for sdf parsing, refactor the `Element::GetValue*` function calls, and deprecate Gazebo's internal sdf parser [https://bitbucket.org/osrf/gazebo/pull-request/627]
* Improved ROS support ([[Tutorials#ROS_Integration |documentation here]]) [https://bitbucket.org/osrf/gazebo/pull-request/559]
* Added Sonar, Force-Torque, and Tactile Pressure sensors [https://bitbucket.org/osrf/gazebo/pull-request/557], [https://bitbucket.org/osrf/gazebo/pull-request/567]
* Add compile-time defaults for environment variables so that sourcing setup.sh is unnecessary in most cases [https://bitbucket.org/osrf/gazebo/pull-request/620]
* Enable user camera to follow objects in client window [https://bitbucket.org/osrf/gazebo/pull-request/603]
* Install protobuf message files for use in custom messages [https://bitbucket.org/osrf/gazebo/pull-request/614]
* Change default compilation flags to improve debugging [https://bitbucket.org/osrf/gazebo/pull-request/617]
* Change to supported relative include paths [https://bitbucket.org/osrf/gazebo/pull-request/594]
* Fix display of laser scans when sensor is rotated [https://bitbucket.org/osrf/gazebo/pull-request/599]

## Gazebo 1.8

### Gazebo 1.8.7 (2013-07-16)
* Fix bug in URDF parsing of Vector3 elements [https://bitbucket.org/osrf/gazebo/pull-request/613]
* Fix compilation errors with newest libraries [https://bitbucket.org/osrf/gazebo/pull-request/615]

### Gazebo 1.8.6 (2013-06-07)
* Fix inertia lumping in the URDF parser[https://bitbucket.org/osrf/gazebo/pull-request/554]
* Fix for ODEJoint CFM damping sign error [https://bitbucket.org/osrf/gazebo/pull-request/586]
* Fix transport memory growth[https://bitbucket.org/osrf/gazebo/pull-request/584]
* Reduce log file data in order to reduce buffer growth that results in out of memory kernel errors[https://bitbucket.org/osrf/gazebo/pull-request/587]

### Gazebo 1.8.5 (2013-06-04)
* Fix Gazebo build for machines without a valid display.[https://bitbucket.org/osrf/gazebo/commits/37f00422eea03365b839a632c1850431ee6a1d67]

### Gazebo 1.8.4 (2013-06-03)
* Fix UDRF to SDF converter so that URDF gazebo extensions are applied to all collisions in a link.[https://bitbucket.org/osrf/gazebo/pull-request/579]
* Prevent transport layer from locking when a gzclient connects to a gzserver over a connection with high latency.[https://bitbucket.org/osrf/gazebo/pull-request/572]
* Improve performance and fix uninitialized conditional jumps.[https://bitbucket.org/osrf/gazebo/pull-request/571]

### Gazebo 1.8.3 (2013-06-03)
* Fix for gzlog hanging when gzserver is not present or not responsive[https://bitbucket.org/osrf/gazebo/pull-request/577]
* Fix occasional segfault when generating log files[https://bitbucket.org/osrf/gazebo/pull-request/575]
* Performance improvement to ODE[https://bitbucket.org/osrf/gazebo/pull-request/556]
* Fix node initialization[https://bitbucket.org/osrf/gazebo/pull-request/570]
* Fix GPU laser Hz rate reduction when sensor moved away from world origin[https://bitbucket.org/osrf/gazebo/pull-request/566]
* Fix incorrect lighting in camera sensors when GPU laser is subscribe to[https://bitbucket.org/osrf/gazebo/pull-request/563]

### Gazebo 1.8.2 (2013-05-28)
* ODE performance improvements[https://bitbucket.org/osrf/gazebo/pull-request/535][https://bitbucket.org/osrf/gazebo/pull-request/537]
* Fixed tests[https://bitbucket.org/osrf/gazebo/pull-request/538][https://bitbucket.org/osrf/gazebo/pull-request/541][https://bitbucket.org/osrf/gazebo/pull-request/542]
* Fixed sinking vehicle bug[https://bitbucket.org/osrf/drcsim/issue/300] in pull-request[https://bitbucket.org/osrf/gazebo/pull-request/538]
* Fix GPU sensor throttling[https://bitbucket.org/osrf/gazebo/pull-request/536]
* Reduce string comparisons for better performance[https://bitbucket.org/osrf/gazebo/pull-request/546]
* Contact manager performance improvements[https://bitbucket.org/osrf/gazebo/pull-request/543]
* Transport performance improvements[https://bitbucket.org/osrf/gazebo/pull-request/548]
* Reduce friction noise[https://bitbucket.org/osrf/gazebo/pull-request/545]

### Gazebo 1.8.1 (2013-05-22)
* Please note that 1.8.1 contains a bug[https://bitbucket.org/osrf/drcsim/issue/300] that causes interpenetration between objects in resting contact to grow slowly.  Please update to 1.8.2 for the patch.
* Added warm starting[https://bitbucket.org/osrf/gazebo/pull-request/529]
* Reduced console output[https://bitbucket.org/osrf/gazebo/pull-request/533]
* Improved off screen rendering performance[https://bitbucket.org/osrf/gazebo/pull-request/530]
* Performance improvements [https://bitbucket.org/osrf/gazebo/pull-request/535] [https://bitbucket.org/osrf/gazebo/pull-request/537]

### Gazebo 1.8.0 (2013-05-17)
* Fixed slider axis [https://bitbucket.org/osrf/gazebo/pull-request/527]
* Fixed heightmap shadows [https://bitbucket.org/osrf/gazebo/pull-request/525]
* Fixed model and canonical link pose [https://bitbucket.org/osrf/gazebo/pull-request/519]
* Fixed OSX message header[https://bitbucket.org/osrf/gazebo/pull-request/524]
* Added zlib compression for logging [https://bitbucket.org/osrf/gazebo/pull-request/515]
* Allow clouds to be disabled in cameras [https://bitbucket.org/osrf/gazebo/pull-request/507]
* Camera rendering performance [https://bitbucket.org/osrf/gazebo/pull-request/528]


## Gazebo 1.7

### Gazebo 1.7.3 (2013-05-08)
* Fixed log cleanup (again) [https://bitbucket.org/osrf/gazebo/pull-request/511/fix-log-cleanup-logic]

### Gazebo 1.7.2 (2013-05-07)
* Fixed log cleanup [https://bitbucket.org/osrf/gazebo/pull-request/506/fix-gzlog-stop-command-line]
* Minor documentation fix [https://bitbucket.org/osrf/gazebo/pull-request/488/minor-documentation-fix]

### Gazebo 1.7.1 (2013-04-19)
* Fixed tests
* IMU sensor receives time stamped data from links
* Fix saving image frames [https://bitbucket.org/osrf/gazebo/pull-request/466/fix-saving-frames/diff]
* Wireframe rendering in GUI [https://bitbucket.org/osrf/gazebo/pull-request/414/allow-rendering-of-models-in-wireframe]
* Improved logging performance [https://bitbucket.org/osrf/gazebo/pull-request/457/improvements-to-gzlog-filter-and-logging]
* Viscous mud model [https://bitbucket.org/osrf/gazebo/pull-request/448/mud-plugin/diff]

## Gazebo 1.6

### Gazebo 1.6.3 (2013-04-15)
* Fixed a [critical SDF bug](https://bitbucket.org/osrf/gazebo/pull-request/451)
* Fixed a [laser offset bug](https://bitbucket.org/osrf/gazebo/pull-request/449)

### Gazebo 1.6.2 (2013-04-14)
* Fix for fdir1 physics property [https://bitbucket.org/osrf/gazebo/pull-request/429/fixes-to-treat-fdir1-better-1-rotate-into/diff]
* Fix for force torque sensor [https://bitbucket.org/osrf/gazebo/pull-request/447]
* SDF documentation fix [https://bitbucket.org/osrf/gazebo/issue/494/joint-axis-reference-frame-doesnt-match]

### Gazebo 1.6.1 (2013-04-05)
* Switch default build type to Release.

### Gazebo 1.6.0 (2013-04-05)
* Improvements to inertia in rubble pile
* Various Bullet integration advances.
* Noise models for ray, camera, and imu sensors.
* SDF 1.4, which accommodates more physics engine parameters and also some sensor noise models.
* Initial support for making movies from within Gazebo.
* Many performance improvements.
* Many bug fixes.
* Progress toward to building on OS X.

## Gazebo 1.5

### Gazebo 1.5.0 (2013-03-11)
* Partial integration of Bullet
  * Includes: cubes, spheres, cylinders, planes, meshes, revolute joints, ray sensors
* GUI Interface for log writing.
* Threaded sensors.
* Multi-camera sensor.

* Fixed the following issues:
 * [https://bitbucket.org/osrf/gazebo/issue/236 Issue #236]
 * [https://bitbucket.org/osrf/gazebo/issue/507 Issue #507]
 * [https://bitbucket.org/osrf/gazebo/issue/530 Issue #530]
 * [https://bitbucket.org/osrf/gazebo/issue/279 Issue #279]
 * [https://bitbucket.org/osrf/gazebo/issue/529 Issue #529]
 * [https://bitbucket.org/osrf/gazebo/issue/239 Issue #239]
 * [https://bitbucket.org/osrf/gazebo/issue/5 Issue #5]

## Gazebo 1.4

### Gazebo 1.4.0 (2013-02-01)
* New Features:
 * GUI elements to display messages from the server.
 * Multi-floor building editor and creator.
 * Improved sensor visualizations.
 * Improved mouse interactions

* Fixed the following issues:
 * [https://bitbucket.org/osrf/gazebo/issue/16 Issue #16]
 * [https://bitbucket.org/osrf/gazebo/issue/142 Issue #142]
 * [https://bitbucket.org/osrf/gazebo/issue/229 Issue #229]
 * [https://bitbucket.org/osrf/gazebo/issue/277 Issue #277]
 * [https://bitbucket.org/osrf/gazebo/issue/291 Issue #291]
 * [https://bitbucket.org/osrf/gazebo/issue/310 Issue #310]
 * [https://bitbucket.org/osrf/gazebo/issue/320 Issue #320]
 * [https://bitbucket.org/osrf/gazebo/issue/329 Issue #329]
 * [https://bitbucket.org/osrf/gazebo/issue/333 Issue #333]
 * [https://bitbucket.org/osrf/gazebo/issue/334 Issue #334]
 * [https://bitbucket.org/osrf/gazebo/issue/335 Issue #335]
 * [https://bitbucket.org/osrf/gazebo/issue/341 Issue #341]
 * [https://bitbucket.org/osrf/gazebo/issue/350 Issue #350]
 * [https://bitbucket.org/osrf/gazebo/issue/384 Issue #384]
 * [https://bitbucket.org/osrf/gazebo/issue/431 Issue #431]
 * [https://bitbucket.org/osrf/gazebo/issue/433 Issue #433]
 * [https://bitbucket.org/osrf/gazebo/issue/453 Issue #453]
 * [https://bitbucket.org/osrf/gazebo/issue/456 Issue #456]
 * [https://bitbucket.org/osrf/gazebo/issue/457 Issue #457]
 * [https://bitbucket.org/osrf/gazebo/issue/459 Issue #459]

## Gazebo 1.3

### Gazebo 1.3.1 (2012-12-14)
* Fixed the following issues:
 * [https://bitbucket.org/osrf/gazebo/issue/297 Issue #297]
* Other bugs fixed:
 * [https://bitbucket.org/osrf/gazebo/pull-request/164/ Fix light bounding box to disable properly when deselected]
 * [https://bitbucket.org/osrf/gazebo/pull-request/169/ Determine correct local IP address, to make remote clients work properly]
 * Various test fixes

### Gazebo 1.3.0 (2012-12-03)
* Fixed the following issues:
 * [https://bitbucket.org/osrf/gazebo/issue/233 Issue #233]
 * [https://bitbucket.org/osrf/gazebo/issue/238 Issue #238]
 * [https://bitbucket.org/osrf/gazebo/issue/2 Issue #2]
 * [https://bitbucket.org/osrf/gazebo/issue/95 Issue #95]
 * [https://bitbucket.org/osrf/gazebo/issue/97 Issue #97]
 * [https://bitbucket.org/osrf/gazebo/issue/90 Issue #90]
 * [https://bitbucket.org/osrf/gazebo/issue/253 Issue #253]
 * [https://bitbucket.org/osrf/gazebo/issue/163 Issue #163]
 * [https://bitbucket.org/osrf/gazebo/issue/91 Issue #91]
 * [https://bitbucket.org/osrf/gazebo/issue/245 Issue #245]
 * [https://bitbucket.org/osrf/gazebo/issue/242 Issue #242]
 * [https://bitbucket.org/osrf/gazebo/issue/156 Issue #156]
 * [https://bitbucket.org/osrf/gazebo/issue/78 Issue #78]
 * [https://bitbucket.org/osrf/gazebo/issue/36 Issue #36]
 * [https://bitbucket.org/osrf/gazebo/issue/104 Issue #104]
 * [https://bitbucket.org/osrf/gazebo/issue/249 Issue #249]
 * [https://bitbucket.org/osrf/gazebo/issue/244 Issue #244]

* New features:
 * Default camera view changed to look down at the origin from a height of 2 meters at location (5, -5, 2).
 * Record state data using the '-r' command line option, playback recorded state data using the '-p' command line option
 * Adjust placement of lights using the mouse.
 * Reduced the startup time.
 * Added visual reference for GUI mouse movements.
 * SDF version 1.3 released (changes from 1.2 listed below):
     - added `name` to `<camera name="cam_name"/>`
     - added `pose` to `<camera><pose>...</pose></camera>`
     - removed `filename` from `<mesh><filename>...</filename><mesh>`, use uri only.
     - recovered `provide_feedback` under `<joint>`, allowing calling `physics::Joint::GetForceTorque` in plugins.
     - added `imu` under `<sensor>`.

## Gazebo 1.2

### Gazebo 1.2.6 (2012-11-08)
* Fixed a transport issue with the GUI. Fixed saving the world via the GUI. Added more documentation. ([https://bitbucket.org/osrf/gazebo/pull-request/43/fixed-a-transport-issue-with-the-gui-fixed/diff pull request #43])
* Clean up mutex usage. ([https://bitbucket.org/osrf/gazebo/pull-request/54/fix-mutex-in-modellistwidget-using-boost/diff pull request #54])
* Fix OGRE path determination ([https://bitbucket.org/osrf/gazebo/pull-request/58/fix-ogre-paths-so-this-also-works-with/diff pull request #58], [https://bitbucket.org/osrf/gazebo/pull-request/68/fix-ogre-plugindir-determination/diff pull request #68])
* Fixed a couple of crashes and model selection/dragging problems ([https://bitbucket.org/osrf/gazebo/pull-request/59/fixed-a-couple-of-crashes-and-model/diff pull request #59])

### Gazebo 1.2.5 (2012-10-22)
* Step increment update while paused fixed ([https://bitbucket.org/osrf/gazebo/pull-request/45/fix-proper-world-stepinc-count-we-were/diff pull request #45])
* Actually call plugin destructors on shutdown ([https://bitbucket.org/osrf/gazebo/pull-request/51/fixed-a-bug-which-prevent-a-plugin/diff pull request #51])
* Don't crash on bad SDF input ([https://bitbucket.org/osrf/gazebo/pull-request/52/fixed-loading-of-bad-sdf-files/diff pull request #52])
* Fix cleanup of ray sensors on model deletion ([https://bitbucket.org/osrf/gazebo/pull-request/53/deleting-a-model-with-a-ray-sensor-did/diff pull request #53])
* Fix loading / deletion of improperly specified models ([https://bitbucket.org/osrf/gazebo/pull-request/56/catch-when-loading-bad-models-joint/diff pull request #56])

### Gazebo 1.2.4 (10-19-2012:08:00:52)
*  Style fixes ([https://bitbucket.org/osrf/gazebo/pull-request/30/style-fixes/diff pull request #30]).
*  Fix joint position control ([https://bitbucket.org/osrf/gazebo/pull-request/49/fixed-position-joint-control/diff pull request #49])

### Gazebo 1.2.3 (10-16-2012:18:39:54)
*  Disabled selection highlighting due to bug ([https://bitbucket.org/osrf/gazebo/pull-request/44/disabled-selection-highlighting-fixed/diff pull request #44]).
*  Fixed saving a world via the GUI.

### Gazebo 1.2.2 (10-16-2012:15:12:22)
*  Skip search for system install of libccd, use version inside gazebo ([https://bitbucket.org/osrf/gazebo/pull-request/39/skip-search-for-system-install-of-libccd/diff pull request #39]).
*  Fixed sensor initialization race condition ([https://bitbucket.org/osrf/gazebo/pull-request/42/fix-sensor-initializaiton-race-condition pull request #42]).

### Gazebo 1.2.1 (10-15-2012:21:32:55)
*  Properly removed projectors attached to deleted models ([https://bitbucket.org/osrf/gazebo/pull-request/37/remove-projectors-that-are-attached-to/diff pull request #37]).
*  Fix model plugin loading bug ([https://bitbucket.org/osrf/gazebo/pull-request/31/moving-bool-first-in-model-and-world pull request #31]).
*  Fix light insertion and visualization of models prior to insertion ([https://bitbucket.org/osrf/gazebo/pull-request/35/fixed-light-insertion-and-visualization-of/diff pull request #35]).
*  Fixed GUI manipulation of static objects ([https://bitbucket.org/osrf/gazebo/issue/63/moving-static-objects-does-not-move-the issue #63] [https://bitbucket.org/osrf/gazebo/pull-request/38/issue-63-bug-patch-moving-static-objects/diff pull request #38]).
*  Fixed GUI selection bug ([https://bitbucket.org/osrf/gazebo/pull-request/40/fixed-selection-of-multiple-objects-at/diff pull request #40])

### Gazebo 1.2.0 (10-04-2012:20:01:20)
*  Updated GUI: new style, improved mouse controls, and removal of non-functional items.
*  Model database: An online repository of models.
*  Numerous bug fixes
*  APT repository hosted at [http://osrfoundation.org OSRF]
*  Improved process control prevents zombie processes<|MERGE_RESOLUTION|>--- conflicted
+++ resolved
@@ -1,23 +1,11 @@
 ## Gazebo 8
 
 ## Gazebo 8.x.x (2018-xx-xx)
-
-1. Fix log recording, only call sdf::initFile once
-    * [Pull request 2885](https://bitbucket.org/osrf/gazebo/pull-request/2885)
-    * [Issue 2425](https://bitbucket.org/osrf/gazebo/issues/2425)
 
 1. Ensure sdf inertia values are consistent
     * [Pull request 2867](https://bitbucket.org/osrf/gazebo/pull-requests/2867)
     * [Issue 2367](https://bitbucket.org/osrf/gazebo/issues/2367)
 
-<<<<<<< HEAD
-1. Fix gazebo7 + ogre 1.8 build error
-    * [Pull request 2878](https://bitbucket.org/osrf/gazebo/pull-request/2878)
-
-1. Don't shut down gazebo when removing a world
-    * [Pull request 2511](https://bitbucket.org/osrf/gazebo/pull-request/2511)
-
-=======
 1. Fix log recording, only call sdf::initFile once
     * [Pull request ](https://bitbucket.org/osrf/gazebo/pull-request/)
     * [Issue 2425](https://bitbucket.org/osrf/gazebo/issues/2425)
@@ -33,7 +21,10 @@
 
 1. Support python3 with check_test_ran.py
     * [Pull request 2902](https://bitbucket.org/osrf/gazebo/pull-request/2902)
->>>>>>> e3e52d19
+
+1. Don't shut down gazebo when removing a world
+    * [Pull request 2511](https://bitbucket.org/osrf/gazebo/pull-request/2511)
+
 
 ## Gazebo 8.3.0 (2018-02-10)
 
@@ -99,8 +90,15 @@
 1. Allow marker requests to be received from server plugins.
     * [Pull request 2858](https://bitbucket.org/osrf/gazebo/pull-requests/2858)
 
+1. Process insertions and deletions on gz log echo
+    * [Pull request 2608](https://bitbucket.org/osrf/gazebo/pull-request/2608)
+    * [Issue 2136](https://bitbucket.org/osrf/gazebo/issues/2136)
+
 1. Call DisconnectNewImageFrame in the CameraPlugin destructor
     * [Pull request 2815](https://bitbucket.org/osrf/gazebo/pull-request/2815)
+
+1. Add Static Map Plugin for creating textured map model
+    * [Pull request 2834](https://bitbucket.org/osrf/gazebo/pull-requests/2834)
 
 ## Gazebo 8.2.0 (2017-12-10)
 
