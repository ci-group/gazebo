--- conflicted
+++ resolved
@@ -358,9 +358,6 @@
 
 ### Gazebo 5.x.x
 
-<<<<<<< HEAD
-1. Added lines to laser sensor visualization
-=======
 1. Initialize sigact struct fields that valgrind said were being used uninitialized
     * [Pull request #1809](https://bitbucket.org/osrf/gazebo/pull-request/1809)
 
@@ -370,8 +367,7 @@
 1. Use ToSDF functions to simplify physics_friction test
     * [Pull request #1808](https://bitbucket.org/osrf/gazebo/pull-request/1808)
 
-1. Added lines to laser sensor visualization 
->>>>>>> 8e310263
+1. Added lines to laser sensor visualization
     * [Pull request #1742](https://bitbucket.org/osrf/gazebo/pull-request/1742)
     * [Issue #935](https://bitbucket.org/osrf/gazebo/issue/935)
 
