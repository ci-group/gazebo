--- conflicted
+++ resolved
@@ -96,11 +96,7 @@
   if (!logCurrXml)
     gzthrow("Unable to find the first chunk");
 
-<<<<<<< HEAD
-  if (!this->GetChunkData(this->logCurrXml, this->currentChunk))
-=======
   if (!this->ChunkData(this->logCurrXml, this->currentChunk))
->>>>>>> 617ec637
     gzthrow("Unable to decode log file");
 
   this->start = 0;
@@ -202,11 +198,7 @@
       return;
     }
 
-<<<<<<< HEAD
-    if (!this->GetChunkData(chunkXml, chunk))
-=======
     if (!this->ChunkData(chunkXml, chunk))
->>>>>>> 617ec637
       return;
 
     // Find the first <sim_time> of the log.
@@ -236,11 +228,7 @@
     return;
   }
 
-<<<<<<< HEAD
-  if (!this->GetChunkData(lastChunk, chunk))
-=======
   if (!this->ChunkData(lastChunk, chunk))
->>>>>>> 617ec637
     return;
 
   // Update the last <sim_time> of the log.
@@ -281,11 +269,7 @@
     }
 
     std::string chunk;
-<<<<<<< HEAD
-    if (!this->GetChunkData(chunkXml, chunk))
-=======
     if (!this->ChunkData(chunkXml, chunk))
->>>>>>> 617ec637
       return false;
 
     // Find the first <iterations> of the log.
@@ -472,11 +456,7 @@
     return false;
   }
 
-<<<<<<< HEAD
-  if (!this->GetChunkData(this->logCurrXml, this->currentChunk))
-=======
   if (!this->ChunkData(this->logCurrXml, this->currentChunk))
->>>>>>> 617ec637
     return false;
 
   // Skip first <sdf> block (it doesn't have a world state).
@@ -509,11 +489,7 @@
     return false;
   }
 
-<<<<<<< HEAD
-  if (!this->GetChunkData(this->logCurrXml, this->currentChunk))
-=======
   if (!this->ChunkData(this->logCurrXml, this->currentChunk))
->>>>>>> 617ec637
     return false;
 
   this->start = this->currentChunk.size() - 1;
@@ -621,21 +597,13 @@
   }
 
   if (this->logCurrXml && count == _index)
-<<<<<<< HEAD
-    return this->GetChunkData(this->logCurrXml, _data);
-=======
     return this->ChunkData(this->logCurrXml, _data);
->>>>>>> 617ec637
   else
     return false;
 }
 
 /////////////////////////////////////////////////
-<<<<<<< HEAD
-bool LogPlay::GetChunkData(tinyxml2::XMLElement *_xml, std::string &_data)
-=======
 bool LogPlay::ChunkData(tinyxml2::XMLElement *_xml, std::string &_data)
->>>>>>> 617ec637
 {
   // Make sure we have valid xml pointer
   if (!_xml)
@@ -730,11 +698,7 @@
     return false;
 
   this->logCurrXml = next;
-<<<<<<< HEAD
-  if (!this->GetChunkData(this->logCurrXml, this->currentChunk))
-=======
   if (!this->ChunkData(this->logCurrXml, this->currentChunk))
->>>>>>> 617ec637
     return false;
 
   this->start = 0;
@@ -751,11 +715,7 @@
     return false;
 
   this->logCurrXml = prev;
-<<<<<<< HEAD
-  if (!this->GetChunkData(this->logCurrXml, this->currentChunk))
-=======
   if (!this->ChunkData(this->logCurrXml, this->currentChunk))
->>>>>>> 617ec637
     return false;
 
   this->start = this->currentChunk.size() - 1;
