/*
 * Copyright (C) 2012-2016 Open Source Robotics Foundation
 *
 * Licensed under the Apache License, Version 2.0 (the "License");
 * you may not use this file except in compliance with the License.
 * You may obtain a copy of the License at
 *
 *     http://www.apache.org/licenses/LICENSE-2.0
 *
 * Unless required by applicable law or agreed to in writing, software
 * distributed under the License is distributed on an "AS IS" BASIS,
 * WITHOUT WARRANTIES OR CONDITIONS OF ANY KIND, either express or implied.
 * See the License for the specific language governing permissions and
 * limitations under the License.
 *
*/
#ifdef _WIN32
  // Ensure that Winsock2.h is included before Windows.h, which can get
  // pulled in by anybody (e.g., Boost).
  #include <Winsock2.h>
#endif

#include <gazebo/tinyxml2.h>

#include <algorithm>
#include <boost/filesystem.hpp>
#include <boost/lexical_cast.hpp>
#include <boost/iostreams/filter/bzip2.hpp>
#include <boost/iostreams/filter/zlib.hpp>
#include <boost/iostreams/filtering_stream.hpp>
#include <boost/iostreams/copy.hpp>
#include <boost/archive/iterators/base64_from_binary.hpp>
#include <boost/archive/iterators/binary_from_base64.hpp>
#include <boost/archive/iterators/remove_whitespace.hpp>
#include <boost/archive/iterators/istream_iterator.hpp>
#include <boost/archive/iterators/transform_width.hpp>

#include <ignition/math/Rand.hh>

#include "gazebo/common/Exception.hh"
#include "gazebo/common/Console.hh"
#include "gazebo/common/Base64.hh"
#include "gazebo/util/LogRecord.hh"

#include "gazebo/util/LogPlayPrivate.hh"
#include "gazebo/util/LogPlay.hh"

using namespace gazebo;
using namespace util;

/////////////////////////////////////////////////
LogPlay::LogPlay()
: dataPtr(new LogPlayPrivate)
{
  this->dataPtr->logStartXml = NULL;
}

/////////////////////////////////////////////////
LogPlay::~LogPlay()
{
}

/////////////////////////////////////////////////
void LogPlay::Open(const std::string &_logFile)
{
  this->dataPtr->currentChunk.clear();

  boost::filesystem::path path(_logFile);
  if (!boost::filesystem::exists(path))
    gzthrow("Invalid logfile [" + _logFile + "]. Does not exist.");

  if (boost::filesystem::is_directory(path))
    gzthrow("Invalid logfile [" + _logFile + "]. This is a directory.");

  // Flag use to indicate if a parser failure has occurred
  bool xmlParserFail = this->dataPtr->xmlDoc.LoadFile(_logFile.c_str()) !=
    tinyxml2::XML_NO_ERROR;

  // Parse the log file
<<<<<<< HEAD
  if (this->dataPtr->xmlDoc.LoadFile(_logFile.c_str()) !=
      gazebo::tinyxml2::XML_NO_ERROR)
=======
  if (xmlParserFail)
  {
    std::string endTag = "</gazebo_log>";
    // Open the log file for reading, we will check if the end of the log
    // file has the correct closing tag: </gazebo_log>.
    std::ifstream inFile(_logFile);
    if (inFile)
    {
      // Move to the end of the file
      int len = -1 - static_cast<int>(endTag.length());
      inFile.seekg(len, std::ios::end);

      // Get the last line
      std::string lastLine;
      std::getline(inFile, lastLine);
      inFile.close();

      // Add missing </gazebo_log> if not present.
      if (lastLine.find(endTag) == std::string::npos)
      {
        // Open the log file for append
        std::ofstream fix(_logFile, std::ios::app);
        if (fix)
        {
          // Add the end tag
          fix << endTag << std::endl;
          fix.close();

          // Retry loading the log file.
          xmlParserFail = this->dataPtr->xmlDoc.LoadFile(_logFile.c_str()) !=
            tinyxml2::XML_NO_ERROR;
        }
      }
    }
  }

  // Output error and throw if the log file had a problem.
  // \todo Remove throws in this class. A failure to open a log file is not
  // a critical failure.
  if (xmlParserFail)
>>>>>>> a9a3ee7b
  {
    gzerr << "Unable to load file[" << _logFile << "]. "
      << "Check the Gazebo server log file for more information.\n";
    const char *errorStr1 = this->dataPtr->xmlDoc.GetErrorStr1();
    const char *errorStr2 = this->dataPtr->xmlDoc.GetErrorStr2();
    if (errorStr1)
      gzlog << "Log Error 1:\n" << errorStr1 << std::endl;
    if (errorStr2)
      gzlog << "Log Error 2:\n" << errorStr2 << std::endl;
    gzthrow("Error parsing log file");
  }

  // Get the gazebo_log element
  this->dataPtr->logStartXml =
    this->dataPtr->xmlDoc.FirstChildElement("gazebo_log");

  if (!this->dataPtr->logStartXml)
    gzthrow("Log file is missing the <gazebo_log> element");

  // Store the filename for future use.
  this->dataPtr->filename = _logFile;

  // Read in the header.
  this->ReadHeader();

  this->dataPtr->logCurrXml = this->dataPtr->logStartXml;
  this->dataPtr->encoding.clear();

  // Extract the start/end log times from the log.
  this->ReadLogTimes();

  // Extract the initial "iterations" value from the log.
  this->dataPtr->iterationsFound = this->ReadIterations();

  this->dataPtr->logCurrXml =
    this->dataPtr->logStartXml->FirstChildElement("chunk");

  if (!this->dataPtr->logCurrXml)
    gzthrow("Unable to find the first chunk");

  if (!this->dataPtr->ChunkData(this->dataPtr->logCurrXml,
                                this->dataPtr->currentChunk))
  {
    gzthrow("Unable to decode log file");
  }

  this->dataPtr->start = 0;
  this->dataPtr->end = -1 * this->dataPtr->kEndFrame.size();
}

/////////////////////////////////////////////////
std::string LogPlay::Header() const
{
  std::ostringstream stream;
  stream << "<?xml version='1.0'?>\n"
         << "<gazebo_log>\n"
         << "<header>\n"
         << "<log_version>" << this->dataPtr->logVersion << "</log_version>\n"
         << "<gazebo_version>" << this->dataPtr->gazeboVersion
         << "</gazebo_version>\n"
         << "<rand_seed>" << this->dataPtr->randSeed << "</rand_seed>\n"
         << "<log_start>" << this->dataPtr->logStartTime << "</log_start>\n"
         << "<log_end>" << this->dataPtr->logEndTime << "</log_end>\n"
         << "</header>\n";

  return stream.str();
}

/////////////////////////////////////////////////
uint64_t LogPlay::InitialIterations() const
{
  return this->dataPtr->initialIterations;
}

/////////////////////////////////////////////////
bool LogPlay::HasIterations() const
{
  return this->dataPtr->iterationsFound;
}

/////////////////////////////////////////////////
void LogPlay::ReadHeader()
{
  this->dataPtr->randSeed = ignition::math::Rand::Seed();
  gazebo::tinyxml2::XMLElement *headerXml, *childXml;

  this->dataPtr->logVersion.clear();
  this->dataPtr->gazeboVersion.clear();

  // Get the header element
  headerXml = this->dataPtr->logStartXml->FirstChildElement("header");
  if (!headerXml)
    gzthrow("Log file has no header");

  // Get the log format version
  childXml = headerXml->FirstChildElement("log_version");
  if (!childXml)
    gzerr << "Log file header is missing the log version.\n";
  else
    this->dataPtr->logVersion = childXml->GetText();

  if (this->dataPtr->logVersion != GZ_LOG_VERSION)
  {
    gzwarn << "Log version[" << this->dataPtr->logVersion << "] in file["
           << this->dataPtr->filename
           << "] does not match Gazebo's log version["
           << GZ_LOG_VERSION << "]\n";
    return;
  }

  // Get the gazebo version
  childXml = headerXml->FirstChildElement("gazebo_version");
  if (!childXml)
    gzerr << "Log file header is missing the gazebo version.\n";
  else
    this->dataPtr->gazeboVersion = childXml->GetText();

  // Get the random number seed.
  childXml = headerXml->FirstChildElement("rand_seed");
  if (!childXml)
  {
    gzerr << "Log file header is missing the random number seed.\n";
  }
  else
  {
    this->dataPtr->randSeed = std::stoul(childXml->GetText());
  }

  // Set the random number seed for simulation
  ignition::math::Rand::Seed(this->dataPtr->randSeed);
}

/////////////////////////////////////////////////
void LogPlay::ReadLogTimes()
{
  std::string chunk;
  bool found = false;

  auto chunkXml = this->dataPtr->logStartXml->FirstChildElement("chunk");

  // Try to read the start time of the log.
  auto numChunksToTry =
    std::min(this->ChunkCount(), this->dataPtr->kNumChunksToTry);

  for (unsigned int i = 0; i < numChunksToTry; ++i)
  {
    if (!chunkXml)
    {
      gzerr << "Unable to find the first chunk" << std::endl;
      return;
    }

    if (!this->dataPtr->ChunkData(chunkXml, chunk))
      return;

    // Find the first <sim_time> of the log.
    auto from = chunk.find(this->dataPtr->kStartTime);
    auto to = chunk.find(this->dataPtr->kEndTime,
        from + this->dataPtr->kStartTime.size());
    if (from != std::string::npos && to != std::string::npos)
    {
      auto length = to - from - this->dataPtr->kStartTime.size();
      auto startTime = chunk.substr(from + this->dataPtr->kStartTime.size(),
          length);
      std::stringstream ss(startTime);
      ss >> this->dataPtr->logStartTime;
      found = true;
      break;
    }

    chunkXml = chunkXml->NextSiblingElement("chunk");
  }

  if (!found)
    gzwarn << "Unable to find <sim_time> tags in any chunk." << std::endl;

  // Jump to the last chunk for finding the last <sim_time>.
  auto lastChunk = this->dataPtr->logStartXml->LastChildElement("chunk");
  if (!lastChunk)
  {
    gzerr << "Unable to jump to the last chunk of the log file\n";
    return;
  }

  if (!this->dataPtr->ChunkData(lastChunk, chunk))
    return;

  // Update the last <sim_time> of the log.
  auto to = chunk.rfind(this->dataPtr->kEndTime);
  auto from = chunk.rfind(this->dataPtr->kStartTime, to - 1);

  if (from != std::string::npos && to != std::string::npos)
  {
    auto length = to - from - this->dataPtr->kStartTime.size();
    auto endTime = chunk.substr(
        from + this->dataPtr->kStartTime.size(), length);
    std::stringstream ss(endTime);
    ss >> this->dataPtr->logEndTime;
  }
  else
  {
    gzwarn << "Unable to find <sim_time>...</sim_time> tags in the last chunk."
           << std::endl;
    return;
  }
}

/////////////////////////////////////////////////
bool LogPlay::ReadIterations()
{
  const std::string kStartDelim = "<iterations>";
  const std::string kEndDelim = "</iterations>";

  auto chunkXml = this->dataPtr->logStartXml->FirstChildElement("chunk");

  // Read the first "iterations" value of the log from the first chunk.
  auto numChunksToTry =
    std::min(this->ChunkCount(), this->dataPtr->kNumChunksToTry);

  for (unsigned int i = 0; i < numChunksToTry; ++i)
  {
    if (!chunkXml)
    {
      gzerr << "Unable to find the first chunk" << std::endl;
      return false;
    }

    std::string chunk;
    if (!this->dataPtr->ChunkData(chunkXml, chunk))
      return false;

    // Find the first <iterations> of the log.
    auto from = chunk.find(kStartDelim);
    auto to = chunk.find(kEndDelim, from + kStartDelim.size());
    if (from != std::string::npos && to != std::string::npos)
    {
      auto length = to - from - kStartDelim.size();
      auto iterations = chunk.substr(from + kStartDelim.size(), length);
      std::stringstream ss(iterations);
      ss >> this->dataPtr->initialIterations;
      return true;
    }

    chunkXml = chunkXml->NextSiblingElement("chunk");
  }

  gzwarn << "Unable to find <iterations>...</iterations> tags in the first "
         << "chunk. Assuming that the first <iterations> value is 0."
         << std::endl;
  return false;
}

/////////////////////////////////////////////////
bool LogPlay::IsOpen() const
{
  return this->dataPtr->logStartXml != NULL;
}

/////////////////////////////////////////////////
std::string LogPlay::LogVersion() const
{
  return this->dataPtr->logVersion;
}

/////////////////////////////////////////////////
std::string LogPlay::GazeboVersion() const
{
  return this->dataPtr->gazeboVersion;
}

/////////////////////////////////////////////////
uint32_t LogPlay::RandSeed() const
{
  return this->dataPtr->randSeed;
}

/////////////////////////////////////////////////
common::Time LogPlay::LogStartTime() const
{
  return this->dataPtr->logStartTime;
}

/////////////////////////////////////////////////
common::Time LogPlay::LogEndTime() const
{
  return this->dataPtr->logEndTime;
}

/////////////////////////////////////////////////
std::string LogPlay::Filename() const
{
  return boost::filesystem::basename(this->dataPtr->filename) +
    boost::filesystem::extension(this->dataPtr->filename);
}

/////////////////////////////////////////////////
std::string LogPlay::FullPathFilename() const
{
  const boost::filesystem::path logFilename(this->dataPtr->filename);
  return boost::filesystem::canonical(logFilename).string();
}

/////////////////////////////////////////////////
uintmax_t LogPlay::FileSize() const
{
  return boost::filesystem::file_size(this->dataPtr->filename);
}

/////////////////////////////////////////////////
bool LogPlay::Step(std::string &_data)
{
  std::lock_guard<std::mutex> lock(this->dataPtr->mutex);

  auto from = this->dataPtr->currentChunk.find(this->dataPtr->kStartFrame,
      this->dataPtr->end + this->dataPtr->kEndFrame.size());
  auto to = this->dataPtr->currentChunk.find(this->dataPtr->kEndFrame,
      this->dataPtr->end + this->dataPtr->kEndFrame.size());

  if (from == std::string::npos || to == std::string::npos)
  {
    if (!this->NextChunk())
      return false;

    from = this->dataPtr->currentChunk.find(this->dataPtr->kStartFrame);
    to = this->dataPtr->currentChunk.find(this->dataPtr->kEndFrame);
    if (from == std::string::npos || to == std::string::npos)
    {
      gzerr << "Unable to find an <sdf> frame in current chunk\n";
      return false;
    }
  }

  this->dataPtr->start = from;
  this->dataPtr->end = to;

  _data = this->dataPtr->currentChunk.substr(this->dataPtr->start,
      this->dataPtr->end + this->dataPtr->kEndFrame.size() -
      this->dataPtr->start);

  return true;
}

/////////////////////////////////////////////////
bool LogPlay::Step(const int _step, std::string &_data)
{
  bool res = false;
  for (auto i = 0; i < std::abs(_step); ++i)
  {
    if (_step >= 0)
    {
      if (!this->Step(_data))
        return res;
    }
    else
    {
      if (!this->StepBack(_data))
        return res;
    }

    // If at least one of the steps was successfuly executed we'll return true.
    res = true;
  }

  return res;
}

/////////////////////////////////////////////////
bool LogPlay::StepBack(std::string &_data)
{
  auto from = std::string::npos;
  auto to = std::string::npos;

  std::lock_guard<std::mutex> lock(this->dataPtr->mutex);

  if (this->dataPtr->start > 0)
  {
    from = this->dataPtr->currentChunk.rfind(
        this->dataPtr->kStartFrame, this->dataPtr->start - 1);
    to = this->dataPtr->currentChunk.rfind(
        this->dataPtr->kEndFrame, this->dataPtr->start - 1);
  }

  if (this->dataPtr->start <= 0 || from == std::string::npos ||
      to == std::string::npos)
  {
    if (!this->PrevChunk())
      return false;

    from = this->dataPtr->currentChunk.rfind(this->dataPtr->kStartFrame);
    to = this->dataPtr->currentChunk.rfind(this->dataPtr->kEndFrame);
    if (from == std::string::npos || to == std::string::npos)
    {
      gzerr << "Unable to find an <sdf> frame in current chunk\n";
      return false;
    }
  }

  this->dataPtr->start = from;
  this->dataPtr->end = to;

  _data = this->dataPtr->currentChunk.substr(this->dataPtr->start,
      this->dataPtr->end + this->dataPtr->kEndFrame.size() -
      this->dataPtr->start);

  return true;
}

/////////////////////////////////////////////////
bool LogPlay::Rewind()
{
  std::lock_guard<std::mutex> lock(this->dataPtr->mutex);

  this->dataPtr->currentChunk.clear();
  this->dataPtr->logCurrXml =
    this->dataPtr->logStartXml->FirstChildElement("chunk");

  if (!this->dataPtr->logCurrXml)
  {
    gzerr << "Unable to jump to the beginning of the log file\n";
    return false;
  }

  if (!this->dataPtr->ChunkData(this->dataPtr->logCurrXml,
                                this->dataPtr->currentChunk))
  {
    return false;
  }

  // Skip first <sdf> block (it doesn't have a world state).
  this->dataPtr->end = this->dataPtr->currentChunk.find(
      this->dataPtr->kEndFrame);
  if (this->dataPtr->end == std::string::npos)
  {
    std::cerr << "Unable to find the first <sdf> block" << std::endl;
    return false;
  }

  // Remove the special first <sdf> block.
  this->dataPtr->currentChunk.erase(
      0, this->dataPtr->end + this->dataPtr->kEndFrame.size());

  this->dataPtr->start = 0;
  this->dataPtr->end = -1 * this->dataPtr->kEndFrame.size();

  return true;
}

/////////////////////////////////////////////////
bool LogPlay::Forward()
{
  std::lock_guard<std::mutex> lock(this->dataPtr->mutex);

  // Get the last chunk.
  this->dataPtr->logCurrXml =
    this->dataPtr->logStartXml->LastChildElement("chunk");

  if (!this->dataPtr->logCurrXml)
  {
    gzerr << "Unable to jump to the end of the log file\n";
    return false;
  }

  if (!this->dataPtr->ChunkData(this->dataPtr->logCurrXml,
                                this->dataPtr->currentChunk))
  {
    return false;
  }

  this->dataPtr->start = this->dataPtr->currentChunk.size() - 1;
  this->dataPtr->end = this->dataPtr->currentChunk.size() - 1;

  return true;
}

/////////////////////////////////////////////////
bool LogPlay::Seek(const common::Time &_time)
{
  if (_time >= this->dataPtr->logEndTime)
  {
    this->Forward();
    std::string frame;
    this->Step(-2, frame);
    return true;
  }

  common::Time logTime = this->dataPtr->logStartTime;

  // 1st step: Locate the chunk: We're looking for the first chunk that has
  // a time greater than the target time.
  int64_t imin = 0;
  int64_t imax = this->ChunkCount() - 1;
  while (imin <= imax)
  {
    int64_t imid = imin + ((imax - imin) / 2);
    this->Chunk(imid, this->dataPtr->currentChunk);

    this->dataPtr->start = 0;
    this->dataPtr->end = -1 * this->dataPtr->kEndFrame.size();

    // We try a few times looking for <sim_time>.
    for (unsigned int i = 0; i < 2; ++i)
    {
      std::string frame;
      if (!this->Step(frame))
        return false;

      // Search the <sim_time> in the first frame of the current chunk.
      auto from = frame.find(this->dataPtr->kStartTime);
      auto to = frame.find(
          this->dataPtr->kEndTime, from + this->dataPtr->kStartTime.size());
      if (from != std::string::npos && to != std::string::npos)
      {
        auto length = to - from - this->dataPtr->kStartTime.size();
        auto logTimeStr = frame.substr(
            from + this->dataPtr->kStartTime.size(), length);
        std::stringstream ss(logTimeStr);
        ss >> logTime;
        break;
      }
    }

    // Chunk found.
    if (logTime == _time)
      break;
    else if (logTime < _time)
      imin = imid + 1;
    else
      imax = imid - 1;
  }

  if (logTime < _time)
  {
    if (!this->NextChunk())
      this->Forward();
  }

  // 2nd step: Locate the frame in the previous chunk.
  while (true)
  {
    std::string frame;
    if (!this->StepBack(frame))
      break;

    // Search the <sim_time> in the frame of the current chunk.
    auto from = frame.find(this->dataPtr->kStartTime);
    auto to = frame.find(
        this->dataPtr->kEndTime, from + this->dataPtr->kStartTime.size());
    if (from != std::string::npos && to != std::string::npos)
    {
      auto length = to - from - this->dataPtr->kStartTime.size();
      auto logTimeStr = frame.substr(
          from + this->dataPtr->kStartTime.size(), length);
      std::stringstream ss(logTimeStr);
      ss >> logTime;

      // frame found.
      if (logTime < _time)
        break;
    }
  }

  return true;
}

/////////////////////////////////////////////////
bool LogPlay::Chunk(unsigned int _index, std::string &_data) const
{
  unsigned int count = 0;
  this->dataPtr->logCurrXml =
    this->dataPtr->logStartXml->FirstChildElement("chunk");

  while (this->dataPtr->logCurrXml && count < _index)
  {
    count++;
    this->dataPtr->logCurrXml =
      this->dataPtr->logCurrXml->NextSiblingElement("chunk");
  }

  if (this->dataPtr->logCurrXml && count == _index)
    return this->dataPtr->ChunkData(this->dataPtr->logCurrXml, _data);
  else
    return false;
}

/////////////////////////////////////////////////
bool LogPlayPrivate::ChunkData(
    gazebo::tinyxml2::XMLElement *_xml, std::string &_data)
{
  // Make sure we have valid xml pointer
  if (!_xml)
  {
    gzerr << "NULL XML element" << std::endl;
    return false;
  }

  /// Get the chunk's encoding
  this->encoding = _xml->Attribute("encoding");

  // Make sure there is an encoding value.
  if (this->encoding.empty())
  {
    gzthrow("Encoding missing for a chunk in log file[" + this->filename + "]");
  }

  if (this->encoding == "txt")
    _data = _xml->GetText();
  else if (this->encoding == "bz2")
  {
    std::string data = _xml->GetText();
    std::string buffer;

    // Decode the base64 string
    buffer = Base64Decode(data);

    // Decompress the bz2 data
    {
      boost::iostreams::filtering_istream in;
      in.push(boost::iostreams::bzip2_decompressor());
      in.push(boost::make_iterator_range(buffer));

      // Get the data
      std::getline(in, _data, '\0');
      _data += '\0';
    }
  }
  else if (this->encoding == "zlib")
  {
    std::string data = _xml->GetText();
    std::string buffer;

    // Decode the base64 string
    buffer = Base64Decode(data);

    // Decompress the zlib data
    {
      boost::iostreams::filtering_istream in;
      in.push(boost::iostreams::zlib_decompressor());
      in.push(boost::make_iterator_range(buffer));

      // Get the data
      std::getline(in, _data, '\0');
      _data += '\0';
    }
  }
  else
  {
    gzerr << "Invalid encoding[" << this->encoding << "] in log file["
      << this->filename << "]\n";
    return false;
  }

  return true;
}

/////////////////////////////////////////////////
std::string LogPlay::Encoding() const
{
  return this->dataPtr->encoding;
}

/////////////////////////////////////////////////
unsigned int LogPlay::ChunkCount() const
{
  unsigned int count = 0;
  auto xml = this->dataPtr->logStartXml->FirstChildElement("chunk");

  while (xml)
  {
    count++;
    xml = xml->NextSiblingElement("chunk");
  }

  return count;
}

/////////////////////////////////////////////////
bool LogPlay::NextChunk()
{
  auto next = this->dataPtr->logCurrXml->NextSiblingElement("chunk");
  if (!next)
    return false;

  this->dataPtr->logCurrXml = next;
  if (!this->dataPtr->ChunkData(this->dataPtr->logCurrXml,
                                this->dataPtr->currentChunk))
  {
    return false;
  }

  this->dataPtr->start = 0;
  this->dataPtr->end = -1 * this->dataPtr->kEndFrame.size();

  return true;
}

/////////////////////////////////////////////////
bool LogPlay::PrevChunk()
{
  auto prev = this->dataPtr->logCurrXml->PreviousSiblingElement("chunk");
  if (!prev)
    return false;

  this->dataPtr->logCurrXml = prev;
  if (!this->dataPtr->ChunkData(this->dataPtr->logCurrXml,
                                this->dataPtr->currentChunk))
  {
    return false;
  }

  this->dataPtr->start = this->dataPtr->currentChunk.size() - 1;
  this->dataPtr->end = this->dataPtr->currentChunk.size() - 1;

  return true;
}<|MERGE_RESOLUTION|>--- conflicted
+++ resolved
@@ -77,10 +77,6 @@
     tinyxml2::XML_NO_ERROR;
 
   // Parse the log file
-<<<<<<< HEAD
-  if (this->dataPtr->xmlDoc.LoadFile(_logFile.c_str()) !=
-      gazebo::tinyxml2::XML_NO_ERROR)
-=======
   if (xmlParserFail)
   {
     std::string endTag = "</gazebo_log>";
@@ -121,7 +117,6 @@
   // \todo Remove throws in this class. A failure to open a log file is not
   // a critical failure.
   if (xmlParserFail)
->>>>>>> a9a3ee7b
   {
     gzerr << "Unable to load file[" << _logFile << "]. "
       << "Check the Gazebo server log file for more information.\n";
