--- conflicted
+++ resolved
@@ -484,11 +484,8 @@
   // This loop will write data to disk.
   while (!this->stopThread)
   {
-<<<<<<< HEAD
-=======
     this->dataAvailableCondition.wait(lock);
 
->>>>>>> ab193906
     this->Write(false);
   }
 }
@@ -497,18 +494,8 @@
 void LogRecord::Write(bool /*_force*/)
 {
   boost::mutex::scoped_lock lock(this->writeMutex);
-<<<<<<< HEAD
-
-  if (!_force)
-  {
-    // Wait for new data.
-    this->dataAvailableCondition.timed_wait(lock,
-        boost::posix_time::milliseconds(1000));
-  }
-=======
->>>>>>> ab193906
-
-  // Write all the collected log data.
+
+  // Collect all the new log data.
   for (this->updateIter = this->logs.begin();
       this->updateIter != this->logsEnd; ++this->updateIter)
   {
