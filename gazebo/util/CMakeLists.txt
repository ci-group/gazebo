include (${gazebo_cmake_dir}/GazeboUtils.cmake)

add_definitions(-DBUILDING_DLL_GZ_UTIL)

if (HAVE_OPENAL)
  include_directories(${OPENAL_INCLUDE_DIR})
endif()

include_directories(${TBB_INCLUDEDIR}
                    ${tinyxml_INCLUDE_DIRS}
                    ${tinyxml2_INCLUDE_DIRS})

link_directories(${tinyxml2_LIBRARY_DIRS})

<<<<<<< HEAD
include_directories(${tinyxml_INCLUDE_DIRS})
include_directories(${tinyxml2_INCLUDE_DIRS})
link_directories(${tinyxml2_LIBRARY_DIRS})

=======
>>>>>>> 35a90ede
set (sources
  Diagnostics.cc
  LogPlay.cc
  LogRecord.cc
  OpenAL.cc
)

if (NOT USE_EXTERNAL_TINYXML2)
  list (APPEND sources ${CMAKE_SOURCE_DIR}/deps/tinyxml2/gazebo/tinyxml2.cpp)
endif()

if (NOT USE_EXTERNAL_TINYXML)
  set (sources ${sources}
       ${CMAKE_SOURCE_DIR}/deps/win/tinyxml/tinystr.cpp
       ${CMAKE_SOURCE_DIR}/deps/win/tinyxml/tinyxml.cpp
       ${CMAKE_SOURCE_DIR}/deps/win/tinyxml/tinyxmlerror.cpp
       ${CMAKE_SOURCE_DIR}/deps/win/tinyxml/tinyxmlparser.cpp)
endif()

<<<<<<< HEAD
if (NOT USE_EXTERNAL_TINYXML2)
  set (sources ${sources}
       ${CMAKE_SOURCE_DIR}/deps/win/tinyxml2/tinyxml2.cpp)
endif()

=======
>>>>>>> 35a90ede
set (headers
  Diagnostics.hh
  LogPlay.hh
  LogRecord.hh
  OpenAL.hh
  UtilTypes.hh
  system.hh
)

set (gtest_sources
  Diagnostics_TEST.cc
  LogPlay_TEST.cc
  LogRecord_TEST.cc
  OpenAL_TEST.cc
)

gz_build_tests(${gtest_sources} EXTRA_LIBS gazebo_util)

set (util_headers "" CACHE INTERNAL "util headers" FORCE)
foreach (hdr ${headers})
  APPEND_TO_CACHED_STRING(util_headers
    "Utility Headers" "#include \"gazebo/util/${hdr}\"\n")
endforeach()

configure_file (${CMAKE_CURRENT_SOURCE_DIR}/util.hh.in
  ${CMAKE_CURRENT_BINARY_DIR}/util.hh )

gz_add_library(gazebo_util ${sources})

add_dependencies(gazebo_util
  gazebo_common
  gazebo_msgs
)

target_link_libraries(gazebo_util
  gazebo_common
  gazebo_transport
  gazebo_msgs
  ${tinyxml2_LIBRARIES}
)

gz_install_library(gazebo_util)
gz_install_includes("util" ${headers} ${CMAKE_CURRENT_BINARY_DIR}/util.hh)<|MERGE_RESOLUTION|>--- conflicted
+++ resolved
@@ -12,13 +12,6 @@
 
 link_directories(${tinyxml2_LIBRARY_DIRS})
 
-<<<<<<< HEAD
-include_directories(${tinyxml_INCLUDE_DIRS})
-include_directories(${tinyxml2_INCLUDE_DIRS})
-link_directories(${tinyxml2_LIBRARY_DIRS})
-
-=======
->>>>>>> 35a90ede
 set (sources
   Diagnostics.cc
   LogPlay.cc
@@ -38,14 +31,6 @@
        ${CMAKE_SOURCE_DIR}/deps/win/tinyxml/tinyxmlparser.cpp)
 endif()
 
-<<<<<<< HEAD
-if (NOT USE_EXTERNAL_TINYXML2)
-  set (sources ${sources}
-       ${CMAKE_SOURCE_DIR}/deps/win/tinyxml2/tinyxml2.cpp)
-endif()
-
-=======
->>>>>>> 35a90ede
 set (headers
   Diagnostics.hh
   LogPlay.hh
