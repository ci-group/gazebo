--- conflicted
+++ resolved
@@ -21,11 +21,7 @@
 
 set (util_headers "" CACHE INTERNAL "util headers" FORCE)
 foreach (hdr ${headers})
-<<<<<<< HEAD
-  APPEND_TO_CACHED_STRING(common_headers
-=======
   APPEND_TO_CACHED_STRING(util_headers
->>>>>>> cdd3cfbd
     "Utility Headers" "#include \"gazebo/util/${hdr}\"\n")
 endforeach()
 
