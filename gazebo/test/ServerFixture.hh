/*
 * Copyright (C) 2012 Open Source Robotics Foundation
 *
 * Licensed under the Apache License, Version 2.0 (the "License");
 * you may not use this file except in compliance with the License.
 * You may obtain a copy of the License at
 *
 *     http://www.apache.org/licenses/LICENSE-2.0
 *
 * Unless required by applicable law or agreed to in writing, software
 * distributed under the License is distributed on an "AS IS" BASIS,
 * WITHOUT WARRANTIES OR CONDITIONS OF ANY KIND, either express or implied.
 * See the License for the specific language governing permissions and
 * limitations under the License.
 *
*/
#ifndef _GAZEBO_SERVER_FIXTURE_HH_
#define _GAZEBO_SERVER_FIXTURE_HH_

#pragma GCC diagnostic ignored "-Wswitch-default"
#pragma GCC diagnostic ignored "-Wfloat-equal"
#pragma GCC diagnostic ignored "-Wshadow"

// The following is needed to enable the GetMemInfo function for OSX
#ifdef __MACH__
# include <mach/mach.h>
#endif  // __MACH__

#include <sdf/sdf.hh>

#include <gtest/gtest.h>
#include <boost/thread.hpp>
#include <mutex>
#include <boost/filesystem.hpp>

#include <map>
#include <string>
#include <vector>

#include <ignition/math/Pose3.hh>
#include <ignition/math/SignalStats.hh>
#include <ignition/math/Vector3Stats.hh>

#include "gazebo/transport/transport.hh"

#include "gazebo/common/CommonIface.hh"
#include "gazebo/common/SystemPaths.hh"
#include "gazebo/common/Console.hh"
#include "gazebo/physics/World.hh"
#include "gazebo/physics/PhysicsTypes.hh"
#include "gazebo/physics/PhysicsIface.hh"
#include "gazebo/sensors/sensors.hh"
#include "gazebo/rendering/rendering.hh"
#include "gazebo/msgs/msgs.hh"

#include "gazebo/gazebo_config.h"
#include "gazebo/Server.hh"
#include "gazebo/util/system.hh"

#include "test_config.h"

namespace gazebo
{
  std::string custom_exec(std::string _cmd);

  class GAZEBO_VISIBLE ServerFixture : public testing::Test
  {
    /// \brief Constructor
    protected: ServerFixture();

    /// \brief Destructor
    protected: virtual ~ServerFixture();

    /// \brief Tear down the test fixture. This gets called by gtest.
    protected: virtual void TearDown();

    /// \brief Unload the test fixture.
    protected: virtual void Unload();

    /// \brief Load a world based on a filename.
    /// \param[in] _worldFilename Name of the world to load.
    protected: virtual void Load(const std::string &_worldFilename);

    /// \brief Load a world based on a filename and set simulation
    /// paused/un-paused.
    /// \param[in] _worldFilename Name of the world to load.
    /// \param[in] _paused True to start the world paused.
    protected: virtual void Load(const std::string &_worldFilename,
                                 bool _paused);

    /// \brief Load a world based on a filename and set simulation
    /// paused/un-paused, and specify physics engine. This versions allows
    /// plugins to be loaded (via the cmd line args)
    /// \param[in] _worldFilename Name of the world to load.
    /// \param[in] _paused True to start the world paused.
    /// \param[in] _physics Name of the physics engine.
    /// \param[in] _systemPlugins Array of system plugins to load.
    protected: virtual void Load(const std::string &_worldFilename,
                                 bool _paused, const std::string &_physics,
                          const std::vector<std::string> &_systemPlugins = {});

    /// \brief Load a world in gzserver.
    /// \param[in] _args Options for the server using the same syntax
    /// used in the command line.
    /// E.g.: "-u --verbose" will run gzserver paused and in verbose mode.
    protected: virtual void LoadArgs(const std::string &_args);

    /// \brief Run the server.
    /// \param[in] _args Vector of options for the server using the same syntax
    /// used in the command line.
    /// E.g.: {"-u", "--verbose"} will run gzserver paused and in verbose mode.
    protected: void RunServer(const std::vector<std::string> &_args);

    /// \brief Get a pointer to the rendering scene.
    /// \param[in] _sceneName Name of the scene to get.
    protected: rendering::ScenePtr GetScene(
                   const std::string &_sceneName = "default");

    /// \brief Function that received world stastics messages.
    /// \param[in] _msg World statistics message.
    protected: void OnStats(ConstWorldStatisticsPtr &_msg);

    /// \brief Set a running simulation paused/unpaused.
    protected: void SetPause(bool _pause);

    /// \brief Get the real-time factor.
    /// \return The percent real time simulation is running.
    protected: double GetPercentRealTime() const;

    /// \brief Function that received poses messages from a running
    /// simulation.
    /// \param[in] _msg Pose message.
    protected: void OnPose(ConstPosesStampedPtr &_msg);

    /// \brief Get the pose of an entity.
    /// \param[in] _name Name of the entity.
    /// \return Pose of the named entity.
    protected: ignition::math::Pose3d EntityPose(
                   const std::string &_name);

    /// \brief Return true if the named entity exists.
    /// \param[in] _name Name of the entity to check for.
    /// \return True if the entity exists.
    protected: bool HasEntity(const std::string &_name);

    /// \brief Print image data to screen. This is used to generate test data.
    /// \param[in] _name Name to associate with the printed data.
    /// \param[in] _image The raw image data.
    /// \param[in] _width Width of the image.
    /// \param[in] _height Height of the image.
    /// \param[in] _depth Pixel depth.
    protected: void PrintImage(const std::string &_name, unsigned char **_image,
                  unsigned int _width, unsigned int _height,
                  unsigned int _depth);

    /// \brief Print laser scan to screen. This is used to generate test data.
    /// \param[in] _name Name to associate with the printed data.
    /// \param[in] _scan The laser scan data.
    /// \param[in] _sampleCount Number of samples in the scan data.
    protected: void PrintScan(const std::string &_name, double *_scan,
                              unsigned int _sampleCount);

    /// \brief Function to compare two float arrays (for example two laser
    /// scans).
    /// \param[in] _scanA First float array.
    /// \param[in] _scanB Second float array.
    /// \param[in] _sampleCount Number of samples in each float array.
    /// \param[out] _diffMax Maximum difference between the two arrays.
    /// \param[out] _diffSum Sum of the differences between the two arrays.
    /// \param[out] _diffAvg Average difference between the two arrays.
    protected: void FloatCompare(float *_scanA, float *_scanB,
                   unsigned int _sampleCount, float &_diffMax,
                   float &_diffSum, float &_diffAvg);

    /// \brief Function to compare two double arrays (for example two laser
    /// scans).
    /// \param[in] _scanA First double array.
    /// \param[in] _scanB Second double array.
    /// \param[in] _sampleCount Number of samples in each double array.
    /// \param[out] _diffMax Maximum difference between the two arrays.
    /// \param[out] _diffSum Sum of the differences between the two arrays.
    /// \param[out] _diffAvg Average difference between the two arrays.
    protected: void DoubleCompare(double *_scanA, double *_scanB,
                   unsigned int _sampleCount, double &_diffMax,
                   double &_diffSum, double &_diffAvg);

    /// \brief Function to compare two images.
    /// \param[in] _imageA First image to compare.
    /// \param[in] _imageB Second image to compare.
    /// \param[in] _width Width of both images.
    /// \param[in] _height Height of both images.
    /// \param[in] _depth Depth of both images.
    /// \param[out] _diffMax Maximum difference between the two arrays.
    /// \param[out] _diffSum Sum of the differences between the two arrays.
    /// \param[out] _diffAvg Average difference between the two arrays.
    protected: void ImageCompare(unsigned char *_imageA,
                   unsigned char *_imageB,
                   unsigned int _width, unsigned int _height,
                   unsigned int _depth,
                   unsigned int &_diffMax, unsigned int &_diffSum,
                   double &_diffAvg);

    /// \brief Function that receives new image frames.
    /// \param[in] _image Image data.
    /// \param[in] _width Width of the image frame.
    /// \param[in] _height Height of the image frame.
    /// \param[in] _depth Depth of the image frame.
    /// \param[in] _format Pixel format.
    private: void OnNewFrame(const unsigned char *_image,
                             unsigned int _width, unsigned int _height,
                             unsigned int _depth,
                             const std::string &/*_format*/);

    /// \brief Get an image frame from a camera.
    /// \param[in] _cameraName Name of the camera to get a frame from.
    /// \param[out] _imgData Array that receives the image data.
    /// \param[in] _width Width of the image frame.
    /// \param[in] _height Height of the image frame.
    protected: void GetFrame(const std::string &_cameraName,
                   unsigned char **_imgData, unsigned int &_width,
                   unsigned int &_height);

    /// \brief Spawn a model from a msgs::Model and return ModelPtr.
    /// \param[in] _msg Model message.
    /// \return Pointer to model.
    protected: physics::ModelPtr SpawnModel(const msgs::Model &_msg);

    /// \brief Check that a pointer is not NULL. A function is created
    /// for this purpose, since ASSERT's cannot be called from non-void
    /// functions.
    /// \param[in] _ptr Pointer to verify is not NULL.
    protected: template<typename T>
      static void CheckPointer(boost::shared_ptr<T> _ptr)
      {
        ASSERT_TRUE(_ptr != NULL);
      }

    /// \brief Spawn a camera.
    /// \param[in] _modelName Name of the model.
    /// \param[in] _cameraName Name of the camera.
    /// \param[in] _pos Camera position.
    /// \param[in] _rpy Camera roll, pitch, yaw.
    /// \param[in] _width Output image width.
    /// \param[in] _height Output image height.
    /// \param[in] _rate Output Hz.
    /// \param[in] _noiseType Type of noise to apply.
    /// \param[in] _noiseMean Mean noise value.
    /// \param[in] _noiseStdDev Standard deviation of the noise.
    /// \param[in] _distortion Flag to enable distortion.
    /// \param[in] _distortionK1 Distortion coefficient k1.
    /// \param[in] _distortionK2 Distortion coefficient k2.
    /// \param[in] _distortionK3 Distortion coefficient k3.
    /// \param[in] _distortionP1 Distortion coefficient P1.
    /// \param[in] _distortionP2 Distortion coefficient p2.
    /// \param[in] _cx Normalized optical center x, used for distortion.
    /// \param[in] _cy Normalized optical center y, used for distortion.
    protected: void SpawnCamera(const std::string &_modelName,
                   const std::string &_cameraName,
                   const ignition::math::Vector3d &_pos =
                   ignition::math::Vector3d::Zero,
                   const ignition::math::Vector3d &_rpy =
                   ignition::math::Vector3d::Zero,
                   unsigned int _width = 320, unsigned int _height = 240,
                   double _rate = 25,
                   const std::string &_noiseType = "",
                   double _noiseMean = 0.0, double _noiseStdDev = 0.0,
                   bool _distortion = false, double _distortionK1 = 0.0,
                   double _distortionK2 = 0.0, double _distortionK3 = 0.0,
                   double _distortionP1 = 0.0, double _distortionP2 = 0.0,
                   double _cx = 0.5, double _cy = 0.5);

    /// \brief Spawn a wide angle camera.
    /// \param[in] _modelName Name of the model.
    /// \param[in] _cameraName Name of the camera.
    /// \param[in] _pos Camera position.
    /// \param[in] _rpy Camera roll, pitch, yaw.
    /// \param[in] _width Output image width.
    /// \param[in] _height Output image height.
    /// \param[in] _rate Output Hz.
    /// \param[in] _hfov Horizontal field of view.
    /// \param[in] _lensType Type of lens: gnomonical, stereographic,
    /// equidistant, equisolid_angle, or orthographic.
    /// \param[in] _scaleToHfov True to use horizontal field of view as defined,
    /// otherwise it depends on lens type and custom function.
    /// \param[in] _cutoffAngle Clip everything outside this angle
    /// \param[in] _envTextureSize Cubemap environment texture size.
    /// \param[in] _c1 For "custom" lens type, the c1 coefficient used in the
    /// mapping function
    /// \param[in] _c2 For "custom" lens type, the c2 coefficient used in the
    /// mapping function
    /// \param[in] _f For "custom" lens type, the focal length used in the
    /// mapping function
    /// \param[in] _fun For "custom" lens type, the trigonometirc function used
    /// in the mapping function
    protected: void SpawnWideAngleCamera(const std::string &_modelName,
                  const std::string &_cameraName,
                  const ignition::math::Vector3d &_pos =
                  ignition::math::Vector3d::Zero,
                  const ignition::math::Vector3d &_rpy =
                  ignition::math::Vector3d::Zero,
                  unsigned int _width = 320,
                  unsigned int _height = 240,
                  double _rate = 25,
                  const double _hfov = 60,
                  const std::string &_lensType = "stereographic",
                  const bool _scaleToHfov = true,
                  const double _cutoffAngle = 3.1415,
                  const double _envTextureSize = 512,
                  const double _c1 = 1.05, const double _c2 = 4,
                  const double _f = 1.0,
                  const std::string &_fun = "tan");

    /// \brief Spawn a laser.
    /// \param[in] _modelName Name of the model.
    /// \param[in] _raySensorName Name of the laser.
    /// \param[in] _pos Camera position.
    /// \param[in] _rpy Camera roll, pitch, yaw.
    /// \param[in] _hMinAngle Horizontal min angle
    /// \param[in] _hMaxAngle Horizontal max angle
    /// \param[in] _minRange Min range
    /// \param[in] _maxRange Max range
    /// \param[in] _rangeResolution Resolution of the scan
    /// \param[in] _samples Number of samples.
    /// \param[in] _rate Output Hz.
    /// \param[in] _noiseType Type of noise to apply.
    /// \param[in] _noiseMean Mean noise value.
    /// \param[in] _noiseStdDev Standard deviation of the noise.
    protected: void SpawnRaySensor(const std::string &_modelName,
                   const std::string &_raySensorName,
                   const ignition::math::Vector3d &_pos =
                   ignition::math::Vector3d::Zero,
                   const ignition::math::Vector3d &_rpy =
                   ignition::math::Vector3d::Zero,
                   double _hMinAngle = -2.0, double _hMaxAngle = 2.0,
                   double _vMinAngle = -1.0, double _vMaxAngle = 1.0,
                   double _minRange = 0.08, double _maxRange = 10,
                   double _rangeResolution = 0.01, unsigned int _samples = 640,
                   unsigned int _vSamples = 1, double _hResolution = 1.0,
                   double _vResolution = 1.0,
                   const std::string &_noiseType = "", double _noiseMean = 0.0,
                   double _noiseStdDev = 0.0);

    /// \brief Spawn a sonar.
    /// \param[in] _modelName Name of the model.
    /// \param[in] _sonarName Name of the sonar.
    /// \param[in] _pose Sonar pose.
    /// \param[in] _minRange Minimum sonar range.
    /// \param[in] _maxRange Maximum sonar range.
    /// \param[in] _radius Sonar cone radius.
    protected: sensors::SonarSensorPtr SpawnSonar(const std::string &_modelName,
                   const std::string &_sonarName,
                   const ignition::math::Pose3d &_pose,
                   const double _minRange,
                   const double _maxRange,
                   const double _radius);

    /// \brief Spawn a gpu laser.
    /// \param[in] _modelName Name of the model.
    /// \param[in] _raySensorName Name of the laser.
    /// \param[in] _pos Camera position.
    /// \param[in] _rpy Camera roll, pitch, yaw.
    /// \param[in] _hMinAngle Horizontal min angle
    /// \param[in] _hMaxAngle Horizontal max angle
    /// \param[in] _minRange Min range
    /// \param[in] _maxRange Max range
    /// \param[in] _rangeResolution Resolution of the scan
    /// \param[in] _samples Number of samples.
<<<<<<< HEAD
=======
    /// \param[in] _noiseType Type of noise to apply.
    /// \param[in] _noiseMean Mean noise value.
    /// \param[in] _noiseStdDev Standard deviation of the noise.
    /// \deprecated See function that accepts ignition::math parameters
    protected: void SpawnGpuRaySensor(const std::string &_modelName,
                   const std::string &_raySensorName,
                   const math::Vector3 &_pos, const math::Vector3 &_rpy,
                   double _hMinAngle = -2.0, double _hMaxAngle = 2.0,
                   double _minRange = 0.08, double _maxRange = 10,
                   double _rangeResolution = 0.01, unsigned int _samples = 640,
                   const std::string &_noiseType = "", double _noiseMean = 0.0,
                   double _noiseStdDev = 0.0)
                   GAZEBO_DEPRECATED(8.0)
           {
#ifndef _WIN32
  #pragma GCC diagnostic push
  #pragma GCC diagnostic ignored "-Wdeprecated-declarations"
#endif
           SpawnGpuRaySensor(_modelName, _raySensorName, _pos.Ign(),
               _rpy.Ign(), _hMinAngle, _hMaxAngle, _minRange, _maxRange,
               _rangeResolution, _samples, _noiseType, _noiseMean,
               _noiseStdDev);
#ifndef _WIN32
  #pragma GCC diagnostic pop
#endif
           }


    /// \brief Spawn a gpu laser.
    /// \param[in] _modelName Name of the model.
    /// \param[in] _raySensorName Name of the laser.
    /// \param[in] _pos Camera position.
    /// \param[in] _rpy Camera roll, pitch, yaw.
    /// \param[in] _hMinAngle Horizontal min angle
    /// \param[in] _hMaxAngle Horizontal max angle
    /// \param[in] _minRange Min range
    /// \param[in] _maxRange Max range
    /// \param[in] _rangeResolution Resolution of the scan
    /// \param[in] _samples Number of samples.
>>>>>>> b3f999fd
    /// \param[in] _noiseType Type of noise to apply.
    /// \param[in] _noiseMean Mean noise value.
    /// \param[in] _noiseStdDev Standard deviation of the noise.
    protected: void SpawnGpuRaySensor(const std::string &_modelName,
                   const std::string &_raySensorName,
                   const ignition::math::Vector3d &_pos =
                   ignition::math::Vector3d::Zero,
                   const ignition::math::Vector3d &_rpy =
                   ignition::math::Vector3d::Zero,
                   double _hMinAngle = -2.0, double _hMaxAngle = 2.0,
                   double _minRange = 0.08, double _maxRange = 10,
                   double _rangeResolution = 0.01, unsigned int _samples = 640,
                   const std::string &_noiseType = "", double _noiseMean = 0.0,
                   double _noiseStdDev = 0.0);

    /// \brief Spawn a gpu laser.
    /// \param[in] _modelName Name of the model.
    /// \param[in] _raySensorName Name of the laser.
    /// \param[in] _pos Camera position.
    /// \param[in] _rpy Camera roll, pitch, yaw.
    /// \param[in] _hMinAngle Horizontal min angle
    /// \param[in] _hMaxAngle Horizontal max angle
    /// \param[in] _vMinAngle Vertical min angle
    /// \param[in] _vMaxAngle Vertical max angle
    /// \param[in] _minRange Min range
    /// \param[in] _maxRange Max range
    /// \param[in] _rangeResolution Resolution of the scan
    /// \param[in] _samples Number of samples.
    /// \param[in] _vSamples Vertical number of samples.
    /// \param[in] _hResolution horizontal resolution.
    /// \param[in] _vResolution vertical resolution.
    /// \param[in] _noiseType Type of noise to apply.
    /// \param[in] _noiseMean Mean noise value.
    /// \param[in] _noiseStdDev Standard deviation of the noise.
    protected: void SpawnGpuRaySensorVertical(const std::string &_modelName,
                   const std::string &_raySensorName,
                   const ignition::math::Vector3d &_pos,
                   const ignition::math::Vector3d &_rpy,
                   double _hMinAngle = -2.0, double _hMaxAngle = 2.0,
                   double _vMinAngle = -1.0, double _vMaxAngle = 1.0,
                   double _minRange = 0.08, double _maxRange = 10,
                   double _rangeResolution = 0.01, unsigned int _samples = 640,
                   unsigned int _vSamples = 1, double _hResolution = 1.0,
                   double _vResolution = 1.0,
                   const std::string &_noiseType = "", double _noiseMean = 0.0,
                   double _noiseStdDev = 0.0);

    /// \brief Spawn a depth camera.
    /// \param[in] _modelName Name of the model.
    /// \param[in] _cameraName Name of the camera.
    /// \param[in] _pos Camera position.
    /// \param[in] _rpy Camera roll, pitch, yaw.
    /// \param[in] _width Output image width.
    /// \param[in] _height Output image height.
    /// \param[in] _rate Output Hz.
    /// \param[in] _near Near clipping distance
    /// \param[in] _far Far clipping distance
    protected: void SpawnDepthCameraSensor(const std::string &_modelName,
                   const std::string &_cameraName,
                   const ignition::math::Vector3d &_pos =
                   ignition::math::Vector3d::Zero,
                   const ignition::math::Vector3d &_rpy =
                   ignition::math::Vector3d::Zero,
                   const unsigned int _width = 320,
                   const unsigned int _height = 240,
                   const double _rate = 25, const double _near = 0.1,
                   const double _far = 10);

    /// \brief Spawn a gpu laser.
    /// \param[in] _modelName Name of the model.
    /// \param[in] _raySensorName Name of the laser.
    /// \param[in] _pos Camera position.
    /// \param[in] _rpy Camera roll, pitch, yaw.
    /// \param[in] _hMinAngle Horizontal min angle
    /// \param[in] _hMaxAngle Horizontal max angle
    /// \param[in] _vMinAngle Vertical min angle
    /// \param[in] _vMaxAngle Vertical max angle
    /// \param[in] _minRange Min range
    /// \param[in] _maxRange Max range
    /// \param[in] _rangeResolution Resolution of the scan
    /// \param[in] _samples Number of samples.
    /// \param[in] _vSamples Vertical number of samples.
    /// \param[in] _hResolution horizontal resolution.
    /// \param[in] _vResolution vertical resolution.
    /// \param[in] _noiseType Type of noise to apply.
    /// \param[in] _noiseMean Mean noise value.
    /// \param[in] _noiseStdDev Standard deviation of the noise.
    protected: void SpawnGpuRaySensorVertical(const std::string &_modelName,
                   const std::string &_raySensorName,
                   const ignition::math::Vector3d &_pos,
                   const ignition::math::Vector3d &_rpy,
                   double _hMinAngle = -2.0, double _hMaxAngle = 2.0,
                   double _vMinAngle = -1.0, double _vMaxAngle = 1.0,
                   double _minRange = 0.08, double _maxRange = 10,
                   double _rangeResolution = 0.01, unsigned int _samples = 640,
                   unsigned int _vSamples = 1, double _hResolution = 1.0,
                   double _vResolution = 1.0,
                   const std::string &_noiseType = "", double _noiseMean = 0.0,
                   double _noiseStdDev = 0.0);

    /// \brief Spawn an imu sensor laser.
    /// \param[in] _modelName Name of the model.
    /// \param[in] _imuSensorName Name of the imu sensor.
    /// \param[in] _pos Camera position.
    /// \param[in] _rpy Camera roll, pitch, yaw.
    /// \param[in] _noiseType Type of noise to apply.
    /// \param[in] _noiseMean Mean noise value.
    /// \param[in] _noiseStdDev Standard deviation of the noise.
    /// \param[in] _accelNoiseMean Acceleration based noise mean.
    /// \param[in] _accelNoiseStdDev Acceleration based noise standard
    /// deviation.
    /// \param[in] _accelBiasMean Acceleration mean bias
    /// \param[in] _accelBiasStdDev Acceleration standard deviation bias
    protected: void SpawnImuSensor(const std::string &_modelName,
                   const std::string &_imuSensorName,
                   const ignition::math::Vector3d &_pos =
                   ignition::math::Vector3d::Zero,
                   const ignition::math::Vector3d &_rpy =
                   ignition::math::Vector3d::Zero,
                   const std::string &_noiseType = "",
                   double _rateNoiseMean = 0.0, double _rateNoiseStdDev = 0.0,
                   double _rateBiasMean = 0.0, double _rateBiasStdDev = 0.0,
                   double _accelNoiseMean = 0.0, double _accelNoiseStdDev = 0.0,
                   double _accelBiasMean = 0.0, double _accelBiasStdDev = 0.0);

    /// \brief Spawn a contact sensor with the specified collision geometry
    /// \param[in] _name Model name
    /// \param[in] _sensorName Sensor name
    /// \param[in] _collisionType Type of collision, box or cylinder
    /// \param[in] _pos World position
    /// \param[in] _rpy World rotation in Euler angles
    /// \param[in] _static True to make the model static
    protected: void SpawnUnitContactSensor(const std::string &_name,
                   const std::string &_sensorName,
                   const std::string &_collisionType,
                   const ignition::math::Vector3d &_pos =
                   ignition::math::Vector3d::Zero,
                   const ignition::math::Vector3d &_rpy =
                   ignition::math::Vector3d::Zero,
                   bool _static = false);

    /// \brief Spawn an IMU sensor on a link
    /// \param[in] _name Model name
    /// \param[in] _sensorName Sensor name
    /// \param[in] _collisionType Type of collision, box or cylinder
    /// \param[in] _topic Topic to publish IMU data to
    /// \param[in] _pos World position
    /// \param[in] _rpy World rotation in Euler angles
    /// \param[in] _static True to make the model static
    protected: void SpawnUnitImuSensor(const std::string &_name,
                   const std::string &_sensorName,
                   const std::string &_collisionType,
                   const std::string &_topic,
                   const ignition::math::Vector3d &_pos =
                   ignition::math::Vector3d::Zero,
                   const ignition::math::Vector3d &_rpy =
                   ignition::math::Vector3d::Zero,
                   bool _static = false);

    /// \brief Spawn an altimeter sensor on a link
    /// \param[in] _name Model name
    /// \param[in] _sensorName Sensor name
    /// \param[in] _collisionType Type of collision, box or cylinder
    /// \param[in] _topic Topic to publish altimeter data to
    /// \param[in] _pos World position
    /// \param[in] _rpy World rotation in Euler angles
    /// \param[in] _static True to make the model static
    protected: void SpawnUnitAltimeterSensor(const std::string &_name,
                   const std::string &_sensorName,
                   const std::string &_collisionType,
                   const std::string &_topic,
                   const ignition::math::Vector3d &_pos =
                   ignition::math::Vector3d::Zero,
                   const ignition::math::Vector3d &_rpy =
                   ignition::math::Vector3d::Zero,
                   bool _static = false);

    /// \brief Spawn a magnetometer sensor on a link
    /// \param[in] _name Model name
    /// \param[in] _sensorName Sensor name
    /// \param[in] _collisionType Type of collision, box or cylinder
    /// \param[in] _topic Topic to publish magnetometer data to
    /// \param[in] _pos World position
    /// \param[in] _rpy World rotation in Euler angles
    /// \param[in] _static True to make the model static
    protected: void SpawnUnitMagnetometerSensor(const std::string &_name,
                   const std::string &_sensorName,
                   const std::string &_collisionType,
                   const std::string &_topic,
                   const ignition::math::Vector3d &_pos =
                   ignition::math::Vector3d::Zero,
                   const ignition::math::Vector3d &_rpy =
                   ignition::math::Vector3d::Zero,
                   bool _static = false);

    /// \brief generate a gtest failure from a timeout error and display a
    /// log message about the problem.
    /// \param[in] log_msg: error msg related to the timeout
    /// \param[in] timeoutCS: failing period (in centiseconds)
    private: void launchTimeoutFailure(const char *_logMsg,
                                       const int _timeoutCS);

    /// \brief Spawn an Wireless transmitter sensor on a link
    /// \param[in] _name Model name
    /// \param[in] _sensorName Sensor name
    /// \param[in] _pos World position
    /// \param[in] _rpy World rotation in Euler angles
    /// \param[in] _essid Service set identifier (network name)
    /// \param[in] _freq Frequency of transmission (MHz)
    /// \param[in] _power Transmission power (dBm)
    /// \param[in] _gain Antenna gain (dBi)
    /// \param[in] _visualize Enable sensor visualization
    protected: void SpawnWirelessTransmitterSensor(const std::string &_name,
                   const std::string &_sensorName,
                   const ignition::math::Vector3d &_pos,
                   const ignition::math::Vector3d &_rpy,
                   const std::string &_essid,
                   double _freq,
                   double _power,
                   double _gain,
                   bool _visualize = true);

    /// \brief Spawn an Wireless receiver sensor on a link
    /// \param[in] _name Model name
    /// \param[in] _sensorName Sensor name
    /// \param[in] _pos World position
    /// \param[in] _rpy World rotation in Euler angles
    /// \param[in] _minFreq Minimum frequency to be filtered (MHz)
    /// \param[in] _maxFreq Maximum frequency to be filtered (MHz)
    /// \param[in] _power Transmission power (dBm)
    /// \param[in] _gain Antenna gain (dBi)
    /// \param[in] _sensitivity Receiver sensitibity (dBm)
    /// \param[in] _visualize Enable sensor visualization
    protected: void SpawnWirelessReceiverSensor(const std::string &_name,
                   const std::string &_sensorName,
                   const ignition::math::Vector3d &_pos,
                   const ignition::math::Vector3d &_rpy,
                   double _minFreq,
                   double _maxFreq,
                   double _power,
                   double _gain,
                   double _sensitivity,
                   bool _visualize = true);

    /// \brief Wait for a number of ms. and attempts until the entity is spawned
    /// \param[in] _name Model name
    /// \param[in] _sleepEach Number of milliseconds to sleep in each iteration
    /// \param[in] _retries Number of iterations until give up
    protected: void WaitUntilEntitySpawn(const std::string &_name,
                                       unsigned int _sleepEach,
                                       int _retries);

    /// \brief Wait for a number of ms. and attempts until the sensor is spawned
    /// \param[in] _name Sensor name
    /// \param[in] _sleepEach Number of milliseconds to sleep in each iteration
    /// \param[in] _retries Number of iterations until give up
    protected: void WaitUntilSensorSpawn(const std::string &_name,
                                         unsigned int _sleepEach,
                                         int _retries);

    /// \brief Wait for a number of ms. and attempts until the world reaches a
    /// target "iterations" value
    /// \param _goalIteration Target iterations value
    /// \param _sleepEach Number of milliseconds to sleep in each iteration
    /// \param _retries Number of iterations until give up
    protected: void WaitUntilIteration(const uint32_t _goalIteration,
                                       const int _sleepEach,
                                       const int _retries) const;

    /// \brief Wait for a number of ms. and attempts until the world reaches a
    /// target simulation time
    /// \param _goalTime Target simulation time.
    /// \param _sleepEach Number of milliseconds to sleep in each iteration
    /// \param _retries Number of iterations until give up
    protected: void WaitUntilSimTime(const common::Time &_goalTime,
                                     const int _ms,
                                     const int _maxRetries) const;

    /// \brief Spawn a light.
    /// \param[in] _name Name for the light.
    /// \param[in] _size Type of light - "spot", "directional", or "point".
    /// \param[in] _pos Position for the light.
    /// \param[in] _rpy Roll, pitch, yaw for the light.
    /// \param[in] _diffuse Diffuse color of the light.
    /// \param[in] _specular Specular color of the light.
    /// \param[in] _direction Direction of the light ("spot" and "directional").
    /// \param[in] _attenuationRange Range of attenuation.
    /// \param[in] _attenuationConstant Constant component of attenuation
    /// \param[in] _attenuationLinear Linear component of attenuation
    /// \param[in] _attenuationQuadratic Quadratic component of attenuation
    /// \param[in] _spotInnerAngle Inner angle ("spot" only).
    /// \param[in] _spotOuterAngle Outer angle ("spot" only).
    /// \param[in] _spotFallOff Fall off ("spot" only).
    /// \param[in] _castShadows True to cast shadows.
    /// \deprecated See SpawnLight version with ignition::math::Color.
    protected: void SpawnLight(const std::string &_name,
                   const std::string &_type,
                   const ignition::math::Vector3d &_pos,
                   const ignition::math::Vector3d &_rpy,
                   const common::Color &_diffuse,
                   const common::Color &_specular = common::Color::White,
                   const ignition::math::Vector3d &_direction =
                                               -ignition::math::Vector3d::UnitZ,
                   double _attenuationRange = 20,
                   double _attenuationConstant = 0.5,
                   double _attenuationLinear = 0.01,
                   double _attenuationQuadratic = 0.001,
                   double _spotInnerAngle = 0,
                   double _spotOuterAngle = 0,
                   double _spotFallOff = 0,
                   bool _castShadows = true) GAZEBO_DEPRECATED(9.0);

    /// \brief Spawn a light.
    /// \param[in] _name Name for the light.
    /// \param[in] _type Type of light - "spot", "directional", or "point".
    /// \param[in] _pos Position for the light.
    /// \param[in] _rpy Roll, pitch, yaw for the light.
    /// \param[in] _diffuse Diffuse color of the light.
    /// \param[in] _specular Specular color of the light.
    /// \param[in] _direction Direction of the light ("spot" and "directional").
    /// \param[in] _attenuationRange Range of attenuation.
    /// \param[in] _attenuationConstant Constant component of attenuation
    /// \param[in] _attenuationLinear Linear component of attenuation
    /// \param[in] _attenuationQuadratic Quadratic component of attenuation
    /// \param[in] _spotInnerAngle Inner angle ("spot" only).
    /// \param[in] _spotOuterAngle Outer angle ("spot" only).
    /// \param[in] _spotFallOff Fall off ("spot" only).
    /// \param[in] _castShadows True to cast shadows.
    protected: void SpawnLight(const std::string &_name,
                   const std::string &_type,
                   const ignition::math::Vector3d &_pos =
                   ignition::math::Vector3d::Zero,
                   const ignition::math::Vector3d &_rpy =
                   ignition::math::Vector3d::Zero,
                   const ignition::math::Color &_diffuse =
                                                ignition::math::Color::White,
                   const ignition::math::Color &_specular =
                                                ignition::math::Color::White,
                   const ignition::math::Vector3d &_direction =
                                               -ignition::math::Vector3d::UnitZ,
                   const double _attenuationRange = 20,
                   const double _attenuationConstant = 0.5,
                   const double _attenuationLinear = 0.01,
                   const double _attenuationQuadratic = 0.001,
                   const double _spotInnerAngle = 0,
                   const double _spotOuterAngle = 0,
                   const double _spotFallOff = 0,
                   const bool _castShadows = true);

    /// \brief Spawn a cylinder
    /// \param[in] _name Name for the model.
    /// \param[in] _pos Position for the model.
    /// \param[in] _rpy Roll, pitch, yaw for the model.
    /// \param[in] _static True to make the model static.
    protected: void SpawnCylinder(const std::string &_name,
                   const ignition::math::Vector3d &_pos =
                   ignition::math::Vector3d::Zero,
                   const ignition::math::Vector3d &_rpy =
                   ignition::math::Vector3d::Zero,
                   bool _static = false);

    /// \brief Spawn a sphere
    /// \param[in] _name Name for the model.
    /// \param[in] _pos Position for the model.
    /// \param[in] _rpy Roll, pitch, yaw for the model.
    /// \param[in] _static True to make the model static.
    /// \param[in] _wait True to wait for the sphere to spawn before
    /// returning.
    protected: void SpawnSphere(const std::string &_name,
                   const ignition::math::Vector3d &_pos,
                   const ignition::math::Vector3d &_rpy,
                   bool _wait = true, bool _static = false);

    /// \brief Spawn a sphere
    /// \param[in] _name Name for the model.
    /// \param[in] _pos Position for the model.
    /// \param[in] _rpy Roll, pitch, yaw for the model.
    /// \param[in] _cog Center of gravity.
    /// \param[in] _radius Sphere radius.
    /// \param[in] _static True to make the model static.
    /// \param[in] _wait True to wait for the sphere to spawn before
    /// returning.
    protected: void SpawnSphere(const std::string &_name,
                   const ignition::math::Vector3d &_pos,
                   const ignition::math::Vector3d &_rpy,
                   const ignition::math::Vector3d &_cog,
                   double _radius = 1.0,
                   bool _wait = true, bool _static = false);

    /// \brief Spawn a box.
    /// \param[in] _name Name for the model.
    /// \param[in] _size Size of the box.
    /// \param[in] _pos Position for the model.
    /// \param[in] _rpy Roll, pitch, yaw for the model.
    /// \param[in] _static True to make the model static.
    protected: void SpawnBox(const std::string &_name,
                   const ignition::math::Vector3d &_size =
                   ignition::math::Vector3d::One,
                   const ignition::math::Vector3d &_pos =
                   ignition::math::Vector3d::Zero,
                   const ignition::math::Vector3d &_rpy =
                   ignition::math::Vector3d::Zero,
                   bool _static = false);

    /// \brief Spawn a triangle mesh.
    /// \param[in] _name Name for the model.
    /// \param[in] _modelPath Path to the mesh file.
    /// \param[in] _scale Scaling factor.
    /// \param[in] _pos Position for the model.
    /// \param[in] _rpy Roll, pitch, yaw for the model.
    /// \param[in] _static True to make the model static.
    protected: void SpawnTrimesh(const std::string &_name,
                   const std::string &_modelPath,
                   const ignition::math::Vector3d &_scale =
                   ignition::math::Vector3d::One,
                   const ignition::math::Vector3d &_pos =
                   ignition::math::Vector3d::Zero,
                   const ignition::math::Vector3d &_rpy =
                   ignition::math::Vector3d::Zero,
                   bool _static = false);

    /// \brief Spawn an empty link.
    /// \param[in] _name Name for the model.
    /// \param[in] _pos Position for the model.
    /// \param[in] _rpy Roll, pitch, yaw for the model.
    /// \param[in] _static True to make the model static.
    protected: void SpawnEmptyLink(const std::string &_name,
                   const ignition::math::Vector3d &_pos =
                   ignition::math::Vector3d::Zero,
                   const ignition::math::Vector3d &_rpy =
                   ignition::math::Vector3d::Zero,
                   bool _static = false);

    /// \brief Spawn a model from file.
    /// \param[in] _filename File to load a model from.
    protected: void SpawnModel(const std::string &_filename);

    /// \brief Send a factory message based on an SDF string.
    /// \param[in] _sdf SDF string to publish.
    protected: void SpawnSDF(const std::string &_sdf);

    /// \brief Load a plugin.
    /// \param[in] _filename Plugin filename to load.
    /// \param[in] _name Name to associate with with the plugin.
    protected: void LoadPlugin(const std::string &_filename,
                               const std::string &_name);

    /// \brief Get a pointer to a model.
    /// \param[in] _name Name of the model to get.
    /// \return Pointer to the model, or NULL if the model was not found.
    protected: physics::ModelPtr GetModel(const std::string &_name);

    /// \brief Remove a model by name.
    /// \param[in] _name Name of the model to remove.
    protected: void RemoveModel(const std::string &_name);

    /// \brief Remove a plugin.
    /// \param[in] _name Name of the plugin to remove.
    protected: void RemovePlugin(const std::string &_name);

    /// \brief Get the current memory information.
    /// \param[out] _resident Resident memory.
    /// \param[out] _share Shared memory.
    protected: void GetMemInfo(double &_resident, double &_share);

    /// \brief Get unique string with a specified prefix.
    /// \param[in] _prefix Prefix for unique string.
    /// \return String with prefix and unique number as suffix.
    protected: std::string GetUniqueString(const std::string &_prefix);

    /// \brief Helper to record data to gtest xml output.
    /// \param[in] _name Name of data.
    /// \param[in] _data Floating point number to store.
    protected: void Record(const std::string &_name, const double _data);

    /// \brief Helper to record signal statistics to gtest xml output.
    /// \param[in] _prefix Prefix string for data names.
    /// \param[in] _stats Signal statistics to store.
    protected: void Record(const std::string &_prefix,
                           const ignition::math::SignalStats &_stats);

    /// \brief Helper to record Vector3d signal statistics to gtest xml output.
    /// \param[in] _prefix Prefix string for data names.
    /// \param[in] _stats Vector3d signal statistics to store.
    protected: void Record(const std::string &_prefix,
                           const ignition::math::Vector3Stats &_stats);

    /// \brief Pointer the Gazebo server.
    protected: Server *server;

    /// \brief Pointer the thread the runs the server.
    protected: boost::thread *serverThread;

    /// \brief Pointer to a node for communication.
    protected: transport::NodePtr node;

    /// \brief Pose subscription.
    protected: transport::SubscriberPtr poseSub;

    /// \brief World statistics subscription.
    protected: transport::SubscriberPtr statsSub;

    /// \brief Factory publisher.
    protected: transport::PublisherPtr factoryPub;

    /// \brief Request publisher.
    protected: transport::PublisherPtr requestPub;

    /// \brief Map of received poses.
    protected: std::map<std::string, ignition::math::Pose3d> poses;

    /// \brief Mutex to protect data structures that store messages.
    protected: std::mutex receiveMutex;

    /// \brief Image data
    private: unsigned char **imgData;

    /// \brief Increments when images are received.
    private: int gotImage;

    /// \brief Current simulation time, real time, and pause time.
    protected: common::Time simTime, realTime, pauseTime;

    /// \brief Current percent realtime.
    private: double percentRealTime;

    /// \brief True if paused.
    private: bool paused;

    /// \brief True if server is running.
    private: bool serverRunning;

    /// \brief Counter for unique name generation.
    private: int uniqueCounter;
  };

  class GAZEBO_VISIBLE RenderingFixture : public ServerFixture
  {
    // Documentation inherited.
    public: virtual void SetUp();

    // Documentation inherited.
    protected: virtual void Unload();
  };
}       // namespace gazebo
#endif  // define _GAZEBO_SERVER_FIXTURE_HH_<|MERGE_RESOLUTION|>--- conflicted
+++ resolved
@@ -365,48 +365,6 @@
     /// \param[in] _maxRange Max range
     /// \param[in] _rangeResolution Resolution of the scan
     /// \param[in] _samples Number of samples.
-<<<<<<< HEAD
-=======
-    /// \param[in] _noiseType Type of noise to apply.
-    /// \param[in] _noiseMean Mean noise value.
-    /// \param[in] _noiseStdDev Standard deviation of the noise.
-    /// \deprecated See function that accepts ignition::math parameters
-    protected: void SpawnGpuRaySensor(const std::string &_modelName,
-                   const std::string &_raySensorName,
-                   const math::Vector3 &_pos, const math::Vector3 &_rpy,
-                   double _hMinAngle = -2.0, double _hMaxAngle = 2.0,
-                   double _minRange = 0.08, double _maxRange = 10,
-                   double _rangeResolution = 0.01, unsigned int _samples = 640,
-                   const std::string &_noiseType = "", double _noiseMean = 0.0,
-                   double _noiseStdDev = 0.0)
-                   GAZEBO_DEPRECATED(8.0)
-           {
-#ifndef _WIN32
-  #pragma GCC diagnostic push
-  #pragma GCC diagnostic ignored "-Wdeprecated-declarations"
-#endif
-           SpawnGpuRaySensor(_modelName, _raySensorName, _pos.Ign(),
-               _rpy.Ign(), _hMinAngle, _hMaxAngle, _minRange, _maxRange,
-               _rangeResolution, _samples, _noiseType, _noiseMean,
-               _noiseStdDev);
-#ifndef _WIN32
-  #pragma GCC diagnostic pop
-#endif
-           }
-
-
-    /// \brief Spawn a gpu laser.
-    /// \param[in] _modelName Name of the model.
-    /// \param[in] _raySensorName Name of the laser.
-    /// \param[in] _pos Camera position.
-    /// \param[in] _rpy Camera roll, pitch, yaw.
-    /// \param[in] _hMinAngle Horizontal min angle
-    /// \param[in] _hMaxAngle Horizontal max angle
-    /// \param[in] _minRange Min range
-    /// \param[in] _maxRange Max range
-    /// \param[in] _rangeResolution Resolution of the scan
-    /// \param[in] _samples Number of samples.
->>>>>>> b3f999fd
     /// \param[in] _noiseType Type of noise to apply.
     /// \param[in] _noiseMean Mean noise value.
     /// \param[in] _noiseStdDev Standard deviation of the noise.
@@ -474,38 +432,6 @@
                    const unsigned int _height = 240,
                    const double _rate = 25, const double _near = 0.1,
                    const double _far = 10);
-
-    /// \brief Spawn a gpu laser.
-    /// \param[in] _modelName Name of the model.
-    /// \param[in] _raySensorName Name of the laser.
-    /// \param[in] _pos Camera position.
-    /// \param[in] _rpy Camera roll, pitch, yaw.
-    /// \param[in] _hMinAngle Horizontal min angle
-    /// \param[in] _hMaxAngle Horizontal max angle
-    /// \param[in] _vMinAngle Vertical min angle
-    /// \param[in] _vMaxAngle Vertical max angle
-    /// \param[in] _minRange Min range
-    /// \param[in] _maxRange Max range
-    /// \param[in] _rangeResolution Resolution of the scan
-    /// \param[in] _samples Number of samples.
-    /// \param[in] _vSamples Vertical number of samples.
-    /// \param[in] _hResolution horizontal resolution.
-    /// \param[in] _vResolution vertical resolution.
-    /// \param[in] _noiseType Type of noise to apply.
-    /// \param[in] _noiseMean Mean noise value.
-    /// \param[in] _noiseStdDev Standard deviation of the noise.
-    protected: void SpawnGpuRaySensorVertical(const std::string &_modelName,
-                   const std::string &_raySensorName,
-                   const ignition::math::Vector3d &_pos,
-                   const ignition::math::Vector3d &_rpy,
-                   double _hMinAngle = -2.0, double _hMaxAngle = 2.0,
-                   double _vMinAngle = -1.0, double _vMaxAngle = 1.0,
-                   double _minRange = 0.08, double _maxRange = 10,
-                   double _rangeResolution = 0.01, unsigned int _samples = 640,
-                   unsigned int _vSamples = 1, double _hResolution = 1.0,
-                   double _vResolution = 1.0,
-                   const std::string &_noiseType = "", double _noiseMean = 0.0,
-                   double _noiseStdDev = 0.0);
 
     /// \brief Spawn an imu sensor laser.
     /// \param[in] _modelName Name of the model.
