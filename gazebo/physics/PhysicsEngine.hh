--- conflicted
+++ resolved
@@ -108,11 +108,7 @@
       public: virtual void UpdatePhysics() {}
 
       /// \brief Create a new model.
-<<<<<<< HEAD
-      /// \param[in]
-=======
       /// \param[in] _base Boost shared pointer to a new model.
->>>>>>> 50653f88
       public: virtual ModelPtr CreateModel(BasePtr _base);
 
       /// \brief Create a new body.
