--- conflicted
+++ resolved
@@ -40,11 +40,7 @@
         _collision->GetWorld()->SimTime(),
         _collision->GetWorld()->Iterations())
 {
-<<<<<<< HEAD
   this->pose = _collision->RelativePose();
-=======
-  this->pose = _collision->GetRelativePose().Ign();
->>>>>>> 0b0e30dc
 }
 
 /////////////////////////////////////////////////
