/*
 * Copyright (C) 2012 Open Source Robotics Foundation
 *
 * Licensed under the Apache License, Version 2.0 (the "License");
 * you may not use this file except in compliance with the License.
 * You may obtain a copy of the License at
 *
 *     http://www.apache.org/licenses/LICENSE-2.0
 *
 * Unless required by applicable law or agreed to in writing, software
 * distributed under the License is distributed on an "AS IS" BASIS,
 * WITHOUT WARRANTIES OR CONDITIONS OF ANY KIND, either express or implied.
 * See the License for the specific language governing permissions and
 * limitations under the License.
 *
*/

#ifdef _WIN32
  // Ensure that Winsock2.h is included before Windows.h, which can get
  // pulled in by anybody (e.g., Boost).
  #include <Winsock2.h>
#endif

#include <boost/algorithm/string.hpp>

#include "gazebo/physics/Model.hh"
#include "gazebo/physics/World.hh"
#include "gazebo/physics/Joint.hh"
#include "gazebo/physics/Link.hh"
#include "gazebo/physics/PhysicsEngine.hh"

#include "gazebo/physics/JointControllerPrivate.hh"
#include "gazebo/physics/JointController.hh"

using namespace gazebo;
using namespace physics;

/////////////////////////////////////////////////
JointController::JointController(ModelPtr _model)
  : dataPtr(new JointControllerPrivate)
{
  this->dataPtr->model = _model;

  std::string modelName = this->dataPtr->model->GetScopedName();
  if (modelName.empty())
  {
    modelName = this->dataPtr->model->GetName();
  }
  boost::replace_all(modelName, "::", "/");

  std::string topic = "/" + modelName + "/joint_cmd";
  if (!this->dataPtr->node.Subscribe(topic,
      &JointController::OnJointCommand, this))
  {
    gzerr << "Error subscribing to topic [" << topic << "]\n";
  }

  std::string service = "/" + modelName + "/joint_cmd_req";
  if (!this->dataPtr->node.Advertise(service,
      &JointController::OnJointCmdReq, this))
  {
    gzerr << "Error advertising service [" << service << "]\n";
  }
}

/////////////////////////////////////////////////
JointController::~JointController()
{
  delete this->dataPtr;
  this->dataPtr = NULL;
}

/////////////////////////////////////////////////
void JointController::AddJoint(JointPtr _joint)
{
  this->dataPtr->joints[_joint->GetScopedName()] = _joint;
  this->dataPtr->posPids[_joint->GetScopedName()].Init(
      1, 0.1, 0.01, 1, -1, 1000, -1000);
  this->dataPtr->velPids[_joint->GetScopedName()].Init(
      1, 0.1, 0.01, 1, -1, 1000, -1000);
}

/////////////////////////////////////////////////
void JointController::RemoveJoint(Joint *_joint)
{
  if (_joint)
  {
    this->dataPtr->joints.erase(_joint->GetScopedName());
    this->dataPtr->posPids.erase(_joint->GetScopedName());
    this->dataPtr->velPids.erase(_joint->GetScopedName());
  }
}

/////////////////////////////////////////////////
void JointController::Reset()
{
  // Reset setpoints and feed-forward.
  this->dataPtr->positions.clear();
  this->dataPtr->velocities.clear();
  this->dataPtr->forces.clear();

  std::map<std::string, common::PID>::iterator iter;

  for (iter = this->dataPtr->posPids.begin();
    iter != this->dataPtr->posPids.end(); ++iter)
  {
    iter->second.Reset();
  }

  for (iter = this->dataPtr->velPids.begin();
    iter != this->dataPtr->velPids.end(); ++iter)
  {
    iter->second.Reset();
  }
}

/////////////////////////////////////////////////
void JointController::Update()
{
  common::Time currTime = this->dataPtr->model->GetWorld()->SimTime();
  common::Time stepTime = currTime - this->dataPtr->prevUpdateTime;
  this->dataPtr->prevUpdateTime = currTime;

  // Skip the update step if SimTime appears to have gone backward.
  // Negative update time wreaks havok on the integrators.
  // This happens when World::ResetTime is called.
  // TODO: fix this when World::ResetTime is improved
  if (stepTime > 0)
  {
    if (!this->dataPtr->forces.empty())
    {
      std::map<std::string, double>::iterator iter;
      for (iter = this->dataPtr->forces.begin();
          iter != this->dataPtr->forces.end(); ++iter)
      {
        this->dataPtr->joints[iter->first]->SetForce(0, iter->second);
      }
    }

    if (!this->dataPtr->positions.empty())
    {
      std::map<std::string, double>::iterator iter;

      for (iter = this->dataPtr->positions.begin();
           iter != this->dataPtr->positions.end(); ++iter)
      {
        double cmd = this->dataPtr->posPids[iter->first].Update(
            this->dataPtr->joints[iter->first]->Position(0) -
            iter->second, stepTime);
        this->dataPtr->joints[iter->first]->SetForce(0, cmd);
      }
    }

    if (!this->dataPtr->velocities.empty())
    {
      std::map<std::string, double>::iterator iter;

      for (iter = this->dataPtr->velocities.begin();
           iter != this->dataPtr->velocities.end(); ++iter)
      {
        double cmd = this->dataPtr->velPids[iter->first].Update(
            this->dataPtr->joints[iter->first]->GetVelocity(0) - iter->second,
            stepTime);
        this->dataPtr->joints[iter->first]->SetForce(0, cmd);
      }
    }
  }

  /* enable below if we want to set position kinematically
  if (this->dataPtr->positions.size() > 0)
  {
    std::map<std::string, JointPtr>::iterator iter;
    for (iter = this->dataPtr->joints.begin();
         iter != this->dataPtr->joints.end(); ++iter)
    {
      if (this->dataPtr->positions.find(iter->first) ==
          this->dataPtr->positions.end())
      {
        this->dataPtr->positions[iter->first] =
          iter->second->Position(0);
      }
    }
    this->SetJointPositions(this->dataPtr->positions);
    this->dataPtr->positions.clear();
  }
  */
}

/////////////////////////////////////////////////
bool JointController::OnJointCmdReq(const ignition::msgs::StringMsg &_req,
    ignition::msgs::JointCmd &_rep)
{
  const std::string &jointName = _req.data();
  _rep.set_name(jointName);

  if (this->dataPtr->forces.find(jointName) !=
      this->dataPtr->forces.end())
  {
    _rep.set_force(this->dataPtr->forces[jointName]);
  }

  if (this->dataPtr->positions.find(jointName) !=
      this->dataPtr->positions.end())
  {
    _rep.mutable_position()->set_target(this->dataPtr->positions[jointName]);
  }

  if (this->dataPtr->velocities.find(jointName) !=
      this->dataPtr->velocities.end())
  {
    _rep.mutable_velocity()->set_target(this->dataPtr->velocities[jointName]);
  }

  if (this->dataPtr->posPids.find(jointName) !=
      this->dataPtr->posPids.end())
  {
    _rep.mutable_position()->set_p_gain(
        this->dataPtr->posPids[jointName].GetPGain());
    _rep.mutable_position()->set_d_gain(
        this->dataPtr->posPids[jointName].GetDGain());
    _rep.mutable_position()->set_i_gain(
        this->dataPtr->posPids[jointName].GetIGain());
  }

  if (this->dataPtr->velPids.find(jointName) !=
      this->dataPtr->velPids.end())
  {
    _rep.mutable_velocity()->set_p_gain(
        this->dataPtr->velPids[jointName].GetPGain());
    _rep.mutable_velocity()->set_d_gain(
        this->dataPtr->velPids[jointName].GetDGain());
    _rep.mutable_velocity()->set_i_gain(
        this->dataPtr->velPids[jointName].GetIGain());
  }

  return true;
}

/////////////////////////////////////////////////
void JointController::OnJointCommand(const ignition::msgs::JointCmd &_msg)
{
  std::map<std::string, JointPtr>::iterator iter;
  iter = this->dataPtr->joints.find(_msg.name());
  if (iter != this->dataPtr->joints.end())
  {
    if (_msg.has_reset() && _msg.reset())
    {
      if (this->dataPtr->forces.find(_msg.name()) !=
          this->dataPtr->forces.end())
      {
        this->dataPtr->forces.erase(this->dataPtr->forces.find(_msg.name()));
      }

      if (this->dataPtr->positions.find(_msg.name()) !=
          this->dataPtr->positions.end())
      {
        this->dataPtr->positions.erase(
            this->dataPtr->positions.find(_msg.name()));
      }

      if (this->dataPtr->velocities.find(_msg.name()) !=
          this->dataPtr->velocities.end())
      {
        this->dataPtr->velocities.erase(
            this->dataPtr->velocities.find(_msg.name()));
      }
    }

    if (_msg.has_force())
      this->dataPtr->forces[_msg.name()] = _msg.force();

    if (_msg.has_position())
    {
      if (_msg.position().has_target())
      {
        if (!this->SetPositionTarget(_msg.name(), _msg.position().target()))
        {
          gzerr << "Unable to set position target for joint["
            << _msg.name() << "]. Joint is not found.\n";
        }
      }

      if (_msg.position().has_p_gain())
      {
        this->dataPtr->posPids[_msg.name()].SetPGain(
            _msg.position().p_gain());
      }

      if (_msg.position().has_i_gain())
      {
        this->dataPtr->posPids[_msg.name()].SetIGain(
            _msg.position().i_gain());
      }

      if (_msg.position().has_d_gain())
      {
        this->dataPtr->posPids[_msg.name()].SetDGain(
            _msg.position().d_gain());
      }

      if (_msg.position().has_i_max())
      {
        this->dataPtr->posPids[_msg.name()].SetIMax(_msg.position().i_max());
      }

      if (_msg.position().has_i_min())
      {
        this->dataPtr->posPids[_msg.name()].SetIMin(_msg.position().i_min());
      }

      if (_msg.position().has_limit())
      {
        this->dataPtr->posPids[_msg.name()].SetCmdMax(
            _msg.position().limit());
        this->dataPtr->posPids[_msg.name()].SetCmdMin(
            -_msg.position().limit());
      }
    }

    if (_msg.has_velocity())
    {
      if (_msg.velocity().has_target())
      {
        if (!this->SetVelocityTarget(_msg.name(), _msg.velocity().target()))
        {
          gzerr << "Unable to set velocity target for joint["
            << _msg.name() << "]. Joint is not found.\n";
        }
      }

      if (_msg.velocity().has_p_gain())
      {
        this->dataPtr->velPids[_msg.name()].SetPGain(
            _msg.velocity().p_gain());
      }

      if (_msg.velocity().has_i_gain())
      {
        this->dataPtr->velPids[_msg.name()].SetIGain(
            _msg.velocity().i_gain());
      }

      if (_msg.velocity().has_d_gain())
      {
        this->dataPtr->velPids[_msg.name()].SetDGain(
            _msg.velocity().d_gain());
      }

      if (_msg.velocity().has_i_max())
      {
        this->dataPtr->velPids[_msg.name()].SetIMax(_msg.velocity().i_max());
      }

      if (_msg.velocity().has_i_min())
      {
        this->dataPtr->velPids[_msg.name()].SetIMin(_msg.velocity().i_min());
      }

      if (_msg.velocity().has_limit())
      {
        this->dataPtr->velPids[_msg.name()].SetCmdMax(
            _msg.velocity().limit());
        this->dataPtr->velPids[_msg.name()].SetCmdMin(
            -_msg.velocity().limit());
      }
    }
  }
  else
    gzerr << "Unable to find joint[" << _msg.name() << "]\n";
}

<<<<<<< HEAD
=======
/////////////////////////////////////////////////
void JointController::OnJointCmd(ConstJointCmdPtr &_msg)
{
  static bool notPrintedYet = true;
  if (notPrintedYet)
  {
    gzwarn << "Gazebo topics of the form \"~/[modelName]/joint_cmd\" are "
        << "deprecated.\nUse ignition::transport topics of the form "
        << "\"/[scopedModelName]/joint_cmd\" instead.\n";
    notPrintedYet = false;
  }

  std::map<std::string, JointPtr>::iterator iter;
  iter = this->dataPtr->joints.find(_msg->name());
  if (iter != this->dataPtr->joints.end())
  {
    if (_msg->has_reset() && _msg->reset())
    {
      if (this->dataPtr->forces.find(_msg->name()) !=
          this->dataPtr->forces.end())
      {
        this->dataPtr->forces.erase(this->dataPtr->forces.find(_msg->name()));
      }

      if (this->dataPtr->positions.find(_msg->name()) !=
          this->dataPtr->positions.end())
      {
        this->dataPtr->positions.erase(
            this->dataPtr->positions.find(_msg->name()));
      }

      if (this->dataPtr->velocities.find(_msg->name()) !=
          this->dataPtr->velocities.end())
      {
        this->dataPtr->velocities.erase(
            this->dataPtr->velocities.find(_msg->name()));
      }
    }

    if (_msg->has_force())
      this->dataPtr->forces[_msg->name()] = _msg->force();

    if (_msg->has_position())
    {
      if (_msg->position().has_target())
      {
        if (!this->SetPositionTarget(_msg->name(), _msg->position().target()))
        {
          gzerr << "Unable to set position target for joint["
            << _msg->name() << "]. Joint is not found.\n";
        }
      }

      if (_msg->position().has_p_gain())
      {
        this->dataPtr->posPids[_msg->name()].SetPGain(
            _msg->position().p_gain());
      }

      if (_msg->position().has_i_gain())
      {
        this->dataPtr->posPids[_msg->name()].SetIGain(
            _msg->position().i_gain());
      }

      if (_msg->position().has_d_gain())
      {
        this->dataPtr->posPids[_msg->name()].SetDGain(
            _msg->position().d_gain());
      }

      if (_msg->position().has_i_max())
      {
        this->dataPtr->posPids[_msg->name()].SetIMax(_msg->position().i_max());
      }

      if (_msg->position().has_i_min())
      {
        this->dataPtr->posPids[_msg->name()].SetIMin(_msg->position().i_min());
      }

      if (_msg->position().has_limit())
      {
        this->dataPtr->posPids[_msg->name()].SetCmdMax(
            _msg->position().limit());
        this->dataPtr->posPids[_msg->name()].SetCmdMin(
            -_msg->position().limit());
      }
    }

    if (_msg->has_velocity())
    {
      if (_msg->velocity().has_target())
      {
        if (!this->SetVelocityTarget(_msg->name(), _msg->velocity().target()))
        {
          gzerr << "Unable to set velocity target for joint["
            << _msg->name() << "]. Joint is not found.\n";
        }
      }

      if (_msg->velocity().has_p_gain())
      {
        this->dataPtr->velPids[_msg->name()].SetPGain(
            _msg->velocity().p_gain());
      }

      if (_msg->velocity().has_i_gain())
      {
        this->dataPtr->velPids[_msg->name()].SetIGain(
            _msg->velocity().i_gain());
      }

      if (_msg->velocity().has_d_gain())
      {
        this->dataPtr->velPids[_msg->name()].SetDGain(
            _msg->velocity().d_gain());
      }

      if (_msg->velocity().has_i_max())
      {
        this->dataPtr->velPids[_msg->name()].SetIMax(_msg->velocity().i_max());
      }

      if (_msg->velocity().has_i_min())
      {
        this->dataPtr->velPids[_msg->name()].SetIMin(_msg->velocity().i_min());
      }

      if (_msg->velocity().has_limit())
      {
        this->dataPtr->velPids[_msg->name()].SetCmdMax(
            _msg->velocity().limit());
        this->dataPtr->velPids[_msg->name()].SetCmdMin(
            -_msg->velocity().limit());
      }
    }
  }
  else
    gzerr << "Unable to find joint[" << _msg->name() << "]\n";
}

>>>>>>> 4c48a45c
//////////////////////////////////////////////////
void JointController::SetJointPosition(const std::string & _name,
                                       double _position, int _index)
{
  std::map<std::string, JointPtr>::iterator jiter =
    this->dataPtr->joints.find(_name);

  if (jiter != this->dataPtr->joints.end())
    this->SetJointPosition(jiter->second, _position, _index);
  else
    gzwarn << "SetJointPosition [" << _name << "] not found\n";
}

//////////////////////////////////////////////////
void JointController::SetJointPositions(
    const std::map<std::string, double> & _jointPositions)
{
  // go through all joints in this model and update each one
  //   for each joint update, recursively update all children
  std::map<std::string, JointPtr>::iterator iter;
  std::map<std::string, double>::const_iterator jiter;

  for (iter = this->dataPtr->joints.begin();
      iter != this->dataPtr->joints.end(); ++iter)
  {
    // First try name without scope, i.e. joint_name
    jiter = _jointPositions.find(iter->second->GetName());

    if (jiter == _jointPositions.end())
    {
      // Second try name with scope, i.e. model_name::joint_name
      jiter = _jointPositions.find(iter->second->GetScopedName());
      if (jiter == _jointPositions.end())
        continue;
    }

    this->SetJointPosition(iter->second, jiter->second);
  }
}

//////////////////////////////////////////////////
void JointController::SetJointPosition(
  JointPtr _joint, double _position, int _index)
{
  _joint->SetPosition(_index, _position);
}

/////////////////////////////////////////////////
common::Time JointController::GetLastUpdateTime() const
{
  return this->dataPtr->prevUpdateTime;
}

/////////////////////////////////////////////////
std::map<std::string, JointPtr> JointController::GetJoints() const
{
  return this->dataPtr->joints;
}

/////////////////////////////////////////////////
std::map<std::string, common::PID> JointController::GetPositionPIDs() const
{
  return this->dataPtr->posPids;
}

/////////////////////////////////////////////////
std::map<std::string, common::PID> JointController::GetVelocityPIDs() const
{
  return this->dataPtr->velPids;
}

/////////////////////////////////////////////////
std::map<std::string, double> JointController::GetForces() const
{
  return this->dataPtr->forces;
}

/////////////////////////////////////////////////
std::map<std::string, double> JointController::GetPositions() const
{
  return this->dataPtr->positions;
}

/////////////////////////////////////////////////
std::map<std::string, double> JointController::GetVelocities() const
{
  return this->dataPtr->velocities;
}

//////////////////////////////////////////////////
void JointController::SetPositionPID(const std::string &_jointName,
                                     const common::PID &_pid)
{
  std::map<std::string, JointPtr>::iterator iter;
  iter = this->dataPtr->joints.find(_jointName);

  if (iter != this->dataPtr->joints.end())
    this->dataPtr->posPids[_jointName] = _pid;
  else
    gzerr << "Unable to find joint with name[" << _jointName << "]\n";
}

/////////////////////////////////////////////////
bool JointController::SetPositionTarget(const std::string &_jointName,
    const double _target)
{
  bool result = false;

  if (this->dataPtr->posPids.find(_jointName) !=
      this->dataPtr->posPids.end())
  {
    this->dataPtr->positions[_jointName] = _target;
    result = true;
  }

  return result;
}

//////////////////////////////////////////////////
void JointController::SetVelocityPID(const std::string &_jointName,
                                     const common::PID &_pid)
{
  std::map<std::string, JointPtr>::iterator iter;
  iter = this->dataPtr->joints.find(_jointName);

  if (iter != this->dataPtr->joints.end())
    this->dataPtr->velPids[_jointName] = _pid;
  else
    gzerr << "Unable to find joint with name[" << _jointName << "]\n";
}

/////////////////////////////////////////////////
bool JointController::SetVelocityTarget(const std::string &_jointName,
    const double _target)
{
  bool result = false;

  if (this->dataPtr->velPids.find(_jointName) !=
      this->dataPtr->velPids.end())
  {
    this->dataPtr->velocities[_jointName] = _target;
    result = true;
  }

  return result;
}

/////////////////////////////////////////////////
bool JointController::SetForce(const std::string &_jointName,
    const double _force)
{
  bool result = false;

  if (this->dataPtr->joints.find(_jointName) !=
      this->dataPtr->joints.end())
  {
    this->dataPtr->forces[_jointName] = _force;
    result = true;
  }

  return result;
}<|MERGE_RESOLUTION|>--- conflicted
+++ resolved
@@ -23,6 +23,8 @@
 
 #include <boost/algorithm/string.hpp>
 
+#include "gazebo/transport/Node.hh"
+#include "gazebo/transport/Subscriber.hh"
 #include "gazebo/physics/Model.hh"
 #include "gazebo/physics/World.hh"
 #include "gazebo/physics/Joint.hh"
@@ -369,151 +371,6 @@
     gzerr << "Unable to find joint[" << _msg.name() << "]\n";
 }
 
-<<<<<<< HEAD
-=======
-/////////////////////////////////////////////////
-void JointController::OnJointCmd(ConstJointCmdPtr &_msg)
-{
-  static bool notPrintedYet = true;
-  if (notPrintedYet)
-  {
-    gzwarn << "Gazebo topics of the form \"~/[modelName]/joint_cmd\" are "
-        << "deprecated.\nUse ignition::transport topics of the form "
-        << "\"/[scopedModelName]/joint_cmd\" instead.\n";
-    notPrintedYet = false;
-  }
-
-  std::map<std::string, JointPtr>::iterator iter;
-  iter = this->dataPtr->joints.find(_msg->name());
-  if (iter != this->dataPtr->joints.end())
-  {
-    if (_msg->has_reset() && _msg->reset())
-    {
-      if (this->dataPtr->forces.find(_msg->name()) !=
-          this->dataPtr->forces.end())
-      {
-        this->dataPtr->forces.erase(this->dataPtr->forces.find(_msg->name()));
-      }
-
-      if (this->dataPtr->positions.find(_msg->name()) !=
-          this->dataPtr->positions.end())
-      {
-        this->dataPtr->positions.erase(
-            this->dataPtr->positions.find(_msg->name()));
-      }
-
-      if (this->dataPtr->velocities.find(_msg->name()) !=
-          this->dataPtr->velocities.end())
-      {
-        this->dataPtr->velocities.erase(
-            this->dataPtr->velocities.find(_msg->name()));
-      }
-    }
-
-    if (_msg->has_force())
-      this->dataPtr->forces[_msg->name()] = _msg->force();
-
-    if (_msg->has_position())
-    {
-      if (_msg->position().has_target())
-      {
-        if (!this->SetPositionTarget(_msg->name(), _msg->position().target()))
-        {
-          gzerr << "Unable to set position target for joint["
-            << _msg->name() << "]. Joint is not found.\n";
-        }
-      }
-
-      if (_msg->position().has_p_gain())
-      {
-        this->dataPtr->posPids[_msg->name()].SetPGain(
-            _msg->position().p_gain());
-      }
-
-      if (_msg->position().has_i_gain())
-      {
-        this->dataPtr->posPids[_msg->name()].SetIGain(
-            _msg->position().i_gain());
-      }
-
-      if (_msg->position().has_d_gain())
-      {
-        this->dataPtr->posPids[_msg->name()].SetDGain(
-            _msg->position().d_gain());
-      }
-
-      if (_msg->position().has_i_max())
-      {
-        this->dataPtr->posPids[_msg->name()].SetIMax(_msg->position().i_max());
-      }
-
-      if (_msg->position().has_i_min())
-      {
-        this->dataPtr->posPids[_msg->name()].SetIMin(_msg->position().i_min());
-      }
-
-      if (_msg->position().has_limit())
-      {
-        this->dataPtr->posPids[_msg->name()].SetCmdMax(
-            _msg->position().limit());
-        this->dataPtr->posPids[_msg->name()].SetCmdMin(
-            -_msg->position().limit());
-      }
-    }
-
-    if (_msg->has_velocity())
-    {
-      if (_msg->velocity().has_target())
-      {
-        if (!this->SetVelocityTarget(_msg->name(), _msg->velocity().target()))
-        {
-          gzerr << "Unable to set velocity target for joint["
-            << _msg->name() << "]. Joint is not found.\n";
-        }
-      }
-
-      if (_msg->velocity().has_p_gain())
-      {
-        this->dataPtr->velPids[_msg->name()].SetPGain(
-            _msg->velocity().p_gain());
-      }
-
-      if (_msg->velocity().has_i_gain())
-      {
-        this->dataPtr->velPids[_msg->name()].SetIGain(
-            _msg->velocity().i_gain());
-      }
-
-      if (_msg->velocity().has_d_gain())
-      {
-        this->dataPtr->velPids[_msg->name()].SetDGain(
-            _msg->velocity().d_gain());
-      }
-
-      if (_msg->velocity().has_i_max())
-      {
-        this->dataPtr->velPids[_msg->name()].SetIMax(_msg->velocity().i_max());
-      }
-
-      if (_msg->velocity().has_i_min())
-      {
-        this->dataPtr->velPids[_msg->name()].SetIMin(_msg->velocity().i_min());
-      }
-
-      if (_msg->velocity().has_limit())
-      {
-        this->dataPtr->velPids[_msg->name()].SetCmdMax(
-            _msg->velocity().limit());
-        this->dataPtr->velPids[_msg->name()].SetCmdMin(
-            -_msg->velocity().limit());
-      }
-    }
-  }
-  else
-    gzerr << "Unable to find joint[" << _msg->name() << "]\n";
-}
-
->>>>>>> 4c48a45c
 //////////////////////////////////////////////////
 void JointController::SetJointPosition(const std::string & _name,
                                        double _position, int _index)
