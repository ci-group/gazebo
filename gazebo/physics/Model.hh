/*
 * Copyright (C) 2012-2016 Open Source Robotics Foundation
 *
 * Licensed under the Apache License, Version 2.0 (the "License");
 * you may not use this file except in compliance with the License.
 * You may obtain a copy of the License at
 *
 *     http://www.apache.org/licenses/LICENSE-2.0
 *
 * Unless required by applicable law or agreed to in writing, software
 * distributed under the License is distributed on an "AS IS" BASIS,
 * WITHOUT WARRANTIES OR CONDITIONS OF ANY KIND, either express or implied.
 * See the License for the specific language governing permissions and
 * limitations under the License.
 *
*/
/* Desc: Base class for all models
 * Author: Nathan Koenig and Andrew Howard
 * Date: 8 May 2003
 */

#ifndef _MODEL_HH_
#define _MODEL_HH_

#include <string>
#include <map>
#include <mutex>
#include <vector>
#include <boost/function.hpp>
#include <boost/thread/recursive_mutex.hpp>

#include "gazebo/common/CommonTypes.hh"
#include "gazebo/physics/PhysicsTypes.hh"
#include "gazebo/physics/ModelState.hh"
#include "gazebo/physics/Entity.hh"
#include "gazebo/transport/TransportTypes.hh"
#include "gazebo/util/system.hh"

namespace boost
{
  class recursive_mutex;
}

namespace gazebo
{
  namespace physics
  {
    class Gripper;

    /// \addtogroup gazebo_physics
    /// \{

    /// \class Model Model.hh physics/physics.hh
    /// \brief A model is a collection of links, joints, and plugins.
    class GZ_PHYSICS_VISIBLE Model : public Entity
    {
      /// \brief Constructor.
      /// \param[in] _parent Parent object.
      public: explicit Model(BasePtr _parent);

      /// \brief Destructor.
      public: virtual ~Model();

      /// \brief Load the model.
      /// \param[in] _sdf SDF parameters to load from.
      public: void Load(sdf::ElementPtr _sdf);

      /// \brief Load all the joints.
      public: void LoadJoints();

      /// \brief Initialize the model.
      public: virtual void Init();

      /// \brief Update the model.
      public: void Update();

      /// \brief Finalize the model.
      public: virtual void Fini();

      /// \brief Update the parameters using new sdf values.
      /// \param[in] _sdf SDF values to update from.
      public: virtual void UpdateParameters(sdf::ElementPtr _sdf);

      /// \brief Get the SDF values for the model.
      /// \return The SDF value for this model.
      public: virtual const sdf::ElementPtr GetSDF();

      /// \internal
      /// \brief Get the SDF element for the model, without all effects of
      /// scaling. This is useful in cases when the scale will be applied
      /// afterwards by, for example, states.
      /// \return The SDF element.
      public: virtual const sdf::ElementPtr UnscaledSDF();

      /// \brief Remove a child.
      /// \param[in] _child Remove a child entity.
      public: virtual void RemoveChild(EntityPtr _child);
      using Base::RemoveChild;

      /// \brief Reset the model.
      public: void Reset();
      using Entity::Reset;

      /// \brief Reset the velocity, acceleration, force and torque of
      /// all child links.
      public: void ResetPhysicsStates();

      /// \brief Set the linear velocity of the model, and all its links.
      /// \param[in] _vel The new linear velocity.
      public: void SetLinearVel(const math::Vector3 &_vel);

      /// \brief Set the angular velocity of the model, and all its links.
      /// \param[in] _vel The new angular velocity.
      public: void SetAngularVel(const math::Vector3 &_vel);

      /// \brief Set the linear acceleration of the model, and all its
      /// links.
      /// \param[in] _vel The new linear acceleration.
      public: void SetLinearAccel(const math::Vector3 &_vel);

      /// \brief Set the angular acceleration of the model, and all its
      /// links.
      /// \param[in] _vel The new angular acceleration
      public: void SetAngularAccel(const math::Vector3 &_vel);

      /// \brief Get the linear velocity of the entity.
      /// \return math::Vector3, set to 0, 0, 0 if the model has no body.
      public: virtual math::Vector3 GetRelativeLinearVel() const;

      /// \brief Get the linear velocity of the entity in the world frame.
      /// \return math::Vector3, set to 0, 0, 0 if the model has no body.
      public: virtual math::Vector3 GetWorldLinearVel() const;

      /// \brief Get the angular velocity of the entity.
      /// \return math::Vector3, set to 0, 0, 0 if the model has no body.
      public: virtual math::Vector3 GetRelativeAngularVel() const;

      /// \brief Get the angular velocity of the entity in the world frame.
      /// \return math::Vector3, set to 0, 0, 0 if the model has no body.
      public: virtual math::Vector3 GetWorldAngularVel() const;

      /// \brief Get the linear acceleration of the entity.
      /// \return math::Vector3, set to 0, 0, 0 if the model has no body.
      public: virtual math::Vector3 GetRelativeLinearAccel() const;

      /// \brief Get the linear acceleration of the entity in the world frame.
      /// \return math::Vector3, set to 0, 0, 0 if the model has no body.
      public: virtual math::Vector3 GetWorldLinearAccel() const;

      /// \brief Get the angular acceleration of the entity.
      /// \return math::Vector3, set to 0, 0, 0 if the model has no body.
      public: virtual math::Vector3 GetRelativeAngularAccel() const;

      /// \brief Get the angular acceleration of the entity in the world frame.
      /// \return math::Vector3, set to 0, 0, 0 if the model has no body.
      public: virtual math::Vector3 GetWorldAngularAccel() const;

      /// \brief Get the size of the bounding box.
      /// \return The bounding box.
      public: virtual math::Box GetBoundingBox() const;

      /// \brief Get the number of joints.
      /// \return Get the number of joints.
      public: unsigned int GetJointCount() const;

      /// \brief Get a nested model that is a direct child of this model.
      /// \param[in] _name Name of the child model to get.
      /// \return Pointer to the model, NULL if the name is invalid.
      public: ModelPtr NestedModel(const std::string &_name) const;

      /// \brief Get all the nested models.
      /// \return a vector of Model's in this model
      public: const Model_V &NestedModels() const;

      /// \brief Construct and return a vector of Link's in this model
      /// Note this constructs the vector of Link's on the fly, could be costly
      /// \return a vector of Link's in this model
      public: const Link_V &GetLinks() const;

      /// \brief Get the joints.
      /// \return Vector of joints.
      public: const Joint_V &GetJoints() const;

      /// \brief Get a joint
      /// \param name The name of the joint, specified in the world file
      /// \return Pointer to the joint
      public: JointPtr GetJoint(const std::string &name);

      /// \cond
      /// This is an internal function
      /// \brief Get a link by id.
      /// \return Pointer to the link, NULL if the id is invalid.
      public: LinkPtr GetLinkById(unsigned int _id) const;
      /// \endcond

      /// \brief Get a link by name.
      /// \param[in] _name Name of the link to get.
      /// \return Pointer to the link, NULL if the name is invalid.
      public: LinkPtr GetLink(const std::string &_name ="canonical") const;

      /// \brief If true, all links within the model will collide by default.
      /// Two links within the same model will not collide if both have
      /// link.self_collide == false.
      /// link 1 and link2 collide = link1.self_collide || link2.self_collide
      /// Bodies connected by a joint are exempt from this, and will
      /// never collide.
      /// \return True if self-collide enabled for this model, false otherwise.
      public: virtual bool GetSelfCollide() const;

      /// \brief Set this model's self_collide property
      /// \sa GetSelfCollide
      /// \param[in] _self_collide True if self-collisions enabled by default.
      public: virtual void SetSelfCollide(bool _self_collide);

      /// \brief Set the gravity mode of the model.
      /// \param[in] _value True to enable gravity.
      public: void SetGravityMode(const bool &_value);

      /// \TODO This is not implemented in Link, which means this function
      /// doesn't do anything.
      /// \brief Set the collide mode of the model.
      /// \param[in] _mode The collision mode
      public: void SetCollideMode(const std::string &_mode);

      /// \brief Set the laser retro reflectiveness of the model.
      /// \param[in] _retro Retro reflectance value.
      public: void SetLaserRetro(const float _retro);

      /// \brief Fill a model message.
      /// \param[in] _msg Message to fill using this model's data.
      public: virtual void FillMsg(msgs::Model &_msg);

      /// \brief Update parameters from a model message.
      /// \param[in] _msg Message to process.
      public: void ProcessMsg(const msgs::Model &_msg);

      /// \brief Set the positions of a Joint by name.
      /// \sa JointController::SetJointPosition
      /// \param[in] _jointName Name of the joint to set.
      /// \param[in] _position Position to set the joint to.
      public: void SetJointPosition(const std::string &_jointName,
                                    double _position, int _index = 0);

      /// \brief Set the positions of a set of joints.
      /// \sa JointController::SetJointPositions.
      /// \param[in] _jointPositions Map of joint names to their positions.
      public: void SetJointPositions(
                  const std::map<std::string, double> &_jointPositions);

      /// \brief Joint Animation.
      /// \param[in] _anim Map of joint names to their position animation.
      /// \param[in] _onComplete Callback function for when the animation
      /// completes.
      public: void SetJointAnimation(
               const std::map<std::string, common::NumericAnimationPtr> &_anims,
               boost::function<void()> _onComplete = NULL);

      /// \brief Stop the current animations.
      public: virtual void StopAnimation();

      /// \brief Attach a static model to this model
      ///
      /// This function takes as input a static Model, which is a Model that
      /// has been marked as static (no physics simulation), and attaches it
      /// to this Model with a given offset.
      ///
      /// This function is useful when you want to simulate a grasp of a
      /// static object, or move a static object around using a dynamic
      /// model.
      ///
      /// If you are in doubt, do not use this function.
      ///
      /// \param[in] _model Pointer to the static model.
      /// \param[in] _offset Offset, relative to this Model, to place _model.
      public: void AttachStaticModel(ModelPtr &_model, math::Pose _offset);

      /// \brief Detach a static model from this model.
      /// \param[in] _model Name of an attached static model to remove.
      /// \sa Model::AttachStaticModel.
      public: void DetachStaticModel(const std::string &_model);

      /// \brief Set the current model state.
      /// \param[in] _state State to set the model to.
      public: void SetState(const ModelState &_state);

      /// \brief Set the scale of model.
      /// \param[in] _scale Scale to set the model to.
      /// \param[in] _publish True to publish a message for the client with the
      /// new scale.
      /// \sa ignition::math::Vector3d Scale() const
      public: void SetScale(const ignition::math::Vector3d &_scale,
          const bool _publish = false);

      /// \brief Get the scale of model.
      /// \return Scale of the model.
      /// \sa void SetScale(const ignition::math::Vector3d &_scale,
      ///    const bool _publish = false)
      public: ignition::math::Vector3d Scale() const;

      /// \brief Enable all the links in all the models.
      /// \param[in] _enabled True to enable all the links.
      public: void SetEnabled(bool _enabled);

      /// \brief Set the Pose of the entire Model by specifying
      /// desired Pose of a Link within the Model.  Doing so, keeps
      /// the configuration of the Model unchanged, i.e. all Joint angles
      /// are unchanged.
      /// \param[in] _pose Pose to set the link to.
      /// \param[in] _linkName Name of the link to set.
      public: void SetLinkWorldPose(const math::Pose &_pose,
                                    std::string _linkName);

      /// \brief Set the Pose of the entire Model by specifying
      /// desired Pose of a Link within the Model.  Doing so, keeps
      /// the configuration of the Model unchanged, i.e. all Joint angles
      /// are unchanged.
      /// \param[in] _pose Pose to set the link to.
      /// \param[in] _link Pointer to the link to set.
      public: void SetLinkWorldPose(const math::Pose &_pose,
                                    const LinkPtr &_link);

      /// \brief Allow the model the auto disable. This is ignored if the
      /// model has joints.
      /// \param[in] _disable If true, the model is allowed to auto disable.
      public: void SetAutoDisable(bool _disable);

      /// \brief Return the value of the SDF <allow_auto_disable> element.
      /// \return True if auto disable is allowed for this model.
      public: bool GetAutoDisable() const;

      /// \brief Load all plugins
      ///
      /// Load all plugins specified in the SDF for the model.
      public: void LoadPlugins();

      /// \brief Get the number of plugins this model has.
      /// \return Number of plugins associated with this model.
      public: unsigned int GetPluginCount() const;

      /// \brief Get the number of sensors attached to this model.
      /// This will count all the sensors attached to all the links.
      /// \return Number of sensors.
      public: unsigned int GetSensorCount() const;

      /// \brief Get a handle to the Controller for the joints in this model.
      /// \return A handle to the Controller for the joints in this model.
      public: JointControllerPtr GetJointController();

      /// \brief Get a gripper based on an index.
      /// \return A pointer to a Gripper. Null if the _index is invalid.
      public: GripperPtr GetGripper(size_t _index) const;

      /// \brief Get the number of grippers in this model.
      /// \return Size of this->grippers array.
      /// \sa Model::GetGripper()
      public: size_t GetGripperCount() const;

      /// \brief Returns the potential energy of all links
      /// and joint springs in the model.
      /// \return this link's potential energy,
      public: double GetWorldEnergyPotential() const;

      /// \brief Returns sum of the kinetic energies of all links
      /// in this model.  Computed using link's CoG velocity in
      /// the inertial (world) frame.
      /// \return this link's kinetic energy
      public: double GetWorldEnergyKinetic() const;

      /// \brief Returns this model's total energy, or
      /// sum of Model::GetWorldEnergyPotential() and
      /// Model::GetWorldEnergyKinetic().
      /// \return this link's total energy
      public: double GetWorldEnergy() const;

      /// \brief Create a joint for this model
      /// \param[in] _name name of joint
      /// \param[in] _type type of joint
      /// \param[in] _parent parent link of joint
      /// \param[in] _child child link of joint
      /// \return a JointPtr to the new joint created,
      ///         returns NULL JointPtr() if joint by name _name
      ///         already exists.
      /// \throws common::Exception When _type is not recognized
      public: gazebo::physics::JointPtr CreateJoint(
        const std::string &_name, const std::string &_type,
        physics::LinkPtr _parent, physics::LinkPtr _child);

      /// \brief Remove a joint for this model
      /// \param[in] _name name of joint
      /// \return true if successful, false if not.
      public: bool RemoveJoint(const std::string &_name);

      /// \brief Set whether wind affects this body.
      /// \param[in] _mode True to enable wind.
      public: virtual void SetWindMode(const bool _mode);

      /// \brief Get the wind mode.
      /// \return True if wind is enabled.
      public: virtual bool WindMode() const;

      /// \brief Allow Model class to share itself as a boost shared_ptr
      /// \return a shared pointer to itself
      public: boost::shared_ptr<Model> shared_from_this();

      /// \brief Create a new link for this model
      /// \param[in] _name name of the new link
      /// \return a LinkPtr to the new link created,
      /// returns NULL if link _name already exists.
      public: LinkPtr CreateLink(const std::string &_name);

      /// \brief Callback when the pose of the model has been changed.
      protected: virtual void OnPoseChange();

      /// \brief Register items in the introspection service.
      protected: virtual void RegisterIntrospectionItems();

      /// \brief Load all the links.
      private: void LoadLinks();

      /// \brief Load all the nested models.
      private: void LoadModels();

      /// \brief Load a joint helper function.
      /// \param[in] _sdf SDF parameter.
      private: void LoadJoint(sdf::ElementPtr _sdf);

      /// \brief Load a plugin helper function.
      /// \param[in] _sdf SDF parameter.
      private: void LoadPlugin(sdf::ElementPtr _sdf);

      /// \brief Load a gripper helper function.
      /// \param[in] _sdf SDF parameter.
      private: void LoadGripper(sdf::ElementPtr _sdf);

      /// \brief Remove a link from the model's cached list of links.
      /// This does not delete the link.
      /// \param[in] _name Name of the link to remove.
      private: void RemoveLink(const std::string &_name);

      /// \brief Publish the scale.
      private: virtual void PublishScale();

<<<<<<< HEAD
=======
      /// \brief Called when a request message is received.
      /// \param[in] _msg The request message.
      private: void OnRequest(ConstRequestPtr &_msg);

      /// \brief Register items in the introspection service.
      protected: virtual void RegisterIntrospectionItems();

>>>>>>> 8392a797
      /// used by Model::AttachStaticModel
      protected: std::vector<ModelPtr> attachedModels;

      /// used by Model::AttachStaticModel
      protected: std::vector<math::Pose> attachedModelsOffset;

      /// \brief Publisher for joint info.
      protected: transport::PublisherPtr jointPub;

      /// \brief The canonical link of the model.
      private: LinkPtr canonicalLink;

      /// \brief All the joints in the model.
      private: Joint_V joints;

      /// \brief Cached list of links. This is here for performance.
      private: Link_V links;

      /// \brief Cached list of nested models.
      private: Model_V models;

      /// \brief All the grippers in the model.
      private: std::vector<GripperPtr> grippers;

      /// \brief All the model plugins.
      private: std::vector<ModelPluginPtr> plugins;

      /// \brief The joint animations.
      private: std::map<std::string, common::NumericAnimationPtr>
               jointAnimations;

      /// \brief Callback used when a joint animation completes.
      private: boost::function<void()> onJointAnimationComplete;

      /// \brief Controller for the joints.
      private: JointControllerPtr jointController;

      /// \brief Publisher for request response messages.
      private: transport::PublisherPtr responsePub;

      /// \brief Subscriber to request messages.
      private: transport::SubscriberPtr requestSub;

      /// \brief Mutex used during the update cycle.
      private: mutable boost::recursive_mutex updateMutex;

<<<<<<< HEAD
      /// \brief Controller for the joints.
      private: JointControllerPtr jointController;

      /// \brief All the introspection items regsitered for this.
      private: std::vector<common::URI> introspectionItems;
=======
      /// \brief Mutex to protect incoming message buffers.
      private: std::mutex receiveMutex;
>>>>>>> 8392a797
    };
    /// \}
  }
}
#endif<|MERGE_RESOLUTION|>--- conflicted
+++ resolved
@@ -440,16 +440,10 @@
       /// \brief Publish the scale.
       private: virtual void PublishScale();
 
-<<<<<<< HEAD
-=======
       /// \brief Called when a request message is received.
       /// \param[in] _msg The request message.
       private: void OnRequest(ConstRequestPtr &_msg);
 
-      /// \brief Register items in the introspection service.
-      protected: virtual void RegisterIntrospectionItems();
-
->>>>>>> 8392a797
       /// used by Model::AttachStaticModel
       protected: std::vector<ModelPtr> attachedModels;
 
@@ -496,16 +490,11 @@
       /// \brief Mutex used during the update cycle.
       private: mutable boost::recursive_mutex updateMutex;
 
-<<<<<<< HEAD
-      /// \brief Controller for the joints.
-      private: JointControllerPtr jointController;
+      /// \brief Mutex to protect incoming message buffers.
+      private: std::mutex receiveMutex;
 
       /// \brief All the introspection items regsitered for this.
       private: std::vector<common::URI> introspectionItems;
-=======
-      /// \brief Mutex to protect incoming message buffers.
-      private: std::mutex receiveMutex;
->>>>>>> 8392a797
     };
     /// \}
   }
