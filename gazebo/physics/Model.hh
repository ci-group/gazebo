--- conflicted
+++ resolved
@@ -281,11 +281,6 @@
 
       /// \brief Set the scale of model.
       /// \param[in] _scale Scale to set the model to.
-<<<<<<< HEAD
-      /// \param[in] _publish True to publish a message for the client with the
-      /// new scale.
-=======
->>>>>>> a8a3c628
       /// \deprecated See function that accepts ignition::math parameters
       public: void SetScale(const math::Vector3 &_scale)
           GAZEBO_DEPRECATED(7.0);
