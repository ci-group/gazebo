--- conflicted
+++ resolved
@@ -93,33 +93,9 @@
 {
   Base::Load(_sdf);
 
-  // check if the new style of pose specification exists
-  //    <child>
-  //      <link>childName</link>
-  //      <pose>childPose</pose>
-  //    </child>
-  // as compared to old style
-  //    <child>childName</child>
-  std::string parentName, childName;
-  // Read old-style child pose if there is one.
-  math::Pose childPose = _sdf->GetValuePose("pose");
-
-  if (_sdf->GetElement("parent")->HasElement("link"))
-  {
-    parentName = _sdf->GetElement("parent")->GetValueString("link");
-  }
-  else
-    parentName = _sdf->GetValueString("parent");
-
-  if (_sdf->GetElement("child")->HasElement("link"))
-  {
-    sdf::ElementPtr childElement = _sdf->GetElement("child");
-    childName = childElement->GetValueString("link");
-    childPose = childElement->GetValuePose("pose");
-  }
-  else
-    childName = _sdf->GetValueString("child");
-  
+  std::string parentName = _sdf->GetValueString("parent");
+  std::string childName = _sdf->GetValueString("child");
+
   if (this->model)
   {
     this->childLink = this->model->GetLink(childName);
@@ -140,12 +116,8 @@
   if (!this->childLink && childName != std::string("world"))
     gzthrow("Couldn't Find Child Link[" + childName  + "]");
 
-<<<<<<< HEAD
-  this->LoadImpl(childPose);
-=======
   this->anchorPose = _sdf->GetValuePose("pose");
   this->LoadImpl(this->anchorPose);
->>>>>>> 317cd291
 }
 
 /////////////////////////////////////////////////
