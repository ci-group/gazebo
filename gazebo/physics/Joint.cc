/*
 * Copyright (C) 2012-2016 Open Source Robotics Foundation
 *
 * Licensed under the Apache License, Version 2.0 (the "License");
 * you may not use this file except in compliance with the License.
 * You may obtain a copy of the License at
 *
 *     http://www.apache.org/licenses/LICENSE-2.0
 *
 * Unless required by applicable law or agreed to in writing, software
 * distributed under the License is distributed on an "AS IS" BASIS,
 * WITHOUT WARRANTIES OR CONDITIONS OF ANY KIND, either express or implied.
 * See the License for the specific language governing permissions and
 * limitations under the License.
 *
*/

#ifdef _WIN32
  // Ensure that Winsock2.h is included before Windows.h, which can get
  // pulled in by anybody (e.g., Boost).
  #include <Winsock2.h>
#endif

#include "gazebo/transport/TransportIface.hh"
#include "gazebo/transport/Publisher.hh"

#include "gazebo/common/Assert.hh"
#include "gazebo/common/Console.hh"
#include "gazebo/common/Events.hh"
#include "gazebo/common/Exception.hh"

#include "gazebo/physics/PhysicsEngine.hh"
#include "gazebo/physics/Link.hh"
#include "gazebo/physics/Model.hh"
#include "gazebo/physics/World.hh"
#include "gazebo/physics/Joint.hh"

#include "gazebo/util/IntrospectionManager.hh"

using namespace gazebo;
using namespace physics;

sdf::ElementPtr Joint::sdfJoint;

//////////////////////////////////////////////////
Joint::Joint(BasePtr _parent)
  : Base(_parent)
{
  this->AddType(Base::JOINT);
  this->effortLimit[0] = -1;
  this->effortLimit[1] = -1;
  this->velocityLimit[0] = -1;
  this->velocityLimit[1] = -1;
  this->lowerLimit[0] = -1e16;
  this->lowerLimit[1] = -1e16;
  this->upperLimit[0] =  1e16;
  this->upperLimit[1] =  1e16;
  this->dissipationCoefficient[0] = 0;
  this->dissipationCoefficient[1] = 0;
  this->stiffnessCoefficient[0] = 0;
  this->stiffnessCoefficient[1] = 0;
  this->springReferencePosition[0] = 0;
  this->springReferencePosition[1] = 0;
  this->provideFeedback = false;
  this->stopStiffness[0] = 1e8;
  this->stopDissipation[0] = 1.0;
  this->stopStiffness[1] = 1e8;
  this->stopDissipation[1] = 1.0;
  // these flags are related to issue #494
  // set default to true for backward compatibility
  this->axisParentModelFrame[0] = true;
  this->axisParentModelFrame[1] = true;

  if (!this->sdfJoint)
  {
    this->sdfJoint.reset(new sdf::Element);
    sdf::initFile("joint.sdf", this->sdfJoint);
  }
}

//////////////////////////////////////////////////
Joint::~Joint()
{
  this->Fini();
}

//////////////////////////////////////////////////
void Joint::Load(LinkPtr _parent, LinkPtr _child, const math::Pose &_pose)
{
  this->Load(_parent, _child, _pose.Ign());
}

//////////////////////////////////////////////////
void Joint::Load(LinkPtr _parent, LinkPtr _child,
                 const ignition::math::Pose3d &_pose)
{
  if (_parent)
  {
    this->world = _parent->GetWorld();
    this->model = _parent->GetModel();
  }
  else if (_child)
  {
    this->world = _child->GetWorld();
    this->model = _child->GetModel();
  }
  else
    gzthrow("both parent and child link do no exist");

  this->parentLink = _parent;
  this->childLink = _child;

  // Joint is loaded without sdf from a model
  // Initialize this->sdf so it can be used for data storage
  this->sdf = this->sdfJoint->Clone();

  this->LoadImpl(_pose);
}

//////////////////////////////////////////////////
void Joint::Load(sdf::ElementPtr _sdf)
{
  Base::Load(_sdf);

  // Joint force and torque feedback
  if (_sdf->HasElement("physics"))
  {
    sdf::ElementPtr physicsElem = _sdf->GetElement("physics");
    if (physicsElem->HasElement("provide_feedback"))
    {
      this->SetProvideFeedback(physicsElem->Get<bool>("provide_feedback"));
    }
  }

  for (unsigned int index = 0; index < this->DOF(); ++index)
  {
    std::string axisName;
    if (index == 0)
    {
      axisName = "axis";
    }
    else if (index == 1)
    {
      axisName = "axis2";
    }
    else
    {
      gzerr << "Invalid axis count" << std::endl;
      continue;
    }

    if (!_sdf->HasElement(axisName))
    {
      continue;
    }
    sdf::ElementPtr axisElem = _sdf->GetElement(axisName);
    {
      std::string param = "use_parent_model_frame";
      // Check if "use_parent_model_frame" element exists.
      // It has `required=1`, so if it does not exist, then SDF is old,
      // and we should assume support for backwards compatibility
      if (axisElem->HasElement(param))
      {
        this->axisParentModelFrame[index] = axisElem->Get<bool>(param);
      }

      // Axis dynamics
      sdf::ElementPtr dynamicsElem = axisElem->GetElement("dynamics");
      if (dynamicsElem)
      {
        double reference = 0;
        double stiffness = 0;
        if (dynamicsElem->HasElement("spring_reference"))
        {
          reference = dynamicsElem->Get<double>("spring_reference");
        }
        if (dynamicsElem->HasElement("spring_stiffness"))
        {
          stiffness = dynamicsElem->Get<double>("spring_stiffness");
        }
        this->SetStiffnessDamping(index, stiffness,
            dynamicsElem->Get<double>("damping"), reference);

        if (dynamicsElem->HasElement("friction"))
        {
          this->SetParam("friction", index,
            dynamicsElem->Get<double>("friction"));
        }
      }
    }
    if (axisElem->HasElement("limit"))
    {
      sdf::ElementPtr limitElem = axisElem->GetElement("limit");

      // store upper and lower joint limits
      this->upperLimit[index] = limitElem->Get<double>("upper");
      this->lowerLimit[index] = limitElem->Get<double>("lower");
      // store joint stop stiffness and dissipation coefficients
      this->stopStiffness[index] = limitElem->Get<double>("stiffness");
      this->stopDissipation[index] = limitElem->Get<double>("dissipation");
      // store joint effort and velocity limits
      this->effortLimit[index] = limitElem->Get<double>("effort");
      this->velocityLimit[index] = limitElem->Get<double>("velocity");
    }
  }

  sdf::ElementPtr parentElem = _sdf->GetElement("parent");
  sdf::ElementPtr childElem = _sdf->GetElement("child");

  GZ_ASSERT(parentElem, "Parent element is NULL");
  GZ_ASSERT(childElem, "Child element is NULL");

  std::string parentName = parentElem->Get<std::string>();
  std::string childName = childElem->Get<std::string>();

  if (this->model)
  {
    this->childLink = this->model->GetLink(childName);
    if (!this->childLink)
    {
      // need to do this if child link belongs to another model
      this->childLink = boost::dynamic_pointer_cast<Link>(
          this->GetWorld()->BaseByName(childName));
    }
    this->parentLink = this->model->GetLink(parentName);
  }
  else
  {
    this->childLink = boost::dynamic_pointer_cast<Link>(
        this->GetWorld()->BaseByName(childName));

    this->parentLink = boost::dynamic_pointer_cast<Link>(
        this->GetWorld()->BaseByName(parentName));
  }

  // Link might not have been found because it is on another model
  // or because the model name has been changed, e.g. spawning the same model
  // twice will result in some suffix appended to the model name
  // First try to find the link with different scopes.
  if (!this->parentLink && parentName != std::string("world"))
  {
    BasePtr parentModel = this->model;
    while (!this->parentLink && parentModel && parentModel->HasType(MODEL))
    {
      std::string scopedParentName =
          parentModel->GetScopedName() + "::" + parentName;

      this->parentLink = boost::dynamic_pointer_cast<Link>(
          this->GetWorld()->BaseByName(scopedParentName));

      parentModel = parentModel->GetParent();
    }
    if (!this->parentLink)
    {
      std::string parentNameThisModel;
      auto doubleColon = parentName.find("::");
      if (doubleColon != std::string::npos)
      {
        parentNameThisModel = parentName.substr(doubleColon);
      }
      else
      {
        parentNameThisModel = "::" + parentName;
      }
      parentNameThisModel = parentModel->GetName() + parentNameThisModel;

      this->parentLink = boost::dynamic_pointer_cast<Link>(
          this->GetWorld()->BaseByName(parentNameThisModel));
    }
    if (!this->parentLink)
      gzthrow("Couldn't Find Parent Link[" + parentName + "]");
  }

  if (!this->childLink && childName != std::string("world"))
  {
    BasePtr parentModel = this->model;

    while (!this->childLink && parentModel && parentModel->HasType(MODEL))
    {
      std::string scopedChildName =
          parentModel->GetScopedName() + "::" + childName;
      this->childLink = boost::dynamic_pointer_cast<Link>(
          this->GetWorld()->BaseByName(scopedChildName));

      parentModel = parentModel->GetParent();
    }
    if (!this->childLink)
    {
      std::string childNameThisModel;
      auto doubleColon = childName.find("::");
      if (doubleColon != std::string::npos)
      {
        childNameThisModel = childName.substr(doubleColon);
      }
      else
      {
        childNameThisModel = "::" + childName;
      }
      childNameThisModel = parentModel->GetName() + childNameThisModel;

      this->childLink = boost::dynamic_pointer_cast<Link>(
          this->GetWorld()->BaseByName(childNameThisModel));
    }
    if (!this->childLink)
      gzthrow("Couldn't Find Child Link[" + childName  + "]");
  }

  this->LoadImpl(_sdf->Get<ignition::math::Pose3d>("pose"));
}

/////////////////////////////////////////////////
void Joint::LoadImpl(const ignition::math::Pose3d &_pose)
{
  this->anchorPose = _pose;

  BasePtr myBase = shared_from_this();

  if (this->parentLink)
    this->parentLink->AddChildJoint(boost::static_pointer_cast<Joint>(myBase));

  if (this->childLink)
    this->childLink->AddParentJoint(boost::static_pointer_cast<Joint>(myBase));

  if (!this->parentLink && !this->childLink)
    gzthrow("both parent and child link do no exist");

  // setting anchor relative to gazebo child link frame position
  ignition::math::Pose3d worldPose = this->GetWorldPose().Ign();
  this->anchorPos = worldPose.Pos();

  // Compute anchor pose relative to parent frame.
  if (this->parentLink)
    this->parentAnchorPose = worldPose - this->parentLink->WorldPose();
  else
    this->parentAnchorPose = worldPose;

  if (this->sdf->HasElement("sensor"))
  {
    sdf::ElementPtr sensorElem = this->sdf->GetElement("sensor");
    while (sensorElem)
    {
      /// \todo This if statement is a hack to prevent Joints from creating
      /// other sensors. We should make this more generic.
      if (sensorElem->Get<std::string>("type") == "force_torque")
      {
        // This must match the implementation in Sensors::GetScopedName
        std::string sensorName = this->GetScopedName(true) + "::" +
          sensorElem->Get<std::string>("name");

        // Tell the sensor library to create a sensor.
        event::Events::createSensor(sensorElem,
            this->GetWorld()->Name(), this->GetScopedName(), this->GetId());

        this->sensors.push_back(sensorName);
      }
      else
        gzerr << "A joint cannot load a [" <<
          sensorElem->Get<std::string>("type") << "] sensor.\n";
      sensorElem = sensorElem->GetNextElement("sensor");
    }
  }
}

//////////////////////////////////////////////////
void Joint::Init()
{
  try
  {
    this->Attach(this->parentLink, this->childLink);
  }
  catch(...)
  {
    gzerr << "Attach joint failed" << std::endl;
    return;
  }

  // Set the anchor vector
  this->SetAnchor(0, this->anchorPos);

  if (this->DOF() >= 1 && this->sdf->HasElement("axis"))
  {
    sdf::ElementPtr axisElem = this->sdf->GetElement("axis");
    this->SetAxis(0, axisElem->Get<ignition::math::Vector3d>("xyz"));
    if (axisElem->HasElement("limit"))
    {
      sdf::ElementPtr limitElem = axisElem->GetElement("limit");

      // Perform this three step ordering to ensure the
      // parameters are set properly.
      // This is taken from the ODE wiki.
      this->SetUpperLimit(0, this->upperLimit[0]);
      this->SetLowerLimit(0, this->lowerLimit[0]);
      this->SetUpperLimit(0, this->upperLimit[0]);
    }
  }

  if (this->DOF() >= 2 && this->sdf->HasElement("axis2"))
  {
    sdf::ElementPtr axisElem = this->sdf->GetElement("axis2");
    this->SetAxis(1, axisElem->Get<ignition::math::Vector3d>("xyz"));
    if (axisElem->HasElement("limit"))
    {
      sdf::ElementPtr limitElem = axisElem->GetElement("limit");

      // Perform this three step ordering to ensure the
      // parameters  are set properly.
      // This is taken from the ODE wiki.
      this->SetUpperLimit(1, this->upperLimit[1]);
      this->SetLowerLimit(1, this->lowerLimit[1]);
      this->SetUpperLimit(1, this->upperLimit[1]);
    }
  }

  // Set parent name: if parentLink is NULL, it's name be the world
  if (!this->parentLink)
    this->sdf->GetElement("parent")->Set("world");
}

//////////////////////////////////////////////////
void Joint::Fini()
{
  this->applyDamping.reset();

  // Remove all the sensors attached to the joint
  for (auto const &sensor : this->sensors)
  {
    event::Events::removeSensor(sensor);
  }
  this->sensors.clear();

  this->anchorLink.reset();
  this->childLink.reset();
  this->parentLink.reset();
  this->model.reset();
  this->sdfJoint.reset();

  Base::Fini();
}

//////////////////////////////////////////////////
math::Vector3 Joint::GetLocalAxis(unsigned int _index) const
{
  return this->LocalAxis(_index);
}

//////////////////////////////////////////////////
ignition::math::Vector3d Joint::LocalAxis(const unsigned int _index) const
{
  ignition::math::Vector3d vec;

  if (_index == 0 && this->sdf->HasElement("axis"))
    vec = this->sdf->GetElement("axis")->Get<ignition::math::Vector3d>("xyz");
  else if (this->sdf->HasElement("axis2"))
    vec = this->sdf->GetElement("axis2")->Get<ignition::math::Vector3d>("xyz");
  // vec = this->childLink->GetWorldPose().Rot().RotateVectorReverse(vec);
  // vec.Round();
  return vec;
}

//////////////////////////////////////////////////
void Joint::SetEffortLimit(unsigned int _index, double _effort)
{
  if (_index < this->DOF())
  {
    this->effortLimit[_index] = _effort;
    return;
  }

  gzerr << "SetEffortLimit index[" << _index << "] out of range" << std::endl;
}

//////////////////////////////////////////////////
void Joint::SetVelocityLimit(unsigned int _index, double _velocity)
{
  if (_index < this->DOF())
  {
    this->velocityLimit[_index] = _velocity;
    return;
  }

  gzerr << "SetVelocityLimit index["
        << _index
        << "] out of range"
        << std::endl;
}

//////////////////////////////////////////////////
double Joint::GetEffortLimit(unsigned int _index)
{
  if (_index < this->DOF())
    return this->effortLimit[_index];

  gzerr << "GetEffortLimit index[" << _index << "] out of range\n";
  return 0;
}

//////////////////////////////////////////////////
double Joint::GetVelocityLimit(unsigned int _index)
{
  if (_index < this->DOF())
    return this->velocityLimit[_index];

  gzerr << "GetVelocityLimit index[" << _index << "] out of range\n";
  return 0;
}

//////////////////////////////////////////////////
void Joint::Update()
{
  this->jointUpdate();
}

//////////////////////////////////////////////////
void Joint::UpdateParameters(sdf::ElementPtr _sdf)
{
  Base::UpdateParameters(_sdf);
  /// \todo Update joint specific parameters. Issue #1954
}

//////////////////////////////////////////////////
void Joint::Reset()
{
  for (unsigned int i = 0; i < this->DOF(); ++i)
  {
    this->SetVelocity(i, 0.0);
  }
  this->staticPosition = 0.0;
}

//////////////////////////////////////////////////
void Joint::Attach(LinkPtr _parent, LinkPtr _child)
{
  this->parentLink = _parent;
  this->childLink = _child;
}

//////////////////////////////////////////////////
void Joint::Detach()
{
  if (this->parentLink)
    this->parentLink->RemoveChildJoint(this->GetName());
  if (this->childLink)
    this->childLink->RemoveParentJoint(this->GetName());
}

//////////////////////////////////////////////////
void Joint::SetModel(ModelPtr _model)
{
  this->model = _model;
  this->SetWorld(this->model->GetWorld());
}

//////////////////////////////////////////////////
double Joint::GetParam(const std::string &_key, unsigned int _index)
{
  if (_key == "hi_stop")
  {
    return this->UpperLimit(_index);
  }
  else if (_key == "lo_stop")
  {
    return this->LowerLimit(_index);
  }
  gzerr << "GetParam unrecognized parameter ["
        << _key
        << "]"
        << std::endl;
  return 0;
}

//////////////////////////////////////////////////
LinkPtr Joint::GetChild() const
{
  return this->childLink;
}

//////////////////////////////////////////////////
LinkPtr Joint::GetParent() const
{
  return this->parentLink;
}

//////////////////////////////////////////////////
msgs::Joint::Type Joint::GetMsgType() const
{
  if (this->HasType(Base::HINGE_JOINT))
  {
    return msgs::Joint::REVOLUTE;
  }
  else if (this->HasType(Base::HINGE2_JOINT))
  {
    return msgs::Joint::REVOLUTE2;
  }
  else if (this->HasType(Base::BALL_JOINT))
  {
    return msgs::Joint::BALL;
  }
  else if (this->HasType(Base::SLIDER_JOINT))
  {
    return msgs::Joint::PRISMATIC;
  }
  else if (this->HasType(Base::SCREW_JOINT))
  {
    return msgs::Joint::SCREW;
  }
  else if (this->HasType(Base::GEARBOX_JOINT))
  {
    return msgs::Joint::GEARBOX;
  }
  else if (this->HasType(Base::UNIVERSAL_JOINT))
  {
    return msgs::Joint::UNIVERSAL;
  }
  else if (this->HasType(Base::FIXED_JOINT))
  {
    return msgs::Joint::FIXED;
  }

  gzerr << "No joint recognized in type ["
        << this->GetType()
        << "], returning REVOLUTE"
        << std::endl;
  return msgs::Joint::REVOLUTE;
}

//////////////////////////////////////////////////
void Joint::FillMsg(msgs::Joint &_msg)
{
  _msg.set_name(this->GetScopedName());
  _msg.set_id(this->GetId());

  msgs::Set(_msg.mutable_pose(), this->anchorPose);
  _msg.set_type(this->GetMsgType());

  for (unsigned int i = 0; i < this->DOF(); ++i)
  {
    _msg.add_angle(this->Position(i));
    msgs::Axis *axis;
    if (i == 0)
      axis = _msg.mutable_axis1();
    else if (i == 1)
      axis = _msg.mutable_axis2();
    else
      break;

    msgs::Set(axis->mutable_xyz(), this->LocalAxis(i));
    axis->set_limit_lower(this->LowerLimit(i));
    axis->set_limit_upper(this->UpperLimit(i));
    axis->set_limit_effort(this->GetEffortLimit(i));
    axis->set_limit_velocity(this->GetVelocityLimit(i));
    axis->set_damping(this->GetDamping(i));
    axis->set_friction(this->GetParam("friction", i));
    axis->set_use_parent_model_frame(this->axisParentModelFrame[i]);
  }

  if (this->GetParent())
  {
    _msg.set_parent(this->GetParent()->GetScopedName());
    _msg.set_parent_id(this->GetParent()->GetId());
  }
  else
  {
    _msg.set_parent("world");
    _msg.set_parent_id(0);
  }

  if (this->GetChild())
  {
    _msg.set_child(this->GetChild()->GetScopedName());
    _msg.set_child_id(this->GetChild()->GetId());
  }
  else
  {
    _msg.set_child("world");
    _msg.set_parent_id(0);
  }

  // Add in the sensor data.
  if (this->sdf->HasElement("sensor"))
  {
    sdf::ElementPtr sensorElem = this->sdf->GetElement("sensor");
    while (sensorElem)
    {
      msgs::Sensor *msg = _msg.add_sensor();
      msg->CopyFrom(msgs::SensorFromSDF(sensorElem));
      msg->set_parent(this->GetScopedName());
      msg->set_parent_id(this->GetId());
      sensorElem = sensorElem->GetNextElement("sensor");
    }
  }
}

//////////////////////////////////////////////////
math::Angle Joint::GetAngle(unsigned int _index) const
{
#ifndef _WIN32
  #pragma GCC diagnostic push
  #pragma GCC diagnostic ignored "-Wdeprecated-declarations"
#endif
  return this->Position(_index);
#ifndef _WIN32
  #pragma GCC diagnostic pop
#endif
}

//////////////////////////////////////////////////
double Joint::Position(const unsigned int _index) const
{
  if (this->model->IsStatic())
    return this->staticPosition;
  else
    return this->PositionImpl(_index);
}

//////////////////////////////////////////////////
bool Joint::SetHighStop(unsigned int _index, const math::Angle &_angle)
{
  this->SetUpperLimit(_index, _angle.Radian());
  return true;
}

//////////////////////////////////////////////////
math::Angle Joint::GetHighStop(unsigned int _index)
{
#ifndef _WIN32
  #pragma GCC diagnostic push
  #pragma GCC diagnostic ignored "-Wdeprecated-declarations"
#endif
  return this->UpperLimit(_index);
#ifndef _WIN32
  #pragma GCC diagnostic pop
#endif
}


//////////////////////////////////////////////////
bool Joint::SetLowStop(unsigned int _index, const math::Angle &_angle)
{
  this->SetLowerLimit(_index, _angle.Radian());
  return true;
}

//////////////////////////////////////////////////
math::Angle Joint::GetLowStop(unsigned int _index)
{
#ifndef _WIN32
  #pragma GCC diagnostic push
  #pragma GCC diagnostic ignored "-Wdeprecated-declarations"
#endif
  return this->LowerLimit(_index);
#ifndef _WIN32
  #pragma GCC diagnostic pop
#endif
}

//////////////////////////////////////////////////
bool Joint::SetPosition(unsigned int /*_index*/, double _position)
{
  // parent class doesn't do much, derived classes do all the work.
  if (this->model)
  {
    if (this->model->IsStatic())
    {
      this->staticPosition = _position;
    }
  }
  else
  {
    gzwarn << "model not setup yet, setting staticPosition.\n";
    this->staticPosition = _position;
  }
  return true;
}

//////////////////////////////////////////////////
bool Joint::SetPositionMaximal(unsigned int _index, double _position)
{
  // check if index is within bounds
  if (_index >= this->DOF())
  {
    gzerr << "Joint axis index ["
          << _index
          << "] larger than DOF count ["
          << this->DOF()
          << "]."
          << std::endl;
    return false;
  }

  /// If the Joint is static, Gazebo stores the state of
  /// this Joint as a scalar inside the Joint class in Joint::SetPosition.
  if (!Joint::SetPosition(_index, _position))
  {
    gzerr << "Joint::SetPosition failed, "
          << "but it's not possible as implemented.\n";
    return false;
  }

  // truncate position by joint limits
  double lower = this->LowerLimit(_index);
  double upper = this->UpperLimit(_index);
  if (lower < upper)
    _position = ignition::math::clamp(_position, lower, upper);
  else
    _position = ignition::math::clamp(_position, upper, lower);

  // only deal with hinge, universal, slider joints in the user
  // request joint_names list
  if (this->HasType(Base::HINGE_JOINT) ||
      this->HasType(Base::UNIVERSAL_JOINT) ||
      this->HasType(Base::SLIDER_JOINT))
  {
    if (childLink)
    {
      // Get all connected links to this joint
      Link_V connectedLinks;
      if (this->FindAllConnectedLinks(this->parentLink, connectedLinks))
      {
        // debug
        // gzerr << "found connected links: ";
        // for (Link_V::iterator li = connectedLinks.begin();
        //                       li != connectedLinks.end(); ++li)
        //   std::cout << (*li)->GetName() << " ";
        // std::cout << "\n";

        // successfully found a subset of links connected to this joint
        // (parent link cannot be in this set).  Next, compute transform
        // to apply to all these links.

        // Everything here must be done within one time step,
        // Link pose updates need to be synchronized.

        // compute transform about the current anchor, about the axis
        // rotate child (childLink) about anchor point,

        // Get Child Link Pose
        ignition::math::Pose3d childLinkPose = this->childLink->WorldPose();

        // Compute new child link pose based on position change
        ignition::math::Pose3d newChildLinkPose =
          this->ComputeChildLinkPose(_index, _position).Ign();

        // debug
        // gzerr << "child link pose0 [" << childLinkPose
        //       << "] new child link pose0 [" << newChildLinkPose
        //       << "]\n";

        // update all connected links
        {
          // block any other physics pose updates
          boost::recursive_mutex::scoped_lock lock(
            *this->GetWorld()->Physics()->GetPhysicsUpdateMutex());

          for (Link_V::iterator li = connectedLinks.begin();
                                li != connectedLinks.end(); ++li)
          {
            // set pose of each link based on child link pose change
            (*li)->MoveFrame(childLinkPose.Ign(), newChildLinkPose.Ign());

            // debug
            // gzerr << "moved " << (*li)->GetName()
            //       << " p0 [" << childLinkPose
            //       << "] p1 [" << newChildLinkPose
            //       << "]\n";
          }
        }
      }
      else
      {
        // if parent Link is found in search, return false
        gzwarn << "failed to find a clean set of connected links,"
               << " i.e. this joint is inside a loop, cannot SetPosition"
               << " kinematically.\n";
        return false;
      }
    }
    else
    {
      gzerr << "child link is null.\n";
      return false;
    }
  }
  else
  {
    gzerr << "joint type SetPosition not supported.\n";
    return false;
  }

  /// \todo:  Set link and joint "velocities" based on change / time
  return true;
}

//////////////////////////////////////////////////
bool Joint::SetVelocityMaximal(unsigned int _index, double _velocity)
{
  // check if index is within bounds
  if (_index >= this->DOF())
  {
    gzerr << "Joint axis index ["
          << _index
          << "] larger than DOF count ["
          << this->DOF()
          << "]."
          << std::endl;
    return false;
  }

  // Set child link relative to parent for now.
  // TODO: recursive velocity setting on trees.
  if (!this->childLink)
  {
    gzerr << "SetVelocityMaximal failed for joint ["
          << this->GetScopedName()
          << "] since a child link was not found."
          << std::endl;
    return false;
  }

  // only deal with hinge, universal, slider joints for now
  if (this->HasType(Base::HINGE_JOINT) ||
      this->HasType(Base::UNIVERSAL_JOINT))
  {
    // Desired angular and linear velocity in world frame for child link
    ignition::math::Vector3d angularVel, linearVel;
    if (this->parentLink)
    {
      // Use parent link velocity as reference (if parent exists)
<<<<<<< HEAD
      angularVel = this->parentLink->WorldAngularVel();
=======
      angularVel = this->parentLink->GetWorldAngularVel().Ign();
>>>>>>> 929f6d72

      // Get parent linear velocity at joint anchor
      // Passing unit quaternion q ensures that parentOffset will be
      //  interpreted in world frame.
<<<<<<< HEAD
      ignition::math::Quaterniond q;
      ignition::math::Vector3d parentOffset =
        this->GetParentWorldPose().pos.Ign() -
        this->parentLink->WorldPose().Pos();
      linearVel = this->parentLink->WorldLinearVel(parentOffset, q);
    }

    // Add desired velocity along specified axis
    angularVel += _velocity * this->GetGlobalAxis(_index).Ign();
=======
      math::Quaternion q;
      auto parentOffset = this->GetParentWorldPose().Ign().Pos() -
                          this->parentLink->WorldPose().Pos();
      linearVel = this->parentLink->GetWorldLinearVel(parentOffset, q).Ign();
    }

    // Add desired velocity along specified axis
    angularVel += _velocity * this->GlobalAxis(_index);
>>>>>>> 929f6d72

    if (this->HasType(Base::UNIVERSAL_JOINT))
    {
      // For multi-axis joints, retain velocity of other axis.
      unsigned int otherIndex = (_index + 1) % 2;
      angularVel += this->GetVelocity(otherIndex)
<<<<<<< HEAD
                  * this->GetGlobalAxis(otherIndex).Ign();
=======
                  * this->GlobalAxis(otherIndex);
>>>>>>> 929f6d72
    }

    this->childLink->SetAngularVel(angularVel);

    // Compute desired linear velocity of the child link based on
    //  offset between the child's CG and the joint anchor
    //  and the desired angular velocity.
    ignition::math::Vector3d childCoGOffset =
<<<<<<< HEAD
      this->childLink->WorldCoGPose().Pos() -
      this->GetWorldPose().pos.Ign();
=======
      this->childLink->GetWorldCoGPose().Ign().Pos() -
      this->GetWorldPose().Ign().Pos();
>>>>>>> 929f6d72
    linearVel += angularVel.Cross(childCoGOffset);
    this->childLink->SetLinearVel(linearVel);
  }
  else if (this->HasType(Base::SLIDER_JOINT))
  {
    ignition::math::Vector3d desiredVel;
    if (this->parentLink)
    {
<<<<<<< HEAD
      desiredVel = this->parentLink->WorldLinearVel();
    }
    desiredVel += _velocity * this->GetGlobalAxis(_index).Ign();
=======
      desiredVel = this->parentLink->GetWorldLinearVel().Ign();
    }
    desiredVel += _velocity * this->GlobalAxis(_index);
>>>>>>> 929f6d72
    this->childLink->SetLinearVel(desiredVel);
  }
  else
  {
    gzerr << "SetVelocityMaximal does not yet support"
          << " this joint type."
          << std::endl;
    return false;
  }

  return true;
}

//////////////////////////////////////////////////
void Joint::SetState(const JointState &_state)
{
  for (unsigned int i = 0; i < _state.GetAngleCount(); ++i)
  {
    this->SetVelocity(i, 0.0);
    this->SetPosition(i, _state.Position(i));
  }
}

//////////////////////////////////////////////////
double Joint::CheckAndTruncateForce(unsigned int _index, double _effort)
{
  if (_index >= this->DOF())
  {
    gzerr << "Calling Joint::SetForce with an index ["
          << _index << "] out of range\n";
    return _effort;
  }

  // truncating SetForce effort if velocity limit is reached and
  // effort is applied in the same direction.
  if (this->velocityLimit[_index] >= 0)
  {
    if (this->GetVelocity(_index) > this->velocityLimit[_index])
      _effort = _effort > 0 ? 0 : _effort;
    else if (this->GetVelocity(_index) < -this->velocityLimit[_index])
      _effort = _effort < 0 ? 0 : _effort;
  }

  // truncate effort if effortLimit is not negative
  if (this->effortLimit[_index] >= 0.0)
    _effort = ignition::math::clamp(_effort, -this->effortLimit[_index],
      this->effortLimit[_index]);

  return _effort;
}

//////////////////////////////////////////////////
double Joint::GetForce(unsigned int /*_index*/)
{
  gzerr << "Joint::GetForce should be overloaded by physics engines.\n";
  return 0;
}

//////////////////////////////////////////////////
void Joint::ApplyStiffnessDamping()
{
  gzerr << "Joint::ApplyStiffnessDamping should be overloaded by "
        << "physics engines.\n";
}

/////////////////////////////////////////////////
double Joint::GetInertiaRatio(const math::Vector3 &_axis) const
{
  return this->InertiaRatio(_axis.Ign());
}

//////////////////////////////////////////////////
double Joint::InertiaRatio(const ignition::math::Vector3d &_axis) const
{
  if (this->parentLink && this->childLink)
  {
    ignition::math::Matrix3d pm = this->parentLink->WorldInertiaMatrix();
    ignition::math::Matrix3d cm = this->childLink->WorldInertiaMatrix();

    // matrix times axis
    ignition::math::Vector3d pia = pm * _axis;
    ignition::math::Vector3d cia = cm * _axis;
    double piam = pia.Length();
    double ciam = cia.Length();

    // return ratio of child MOI to parent MOI.
    if (!ignition::math::equal(piam, 0.0))
    {
      return ciam/piam;
    }
    else
    {
      gzerr << "Parent MOI is zero, ratio is not well defined.\n";
      return 0;
    }
  }
  else
  {
    gzerr << "Either parent or child link is missing or static, "
          << "cannot compute inertia ratio.  Returning 0.\n";
    return 0;
  }
}

//////////////////////////////////////////////////
double Joint::GetInertiaRatio(const unsigned int _index) const
{
  if (this->parentLink && this->childLink)
  {
    if (_index < this->DOF())
    {
      // joint axis in global frame
      ignition::math::Vector3d axis = this->GlobalAxis(_index);

      // compute ratio about axis
      return this->InertiaRatio(axis);
    }
    else
    {
      gzerr << "Invalid joint index [" << _index
            << "] when trying to get inertia ratio across joint.\n";
      return 0;
    }
  }
  else
  {
    gzerr << "Either parent or child link is missing or static, "
          << "cannot compute inertia ratio.  Returning 0.\n";
    return 0;
  }
}

//////////////////////////////////////////////////
double Joint::GetDamping(unsigned int _index)
{
  if (_index < this->DOF())
  {
    return this->dissipationCoefficient[_index];
  }
  else
  {
    gzerr << "Invalid joint index [" << _index
          << "] when trying to get damping coefficient.\n";
    return 0;
  }
}

//////////////////////////////////////////////////
double Joint::GetStiffness(unsigned int _index)
{
  if (static_cast<unsigned int>(_index) < this->DOF())
  {
    return this->stiffnessCoefficient[_index];
  }
  else
  {
    gzerr << "Invalid joint index [" << _index
          << "] when trying to get stiffness coefficient.\n";
    return 0;
  }
}

//////////////////////////////////////////////////
double Joint::GetSpringReferencePosition(unsigned int _index) const
{
  if (_index < this->DOF())
  {
    return this->springReferencePosition[_index];
  }
  else
  {
    gzerr << "Invalid joint index [" << _index
          << "] when trying to get spring reference position.\n";
    return 0;
  }
}

//////////////////////////////////////////////////
math::Angle Joint::GetLowerLimit(unsigned int _index) const
{
#ifndef _WIN32
  #pragma GCC diagnostic push
  #pragma GCC diagnostic ignored "-Wdeprecated-declarations"
#endif
  return math::Angle(this->LowerLimit(_index));
#ifndef _WIN32
  #pragma GCC diagnostic pop
#endif
}

//////////////////////////////////////////////////
double Joint::LowerLimit(const unsigned int _index) const
{
  if (_index < this->DOF())
    return this->lowerLimit[_index];

  gzwarn << "requesting lower limit of joint index out of bound\n";
  return ignition::math::NAN_D;
}

//////////////////////////////////////////////////
math::Angle Joint::GetUpperLimit(unsigned int _index) const
{
#ifndef _WIN32
  #pragma GCC diagnostic push
  #pragma GCC diagnostic ignored "-Wdeprecated-declarations"
#endif
  return math::Angle(this->UpperLimit(_index));
#ifndef _WIN32
  #pragma GCC diagnostic pop
#endif
}

//////////////////////////////////////////////////
double Joint::UpperLimit(const unsigned int _index) const
{
  if (_index < this->DOF())
    return this->upperLimit[_index];

  gzwarn << "requesting upper limit of joint index out of bound\n";
  return ignition::math::NAN_D;
}

//////////////////////////////////////////////////
void Joint::SetLowerLimit(unsigned int _index, math::Angle _limit)
{
#ifndef _WIN32
  #pragma GCC diagnostic push
  #pragma GCC diagnostic ignored "-Wdeprecated-declarations"
#endif
  this->SetLowerLimit(_index, _limit.Radian());
#ifndef _WIN32
  #pragma GCC diagnostic pop
#endif
}

//////////////////////////////////////////////////
void Joint::SetLowerLimit(const unsigned int _index, const double _limit)
{
  if (_index >= this->DOF())
  {
    gzerr << "SetLowerLimit for index [" << _index
          << "] out of bounds [" << this->DOF()
          << "]\n";
    return;
  }

  if (_index == 0)
  {
    sdf::ElementPtr axisElem = this->sdf->GetElement("axis");
    sdf::ElementPtr limitElem = axisElem->GetElement("limit");

    // store lower joint limits
    this->lowerLimit[_index] = _limit;
    limitElem->GetElement("lower")->Set(_limit);
  }
  else if (_index == 1)
  {
    sdf::ElementPtr axisElem = this->sdf->GetElement("axis2");
    sdf::ElementPtr limitElem = axisElem->GetElement("limit");

    // store lower joint limits
    this->lowerLimit[_index] = _limit;
    limitElem->GetElement("lower")->Set(_limit);
  }
  else
  {
    gzwarn << "SetLowerLimit for joint [" << this->GetName()
           << "] index [" << _index
           << "] not supported\n";
  }
}

//////////////////////////////////////////////////
void Joint::SetUpperLimit(unsigned int _index, math::Angle _limit)
{
#ifndef _WIN32
  #pragma GCC diagnostic push
  #pragma GCC diagnostic ignored "-Wdeprecated-declarations"
#endif
  this->SetUpperLimit(_index, _limit.Radian());
#ifndef _WIN32
  #pragma GCC diagnostic pop
#endif
}

//////////////////////////////////////////////////
void Joint::SetUpperLimit(const unsigned int _index, const double _limit)
{
  if (_index >= this->DOF())
  {
    gzerr << "SetUpperLimit for index [" << _index
          << "] out of bounds [" << this->DOF()
          << "]\n";
    return;
  }

  if (_index == 0)
  {
    sdf::ElementPtr axisElem = this->sdf->GetElement("axis");
    sdf::ElementPtr limitElem = axisElem->GetElement("limit");

    // store upper joint limits
    this->upperLimit[_index] = _limit;
    limitElem->GetElement("upper")->Set(_limit);
  }
  else if (_index == 1)
  {
    sdf::ElementPtr axisElem = this->sdf->GetElement("axis2");
    sdf::ElementPtr limitElem = axisElem->GetElement("limit");

    // store upper joint limits
    this->upperLimit[_index] = _limit;
    limitElem->GetElement("upper")->Set(_limit);
  }
  else
  {
    gzwarn << "SetUpperLimit for joint [" << this->GetName()
           << "] index [" << _index
           << "] not supported\n";
  }
}

//////////////////////////////////////////////////
void Joint::SetProvideFeedback(bool _enable)
{
  this->provideFeedback = _enable;
}

//////////////////////////////////////////////////
void Joint::SetStopStiffness(unsigned int _index, double _stiffness)
{
  if (_index < this->DOF())
  {
    this->stopStiffness[_index] = _stiffness;
  }
  else
  {
    gzerr << "Invalid joint index [" << _index
          << "] when trying to set joint stop stiffness.\n";
  }
}

//////////////////////////////////////////////////
void Joint::SetStopDissipation(unsigned int _index, double _dissipation)
{
  if (_index < this->DOF())
  {
    this->stopDissipation[_index] = _dissipation;
  }
  else
  {
    gzerr << "Invalid joint index [" << _index
          << "] when trying to set joint stop dissipation.\n";
  }
}

//////////////////////////////////////////////////
double Joint::GetStopStiffness(unsigned int _index) const
{
  if (_index < this->DOF())
  {
    return this->stopStiffness[_index];
  }
  else
  {
    gzerr << "Invalid joint index [" << _index
          << "] when trying to get joint stop stiffness.\n";
    return 0;
  }
}

//////////////////////////////////////////////////
double Joint::GetStopDissipation(unsigned int _index) const
{
  if (_index < this->DOF())
  {
    return this->stopDissipation[_index];
  }
  else
  {
    gzerr << "Invalid joint index [" << _index
          << "] when trying to get joint stop dissipation.\n";
    return 0;
  }
}

//////////////////////////////////////////////////
math::Pose Joint::GetInitialAnchorPose() const
{
  return this->anchorPose;
}

//////////////////////////////////////////////////
math::Pose Joint::GetWorldPose() const
{
  if (this->childLink)
    return this->anchorPose + this->childLink->WorldPose();
  return this->anchorPose;
}

//////////////////////////////////////////////////
math::Pose Joint::GetParentWorldPose() const
{
  if (this->parentLink)
    return this->parentAnchorPose + this->parentLink->WorldPose();
  return this->parentAnchorPose;
}

//////////////////////////////////////////////////
math::Pose Joint::GetAnchorErrorPose() const
{
  return this->GetWorldPose() - this->GetParentWorldPose();
}

//////////////////////////////////////////////////
math::Quaternion Joint::GetAxisFrame(unsigned int _index) const
{
  if (_index >= this->DOF())
  {
    gzerr << "GetAxisFrame error, _index[" << _index << "] out of range"
          << std::endl;
    return math::Quaternion();
  }

  // Legacy support for specifying axis in parent model frame (#494)
  if (this->axisParentModelFrame[_index])
  {
    // Use parent model frame
    if (this->parentLink)
      return this->parentLink->GetModel()->WorldPose().Rot();

    // Parent model is world, use world frame
    return ignition::math::Quaterniond::Identity;
  }

  return this->GetWorldPose().Ign().Rot();
}

//////////////////////////////////////////////////
math::Quaternion Joint::GetAxisFrameOffset(unsigned int _index) const
{
  if (_index >= this->DOF())
  {
    gzerr << "GetAxisFrame error, _index[" << _index << "] out of range"
          << " returning identity rotation." << std::endl;
    return math::Quaternion();
  }

  // Legacy support for specifying axis in parent model frame (#494)
  if (this->axisParentModelFrame[_index])
  {
    // axis is defined in parent model frame, so return the rotation
    // from joint frame to parent model frame, or
    // world frame in absence of parent link.
    ignition::math::Pose3d parentModelWorldPose;
    ignition::math::Pose3d jointWorldPose = this->GetWorldPose().Ign();
    if (this->parentLink)
    {
      parentModelWorldPose = this->parentLink->GetModel()->WorldPose();
    }
    return (parentModelWorldPose - jointWorldPose).Rot();
  }

  // axis is defined in the joint frame, so
  // return the rotation from joint frame to joint frame.
  return math::Quaternion();
}

//////////////////////////////////////////////////
double Joint::GetWorldEnergyPotentialSpring(unsigned int _index) const
{
  if (_index >= this->DOF())
  {
    gzerr << "Get spring potential error, _index[" << _index
          << "] out of range" << std::endl;
    return 0;
  }

  // compute potential energy due to spring compression
  // 1/2 k x^2
  double k = this->stiffnessCoefficient[_index];
  double x = this->Position(_index) -
    this->springReferencePosition[_index];
  return 0.5 * k * x * x;
}

//////////////////////////////////////////////////
void Joint::CacheForceTorque()
{
}

//////////////////////////////////////////////////
bool Joint::FindAllConnectedLinks(const LinkPtr &_originalParentLink,
  Link_V &_connectedLinks)
{
  // debug
  // std::string pn;
  // if (_originalParentLink) pn = _originalParentLink->GetName();
  // gzerr << "first call to find connected links: "
  //       << " parent " << pn
  //       << " this joint " << this->GetName() << "\n";

  // unlikely, but check anyways to make sure we don't have a 0-height tree
  if (this->childLink.get() == _originalParentLink.get())
  {
    // if parent is a child
    gzerr << "we have a zero length loop.\n";
    _connectedLinks.clear();
    return false;
  }
  else
  {
    // add this->childLink to the list of descendent child links (should be
    // the very first one added).
    _connectedLinks.push_back(this->childLink);

    // START RECURSIVE SEARCH, start adding child links of this->childLink
    // to the collection of _connectedLinks.
    return this->childLink->FindAllConnectedLinksHelper(_originalParentLink,
      _connectedLinks, true);
  }
}

//////////////////////////////////////////////////
math::Pose Joint::ComputeChildLinkPose(unsigned int _index,
          double _position)
{
  // child link pose
  ignition::math::Pose3d childLinkPose = this->childLink->WorldPose();

  // default return to current pose
  ignition::math::Pose3d newRelativePose;
  ignition::math::Pose3d newWorldPose = childLinkPose;

  // get anchor and axis of the joint
  ignition::math::Vector3d anchor;
  ignition::math::Vector3d axis;

  if (this->model->IsStatic())
  {
    /// \TODO: we want to get axis in global frame, but GlobalAxis
    /// not implemented for static models yet.
    axis = childLinkPose.Rot().RotateVector(this->LocalAxis(_index));
    anchor = childLinkPose.Pos();
  }
  else
  {
    anchor = this->Anchor(_index);
    axis = this->GlobalAxis(_index);
  }

  // delta-position along an axis
  double dposition = _position - this->Position(_index);

  if (this->HasType(Base::HINGE_JOINT) ||
      this->HasType(Base::UNIVERSAL_JOINT))
  {
    // relative to anchor point
    ignition::math::Pose3d relativePose(childLinkPose.Pos() - anchor,
                            childLinkPose.Rot());

    // take axis rotation and turn it into a quaternion
    ignition::math::Quaterniond rotation(axis, dposition);

    // rotate relative pose by rotation

    newRelativePose.Pos() = rotation.RotateVector(relativePose.Pos());
    newRelativePose.Rot() = rotation * relativePose.Rot();

    newWorldPose = ignition::math::Pose3d(newRelativePose.Pos() + anchor,
        newRelativePose.Rot());

    // \TODO: ideally we want to set this according to
    // Joint Trajectory velocity and use time step since last update.
    /*
    double dt =
      this->dataPtr->model->GetWorld()-Physics()->GetMaxStepTime();
    this->ComputeAndSetLinkTwist(_link, newWorldPose, newWorldPose, dt);
    */
  }
  else if (this->HasType(Base::SLIDER_JOINT))
  {
    // relative to anchor point
    ignition::math::Pose3d relativePose(childLinkPose.Pos() - anchor,
                            childLinkPose.Rot());

    // slide relative pose by dposition along axis
    newRelativePose.Pos() = relativePose.Pos() + axis * dposition;
    newRelativePose.Rot() = relativePose.Rot();

    newWorldPose = ignition::math::Pose3d(newRelativePose.Pos() + anchor,
        newRelativePose.Rot());

    /// \TODO: ideally we want to set this according to Joint Trajectory
    /// velocity and use time step since last update.
    /*
    double dt =
      this->dataPtr->model->GetWorld()-Physics()->GetMaxStepTime();
    this->ComputeAndSetLinkTwist(_link, newWorldPose, newWorldPose, dt);
    */
  }
  else
  {
    gzerr << "Setting joint position is only supported for"
          << " hinge, universal and slider joints right now.\n";
  }

  return newWorldPose;
}

/////////////////////////////////////////////////
void Joint::RegisterIntrospectionItems()
{
  for (size_t i = 0; i < this->DOF(); ++i)
  {
    this->RegisterIntrospectionPosition(i);
    this->RegisterIntrospectionVelocity(i);
  }
}

/////////////////////////////////////////////////
void Joint::RegisterIntrospectionPosition(const unsigned int _index)
{
  auto f = [this, _index]()
  {
    return this->Position(_index);
  };

  common::URI uri(this->URI());
  uri.Query().Insert("p",
      "axis/" + std::to_string(_index) + "/double/position");
  this->introspectionItems.push_back(uri);
  gazebo::util::IntrospectionManager::Instance()->Register
      <double>(uri.Str(), f);
}

/////////////////////////////////////////////////
void Joint::RegisterIntrospectionVelocity(const unsigned int _index)
{
  auto f = [this, _index]()
  {
    return this->GetVelocity(_index);
  };

  common::URI uri(this->URI());
  uri.Query().Insert("p",
      "axis/" + std::to_string(_index) + "/double/velocity");
  this->introspectionItems.push_back(uri);
  gazebo::util::IntrospectionManager::Instance()->Register
      <double>(uri.Str(), f);
}

/////////////////////////////////////////////////
unsigned int Joint::GetAngleCount() const
{
  return this->DOF();
}

/////////////////////////////////////////////////
math::Angle Joint::GetAngleImpl(unsigned int _index) const
{
#ifndef _WIN32
  #pragma GCC diagnostic push
  #pragma GCC diagnostic ignored "-Wdeprecated-declarations"
#endif
  return this->PositionImpl(_index);
#ifndef _WIN32
  #pragma GCC diagnostic pop
#endif
}

/////////////////////////////////////////////////
void Joint::SetAxis(unsigned int _index, const math::Vector3 &_axis)
{
  this->SetAxis(_index, _axis.Ign());
}

/////////////////////////////////////////////////
math::Vector3 Joint::GetGlobalAxis(unsigned int _index) const
{
  return this->GlobalAxis(_index);
}

/////////////////////////////////////////////////
void Joint::SetAnchor(unsigned int _index, const math::Vector3 &_anchor)
{
  this->SetAnchor(_index, _anchor.Ign());
}

/////////////////////////////////////////////////
math::Vector3 Joint::GetAnchor(unsigned int _index) const
{
  return this->Anchor(_index);
}

/////////////////////////////////////////////////
math::Vector3 Joint::GetLinkForce(unsigned int _index) const
{
  return this->LinkForce(_index);
}

/////////////////////////////////////////////////
math::Vector3 Joint::GetLinkTorque(const unsigned int _index) const
{
  return this->LinkTorque(_index);
}<|MERGE_RESOLUTION|>--- conflicted
+++ resolved
@@ -855,7 +855,7 @@
                                 li != connectedLinks.end(); ++li)
           {
             // set pose of each link based on child link pose change
-            (*li)->MoveFrame(childLinkPose.Ign(), newChildLinkPose.Ign());
+            (*li)->MoveFrame(childLinkPose, newChildLinkPose);
 
             // debug
             // gzerr << "moved " << (*li)->GetName()
@@ -925,16 +925,11 @@
     if (this->parentLink)
     {
       // Use parent link velocity as reference (if parent exists)
-<<<<<<< HEAD
       angularVel = this->parentLink->WorldAngularVel();
-=======
-      angularVel = this->parentLink->GetWorldAngularVel().Ign();
->>>>>>> 929f6d72
 
       // Get parent linear velocity at joint anchor
       // Passing unit quaternion q ensures that parentOffset will be
       //  interpreted in world frame.
-<<<<<<< HEAD
       ignition::math::Quaterniond q;
       ignition::math::Vector3d parentOffset =
         this->GetParentWorldPose().pos.Ign() -
@@ -943,28 +938,14 @@
     }
 
     // Add desired velocity along specified axis
-    angularVel += _velocity * this->GetGlobalAxis(_index).Ign();
-=======
-      math::Quaternion q;
-      auto parentOffset = this->GetParentWorldPose().Ign().Pos() -
-                          this->parentLink->WorldPose().Pos();
-      linearVel = this->parentLink->GetWorldLinearVel(parentOffset, q).Ign();
-    }
-
-    // Add desired velocity along specified axis
     angularVel += _velocity * this->GlobalAxis(_index);
->>>>>>> 929f6d72
 
     if (this->HasType(Base::UNIVERSAL_JOINT))
     {
       // For multi-axis joints, retain velocity of other axis.
       unsigned int otherIndex = (_index + 1) % 2;
       angularVel += this->GetVelocity(otherIndex)
-<<<<<<< HEAD
-                  * this->GetGlobalAxis(otherIndex).Ign();
-=======
                   * this->GlobalAxis(otherIndex);
->>>>>>> 929f6d72
     }
 
     this->childLink->SetAngularVel(angularVel);
@@ -973,13 +954,8 @@
     //  offset between the child's CG and the joint anchor
     //  and the desired angular velocity.
     ignition::math::Vector3d childCoGOffset =
-<<<<<<< HEAD
       this->childLink->WorldCoGPose().Pos() -
       this->GetWorldPose().pos.Ign();
-=======
-      this->childLink->GetWorldCoGPose().Ign().Pos() -
-      this->GetWorldPose().Ign().Pos();
->>>>>>> 929f6d72
     linearVel += angularVel.Cross(childCoGOffset);
     this->childLink->SetLinearVel(linearVel);
   }
@@ -988,15 +964,9 @@
     ignition::math::Vector3d desiredVel;
     if (this->parentLink)
     {
-<<<<<<< HEAD
       desiredVel = this->parentLink->WorldLinearVel();
     }
-    desiredVel += _velocity * this->GetGlobalAxis(_index).Ign();
-=======
-      desiredVel = this->parentLink->GetWorldLinearVel().Ign();
-    }
     desiredVel += _velocity * this->GlobalAxis(_index);
->>>>>>> 929f6d72
     this->childLink->SetLinearVel(desiredVel);
   }
   else
