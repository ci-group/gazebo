/*
 * Copyright 2012 Open Source Robotics Foundation
 *
 * Licensed under the Apache License, Version 2.0 (the "License");
 * you may not use this file except in compliance with the License.
 * You may obtain a copy of the License at
 *
 *     http://www.apache.org/licenses/LICENSE-2.0
 *
 * Unless required by applicable law or agreed to in writing, software
 * distributed under the License is distributed on an "AS IS" BASIS,
 * WITHOUT WARRANTIES OR CONDITIONS OF ANY KIND, either express or implied.
 * See the License for the specific language governing permissions and
 * limitations under the License.
 *
*/
/* Desc: The base joint class
 * Author: Nate Koenig, Andrew Howard
 * Date: 21 May 2003
 */

#include "gazebo/transport/Transport.hh"
#include "gazebo/transport/Publisher.hh"

#include "gazebo/common/Assert.hh"
#include "gazebo/common/Console.hh"
#include "gazebo/common/Events.hh"
#include "gazebo/common/Exception.hh"

#include "gazebo/physics/PhysicsEngine.hh"
#include "gazebo/physics/Link.hh"
#include "gazebo/physics/Model.hh"
#include "gazebo/physics/World.hh"
#include "gazebo/physics/Joint.hh"

using namespace gazebo;
using namespace physics;

//////////////////////////////////////////////////
Joint::Joint(BasePtr _parent)
  : Base(_parent)
{
  this->AddType(Base::JOINT);
  this->forceApplied[0] = 0;
  this->forceApplied[1] = 0;
  this->effortLimit[0] = -1;
  this->effortLimit[1] = -1;
  this->velocityLimit[0] = -1;
  this->velocityLimit[1] = -1;
  this->useCFMDamping = false;
  this->lowerLimit[0] = -1e16;
  this->lowerLimit[1] = -1e16;
  this->upperLimit[0] =  1e16;
  this->upperLimit[1] =  1e16;
  this->inertiaRatio[0] = 0;
  this->inertiaRatio[1] = 0;
}

//////////////////////////////////////////////////
Joint::~Joint()
{
}

//////////////////////////////////////////////////
void Joint::Load(LinkPtr _parent, LinkPtr _child, const math::Vector3 &_pos)
{
  this->Load(_parent, _child, math::Pose(_pos, math::Quaternion()));
}

//////////////////////////////////////////////////
void Joint::Load(LinkPtr _parent, LinkPtr _child, const math::Pose &_pose)
{
  if (_parent)
  {
    this->world = _parent->GetWorld();
    this->model = _parent->GetModel();
  }
  else if (_child)
  {
    this->world = _child->GetWorld();
    this->model = _child->GetModel();
  }
  else
    gzthrow("both parent and child link do no exist");

  this->parentLink = _parent;
  this->childLink = _child;

  // Joint is loaded without sdf from a model
  // Initialize this->sdf so it can be used for data storage
  sdf::initFile("joint.sdf", this->sdf);

  this->LoadImpl(_pose);
}

//////////////////////////////////////////////////
void Joint::Load(sdf::ElementPtr _sdf)
{
  Base::Load(_sdf);

  sdf::ElementPtr parentElem = _sdf->GetElement("parent");
  sdf::ElementPtr childElem = _sdf->GetElement("child");

  GZ_ASSERT(parentElem, "Parent element is NULL");
  GZ_ASSERT(childElem, "Child element is NULL");

  std::string parentName = parentElem->GetValueString();
  std::string childName = childElem->GetValueString();

  if (this->model)
  {
    this->childLink = this->model->GetLink(childName);
    this->parentLink = this->model->GetLink(parentName);
  }
  else
  {
    this->childLink = boost::dynamic_pointer_cast<Link>(
        this->GetWorld()->GetByName(childName));

    this->parentLink = boost::dynamic_pointer_cast<Link>(
        this->GetWorld()->GetByName(parentName));
  }

  if (!this->parentLink && parentName != std::string("world"))
    gzthrow("Couldn't Find Parent Link[" + parentName + "]");

  if (!this->childLink && childName != std::string("world"))
    gzthrow("Couldn't Find Child Link[" + childName  + "]");

  this->anchorPose = _sdf->GetValuePose("pose");
  this->LoadImpl(this->anchorPose);
}

/////////////////////////////////////////////////
void Joint::LoadImpl(const math::Vector3 &_pos)
{
  this->LoadImpl(math::Pose(_pos, math::Quaternion()));
}

/////////////////////////////////////////////////
void Joint::LoadImpl(const math::Pose &_pose)
{
  BasePtr myBase = shared_from_this();

  if (this->parentLink)
    this->parentLink->AddChildJoint(boost::static_pointer_cast<Joint>(myBase));
  else if (this->childLink)
    this->childLink->AddParentJoint(boost::static_pointer_cast<Joint>(myBase));
  else
    gzthrow("both parent and child link do no exist");

  // setting anchor relative to gazebo child link frame position
  if (this->childLink)
    this->anchorPos = (_pose + this->childLink->GetWorldPose()).pos;
  // otherwise set anchor relative to world frame
  else
    this->anchorPos = _pose.pos;
}

//////////////////////////////////////////////////
void Joint::Init()
{
  this->Attach(this->parentLink, this->childLink);

  // Set the anchor vector
  this->SetAnchor(0, this->anchorPos);

  if (this->sdf->HasElement("axis"))
  {
    sdf::ElementPtr axisElem = this->sdf->GetElement("axis");
    this->SetAxis(0, axisElem->GetValueVector3("xyz"));
    if (axisElem->HasElement("limit"))
    {
      sdf::ElementPtr limitElem = axisElem->GetElement("limit");

      // store upper and lower joint limits
      this->upperLimit[0] = limitElem->GetValueDouble("upper");
      this->lowerLimit[0] = limitElem->GetValueDouble("lower");

      // Perform this three step ordering to ensure the
      // parameters are set properly.
      // This is taken from the ODE wiki.
      this->SetHighStop(0, this->upperLimit[0].Radian());
      this->SetLowStop(0, this->lowerLimit[0].Radian());
      this->SetHighStop(0, this->upperLimit[0].Radian());

      this->effortLimit[0] = limitElem->GetValueDouble("effort");
      this->velocityLimit[0] = limitElem->GetValueDouble("velocity");
    }
  }

  if (this->sdf->HasElement("axis2"))
  {
    sdf::ElementPtr axisElem = this->sdf->GetElement("axis2");
    this->SetAxis(1, axisElem->GetValueVector3("xyz"));
    if (axisElem->HasElement("limit"))
    {
      sdf::ElementPtr limitElem = axisElem->GetElement("limit");

      // store upper and lower joint limits
      this->upperLimit[1] = limitElem->GetValueDouble("upper");
      this->lowerLimit[1] = limitElem->GetValueDouble("lower");

      // Perform this three step ordering to ensure the
      // parameters  are set properly.
      // This is taken from the ODE wiki.
      this->SetHighStop(1, this->upperLimit[1].Radian());
      this->SetLowStop(1, this->lowerLimit[1].Radian());
      this->SetHighStop(1, this->upperLimit[1].Radian());

      this->effortLimit[1] = limitElem->GetValueDouble("effort");
      this->velocityLimit[1] = limitElem->GetValueDouble("velocity");
    }
  }

  // Set parent name: if parentLink is NULL, it's name be the world
  if (!this->parentLink)
    this->sdf->GetElement("parent")->Set("world");

  // Set axis in physics engines
  if (this->sdf->HasElement("axis"))
  {
    this->SetAxis(0, this->sdf->GetElement("axis")->GetValueVector3("xyz"));
  }
  if (this->sdf->HasElement("axis2"))
  {
<<<<<<< HEAD
    // if parentLink is NULL, it's name be the world
    this->sdf->GetElement("parent")->Set("world");
    if (this->sdf->HasElement("axis"))
    {
      this->SetAxis(0, this->sdf->GetElement("axis")->GetValueVector3("xyz"));
    }
    if (this->sdf->HasElement("axis2"))
    {
      this->SetAxis(1, this->sdf->GetElement("axis2")->GetValueVector3("xyz"));
    }
  }
=======
    this->SetAxis(1, this->sdf->GetElement("axis2")->GetValueVector3("xyz"));
  }

>>>>>>> 6477c5f0
  this->ComputeInertiaRatio();
}

//////////////////////////////////////////////////
math::Vector3 Joint::GetLocalAxis(int _index) const
{
  math::Vector3 vec;

  if (_index == 0 && this->sdf->HasElement("axis"))
    vec = this->sdf->GetElement("axis")->GetValueVector3("xyz");
  else if (this->sdf->HasElement("axis2"))
    vec = this->sdf->GetElement("axis2")->GetValueVector3("xyz");
  // vec = this->childLink->GetWorldPose().rot.RotateVectorReverse(vec);
  // vec.Round();
  return vec;
}

//////////////////////////////////////////////////
double Joint::GetEffortLimit(int _index)
{
  if (_index >= 0 && static_cast<unsigned int>(_index) < this->GetAngleCount())
    return this->effortLimit[_index];

  gzerr << "GetEffortLimit index[" << _index << "] out of range\n";
  return 0;
}

//////////////////////////////////////////////////
double Joint::GetVelocityLimit(int _index)
{
  if (_index >= 0 && static_cast<unsigned int>(_index) < this->GetAngleCount())
    return this->velocityLimit[_index];

  gzerr << "GetVelocityLimit index[" << _index << "] out of range\n";
  return 0;
}

//////////////////////////////////////////////////
void Joint::Update()
{
  this->jointUpdate();
}

//////////////////////////////////////////////////
void Joint::UpdateParameters(sdf::ElementPtr _sdf)
{
  Base::UpdateParameters(_sdf);
}

//////////////////////////////////////////////////
void Joint::Reset()
{
  this->SetMaxForce(0, 0);
  this->SetVelocity(0, 0);
  this->staticAngle.SetFromRadian(0);
}

//////////////////////////////////////////////////
void Joint::Attach(LinkPtr _parent, LinkPtr _child)
{
  this->parentLink = _parent;
  this->childLink = _child;
}

//////////////////////////////////////////////////
void Joint::Detach()
{
  if (this->parentLink)
    this->parentLink->RemoveChildJoint(this->GetName());
  if (this->childLink)
    this->childLink->RemoveParentJoint(this->GetName());
}

//////////////////////////////////////////////////
void Joint::SetModel(ModelPtr _model)
{
  this->model = _model;
  this->SetWorld(this->model->GetWorld());
}

//////////////////////////////////////////////////
LinkPtr Joint::GetChild() const
{
  return this->childLink;
}

//////////////////////////////////////////////////
LinkPtr Joint::GetParent() const
{
  return this->parentLink;
}

//////////////////////////////////////////////////
void Joint::FillMsg(msgs::Joint &_msg)
{
  _msg.set_name(this->GetScopedName());

  msgs::Set(_msg.mutable_pose(), this->anchorPose);

  if (this->HasType(Base::HINGE_JOINT))
  {
    _msg.set_type(msgs::Joint::REVOLUTE);
    _msg.add_angle(this->GetAngle(0).Radian());
  }
  else if (this->HasType(Base::HINGE2_JOINT))
  {
    _msg.set_type(msgs::Joint::REVOLUTE2);
    _msg.add_angle(this->GetAngle(0).Radian());
    _msg.add_angle(this->GetAngle(1).Radian());
  }
  else if (this->HasType(Base::BALL_JOINT))
  {
    _msg.set_type(msgs::Joint::BALL);
  }
  else if (this->HasType(Base::SLIDER_JOINT))
  {
    _msg.set_type(msgs::Joint::PRISMATIC);
    _msg.add_angle(this->GetAngle(0).Radian());
  }
  else if (this->HasType(Base::SCREW_JOINT))
  {
    _msg.set_type(msgs::Joint::SCREW);
    _msg.add_angle(this->GetAngle(0).Radian());
  }
  else if (this->HasType(Base::UNIVERSAL_JOINT))
  {
    _msg.set_type(msgs::Joint::UNIVERSAL);
    _msg.add_angle(this->GetAngle(0).Radian());
    _msg.add_angle(this->GetAngle(1).Radian());
  }

  msgs::Set(_msg.mutable_axis1()->mutable_xyz(), this->GetLocalAxis(0));
  _msg.mutable_axis1()->set_limit_lower(0);
  _msg.mutable_axis1()->set_limit_upper(0);
  _msg.mutable_axis1()->set_limit_effort(0);
  _msg.mutable_axis1()->set_limit_velocity(0);
  _msg.mutable_axis1()->set_damping(0);
  _msg.mutable_axis1()->set_friction(0);

  if (this->GetParent())
    _msg.set_parent(this->GetParent()->GetScopedName());
  else
    _msg.set_parent("world");

  if (this->GetChild())
    _msg.set_child(this->GetChild()->GetScopedName());
  else
    _msg.set_child("world");
}

//////////////////////////////////////////////////
math::Angle Joint::GetAngle(int _index) const
{
  if (this->model->IsStatic())
    return this->staticAngle;
  else
    return this->GetAngleImpl(_index);
}

//////////////////////////////////////////////////
void Joint::SetHighStop(int _index, const math::Angle &_angle)
{
  GZ_ASSERT(this->sdf != NULL, "Joint sdf member is NULL");
  if (_index == 0)
  {
    this->sdf->GetElement("axis")->GetElement("limit")
             ->GetElement("upper")->Set(_angle.Radian());
  }
  else if (_index == 1)
  {
    this->sdf->GetElement("axis2")->GetElement("limit")
             ->GetElement("upper")->Set(_angle.Radian());
  }
  else
  {
    gzerr << "Invalid joint index [" << _index
          << "] when trying to set high stop\n";
  }
}

//////////////////////////////////////////////////
void Joint::SetLowStop(int _index, const math::Angle &_angle)
{
  GZ_ASSERT(this->sdf != NULL, "Joint sdf member is NULL");
  if (_index == 0)
  {
    this->sdf->GetElement("axis")->GetElement("limit")
             ->GetElement("lower")->Set(_angle.Radian());
  }
  else if (_index == 1)
  {
    this->sdf->GetElement("axis2")->GetElement("limit")
             ->GetElement("lower")->Set(_angle.Radian());
  }
  else
  {
    gzerr << "Invalid joint index [" << _index
          << "] when trying to set low stop\n";
  }
}

//////////////////////////////////////////////////
void Joint::SetAngle(int /*index*/, math::Angle _angle)
{
  if (this->model->IsStatic())
    this->staticAngle = _angle;
  else
    this->model->SetJointPosition(this->GetScopedName(), _angle.Radian());
}

//////////////////////////////////////////////////
void Joint::SetState(const JointState &_state)
{
  this->SetMaxForce(0, 0);
  this->SetVelocity(0, 0);
  for (unsigned int i = 0; i < _state.GetAngleCount(); ++i)
    this->SetAngle(i, _state.GetAngle(i));
}

//////////////////////////////////////////////////
void Joint::SetForce(int _index, double _force)
{
  // this bit of code actually doesn't do anything physical,
  // it simply records the forces commanded inside forceApplied.
  if (_index >= 0 && static_cast<unsigned int>(_index) < this->GetAngleCount())
    this->forceApplied[_index] = _force;
  else
    gzerr << "Something's wrong, joint [" << this->GetName()
          << "] index [" << _index
          << "] out of range.\n";
}

//////////////////////////////////////////////////
double Joint::GetForce(unsigned int _index)
{
  if (_index < this->GetAngleCount())
  {
    return this->forceApplied[_index];
  }
  else
  {
    gzerr << "Invalid joint index [" << _index
          << "] when trying to get force\n";
    return 0;
  }
}

//////////////////////////////////////////////////
double Joint::GetForce(int _index)
{
  return this->GetForce(static_cast<unsigned int>(_index));
}

//////////////////////////////////////////////////
void Joint::ApplyDamping()
{
  // Take absolute value of dampingCoefficient, since negative values of
  // dampingCoefficient are used for adaptive damping to enforce stability.
  double dampingForce = -fabs(this->dampingCoefficient) * this->GetVelocity(0);
  this->SetForce(0, dampingForce);
}

//////////////////////////////////////////////////
void Joint::ComputeInertiaRatio()
{
  for (unsigned int i = 0; i < this->GetAngleCount(); ++i)
  {
    math::Vector3 axis = this->GetGlobalAxis(i);
    if (this->parentLink && this->childLink)
    {
      physics::InertialPtr pi = this->parentLink->GetInertial();
      physics::InertialPtr ci = this->childLink->GetInertial();
      math::Matrix3 pm(
       pi->GetIXX(), pi->GetIXY(), pi->GetIXZ(),
       pi->GetIXY(), pi->GetIYY(), pi->GetIYZ(),
       pi->GetIXZ(), pi->GetIYZ(), pi->GetIZZ());
      math::Matrix3 cm(
       ci->GetIXX(), ci->GetIXY(), ci->GetIXZ(),
       ci->GetIXY(), ci->GetIYY(), ci->GetIYZ(),
       ci->GetIXZ(), ci->GetIYZ(), ci->GetIZZ());

      // rotate pm and cm into inertia frame
      math::Pose pPose = this->parentLink->GetWorldPose();
      math::Pose cPose = this->childLink->GetWorldPose();
      for (unsigned col = 0; col < 3; ++col)
      {
        // get each column, and inverse rotate by pose
        math::Vector3 pmCol(pm[0][col], pm[1][col], pm[2][col]);
        pmCol = pPose.rot.RotateVector(pmCol);
        pm.SetCol(col, pmCol);
        math::Vector3 cmCol(cm[0][col], cm[1][col], cm[2][col]);
        cmCol = pPose.rot.RotateVector(cmCol);
        cm.SetCol(col, cmCol);
      }

      // matrix times axis
      // \todo: add operator in Matrix3 class so we can do Matrix3 * Vector3
      math::Vector3 pia(
        pm[0][0] * axis.x + pm[0][1] * axis.y + pm[0][2] * axis.z,
        pm[1][0] * axis.x + pm[1][1] * axis.y + pm[1][2] * axis.z,
        pm[2][0] * axis.x + pm[2][1] * axis.y + pm[2][2] * axis.z);
      math::Vector3 cia(
        cm[0][0] * axis.x + cm[0][1] * axis.y + cm[0][2] * axis.z,
        cm[1][0] * axis.x + cm[1][1] * axis.y + cm[1][2] * axis.z,
        cm[2][0] * axis.x + cm[2][1] * axis.y + cm[2][2] * axis.z);
      double piam = pia.GetLength();
      double ciam = cia.GetLength();

      // should we flip? sure, so the measure of ratio is between [1, +inf]
      if (piam > ciam)
        this->inertiaRatio[i] = piam/ciam;
      else
        this->inertiaRatio[i] = ciam/piam;
    }
  }
}

//////////////////////////////////////////////////
double Joint::GetInertiaRatio(unsigned int _index) const
{
  if (_index < this->GetAngleCount())
  {
    return this->inertiaRatio[_index];
  }
  else
  {
    gzerr << "Invalid joint index [" << _index
          << "] when trying to get inertia ratio across joint.\n";
    return 0;
  }
<<<<<<< HEAD
=======
}

//////////////////////////////////////////////////
double Joint::GetDamping(int /*_index*/)
{
  return this->dampingCoefficient;
>>>>>>> 6477c5f0
}<|MERGE_RESOLUTION|>--- conflicted
+++ resolved
@@ -224,23 +224,9 @@
   }
   if (this->sdf->HasElement("axis2"))
   {
-<<<<<<< HEAD
-    // if parentLink is NULL, it's name be the world
-    this->sdf->GetElement("parent")->Set("world");
-    if (this->sdf->HasElement("axis"))
-    {
-      this->SetAxis(0, this->sdf->GetElement("axis")->GetValueVector3("xyz"));
-    }
-    if (this->sdf->HasElement("axis2"))
-    {
-      this->SetAxis(1, this->sdf->GetElement("axis2")->GetValueVector3("xyz"));
-    }
-  }
-=======
     this->SetAxis(1, this->sdf->GetElement("axis2")->GetValueVector3("xyz"));
   }
 
->>>>>>> 6477c5f0
   this->ComputeInertiaRatio();
 }
 
@@ -571,13 +557,10 @@
           << "] when trying to get inertia ratio across joint.\n";
     return 0;
   }
-<<<<<<< HEAD
-=======
 }
 
 //////////////////////////////////////////////////
 double Joint::GetDamping(int /*_index*/)
 {
   return this->dampingCoefficient;
->>>>>>> 6477c5f0
 }