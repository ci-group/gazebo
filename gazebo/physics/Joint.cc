--- conflicted
+++ resolved
@@ -233,11 +233,7 @@
   else
   {
     // if parentLink is NULL, it's name be the world
-<<<<<<< HEAD
-    this->sdf->GetElement("parent")->Set("world");
-=======
     this->sdf->GetElement("parent")->GetElement("link_name")->Set("world");
->>>>>>> fecac79d
     if (this->sdf->HasElement("axis"))
     {
       this->SetAxis(0, this->sdf->GetElement("axis")->GetValueVector3("xyz"));
