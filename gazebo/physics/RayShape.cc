/*
 * Copyright (C) 2012-2015 Open Source Robotics Foundation
 *
 * Licensed under the Apache License, Version 2.0 (the "License");
 * you may not use this file except in compliance with the License.
 * You may obtain a copy of the License at
 *
 *     http://www.apache.org/licenses/LICENSE-2.0
 *
 * Unless required by applicable law or agreed to in writing, software
 * distributed under the License is distributed on an "AS IS" BASIS,
 * WITHOUT WARRANTIES OR CONDITIONS OF ANY KIND, either express or implied.
 * See the License for the specific language governing permissions and
 * limitations under the License.
 *
*/
/* Desc: A ray shape
 * Author: Nate Koenig
 * Date: 14 Oct 2009
 */

#ifdef _WIN32
  // Ensure that Winsock2.h is included before Windows.h, which can get
  // pulled in by anybody (e.g., Boost).
  #include <Winsock2.h>
#endif

<<<<<<< HEAD
#include <boost/thread/recursive_mutex.hpp>
=======
>>>>>>> fc06ddc0
#include <vector>
#include <list>
#include <string>
#include <boost/enable_shared_from_this.hpp>
#include <boost/shared_ptr.hpp>

#include <sdf/sdf.hh>

#include "gazebo/transport/TransportTypes.hh"

#include "gazebo/math/Helpers.hh"

#include "gazebo/common/CommonTypes.hh"
#include "gazebo/common/Event.hh"

#include "gazebo/physics/PhysicsTypes.hh"
#include "gazebo/physics/Collision.hh"
#include "gazebo/physics/RayShape.hh"

using namespace gazebo;
using namespace physics;

//////////////////////////////////////////////////
RayShape::RayShape(PhysicsEnginePtr /*_physicsEngine*/)
  : Shape(CollisionPtr())
{
  this->AddType(RAY_SHAPE);
  this->SetName("Ray");

  this->contactLen = GZ_DBL_MAX;
  this->contactRetro = 0.0;
  this->contactFiducial = -1;
}

//////////////////////////////////////////////////
RayShape::RayShape(CollisionPtr _parent)
  : Shape(_parent)
{
  this->AddType(RAY_SHAPE);
  this->SetName("Ray");

  this->contactLen = GZ_DBL_MAX;
  this->contactRetro = 0.0;
  this->contactFiducial = -1;

  if (collisionParent)
    this->collisionParent->SetSaveable(false);
}

//////////////////////////////////////////////////
RayShape::~RayShape()
{
}

//////////////////////////////////////////////////
void RayShape::SetPoints(const math::Vector3 &_posStart,
                         const math::Vector3 &_posEnd)
{
  math::Vector3 dir;

  this->relativeStartPos = _posStart;
  this->relativeEndPos = _posEnd;

  if (this->collisionParent)
  {
    this->globalStartPos =
      this->collisionParent->GetWorldPose().CoordPositionAdd(
        this->relativeStartPos);
    this->globalEndPos =
      this->collisionParent->GetWorldPose().CoordPositionAdd(
        this->relativeEndPos);
  }
  else
  {
    this->globalStartPos = this->relativeStartPos;
    this->globalEndPos = this->relativeEndPos;
  }

  // Compute the direction of the ray
  dir = this->globalEndPos - this->globalStartPos;
  dir.Normalize();
}

//////////////////////////////////////////////////
void RayShape::GetRelativePoints(math::Vector3 &_posA, math::Vector3 &_posB)
{
  _posA = this->relativeStartPos;
  _posB = this->relativeEndPos;
}

//////////////////////////////////////////////////
void RayShape::GetGlobalPoints(math::Vector3 &_posA, math::Vector3 &_posB)
{
  _posA = this->globalStartPos;
  _posB = this->globalEndPos;
}

//////////////////////////////////////////////////
void RayShape::SetLength(double _len)
{
  this->contactLen = _len;

  math::Vector3 dir = this->relativeEndPos - this->relativeStartPos;
  dir.Normalize();

  this->relativeEndPos = dir * _len + this->relativeStartPos;
}

//////////////////////////////////////////////////
void RayShape::SetScale(const math::Vector3 &_scale)
{
  if (this->scale == _scale)
    return;

  this->scale = _scale;

  /// TODO RayShape::SetScale not yet implemented.
}

//////////////////////////////////////////////////
double RayShape::GetLength() const
{
  return this->contactLen;
}

//////////////////////////////////////////////////
void RayShape::SetRetro(float _retro)
{
  this->contactRetro = _retro;
}

//////////////////////////////////////////////////
float RayShape::GetRetro() const
{
  return this->contactRetro;
}

//////////////////////////////////////////////////
void RayShape::SetFiducial(int _fid)
{
  this->contactFiducial = _fid;
}

//////////////////////////////////////////////////
int RayShape::GetFiducial() const
{
  return this->contactFiducial;
}

//////////////////////////////////////////////////
void RayShape::Init()
{
}

//////////////////////////////////////////////////
void RayShape::FillMsg(msgs::Geometry &/*_msg*/)
{
}

//////////////////////////////////////////////////
void RayShape::ProcessMsg(const msgs::Geometry &/*_msg*/)
{
}

//////////////////////////////////////////////////
double RayShape::ComputeVolume() const
{
  return 0;
}<|MERGE_RESOLUTION|>--- conflicted
+++ resolved
@@ -25,10 +25,6 @@
   #include <Winsock2.h>
 #endif
 
-<<<<<<< HEAD
-#include <boost/thread/recursive_mutex.hpp>
-=======
->>>>>>> fc06ddc0
 #include <vector>
 #include <list>
 #include <string>
