/*
 * Copyright (C) 2012-2016 Open Source Robotics Foundation
 *
 * Licensed under the Apache License, Version 2.0 (the "License");
 * you may not use this file except in compliance with the License.
 * You may obtain a copy of the License at
 *
 *     http://www.apache.org/licenses/LICENSE-2.0
 *
 * Unless required by applicable law or agreed to in writing, software
 * distributed under the License is distributed on an "AS IS" BASIS,
 * WITHOUT WARRANTIES OR CONDITIONS OF ANY KIND, either express or implied.
 * See the License for the specific language governing permissions and
 * limitations under the License.
 *
*/
#include <functional>
#include "gazebo/physics/Inertial.hh"

using namespace gazebo;
using namespace physics;


/// \internal
/// \brief Private Inertial data
class gazebo::physics::InertialPrivate
{
  /// \brief Mass of the object in kg. Default is 1.0.
  public: double mass;

  /// \brief Center of gravity in the Link frame.
  /// Default is (0.0 0.0 0.0  0.0 0.0 0.0)
  public: ignition::math::Pose3d cog;

  /// \brief Principal moments of inertia in kg*m^2. Default is (1.0 1.0 1.0).
  /// These Moments of Inertia are specified in the local Inertial frame.
  /// Where principals.X() is Ixx, principals.Y() is Iyy, principals.Z() is Izz.
  public: ignition::math::Vector3d principals;

  /// \brief Product moments of inertia in kg*m^2. Default is (0.0 0.0 0.0).
  /// These MOI off-diagonals are specified in the local Inertial frame.
  /// Where products.X() is Ixy, products.Y() is Ixz and products.Z() is Iyz.
  public: ignition::math::Vector3d products;

  /// \brief Our SDF values.
  public: sdf::ElementPtr sdf;

  /// \brief An SDF pointer that allows us to only read the inertial.sdf
  /// file once, which in turns limits disk reads.
  public: static sdf::ElementPtr sdfInertial;
};

sdf::ElementPtr gazebo::physics::InertialPrivate::sdfInertial;

//////////////////////////////////////////////////
Inertial::Inertial()
  : dataPtr(new InertialPrivate)
{
  this->dataPtr->mass = 1;
  this->dataPtr->principals.Set(1, 1, 1);
  this->dataPtr->products.Set(0, 0, 0);

  if (!this->dataPtr->sdfInertial)
  {
    this->dataPtr->sdfInertial.reset(new sdf::Element);
    initFile("inertial.sdf", this->dataPtr->sdfInertial);
  }

  // This is the only time this->dataPtr->sdfInertial should be used.
  this->dataPtr->sdf = this->dataPtr->sdfInertial->Clone();
}

//////////////////////////////////////////////////
Inertial::Inertial(const double _m)
  : dataPtr(new InertialPrivate)
{
  this->dataPtr->sdf.reset(new sdf::Element);
  initFile("inertial.sdf", this->dataPtr->sdf);

  this->dataPtr->mass = _m;
  this->dataPtr->cog.Set(0, 0, 0, 0, 0, 0);
  this->dataPtr->principals.Set(1, 1, 1);
  this->dataPtr->products.Set(0, 0, 0);
}

//////////////////////////////////////////////////
Inertial::Inertial(const Inertial &_inertial)
  : dataPtr(new InertialPrivate)
{
  this->dataPtr->sdf.reset(new sdf::Element);
  initFile("inertial.sdf", this->dataPtr->sdf);

  (*this) = _inertial;
}

//////////////////////////////////////////////////
Inertial::~Inertial()
{
  this->dataPtr->sdf.reset();
}

//////////////////////////////////////////////////
void Inertial::Load(sdf::ElementPtr _sdf)
{
  this->UpdateParameters(_sdf);
}

//////////////////////////////////////////////////
void Inertial::UpdateParameters(sdf::ElementPtr _sdf)
{
  this->dataPtr->sdf = _sdf;

  // use default pose (identity) if not specified in sdf
  ignition::math::Pose3d pose =
    this->dataPtr->sdf->Get<ignition::math::Pose3d>("pose");
  this->SetCoG(pose);

  // if (this->dataPtr->sdf->HasElement("inertia"))
  // Do the following whether an inertia element was specified or not.
  // Otherwise SetUpdateFunc won't get called.
  {
    sdf::ElementPtr inertiaElem = this->dataPtr->sdf->GetElement("inertia");
    this->SetInertiaMatrix(
        inertiaElem->Get<double>("ixx"),
        inertiaElem->Get<double>("iyy"),
        inertiaElem->Get<double>("izz"),
        inertiaElem->Get<double>("ixy"),
        inertiaElem->Get<double>("ixz"),
        inertiaElem->Get<double>("iyz"));

    inertiaElem->GetElement("ixx")->GetValue()->SetUpdateFunc(
        std::bind(&Inertial::IXX, this));
    inertiaElem->GetElement("iyy")->GetValue()->SetUpdateFunc(
        std::bind(&Inertial::IYY, this));
    inertiaElem->GetElement("izz")->GetValue()->SetUpdateFunc(
        std::bind(&Inertial::IZZ, this));
    inertiaElem->GetElement("ixy")->GetValue()->SetUpdateFunc(
        std::bind(&Inertial::IXY, this));
    inertiaElem->GetElement("ixz")->GetValue()->SetUpdateFunc(
        std::bind(&Inertial::IXZ, this));
    inertiaElem->GetElement("iyz")->GetValue()->SetUpdateFunc(
        std::bind(&Inertial::IYZ, this));
  }

  this->SetMass(this->dataPtr->sdf->Get<double>("mass"));
  this->dataPtr->sdf->GetElement("mass")->GetValue()->SetUpdateFunc(
      std::bind(&Inertial::Mass, this));
}

//////////////////////////////////////////////////
Inertial Inertial::GetInertial(const math::Pose &_frameOffset) const
{
  return (*this)(_frameOffset.Ign());
}

//////////////////////////////////////////////////
Inertial Inertial::operator()(
    const ignition::math::Pose3d &_frameOffset) const
{
  return Inertial::operator()(_frameOffset.Pos());
}

//////////////////////////////////////////////////
Inertial Inertial::operator()(
    const ignition::math::Vector3d &_frameOffset) const
{
  // make a copy of the current Inertial
  Inertial result(*this);

  // new CoG location after link frame offset
  result.SetCoG(result.CoG() - _frameOffset);

  // new MOI after link frame offset
  result.SetMOI(this->MOI(ignition::math::Pose3d(result.CoG(),
          ignition::math::Quaterniond::Identity)));

  return result;
}

//////////////////////////////////////////////////
void Inertial::Reset()
{
  sdf::ElementPtr inertiaElem = this->dataPtr->sdf->GetElement("inertia");

  this->dataPtr->mass = this->dataPtr->sdf->Get<double>("mass");
  this->dataPtr->cog.Set(0, 0, 0, 0, 0, 0);
  this->SetInertiaMatrix(
        inertiaElem->Get<double>("ixx"),
        inertiaElem->Get<double>("iyy"),
        inertiaElem->Get<double>("izz"),

        inertiaElem->Get<double>("ixy"),
        inertiaElem->Get<double>("ixz"),
        inertiaElem->Get<double>("iyz"));
}

//////////////////////////////////////////////////
void Inertial::SetMass(const double _m)
{
  this->dataPtr->mass = _m;
}

//////////////////////////////////////////////////
double Inertial::GetMass() const
{
  return this->Mass();
}

//////////////////////////////////////////////////
double Inertial::Mass() const
{
  return this->dataPtr->mass;
}

//////////////////////////////////////////////////
void Inertial::SetCoG(const double _cx, const double _cy, const double _cz)
{
  this->dataPtr->cog.Pos().Set(_cx, _cy, _cz);
}

//////////////////////////////////////////////////
void Inertial::SetCoG(const math::Vector3 &_c)
{
  return this->SetCoG(_c.Ign());
}

//////////////////////////////////////////////////
void Inertial::SetCoG(const ignition::math::Vector3d &_c)

{
  this->dataPtr->cog.Pos() = _c;
}

//////////////////////////////////////////////////
void Inertial::SetCoG(const double _cx, const double _cy, const double _cz,
                      const double _rx, const double _ry, const double _rz)
{
  this->dataPtr->cog.Set(_cx, _cy, _cz, _rx, _ry, _rz);
}

//////////////////////////////////////////////////
void Inertial::SetCoG(const math::Pose &_c)
{
  this->SetCoG(_c.Ign());
}

//////////////////////////////////////////////////
void Inertial::SetCoG(const ignition::math::Pose3d &_c)
{
  this->dataPtr->cog = _c;
}

//////////////////////////////////////////////////
void Inertial::SetInertiaMatrix(
    const double ixx, const double iyy, const double izz,
    const double ixy, const double ixz, const double iyz)
{
  this->dataPtr->principals.Set(ixx, iyy, izz);
  this->dataPtr->products.Set(ixy, ixz, iyz);
}

//////////////////////////////////////////////////
math::Vector3 Inertial::GetPrincipalMoments() const
{
  return this->PrincipalMoments();
}

//////////////////////////////////////////////////
const ignition::math::Vector3d &Inertial::PrincipalMoments() const
{
  return this->dataPtr->principals;
}

//////////////////////////////////////////////////
math::Vector3 Inertial::GetProductsofInertia() const
{
  return this->ProductsOfInertia();
}

//////////////////////////////////////////////////
const ignition::math::Vector3d &Inertial::ProductsOfInertia() const
{
  return this->dataPtr->products;
}

//////////////////////////////////////////////////
void Inertial::SetMOI(const gazebo::math::Matrix3 &_moi)
{
  this->SetMOI(_moi.Ign());
}

//////////////////////////////////////////////////
void Inertial::SetMOI(const ignition::math::Matrix3d &_moi)
{
  /// \TODO: check symmetry of incoming _moi matrix
  this->dataPtr->principals.Set(_moi(0, 0), _moi(1, 1), _moi(2, 2));
  this->dataPtr->products.Set(_moi(0, 1), _moi(0, 2), _moi(1, 2));
}

//////////////////////////////////////////////////
math::Matrix3 Inertial::GetMOI() const
{
#ifndef _WIN32
  #pragma GCC diagnostic push
  #pragma GCC diagnostic ignored "-Wdeprecated-declarations"
#endif
  return this->MOI();
#ifndef _WIN32
  #pragma GCC diagnostic pop
#endif
}

//////////////////////////////////////////////////
ignition::math::Matrix3d Inertial::MOI() const
{
  return ignition::math::Matrix3d(
      this->dataPtr->principals.X(), this->dataPtr->products.X(),
      this->dataPtr->products.Y(),
      this->dataPtr->products.X(), this->dataPtr->principals.Y(),
      this->dataPtr->products.Z(),
      this->dataPtr->products.Y(), this->dataPtr->products.Z(),
      this->dataPtr->principals.Z());
}

//////////////////////////////////////////////////
void Inertial::Rotate(const math::Quaternion &_rot)
{
  return this->Rotate(_rot.Ign());
}

//////////////////////////////////////////////////
void Inertial::Rotate(const ignition::math::Quaterniond &_rot)
{
  /// \TODO: double check what this does, if needed
  this->dataPtr->cog.Pos() = _rot.RotateVector(this->dataPtr->cog.Pos());
  this->dataPtr->cog.Rot() = _rot * this->dataPtr->cog.Rot();
}

//////////////////////////////////////////////////
Inertial &Inertial::operator=(const Inertial &_inertial)
{
  this->dataPtr->mass = _inertial.dataPtr->mass;
  this->dataPtr->cog = _inertial.dataPtr->cog;
  this->dataPtr->principals = _inertial.dataPtr->principals;
  this->dataPtr->products = _inertial.dataPtr->products;

  return *this;
}

//////////////////////////////////////////////////
Inertial Inertial::operator+(const Inertial &_inertial) const
{
  Inertial result(*this);

  // update mass with sum
  result.dataPtr->mass = this->dataPtr->mass + _inertial.dataPtr->mass;

  // compute new center of mass
  result.dataPtr->cog.Pos() =
    (this->dataPtr->cog.Pos() * this->dataPtr->mass +
     _inertial.dataPtr->cog.Pos() * _inertial.dataPtr->mass) /
    result.dataPtr->mass;

  // make a decision on the new orientation, set it to identity
<<<<<<< HEAD
  result.cog.rot = ignition::math::Quaterniond(1, 0, 0, 0);
=======
  result.dataPtr->cog.Rot() = ignition::math::Quaterniond::Identity;
>>>>>>> d548ec2a

  // compute equivalent I for (*this) at the new CoG
  ignition::math::Matrix3d Ithis = this->MOI(result.dataPtr->cog);

  // compute equivalent I for _inertial at the new CoG
  ignition::math::Matrix3d Iparam = _inertial.MOI(result.dataPtr->cog);

  // sum up principals and products now they are at the same location
  result.SetMOI(Ithis + Iparam);

  return result;
}

//////////////////////////////////////////////////
math::Matrix3 Inertial::GetMOI(const math::Pose &_pose) const
{
#ifndef _WIN32
  #pragma GCC diagnostic push
  #pragma GCC diagnostic ignored "-Wdeprecated-declarations"
#endif
  return this->MOI(_pose.Ign());
#ifndef _WIN32
  #pragma GCC diagnostic pop
#endif
}

//////////////////////////////////////////////////
ignition::math::Matrix3d Inertial::MOI(
    const ignition::math::Pose3d &_pose) const
{
  // get MOI as a Matrix3
  ignition::math::Matrix3d moi = this->MOI();

  // transform from new _pose to old this->dataPtr->cog,
  // specified in new _pose frame
  ignition::math::Pose3d new2Old = this->dataPtr->cog - _pose;

  // rotate moi into new cog frame
  moi = ignition::math::Matrix3d(new2Old.Rot()) * moi *
        ignition::math::Matrix3d(new2Old.Rot().Inverse());

  // parallel axis theorem to get MOI at the new cog location
  // integrating point mass at some offset
  ignition::math::Vector3d offset = new2Old.Pos();
  moi(0, 0) += (offset.Y() * offset.Y() + offset.Z() * offset.Z()) *
    this->dataPtr->mass;
  moi(0, 1) -= (offset.X() * offset.Y()) * this->dataPtr->mass;
  moi(0, 2) -= (offset.X() * offset.Z()) * this->dataPtr->mass;
  moi(1, 0) -= (offset.Y() * offset.X()) * this->dataPtr->mass;
  moi(1, 1) += (offset.X() * offset.X() + offset.Z() * offset.Z()) *
    this->dataPtr->mass;
  moi(1, 2) -= (offset.Y() * offset.Z()) * this->dataPtr->mass;
  moi(2, 0) -= (offset.Z() * offset.X()) * this->dataPtr->mass;
  moi(2, 1) -= (offset.Z() * offset.Y()) * this->dataPtr->mass;
  moi(2, 2) += (offset.X() * offset.X() + offset.Y() * offset.Y()) *
    this->dataPtr->mass;

  return moi;
}

//////////////////////////////////////////////////
const Inertial &Inertial::operator+=(const Inertial &_inertial)
{
  *this = *this + _inertial;
  return *this;
}

//////////////////////////////////////////////////
double Inertial::GetIXX() const
{
  return this->IXX();
}

//////////////////////////////////////////////////
double Inertial::IXX() const
{
  return this->dataPtr->principals.X();
}

//////////////////////////////////////////////////
double Inertial::GetIYY() const
{
  return this->IYY();
}

//////////////////////////////////////////////////
double Inertial::IYY() const
{
  return this->dataPtr->principals.Y();
}

//////////////////////////////////////////////////
double Inertial::GetIZZ() const
{
  return this->IZZ();
}

//////////////////////////////////////////////////
double Inertial::IZZ() const
{
  return this->dataPtr->principals.Z();
}

//////////////////////////////////////////////////
double Inertial::GetIXY() const
{
  return this->IXY();
}

//////////////////////////////////////////////////
double Inertial::IXY() const
{
  return this->dataPtr->products.X();
}

//////////////////////////////////////////////////
double Inertial::GetIXZ() const
{
  return this->IXZ();
}

//////////////////////////////////////////////////
double Inertial::IXZ() const
{
  return this->dataPtr->products.Y();
}

//////////////////////////////////////////////////
double Inertial::GetIYZ() const
{
  return this->IYZ();
}

//////////////////////////////////////////////////
double Inertial::IYZ() const
{
  return this->dataPtr->products.Z();
}

//////////////////////////////////////////////////
void Inertial::SetIXX(const double _v)
{
  this->dataPtr->principals.X(_v);
}

//////////////////////////////////////////////////
void Inertial::SetIYY(const double _v)
{
  this->dataPtr->principals.Y(_v);
}

//////////////////////////////////////////////////
void Inertial::SetIZZ(const double _v)
{
  this->dataPtr->principals.Z(_v);
}

//////////////////////////////////////////////////
void Inertial::SetIXY(const double _v)
{
  this->dataPtr->products.X(_v);
}

//////////////////////////////////////////////////
void Inertial::SetIXZ(const double _v)
{
  this->dataPtr->products.Y(_v);
}

//////////////////////////////////////////////////
void Inertial::SetIYZ(const double _v)
{
  this->dataPtr->products.Z(_v);
}

//////////////////////////////////////////////////
void Inertial::ProcessMsg(const msgs::Inertial &_msg)
{
  if (_msg.has_mass())
    this->SetMass(_msg.mass());
  if (_msg.has_pose())
    this->SetCoG(_msg.pose().position().x(),
                 _msg.pose().position().y(),
                 _msg.pose().position().z());
  if (_msg.has_ixx())
    this->SetIXX(_msg.ixx());
  if (_msg.has_ixy())
    this->SetIXY(_msg.ixy());
  if (_msg.has_ixz())
    this->SetIXZ(_msg.ixz());
  if (_msg.has_iyy())
    this->SetIYY(_msg.iyy());
  if (_msg.has_iyz())
    this->SetIYZ(_msg.iyz());
  if (_msg.has_izz())
    this->SetIZZ(_msg.izz());
}

//////////////////////////////////////////////////
math::Vector3 Inertial::GetCoG() const
{
  return this->CoG();
}

//////////////////////////////////////////////////
const ignition::math::Vector3d &Inertial::CoG() const
{
  return this->dataPtr->cog.Pos();
}

//////////////////////////////////////////////////
const math::Pose Inertial::GetPose() const
{
  return this->Pose();
}

//////////////////////////////////////////////////
ignition::math::Pose3d Inertial::Pose() const
{
  return ignition::math::Pose3d(this->dataPtr->cog);
}<|MERGE_RESOLUTION|>--- conflicted
+++ resolved
@@ -362,11 +362,7 @@
     result.dataPtr->mass;
 
   // make a decision on the new orientation, set it to identity
-<<<<<<< HEAD
-  result.cog.rot = ignition::math::Quaterniond(1, 0, 0, 0);
-=======
   result.dataPtr->cog.Rot() = ignition::math::Quaterniond::Identity;
->>>>>>> d548ec2a
 
   // compute equivalent I for (*this) at the new CoG
   ignition::math::Matrix3d Ithis = this->MOI(result.dataPtr->cog);
