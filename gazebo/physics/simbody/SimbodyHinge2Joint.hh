/*
 * Copyright (C) 2012-2015 Open Source Robotics Foundation
 *
 * Licensed under the Apache License, Version 2.0 (the "License");
 * you may not use this file except in compliance with the License.
 * You may obtain a copy of the License at
 *
 *     http://www.apache.org/licenses/LICENSE-2.0
 *
 * Unless required by applicable law or agreed to in writing, software
 * distributed under the License is distributed on an "AS IS" BASIS,
 * WITHOUT WARRANTIES OR CONDITIONS OF ANY KIND, either express or implied.
 * See the License for the specific language governing permissions and
 * limitations under the License.
 *
*/

#ifndef _SIMBODY_HINGE2JOINT_HH_
#define _SIMBODY_HINGE2JOINT_HH_

#include "gazebo/math/Angle.hh"
#include "gazebo/math/Vector3.hh"
#include "gazebo/physics/Hinge2Joint.hh"
#include "gazebo/physics/simbody/SimbodyJoint.hh"
#include "gazebo/physics/simbody/SimbodyPhysics.hh"
#include "gazebo/util/system.hh"

namespace gazebo
{
  namespace physics
  {
    /// \ingroup gazebo_physics
    /// \addtogroup gazebo_physics_simbody Simbody Physics
    /// \{

    /// \brief A two axis hinge joint
<<<<<<< HEAD
    class GZ_PHYSICS_VISIBLE SimbodyHinge2Joint : public Hinge2Joint<SimbodyJoint>
=======
    class GZ_PHYSICS_VISIBLE SimbodyHinge2Joint :
      public Hinge2Joint<SimbodyJoint>
>>>>>>> ac252516
    {
      /// \brief Constructor
      public: SimbodyHinge2Joint(SimTK::MultibodySystem *world,
                                 BasePtr _parent);

      /// \brief Destructor
      public: virtual ~SimbodyHinge2Joint();

      // Documentation inherited.
      protected: virtual void Load(sdf::ElementPtr _sdf);

      // Documentation inherited.
      public: virtual math::Vector3 GetAnchor(unsigned int _index) const;

      // Documentation inherited.
      public: virtual void SetAxis(unsigned int _index,
                  const math::Vector3 &_axis);

      // Documentation inherited.
      public: virtual math::Vector3 GetAxis(unsigned int _index) const;

      // Documentation inherited.
      public: virtual double GetVelocity(unsigned int _index) const;

      // Documentation inherited.
      public: virtual void SetVelocity(unsigned int _index, double _angle);

      // Documentation inherited.
      public: virtual void SetMaxForce(unsigned int _index, double _t);

      // Documentation inherited.
      public: virtual double GetMaxForce(unsigned int _index);

      // Documentation inherited.
      public: virtual math::Vector3 GetGlobalAxis(unsigned int _index) const;

      // Documentation inherited
      protected: virtual math::Angle GetAngleImpl(unsigned int _index) const;

      /// \brief Set the torque
      protected: virtual void SetForceImpl(unsigned int _index, double _torque);
    };
  /// \}
  }
}
#endif<|MERGE_RESOLUTION|>--- conflicted
+++ resolved
@@ -34,12 +34,8 @@
     /// \{
 
     /// \brief A two axis hinge joint
-<<<<<<< HEAD
-    class GZ_PHYSICS_VISIBLE SimbodyHinge2Joint : public Hinge2Joint<SimbodyJoint>
-=======
     class GZ_PHYSICS_VISIBLE SimbodyHinge2Joint :
       public Hinge2Joint<SimbodyJoint>
->>>>>>> ac252516
     {
       /// \brief Constructor
       public: SimbodyHinge2Joint(SimTK::MultibodySystem *world,
