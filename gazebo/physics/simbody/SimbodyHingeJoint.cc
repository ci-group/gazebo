/*
 * Copyright (C) 2012-2014 Open Source Robotics Foundation
 *
 * Licensed under the Apache License, Version 2.0 (the "License");
 * you may not use this file except in compliance with the License.
 * You may obtain a copy of the License at
 *
 *     http://www.apache.org/licenses/LICENSE-2.0
 *
 * Unless required by applicable law or agreed to in writing, software
 * distributed under the License is distributed on an "AS IS" BASIS,
 * WITHOUT WARRANTIES OR CONDITIONS OF ANY KIND, either express or implied.
 * See the License for the specific language governing permissions and
 * limitations under the License.
 *
*/

#include "gazebo/common/Assert.hh"
#include "gazebo/common/Console.hh"
#include "gazebo/common/Exception.hh"

#include "gazebo/physics/Model.hh"
#include "gazebo/physics/simbody/SimbodyLink.hh"
#include "gazebo/physics/simbody/SimbodyPhysics.hh"
#include "gazebo/physics/simbody/SimbodyHingeJoint.hh"

using namespace gazebo;
using namespace physics;

//////////////////////////////////////////////////
SimbodyHingeJoint::SimbodyHingeJoint(SimTK::MultibodySystem * /*_world*/,
                                     BasePtr _parent)
    : HingeJoint<SimbodyJoint>(_parent)
{
  this->physicsInitialized = false;
}

//////////////////////////////////////////////////
SimbodyHingeJoint::~SimbodyHingeJoint()
{
}

//////////////////////////////////////////////////
void SimbodyHingeJoint::Load(sdf::ElementPtr _sdf)
{
  HingeJoint<SimbodyJoint>::Load(_sdf);
}

//////////////////////////////////////////////////
void SimbodyHingeJoint::SetAxis(unsigned int /*_index*/,
    const math::Vector3 &/*_axis*/)
{
  // Simbody seems to handle setAxis improperly. It readjust all the pivot
  // points
<<<<<<< HEAD
  gzdbg << "SimbodyHingeJoint::SetAxis: setting axis is "
        << "not yet implemented.  The axis are set during joint construction "
        << "in SimbodyPhysics.cc for now.\n";
=======
  gzdbg << "SetAxis: setting axis is not yet implemented.  The axis are set "
        << " during joint construction in SimbodyPhysics.cc for now.\n";
>>>>>>> 4c8df6d5
}

//////////////////////////////////////////////////
void SimbodyHingeJoint::SetVelocity(unsigned int _index, double _rate)
{
  if (_index < this->GetAngleCount())
    this->mobod.setOneU(
      this->simbodyPhysics->integ->updAdvancedState(),
      SimTK::MobilizerUIndex(_index), _rate);
  else
    gzerr << "SimbodyHingeJoint::SetVelocity _index too large.\n";
}

//////////////////////////////////////////////////
double SimbodyHingeJoint::GetVelocity(unsigned int _index) const
{
  if (_index < this->GetAngleCount())
  {
    if (this->physicsInitialized &&
        this->simbodyPhysics->simbodyPhysicsInitialized)
      return this->mobod.getOneU(
        this->simbodyPhysics->integ->getState(),
        SimTK::MobilizerUIndex(_index));
    else
    {
<<<<<<< HEAD
      gzdbg << "SimbodyHingeJoint::GetVelocity() simbody not yet initialized, "
=======
      gzdbg << "GetVelocity() simbody not yet initialized, "
>>>>>>> 4c8df6d5
            << "initial velocity should be zero until restart from "
            << "state has been implemented.\n";
      return 0.0;
    }
  }
  else
  {
    gzerr << "SimbodyHingeJoint::Invalid index for joint, returning NaN\n";
    return SimTK::NaN;
  }
}

//////////////////////////////////////////////////
void SimbodyHingeJoint::SetMaxForce(unsigned int /*_index*/, double /*_t*/)
{
<<<<<<< HEAD
  gzdbg << "SimbodyHingeJoint::SetMaxForce: doesn't make sense in simbody...\n";
=======
  gzdbg << "SetMaxForce: doesn't make sense in simbody...\n";
>>>>>>> 4c8df6d5
}

//////////////////////////////////////////////////
double SimbodyHingeJoint::GetMaxForce(unsigned int /*_index*/)
{
<<<<<<< HEAD
  gzdbg << "SimbodyHingeJoint::GetMaxForce: doesn't make sense in simbody...\n";
=======
  gzdbg << "GetMaxForce: doesn't make sense in simbody...\n";
>>>>>>> 4c8df6d5
  return 0;
}

//////////////////////////////////////////////////
void SimbodyHingeJoint::SetForceImpl(unsigned int _index, double _torque)
{
  if (_index < this->GetAngleCount() && this->physicsInitialized)
    this->simbodyPhysics->discreteForces.setOneMobilityForce(
      this->simbodyPhysics->integ->updAdvancedState(),
      this->mobod, SimTK::MobilizerUIndex(_index), _torque);
}

//////////////////////////////////////////////////
void SimbodyHingeJoint::SetHighStop(unsigned int _index,
                                   const math::Angle &_angle)
{
  if (_index < this->GetAngleCount())
  {
    Joint::SetHighStop(_index, _angle);
    if (this->physicsInitialized)
    {
      this->limitForce[_index].setBounds(
        this->simbodyPhysics->integ->updAdvancedState(),
        this->limitForce[_index].getLowerBound(
          this->simbodyPhysics->integ->updAdvancedState()),
        _angle.Radian());
    }
    else
    {
      gzerr << "SimbodyHingeJoint::SetHighStop: State not "
            << "initialized, SetLowStop failed.\n";
    }
  }
  else
    gzerr << "SimbodyHingeJoint::SetHighStop: index out of bounds.\n";
}

//////////////////////////////////////////////////
void SimbodyHingeJoint::SetLowStop(unsigned int _index,
                                  const math::Angle &_angle)
{
  if (_index < this->GetAngleCount())
  {
    Joint::SetLowStop(_index, _angle);
    if (this->physicsInitialized)
    {
      this->limitForce[_index].setBounds(
        this->simbodyPhysics->integ->updAdvancedState(),
        _angle.Radian(),
        this->limitForce[_index].getUpperBound(
          this->simbodyPhysics->integ->updAdvancedState()));
    }
    else
    {
      gzerr << "SimbodyHingeJoint::SetLowStop: State not "
            << "initialized, SetLowStop failed.\n";
    }
  }
  else
    gzerr << "SimbodyHingeJoint::SetLowStop: index out of bounds.\n";
}

//////////////////////////////////////////////////
math::Angle SimbodyHingeJoint::GetHighStop(unsigned int _index)
{
  if (_index >= this->GetAngleCount())
  {
<<<<<<< HEAD
    gzerr << "SimbodyHingeJoint::GetHighStop: Invalid joint index ["
=======
    gzerr << "GetHighStop: Invalid joint index ["
>>>>>>> 4c8df6d5
          << _index << "] when trying to get high stop\n";
    return math::Angle(0.0);  /// \TODO: should return NaN
  }
  else if (_index == 0)
  {
    return math::Angle(this->sdf->GetElement("axis")->GetElement("limit")
             ->Get<double>("upper"));
  }
  else
  {
<<<<<<< HEAD
    gzerr << "SimbodyHingeJoint::GetHighStop: Should not be here in code,"
          << " GetAngleCount < 0.\n";
=======
    gzerr << "GetHighStop: Should not be here in code, GetAngleCount < 0.\n";
>>>>>>> 4c8df6d5
    return math::Angle(0.0);  /// \TODO: should return NaN
  }
}

//////////////////////////////////////////////////
math::Angle SimbodyHingeJoint::GetLowStop(unsigned int _index)
{
  if (_index >= this->GetAngleCount())
  {
<<<<<<< HEAD
    gzerr << "SimbodyHingeJoint::GetLowStop: Invalid joint index [" << _index
=======
    gzerr << "GetLowStop: Invalid joint index [" << _index
>>>>>>> 4c8df6d5
          << "] when trying to get low stop\n";
    return math::Angle(0.0);  /// \TODO: should return NaN
  }
  else if (_index == 0)
  {
    return math::Angle(this->sdf->GetElement("axis")->GetElement("limit")
             ->Get<double>("lower"));
  }
  else
  {
<<<<<<< HEAD
    gzerr << "SimbodyHingeJoint::GetLowStop: Should not be here in code,"
          << " GetAngleCount < 0.\n";
=======
    gzerr << "GetLowStop: Should not be here in code, GetAngleCount < 0.\n";
>>>>>>> 4c8df6d5
    return math::Angle(0.0);  /// \TODO: should return NaN
  }
}

//////////////////////////////////////////////////
math::Vector3 SimbodyHingeJoint::GetGlobalAxis(unsigned int _index) const
{
  if (this->simbodyPhysics &&
      this->simbodyPhysics->simbodyPhysicsStepped &&
      _index < this->GetAngleCount())
  {
    const SimTK::Transform &X_OM = this->mobod.getOutboardFrame(
      this->simbodyPhysics->integ->getState());

    // express Z-axis of X_OM in world frame
    SimTK::Vec3 z_W(this->mobod.expressVectorInGroundFrame(
      this->simbodyPhysics->integ->getState(), X_OM.z()));

    return SimbodyPhysics::Vec3ToVector3(z_W);
  }
  else
  {
    if (_index >= this->GetAngleCount())
    {
      gzerr << "index out of bound\n";
      return math::Vector3(SimTK::NaN, SimTK::NaN, SimTK::NaN);
    }
    else
    {
<<<<<<< HEAD
      gzdbg << "SimbodyHingeJoint::GetGlobalAxis() sibmody physics"
            << " engine not initialized yet, "
=======
      gzdbg << "GetGlobalAxis() sibmody physics engine not initialized yet, "
>>>>>>> 4c8df6d5
            << "use local axis and initial pose to compute "
            << "global axis.\n";
      // if local axis specified in model frame (to be changed)
      // switch to code below if issue #494 is to be addressed
      return this->model->GetWorldPose().rot.RotateVector(
        this->GetLocalAxis(_index));

      // if local axis specified in joint frame (Issue #494)
      // Remember to remove include of Model.hh when switching.
      // if (this->childLink)
      // {
      //   math::Pose jointPose =
      //    this->anchorPose + this->childLink->GetWorldPose();
      //   return jointPose.rot.RotateVector(this->GetLocalAxis(_index));
      // }
      // else
      // {
      //   gzerr << "Joint [" << this->GetName() << "] missing child link.\n";
      //   return math::Vector3(SimTK::NaN, SimTK::NaN, SimTK::NaN);
      // }
    }
  }
}

//////////////////////////////////////////////////
math::Angle SimbodyHingeJoint::GetAngleImpl(unsigned int _index) const
{
  if (_index < this->GetAngleCount())
  {
    if (this->physicsInitialized &&
        this->simbodyPhysics->simbodyPhysicsInitialized)
      return math::Angle(this->mobod.getOneQ(
        this->simbodyPhysics->integ->getState(), _index));
    else
    {
<<<<<<< HEAD
      gzdbg << "SimbodyHingeJoint::GetAngleImpl() simbody not yet initialized, "
=======
      gzdbg << "GetAngleImpl() simbody not yet initialized, "
>>>>>>> 4c8df6d5
            << "initial angle should be zero until <initial_angle> "
            << "is implemented.\n";
      return math::Angle(0.0);
    }
  }
  else
  {
    gzerr << "index out of bound\n";
    return math::Angle(SimTK::NaN);
  }
}

//////////////////////////////////////////////////
void SimbodyHingeJoint::SaveSimbodyState(const SimTK::State &_state)
{
  if (!this->mobod.isEmptyHandle())
  {
    if (this->simbodyQ.empty())
      this->simbodyQ.resize(this->mobod.getNumQ(_state));

    if (this->simbodyU.empty())
      this->simbodyU.resize(this->mobod.getNumU(_state));

    for (unsigned int i = 0; i < this->simbodyQ.size(); ++i)
      this->simbodyQ[i] = this->mobod.getOneQ(_state, i);

    for (unsigned int i = 0; i < this->simbodyU.size(); ++i)
      this->simbodyU[i] = this->mobod.getOneU(_state, i);
  }
  else
  {
    // gzerr << "debug: joint name: " << this->GetScopedName() << "\n";
  }
}

//////////////////////////////////////////////////
void SimbodyHingeJoint::RestoreSimbodyState(SimTK::State &_state)
{
  if (!this->mobod.isEmptyHandle())
  {
    for (unsigned int i = 0; i < this->simbodyQ.size(); ++i)
      this->mobod.setOneQ(_state, i, this->simbodyQ[i]);

    for (unsigned int i = 0; i < this->simbodyU.size(); ++i)
      this->mobod.setOneU(_state, i, this->simbodyU[i]);
  }
  else
  {
    // gzerr << "restoring model [" << this->GetScopedName()
    //       << "] failed due to uninitialized mobod\n";
  }
}<|MERGE_RESOLUTION|>--- conflicted
+++ resolved
@@ -52,14 +52,8 @@
 {
   // Simbody seems to handle setAxis improperly. It readjust all the pivot
   // points
-<<<<<<< HEAD
-  gzdbg << "SimbodyHingeJoint::SetAxis: setting axis is "
-        << "not yet implemented.  The axis are set during joint construction "
-        << "in SimbodyPhysics.cc for now.\n";
-=======
   gzdbg << "SetAxis: setting axis is not yet implemented.  The axis are set "
         << " during joint construction in SimbodyPhysics.cc for now.\n";
->>>>>>> 4c8df6d5
 }
 
 //////////////////////////////////////////////////
@@ -70,7 +64,7 @@
       this->simbodyPhysics->integ->updAdvancedState(),
       SimTK::MobilizerUIndex(_index), _rate);
   else
-    gzerr << "SimbodyHingeJoint::SetVelocity _index too large.\n";
+    gzerr << "SetVelocity _index too large.\n";
 }
 
 //////////////////////////////////////////////////
@@ -85,11 +79,7 @@
         SimTK::MobilizerUIndex(_index));
     else
     {
-<<<<<<< HEAD
-      gzdbg << "SimbodyHingeJoint::GetVelocity() simbody not yet initialized, "
-=======
       gzdbg << "GetVelocity() simbody not yet initialized, "
->>>>>>> 4c8df6d5
             << "initial velocity should be zero until restart from "
             << "state has been implemented.\n";
       return 0.0;
@@ -97,7 +87,7 @@
   }
   else
   {
-    gzerr << "SimbodyHingeJoint::Invalid index for joint, returning NaN\n";
+    gzerr << "Invalid index for joint, returning NaN\n";
     return SimTK::NaN;
   }
 }
@@ -105,21 +95,13 @@
 //////////////////////////////////////////////////
 void SimbodyHingeJoint::SetMaxForce(unsigned int /*_index*/, double /*_t*/)
 {
-<<<<<<< HEAD
-  gzdbg << "SimbodyHingeJoint::SetMaxForce: doesn't make sense in simbody...\n";
-=======
   gzdbg << "SetMaxForce: doesn't make sense in simbody...\n";
->>>>>>> 4c8df6d5
 }
 
 //////////////////////////////////////////////////
 double SimbodyHingeJoint::GetMaxForce(unsigned int /*_index*/)
 {
-<<<<<<< HEAD
-  gzdbg << "SimbodyHingeJoint::GetMaxForce: doesn't make sense in simbody...\n";
-=======
   gzdbg << "GetMaxForce: doesn't make sense in simbody...\n";
->>>>>>> 4c8df6d5
   return 0;
 }
 
@@ -149,12 +131,11 @@
     }
     else
     {
-      gzerr << "SimbodyHingeJoint::SetHighStop: State not "
-            << "initialized, SetLowStop failed.\n";
-    }
-  }
-  else
-    gzerr << "SimbodyHingeJoint::SetHighStop: index out of bounds.\n";
+      gzerr << "SetHighStop: State not initialized, SetLowStop failed.\n";
+    }
+  }
+  else
+    gzerr << "SetHighStop: index out of bounds.\n";
 }
 
 //////////////////////////////////////////////////
@@ -174,12 +155,11 @@
     }
     else
     {
-      gzerr << "SimbodyHingeJoint::SetLowStop: State not "
-            << "initialized, SetLowStop failed.\n";
-    }
-  }
-  else
-    gzerr << "SimbodyHingeJoint::SetLowStop: index out of bounds.\n";
+      gzerr << "SetLowStop: State not initialized, SetLowStop failed.\n";
+    }
+  }
+  else
+    gzerr << "SetLowStop: index out of bounds.\n";
 }
 
 //////////////////////////////////////////////////
@@ -187,11 +167,7 @@
 {
   if (_index >= this->GetAngleCount())
   {
-<<<<<<< HEAD
-    gzerr << "SimbodyHingeJoint::GetHighStop: Invalid joint index ["
-=======
     gzerr << "GetHighStop: Invalid joint index ["
->>>>>>> 4c8df6d5
           << _index << "] when trying to get high stop\n";
     return math::Angle(0.0);  /// \TODO: should return NaN
   }
@@ -202,12 +178,7 @@
   }
   else
   {
-<<<<<<< HEAD
-    gzerr << "SimbodyHingeJoint::GetHighStop: Should not be here in code,"
-          << " GetAngleCount < 0.\n";
-=======
     gzerr << "GetHighStop: Should not be here in code, GetAngleCount < 0.\n";
->>>>>>> 4c8df6d5
     return math::Angle(0.0);  /// \TODO: should return NaN
   }
 }
@@ -217,11 +188,7 @@
 {
   if (_index >= this->GetAngleCount())
   {
-<<<<<<< HEAD
-    gzerr << "SimbodyHingeJoint::GetLowStop: Invalid joint index [" << _index
-=======
     gzerr << "GetLowStop: Invalid joint index [" << _index
->>>>>>> 4c8df6d5
           << "] when trying to get low stop\n";
     return math::Angle(0.0);  /// \TODO: should return NaN
   }
@@ -232,12 +199,7 @@
   }
   else
   {
-<<<<<<< HEAD
-    gzerr << "SimbodyHingeJoint::GetLowStop: Should not be here in code,"
-          << " GetAngleCount < 0.\n";
-=======
     gzerr << "GetLowStop: Should not be here in code, GetAngleCount < 0.\n";
->>>>>>> 4c8df6d5
     return math::Angle(0.0);  /// \TODO: should return NaN
   }
 }
@@ -267,12 +229,7 @@
     }
     else
     {
-<<<<<<< HEAD
-      gzdbg << "SimbodyHingeJoint::GetGlobalAxis() sibmody physics"
-            << " engine not initialized yet, "
-=======
       gzdbg << "GetGlobalAxis() sibmody physics engine not initialized yet, "
->>>>>>> 4c8df6d5
             << "use local axis and initial pose to compute "
             << "global axis.\n";
       // if local axis specified in model frame (to be changed)
@@ -308,11 +265,7 @@
         this->simbodyPhysics->integ->getState(), _index));
     else
     {
-<<<<<<< HEAD
-      gzdbg << "SimbodyHingeJoint::GetAngleImpl() simbody not yet initialized, "
-=======
       gzdbg << "GetAngleImpl() simbody not yet initialized, "
->>>>>>> 4c8df6d5
             << "initial angle should be zero until <initial_angle> "
             << "is implemented.\n";
       return math::Angle(0.0);
