--- conflicted
+++ resolved
@@ -75,11 +75,7 @@
 
   Link::Init();
 
-<<<<<<< HEAD
-  math::Vector3 cogVec = this->inertial->CoG();
-=======
-  ignition::math::Vector3d cogVec = this->inertial->GetCoG().Ign();
->>>>>>> 1d7abc38
+  ignition::math::Vector3d cogVec = this->inertial->CoG();
 
   // Set the initial pose of the body
 
