--- conflicted
+++ resolved
@@ -36,45 +36,30 @@
 //////////////////////////////////////////////////
 void CylinderShape::Init()
 {
-<<<<<<< HEAD
   this->SetSize(this->sdf->Get<double>("radius"),
                  this->sdf->Get<double>("length"));
-=======
-  this->SetSize(this->sdf->GetValueDouble("radius"),
-      this->sdf->GetValueDouble("length"));
->>>>>>> bfb9722a
 }
 
 //////////////////////////////////////////////////
 void CylinderShape::SetRadius(double _radius)
 {
   this->sdf->GetElement("radius")->Set(_radius);
-<<<<<<< HEAD
-  this->SetSize(this->sdf->Get<double>("radius"),
-                this->sdf->Get<double>("length"));
-=======
   if (this->sdf->HasElement("length"))
   {
-    this->SetSize(this->sdf->GetValueDouble("radius"),
-        this->sdf->GetValueDouble("length"));
+    this->SetSize(this->sdf->Get<double>("radius"),
+                  this->sdf->Get<double>("length"));
   }
->>>>>>> bfb9722a
 }
 
 //////////////////////////////////////////////////
 void CylinderShape::SetLength(double _length)
 {
   this->sdf->GetElement("length")->Set(_length);
-<<<<<<< HEAD
-  this->SetSize(this->sdf->Get<double>("radius"),
-                 this->sdf->Get<double>("length"));
-=======
   if (this->sdf->HasElement("radius"))
   {
-    this->SetSize(this->sdf->GetValueDouble("radius"),
-        this->sdf->GetValueDouble("length"));
+    this->SetSize(this->sdf->Get<double>("radius"),
+                  this->sdf->Get<double>("length"));
   }
->>>>>>> bfb9722a
 }
 
 //////////////////////////////////////////////////
