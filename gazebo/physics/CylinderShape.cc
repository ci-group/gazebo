--- conflicted
+++ resolved
@@ -71,12 +71,9 @@
 //////////////////////////////////////////////////
 void CylinderShape::SetScale(const math::Vector3 &_scale)
 {
-<<<<<<< HEAD
-=======
   if (_scale.x < 0 || _scale.y < 0 || _scale.z < 0)
     return;
 
->>>>>>> e399fe80
   if (_scale == this->scale)
     return;
 
