--- conflicted
+++ resolved
@@ -168,14 +168,10 @@
     {
       LinkPtr link = boost::static_pointer_cast<Link>(*iter);
       if (link)
-<<<<<<< HEAD
       {
         link->Init();
         this->links.push_back(link);
       }
-=======
-        link->Init();
->>>>>>> 44f498e9
       else
         gzerr << "Child [" << (*iter)->GetName()
               << "] has type Base::LINK, but cannot be dynamically casted\n";
@@ -819,12 +815,13 @@
 //////////////////////////////////////////////////
 void Model::ProcessMsg(const msgs::Model &_msg)
 {
-  if (_msg.has_id() && _msg.id() != this->GetId())
+  if (!(_msg.has_id() && _msg.id() == this->GetId()))
   {
     gzerr << "Incorrect ID[" << _msg.id() << " != " << this->GetId() << "]\n";
     return;
   }
-  else if (!_msg.has_id() && _msg.name() != this->GetScopedName())
+  else if ((_msg.has_id() && _msg.id() != this->GetId()) &&
+            _msg.name() != this->GetScopedName())
   {
     gzerr << "Incorrect name[" << _msg.name() << " != " << this->GetName()
       << "]\n";
