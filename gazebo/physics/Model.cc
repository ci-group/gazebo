/*
 * Copyright (C) 2012-2016 Open Source Robotics Foundation
 *
 * Licensed under the Apache License, Version 2.0 (the "License");
 * you may not use this file except in compliance with the License.
 * You may obtain a copy of the License at
 *
 *     http://www.apache.org/licenses/LICENSE-2.0
 *
 * Unless required by applicable law or agreed to in writing, software
 * distributed under the License is distributed on an "AS IS" BASIS,
 * WITHOUT WARRANTIES OR CONDITIONS OF ANY KIND, either express or implied.
 * See the License for the specific language governing permissions and
 * limitations under the License.
 *
*/

#ifdef _WIN32
  // Ensure that Winsock2.h is included before Windows.h, which can get
  // pulled in by anybody (e.g., Boost).
  #include <Winsock2.h>
#endif

#include <tbb/parallel_for.h>
#include <tbb/blocked_range.h>
#include <float.h>

#include <boost/bind.hpp>
#include <boost/function.hpp>
#include <boost/thread/recursive_mutex.hpp>
#include <sstream>

#include "gazebo/common/KeyFrame.hh"
#include "gazebo/common/Animation.hh"
#include "gazebo/common/Plugin.hh"
#include "gazebo/common/Events.hh"
#include "gazebo/common/Exception.hh"
#include "gazebo/common/Console.hh"
#include "gazebo/common/CommonTypes.hh"

#include "gazebo/physics/Gripper.hh"
#include "gazebo/physics/Joint.hh"
#include "gazebo/physics/JointController.hh"
#include "gazebo/physics/Link.hh"
#include "gazebo/physics/World.hh"
#include "gazebo/physics/PhysicsEngine.hh"
#include "gazebo/physics/Model.hh"
#include "gazebo/physics/Contact.hh"

#include "gazebo/transport/Node.hh"

#include "gazebo/util/IntrospectionManager.hh"
#include "gazebo/util/OpenAL.hh"

using namespace gazebo;
using namespace physics;

//////////////////////////////////////////////////
Model::Model(BasePtr _parent)
  : Entity(_parent)
{
  this->AddType(MODEL);
}

//////////////////////////////////////////////////
Model::~Model()
{
  this->Fini();
}

//////////////////////////////////////////////////
void Model::Load(sdf::ElementPtr _sdf)
{
  Entity::Load(_sdf);

  this->jointPub = this->node->Advertise<msgs::Joint>("~/joint");

  this->SetStatic(this->sdf->Get<bool>("static"));
  if (this->sdf->HasElement("static"))
  {
    this->sdf->GetElement("static")->GetValue()->SetUpdateFunc(
        boost::bind(&Entity::IsStatic, this));
  }

  if (this->sdf->HasElement("self_collide"))
  {
    this->SetSelfCollide(this->sdf->Get<bool>("self_collide"));
  }

  if (this->sdf->HasElement("enable_wind"))
  {
    this->SetWindMode(this->sdf->Get<bool>("enable_wind"));
  }

  if (this->sdf->HasElement("allow_auto_disable"))
    this->SetAutoDisable(this->sdf->Get<bool>("allow_auto_disable"));

  this->LoadLinks();

  this->LoadModels();

  // Load the joints if the world is already loaded. Otherwise, the World
  // has some special logic to load models that takes into account state
  // information.
  if (this->world->IsLoaded())
    this->LoadJoints();

  this->RegisterIntrospectionItems();
}

//////////////////////////////////////////////////
void Model::LoadLinks()
{
  /// \TODO: check for duplicate model, and raise an error
  /// BasePtr dup = Base::GetByName(this->GetScopedName());

  // Load the bodies
  if (this->sdf->HasElement("link"))
  {
    sdf::ElementPtr linkElem = this->sdf->GetElement("link");
    while (linkElem)
    {
      // Create a new link
      LinkPtr link = this->GetWorld()->GetPhysicsEngine()->CreateLink(
          boost::static_pointer_cast<Model>(shared_from_this()));

      /// \TODO: canonical link is hardcoded to the first link.
      ///        warn users for now, need  to add parsing of
      ///        the canonical tag in sdf

      // find canonical link - there should only be one within a tree of models
      if (!this->canonicalLink)
      {
        // Get the canonical link from parent, if not found then set the
        // current link as the canonoical link.
        LinkPtr cLink;
        BasePtr entity = this->GetParent();
        while (entity && entity->HasType(MODEL))
        {
          ModelPtr model = boost::static_pointer_cast<Model>(entity);
          LinkPtr tmpLink = model->GetLink();
          if (tmpLink)
          {
            cLink = tmpLink;
            break;
          }
          entity = entity->GetParent();
        }

        if (cLink)
        {
          this->canonicalLink = cLink;
        }
        else
        {
          // first link found, set as canonical link
          link->SetCanonicalLink(true);
          this->canonicalLink = link;

          // notify parent models of this canonical link
          entity = this->GetParent();
          while (entity && entity->HasType(MODEL))
          {
            ModelPtr model = boost::static_pointer_cast<Model>(entity);
            model->canonicalLink = this->canonicalLink;
            entity = entity->GetParent();
          }
        }
      }

      // Load the link using the config node. This also loads all of the
      // bodies collisionetries
      link->Load(linkElem);
      linkElem = linkElem->GetNextElement("link");
      this->links.push_back(link);
    }
  }
}

//////////////////////////////////////////////////
void Model::LoadModels()
{
  // Load the models
  if (this->sdf->HasElement("model"))
  {
    sdf::ElementPtr modelElem = this->sdf->GetElement("model");
    while (modelElem)
    {
      // Create a new model
      ModelPtr model = this->GetWorld()->GetPhysicsEngine()->CreateModel(
          boost::static_pointer_cast<Model>(shared_from_this()));
      model->SetWorld(this->GetWorld());
      model->Load(modelElem);
      this->models.push_back(model);
      modelElem = modelElem->GetNextElement("model");
    }

    for (auto &model : this->models)
      model->SetEnabled(true);
  }
}

//////////////////////////////////////////////////
void Model::LoadJoints()
{
  // Load the joints
  if (this->sdf->HasElement("joint"))
  {
    sdf::ElementPtr jointElem = this->sdf->GetElement("joint");
    while (jointElem)
    {
      try
      {
        this->LoadJoint(jointElem);
      }
      catch(...)
      {
        gzerr << "LoadJoint Failed\n";
      }
      jointElem = jointElem->GetNextElement("joint");
    }
  }

  if (this->sdf->HasElement("gripper"))
  {
    sdf::ElementPtr gripperElem = this->sdf->GetElement("gripper");
    while (gripperElem)
    {
      this->LoadGripper(gripperElem);
      gripperElem = gripperElem->GetNextElement("gripper");
    }
  }

  // Load nested model joints if the world is not already loaded. Otherwise,
  // LoadJoints will be called from Model::Load.
  if (!this->world->IsLoaded())
  {
    for (auto model : this->models)
      model->LoadJoints();
  }
}

//////////////////////////////////////////////////
void Model::Init()
{
  // Record the model's initial pose (for reseting)
  math::Pose initPose = this->sdf->Get<math::Pose>("pose");
  this->SetInitialRelativePose(initPose);
  this->SetRelativePose(initPose);

  // Initialize the bodies before the joints
  for (Base_V::iterator iter = this->children.begin();
       iter != this->children.end(); ++iter)
  {
    if ((*iter)->HasType(Base::LINK))
    {
      LinkPtr link = boost::static_pointer_cast<Link>(*iter);
      if (link)
        link->Init();
      else
        gzerr << "Child [" << (*iter)->GetName()
              << "] has type Base::LINK, but cannot be dynamically casted\n";
    }
    else if ((*iter)->HasType(Base::MODEL))
      boost::static_pointer_cast<Model>(*iter)->Init();
  }

  // Initialize the joints last.
  for (Joint_V::iterator iter = this->joints.begin();
       iter != this->joints.end(); ++iter)
  {
    try
    {
      (*iter)->Init();
    }
    catch(...)
    {
      gzerr << "Init joint failed" << std::endl;
      return;
    }
    // The following message used to be filled and sent in Model::LoadJoint
    // It is moved here, after Joint::Init, so that the joint properties
    // can be included in the message.
    msgs::Joint msg;
    (*iter)->FillMsg(msg);
    this->jointPub->Publish(msg);
  }

  for (std::vector<GripperPtr>::iterator iter = this->grippers.begin();
       iter != this->grippers.end(); ++iter)
  {
    (*iter)->Init();
  }
}

//////////////////////////////////////////////////
void Model::Update()
{
  if (this->IsStatic())
    return;

  boost::recursive_mutex::scoped_lock lock(this->updateMutex);

  for (Joint_V::iterator jiter = this->joints.begin();
       jiter != this->joints.end(); ++jiter)
    (*jiter)->Update();

  if (this->jointController)
    this->jointController->Update();

  if (!this->jointAnimations.empty())
  {
    common::NumericKeyFrame kf(0);
    std::map<std::string, double> jointPositions;
    std::map<std::string, common::NumericAnimationPtr>::iterator iter;
    iter = this->jointAnimations.begin();
    while (iter != this->jointAnimations.end())
    {
      iter->second->GetInterpolatedKeyFrame(kf);

      iter->second->AddTime(
          (this->world->GetSimTime() - this->prevAnimationTime).Double());

      if (iter->second->GetTime() < iter->second->GetLength())
      {
        iter->second->GetInterpolatedKeyFrame(kf);
        jointPositions[iter->first] = kf.GetValue();
        ++iter;
      }
      else
      {
        this->jointAnimations.erase(iter++);
      }
    }
    if (!jointPositions.empty())
    {
      this->jointController->SetJointPositions(jointPositions);
    }
    else
    {
      if (this->onJointAnimationComplete)
        this->onJointAnimationComplete();
    }
    this->prevAnimationTime = this->world->GetSimTime();
  }

  for (auto &model : this->models)
    model->Update();
}

//////////////////////////////////////////////////
void Model::SetJointPosition(
  const std::string &_jointName, double _position, int _index)
{
  if (this->jointController)
    this->jointController->SetJointPosition(_jointName, _position, _index);
}

//////////////////////////////////////////////////
void Model::SetJointPositions(
    const std::map<std::string, double> &_jointPositions)
{
  if (this->jointController)
    this->jointController->SetJointPositions(_jointPositions);
}

//////////////////////////////////////////////////
void Model::RemoveChild(EntityPtr _child)
{
  Joint_V::iterator jiter;

  if (_child->HasType(LINK))
  {
    bool done = false;

    while (!done)
    {
      done = true;

      for (jiter = this->joints.begin(); jiter != this->joints.end(); ++jiter)
      {
        if (!(*jiter))
          continue;

        LinkPtr jlink0 = (*jiter)->GetJointLink(0);
        LinkPtr jlink1 = (*jiter)->GetJointLink(1);

        if (!jlink0 || !jlink1 || jlink0->GetName() == _child->GetName() ||
            jlink1->GetName() == _child->GetName() ||
            jlink0->GetName() == jlink1->GetName())
        {
          this->joints.erase(jiter);
          done = false;
          break;
        }
      }
    }

    this->RemoveLink(_child->GetScopedName());
  }

  Entity::RemoveChild(_child->GetId());

  for (Link_V::iterator liter = this->links.begin();
       liter != this->links.end(); ++liter)
  {
    (*liter)->SetEnabled(true);
  }
}

//////////////////////////////////////////////////
boost::shared_ptr<Model> Model::shared_from_this()
{
  return boost::static_pointer_cast<Model>(Entity::shared_from_this());
}

//////////////////////////////////////////////////
void Model::Fini()
{
<<<<<<< HEAD
  this->plugins.clear();
=======
>>>>>>> 7f94bf50
  this->attachedModels.clear();
  this->canonicalLink.reset();
  this->jointController.reset();
  this->joints.clear();
  this->links.clear();
  this->models.clear();
<<<<<<< HEAD

  this->UnregisterIntrospectionItems();
=======
  this->plugins.clear();
>>>>>>> 7f94bf50

  Entity::Fini();
}

//////////////////////////////////////////////////
void Model::UpdateParameters(sdf::ElementPtr _sdf)
{
  Entity::UpdateParameters(_sdf);

  if (_sdf->HasElement("link"))
  {
    sdf::ElementPtr linkElem = _sdf->GetElement("link");
    while (linkElem)
    {
      LinkPtr link = boost::dynamic_pointer_cast<Link>(
          this->GetChild(linkElem->Get<std::string>("name")));
      link->UpdateParameters(linkElem);
      linkElem = linkElem->GetNextElement("link");
    }
  }
  /*

  if (_sdf->HasElement("joint"))
  {
    sdf::ElementPtr jointElem = _sdf->GetElement("joint");
    while (jointElem)
    {
      JointPtr joint = boost::dynamic_pointer_cast<Joint>(this->GetChild(jointElem->Get<std::string>("name")));
      joint->UpdateParameters(jointElem);
      jointElem = jointElem->GetNextElement("joint");
    }
  }
  */
}

//////////////////////////////////////////////////
const sdf::ElementPtr Model::GetSDF()
{
  return Entity::GetSDF();
}

//////////////////////////////////////////////////
const sdf::ElementPtr Model::UnscaledSDF()
{
  GZ_ASSERT(this->sdf != NULL, "Model sdf member is NULL");
  this->sdf->Update();

  sdf::ElementPtr unscaledSdf(this->sdf);

  // Go through all collisions and visuals and divide size by scale
  // See Link::UpdateVisualGeomSDF
  if (!this->sdf->HasElement("link"))
    return unscaledSdf;

  auto linkElem = this->sdf->GetElement("link");
  while (linkElem)
  {
    // Visuals
    if (linkElem->HasElement("visual"))
    {
      auto visualElem = linkElem->GetElement("visual");
      while (visualElem)
      {
        auto geomElem = visualElem->GetElement("geometry");

        if (geomElem->HasElement("box"))
        {
          auto size = geomElem->GetElement("box")->
              Get<ignition::math::Vector3d>("size");
          geomElem->GetElement("box")->GetElement("size")->Set(
              size / this->scale);
        }
        else if (geomElem->HasElement("sphere"))
        {
          double radius = geomElem->GetElement("sphere")->Get<double>("radius");
          geomElem->GetElement("sphere")->GetElement("radius")->Set(
              radius/this->scale.Max());
        }
        else if (geomElem->HasElement("cylinder"))
        {
          double radius =
              geomElem->GetElement("cylinder")->Get<double>("radius");
          double length =
              geomElem->GetElement("cylinder")->Get<double>("length");
          double radiusScale = std::max(this->scale.X(), this->scale.Y());

          geomElem->GetElement("cylinder")->GetElement("radius")->Set(
              radius/radiusScale);
          geomElem->GetElement("cylinder")->GetElement("length")->Set(
              length/this->scale.Z());
        }
        else if (geomElem->HasElement("mesh"))
        {
          geomElem->GetElement("mesh")->GetElement("scale")->Set(
              ignition::math::Vector3d::One);
        }

        visualElem = visualElem->GetNextElement("visual");
      }
    }

    // Collisions
    if (linkElem->HasElement("collision"))
    {
      auto collisionElem = linkElem->GetElement("collision");
      while (collisionElem)
      {
        auto geomElem = collisionElem->GetElement("geometry");

        if (geomElem->HasElement("box"))
        {
          auto size = geomElem->GetElement("box")->
              Get<ignition::math::Vector3d>("size");
          geomElem->GetElement("box")->GetElement("size")->Set(
              size / this->scale);
        }
        else if (geomElem->HasElement("sphere"))
        {
          double radius = geomElem->GetElement("sphere")->Get<double>("radius");
          geomElem->GetElement("sphere")->GetElement("radius")->Set(
              radius/this->scale.Max());
        }
        else if (geomElem->HasElement("cylinder"))
        {
          double radius =
              geomElem->GetElement("cylinder")->Get<double>("radius");
          double length =
              geomElem->GetElement("cylinder")->Get<double>("length");
          double radiusScale = std::max(this->scale.X(), this->scale.Y());

          geomElem->GetElement("cylinder")->GetElement("radius")->Set(
              radius/radiusScale);
          geomElem->GetElement("cylinder")->GetElement("length")->Set(
              length/this->scale.Z());
        }
        else if (geomElem->HasElement("mesh"))
        {
          geomElem->GetElement("mesh")->GetElement("scale")->Set(
              ignition::math::Vector3d::One);
        }

        collisionElem = collisionElem->GetNextElement("collision");
      }
    }

    linkElem = linkElem->GetNextElement("link");
  }

  return unscaledSdf;
}

//////////////////////////////////////////////////
void Model::Reset()
{
  Entity::Reset();

  this->ResetPhysicsStates();

  for (Joint_V::iterator jiter = this->joints.begin();
       jiter != this->joints.end(); ++jiter)
  {
    (*jiter)->Reset();
  }

  // Reset plugins after links and joints,
  // so that plugins can restore initial conditions
  for (std::vector<ModelPluginPtr>::iterator iter = this->plugins.begin();
       iter != this->plugins.end(); ++iter)
  {
    (*iter)->Reset();
  }
}

//////////////////////////////////////////////////
void Model::ResetPhysicsStates()
{
  // reset link velocities when resetting model
  for (Link_V::iterator liter = this->links.begin();
       liter != this->links.end(); ++liter)
  {
    (*liter)->ResetPhysicsStates();
  }

  // reset nested model physics states
  for (auto &m : this->models)
    m->ResetPhysicsStates();
}

//////////////////////////////////////////////////
void Model::SetLinearVel(const math::Vector3 &_vel)
{
  for (Link_V::iterator iter = this->links.begin();
       iter != this->links.end(); ++iter)
  {
    if (*iter)
    {
      (*iter)->SetEnabled(true);
      (*iter)->SetLinearVel(_vel);
    }
  }
}

//////////////////////////////////////////////////
void Model::SetAngularVel(const math::Vector3 &_vel)
{
  for (Link_V::iterator iter = this->links.begin();
       iter != this->links.end(); ++iter)
  {
    if (*iter)
    {
      (*iter)->SetEnabled(true);
      (*iter)->SetAngularVel(_vel);
    }
  }
}

//////////////////////////////////////////////////
void Model::SetLinearAccel(const math::Vector3 &_accel)
{
  for (Link_V::iterator iter = this->links.begin();
       iter != this->links.end(); ++iter)
  {
    if (*iter)
    {
      (*iter)->SetEnabled(true);
      (*iter)->SetLinearAccel(_accel);
    }
  }
}

//////////////////////////////////////////////////
void Model::SetAngularAccel(const math::Vector3 &_accel)
{
  for (Link_V::iterator iter = this->links.begin();
       iter != this->links.end(); ++iter)
  {
    if (*iter)
    {
      (*iter)->SetEnabled(true);
      (*iter)->SetAngularAccel(_accel);
    }
  }
}

//////////////////////////////////////////////////
math::Vector3 Model::GetRelativeLinearVel() const
{
  if (this->GetLink("canonical"))
    return this->GetLink("canonical")->GetRelativeLinearVel();
  else
    return math::Vector3(0, 0, 0);
}

//////////////////////////////////////////////////
math::Vector3 Model::GetWorldLinearVel() const
{
  if (this->GetLink("canonical"))
    return this->GetLink("canonical")->GetWorldLinearVel();
  else
    return math::Vector3(0, 0, 0);
}

//////////////////////////////////////////////////
math::Vector3 Model::GetRelativeAngularVel() const
{
  if (this->GetLink("canonical"))
    return this->GetLink("canonical")->GetRelativeAngularVel();
  else
    return math::Vector3(0, 0, 0);
}

//////////////////////////////////////////////////
math::Vector3 Model::GetWorldAngularVel() const
{
  if (this->GetLink("canonical"))
    return this->GetLink("canonical")->GetWorldAngularVel();
  else
    return math::Vector3(0, 0, 0);
}


//////////////////////////////////////////////////
math::Vector3 Model::GetRelativeLinearAccel() const
{
  if (this->GetLink("canonical"))
    return this->GetLink("canonical")->GetRelativeLinearAccel();
  else
    return math::Vector3(0, 0, 0);
}

//////////////////////////////////////////////////
math::Vector3 Model::GetWorldLinearAccel() const
{
  if (this->GetLink("canonical"))
    return this->GetLink("canonical")->GetWorldLinearAccel();
  else
    return math::Vector3(0, 0, 0);
}

//////////////////////////////////////////////////
math::Vector3 Model::GetRelativeAngularAccel() const
{
  if (this->GetLink("canonical"))
    return this->GetLink("canonical")->GetRelativeAngularAccel();
  else
    return math::Vector3(0, 0, 0);
}

//////////////////////////////////////////////////
math::Vector3 Model::GetWorldAngularAccel() const
{
  if (this->GetLink("canonical"))
    return this->GetLink("canonical")->GetWorldAngularAccel();
  else
    return math::Vector3(0, 0, 0);
}

//////////////////////////////////////////////////
math::Box Model::GetBoundingBox() const
{
  math::Box box;

  box.min.Set(FLT_MAX, FLT_MAX, FLT_MAX);
  box.max.Set(-FLT_MAX, -FLT_MAX, -FLT_MAX);

  for (Link_V::const_iterator iter = this->links.begin();
       iter != this->links.end(); ++iter)
  {
    if (*iter)
    {
      math::Box linkBox;
      linkBox = (*iter)->GetBoundingBox();
      box += linkBox;
    }
  }

  return box;
}

//////////////////////////////////////////////////
unsigned int Model::GetJointCount() const
{
  return this->joints.size();
}

//////////////////////////////////////////////////
const Joint_V &Model::GetJoints() const
{
  return this->joints;
}

//////////////////////////////////////////////////
JointPtr Model::GetJoint(const std::string &_name)
{
  JointPtr result;
  Joint_V::iterator iter;

  for (iter = this->joints.begin(); iter != this->joints.end(); ++iter)
  {
    if ((*iter)->GetScopedName() == _name || (*iter)->GetName() == _name)
    {
      result = (*iter);
      break;
    }
  }

  return result;
}

//////////////////////////////////////////////////
const Model_V &Model::NestedModels() const
{
  return this->models;
}

//////////////////////////////////////////////////
ModelPtr Model::NestedModel(const std::string &_name) const
{
  ModelPtr result;

  for (auto &m : this->models)
  {
    if ((m->GetScopedName() == _name) || (m->GetName() == _name))
    {
      result = m;
      break;
    }
  }

  return result;
}

//////////////////////////////////////////////////
LinkPtr Model::GetLinkById(unsigned int _id) const
{
  return boost::dynamic_pointer_cast<Link>(this->GetById(_id));
}

//////////////////////////////////////////////////
const Link_V &Model::GetLinks() const
{
  return this->links;
}

//////////////////////////////////////////////////
LinkPtr Model::GetLink(const std::string &_name) const
{
  Link_V::const_iterator iter;
  LinkPtr result;

  if (_name == "canonical")
  {
    result = this->canonicalLink;
  }
  else
  {
    for (iter = this->links.begin(); iter != this->links.end(); ++iter)
    {
      if (((*iter)->GetScopedName() == _name) || ((*iter)->GetName() == _name))
      {
        result = *iter;
        break;
      }
    }
  }

  return result;
}

//////////////////////////////////////////////////
void Model::LoadJoint(sdf::ElementPtr _sdf)
{
  JointPtr joint;

  std::string stype = _sdf->Get<std::string>("type");

  joint = this->GetWorld()->GetPhysicsEngine()->CreateJoint(stype,
     boost::static_pointer_cast<Model>(shared_from_this()));
  if (!joint)
  {
    gzerr << "Unable to create joint of type[" << stype << "]\n";
    // gzthrow("Unable to create joint of type[" + stype + "]\n");
    return;
  }

  joint->SetModel(boost::static_pointer_cast<Model>(shared_from_this()));

  // Load the joint
  joint->Load(_sdf);

  if (this->GetJoint(joint->GetScopedName()) != NULL)
  {
    gzerr << "can't have two joint with the same name\n";
    gzthrow("can't have two joints with the same name ["+
      joint->GetScopedName() + "]\n");
  }

  this->joints.push_back(joint);

  if (!this->jointController)
    this->jointController.reset(new JointController(
        boost::dynamic_pointer_cast<Model>(shared_from_this())));
  this->jointController->AddJoint(joint);
}

//////////////////////////////////////////////////
void Model::LoadGripper(sdf::ElementPtr _sdf)
{
  GripperPtr gripper(new Gripper(
      boost::static_pointer_cast<Model>(shared_from_this())));
  gripper->Load(_sdf);
  this->grippers.push_back(gripper);
}

//////////////////////////////////////////////////
void Model::LoadPlugins()
{
  // Check to see if we need to load any model plugins
  if (this->GetPluginCount() > 0)
  {
    int iterations = 0;

    // Wait for the sensors to be initialized before loading
    // plugins, if there are any sensors
    while (this->GetSensorCount() > 0 && !this->world->SensorsInitialized() &&
           iterations < 50)
    {
      common::Time::MSleep(100);
      iterations++;
    }

    // Load the plugins if the sensors have been loaded, or if there
    // are no sensors attached to the model.
    if (iterations < 50)
    {
      // Load the plugins
      sdf::ElementPtr pluginElem = this->sdf->GetElement("plugin");
      while (pluginElem)
      {
        this->LoadPlugin(pluginElem);
        pluginElem = pluginElem->GetNextElement("plugin");
      }
    }
    else
    {
      gzerr << "Sensors failed to initialize when loading model["
        << this->GetName() << "] via the factory mechanism."
        << "Plugins for the model will not be loaded.\n";
    }
  }

  for (auto &model : this->models)
    model->LoadPlugins();
}

//////////////////////////////////////////////////
unsigned int Model::GetPluginCount() const
{
  unsigned int result = 0;

  // Count all the plugins specified in SDF
  if (this->sdf->HasElement("plugin"))
  {
    sdf::ElementPtr pluginElem = this->sdf->GetElement("plugin");
    while (pluginElem)
    {
      result++;
      pluginElem = pluginElem->GetNextElement("plugin");
    }
  }

  return result;
}

//////////////////////////////////////////////////
unsigned int Model::GetSensorCount() const
{
  unsigned int result = 0;

  // Count all the sensors on all the links
  for (Link_V::const_iterator iter = this->links.begin();
       iter != this->links.end(); ++iter)
  {
    result += (*iter)->GetSensorCount();
  }

  return result;
}

//////////////////////////////////////////////////
void Model::LoadPlugin(sdf::ElementPtr _sdf)
{
  std::string pluginName = _sdf->Get<std::string>("name");
  std::string filename = _sdf->Get<std::string>("filename");

  gazebo::ModelPluginPtr plugin;

  try
  {
    plugin = gazebo::ModelPlugin::Create(filename, pluginName);
  }
  catch(...)
  {
    gzerr << "Exception occured in the constructor of plugin with name["
      << pluginName << "] and filename[" << filename << "]. "
      << "This plugin will not run.\n";

    // Log the message. gzerr has problems with this in 1.9. Remove the
    // gzlog command in gazebo2.
    gzlog << "Exception occured in the constructor of plugin with name["
      << pluginName << "] and filename[" << filename << "]. "
      << "This plugin will not run." << std::endl;
    return;
  }

  if (plugin)
  {
    if (plugin->GetType() != MODEL_PLUGIN)
    {
      gzerr << "Model[" << this->GetName() << "] is attempting to load "
            << "a plugin, but detected an incorrect plugin type. "
            << "Plugin filename[" << filename << "] name["
            << pluginName << "]\n";
      return;
    }

    ModelPtr myself = boost::static_pointer_cast<Model>(shared_from_this());

    try
    {
      plugin->Load(myself, _sdf);
    }
    catch(...)
    {
      gzerr << "Exception occured in the Load function of plugin with name["
        << pluginName << "] and filename[" << filename << "]. "
        << "This plugin will not run.\n";

      // Log the message. gzerr has problems with this in 1.9. Remove the
      // gzlog command in gazebo2.
      gzlog << "Exception occured in the Load function of plugin with name["
        << pluginName << "] and filename[" << filename << "]. "
        << "This plugin will not run." << std::endl;
      return;
    }

    try
    {
      plugin->Init();
    }
    catch(...)
    {
      gzerr << "Exception occured in the Init function of plugin with name["
        << pluginName << "] and filename[" << filename << "]. "
        << "This plugin will not run\n";

      // Log the message. gzerr has problems with this in 1.9. Remove the
      // gzlog command in gazebo2.
      gzlog << "Exception occured in the Init function of plugin with name["
        << pluginName << "] and filename[" << filename << "]. "
        << "This plugin will not run." << std::endl;
      return;
    }

    this->plugins.push_back(plugin);
  }
}

//////////////////////////////////////////////////
void Model::SetGravityMode(const bool &_v)
{
  for (Link_V::iterator liter = this->links.begin();
      liter != this->links.end(); ++liter)
  {
    if (*liter)
    {
      (*liter)->SetGravityMode(_v);
    }
  }
}

//////////////////////////////////////////////////
void Model::SetCollideMode(const std::string &_m)
{
  for (Link_V::iterator liter = this->links.begin();
      liter != this->links.end(); ++liter)
  {
    if (*liter)
    {
      (*liter)->SetCollideMode(_m);
    }
  }
}

//////////////////////////////////////////////////
void Model::SetLaserRetro(const float _retro)
{
  for (Link_V::iterator liter = this->links.begin();
      liter != this->links.end(); ++liter)
  {
    if (*liter)
    {
      (*liter)->SetLaserRetro(_retro);
    }
  }
}

//////////////////////////////////////////////////
void Model::FillMsg(msgs::Model &_msg)
{
  ignition::math::Pose3d relPose = this->GetRelativePose().Ign();

  _msg.set_name(this->GetScopedName());
  _msg.set_is_static(this->IsStatic());
  _msg.set_self_collide(this->GetSelfCollide());
  _msg.set_enable_wind(this->WindMode());
  msgs::Set(_msg.mutable_pose(), relPose);
  _msg.set_id(this->GetId());
  msgs::Set(_msg.mutable_scale(), this->scale);

  msgs::Set(this->visualMsg->mutable_pose(), relPose);
  _msg.add_visual()->CopyFrom(*this->visualMsg);

  for (const auto &link : this->links)
  {
    link->FillMsg(*_msg.add_link());
  }

  for (const auto &joint : this->joints)
  {
    joint->FillMsg(*_msg.add_joint());
  }
  for (const auto &model : this->models)
  {
    model->FillMsg(*_msg.add_model());
  }
}

//////////////////////////////////////////////////
void Model::ProcessMsg(const msgs::Model &_msg)
{
  if (_msg.has_id() && _msg.id() != this->GetId())
  {
    gzerr << "Incorrect ID[" << _msg.id() << " != " << this->GetId() << "]\n";
    return;
  }
  else if ((_msg.has_id() && _msg.id() != this->GetId()) &&
            _msg.name() != this->GetScopedName())
  {
    gzerr << "Incorrect name[" << _msg.name() << " != " << this->GetName()
      << "]\n";
    return;
  }

  this->SetName(this->world->StripWorldName(_msg.name()));
  if (_msg.has_pose())
    this->SetWorldPose(msgs::ConvertIgn(_msg.pose()));
  for (int i = 0; i < _msg.link_size(); i++)
  {
    LinkPtr link = this->GetLinkById(_msg.link(i).id());
    if (link)
      link->ProcessMsg(_msg.link(i));
  }

  if (_msg.has_is_static())
    this->SetStatic(_msg.is_static());

  if (_msg.has_scale())
    this->SetScale(msgs::ConvertIgn(_msg.scale()));

  if (_msg.has_enable_wind())
    this->SetWindMode(_msg.enable_wind());
}

//////////////////////////////////////////////////
void Model::SetJointAnimation(
    const std::map<std::string, common::NumericAnimationPtr> &_anims,
    boost::function<void()> _onComplete)
{
  boost::recursive_mutex::scoped_lock lock(this->updateMutex);
  std::map<std::string, common::NumericAnimationPtr>::const_iterator iter;
  for (iter = _anims.begin(); iter != _anims.end(); ++iter)
  {
    this->jointAnimations[iter->first] = iter->second;
  }
  this->onJointAnimationComplete = _onComplete;
  this->prevAnimationTime = this->world->GetSimTime();
}

//////////////////////////////////////////////////
void Model::StopAnimation()
{
  boost::recursive_mutex::scoped_lock lock(this->updateMutex);
  Entity::StopAnimation();
  this->onJointAnimationComplete.clear();
  this->jointAnimations.clear();
}

//////////////////////////////////////////////////
void Model::AttachStaticModel(ModelPtr &_model, math::Pose _offset)
{
  if (!_model->IsStatic())
  {
    gzerr << "AttachStaticModel requires a static model\n";
    return;
  }

  this->attachedModels.push_back(_model);
  this->attachedModelsOffset.push_back(_offset);
}

//////////////////////////////////////////////////
void Model::DetachStaticModel(const std::string &_modelName)
{
  for (unsigned int i = 0; i < this->attachedModels.size(); i++)
  {
    if (this->attachedModels[i]->GetName() == _modelName)
    {
      this->attachedModels.erase(this->attachedModels.begin()+i);
      this->attachedModelsOffset.erase(this->attachedModelsOffset.begin()+i);
      break;
    }
  }
}

//////////////////////////////////////////////////
void Model::OnPoseChange()
{
  math::Pose p;
  for (unsigned int i = 0; i < this->attachedModels.size(); i++)
  {
    p = this->GetWorldPose();
    p += this->attachedModelsOffset[i];
    this->attachedModels[i]->SetWorldPose(p, true);
  }
}

//////////////////////////////////////////////////
void Model::SetState(const ModelState &_state)
{
  this->SetWorldPose(_state.GetPose(), true);
  this->SetScale(_state.Scale(), true);

  LinkState_M linkStates = _state.GetLinkStates();
  for (LinkState_M::iterator iter = linkStates.begin();
       iter != linkStates.end(); ++iter)
  {
    LinkPtr link = this->GetLink(iter->first);
    if (link)
      link->SetState(iter->second);
    else
      gzerr << "Unable to find link[" << iter->first << "]\n";
  }

  for (const auto &ms : _state.NestedModelStates())
  {
    ModelPtr model = this->NestedModel(ms.first);
    if (model)
      model->SetState(ms.second);
    else
      gzerr << "Unable to find model[" << ms.first << "]\n";
  }

  // For now we don't use the joint state values to set the state of
  // simulation.
  // for (unsigned int i = 0; i < _state.GetJointStateCount(); ++i)
  // {
  //   JointState jointState = _state.GetJointState(i);
  //   this->SetJointPosition(this->GetName() + "::" + jointState.GetName(),
  //                          jointState.GetAngle(0).Radian());
  // }
}

/////////////////////////////////////////////////
void Model::SetScale(const math::Vector3 &_scale)
{
  this->SetScale(_scale.Ign());
}

/////////////////////////////////////////////////
void Model::SetScale(const ignition::math::Vector3d &_scale,
      const bool _publish)
{
  if (this->scale == _scale)
    return;

  this->scale = _scale;

  Base_V::iterator iter;
  for (iter = this->children.begin(); iter != this->children.end(); ++iter)
  {
    if (*iter && (*iter)->HasType(LINK))
    {
      boost::static_pointer_cast<Link>(*iter)->SetScale(_scale);
    }
  }

  if (_publish)
    this->PublishScale();
}

/////////////////////////////////////////////////
ignition::math::Vector3d Model::Scale() const
{
  return this->scale;
}

//////////////////////////////////////////////////
void Model::PublishScale()
{
  GZ_ASSERT(this->GetParentModel() != NULL,
      "A model without a parent model should not happen");

  this->world->PublishModelScale(this->GetParentModel());
}

/////////////////////////////////////////////////
void Model::SetEnabled(bool _enabled)
{
  for (Link_V::iterator liter = this->links.begin();
      liter != this->links.end(); ++liter)
  {
    if (*liter)
      (*liter)->SetEnabled(_enabled);
  }
}

/////////////////////////////////////////////////
void Model::SetLinkWorldPose(const math::Pose &_pose, std::string _linkName)
{
  // look for link matching link name
  LinkPtr link = this->GetLink(_linkName);
  if (link)
    this->SetLinkWorldPose(_pose, link);
  else
    gzerr << "Setting Model Pose by specifying Link failed:"
          << " Link[" << _linkName << "] not found.\n";
}

/////////////////////////////////////////////////
void Model::SetLinkWorldPose(const math::Pose &_pose, const LinkPtr &_link)
{
  math::Pose linkPose = _link->GetWorldPose();
  math::Pose currentModelPose = this->GetWorldPose();
  math::Pose linkRelPose = currentModelPose - linkPose;
  math::Pose targetModelPose =  linkRelPose * _pose;
  this->SetWorldPose(targetModelPose);
}

/////////////////////////////////////////////////
void Model::SetAutoDisable(bool _auto)
{
  if (!this->joints.empty())
    return;

  for (Link_V::iterator liter = this->links.begin();
      liter != this->links.end(); ++liter)
  {
    if (*liter)
    {
      (*liter)->SetAutoDisable(_auto);
    }
  }
}

/////////////////////////////////////////////////
bool Model::GetAutoDisable() const
{
  return this->sdf->Get<bool>("allow_auto_disable");
}

/////////////////////////////////////////////////
void Model::SetSelfCollide(bool _self_collide)
{
  this->sdf->GetElement("self_collide")->Set(_self_collide);
}

/////////////////////////////////////////////////
bool Model::GetSelfCollide() const
{
  return this->sdf->Get<bool>("self_collide");
}

/////////////////////////////////////////////////
void Model::RemoveLink(const std::string &_name)
{
  for (Link_V::iterator iter = this->links.begin();
       iter != this->links.end(); ++iter)
  {
    if ((*iter)->GetName() == _name || (*iter)->GetScopedName() == _name)
    {
      this->links.erase(iter);
      break;
    }
  }
}
/////////////////////////////////////////////////
JointControllerPtr Model::GetJointController()
{
  return this->jointController;
}

/////////////////////////////////////////////////
GripperPtr Model::GetGripper(size_t _index) const
{
  if (_index < this->grippers.size())
    return this->grippers[_index];
  else
    return GripperPtr();
}

/////////////////////////////////////////////////
size_t Model::GetGripperCount() const
{
  return this->grippers.size();
}

/////////////////////////////////////////////////
double Model::GetWorldEnergyPotential() const
{
  double e = 0;
  for (Link_V::const_iterator iter = this->links.begin();
    iter != this->links.end(); ++iter)
  {
    e += (*iter)->GetWorldEnergyPotential();
  }
  for (Joint_V::const_iterator iter = this->joints.begin();
    iter != this->joints.end(); ++iter)
  {
    for (unsigned int j = 0; j < (*iter)->GetAngleCount(); ++j)
    {
      e += (*iter)->GetWorldEnergyPotentialSpring(j);
    }
  }
  return e;
}

/////////////////////////////////////////////////
double Model::GetWorldEnergyKinetic() const
{
  double e = 0;
  for (Link_V::const_iterator iter = this->links.begin();
    iter != this->links.end(); ++iter)
  {
    e += (*iter)->GetWorldEnergyKinetic();
  }
  return e;
}

/////////////////////////////////////////////////
double Model::GetWorldEnergy() const
{
  return this->GetWorldEnergyPotential() + this->GetWorldEnergyKinetic();
}

/////////////////////////////////////////////////
gazebo::physics::JointPtr Model::CreateJoint(
  const std::string &_name, const std::string &_type,
  physics::LinkPtr _parent, physics::LinkPtr _child)
{
  gazebo::physics::JointPtr joint;
  if (this->GetJoint(_name))
  {
    gzwarn << "Model [" << this->GetName()
           << "] already has a joint named [" << _name
           << "], skipping creating joint.\n";
    return joint;
  }
  joint =
    this->world->GetPhysicsEngine()->CreateJoint(_type, shared_from_this());
  joint->SetName(_name);
  joint->Attach(_parent, _child);
  // need to call Joint::Load to clone Joint::sdfJoint into Joint::sdf
  joint->Load(_parent, _child, gazebo::math::Pose());
  this->joints.push_back(joint);
  return joint;
}

/////////////////////////////////////////////////
bool Model::RemoveJoint(const std::string &_name)
{
  bool paused = this->world->IsPaused();
  gazebo::physics::JointPtr joint = this->GetJoint(_name);
  if (joint)
  {
    this->world->SetPaused(true);
    joint->Detach();

    this->joints.erase(
      std::remove(this->joints.begin(), this->joints.end(), joint),
      this->joints.end());
    this->world->SetPaused(paused);
    return true;
  }
  else
  {
    gzwarn << "Joint [" << _name
           << "] does not exist in model [" << this->GetName()
           << "], not removed.\n";
    return false;
  }
}

/////////////////////////////////////////////////
<<<<<<< HEAD
=======
void Model::SetWindMode(const bool _enable)
{
  this->sdf->GetElement("enable_wind")->Set(_enable);
  for (auto &link : this->links)
    link->SetWindMode(_enable);
}

/////////////////////////////////////////////////
bool Model::WindMode() const
{
  return this->sdf->Get<bool>("enable_wind");
}

/////////////////////////////////////////////////
>>>>>>> 7f94bf50
void Model::RegisterIntrospectionItems()
{
  auto uri = this->URI();

  // Callbacks.
  auto fModelPose = [this]()
  {
    return this->GetWorldPose().Ign();
  };

  auto fModelLinVel = [this]()
  {
    return this->GetWorldLinearVel().Ign();
  };

  auto fModelAngVel = [this]()
  {
    return this->GetWorldAngularVel().Ign();
  };

  auto fModelLinAcc = [this]()
  {
    return this->GetWorldLinearAccel().Ign();
  };

  auto fModelAngAcc = [this]()
  {
    return this->GetWorldAngularAccel().Ign();
  };

  // Register items.
  common::URI poseURI(uri);
  poseURI.Query().Insert("p", "pose3d/world_pose");
  this->introspectionItems.push_back(poseURI);
  gazebo::util::IntrospectionManager::Instance()->Register
      <ignition::math::Pose3d>(poseURI.Str(), fModelPose);

  common::URI linVelURI(uri);
  linVelURI.Query().Insert("p", "vector3d/world_linear_velocity");
  this->introspectionItems.push_back(linVelURI);
  gazebo::util::IntrospectionManager::Instance()->Register
      <ignition::math::Vector3d>(linVelURI.Str(), fModelLinVel);

  common::URI angVelURI(uri);
  angVelURI.Query().Insert("p", "vector3d/world_angular_velocity");
  this->introspectionItems.push_back(angVelURI);
  gazebo::util::IntrospectionManager::Instance()->Register
      <ignition::math::Vector3d>(angVelURI.Str(), fModelAngVel);

  common::URI linAccURI(uri);
  linAccURI.Query().Insert("p", "vector3d/world_linear_acceleration");
  this->introspectionItems.push_back(linAccURI);
  gazebo::util::IntrospectionManager::Instance()->Register
      <ignition::math::Vector3d>(linAccURI.Str(), fModelLinAcc);

  common::URI angAccURI(uri);
  angAccURI.Query().Insert("p", "vector3d/world_angular_acceleration");
  this->introspectionItems.push_back(angAccURI);
  gazebo::util::IntrospectionManager::Instance()->Register
      <ignition::math::Vector3d>(angAccURI.Str(), fModelAngAcc);
}

/////////////////////////////////////////////////
<<<<<<< HEAD
void Model::UnregisterIntrospectionItems()
{
  for (auto &item : this->introspectionItems)
    util::IntrospectionManager::Instance()->Unregister(item.Str());

  this->introspectionItems.clear();
}

/////////////////////////////////////////////////
=======
>>>>>>> 7f94bf50
LinkPtr Model::CreateLink(const std::string &_name)
{
  LinkPtr link;
  if (this->GetLink(_name))
  {
    gzwarn << "Model [" << this->GetName()
      << "] already has a link named [" << _name
      << "], skipping creating link.\n";
    return link;
  }

  link = this->world->GetPhysicsEngine()->CreateLink(shared_from_this());

  link->SetName(_name);
  this->links.push_back(link);

  return link;
}<|MERGE_RESOLUTION|>--- conflicted
+++ resolved
@@ -104,8 +104,6 @@
   // information.
   if (this->world->IsLoaded())
     this->LoadJoints();
-
-  this->RegisterIntrospectionItems();
 }
 
 //////////////////////////////////////////////////
@@ -417,22 +415,13 @@
 //////////////////////////////////////////////////
 void Model::Fini()
 {
-<<<<<<< HEAD
-  this->plugins.clear();
-=======
->>>>>>> 7f94bf50
   this->attachedModels.clear();
   this->canonicalLink.reset();
   this->jointController.reset();
   this->joints.clear();
   this->links.clear();
   this->models.clear();
-<<<<<<< HEAD
-
-  this->UnregisterIntrospectionItems();
-=======
   this->plugins.clear();
->>>>>>> 7f94bf50
 
   Entity::Fini();
 }
@@ -1497,8 +1486,6 @@
 }
 
 /////////////////////////////////////////////////
-<<<<<<< HEAD
-=======
 void Model::SetWindMode(const bool _enable)
 {
   this->sdf->GetElement("enable_wind")->Set(_enable);
@@ -1513,7 +1500,6 @@
 }
 
 /////////////////////////////////////////////////
->>>>>>> 7f94bf50
 void Model::RegisterIntrospectionItems()
 {
   auto uri = this->URI();
@@ -1577,18 +1563,6 @@
 }
 
 /////////////////////////////////////////////////
-<<<<<<< HEAD
-void Model::UnregisterIntrospectionItems()
-{
-  for (auto &item : this->introspectionItems)
-    util::IntrospectionManager::Instance()->Unregister(item.Str());
-
-  this->introspectionItems.clear();
-}
-
-/////////////////////////////////////////////////
-=======
->>>>>>> 7f94bf50
 LinkPtr Model::CreateLink(const std::string &_name)
 {
   LinkPtr link;
