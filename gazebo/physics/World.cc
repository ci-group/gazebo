--- conflicted
+++ resolved
@@ -647,15 +647,9 @@
   bool wait = true;
   while (wait)
   {
-<<<<<<< HEAD
-    common::Time::MSleep(1);
+    common::Time::NSleep(1);
     boost::recursive_mutex::scoped_lock lock(*this->dataPtr->worldUpdateMutex);
     if (this->dataPtr->stepInc == 0 || this->dataPtr->stop)
-=======
-    common::Time::NSleep(1);
-    boost::recursive_mutex::scoped_lock lock(*this->worldUpdateMutex);
-    if (this->stepInc == 0 || this->stop)
->>>>>>> b2d9b0e0
       wait = false;
   }
 }
