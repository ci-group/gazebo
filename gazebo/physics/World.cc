/*
 * Copyright (C) 2012-2014 Open Source Robotics Foundation
 *
 * Licensed under the Apache License, Version 2.0 (the "License");
 * you may not use this file except in compliance with the License.
 * You may obtain a copy of the License at
 *
 *     http://www.apache.org/licenses/LICENSE-2.0
 *
 * Unless required by applicable law or agreed to in writing, software
 * distributed under the License is distributed on an "AS IS" BASIS,
 * WITHOUT WARRANTIES OR CONDITIONS OF ANY KIND, either express or implied.
 * See the License for the specific language governing permissions and
 * limitations under the License.
 *
*/
<<<<<<< HEAD
=======

>>>>>>> 9eef585f
#include <time.h>

#include <tbb/parallel_for.h>
#include <tbb/blocked_range.h>

#include <boost/thread.hpp>
#include <boost/thread/mutex.hpp>
#include <boost/thread/recursive_mutex.hpp>

#include <sdf/sdf.hh>

#include "gazebo/sensors/SensorManager.hh"
#include "gazebo/math/Rand.hh"

#include "gazebo/transport/Node.hh"
#include "gazebo/transport/TransportIface.hh"
#include "gazebo/transport/Publisher.hh"
#include "gazebo/transport/Subscriber.hh"

#include "gazebo/util/LogPlay.hh"

#include "gazebo/common/ModelDatabase.hh"
#include "gazebo/common/CommonIface.hh"
#include "gazebo/common/Events.hh"
#include "gazebo/common/Exception.hh"
#include "gazebo/common/Console.hh"
#include "gazebo/common/Plugin.hh"

#include "gazebo/util/OpenAL.hh"
#include "gazebo/util/Diagnostics.hh"
#include "gazebo/util/LogRecord.hh"

#include "gazebo/physics/Road.hh"
#include "gazebo/physics/RayShape.hh"
#include "gazebo/physics/Link.hh"
#include "gazebo/physics/PhysicsEngine.hh"
#include "gazebo/physics/PhysicsFactory.hh"
#include "gazebo/physics/Model.hh"
#include "gazebo/physics/Actor.hh"
#include "gazebo/physics/World.hh"
#include "gazebo/common/SphericalCoordinates.hh"

#include "gazebo/physics/Collision.hh"
#include "gazebo/physics/ContactManager.hh"

using namespace gazebo;
using namespace physics;

/// \brief Flag used to say if/when to clear all models.
/// This will be replaced with a class member variable in Gazebo 3.0
bool g_clearModels;

class ModelUpdate_TBB
{
  public: ModelUpdate_TBB(Model_V *_models) : models(_models) {}
  public: void operator() (const tbb::blocked_range<size_t> &_r) const
  {
    for (size_t i = _r.begin(); i != _r.end(); i++)
    {
      (*models)[i]->Update();
    }
  }

  private: Model_V *models;
};

//////////////////////////////////////////////////
World::World(const std::string &_name)
{
  g_clearModels = false;
  this->sdf.reset(new sdf::Element);
  sdf::initFile("world.sdf", this->sdf);

  this->factorySDF.reset(new sdf::SDF);
  sdf::initFile("root.sdf", this->factorySDF);

  this->logPlayStateSDF.reset(new sdf::Element);
  sdf::initFile("state.sdf", this->logPlayStateSDF);

  this->receiveMutex = new boost::recursive_mutex();
  this->loadModelMutex = new boost::mutex();

  this->initialized = false;
  this->loaded = false;
  this->stepInc = 0;
  this->pause = false;
  this->thread = NULL;
  this->logThread = NULL;
  this->stop = false;

  this->currentStateBuffer = 0;
  this->stateToggle = 0;

  this->pluginsLoaded = false;

  this->name = _name;

  this->needsReset = false;
  this->resetAll = true;
  this->resetTimeOnly = false;
  this->resetModelOnly = false;
  this->enablePhysicsEngine = true;
  this->setWorldPoseMutex = new boost::mutex();
  this->worldUpdateMutex = new boost::recursive_mutex();

  this->sleepOffset = common::Time(0);

  this->prevStatTime = common::Time::GetWallTime();
  this->prevProcessMsgsTime = common::Time::GetWallTime();

  this->connections.push_back(
     event::Events::ConnectStep(boost::bind(&World::OnStep, this)));
  this->connections.push_back(
     event::Events::ConnectSetSelectedEntity(
       boost::bind(&World::SetSelectedEntityCB, this, _1)));
  this->connections.push_back(
     event::Events::ConnectPause(
       boost::bind(&World::SetPaused, this, _1)));
}

//////////////////////////////////////////////////
World::~World()
{
  delete this->receiveMutex;
  this->receiveMutex = NULL;
  delete this->loadModelMutex;
  this->loadModelMutex = NULL;
  delete this->setWorldPoseMutex;
  this->setWorldPoseMutex = NULL;
  delete this->worldUpdateMutex;
  this->worldUpdateMutex = NULL;

  this->connections.clear();
  this->Fini();

  this->sdf->Reset();
  this->rootElement.reset();
  this->node.reset();

  this->testRay.reset();
}

//////////////////////////////////////////////////
void World::Load(sdf::ElementPtr _sdf)
{
  this->loaded = false;
  this->sdf = _sdf;

  if (this->sdf->Get<std::string>("name").empty())
    gzwarn << "create_world(world_name =["
           << this->name << "]) overwrites sdf world name\n!";
  else
    this->name = this->sdf->Get<std::string>("name");

#ifdef HAVE_OPENAL
  util::OpenAL::Instance()->Load(this->sdf->GetElement("audio"));
#endif

  this->sceneMsg.CopyFrom(msgs::SceneFromSDF(this->sdf->GetElement("scene")));
  this->sceneMsg.set_name(this->GetName());

  // The period at which messages are processed
  this->processMsgsPeriod = common::Time(0, 200000000);

  this->node = transport::NodePtr(new transport::Node());
  this->node->Init(this->GetName());

  // pose pub for server side, mainly used for updating and timestamping
  // Scene, which in turn will be used by rendering sensors.
  // TODO: replace local communication with shared memory for efficiency.
  this->poseLocalPub = this->node->Advertise<msgs::PosesStamped>(
    "~/pose/local/info", 10);

  // pose pub for client with a cap on publishing rate to reduce traffic
  // overhead
  this->posePub = this->node->Advertise<msgs::PosesStamped>(
    "~/pose/info", 10, 60);

  this->guiPub = this->node->Advertise<msgs::GUI>("~/gui", 5);
  if (this->sdf->HasElement("gui"))
    this->guiPub->Publish(msgs::GUIFromSDF(this->sdf->GetElement("gui")));

  this->factorySub = this->node->Subscribe("~/factory",
                                           &World::OnFactoryMsg, this);
  this->controlSub = this->node->Subscribe("~/world_control",
                                           &World::OnControl, this);

  this->requestSub = this->node->Subscribe("~/request",
                                           &World::OnRequest, this, true);
  this->jointSub = this->node->Subscribe("~/joint", &World::JointLog, this);
  this->lightSub = this->node->Subscribe("~/light", &World::OnLightMsg, this);

  this->modelSub = this->node->Subscribe<msgs::Model>("~/model/modify",
      &World::OnModelMsg, this);

  this->responsePub = this->node->Advertise<msgs::Response>("~/response");
  this->statPub =
    this->node->Advertise<msgs::WorldStatistics>("~/world_stats", 100, 5);
  this->selectionPub = this->node->Advertise<msgs::Selection>("~/selection", 1);
  this->modelPub = this->node->Advertise<msgs::Model>("~/model/info");
  this->lightPub = this->node->Advertise<msgs::Light>("~/light");

  std::string type = this->sdf->GetElement("physics")->Get<std::string>("type");
  this->physicsEngine = PhysicsFactory::NewPhysicsEngine(type,
      shared_from_this());

  if (this->physicsEngine == NULL)
    gzthrow("Unable to create physics engine\n");

  // This should come before loading of entities
  this->physicsEngine->Load(this->sdf->GetElement("physics"));

  // This should also come before loading of entities
  {
    sdf::ElementPtr spherical = this->sdf->GetElement("spherical_coordinates");
    common::SphericalCoordinates::SurfaceType surfaceType =
      common::SphericalCoordinates::Convert(
        spherical->Get<std::string>("surface_model"));
    math::Angle latitude, longitude, heading;
    double elevation = spherical->Get<double>("elevation");
    latitude.SetFromDegree(spherical->Get<double>("latitude_deg"));
    longitude.SetFromDegree(spherical->Get<double>("longitude_deg"));
    heading.SetFromDegree(spherical->Get<double>("heading_deg"));

    this->sphericalCoordinates.reset(new common::SphericalCoordinates(
      surfaceType, latitude, longitude, elevation, heading));
  }

  if (this->sphericalCoordinates == NULL)
    gzthrow("Unable to create spherical coordinates data structure\n");

  this->rootElement.reset(new Base(BasePtr()));
  this->rootElement->SetName(this->GetName());
  this->rootElement->SetWorld(shared_from_this());

  // A special order is necessary when loading a world that contains state
  // information. The joints must be created last, otherwise they get
  // initialized improperly.
  {
    // Create all the entities
    this->LoadEntities(this->sdf, this->rootElement);

    // Set the state of the entities
    if (this->sdf->HasElement("state"))
    {
      sdf::ElementPtr childElem = this->sdf->GetElement("state");

      while (childElem)
      {
        WorldState myState;
        myState.Load(childElem);
        this->SetState(myState);

        childElem = childElem->GetNextElement("state");

        // TODO: We currently load just the first state data. Need to
        // implement a better mechanism for handling multiple states
        break;
      }
    }

    for (unsigned int i = 0; i < this->GetModelCount(); ++i)
      this->GetModel(i)->LoadJoints();
  }

  // TODO: Performance test to see if TBB model updating is necessary
  // Choose threaded or unthreaded model updating depending on the number of
  // models in the scene
  // if (this->GetModelCount() < 20)
  this->modelUpdateFunc = &World::ModelUpdateSingleLoop;
  // else
  // this->modelUpdateFunc = &World::ModelUpdateTBB;

  event::Events::worldCreated(this->GetName());

  this->loaded = true;
}

//////////////////////////////////////////////////
void World::Save(const std::string &_filename)
{
  this->UpdateStateSDF();
  std::string data;
  data = "<?xml version ='1.0'?>\n";
  data += "<sdf version='" +
          boost::lexical_cast<std::string>(SDF_VERSION) + "'>\n";
  data += this->sdf->ToString("");
  data += "</sdf>\n";

  std::ofstream out(_filename.c_str(), std::ios::out);
  if (!out)
    gzerr << "Unable to open file[" << _filename << "]\n";
  else
    out << data;

  out.close();
}

//////////////////////////////////////////////////
void World::Init()
{
  // Initialize all the entities (i.e. Model)
  for (unsigned int i = 0; i < this->rootElement->GetChildCount(); i++)
    this->rootElement->GetChild(i)->Init();

  // Initialize the physics engine
  this->physicsEngine->Init();

  this->testRay = boost::dynamic_pointer_cast<RayShape>(
      this->GetPhysicsEngine()->CreateShape("ray", CollisionPtr()));

  this->prevStates[0].SetWorld(shared_from_this());
  this->prevStates[1].SetWorld(shared_from_this());

  this->prevStates[0].SetName(this->GetName());
  this->prevStates[1].SetName(this->GetName());

  this->updateInfo.worldName = this->GetName();

  this->iterations = 0;
  this->logPrevIteration = 0;

  util::DiagnosticManager::Instance()->Init(this->GetName());

  util::LogRecord::Instance()->Add(this->GetName(), "state.log",
      boost::bind(&World::OnLog, this, _1));

  this->initialized = true;

  // Mark the world initialization
  gzlog << "Init world[" << this->GetName() << "]" << std::endl;
}

//////////////////////////////////////////////////
void World::Run(unsigned int _iterations)
{
  this->stop = false;
  this->stopIterations = _iterations;

  this->thread = new boost::thread(boost::bind(&World::RunLoop, this));
}

//////////////////////////////////////////////////
void World::RunBlocking(unsigned int _iterations)
{
  this->stop = false;
  this->stopIterations = _iterations;
  this->RunLoop();
}

//////////////////////////////////////////////////
bool World::GetRunning() const
{
  return !this->stop;
}

//////////////////////////////////////////////////
void World::Stop()
{
  this->stop = true;

  if (this->thread)
  {
    this->thread->join();
    delete this->thread;
    this->thread = NULL;
  }
}

//////////////////////////////////////////////////
void World::RunLoop()
{
  this->physicsEngine->InitForThread();

  this->startTime = common::Time::GetWallTime();

  // This fixes a minor issue when the world is paused before it's started
  if (this->IsPaused())
    this->pauseStartTime = this->startTime;

  this->prevStepWallTime = common::Time::GetWallTime();

  // Get the first state
  this->prevStates[0] = WorldState(shared_from_this());
  this->prevStates[1] = WorldState(shared_from_this());
  this->stateToggle = 0;

  this->logThread = new boost::thread(boost::bind(&World::LogWorker, this));

  if (!util::LogPlay::Instance()->IsOpen())
  {
    for (this->iterations = 0; !this->stop &&
        (!this->stopIterations || (this->iterations < this->stopIterations));)
    {
      this->Step();
    }
  }
  else
  {
    this->enablePhysicsEngine = false;
    for (this->iterations = 0; !this->stop &&
        (!this->stopIterations || (this->iterations < this->stopIterations));)
    {
      this->LogStep();
    }
  }

  this->stop = true;

  if (this->logThread)
  {
    this->logCondition.notify_all();
    {
      boost::mutex::scoped_lock lock(this->logMutex);
      this->logCondition.notify_all();
    }
    this->logThread->join();
    delete this->logThread;
    this->logThread = NULL;
  }
}

//////////////////////////////////////////////////
void World::LogStep()
{
  if (!this->IsPaused() || this->stepInc > 0)
  {
    std::string data;
    if (!util::LogPlay::Instance()->Step(data))
    {
      this->SetPaused(true);
    }
    else
    {
      this->logPlayStateSDF->ClearElements();
      sdf::readString(data, this->logPlayStateSDF);

      this->logPlayState.Load(this->logPlayStateSDF);

      // Process insertions
      if (this->logPlayStateSDF->HasElement("insertions"))
      {
        sdf::ElementPtr modelElem =
          this->logPlayStateSDF->GetElement("insertions")->GetElement("model");

        while (modelElem)
        {
          ModelPtr model = this->LoadModel(modelElem, this->rootElement);
          model->Init();

          // Disabling plugins on playback
          // model->LoadPlugins();

          modelElem = modelElem->GetNextElement("model");
        }
      }

      // Process deletions
      if (this->logPlayStateSDF->HasElement("deletions"))
      {
        sdf::ElementPtr nameElem =
          this->logPlayStateSDF->GetElement("deletions")->GetElement("name");
        while (nameElem)
        {
          transport::requestNoReply(this->GetName(), "entity_delete",
                                    nameElem->Get<std::string>());
          nameElem = nameElem->GetNextElement("name");
        }
      }

      this->SetState(this->logPlayState);
      this->Update();
      this->iterations++;
    }

    if (this->stepInc > 0)
      this->stepInc--;
  }

  this->PublishWorldStats();

  this->ProcessMessages();
}

//////////////////////////////////////////////////
void World::Step()
{
  DIAG_TIMER_START("World::Step");

  /// need this because ODE does not call dxReallocateWorldProcessContext()
  /// until dWorld.*Step
  /// Plugins that manipulate joints (and probably other properties) require
  /// one iteration of the physics engine. Do not remove this.
  if (!this->pluginsLoaded &&
      sensors::SensorManager::Instance()->SensorsInitialized())
  {
    this->LoadPlugins();
    this->pluginsLoaded = true;
  }

  DIAG_TIMER_LAP("World::Step", "loadPlugins");

  // Send statistics about the world simulation
  this->PublishWorldStats();

  DIAG_TIMER_LAP("World::Step", "publishWorldStats");

  double updatePeriod = this->physicsEngine->GetUpdatePeriod();
  // sleep here to get the correct update rate
  common::Time tmpTime = common::Time::GetWallTime();
  common::Time sleepTime = this->prevStepWallTime +
    common::Time(updatePeriod) - tmpTime - this->sleepOffset;

  common::Time actualSleep = 0;
  if (sleepTime > 0)
  {
    common::Time::Sleep(sleepTime);
    actualSleep = common::Time::GetWallTime() - tmpTime;
  }
  else
    sleepTime = 0;

  // exponentially avg out
  this->sleepOffset = (actualSleep - sleepTime) * 0.01 +
                      this->sleepOffset * 0.99;

  DIAG_TIMER_LAP("World::Step", "sleepOffset");

  // throttling update rate, with sleepOffset as tolerance
  // the tolerance is needed as the sleep time is not exact
  if (common::Time::GetWallTime() - this->prevStepWallTime + this->sleepOffset
         >= common::Time(updatePeriod))
  {
    boost::recursive_mutex::scoped_lock lock(*this->worldUpdateMutex);

    DIAG_TIMER_LAP("World::Step", "worldUpdateMutex");

    this->prevStepWallTime = common::Time::GetWallTime();

    double stepTime = this->physicsEngine->GetMaxStepSize();
    if (!this->IsPaused() || this->stepInc > 0)
    {
      // query timestep to allow dynamic time step size updates
      this->simTime += stepTime;
      this->iterations++;
      this->Update();

      DIAG_TIMER_LAP("World::Step", "update");

      if (this->IsPaused() && this->stepInc > 0)
        this->stepInc--;
    }
    else
    {
      // Flush the log record buffer, if there is data in it.
      if (util::LogRecord::Instance()->GetBufferSize() > 0)
        util::LogRecord::Instance()->Notify();
      this->pauseTime += stepTime;
    }
  }

  this->ProcessMessages();

  DIAG_TIMER_STOP("World::Step");

  if (g_clearModels)
    this->ClearModels();
}

//////////////////////////////////////////////////
void World::StepWorld(int _steps)
{
  this->Step(_steps);
}

//////////////////////////////////////////////////
void World::Step(unsigned int _steps)
{
  if (!this->IsPaused())
  {
    gzwarn << "Calling World::Step(steps) while world is not paused\n";
    this->SetPaused(true);
  }

  {
    boost::recursive_mutex::scoped_lock lock(*this->worldUpdateMutex);
    this->stepInc = _steps;
  }

  // block on completion
  bool wait = true;
  while (wait)
  {
    common::Time::MSleep(1);
    boost::recursive_mutex::scoped_lock lock(*this->worldUpdateMutex);
    if (this->stepInc == 0 || this->stop)
      wait = false;
  }
}

//////////////////////////////////////////////////
void World::Update()
{
  DIAG_TIMER_START("World::Update");

  if (this->needsReset)
  {
    if (this->resetAll)
      this->Reset();
    else if (this->resetTimeOnly)
      this->ResetTime();
    else if (this->resetModelOnly)
      this->ResetEntities(Base::MODEL);
    this->needsReset = false;
  }
  DIAG_TIMER_LAP("World::Update", "needsReset");


  this->updateInfo.simTime = this->GetSimTime();
  this->updateInfo.realTime = this->GetRealTime();
  event::Events::worldUpdateBegin(this->updateInfo);

  DIAG_TIMER_LAP("World::Update", "Events::worldUpdateBegin");

  // Update all the models
  (*this.*modelUpdateFunc)();

  DIAG_TIMER_LAP("World::Update", "Model::Update");

  // This must be called before PhysicsEngine::UpdatePhysics.
  this->physicsEngine->UpdateCollision();

  DIAG_TIMER_LAP("World::Update", "PhysicsEngine::UpdateCollision");

  // Wait for logging to finish, if it's running.
  if (util::LogRecord::Instance()->GetRunning())
  {
    boost::mutex::scoped_lock lock(this->logMutex);

    // It's possible the logWorker thread never processed the previous
    // state. This checks to make sure that we don't continute until the log
    // worker catchs up.
    if (this->iterations - this->logPrevIteration > 1)
    {
      this->logCondition.notify_one();
      this->logContinueCondition.wait(lock);
    }
  }

  // Update the physics engine
  if (this->enablePhysicsEngine && this->physicsEngine)
  {
    // This must be called directly after PhysicsEngine::UpdateCollision.
    this->physicsEngine->UpdatePhysics();

    DIAG_TIMER_LAP("World::Update", "PhysicsEngine::UpdatePhysics");

    // do this after physics update as
    //   ode --> MoveCallback sets the dirtyPoses
    //           and we need to propagate it into Entity::worldPose
    for (std::list<Entity*>::iterator iter = this->dirtyPoses.begin();
        iter != this->dirtyPoses.end(); ++iter)
    {
      (*iter)->SetWorldPose((*iter)->GetDirtyPose(), false);
    }

    this->dirtyPoses.clear();

    DIAG_TIMER_LAP("World::Update", "SetWorldPose(dirtyPoses)");
  }

  // Only update state information if logging data.
  if (util::LogRecord::Instance()->GetRunning())
    this->logCondition.notify_one();
  DIAG_TIMER_LAP("World::Update", "LogRecordNotify");

  // Output the contact information
  this->physicsEngine->GetContactManager()->PublishContacts();

  DIAG_TIMER_LAP("World::Update", "ContactManager::PublishContacts");

  event::Events::worldUpdateEnd();

  DIAG_TIMER_STOP("World::Update");
}

//////////////////////////////////////////////////
void World::Fini()
{
  this->Stop();
  this->plugins.clear();

  this->publishModelPoses.clear();

  this->node->Fini();

  if (this->rootElement)
  {
    this->rootElement->Fini();
    this->rootElement.reset();
  }

  if (this->physicsEngine)
  {
    this->physicsEngine->Fini();
    this->physicsEngine.reset();
  }

  this->models.clear();
  this->prevStates[0].SetWorld(WorldPtr());
  this->prevStates[1].SetWorld(WorldPtr());

#ifdef HAVE_OPENAL
  util::OpenAL::Instance()->Fini();
#endif
}

//////////////////////////////////////////////////
void World::Clear()
{
  g_clearModels = true;
}

//////////////////////////////////////////////////
void World::ClearModels()
{
  g_clearModels = false;
  bool pauseState = this->IsPaused();
  this->SetPaused(true);

  this->publishModelPoses.clear();

  // Remove all models
  for (Model_V::iterator iter = this->models.begin();
       iter != this->models.end(); ++iter)
  {
    this->rootElement->RemoveChild((*iter)->GetId());
  }
  this->models.clear();

  this->SetPaused(pauseState);
}

//////////////////////////////////////////////////
std::string World::GetName() const
{
  return this->name;
}

//////////////////////////////////////////////////
PhysicsEnginePtr World::GetPhysicsEngine() const
{
  return this->physicsEngine;
}

//////////////////////////////////////////////////
common::SphericalCoordinatesPtr World::GetSphericalCoordinates() const
{
  return this->sphericalCoordinates;
}

//////////////////////////////////////////////////
BasePtr World::GetByName(const std::string &_name)
{
  return this->rootElement->GetByName(_name);
}

/////////////////////////////////////////////////
ModelPtr World::GetModelById(unsigned int _id)
{
  return boost::dynamic_pointer_cast<Model>(this->rootElement->GetById(_id));
}

//////////////////////////////////////////////////
ModelPtr World::GetModel(const std::string &_name)
{
  boost::mutex::scoped_lock lock(*this->loadModelMutex);
  return boost::dynamic_pointer_cast<Model>(this->GetByName(_name));
}

//////////////////////////////////////////////////
EntityPtr World::GetEntity(const std::string &_name)
{
  return boost::dynamic_pointer_cast<Entity>(this->GetByName(_name));
}

//////////////////////////////////////////////////
ModelPtr World::LoadModel(sdf::ElementPtr _sdf , BasePtr _parent)
{
  boost::mutex::scoped_lock lock(*this->loadModelMutex);
  ModelPtr model;

  if (_sdf->GetName() == "model")
  {
    model = this->physicsEngine->CreateModel(_parent);
    model->SetWorld(shared_from_this());
    model->Load(_sdf);

    event::Events::addEntity(model->GetScopedName());

    msgs::Model msg;
    model->FillMsg(msg);
    this->modelPub->Publish(msg);

    this->EnableAllModels();
  }
  else
  {
    gzerr << "SDF is missing the <model> tag:\n";
  }

  this->PublishModelPose(model);
  this->models.push_back(model);
  return model;
}

//////////////////////////////////////////////////
ActorPtr World::LoadActor(sdf::ElementPtr _sdf , BasePtr _parent)
{
  ActorPtr actor(new Actor(_parent));
  actor->SetWorld(shared_from_this());
  actor->Load(_sdf);

  event::Events::addEntity(actor->GetScopedName());

  msgs::Model msg;
  actor->FillMsg(msg);
  this->modelPub->Publish(msg);

  return actor;
}

//////////////////////////////////////////////////
RoadPtr World::LoadRoad(sdf::ElementPtr _sdf , BasePtr _parent)
{
  RoadPtr road(new Road(_parent));
  road->Load(_sdf);
  return road;
}

//////////////////////////////////////////////////
void World::LoadEntities(sdf::ElementPtr _sdf, BasePtr _parent)
{
  if (_sdf->HasElement("light"))
  {
    sdf::ElementPtr childElem = _sdf->GetElement("light");
    while (childElem)
    {
      msgs::Light *lm = this->sceneMsg.add_light();
      lm->CopyFrom(msgs::LightFromSDF(childElem));

      childElem = childElem->GetNextElement("light");
    }
  }

  if (_sdf->HasElement("model"))
  {
    sdf::ElementPtr childElem = _sdf->GetElement("model");

    while (childElem)
    {
      this->LoadModel(childElem, _parent);

      // TODO : Put back in the ability to nest models. We should do this
      // without requiring a joint.

      childElem = childElem->GetNextElement("model");
    }
  }

  if (_sdf->HasElement("actor"))
  {
    sdf::ElementPtr childElem = _sdf->GetElement("actor");

    while (childElem)
    {
      this->LoadActor(childElem, _parent);

      childElem = childElem->GetNextElement("actor");
    }
  }

  if (_sdf->HasElement("road"))
  {
    sdf::ElementPtr childElem = _sdf->GetElement("road");
    while (childElem)
    {
      this->LoadRoad(childElem, _parent);
      childElem = childElem->GetNextElement("road");
    }
  }
}

//////////////////////////////////////////////////
unsigned int World::GetModelCount() const
{
  return this->models.size();
}

//////////////////////////////////////////////////
ModelPtr World::GetModel(unsigned int _index) const
{
  if (_index >= this->models.size())
  {
    gzerr << "Given model index[" << _index << "] is out of range[0.."
          << this->models.size() << "]\n";
    return ModelPtr();
  }

  return this->models[_index];
}

//////////////////////////////////////////////////
Model_V World::GetModels() const
{
  return this->models;
}

//////////////////////////////////////////////////
void World::ResetTime()
{
  this->simTime = common::Time(0);
  this->pauseTime = common::Time(0);
  this->startTime = common::Time::GetWallTime();
  this->realTimeOffset = common::Time(0);
  this->iterations = 0;
  sensors::SensorManager::Instance()->ResetLastUpdateTimes();
}

//////////////////////////////////////////////////
void World::ResetEntities(Base::EntityType _type)
{
  this->rootElement->Reset(_type);
}

//////////////////////////////////////////////////
void World::Reset()
{
  bool currently_paused = this->IsPaused();
  this->SetPaused(true);

  {
    boost::recursive_mutex::scoped_lock(*this->worldUpdateMutex);

    math::Rand::SetSeed(math::Rand::GetSeed());
    this->physicsEngine->SetSeed(math::Rand::GetSeed());

    this->ResetTime();
    this->ResetEntities(Base::BASE);
    for (std::vector<WorldPluginPtr>::iterator iter = this->plugins.begin();
        iter != this->plugins.end(); ++iter)
      (*iter)->Reset();
    this->physicsEngine->Reset();
  }

  this->SetPaused(currently_paused);
}

//////////////////////////////////////////////////
void World::OnStep()
{
  this->stepInc = 1;
}

//////////////////////////////////////////////////
void World::SetSelectedEntityCB(const std::string &_name)
{
  msgs::Selection msg;
  BasePtr base = this->GetByName(_name);
  EntityPtr ent = boost::dynamic_pointer_cast<Entity>(base);

  // unselect selectedEntity
  if (this->selectedEntity)
  {
    msg.set_id(this->selectedEntity->GetId());
    msg.set_name(this->selectedEntity->GetScopedName());
    msg.set_selected(false);
    this->selectionPub->Publish(msg);

    this->selectedEntity->SetSelected(false);
  }

  // if a different entity is selected, show bounding box and SetSelected(true)
  if (ent && this->selectedEntity != ent)
  {
    // set selected entity to ent
    this->selectedEntity = ent;
    this->selectedEntity->SetSelected(true);

    msg.set_id(this->selectedEntity->GetId());
    msg.set_name(this->selectedEntity->GetScopedName());
    msg.set_selected(true);

    this->selectionPub->Publish(msg);
  }
  else
    this->selectedEntity.reset();
}

//////////////////////////////////////////////////
EntityPtr World::GetSelectedEntity() const
{
  return this->selectedEntity;
}

//////////////////////////////////////////////////
void World::PrintEntityTree()
{
  // Initialize all the entities
  for (unsigned int i = 0; i < this->rootElement->GetChildCount(); i++)
    this->rootElement->GetChild(i)->Print("");
}

//////////////////////////////////////////////////
gazebo::common::Time World::GetSimTime() const
{
  return this->simTime;
}

//////////////////////////////////////////////////
void World::SetSimTime(const common::Time &_t)
{
  this->simTime = _t;
}

//////////////////////////////////////////////////
gazebo::common::Time World::GetPauseTime() const
{
  return this->pauseTime;
}

//////////////////////////////////////////////////
gazebo::common::Time World::GetStartTime() const
{
  return this->startTime;
}

//////////////////////////////////////////////////
common::Time World::GetRealTime() const
{
  if (!util::LogPlay::Instance()->IsOpen())
  {
    if (this->pause)
      return (this->pauseStartTime - this->startTime) - this->realTimeOffset;
    else
      return (common::Time::GetWallTime() - this->startTime) -
        this->realTimeOffset;
  }
  else
    return this->logRealTime;
}

//////////////////////////////////////////////////
bool World::IsPaused() const
{
  return this->pause;
}

//////////////////////////////////////////////////
void World::SetPaused(bool _p)
{
  if (this->pause == _p)
    return;

  {
    boost::recursive_mutex::scoped_lock(*this->worldUpdateMutex);
    this->pause = _p;
  }

  if (_p)
  {
    // This is also a good time to clear out the logging buffer.
    util::LogRecord::Instance()->Notify();

    this->pauseStartTime = common::Time::GetWallTime();
  }
  else
    this->realTimeOffset += common::Time::GetWallTime() - this->pauseStartTime;

  event::Events::pause(_p);
}

//////////////////////////////////////////////////
void World::OnFactoryMsg(ConstFactoryPtr &_msg)
{
  boost::recursive_mutex::scoped_lock lock(*this->receiveMutex);
  this->factoryMsgs.push_back(*_msg);
}

//////////////////////////////////////////////////
void World::OnControl(ConstWorldControlPtr &_data)
{
  if (_data->has_pause())
    this->SetPaused(_data->pause());

  if (_data->has_step())
    this->OnStep();

  if (_data->has_multi_step())
  {
    // stepWorld is a blocking call so set stepInc directly so that world stats
    // will still be published
    this->SetPaused(true);
    boost::recursive_mutex::scoped_lock lock(*this->worldUpdateMutex);
    this->stepInc = _data->multi_step();
  }

  if (_data->has_seed())
  {
    math::Rand::SetSeed(_data->seed());
    this->physicsEngine->SetSeed(_data->seed());
  }

  if (_data->has_reset())
  {
    this->needsReset = true;

    if (_data->reset().has_all() && _data->reset().all())
    {
      this->resetAll = true;
    }
    else
    {
      this->resetAll = false;

      if (_data->reset().has_time_only() && _data->reset().time_only())
        this->resetTimeOnly = true;

      if (_data->reset().has_model_only() && _data->reset().model_only())
        this->resetModelOnly = true;
    }
  }
}

//////////////////////////////////////////////////
void World::OnRequest(ConstRequestPtr &_msg)
{
  boost::recursive_mutex::scoped_lock lock(*this->receiveMutex);
  this->requestMsgs.push_back(*_msg);
}

//////////////////////////////////////////////////
void World::JointLog(ConstJointPtr &_msg)
{
  boost::recursive_mutex::scoped_lock lock(*this->receiveMutex);
  int i = 0;
  for (; i < this->sceneMsg.joint_size(); i++)
  {
    if (this->sceneMsg.joint(i).name() == _msg->name())
    {
      this->sceneMsg.mutable_joint(i)->CopyFrom(*_msg);
      break;
    }
  }

  if (i >= this->sceneMsg.joint_size())
  {
    msgs::Joint *newJoint = this->sceneMsg.add_joint();
    newJoint->CopyFrom(*_msg);
  }
}

//////////////////////////////////////////////////
void World::OnModelMsg(ConstModelPtr &_msg)
{
  boost::recursive_mutex::scoped_lock lock(*this->receiveMutex);
  this->modelMsgs.push_back(*_msg);
}

//////////////////////////////////////////////////
void World::BuildSceneMsg(msgs::Scene &_scene, BasePtr _entity)
{
  if (_entity)
  {
    if (_entity->HasType(Entity::MODEL))
    {
      msgs::Model *modelMsg = _scene.add_model();
      boost::static_pointer_cast<Model>(_entity)->FillMsg(*modelMsg);
    }

    for (unsigned int i = 0; i < _entity->GetChildCount(); ++i)
    {
      this->BuildSceneMsg(_scene, _entity->GetChild(i));
    }
  }
}


//////////////////////////////////////////////////
/*void World::ModelUpdateTBB()
{
  tbb::parallel_for (tbb::blocked_range<size_t>(0, this->models.size(), 10),
      ModelUpdate_TBB(&this->models));
}*/

//////////////////////////////////////////////////
void World::ModelUpdateSingleLoop()
{
  // Update all the models
  for (unsigned int i = 0; i < this->rootElement->GetChildCount(); i++)
    this->rootElement->GetChild(i)->Update();
}


//////////////////////////////////////////////////
void World::LoadPlugins()
{
  // Load the plugins
  if (this->sdf->HasElement("plugin"))
  {
    sdf::ElementPtr pluginElem = this->sdf->GetElement("plugin");
    while (pluginElem)
    {
      this->LoadPlugin(pluginElem);
      pluginElem = pluginElem->GetNextElement("plugin");
    }
  }

  // Load the plugins for all the models
  for (unsigned int i = 0; i < this->rootElement->GetChildCount(); i++)
  {
    if (this->rootElement->GetChild(i)->HasType(Base::MODEL))
    {
      ModelPtr model = boost::static_pointer_cast<Model>(
          this->rootElement->GetChild(i));
      model->LoadPlugins();
    }
  }

  for (std::vector<WorldPluginPtr>::iterator iter = this->plugins.begin();
       iter != this->plugins.end(); ++iter)
  {
    (*iter)->Init();
  }
}

//////////////////////////////////////////////////
void World::LoadPlugin(const std::string &_filename,
                       const std::string &_name,
                       sdf::ElementPtr _sdf)
{
  gazebo::WorldPluginPtr plugin = gazebo::WorldPlugin::Create(_filename,
                                                              _name);

  if (plugin)
  {
    if (plugin->GetType() != WORLD_PLUGIN)
    {
      gzerr << "World[" << this->GetName() << "] is attempting to load "
            << "a plugin, but detected an incorrect plugin type. "
            << "Plugin filename[" << _filename << "] name[" << _name << "]\n";
      return;
    }
    plugin->Load(shared_from_this(), _sdf);
    this->plugins.push_back(plugin);

    if (this->initialized)
      plugin->Init();
  }
}

//////////////////////////////////////////////////
void World::RemovePlugin(const std::string &_name)
{
  std::vector<WorldPluginPtr>::iterator iter;
  for (iter = this->plugins.begin(); iter != this->plugins.end(); ++iter)
  {
    if ((*iter)->GetHandle() == _name)
    {
      this->plugins.erase(iter);
      break;
    }
  }
}

//////////////////////////////////////////////////
void World::LoadPlugin(sdf::ElementPtr _sdf)
{
  std::string pluginName = _sdf->Get<std::string>("name");
  std::string filename = _sdf->Get<std::string>("filename");
  this->LoadPlugin(filename, pluginName, _sdf);
}

//////////////////////////////////////////////////
void World::ProcessEntityMsgs()
{
  boost::mutex::scoped_lock lock(this->entityDeleteMutex);

  std::list<std::string>::iterator iter;
  for (iter = this->deleteEntity.begin();
       iter != this->deleteEntity.end(); ++iter)
  {
    // Remove all the dirty poses from the delete entity.
    for (std::list<Entity*>::iterator iter2 = this->dirtyPoses.begin();
         iter2 != this->dirtyPoses.end();)
    {
      if ((*iter2)->GetName() == *iter ||
          (*iter2)->GetParent()->GetName() == *iter)
      {
        this->dirtyPoses.erase(iter2++);
      }
      else
        ++iter2;
    }

    if (this->sdf->HasElement("model"))
    {
      sdf::ElementPtr childElem = this->sdf->GetElement("model");
      while (childElem && childElem->Get<std::string>("name") != (*iter))
        childElem = childElem->GetNextElement("model");
      if (childElem)
        this->sdf->RemoveChild(childElem);
    }

    this->rootElement->RemoveChild((*iter));
    this->RemoveModel(*iter);
  }

  if (!this->deleteEntity.empty())
  {
    this->EnableAllModels();
    this->deleteEntity.clear();
  }
}

//////////////////////////////////////////////////
void World::ProcessRequestMsgs()
{
  boost::recursive_mutex::scoped_lock lock(*this->receiveMutex);
  msgs::Response response;

  std::list<msgs::Request>::iterator iter;
  for (iter = this->requestMsgs.begin();
       iter != this->requestMsgs.end(); ++iter)
  {
    bool send = true;
    response.set_id((*iter).id());
    response.set_request((*iter).request());
    response.set_response("success");

    if ((*iter).request() == "entity_list")
    {
      msgs::Model_V modelVMsg;

      for (unsigned int i = 0; i < this->rootElement->GetChildCount(); ++i)
      {
        BasePtr entity = this->rootElement->GetChild(i);
        if (entity->HasType(Base::MODEL))
        {
          msgs::Model *modelMsg = modelVMsg.add_models();
          ModelPtr model = boost::dynamic_pointer_cast<Model>(entity);
          model->FillMsg(*modelMsg);
        }
      }

      response.set_type(modelVMsg.GetTypeName());
      std::string *serializedData = response.mutable_serialized_data();
      modelVMsg.SerializeToString(serializedData);
    }
    else if ((*iter).request() == "entity_delete")
    {
      boost::mutex::scoped_lock lock2(this->entityDeleteMutex);
      this->deleteEntity.push_back((*iter).data());
    }
    else if ((*iter).request() == "entity_info")
    {
      BasePtr entity = this->rootElement->GetByName((*iter).data());
      if (entity)
      {
        if (entity->HasType(Base::MODEL))
        {
          msgs::Model modelMsg;
          ModelPtr model = boost::dynamic_pointer_cast<Model>(entity);
          model->FillMsg(modelMsg);

          std::string *serializedData = response.mutable_serialized_data();
          modelMsg.SerializeToString(serializedData);
          response.set_type(modelMsg.GetTypeName());
        }
        else if (entity->HasType(Base::LINK))
        {
          msgs::Link linkMsg;
          LinkPtr link = boost::dynamic_pointer_cast<Link>(entity);
          link->FillMsg(linkMsg);

          std::string *serializedData = response.mutable_serialized_data();
          linkMsg.SerializeToString(serializedData);
          response.set_type(linkMsg.GetTypeName());
        }
        else if (entity->HasType(Base::COLLISION))
        {
          msgs::Collision collisionMsg;
          CollisionPtr collision =
            boost::dynamic_pointer_cast<Collision>(entity);
          collision->FillMsg(collisionMsg);

          std::string *serializedData = response.mutable_serialized_data();
          collisionMsg.SerializeToString(serializedData);
          response.set_type(collisionMsg.GetTypeName());
        }
        else if (entity->HasType(Base::JOINT))
        {
          msgs::Joint jointMsg;
          JointPtr joint = boost::dynamic_pointer_cast<Joint>(entity);
          joint->FillMsg(jointMsg);

          std::string *serializedData = response.mutable_serialized_data();
          jointMsg.SerializeToString(serializedData);
          response.set_type(jointMsg.GetTypeName());
        }
      }
      else
      {
        response.set_type("error");
        response.set_response("nonexistant");
      }
    }
    else if ((*iter).request() == "world_sdf")
    {
      msgs::GzString msg;
      this->UpdateStateSDF();
      std::ostringstream stream;
      stream << "<?xml version='1.0'?>\n"
             << "<sdf version='" << SDF_VERSION << "'>\n"
             << this->sdf->ToString("")
             << "</sdf>";

      msg.set_data(stream.str());

      std::string *serializedData = response.mutable_serialized_data();
      msg.SerializeToString(serializedData);
      response.set_type(msg.GetTypeName());
    }
    else if ((*iter).request() == "scene_info")
    {
      this->sceneMsg.clear_model();
      this->BuildSceneMsg(this->sceneMsg, this->rootElement);

      std::string *serializedData = response.mutable_serialized_data();
      this->sceneMsg.SerializeToString(serializedData);
      response.set_type(sceneMsg.GetTypeName());
    }
    else if ((*iter).request() == "spherical_coordinates_info")
    {
      msgs::SphericalCoordinates sphereCoordMsg;
      msgs::Set(&sphereCoordMsg, *(this->sphericalCoordinates));

      std::string *serializedData = response.mutable_serialized_data();
      sphereCoordMsg.SerializeToString(serializedData);
      response.set_type(sphereCoordMsg.GetTypeName());
    }
    else
      send = false;

    if (send)
    {
      this->responsePub->Publish(response);
    }
  }

  this->requestMsgs.clear();
}

//////////////////////////////////////////////////
void World::ProcessModelMsgs()
{
  boost::recursive_mutex::scoped_lock lock(*this->receiveMutex);
  std::list<msgs::Model>::iterator iter;
  for (iter = this->modelMsgs.begin(); iter != this->modelMsgs.end(); ++iter)
  {
    ModelPtr model;
    if ((*iter).has_id())
      model = this->GetModelById((*iter).id());
    else
      model = this->GetModel((*iter).name());

    if (!model)
      gzerr << "Unable to find model["
            << (*iter).name() << "] Id[" << (*iter).id() << "]\n";
    else
    {
      model->ProcessMsg(*iter);

      // May 30, 2013: The following code was removed because it has a
      // major performance impact when dragging complex object via the GUI.
      // This code also does not seem to be necessary, since can just
      // publish the incoming changes instead of a full model message. We
      // are leaving it temporarily in case we find a need for it.
      //
      // Let all other subscribers know about the change
      // msgs::Model msg;
      // model->FillMsg(msg);
      // // FillMsg fills the visual components from initial sdf
      // // but problem is that Visuals may have changed e.g. through ~/visual,
      // // so don't publish them to subscribers.
      // for (int i = 0; i < msg.link_size(); ++i)
      // {
      //   msg.mutable_link(i)->clear_visual();
      //   for (int j = 0; j < msg.link(i).collision_size(); ++j)
      //   {
      //     msg.mutable_link(i)->mutable_collision(j)->clear_visual();
      //   }
      // }

      this->modelPub->Publish(*iter);
    }
  }

  if (!this->modelMsgs.empty())
  {
    this->EnableAllModels();
    this->modelMsgs.clear();
  }
}

//////////////////////////////////////////////////
void World::ProcessFactoryMsgs()
{
  std::list<sdf::ElementPtr> modelsToLoad;
  std::list<msgs::Factory>::iterator iter;

  {
    boost::recursive_mutex::scoped_lock lock(*this->receiveMutex);
    for (iter = this->factoryMsgs.begin();
        iter != this->factoryMsgs.end(); ++iter)
    {
      this->factorySDF->root->ClearElements();

      if ((*iter).has_sdf() && !(*iter).sdf().empty())
      {
        // SDF Parsing happens here
        if (!sdf::readString((*iter).sdf(), factorySDF))
        {
          gzerr << "Unable to read sdf string[" << (*iter).sdf() << "]\n";
          continue;
        }
      }
      else if ((*iter).has_sdf_filename() && !(*iter).sdf_filename().empty())
      {
        std::string filename = common::ModelDatabase::Instance()->GetModelFile(
            (*iter).sdf_filename());

        if (!sdf::readFile(filename, factorySDF))
        {
          gzerr << "Unable to read sdf file.\n";
          continue;
        }
      }
      else if ((*iter).has_clone_model_name())
      {
        ModelPtr model = this->GetModel((*iter).clone_model_name());
        if (!model)
        {
          gzerr << "Unable to clone model[" << (*iter).clone_model_name()
            << "]. Model not found.\n";
          continue;
        }

        factorySDF->root->InsertElement(model->GetSDF()->Clone());

        std::string newName = model->GetName() + "_clone";
        int i = 0;
        while (this->GetModel(newName))
        {
          newName = model->GetName() + "_clone_" +
            boost::lexical_cast<std::string>(i);
          i++;
        }

        factorySDF->root->GetElement("model")->GetAttribute("name")->Set(
            newName);
      }
      else
      {
        gzerr << "Unable to load sdf from factory message."
          << "No SDF or SDF filename specified.\n";
        continue;
      }

      if ((*iter).has_edit_name())
      {
        BasePtr base = this->rootElement->GetByName((*iter).edit_name());
        if (base)
        {
          sdf::ElementPtr elem;
          if (factorySDF->root->GetName() == "sdf")
            elem = factorySDF->root->GetFirstElement();
          else
            elem = factorySDF->root;

          base->UpdateParameters(elem);
        }
      }
      else
      {
        bool isActor = false;
        bool isModel = false;
        bool isLight = false;

        sdf::ElementPtr elem = factorySDF->root->Clone();

        if (elem->HasElement("world"))
          elem = elem->GetElement("world");

        if (elem->HasElement("model"))
        {
          elem = elem->GetElement("model");
          isModel = true;
        }
        else if (elem->HasElement("light"))
        {
          elem = elem->GetElement("light");
          isLight = true;
        }
        else if (elem->HasElement("actor"))
        {
          elem = elem->GetElement("actor");
          isActor = true;
        }
        else
        {
          gzerr << "Unable to find a model, light, or actor in:\n";
          factorySDF->root->PrintValues("");
          continue;
        }

        if (!elem)
        {
          gzerr << "Invalid SDF:";
          factorySDF->root->PrintValues("");
          continue;
        }

        elem->SetParent(this->sdf);
        elem->GetParent()->InsertElement(elem);
        if ((*iter).has_pose())
          elem->GetElement("pose")->Set(msgs::Convert((*iter).pose()));

        if (isActor)
        {
          ActorPtr actor = this->LoadActor(elem, this->rootElement);
          actor->Init();
        }
        else if (isModel)
        {
          modelsToLoad.push_back(elem);
        }
        else if (isLight)
        {
          /// \TODO: Current broken. See Issue #67.
          msgs::Light *lm = this->sceneMsg.add_light();
          lm->CopyFrom(msgs::LightFromSDF(elem));

          this->lightPub->Publish(*lm);
        }
      }
    }

    this->factoryMsgs.clear();
  }

  for (std::list<sdf::ElementPtr>::iterator iter2 = modelsToLoad.begin();
       iter2 != modelsToLoad.end(); ++iter2)
  {
    try
    {
      ModelPtr model = this->LoadModel(*iter2, this->rootElement);
      model->Init();
      model->LoadPlugins();
    }
    catch(...)
    {
      gzerr << "Loading model from factory message failed\n";
    }
  }
}

//////////////////////////////////////////////////
ModelPtr World::GetModelBelowPoint(const math::Vector3 &_pt)
{
  ModelPtr model;
  EntityPtr entity = this->GetEntityBelowPoint(_pt);

  if (entity)
    model = entity->GetParentModel();
  else
    gzerr << "Unable to find entity below point[" << _pt << "]\n";

  return model;
}

//////////////////////////////////////////////////
EntityPtr World::GetEntityBelowPoint(const math::Vector3 &_pt)
{
  std::string entityName;
  double dist;
  math::Vector3 end;

  end = _pt;
  end.z -= 1000;

  this->physicsEngine->InitForThread();
  this->testRay->SetPoints(_pt, end);
  this->testRay->GetIntersection(dist, entityName);
  return this->GetEntity(entityName);
}

//////////////////////////////////////////////////
void World::SetState(const WorldState &_state)
{
  this->SetSimTime(_state.GetSimTime());
  this->logRealTime = _state.GetRealTime();

  const ModelState_M modelStates = _state.GetModelStates();
  for (ModelState_M::const_iterator iter = modelStates.begin();
       iter != modelStates.end(); ++iter)
  {
    ModelPtr model = this->GetModel(iter->second.GetName());
    if (model)
      model->SetState(iter->second);
    else
      gzerr << "Unable to find model[" << iter->second.GetName() << "]\n";
  }
}

//////////////////////////////////////////////////
void World::InsertModelFile(const std::string &_sdfFilename)
{
  boost::recursive_mutex::scoped_lock lock(*this->receiveMutex);
  msgs::Factory msg;
  msg.set_sdf_filename(_sdfFilename);
  this->factoryMsgs.push_back(msg);
}

//////////////////////////////////////////////////
void World::InsertModelSDF(const sdf::SDF &_sdf)
{
  boost::recursive_mutex::scoped_lock lock(*this->receiveMutex);
  msgs::Factory msg;
  msg.set_sdf(_sdf.ToString());
  this->factoryMsgs.push_back(msg);
}

//////////////////////////////////////////////////
void World::InsertModelString(const std::string &_sdfString)
{
  boost::recursive_mutex::scoped_lock lock(*this->receiveMutex);
  msgs::Factory msg;
  msg.set_sdf(_sdfString);
  this->factoryMsgs.push_back(msg);
}

//////////////////////////////////////////////////
std::string World::StripWorldName(const std::string &_name) const
{
  if (_name.find(this->GetName() + "::") == 0)
    return _name.substr(this->GetName().size() + 2);
  else
    return _name;
}

//////////////////////////////////////////////////
void World::EnableAllModels()
{
  for (Model_V::iterator iter = this->models.begin();
       iter != this->models.end(); ++iter)
  {
    (*iter)->SetEnabled(true);
  }
}

//////////////////////////////////////////////////
void World::DisableAllModels()
{
  for (Model_V::iterator iter = this->models.begin();
       iter != this->models.end(); ++iter)
  {
    (*iter)->SetEnabled(false);
  }
}

//////////////////////////////////////////////////
void World::UpdateStateSDF()
{
  this->sdf->Update();
  sdf::ElementPtr stateElem = this->sdf->GetElement("state");
  stateElem->ClearElements();

  WorldState currentState(shared_from_this());
  currentState.FillSDF(stateElem);
}

//////////////////////////////////////////////////
bool World::OnLog(std::ostringstream &_stream)
{
  int bufferIndex = this->currentStateBuffer;
  // Save the entire state when its the first call to OnLog.
  if (util::LogRecord::Instance()->GetFirstUpdate())
  {
    this->UpdateStateSDF();
    _stream << "<sdf version ='";
    _stream << SDF_VERSION;
    _stream << "'>\n";
    _stream << this->sdf->ToString("");
    _stream << "</sdf>\n";
  }
  else if (this->states[bufferIndex].size() >= 1)
  {
    {
      boost::mutex::scoped_lock lock(this->logBufferMutex);
      this->currentStateBuffer ^= 1;
    }
    for (std::deque<WorldState>::iterator iter =
        this->states[bufferIndex].begin();
        iter != this->states[bufferIndex].end(); ++iter)
    {
      _stream << "<sdf version='" << SDF_VERSION << "'>" << *iter << "</sdf>";
    }

    this->states[bufferIndex].clear();
  }

  // Logging has stopped. Wait for log worker to finish. Output last bit
  // of data, and reset states.
  if (!util::LogRecord::Instance()->GetRunning())
  {
    boost::mutex::scoped_lock lock(this->logBufferMutex);

    // Output any data that may have been pushed onto the queue
    for (size_t i = 0; i < this->states[this->currentStateBuffer^1].size(); ++i)
    {
      _stream << "<sdf version='" << SDF_VERSION << "'>"
        << this->states[this->currentStateBuffer^1][i] << "</sdf>";
    }
    for (size_t i = 0; i < this->states[this->currentStateBuffer].size(); ++i)
    {
      _stream << "<sdf version='" << SDF_VERSION << "'>"
        << this->states[this->currentStateBuffer][i] << "</sdf>";
    }

    // Clear everything.
    this->states[0].clear();
    this->states[1].clear();
    this->stateToggle = 0;
    this->prevStates[0] = WorldState();
    this->prevStates[1] = WorldState();
  }

  return true;
}

//////////////////////////////////////////////////
void World::ProcessMessages()
{
  {
    boost::recursive_mutex::scoped_lock lock(*this->receiveMutex);

    if ((this->posePub && this->posePub->HasConnections()) ||
        (this->poseLocalPub && this->poseLocalPub->HasConnections()))
    {
      msgs::PosesStamped msg;

      // Time stamp this PosesStamped message
      msgs::Set(msg.mutable_time(), this->GetSimTime());

      if (!this->publishModelPoses.empty())
      {
        for (std::set<ModelPtr>::iterator iter =
            this->publishModelPoses.begin();
            iter != this->publishModelPoses.end(); ++iter)
        {
          msgs::Pose *poseMsg = msg.add_pose();

          // Publish the model's relative pose
          poseMsg->set_name((*iter)->GetScopedName());
          poseMsg->set_id((*iter)->GetId());
          msgs::Set(poseMsg, (*iter)->GetRelativePose());

          // Publish each of the model's children relative poses
          Link_V links = (*iter)->GetLinks();
          for (Link_V::iterator linkIter = links.begin();
              linkIter != links.end(); ++linkIter)
          {
            poseMsg = msg.add_pose();
            poseMsg->set_name((*linkIter)->GetScopedName());
            poseMsg->set_id((*linkIter)->GetId());
            msgs::Set(poseMsg, (*linkIter)->GetRelativePose());
          }
        }

        if (this->posePub && this->posePub->HasConnections())
          this->posePub->Publish(msg);
      }

      if (this->poseLocalPub && this->poseLocalPub->HasConnections())
      {
        // rendering::Scene depends on this timestamp, which is used by
        // rendering sensors to time stamp their data
        this->poseLocalPub->Publish(msg);
      }
    }
    this->publishModelPoses.clear();
  }

  if (common::Time::GetWallTime() - this->prevProcessMsgsTime >
      this->processMsgsPeriod)
  {
    this->ProcessEntityMsgs();
    this->ProcessRequestMsgs();
    this->ProcessFactoryMsgs();
    this->ProcessModelMsgs();
    this->prevProcessMsgsTime = common::Time::GetWallTime();
  }
}

//////////////////////////////////////////////////
void World::PublishWorldStats()
{
  msgs::Set(this->worldStatsMsg.mutable_sim_time(), this->GetSimTime());
  msgs::Set(this->worldStatsMsg.mutable_real_time(), this->GetRealTime());
  msgs::Set(this->worldStatsMsg.mutable_pause_time(), this->GetPauseTime());
  this->worldStatsMsg.set_iterations(this->iterations);
  this->worldStatsMsg.set_paused(this->IsPaused());

  if (this->statPub && this->statPub->HasConnections())
    this->statPub->Publish(this->worldStatsMsg);
  this->prevStatTime = common::Time::GetWallTime();
}

//////////////////////////////////////////////////
bool World::IsLoaded() const
{
  return this->loaded;
}

//////////////////////////////////////////////////
void World::PublishModelPose(physics::ModelPtr _model)
{
  boost::recursive_mutex::scoped_lock lock(*this->receiveMutex);

  // Only add if the model name is not in the list
  this->publishModelPoses.insert(_model);
}

//////////////////////////////////////////////////
void World::LogWorker()
{
  boost::mutex::scoped_lock lock(this->logMutex);

  WorldPtr self = shared_from_this();
  this->logPrevIteration = this->iterations;

  GZ_ASSERT(self, "Self pointer to World is invalid");

  while (!this->stop)
  {
    int currState = (this->stateToggle + 1) % 2;

    this->prevStates[currState].Load(self);
    WorldState diffState = this->prevStates[currState] -
      this->prevStates[this->stateToggle];
    this->logPrevIteration = this->iterations;

    if (!diffState.IsZero())
    {
      this->stateToggle = currState;
      {
        // Store the entire current state (instead of the diffState). A slow
        // moving link may never be captured if only diff state is recorded.
        boost::mutex::scoped_lock bLock(this->logBufferMutex);
        this->states[this->currentStateBuffer].push_back(
            this->prevStates[currState]);
        // Tell the logger to update, once the number of states exceeds 1000
        if (this->states[this->currentStateBuffer].size() > 1000)
          util::LogRecord::Instance()->Notify();
      }
    }

    this->logContinueCondition.notify_all();

    // Wait until there is work to be done.
    this->logCondition.wait(lock);
  }

  // Make sure nothing is blocked by this thread.
  this->logContinueCondition.notify_all();
}

/////////////////////////////////////////////////
uint32_t World::GetIterations() const
{
  return this->iterations;
}

//////////////////////////////////////////////////
void World::RemoveModel(const std::string &_name)
{
  for (Model_V::iterator iter = this->models.begin();
       iter != this->models.end(); ++iter)
  {
    if ((*iter)->GetName() == _name || (*iter)->GetScopedName() == _name)
    {
      this->models.erase(iter);
      break;
    }
  }
}

/////////////////////////////////////////////////
void World::OnLightMsg(ConstLightPtr &_msg)
{
  boost::recursive_mutex::scoped_lock lock(*this->receiveMutex);

  bool lightExists = false;

  // Find the light by name, and copy the new parameters.
  for (int i = 0; i < this->sceneMsg.light_size(); ++i)
  {
    if (this->sceneMsg.light(i).name() == _msg->name())
    {
      lightExists = true;
      this->sceneMsg.mutable_light(i)->CopyFrom(*_msg);
      break;
    }
  }

  // Add a new light if the light doesn't exist.
  if (!lightExists)
  {
    this->sceneMsg.add_light()->CopyFrom(*_msg);
  }
}

/////////////////////////////////////////////////
msgs::Scene World::GetSceneMsg() const
{
  return this->sceneMsg;
}<|MERGE_RESOLUTION|>--- conflicted
+++ resolved
@@ -14,10 +14,7 @@
  * limitations under the License.
  *
 */
-<<<<<<< HEAD
-=======
-
->>>>>>> 9eef585f
+
 #include <time.h>
 
 #include <tbb/parallel_for.h>
