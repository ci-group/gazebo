--- conflicted
+++ resolved
@@ -190,12 +190,8 @@
 
       // Documentation inherited.
       /// \deprecated See const ignition::math::Pose3d &WorldPose() const
-<<<<<<< HEAD
-      public: virtual const math::Pose GetWorldPose() const;
-=======
       public: virtual const math::Pose GetWorldPose() const
               GAZEBO_DEPRECATED(8.0);
->>>>>>> c5b0aa6e
 
       // Documentation inherited.
       public: virtual const ignition::math::Pose3d &WorldPose() const;
