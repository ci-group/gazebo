/*
 * Copyright (C) 2012-2014 Open Source Robotics Foundation
 *
 * Licensed under the Apache License, Version 2.0 (the "License");
 * you may not use this file except in compliance with the License.
 * You may obtain a copy of the License at
 *
 *     http://www.apache.org/licenses/LICENSE-2.0
 *
 * Unless required by applicable law or agreed to in writing, software
 * distributed under the License is distributed on an "AS IS" BASIS,
 * WITHOUT WARRANTIES OR CONDITIONS OF ANY KIND, either express or implied.
 * See the License for the specific language governing permissions and
 * limitations under the License.
 *
*/
#ifndef _GAZEBO_JOINT_HH_
#define _GAZEBO_JOINT_HH_

#include <string>
#include <vector>

#include <boost/any.hpp>

#include "gazebo/common/Event.hh"
#include "gazebo/common/Events.hh"
#include "gazebo/math/Angle.hh"
#include "gazebo/math/Vector3.hh"
#include "gazebo/msgs/MessageTypes.hh"

#include "gazebo/physics/JointState.hh"
#include "gazebo/physics/Base.hh"
#include "gazebo/physics/JointWrench.hh"
#include "gazebo/util/system.hh"

/// \brief maximum number of axis per joint anticipated.
/// Currently, this is 2 as 3-axis joints (e.g. ball)
/// actuation, control is not there yet.
#define MAX_JOINT_AXIS 2

namespace gazebo
{
  namespace physics
  {
    /// \addtogroup gazebo_physics
    /// \{

    /// \class Joint Joint.hh physics/physics.hh
    /// \brief Base class for all joints
    class GAZEBO_VISIBLE Joint : public Base
    {
      /// \enum Attribute
      /// \brief Joint attribute types.
      public: enum Attribute
              {
                /// \brief Fudge factor.
                FUDGE_FACTOR,

                /// \brief Suspension error reduction parameter.
                SUSPENSION_ERP,

                /// \brief Suspension constraint force mixing.
                SUSPENSION_CFM,

                /// \brief Stop limit error reduction parameter.
                STOP_ERP,

                /// \brief Stop limit constraint force mixing.
                STOP_CFM,

                /// \brief Error reduction parameter.
                ERP,

                /// \brief Constraint force mixing.
                CFM,

                /// \brief Maximum force.
                FMAX,

                /// \brief Velocity.
                VEL,

                /// \brief High stop angle.
                HI_STOP,

                /// \brief Low stop angle.
                LO_STOP
              };

      /// \brief Constructor
      /// \param[in] Joint parent
      public: explicit Joint(BasePtr _parent);

      /// \brief Destructor
      public: virtual ~Joint();

      /// \brief Set pose, parent and child links of a physics::Joint
      /// \param[in] _parent Parent link.
      /// \param[in] _child Child link.
      /// \param[in] _pose Pose containing Joint Anchor offset from child link.
      public: void Load(LinkPtr _parent, LinkPtr _child,
                        const math::Pose &_pose);

      /// \brief Load physics::Joint from a SDF sdf::Element.
      /// \param[in] _sdf SDF values to load from.
      public: virtual void Load(sdf::ElementPtr _sdf);

      /// \brief Initialize a joint.
      public: virtual void Init();

      /// \brief Finialize the object
      public: virtual void Fini();

      /// \brief Update the joint.
      public: void Update();

      /// \brief Update the parameters using new sdf values.
      /// \param[in] _sdf SDF values to update from.
      public: virtual void UpdateParameters(sdf::ElementPtr _sdf);

      /// \brief Reset the joint.
      public: virtual void Reset();

      /// \brief Set the joint state.
      /// \param[in] _state Joint state
      public: void SetState(const JointState &_state);

      /// \brief Set the model this joint belongs too.
      /// \param[in] _model Pointer to a model.
      public: void SetModel(ModelPtr _model);

      /// \brief Get the link to which the joint is attached according
      /// the _index.
      /// \param[in] _index Index of the link to retreive.
      /// \return Pointer to the request link. NULL if the index was
      /// invalid.
      public: virtual LinkPtr GetJointLink(unsigned int _index) const = 0;

      /// \brief Determines of the two bodies are connected by a joint.
      /// \param[in] _one First link.
      /// \param[in] _two Second link.
      /// \return True if the two links are connected by a joint.
      public: virtual bool AreConnected(LinkPtr _one, LinkPtr _two) const = 0;

      /// \brief Attach the two bodies with this joint.
      /// \param[in] _parent Parent link.
      /// \param[in] _child Child link.
      public: virtual void Attach(LinkPtr _parent, LinkPtr _child);

      /// \brief Detach this joint from all links.
      public: virtual void Detach();

      /// \brief Set the axis of rotation where axis is specified in local
      /// joint frame.
      /// \param[in] _index Index of the axis to set.
      /// \param[in] _axis Vector in local joint frame of axis direction
      ///                  (must have length greater than zero).
      public: virtual void SetAxis(unsigned int _index,
                  const math::Vector3 &_axis) = 0;

      /// \brief Set the joint damping.
      /// \param[in] _index Index of the axis to set, currently ignored, to be
      ///                   implemented.
      /// \param[in] _damping Damping value for the axis.
      public: virtual void SetDamping(unsigned int _index, double _damping) = 0;

      /// \brief Returns the current joint damping coefficient.
      /// \param[in] _index Index of the axis to get, currently ignored, to be
      ///                   implemented.
      /// \return Joint viscous damping coefficient for this joint.
      public: double GetDamping(unsigned int _index);

      /// \brief Callback to apply spring stiffness and viscous damping
      /// effects to joint.
      /// \TODO: rename to ApplySpringStiffnessDamping()
      public: virtual void ApplyStiffnessDamping();

      /// \brief Set the joint spring stiffness.
      /// \param[in] _index Index of the axis to set, currently ignored, to be
      ///                   implemented.
      /// \param[in] _stiffness Stiffness value for the axis.
      /// \param[in] _reference Spring zero load reference position.
      /// \TODO: rename to SetSpringStiffnessDamping()
      public: virtual void SetStiffnessDamping(unsigned int _index,
        double _stiffness, double _damping, double _reference = 0) = 0;

      /// \brief Set the joint spring stiffness.
      /// \param[in] _index Index of the axis to set, currently ignored, to be
      ///                   implemented.
      /// \param[in] _stiffness Spring stiffness value for the axis.
      /// \TODO: rename to SetSpringStiffness()
      public: virtual void SetStiffness(unsigned int _index,
                                        double _stiffness) = 0;

      /// \brief Returns the current joint spring stiffness coefficient.
      /// \param[in] _index Index of the axis to get, currently ignored, to be
      ///                   implemented.
      /// \return Joint spring stiffness coefficient for this joint.
      /// \TODO: rename to GetSpringStiffness()
      public: double GetStiffness(unsigned int _index);

      /// \brief Get joint spring reference position.
      /// \param[in] _index Index of the axis to get.
      /// \return Joint spring reference position
      /// (in radians for angular joints).
      public: double GetSpringReferencePosition(unsigned int _index) const;

      /// \brief Connect a boost::slot the the joint update signal.
      /// \param[in] _subscriber Callback for the connection.
      /// \return Connection pointer, which must be kept in scope.
      public: template<typename T>
              event::ConnectionPtr ConnectJointUpdate(T _subscriber)
              {return jointUpdate.Connect(_subscriber);}

      /// \brief Disconnect a boost::slot the the joint update signal.
      /// \param[in] _conn Connection to disconnect.
      public: void DisconnectJointUpdate(event::ConnectionPtr &_conn)
              {jointUpdate.Disconnect(_conn);}

      /// \brief Get the axis of rotation.
      /// \param[in] _index Index of the axis to get.
      /// \return Axis value for the provided index.
      public: math::Vector3 GetLocalAxis(unsigned int _index) const;

      /// \brief Get the axis of rotation in global cooridnate frame.
      /// \param[in] _index Index of the axis to get.
      /// \return Axis value for the provided index.
      public: virtual math::Vector3 GetGlobalAxis(
                  unsigned int _index) const = 0;

      /// \brief Set the anchor point.
      /// \param[in] _index Indx of the axis.
      /// \param[in] _anchor Anchor value.
      public: virtual void SetAnchor(unsigned int _index,
                                     const math::Vector3 &_anchor) = 0;

      /// \brief Get the anchor point.
      /// \param[in] _index Index of the axis.
      /// \return Anchor value for the axis.
      public: virtual math::Vector3 GetAnchor(unsigned int _index) const = 0;

      /// \brief Set the high stop of an axis(index).
      /// \param[in] _index Index of the axis.
      /// \param[in] _angle High stop angle.
      public: virtual bool SetHighStop(unsigned int _index,
                                       const math::Angle &_angle);

      /// \brief Set the low stop of an axis(index).
      /// \param[in] _index Index of the axis.
      /// \param[in] _angle Low stop angle.
      public: virtual bool SetLowStop(unsigned int _index,
                                      const math::Angle &_angle);

      /// \brief Get the high stop of an axis(index).
      /// This function is replaced by GetUpperLimit(unsigned int).
      /// If you are interested in getting the value of dParamHiStop*,
      /// use GetAttribute(hi_stop, _index)
      /// \param[in] _index Index of the axis.
      /// \return Angle of the high stop value.
      public: virtual math::Angle GetHighStop(unsigned int _index) = 0;

      /// \brief Get the low stop of an axis(index).
      /// This function is replaced by GetLowerLimit(unsigned int).
      /// If you are interested in getting the value of dParamHiStop*,
      /// use GetAttribute(hi_stop, _index)
      /// \param[in] _index Index of the axis.
      /// \return Angle of the low stop value.
      public: virtual math::Angle GetLowStop(unsigned int _index) = 0;

      /// \brief Get the effort limit on axis(index).
      /// \param[in] _index Index of axis, where 0=first axis and 1=second axis
      /// \return Effort limit specified in SDF
      public: virtual double GetEffortLimit(unsigned int _index);

      /// \brief Set the effort limit on a joint axis.
      /// \param[in] _index Index of the axis to set.
      /// \param[in] _effort Effort limit for the axis.
      public: virtual void SetEffortLimit(unsigned int _index, double _effort);

      /// \brief Get the velocity limit on axis(index).
      /// \param[in] _index Index of axis, where 0=first axis and 1=second axis
      /// \return Velocity limit specified in SDF
      public: virtual double GetVelocityLimit(unsigned int _index);

      /// \brief Set the velocity of an axis(index).
      /// \param[in] _index Index of the axis.
      /// \param[in] _vel Velocity.
      public: virtual void SetVelocity(unsigned int _index, double _vel) = 0;

      /// \brief Get the rotation rate of an axis(index)
      /// \param[in] _index Index of the axis.
      /// \return The rotaional velocity of the joint axis.
      public: virtual double GetVelocity(unsigned int _index) const = 0;

      /// \brief Set the force applied to this physics::Joint.
      /// Note that the unit of force should be consistent with the rest
      /// of the simulation scales.  Force is additive (multiple calls
      /// to SetForce to the same joint in the same time
      /// step will accumulate forces on that Joint).
      /// Forces are truncated by effortLimit before applied.
      /// \param[in] _index Index of the axis.
      /// \param[in] _effort Force value.
      public: virtual void SetForce(unsigned int _index, double _effort) = 0;

      /// \brief check if the force against velocityLimit and effortLimit,
      /// truncate if necessary.
      /// \param[in] _index Index of the axis.
      /// \param[in] _effort Force value.
      /// \return truncated effort
      public: double CheckAndTruncateForce(unsigned int _index, double _effort);

      /// \brief @todo: not yet implemented.
      /// Get external forces applied at this Joint.
      /// Note that the unit of force should be consistent with the rest
      /// of the simulation scales.
      /// \param[in] _index Index of the axis.
      /// \return The force applied to an axis.
      public: virtual double GetForce(unsigned int _index);

      /// \brief get internal force and torque values at a joint.
      ///
      ///   The force and torque values are returned in  a JointWrench
      ///   data structure.  Where JointWrench.body1Force contains the
      ///   force applied by the parent Link on the Joint specified in
      ///   the parent Link frame, and JointWrench.body2Force contains
      ///   the force applied by the child Link on the Joint specified
      ///   in the child Link frame.  Note that this sign convention
      ///   is opposite of the reaction forces of the Joint on the Links.
      ///
      ///   FIXME TODO: change name of this function to something like:
      ///     GetNegatedForceTorqueInLinkFrame
      ///   and make GetForceTorque call return non-negated reaction forces
      ///   in perspective Link frames.
      ///
      ///   Note that for ODE you must set
      ///     <provide_feedback>true<provide_feedback>
      ///   in the joint sdf to use this.
      ///
      /// \param[in] _index Not used right now
      /// \return The force and torque at the joint, see above for details
      /// on conventions.
      public: virtual JointWrench GetForceTorque(unsigned int _index) = 0;

      /// \brief Set the max allowed force of an axis(index) when using
      /// Joint::SetVelocity.
<<<<<<< HEAD
      /// Curret implementation in Bullet and ODE is enforced through amotor,
      /// which enforces force/torque limits when calling Joint::SetVelocity.
      /// Curret implementation is engine dependent. See for example
=======
      /// Current implementation in Bullet and ODE is enforced using impulses,
      /// which enforces force/torque limits when calling Joint::SetVelocity.
      /// Current implementation is engine dependent. See for example
>>>>>>> 159b0e5e
      /// ODE implementation in ODEHingeJoint::SetMaxForce.
      /// Note this functionality is not implemented in DART and Simbody.
      /// Note that the unit of force should be consistent with the rest
      /// of the simulation scales.
      /// \param[in] _index Index of the axis.
      /// \param[in] _force Maximum force that can be applied to the axis.
      public: virtual void SetMaxForce(unsigned int _index, double _force) = 0;

      /// \brief Get the max allowed force of an axis(index) when using
      /// Joint::SetVelocity.
      /// Note that the unit of force should be consistent with the rest
      /// of the simulation scales.
      /// \param[in] _index Index of the axis.
      /// \return The maximum force.
      public: virtual double GetMaxForce(unsigned int _index) = 0;

      /// \brief Get the angle of rotation of an axis(index)
      /// \param[in] _index Index of the axis.
      /// \return Angle of the axis.
      public: math::Angle GetAngle(unsigned int _index) const;

      /// \brief Get the angle count.
      /// \return The number of DOF for the joint.
      public: virtual unsigned int GetAngleCount() const = 0;

      /// \brief If the Joint is static, Gazebo stores the state of
      /// this Joint as a scalar inside the Joint class, so
      /// this call will NOT move the joint dynamically for a static Model.
      /// But if this Model is not static, then it is updated dynamically.
      /// The child link of this joint is updated based on position change.
      /// And all the links connected to the child link of this joint
      /// except through the parent link of this joint moves with the child
      /// link.
      /// \param[in] _index Index of the axis.
      /// \param[in] _angle Angle to set the joint to.
      public: void SetAngle(unsigned int _index, math::Angle _angle)
              GAZEBO_DEPRECATED(3.1);

      /// \brief If the Joint is static, Gazebo stores the state of
      /// this Joint as a scalar inside the Joint class, so
      /// this call will NOT move the joint dynamically for a static Model.
      /// But if this Model is not static, then it is updated dynamically.
      /// The child link of this joint is updated based on position change.
      /// And all the links connected to the child link of this joint
      /// except through the parent link of this joint moves with the child
      /// link.
      /// \param[in] _index Index of the joint axis (degree of freedom).
      /// \param[in] _position Position to set the joint to.
      /// \param[in] _velocity Velocity for the joint, defaults to 0 if
      /// unspecified, pure kinematic teleportation.
      /// \return returns true if operation succeeds, 0 if it fails.
      public: virtual bool SetPosition(unsigned int _index, double _position,
                                       double _velocity = 0.0);

      protected: bool SetPositionMaximal(unsigned int _index, double _position,
                                 double _velocity);

      /// \brief Get the forces applied to the center of mass of a physics::Link
      /// due to the existence of this Joint.
      /// Note that the unit of force should be consistent with the rest
      /// of the simulation scales.
      /// \param[in] index The index of the link(0 or 1).
      /// \return Force applied to the link.
      public: virtual math::Vector3 GetLinkForce(unsigned int _index) const = 0;

      /// \brief Get the torque applied to the center of mass of a physics::Link
      /// due to the existence of this Joint.
      /// Note that the unit of torque should be consistent with the rest
      /// of the simulation scales.
      /// \param[in] index The index of the link(0 or 1)
      /// \return Torque applied to the link.
      public: virtual math::Vector3 GetLinkTorque(
                  unsigned int _index) const = 0;

      /// \brief Set a non-generic parameter for the joint.
      /// replaces SetAttribute(Attribute, int, double)
      /// \param[in] _key String key.
      /// \param[in] _index Index of the axis.
      /// \param[in] _value Value of the attribute.
      public: virtual bool SetParam(const std::string &_key,
                                    unsigned int _index,
                                    const boost::any &_value) = 0;

      /// \brief Get a non-generic parameter for the joint.
      /// \param[in] _key String key.
      /// \param[in] _index Index of the axis.
      public: virtual double GetParam(const std::string &_key,
                                      unsigned int _index) = 0;

      /// \brief Get the child link
      /// \return Pointer to the child link.
      public: LinkPtr GetChild() const;

      /// \brief Get the parent link.
      /// \return Pointer to the parent link.
      public: LinkPtr GetParent() const;

      /// \brief Fill a joint message.
      /// \param[out] _msg Message to fill with this joint's properties.
      public: void FillMsg(msgs::Joint &_msg);

      /// \brief Computes moment of inertia (MOI) across a specified joint axis.
      /// The ratio is given in the form of MOI_chidl / MOI_parent.
      /// If MOI_parent is zero, this funciton will return 0.
      /// The inertia ratio for each joint axis indicates the sensitivity
      /// of the joint to actuation torques.
      /// \param[in] _index axis number about which MOI ratio is computed.
      /// \return ratio of child MOI to parent MOI.
      public: double GetInertiaRatio(const unsigned int _index) const;

      /// \brief Computes moment of inertia (MOI) across an arbitrary axis
      /// specified in the world frame.
      /// The ratio is given in the form of MOI_chidl / MOI_parent.
      /// If MOI_parent is zero, this funciton will return 0.
      /// The moment of inertia ratio along constrained directions of a joint
      /// has an impact on the performance of Projected Gauss Seidel (PGS)
      /// iterative LCP methods.
      /// \param[in] _axis axis in world frame for which MOI ratio is computed.
      /// \return ratio of child MOI to parent MOI.
      public: double GetInertiaRatio(const math::Vector3 &_axis) const;

      /// \brief:  get the joint upper limit
      /// (replaces GetLowStop and GetHighStop)
      /// \param[in] _index Index of the axis.
      /// \return Lower limit of the axis.
      public: math::Angle GetLowerLimit(unsigned int _index) const;

      /// \brief:  get the joint lower limit
      /// (replacee GetLowStop and GetHighStop)
      /// \param[in] _index Index of the axis.
      /// \return Upper limit of the axis.
      public: math::Angle GetUpperLimit(unsigned int _index) const;

      /// \brief:  set the joint upper limit
      /// (replaces SetLowStop and SetHighStop)
      /// \param[in] _index Index of the axis.
      /// \param[in] _limit Lower limit of the axis.
      public: void SetLowerLimit(unsigned int _index, math::Angle _limit);

      /// \brief:  set the joint lower limit
      /// (replacee GetLowStop and GetHighStop)
      /// \param[in] _index Index of the axis.
      /// \param[in] _limit Upper limit of the axis.
      public: void SetUpperLimit(unsigned int _index, math::Angle _limit);

      /// \brief Set whether the joint should generate feedback.
      /// \param[in] _enable True to enable joint feedback.
      public: virtual void SetProvideFeedback(bool _enable);

      /// \brief Cache Joint Force Torque Values if necessary for physics engine
      public: virtual void CacheForceTorque();

      /// \brief Set joint stop stiffness.
      /// \param[in] _index joint axis index.
      /// \param[in] _stiffness joint stop stiffness coefficient.
      public: void SetStopStiffness(unsigned int _index, double _stiffness);

      /// \brief Set joint stop dissipation.
      /// \param[in] _index joint axis index.
      /// \param[in] _dissipation joint stop dissipation coefficient.
      public: void SetStopDissipation(unsigned int _index, double _dissipation);

      /// \brief Get joint stop stiffness.
      /// \param[in] _index joint axis index.
      /// \return joint stop stiffness coefficient.
      public: double GetStopStiffness(unsigned int _index) const;

      /// \brief Get joint stop dissipation.
      /// \param[in] _index joint axis index.
      /// \return joint stop dissipation coefficient.
      public: double GetStopDissipation(unsigned int _index) const;

      /// \brief Get initial Anchor Pose specified by model
      /// <joint><pose>...</pose></joint>
      /// \return Joint::anchorPose, initial joint anchor pose.
      public: math::Pose GetInitialAnchorPose() const;

      /// \brief Get pose of joint frame relative to world frame.
      /// Note that the joint frame is defined with a fixed offset from
      /// the child link frame.
      /// \return Pose of joint frame relative to world frame.
      public: math::Pose GetWorldPose() const;

      /// \brief Get anchor pose on parent link relative to world frame.
      /// When there is zero joint error, this should match the value
      /// returned by Joint::GetWorldPose() for the constrained degrees
      /// of freedom.
      /// \return Anchor pose on parent link in world frame.
      public: math::Pose GetParentWorldPose() const;

      /// \brief Get pose offset between anchor pose on child and parent,
      /// expressed in the parent link frame. This can be used to compute
      /// the bilateral constraint error.
      /// \return Pose offset between anchor pose on child and parent,
      /// in parent link frame.
      public: math::Pose GetAnchorErrorPose() const;

      /// \brief Get orientation of reference frame for specified axis,
      /// relative to world frame. The value of axisParentModelFrame
      /// is used to determine the appropriate frame.
      /// \param[in] _index joint axis index.
      /// \return Orientation of axis frame relative to world frame.
      public: math::Quaternion GetAxisFrame(unsigned int _index) const;

      /// \brief Get orientation of joint axis reference frame
      /// relative to joint frame. This should always return identity unless
      /// flag use_parent_model_frame is true in sdf 1.5 or using sdf 1.4-,
      /// i.e. bug described in issue #494 is present.
      /// In addition, if use_parent_model_frame is true, and the parent
      /// link of the joint is world, the axis is defined in the world frame.
      /// The value of axisParentModelFrame is used to determine the
      /// appropriate frame internally.
      /// \param[in] _index joint axis index.
      /// \return Orientation of axis frame relative to joint frame.
      /// If supplied _index is out of range, or use_parent_model_frame
      /// is not true, this function returns identity rotation quaternion.
      public: math::Quaternion GetAxisFrameOffset(unsigned int _index) const;

      /// \brief Returns this joint's spring potential energy,
      /// based on the reference position of the spring.
      /// If using metric system, the unit of energy will be Joules.
      /// \return this joint's spring potential energy,
      public: double GetWorldEnergyPotentialSpring(unsigned int _index) const;

      /// \brief Get the angle of an axis helper function.
      /// \param[in] _index Index of the axis.
      /// \return Angle of the axis.
      protected: virtual math::Angle GetAngleImpl(
                     unsigned int _index) const = 0;

      /// \brief internal helper to find all links connected to the child link
      /// branching out from the children of the child link and any parent
      /// of the child link other than the parent link through this joint.
      /// \param[in] _originalParentLink parent link of this joint, this
      /// is used to check for loops connecting back to the parent link.
      /// \param[in/out] _connectedLinks list of aggregated links that
      /// contains all links connected to the child link of this joint.
      /// Empty if a loop is found that connects back to the parent link.
      /// \return true if successful, false if a loop is found that connects
      /// back to the parent link.
      protected: bool FindAllConnectedLinks(const LinkPtr &_originalParentLink,
        Link_V &_connectedLinks);

      /// \brief internal function to help us compute child link pose
      /// if a joint position change is applied.
      /// \param[in] _index axis index
      /// \param[in] _position new joint position
      /// \return new child link pose at new joint position.
      protected: math::Pose ComputeChildLinkPose(unsigned int _index,
          double _position);

      /// \brief Helper function to load a joint.
      /// \param[in] _pose Pose of the anchor.
      private: void LoadImpl(const math::Pose &_pose);

      /// \brief The first link this joint connects to
      protected: LinkPtr childLink;

      /// \brief The second link this joint connects to
      protected: LinkPtr parentLink;

      /// \brief Pointer to the parent model.
      protected: ModelPtr model;

      /// \brief Anchor pose.  This is the xyz offset of the joint frame from
      /// child frame specified in the parent link frame
      protected: math::Vector3 anchorPos;

      /// \brief Anchor pose specified in SDF <joint><pose> tag.
      /// AnchorPose is the transform from child link frame to joint frame
      /// specified in the child link frame.
      /// AnchorPos is more relevant in normal usage, but sometimes,
      /// we do need this (e.g. GetForceTorque and joint visualization).
      protected: math::Pose anchorPose;

      /// \brief Anchor pose relative to parent link frame.
      protected: math::Pose parentAnchorPose;

      /// \brief Anchor link.
      protected: LinkPtr anchorLink;

      /// \brief joint viscous damping coefficient
      protected: double dissipationCoefficient[MAX_JOINT_AXIS];

      /// \brief joint stiffnessCoefficient
      protected: double stiffnessCoefficient[MAX_JOINT_AXIS];

      /// \brief joint spring reference (zero load) position
      protected: double springReferencePosition[MAX_JOINT_AXIS];

      /// \brief apply damping for adding viscous damping forces on updates
      protected: gazebo::event::ConnectionPtr applyDamping;

      /// \brief Store Joint effort limit as specified in SDF
      protected: double effortLimit[MAX_JOINT_AXIS];

      /// \brief Store Joint velocity limit as specified in SDF
      protected: double velocityLimit[MAX_JOINT_AXIS];

      /// \brief Store Joint position lower limit as specified in SDF
      protected: math::Angle lowerLimit[MAX_JOINT_AXIS];

      /// \brief Store Joint position upper limit as specified in SDF
      protected: math::Angle upperLimit[MAX_JOINT_AXIS];

      /// \brief Cache Joint force torque values in case physics engine
      /// clears them at the end of update step.
      protected: JointWrench wrench;

      /// \brief Flags that are set to true if an axis value is expressed
      /// in the parent model frame. Otherwise use the joint frame.
      /// See issue #494.
      protected: bool axisParentModelFrame[MAX_JOINT_AXIS];

      /// \brief An SDF pointer that allows us to only read the joint.sdf
      /// file once, which in turns limits disk reads.
      private: static sdf::ElementPtr sdfJoint;

      /// \brief Provide Feedback data for contact forces
      protected: bool provideFeedback;

      /// \brief Names of all the sensors attached to the link.
      private: std::vector<std::string> sensors;

      /// \brief Joint update event.
      private: event::EventT<void ()> jointUpdate;

      /// \brief Angle used when the joint is parent of a static model.
      private: math::Angle staticAngle;

      /// \brief Joint stop stiffness
      private: double stopStiffness[MAX_JOINT_AXIS];

      /// \brief Joint stop dissipation
      private: double stopDissipation[MAX_JOINT_AXIS];
    };
    /// \}
  }
}
#endif<|MERGE_RESOLUTION|>--- conflicted
+++ resolved
@@ -343,15 +343,9 @@
 
       /// \brief Set the max allowed force of an axis(index) when using
       /// Joint::SetVelocity.
-<<<<<<< HEAD
-      /// Curret implementation in Bullet and ODE is enforced through amotor,
-      /// which enforces force/torque limits when calling Joint::SetVelocity.
-      /// Curret implementation is engine dependent. See for example
-=======
       /// Current implementation in Bullet and ODE is enforced using impulses,
       /// which enforces force/torque limits when calling Joint::SetVelocity.
       /// Current implementation is engine dependent. See for example
->>>>>>> 159b0e5e
       /// ODE implementation in ODEHingeJoint::SetMaxForce.
       /// Note this functionality is not implemented in DART and Simbody.
       /// Note that the unit of force should be consistent with the rest
@@ -406,6 +400,16 @@
       public: virtual bool SetPosition(unsigned int _index, double _position,
                                        double _velocity = 0.0);
 
+      /// \brief Helper function for maximal coordinate solver SetPosition.
+      /// The child link of this joint is updated based on position change.
+      /// And all the links connected to the child link of this joint
+      /// except through the parent link of this joint moves with the child
+      /// link.
+      /// \param[in] _index Index of the joint axis (degree of freedom).
+      /// \param[in] _position Position to set the joint to.
+      /// \param[in] _velocity Velocity for the joint, defaults to 0 if
+      /// unspecified, pure kinematic teleportation.
+      /// \return returns true if operation succeeds, 0 if it fails.
       protected: bool SetPositionMaximal(unsigned int _index, double _position,
                                  double _velocity);
 
