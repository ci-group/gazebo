/*
 * Copyright (C) 2012-2014 Open Source Robotics Foundation
 *
 * Licensed under the Apache License, Version 2.0 (the "License");
 * you may not use this file except in compliance with the License.
 * You may obtain a copy of the License at
 *
 *     http://www.apache.org/licenses/LICENSE-2.0
 *
 * Unless required by applicable law or agreed to in writing, software
 * distributed under the License is distributed on an "AS IS" BASIS,
 * WITHOUT WARRANTIES OR CONDITIONS OF ANY KIND, either express or implied.
 * See the License for the specific language governing permissions and
 * limitations under the License.
 *
*/
/* Desc: The base joint class
 * Author: Nate Koenig, Andrew Howard
 * Date: 21 May 2003
 */

#ifndef _JOINT_HH_
#define _JOINT_HH_

#include <string>
#include <vector>

#include <boost/any.hpp>

#include "gazebo/common/Event.hh"
#include "gazebo/common/Events.hh"
#include "gazebo/math/Angle.hh"
#include "gazebo/math/Vector3.hh"
#include "gazebo/msgs/MessageTypes.hh"

#include "gazebo/physics/JointState.hh"
#include "gazebo/physics/Base.hh"
#include "gazebo/physics/JointWrench.hh"

/// \brief maximum number of axis per joint anticipated.
/// Currently, this is 2 as 3-axis joints (e.g. ball)
/// actuation, control is not there yet.
#define MAX_JOINT_AXIS 2

namespace gazebo
{
  namespace physics
  {
    /// \addtogroup gazebo_physics
    /// \{

    /// \class Joint Joint.hh physics/physics.hh
    /// \brief Base class for all joints
    class Joint : public Base
    {
      /// \enum Attribute
      /// \brief Joint attribute types.
      public: enum Attribute
              {
                /// \brief Fudge factor.
                FUDGE_FACTOR,

                /// \brief Suspension error reduction parameter.
                SUSPENSION_ERP,

                /// \brief Suspension constraint force mixing.
                SUSPENSION_CFM,

                /// \brief Stop limit error reduction parameter.
                STOP_ERP,

                /// \brief Stop limit constraint force mixing.
                STOP_CFM,

                /// \brief Error reduction parameter.
                ERP,

                /// \brief Constraint force mixing.
                CFM,

                /// \brief Maximum force.
                FMAX,

                /// \brief Velocity.
                VEL,

                /// \brief High stop angle.
                HI_STOP,

                /// \brief Low stop angle.
                LO_STOP
              };

      /// \brief Constructor
      /// \param[in] Joint parent
      public: explicit Joint(BasePtr _parent);

      /// \brief Destructor
      public: virtual ~Joint();

      /// \brief Set pose, parent and child links of a physics::Joint
      /// \param[in] _parent Parent link.
      /// \param[in] _child Child link.
      /// \param[in] _pose Pose containing Joint Anchor offset from child link.
      public: void Load(LinkPtr _parent, LinkPtr _child,
                        const math::Pose &_pose);

      /// \brief Load physics::Joint from a SDF sdf::Element.
      /// \param[in] _sdf SDF values to load from.
      public: virtual void Load(sdf::ElementPtr _sdf);

      /// \brief Initialize a joint.
      public: virtual void Init();

      /// \brief Update the joint.
      public: void Update();

      /// \brief Update the parameters using new sdf values.
      /// \param[in] _sdf SDF values to update from.
      public: virtual void UpdateParameters(sdf::ElementPtr _sdf);

      /// \brief Reset the joint.
      public: virtual void Reset();

      /// \brief Set the joint state.
      /// \param[in] _state Joint state
      public: void SetState(const JointState &_state);

      /// \brief Set the model this joint belongs too.
      /// \param[in] _model Pointer to a model.
      public: void SetModel(ModelPtr _model);

      /// \brief Get the link to which the joint is attached according
      /// the _index.
      /// \param[in] _index Index of the link to retreive.
      /// \return Pointer to the request link. NULL if the index was
      /// invalid.
      public: virtual LinkPtr GetJointLink(unsigned int _index) const = 0;

      /// \brief Determines of the two bodies are connected by a joint.
      /// \param[in] _one First link.
      /// \param[in] _two Second link.
      /// \return True if the two links are connected by a joint.
      public: virtual bool AreConnected(LinkPtr _one, LinkPtr _two) const = 0;

      /// \brief Attach the two bodies with this joint.
      /// \param[in] _parent Parent link.
      /// \param[in] _child Child link.
      public: virtual void Attach(LinkPtr _parent, LinkPtr _child);

      /// \brief Detach this joint from all links.
      public: virtual void Detach();

      /// \brief Set the axis of rotation where axis is specified in local
      /// joint frame.
      /// \param[in] _index Index of the axis to set.
      /// \param[in] _axis Vector in local joint frame of axis direction
      ///                  (must have length greater than zero).
      public: virtual void SetAxis(unsigned int _index,
                  const math::Vector3 &_axis) = 0;

      /// \brief Set the joint damping.
      /// \param[in] _index Index of the axis to set, currently ignored, to be
      ///                   implemented.
      /// \param[in] _damping Damping value for the axis.
      public: virtual void SetDamping(unsigned int _index, double _damping) = 0;

      /// \brief Returns the current joint damping coefficient.
      /// \param[in] _index Index of the axis to get, currently ignored, to be
      ///                   implemented.
      /// \return Joint viscous damping coefficient for this joint.
      public: double GetDamping(unsigned int _index);

      /// \brief Callback to apply damping force to joint.
      /// Deprecated by ApplySpringStiffnessDamping.
      public: virtual void ApplyDamping() GAZEBO_DEPRECATED(3.0);

      /// \brief Callback to apply spring stiffness and viscous damping
      /// effects to joint.
      /// \TODO: rename to ApplySpringStiffnessDamping()
      public: virtual void ApplyStiffnessDamping();

      /// \brief Set the joint spring stiffness.
      /// \param[in] _index Index of the axis to set, currently ignored, to be
      ///                   implemented.
      /// \param[in] _stiffness Stiffness value for the axis.
      /// \param[in] _reference Spring zero load reference position.
      /// \TODO: rename to SetSpringStiffnessDamping()
      public: virtual void SetStiffnessDamping(unsigned int _index,
        double _stiffness, double _damping, double _reference = 0) = 0;

      /// \brief Set the joint spring stiffness.
      /// \param[in] _index Index of the axis to set, currently ignored, to be
      ///                   implemented.
      /// \param[in] _stiffness Spring stiffness value for the axis.
      /// \TODO: rename to SetSpringStiffness()
      public: virtual void SetStiffness(unsigned int _index,
                                        double _stiffness) = 0;

      /// \brief Returns the current joint spring stiffness coefficient.
      /// \param[in] _index Index of the axis to get, currently ignored, to be
      ///                   implemented.
      /// \return Joint spring stiffness coefficient for this joint.
      /// \TODO: rename to GetSpringStiffness()
      public: double GetStiffness(unsigned int _index);

      /// \brief Get joint spring reference position.
      /// \param[in] _index Index of the axis to get.
      /// \return Joint spring stiffness coefficient for this joint.
<<<<<<< HEAD
      public: double GetSpringReferencePosition(unsigned int _index);
=======
      public: double GetSpringReferencePosition(unsigned int _index) const;
>>>>>>> c85a85f0

      /// \brief Connect a boost::slot the the joint update signal.
      /// \param[in] _subscriber Callback for the connection.
      /// \return Connection pointer, which must be kept in scope.
      public: template<typename T>
              event::ConnectionPtr ConnectJointUpdate(T _subscriber)
              {return jointUpdate.Connect(_subscriber);}

      /// \brief Disconnect a boost::slot the the joint update signal.
      /// \param[in] _conn Connection to disconnect.
      public: void DisconnectJointUpdate(event::ConnectionPtr &_conn)
              {jointUpdate.Disconnect(_conn);}

      /// \brief Get the axis of rotation.
      /// \param[in] _index Index of the axis to get.
      /// \return Axis value for the provided index.
      public: math::Vector3 GetLocalAxis(unsigned int _index) const;

      /// \brief Get the axis of rotation in global cooridnate frame.
      /// \param[in] _index Index of the axis to get.
      /// \return Axis value for the provided index.
      public: virtual math::Vector3 GetGlobalAxis(
                  unsigned int _index) const = 0;

      /// \brief Set the anchor point.
      /// \param[in] _index Indx of the axis.
      /// \param[in] _anchor Anchor value.
      public: virtual void SetAnchor(unsigned int _index,
                                     const math::Vector3 &_anchor) = 0;

      /// \brief Get the anchor point.
      /// \param[in] _index Index of the axis.
      /// \return Anchor value for the axis.
      public: virtual math::Vector3 GetAnchor(unsigned int _index) const = 0;

      /// \brief Set the high stop of an axis(index).
      /// \param[in] _index Index of the axis.
      /// \param[in] _angle High stop angle.
      public: virtual void SetHighStop(unsigned int _index,
                                       const math::Angle &_angle);

      /// \brief Set the low stop of an axis(index).
      /// \param[in] _index Index of the axis.
      /// \param[in] _angle Low stop angle.
      public: virtual void SetLowStop(unsigned int _index,
                                      const math::Angle &_angle);

      /// \brief Get the high stop of an axis(index).
      /// This function is replaced by GetUpperLimit(unsigned int).
      /// If you are interested in getting the value of dParamHiStop*,
      /// use GetAttribute(hi_stop, _index)
      /// \param[in] _index Index of the axis.
      /// \return Angle of the high stop value.
      public: virtual math::Angle GetHighStop(unsigned int _index) = 0;

      /// \brief Get the low stop of an axis(index).
      /// This function is replaced by GetLowerLimit(unsigned int).
      /// If you are interested in getting the value of dParamHiStop*,
      /// use GetAttribute(hi_stop, _index)
      /// \param[in] _index Index of the axis.
      /// \return Angle of the low stop value.
      public: virtual math::Angle GetLowStop(unsigned int _index) = 0;

      /// \brief Get the effort limit on axis(index).
      /// \param[in] _index Index of axis, where 0=first axis and 1=second axis
      /// \return Effort limit specified in SDF
      public: virtual double GetEffortLimit(unsigned int _index);

      /// \brief Set the effort limit on a joint axis.
      /// \param[in] _index Index of the axis to set.
      /// \param[in] _effort Effort limit for the axis.
      public: virtual void SetEffortLimit(unsigned int _index, double _effort);

      /// \brief Get the velocity limit on axis(index).
      /// \param[in] _index Index of axis, where 0=first axis and 1=second axis
      /// \return Velocity limit specified in SDF
      public: virtual double GetVelocityLimit(unsigned int _index);

      /// \brief Set the velocity of an axis(index).
      /// \param[in] _index Index of the axis.
      /// \param[in] _vel Velocity.
      public: virtual void SetVelocity(unsigned int _index, double _vel) = 0;

      /// \brief Get the rotation rate of an axis(index)
      /// \param[in] _index Index of the axis.
      /// \return The rotaional velocity of the joint axis.
      public: virtual double GetVelocity(unsigned int _index) const = 0;

      /// \brief Set the force applied to this physics::Joint.
      /// Note that the unit of force should be consistent with the rest
      /// of the simulation scales.  Force is additive (multiple calls
      /// to SetForce to the same joint in the same time
      /// step will accumulate forces on that Joint).
      /// Forces are truncated by effortLimit before applied.
      /// \param[in] _index Index of the axis.
      /// \param[in] _effort Force value.
      public: virtual void SetForce(unsigned int _index, double _effort) = 0;

      /// \brief check if the force against velocityLimit and effortLimit,
      /// truncate if necessary.
      /// \param[in] _index Index of the axis.
      /// \param[in] _effort Force value.
      /// \return truncated effort
      public: double CheckAndTruncateForce(unsigned int _index, double _effort);

      /// \brief @todo: not yet implemented.
      /// Get external forces applied at this Joint.
      /// Note that the unit of force should be consistent with the rest
      /// of the simulation scales.
      /// \param[in] _index Index of the axis.
      /// \return The force applied to an axis.
      public: virtual double GetForce(unsigned int _index);

      /// \brief get internal force and torque values at a joint.
      ///
      ///   The force and torque values are returned in  a JointWrench
      ///   data structure.  Where JointWrench.body1Force contains the
      ///   force applied by the parent Link on the Joint specified in
      ///   the parent Link frame, and JointWrench.body2Force contains
      ///   the force applied by the child Link on the Joint specified
      ///   in the child Link frame.  Note that this sign convention
      ///   is opposite of the reaction forces of the Joint on the Links.
      ///
      ///   FIXME TODO: change name of this function to something like:
      ///     GetNegatedForceTorqueInLinkFrame
      ///   and make GetForceTorque call return non-negated reaction forces
      ///   in perspective Link frames.
      ///
      ///   Note that for ODE you must set
      ///     <provide_feedback>true<provide_feedback>
      ///   in the joint sdf to use this.
      ///
      /// \param[in] _index Not used right now
      /// \return The force and torque at the joint, see above for details
      /// on conventions.
      public: virtual JointWrench GetForceTorque(unsigned int _index) = 0;

      /// \brief Set the max allowed force of an axis(index).
      /// Note that the unit of force should be consistent with the rest
      /// of the simulation scales.
      /// \param[in] _index Index of the axis.
      /// \param[in] _force Maximum force that can be applied to the axis.
      public: virtual void SetMaxForce(unsigned int _index, double _force) = 0;

      /// \brief Get the max allowed force of an axis(index).
      /// Note that the unit of force should be consistent with the rest
      /// of the simulation scales.
      /// \param[in] _index Index of the axis.
      /// \return The maximum force.
      public: virtual double GetMaxForce(unsigned int _index) = 0;

      /// \brief Get the angle of rotation of an axis(index)
      /// \param[in] _index Index of the axis.
      /// \return Angle of the axis.
      public: math::Angle GetAngle(unsigned int _index) const;

      /// \brief Get the angle count.
      /// \return The number of DOF for the joint.
      public: virtual unsigned int GetAngleCount() const = 0;

      /// \brief If the Joint is static, Gazebo stores the state of
      /// this Joint as a scalar inside the Joint class, so
      /// this call will NOT move the joint dynamically for a static Model.
      /// But if this Model is not static, then it is updated dynamically,
      /// all the conencted children Link's are moved as a result of the
      /// Joint angle setting.  Dynamic Joint angle update is accomplished
      /// by calling JointController::SetJointPosition.
      /// \param[in] _index Index of the axis.
      /// \param[in] _angle Angle to set the joint to.
      public: void SetAngle(unsigned int _index, math::Angle _angle);

      /// \brief Get the forces applied to the center of mass of a physics::Link
      /// due to the existence of this Joint.
      /// Note that the unit of force should be consistent with the rest
      /// of the simulation scales.
      /// \param[in] index The index of the link(0 or 1).
      /// \return Force applied to the link.
      public: virtual math::Vector3 GetLinkForce(unsigned int _index) const = 0;

      /// \brief Get the torque applied to the center of mass of a physics::Link
      /// due to the existence of this Joint.
      /// Note that the unit of torque should be consistent with the rest
      /// of the simulation scales.
      /// \param[in] index The index of the link(0 or 1)
      /// \return Torque applied to the link.
      public: virtual math::Vector3 GetLinkTorque(
                  unsigned int _index) const = 0;

      /// \brief Set a non-generic parameter for the joint.
      /// replaces SetAttribute(Attribute, int, double)
      /// \param[in] _key String key.
      /// \param[in] _index Index of the axis.
      /// \param[in] _value Value of the attribute.
      public: virtual void SetAttribute(const std::string &_key,
                                        unsigned int _index,
                                        const boost::any &_value) = 0;

      /// \brief Get a non-generic parameter for the joint.
      /// \param[in] _key String key.
      /// \param[in] _index Index of the axis.
      /// \param[in] _value Value of the attribute.
      public: virtual double GetAttribute(const std::string &_key,
                                                unsigned int _index) = 0;

      /// \brief Get the child link
      /// \return Pointer to the child link.
      public: LinkPtr GetChild() const;

      /// \brief Get the parent link.
      /// \return Pointer to the parent link.
      public: LinkPtr GetParent() const;

      /// \brief Fill a joint message.
      /// \param[out] _msg Message to fill with this joint's properties.
      public: void FillMsg(msgs::Joint &_msg);

      /// \brief Accessor to inertia ratio across this joint.
      /// \param[in] _index Joint axis index.
      /// \return returns the inertia ratio across specified joint axis.
      public: double GetInertiaRatio(unsigned int _index) const;

      /// \brief:  get the joint upper limit
      /// (replaces GetLowStop and GetHighStop)
      /// \param[in] _index Index of the axis.
      /// \return Lower limit of the axis.
      public: math::Angle GetLowerLimit(unsigned int _index) const;

      /// \brief:  get the joint lower limit
      /// (replacee GetLowStop and GetHighStop)
      /// \param[in] _index Index of the axis.
      /// \return Upper limit of the axis.
      public: math::Angle GetUpperLimit(unsigned int _index) const;

      /// \brief:  set the joint upper limit
      /// (replaces SetLowStop and SetHighStop)
      /// \param[in] _index Index of the axis.
      /// \param[in] _limit Lower limit of the axis.
      public: void SetLowerLimit(unsigned int _index, math::Angle _limit);

      /// \brief:  set the joint lower limit
      /// (replacee GetLowStop and GetHighStop)
      /// \param[in] _index Index of the axis.
      /// \param[in] _limit Upper limit of the axis.
      public: void SetUpperLimit(unsigned int _index, math::Angle _limit);

      /// \brief Set whether the joint should generate feedback.
      /// \param[in] _enable True to enable joint feedback.
      public: virtual void SetProvideFeedback(bool _enable);

      /// \brief Cache Joint Force Torque Values if necessary for physics engine
      public: virtual void CacheForceTorque() { }

      /// \brief Get damping coefficient of this joint
      /// Depreated, use GetDamping(_index) instead.
      /// \return viscous joint damping coefficient
      public: double GetDampingCoefficient() const GAZEBO_DEPRECATED(3.0);

      /// \brief Set joint stop stiffness.
      /// \param[in] _index joint axis index.
      /// \param[in] _stiffness joint stop stiffness coefficient.
      public: void SetStopStiffness(unsigned int _index, double _stiffness);

      /// \brief Set joint stop dissipation.
      /// \param[in] _index joint axis index.
      /// \param[in] _dissipation joint stop dissipation coefficient.
      public: void SetStopDissipation(unsigned int _index, double _dissipation);

      /// \brief Get joint stop stiffness.
      /// \param[in] _index joint axis index.
      /// \return joint stop stiffness coefficient.
      public: double GetStopStiffness(unsigned int _index) const;

      /// \brief Get joint stop dissipation.
      /// \param[in] _index joint axis index.
      /// \return joint stop dissipation coefficient.
      public: double GetStopDissipation(unsigned int _index) const;

      /// \brief Get initial Anchor Pose specified by model
      /// <joint><pose>...</pose></joint>
      /// \return Joint::anchorPose, initial joint anchor pose.
      public: math::Pose GetInitialAnchorPose() const;

      /// \brief Get pose of joint frame relative to world frame.
      /// Note that the joint frame is defined with a fixed offset from
      /// the child link frame.
      /// \return Pose of joint frame relative to world frame.
      public: math::Pose GetWorldPose() const;

      /// \brief Get anchor pose on parent link relative to world frame.
      /// When there is zero joint error, this should match the value
      /// returned by Joint::GetWorldPose() for the constrained degrees
      /// of freedom.
      /// \return Anchor pose on parent link in world frame.
      public: math::Pose GetParentWorldPose() const;

      /// \brief Get pose offset between anchor pose on child and parent,
      /// expressed in the parent link frame. This can be used to compute
      /// the bilateral constraint error.
      /// \return Pose offset between anchor pose on child and parent,
      /// in parent link frame.
      public: math::Pose GetAnchorErrorPose() const;

      /// \brief Get orientation of reference frame for specified axis,
      /// relative to world frame. The value of axisParentModelFrame
      /// is used to determine the appropriate frame.
      /// \param[in] _index joint axis index.
      /// \return Orientation of axis frame relative to world frame.
      public: math::Quaternion GetAxisFrame(unsigned int _index) const;

      /// \brief Get the angle of an axis helper function.
      /// \param[in] _index Index of the axis.
      /// \return Angle of the axis.
      protected: virtual math::Angle GetAngleImpl(
                     unsigned int _index) const = 0;

      /// \brief Helper function to load a joint.
      /// \param[in] _pose Pose of the anchor.
      private: void LoadImpl(const math::Pose &_pose);

      /// \brief Computes inertiaRatio for this joint during Joint::Init
      /// The inertia ratio for each joint between [1, +inf] gives a sense
      /// of how well this model will perform in iterative LCP methods.
      private: void ComputeInertiaRatio();

      /// \brief The first link this joint connects to
      protected: LinkPtr childLink;

      /// \brief The second link this joint connects to
      protected: LinkPtr parentLink;

      /// \brief Pointer to the parent model.
      protected: ModelPtr model;

      /// \brief Anchor pose.  This is the xyz offset of the joint frame from
      /// child frame specified in the parent link frame
      protected: math::Vector3 anchorPos;

      /// \brief Anchor pose specified in SDF <joint><pose> tag.
      /// AnchorPose is the transform from child link frame to joint frame
      /// specified in the child link frame.
      /// AnchorPos is more relevant in normal usage, but sometimes,
      /// we do need this (e.g. GetForceTorque and joint visualization).
      protected: math::Pose anchorPose;

      /// \brief Anchor pose relative to parent link frame.
      protected: math::Pose parentAnchorPose;

      /// \brief Anchor link.
      protected: LinkPtr anchorLink;

      /// \brief joint dissipationCoefficient
      /// Deprecated: not used, replaced by dissipationCoefficient array
      protected: double dampingCoefficient;

      /// \brief joint viscous damping coefficient
      /// Replaces dampingCoefficient
      protected: double dissipationCoefficient[MAX_JOINT_AXIS];

      /// \brief joint stiffnessCoefficient
      protected: double stiffnessCoefficient[MAX_JOINT_AXIS];

      /// \brief joint spring reference (zero load) position
      protected: double springReferencePosition[MAX_JOINT_AXIS];

      /// \brief apply damping for adding viscous damping forces on updates
      protected: gazebo::event::ConnectionPtr applyDamping;

      /// \brief Store Joint effort limit as specified in SDF
      protected: double effortLimit[MAX_JOINT_AXIS];

      /// \brief Store Joint velocity limit as specified in SDF
      protected: double velocityLimit[MAX_JOINT_AXIS];

      /// \brief Store Joint inertia ratio.  This is a measure of how well
      /// this model behaves using interative LCP solvers.
      protected: double inertiaRatio[MAX_JOINT_AXIS];

      /// \brief Store Joint position lower limit as specified in SDF
      protected: math::Angle lowerLimit[MAX_JOINT_AXIS];

      /// \brief Store Joint position upper limit as specified in SDF
      protected: math::Angle upperLimit[MAX_JOINT_AXIS];

      /// \brief Cache Joint force torque values in case physics engine
      /// clears them at the end of update step.
      protected: JointWrench wrench;

      /// \brief option to use implicit damping
      /// Deprecated, pushing this flag into individual physics engine,
      /// for example: ODEJoint::useImplicitSpringDamper.
      protected: bool useCFMDamping;

      /// \brief Flags that are set to true if an axis value is expressed
      /// in the parent model frame. Otherwise use the joint frame.
      /// See issue #494.
      protected: bool axisParentModelFrame[MAX_JOINT_AXIS];

      /// \brief An SDF pointer that allows us to only read the joint.sdf
      /// file once, which in turns limits disk reads.
      private: static sdf::ElementPtr sdfJoint;

      /// \brief Provide Feedback data for contact forces
      protected: bool provideFeedback;

      /// \brief Names of all the sensors attached to the link.
      private: std::vector<std::string> sensors;

      /// \brief Joint update event.
      private: event::EventT<void ()> jointUpdate;

      /// \brief Angle used when the joint is parent of a static model.
      private: math::Angle staticAngle;

      /// \brief Joint stop stiffness
      private: double stopStiffness[MAX_JOINT_AXIS];

      /// \brief Joint stop dissipation
      private: double stopDissipation[MAX_JOINT_AXIS];
    };
    /// \}
  }
}
#endif<|MERGE_RESOLUTION|>--- conflicted
+++ resolved
@@ -207,11 +207,7 @@
       /// \brief Get joint spring reference position.
       /// \param[in] _index Index of the axis to get.
       /// \return Joint spring stiffness coefficient for this joint.
-<<<<<<< HEAD
-      public: double GetSpringReferencePosition(unsigned int _index);
-=======
       public: double GetSpringReferencePosition(unsigned int _index) const;
->>>>>>> c85a85f0
 
       /// \brief Connect a boost::slot the the joint update signal.
       /// \param[in] _subscriber Callback for the connection.
