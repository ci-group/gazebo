--- conflicted
+++ resolved
@@ -206,12 +206,8 @@
 
       /// \brief Get joint spring reference position.
       /// \param[in] _index Index of the axis to get.
-<<<<<<< HEAD
-      /// \return Joint spring stiffness coefficient for this joint.
-=======
       /// \return Joint spring reference position
       /// (in radians for angular joints).
->>>>>>> 72f79674
       public: double GetSpringReferencePosition(unsigned int _index) const;
 
       /// \brief Connect a boost::slot the the joint update signal.
