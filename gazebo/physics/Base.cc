/*
 * Copyright (C) 2012-2016 Open Source Robotics Foundation
 *
 * Licensed under the Apache License, Version 2.0 (the "License");
 * you may not use this file except in compliance with the License.
 * You may obtain a copy of the License at
 *
 *     http://www.apache.org/licenses/LICENSE-2.0
 *
 * Unless required by applicable law or agreed to in writing, software
 * distributed under the License is distributed on an "AS IS" BASIS,
 * WITHOUT WARRANTIES OR CONDITIONS OF ANY KIND, either express or implied.
 * See the License for the specific language governing permissions and
 * limitations under the License.
 *
*/

// We also include this winsock2 trick in Base.hh but it is used last,
// so we need it again here.
#ifdef _WIN32
  // Ensure that Winsock2.h is included before Windows.h, which can get
  // pulled in by anybody (e.g., Boost).
  #include <Winsock2.h>
#endif

#include "gazebo/common/Assert.hh"
#include "gazebo/common/Console.hh"
#include "gazebo/common/Exception.hh"
#include "gazebo/util/IntrospectionManager.hh"
#include "gazebo/physics/PhysicsIface.hh"
#include "gazebo/physics/World.hh"
#include "gazebo/physics/Base.hh"

using namespace gazebo;
using namespace physics;

//////////////////////////////////////////////////
Base::Base(BasePtr _parent)
: parent(_parent)
{
  this->type = BASE;
  this->id = physics::getUniqueId();
  this->typeStr = "base";
  this->saveable = true;
  this->selected = false;

  this->sdf.reset(new sdf::Element);
  this->sdf->AddAttribute("name", "string", "__default__", true);
  this->name = "__default__";

  if (this->parent)
  {
    this->world = this->parent->GetWorld();
  }
}

//////////////////////////////////////////////////
Base::~Base()
{
  this->Fini();
}

//////////////////////////////////////////////////
void Base::Load(sdf::ElementPtr _sdf)
{
  if (_sdf)
    this->sdf = _sdf;

  GZ_ASSERT(this->sdf != NULL, "this->sdf is NULL");

  if (this->sdf->HasAttribute("name"))
    this->name = this->sdf->Get<std::string>("name");
  else
    this->name.clear();

  if (this->parent)
  {
    this->world = this->parent->GetWorld();
    this->parent->AddChild(shared_from_this());
  }

  this->ComputeScopedName();

  this->RegisterIntrospectionItems();
}

//////////////////////////////////////////////////
void Base::UpdateParameters(sdf::ElementPtr _sdf)
{
  GZ_ASSERT(_sdf != NULL, "_sdf parameter is NULL");
  GZ_ASSERT(this->sdf != NULL, "Base sdf member is NULL");
  this->sdf->Copy(_sdf);
}

//////////////////////////////////////////////////
void Base::Fini()
{
<<<<<<< HEAD
  this->UnregisterIntrospectionItems();

  Base_V::iterator iter;
=======
  // Remove self as a child of the parent
  if (this->parent)
  {
    auto temp = this->parent;
    this->parent.reset();
>>>>>>> ac63d900

    temp->RemoveChild(this->id);
  }

  // Also destroy all children.
  while (!this->children.empty())
  {
    auto child = this->children.front();
    this->RemoveChild(child);
  }
  this->children.clear();

  this->sdf.reset();

  this->world.reset();
}

//////////////////////////////////////////////////
void Base::Reset()
{
}

//////////////////////////////////////////////////
void Base::Reset(Base::EntityType _resetType)
{
  Base_V::iterator iter;
  for (iter = this->children.begin(); iter != this->children.end(); ++iter)
  {
    if ((*iter)->HasType(_resetType))
      (*iter)->Reset();

    (*iter)->Reset(_resetType);
  }
}

//////////////////////////////////////////////////
void Base::SetName(const std::string &_name)
{
  GZ_ASSERT(this->sdf != NULL, "Base sdf member is NULL");
  GZ_ASSERT(this->sdf->GetAttribute("name"), "Base sdf missing name attribute");
  this->sdf->GetAttribute("name")->Set(_name);
  this->name = _name;
  this->ComputeScopedName();
}

//////////////////////////////////////////////////
std::string Base::GetName() const
{
  return this->name;
}

//////////////////////////////////////////////////
uint32_t Base::GetId() const
{
  return this->id;
}

//////////////////////////////////////////////////
void Base::SetSaveable(bool _v)
{
  this->saveable = _v;
}

//////////////////////////////////////////////////
bool Base::GetSaveable() const
{
  return this->saveable;
}

//////////////////////////////////////////////////
int Base::GetParentId() const
{
  return this->parent == NULL ? 0 : this->parent->GetId();
}

//////////////////////////////////////////////////
void Base::SetParent(BasePtr _parent)
{
  this->parent = _parent;
}

//////////////////////////////////////////////////
BasePtr Base::GetParent() const
{
  return this->parent;
}

//////////////////////////////////////////////////
void Base::AddChild(BasePtr _child)
{
  if (_child == NULL)
    gzthrow("Cannot add a null _child to an entity");

  // Add this _child to our list
  if (std::find(this->children.begin(), this->children.end(), _child)
      == this->children.end())
  {
    this->children.push_back(_child);
  }
}

//////////////////////////////////////////////////
void Base::RemoveChild(unsigned int _id)
{
  this->RemoveChild(this->GetById(_id));
}

//////////////////////////////////////////////////
unsigned int Base::GetChildCount() const
{
  return this->children.size();
}

//////////////////////////////////////////////////
void Base::AddType(Base::EntityType _t)
{
  this->type = this->type | (unsigned int)_t;

  if (this->type & MODEL)
    this->typeStr = "model";
  else if (this->type & LINK)
    this->typeStr = "link";
  else if (this->type & COLLISION)
    this->typeStr = "collision";
  else if (this->type & ACTOR)
    this->typeStr = "actor";
  else if (this->type & LIGHT)
    this->typeStr = "light";
  else if (this->type & VISUAL)
    this->typeStr = "visual";
  else if (this->type & JOINT)
    this->typeStr = "joint";
  else if (this->type & SHAPE)
    this->typeStr = "shape";
}

//////////////////////////////////////////////////
BasePtr Base::GetChild(unsigned int _i) const
{
  if (_i < this->children.size())
    return this->children[_i];

  return BasePtr();
}

//////////////////////////////////////////////////
BasePtr Base::GetChild(const std::string &_name)
{
  std::string fullName = this->GetScopedName() + "::" + _name;
  return this->GetByName(fullName);
}

//////////////////////////////////////////////////
void Base::RemoveChild(const std::string &_name)
{
  this->RemoveChild(this->GetByName(_name));
}

//////////////////////////////////////////////////
void Base::RemoveChild(physics::BasePtr _child)
{
  if (!_child)
    return;

  // Fini
  _child->SetParent(nullptr);
  _child->Fini();

  // Remove from vector if still there
  this->children.erase(std::remove(this->children.begin(),
                                   this->children.end(), _child),
                                   this->children.end());
}

//////////////////////////////////////////////////
void Base::RemoveChildren()
{
  this->children.clear();
}

//////////////////////////////////////////////////
BasePtr Base::GetById(unsigned int _id) const
{
  BasePtr result;
  Base_V::const_iterator biter;

  for (biter = this->children.begin(); biter != this->children.end(); ++biter)
  {
    if ((*biter)->GetId() == _id)
    {
      result = *biter;
      break;
    }
  }

  return result;
}

//////////////////////////////////////////////////
BasePtr Base::GetByName(const std::string &_name)
{
  if (this->GetScopedName() == _name || this->GetName() == _name)
    return shared_from_this();

  BasePtr result;
  Base_V::const_iterator iter;

  for (iter = this->children.begin();
      iter != this->children.end() && result == NULL; ++iter)
    result = (*iter)->GetByName(_name);

  return result;
}

//////////////////////////////////////////////////
std::string Base::GetScopedName(bool _prependWorldName) const
{
  if (_prependWorldName && this->world)
    return this->world->GetName() + "::" + this->scopedName;
  else
    return this->scopedName;
}

//////////////////////////////////////////////////
common::URI Base::URI() const
{
  common::URI uri;

  uri.SetScheme("data");

  BasePtr p = this->parent;
  while (p)
  {
    if (p->GetParent())
    {
      uri.Path().PushFront(p->GetName());
      uri.Path().PushFront(p->TypeStr());
    }

    p = p->GetParent();
  }

  uri.Path().PushBack(this->TypeStr());
  uri.Path().PushBack(this->GetName());
  uri.Path().PushFront(this->world->GetName());
  uri.Path().PushFront("world");

  return uri;
}

/////////////////////////////////////////////////
void Base::RegisterIntrospectionItems()
{
  // nothing for now
}

/////////////////////////////////////////////////
void Base::UnregisterIntrospectionItems()
{
  for (auto &item : this->introspectionItems)
    util::IntrospectionManager::Instance()->Unregister(item.Str());

  this->introspectionItems.clear();
}

//////////////////////////////////////////////////
void Base::ComputeScopedName()
{
  BasePtr p = this->parent;
  this->scopedName = this->GetName();

  while (p)
  {
    if (p->GetParent())
      this->scopedName.insert(0, p->GetName()+"::");
    p = p->GetParent();
  }
}

//////////////////////////////////////////////////
bool Base::HasType(const Base::EntityType &_t) const
{
  return ((unsigned int)(_t & this->type) == (unsigned int)_t);
}

//////////////////////////////////////////////////
unsigned int Base::GetType() const
{
  return this->type;
}

//////////////////////////////////////////////////
std::string Base::TypeStr() const
{
  return this->typeStr;
}

//////////////////////////////////////////////////
void Base::Print(const std::string &_prefix)
{
  Base_V::iterator iter;
  gzmsg << _prefix << this->GetName() << "\n";

  for (iter = this->children.begin(); iter != this->children.end(); ++iter)
    (*iter)->Print(_prefix + "  ");
}

//////////////////////////////////////////////////
bool Base::SetSelected(bool _s)
{
  this->selected = _s;

  Base_V::iterator iter;
  for (iter = this->children.begin(); iter != this->children.end(); ++iter)
    (*iter)->SetSelected(_s);

  return true;
}

//////////////////////////////////////////////////
bool Base::IsSelected() const
{
  return this->selected;
}

//////////////////////////////////////////////////
bool Base::operator ==(const Base &ent) const
{
  return ent.GetName() == this->GetName();
}

//////////////////////////////////////////////////
void Base::SetWorld(const WorldPtr &_newWorld)
{
  this->world = _newWorld;

  Base_V::iterator iter;
  for (iter = this->children.begin(); iter != this->children.end(); ++iter)
  {
    (*iter)->SetWorld(this->world);
  }
}

//////////////////////////////////////////////////
const WorldPtr &Base::GetWorld() const
{
  return this->world;
}

//////////////////////////////////////////////////
const sdf::ElementPtr Base::GetSDF()
{
  GZ_ASSERT(this->sdf != NULL, "Base sdf member is NULL");
  this->sdf->Update();
  return this->sdf;
}<|MERGE_RESOLUTION|>--- conflicted
+++ resolved
@@ -95,17 +95,13 @@
 //////////////////////////////////////////////////
 void Base::Fini()
 {
-<<<<<<< HEAD
   this->UnregisterIntrospectionItems();
 
-  Base_V::iterator iter;
-=======
   // Remove self as a child of the parent
   if (this->parent)
   {
     auto temp = this->parent;
     this->parent.reset();
->>>>>>> ac63d900
 
     temp->RemoveChild(this->id);
   }
