/*
 * Copyright 2011 Nate Koenig & Andrew Howard
 *
 * Licensed under the Apache License, Version 2.0 (the "License");
 * you may not use this file except in compliance with the License.
 * You may obtain a copy of the License at
 *
 *     http://www.apache.org/licenses/LICENSE-2.0
 *
 * Unless required by applicable law or agreed to in writing, software
 * distributed under the License is distributed on an "AS IS" BASIS,
 * WITHOUT WARRANTIES OR CONDITIONS OF ANY KIND, either express or implied.
 * See the License for the specific language governing permissions and
 * limitations under the License.
 *
*/
/* Desc: Heightmap shape
 * Author: Nate Keonig, Andrew Howard
 * Date: 8 May 2003
 */

#include <string.h>
#include <math.h>

#include "common/Image.hh"
#include "common/Exception.hh"

#include "physics/HeightmapShape.hh"

using namespace gazebo;
using namespace physics;


//////////////////////////////////////////////////
HeightmapShape::HeightmapShape(CollisionPtr _parent)
    : Shape(_parent)
{
  this->AddType(Base::HEIGHTMAP_SHAPE);
}

//////////////////////////////////////////////////
HeightmapShape::~HeightmapShape()
{
}

//////////////////////////////////////////////////
void HeightmapShape::Load(sdf::ElementPtr _sdf)
{
  Base::Load(_sdf);

  // Use the image to get the size of the heightmap
  this->img.Load(this->sdf->GetValueString("filename"));

  if (this->img.GetWidth() != this->img.GetHeight() ||
      !math::isPowerOfTwo(this->img.GetWidth()-1))
  {
    gzthrow("Heightmap image size must be square, with a size of 2^n+1\n");
  }
}

//////////////////////////////////////////////////
void HeightmapShape::Init()
{
  this->subSampling = 4;

  math::Vector3 terrainSize = this->GetSize();

  // sampling size along image width and height
  this->vertSize = this->img.GetWidth() * this->subSampling;
  this->scale.x = terrainSize.x / this->vertSize;
  this->scale.y = terrainSize.y / this->vertSize;

<<<<<<< HEAD
  if (math::equal(this->img.GetMaxColor().r, 0.0f))
    this->scale.z = terrainSize.z;
  else
    this->scale.z = terrainSize.z / this->img.GetMaxColor().r;
=======
  if (math::equal(this->img.GetMaxColor().R(), 0))
    this->scale.z = fabs(terrainSize.z);
  else
    this->scale.z = fabs(terrainSize.z) / this->img.GetMaxColor().R();
>>>>>>> 8d657f6e

  // Step 1: Construct the heightmap lookup table, using the ogre ray scene
  // query functionality
  this->FillHeightMap();
}

//////////////////////////////////////////////////
void HeightmapShape::FillHeightMap()
{
  unsigned int x, y;
  float h = 0;
  float h1 = 0;
  float h2 = 0;

  // Resize the vector to match the size of the vertices
  this->heights.resize(this->vertSize * this->vertSize);

  common::Color pixel;

  double yf, xf, dy, dx;
  int y1, y2, x1, x2;
  double px1, px2, px3, px4;

  int imgHeight = this->img.GetHeight();
  int imgWidth = this->img.GetWidth();
  // Bytes per row
  unsigned int pitch = this->img.GetPitch();
  // Bytes per pixel
  unsigned int bpp = pitch / imgWidth;

  unsigned char *data = NULL;
  unsigned int count;
  this->img.GetData(&data, count);

  // Iterate over all the verices
  for (y = 0; y < this->vertSize; y++)
  {
    // yf ranges between 0 and 4
    yf = y / static_cast<double>(this->subSampling);
    y1 = floor(yf);
    y2 = ceil(yf);
    if (y2 >= imgHeight)
      y2 = imgHeight-1;
    dy = yf - y1;

    for (x = 0; x < this->vertSize; x++)
    {
      xf = x / static_cast<double>(this->subSampling);
      x1 = floor(xf);
      x2 = ceil(xf);
      if (x2 >= imgWidth)
        x2 = imgWidth-1;
      dx = xf - x1;

      px1 = static_cast<int>(data[y1 * pitch + x1 * bpp]) / 255.0;
      px2 = static_cast<int>(data[y1 * pitch + x2 * bpp]) / 255.0;
      h1 = (px1 - ((px1 - px2) * dx));

      px3 = static_cast<int>(data[y2 * pitch + x1 * bpp]) / 255.0;
      px4 = static_cast<int>(data[y2 * pitch + x2 * bpp]) / 255.0;
      h2 = (px3 - ((px3 - px4) * dx));

      h = (h1 - ((h1 - h2) * dy)) * this->scale.z;

      // invert pixel definition so 1=ground, 0=full height,
      //   if the terrain size has a negative z component
      //   this is mainly for backward compatibility
      if (this->GetSize().z < 0)
        h = 1.0 - h;

      // Store the height for future use
      this->heights[y * this->vertSize + x] = h;
    }
  }

  delete [] data;
}

//////////////////////////////////////////////////
std::string HeightmapShape::GetFilename() const
{
  return this->sdf->GetValueString("filename");
}

//////////////////////////////////////////////////
math::Vector3 HeightmapShape::GetSize() const
{
  return this->sdf->GetValueVector3("size");
}

//////////////////////////////////////////////////
math::Vector3 HeightmapShape::GetOrigin() const
{
  return this->sdf->GetValueVector3("pose");
}

//////////////////////////////////////////////////
void HeightmapShape::FillShapeMsg(msgs::Geometry &_msg)
{
  _msg.set_type(msgs::Geometry::HEIGHTMAP);
  msgs::Set(_msg.mutable_heightmap()->mutable_image(),
            common::Image(this->GetFilename()));
  msgs::Set(_msg.mutable_heightmap()->mutable_size(), this->GetSize());
  msgs::Set(_msg.mutable_heightmap()->mutable_origin(), this->GetOrigin());
}

//////////////////////////////////////////////////
void HeightmapShape::ProcessMsg(const msgs::Geometry & /*_msg*/)
{
  gzerr << "TODO: not implement yet.";
}

//////////////////////////////////////////////////
math::Vector2i HeightmapShape::GetVertexCount() const
{
  return math::Vector2i(this->img.GetWidth(), this->img.GetHeight());
}

/////////////////////////////////////////////////
float HeightmapShape::GetHeight(int _x, int _y)
{
  return this->heights[_y * this->vertSize + _x];
}

/////////////////////////////////////////////////
float HeightmapShape::GetMaxHeight() const
{
  float max = GZ_FLT_MIN;
  for (unsigned int i = 0; i < this->heights.size(); ++i)
  {
    if (this->heights[i] > max)
      max = this->heights[i];
  }

  return max;
}

/////////////////////////////////////////////////
float HeightmapShape::GetMinHeight() const
{
  float min = GZ_FLT_MAX;
  for (unsigned int i = 0; i < this->heights.size(); ++i)
  {
    if (this->heights[i] < min)
      min = this->heights[i];
  }

  return min;
}<|MERGE_RESOLUTION|>--- conflicted
+++ resolved
@@ -70,17 +70,10 @@
   this->scale.x = terrainSize.x / this->vertSize;
   this->scale.y = terrainSize.y / this->vertSize;
 
-<<<<<<< HEAD
   if (math::equal(this->img.GetMaxColor().r, 0.0f))
-    this->scale.z = terrainSize.z;
-  else
-    this->scale.z = terrainSize.z / this->img.GetMaxColor().r;
-=======
-  if (math::equal(this->img.GetMaxColor().R(), 0))
     this->scale.z = fabs(terrainSize.z);
   else
     this->scale.z = fabs(terrainSize.z) / this->img.GetMaxColor().R();
->>>>>>> 8d657f6e
 
   // Step 1: Construct the heightmap lookup table, using the ogre ray scene
   // query functionality
