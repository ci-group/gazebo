--- conflicted
+++ resolved
@@ -1,9 +1,5 @@
 /*
-<<<<<<< HEAD
- * Copyright 2013 Open Source Robotics Foundation
-=======
  * Copyright (C) 2012-2013 Open Source Robotics Foundation
->>>>>>> bd8c3ba5
  *
  * Licensed under the Apache License, Version 2.0 (the "License");
  * you may not use this file except in compliance with the License.
@@ -31,14 +27,16 @@
 #include <string.h>
 #include <math.h>
 
+#include "gazebo/math/gzmath.hh"
+
+#include "gazebo/transport/transport.hh"
 #include "gazebo/common/Assert.hh"
 #include "gazebo/common/Console.hh"
 #include "gazebo/common/Image.hh"
 #include "gazebo/common/CommonIface.hh"
 #include "gazebo/common/Exception.hh"
-#include "gazebo/math/gzmath.hh"
+
 #include "gazebo/physics/HeightmapShape.hh"
-#include "gazebo/transport/transport.hh"
 
 using namespace gazebo;
 using namespace physics;
