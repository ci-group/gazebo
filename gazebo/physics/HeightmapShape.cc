--- conflicted
+++ resolved
@@ -22,12 +22,8 @@
 #include <gazebo/gazebo_config.h>
 
 #ifdef HAVE_GDAL
-<<<<<<< HEAD
-# include <gdal/gdalwarper.h>
-# include <gdal/gdal_priv.h>
-=======
 # include <gdalwarper.h>
->>>>>>> 6595164d
+# include <gdal_priv.h>
 #endif
 
 #include <algorithm>
