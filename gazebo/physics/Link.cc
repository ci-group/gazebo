--- conflicted
+++ resolved
@@ -1114,23 +1114,58 @@
 }
 
 /////////////////////////////////////////////////
-<<<<<<< HEAD
-double Link::GetWorldEnergyPotential()
-{
+double Link::GetWorldEnergyPotential() const
+{
+  // compute gravitational potential energy for link CG location
+  // use origin as reference position
+  // E = -m g^T z
+  double m = this->GetInertial()->GetMass();
+  math::Vector3 g = this->GetWorld()->GetPhysicsEngine()->GetGravity();
+  math::Vector3 z = this->GetWorldCoGPose().pos;
+  return -m * g.Dot(z);
+}
+
+/////////////////////////////////////////////////
+double Link::GetWorldEnergyKinetic() const
+{
+  double energy = 0.0;
+
+  // compute linear kinetic energy
+  // E = 1/2 m v^T v
+  {
+    double m = this->GetInertial()->GetMass();
+    math::Vector3 v = this->GetWorldCoGLinearVel();
+    energy += 0.5 * m * v.Dot(v);
+  }
+
+  // compute angular kinetic energy
+  // E = 1/2 w^T I w
+  {
+    math::Vector3 w = this->GetWorldAngularVel();
+    math::Matrix3 I = this->GetWorldInertiaMatrix();
+    energy += 0.5 * w.Dot(I * w);
+  }
+
+  return energy;
+}
+
+/////////////////////////////////////////////////
+double Link::GetWorldEnergy() const
+{
+  return this->GetWorldEnergyPotential() + this->GetWorldEnergyKinetic();
+}
+
+/////////////////////////////////////////////////
+double Link::GetWorldEnergyKineticFiltered()
+{
+  // update filtered velocity for box
+  this->linVelFil.Update(this->GetWorldLinearVel());
+  this->angVelFil.Update(this->GetWorldAngularVel());
+
   // compute potential energy for link CG location
-  math::Vector3 pos = this->GetWorldPose().pos;
-  math::Vector3 g = this->GetWorld()->GetPhysicsEngine()->GetGravity();
-  double height = pos.Dot(g.Normalize());
-  double m = this->GetInertial()->GetMass();
-  return 0.5 * m * g.GetLength() * height;
-}
-
-/////////////////////////////////////////////////
-double Link::GetWorldEnergyKinetic()
-{
-  // compute potential energy for link CG location
-  math::Vector3 linVel = this->GetWorldLinearVel();
-  math::Vector3 angVel = this->GetWorldAngularVel();
+  math::Vector3 linVel = this->linVelFil.Get();
+  math::Vector3 angVel = this->angVelFil.Get();
+
   double m = this->GetInertial()->GetMass();
   math::Matrix3 moi = this->GetInertial()->GetMOI();
 
@@ -1150,41 +1185,6 @@
 }
 
 /////////////////////////////////////////////////
-double Link::GetWorldEnergy()
-{
-  return this->GetWorldEnergyPotential() + this->GetWorldEnergyKinetic();
-}
-
-/////////////////////////////////////////////////
-double Link::GetWorldEnergyKineticFiltered()
-{
-  // update filtered velocity for box
-  this->linVelFil.Update(this->GetWorldLinearVel());
-  this->angVelFil.Update(this->GetWorldAngularVel());
-
-  // compute potential energy for link CG location
-  math::Vector3 linVel = this->linVelFil.Get();
-  math::Vector3 angVel = this->angVelFil.Get();
-
-  double m = this->GetInertial()->GetMass();
-  math::Matrix3 moi = this->GetInertial()->GetMOI();
-
-  double linKE = 0.5 * m * linVel.GetSquaredLength();
-
-  // todo: make this an operator
-  // compute tmp = w' * MOI
-  math::Vector3 tmp(
-    angVel.x * moi[0][0] + angVel.y * moi[1][0] + angVel.z * moi[2][0],
-    angVel.x * moi[0][1] + angVel.y * moi[1][1] + angVel.z * moi[2][1],
-    angVel.x * moi[0][2] + angVel.y * moi[1][2] + angVel.z * moi[2][2]);
-  // compute w' * MOI * w = tmp * w
-  double wIw = tmp.Dot(angVel);
-  double angKE = 0.5 * wIw;
-
-  return linKE + angKE;
-}
-
-/////////////////////////////////////////////////
 double Link::GetWorldEnergyFiltered()
 {
   return this->GetWorldEnergyPotential() +
@@ -1195,45 +1195,4 @@
 double Link::GetWorldEnergyKineticVibrational()
 {
   return this->GetWorldEnergyKinetic() - this->GetWorldEnergyKineticFiltered();
-=======
-double Link::GetWorldEnergyPotential() const
-{
-  // compute gravitational potential energy for link CG location
-  // use origin as reference position
-  // E = -m g^T z
-  double m = this->GetInertial()->GetMass();
-  math::Vector3 g = this->GetWorld()->GetPhysicsEngine()->GetGravity();
-  math::Vector3 z = this->GetWorldCoGPose().pos;
-  return -m * g.Dot(z);
-}
-
-/////////////////////////////////////////////////
-double Link::GetWorldEnergyKinetic() const
-{
-  double energy = 0.0;
-
-  // compute linear kinetic energy
-  // E = 1/2 m v^T v
-  {
-    double m = this->GetInertial()->GetMass();
-    math::Vector3 v = this->GetWorldCoGLinearVel();
-    energy += 0.5 * m * v.Dot(v);
-  }
-
-  // compute angular kinetic energy
-  // E = 1/2 w^T I w
-  {
-    math::Vector3 w = this->GetWorldAngularVel();
-    math::Matrix3 I = this->GetWorldInertiaMatrix();
-    energy += 0.5 * w.Dot(I * w);
-  }
-
-  return energy;
-}
-
-/////////////////////////////////////////////////
-double Link::GetWorldEnergy() const
-{
-  return this->GetWorldEnergyPotential() + this->GetWorldEnergyKinetic();
->>>>>>> 957b886c
 }