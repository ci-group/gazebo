--- conflicted
+++ resolved
@@ -731,13 +731,8 @@
   auto box = this->CollisionBoundingBox();
   auto onBox = onEntity->CollisionBoundingBox();
 
-<<<<<<< HEAD
-  auto p = onEntity->GetWorldPose().Ign();
+  auto p = onEntity->WorldPose();
   p.Pos().Z() = onBox.Max().Z() + box.ZLength()*0.5;
-=======
-  math::Pose p = onEntity->WorldPose();
-  p.pos.z = onBox.max.z + box.GetZLength()*0.5;
->>>>>>> ca7b4b34
   this->SetWorldPose(p);
 }
 
@@ -749,19 +744,11 @@
   RayShapePtr rayShape = boost::dynamic_pointer_cast<RayShape>(
     this->GetWorld()->Physics()->CreateShape("ray", CollisionPtr()));
 
-<<<<<<< HEAD
   auto box = this->CollisionBoundingBox();
-  auto start = this->GetWorldPose().pos.Ign();
+  auto start = this->WorldPose().Pos();
   auto end = start;
   start.Z() = box.Min().Z() - 0.00001;
   end.Z() -= 1000;
-=======
-  math::Box box = this->GetCollisionBoundingBox();
-  math::Vector3 start = this->WorldPose().Pos();
-  math::Vector3 end = start;
-  start.z = box.min.z - 0.00001;
-  end.z -= 1000;
->>>>>>> ca7b4b34
   rayShape->SetPoints(start, end);
   rayShape->GetIntersection(_distBelow, _entityName);
   _distBelow += 0.00001;
