/*
 * Copyright (C) 2012-2016 Open Source Robotics Foundation
 *
 * Licensed under the Apache License, Version 2.0 (the "License");
 * you may not use this file except in compliance with the License.
 * You may obtain a copy of the License at
 *
 *     http://www.apache.org/licenses/LICENSE-2.0
 *
 * Unless required by applicable law or agreed to in writing, software
 * distributed under the License is distributed on an "AS IS" BASIS,
 * WITHOUT WARRANTIES OR CONDITIONS OF ANY KIND, either express or implied.
 * See the License for the specific language governing permissions and
 * limitations under the License.
 *
*/
#ifdef _WIN32
  // Ensure that Winsock2.h is included before Windows.h, which can get
  // pulled in by anybody (e.g., Boost).
  #include <Winsock2.h>
#endif

#include <boost/bind.hpp>
#include <boost/function.hpp>
#include <boost/thread/recursive_mutex.hpp>

#include "gazebo/msgs/msgs.hh"

#include "gazebo/common/Assert.hh"
#include "gazebo/common/Events.hh"
#include "gazebo/common/Console.hh"
#include "gazebo/common/Animation.hh"
#include "gazebo/common/KeyFrame.hh"

#include "gazebo/transport/Publisher.hh"
#include "gazebo/transport/TransportIface.hh"
#include "gazebo/transport/Node.hh"

#include "gazebo/physics/RayShape.hh"
#include "gazebo/physics/Collision.hh"
#include "gazebo/physics/Model.hh"
#include "gazebo/physics/Link.hh"
#include "gazebo/physics/World.hh"
#include "gazebo/physics/PhysicsEngine.hh"
#include "gazebo/physics/Entity.hh"

using namespace gazebo;
using namespace physics;

//////////////////////////////////////////////////
Entity::Entity(BasePtr _parent)
  : Base(_parent)
{
  this->isStatic = false;
  this->isCanonicalLink = false;
  this->node = transport::NodePtr(new transport::Node());
  this->AddType(ENTITY);

  this->visualMsg = new msgs::Visual;
  this->visualMsg->set_id(this->id);

  if (this->world)
    this->visualMsg->set_parent_name(this->world->Name());
  else
  {
    gzerr << "No world set when constructing an Entity.\n";
    this->visualMsg->set_parent_name("no_world_name");
  }

  if (this->parent && this->parent->HasType(ENTITY))
  {
    this->parentEntity = boost::dynamic_pointer_cast<Entity>(this->parent);
    this->visualMsg->set_parent_name(this->parentEntity->GetScopedName());
    this->SetStatic(this->parentEntity->IsStatic());
  }

  this->setWorldPoseFunc = &Entity::SetWorldPoseDefault;

  this->scale = ignition::math::Vector3d::One;
}

//////////////////////////////////////////////////
Entity::~Entity()
{
  this->Fini();
}

//////////////////////////////////////////////////
void Entity::Load(sdf::ElementPtr _sdf)
{
  Base::Load(_sdf);
  this->node->Init(this->GetWorld()->Name());

  this->poseSub = this->node->Subscribe("~/pose/modify",
      &Entity::OnPoseMsg, this);
  this->visPub = this->node->Advertise<msgs::Visual>("~/visual", 200);
  this->requestPub = this->node->Advertise<msgs::Request>("~/request");

  this->visualMsg->set_name(this->GetScopedName());

  {
    if (this->parent && this->parentEntity)
    {
      this->worldPose = this->sdf->Get<ignition::math::Pose3d>("pose") +
                        this->parentEntity->worldPose;
    }
    else
    {
      this->worldPose = this->sdf->Get<ignition::math::Pose3d>("pose");
    }

    this->initialRelativePose = this->sdf->Get<ignition::math::Pose3d>("pose");
  }

  if (this->parent)
  {
    this->visualMsg->set_parent_name(this->parent->GetScopedName());
    this->visualMsg->set_parent_id(this->parent->GetId());
  }
  else
  {
    this->visualMsg->set_parent_name(this->world->Name());
    this->visualMsg->set_parent_id(0);
  }
  msgs::Set(this->visualMsg->mutable_pose(), this->RelativePose());

  if (this->HasType(Base::MODEL))
    this->visualMsg->set_type(msgs::Visual::MODEL);
  if (this->HasType(Base::LINK))
    this->visualMsg->set_type(msgs::Visual::LINK);
  if (this->HasType(Base::COLLISION))
    this->visualMsg->set_type(msgs::Visual::COLLISION);

  this->visPub->Publish(*this->visualMsg);

  if (this->HasType(Base::MODEL))
    this->setWorldPoseFunc = &Entity::SetWorldPoseModel;
  else if (this->IsCanonicalLink())
    this->setWorldPoseFunc = &Entity::SetWorldPoseCanonicalLink;
  else
    this->setWorldPoseFunc = &Entity::SetWorldPoseDefault;
}

//////////////////////////////////////////////////
void Entity::SetName(const std::string &_name)
{
  // TODO: if an entitie's _name is changed, then the old visual is never
  // removed. Should add in functionality to modify/update the visual
  Base::SetName(_name);
}

//////////////////////////////////////////////////
void Entity::SetStatic(const bool &_s)
{
  Base_V::iterator iter;

  this->isStatic = _s;

  for (iter = this->children.begin(); iter != this->children.end(); ++iter)
  {
    EntityPtr e = boost::dynamic_pointer_cast<Entity>(*iter);
    if (e)
      e->SetStatic(_s);
  }
}

//////////////////////////////////////////////////
bool Entity::IsStatic() const
{
  return this->isStatic;
}

//////////////////////////////////////////////////
void Entity::SetInitialRelativePose(const math::Pose &_p)
{
  this->SetInitialRelativePose(_p.Ign());
}

//////////////////////////////////////////////////
void Entity::SetInitialRelativePose(const ignition::math::Pose3d &_p)
{
  this->initialRelativePose = _p;
}

//////////////////////////////////////////////////
math::Pose Entity::GetInitialRelativePose() const
{
  return this->InitialRelativePose();
}

//////////////////////////////////////////////////
ignition::math::Pose3d Entity::InitialRelativePose() const
{
  return this->initialRelativePose;
}

//////////////////////////////////////////////////
math::Box Entity::GetBoundingBox() const
{
<<<<<<< HEAD
  return this->BoundingBox();
=======
#ifndef _WIN32
  #pragma GCC diagnostic push
  #pragma GCC diagnostic ignored "-Wdeprecated-declarations"
#endif
  return this->BoundingBox();
#ifndef _WIN32
  #pragma GCC diagnostic pop
#endif
>>>>>>> 1c9e0c17
}

//////////////////////////////////////////////////
ignition::math::Box Entity::BoundingBox() const
{
<<<<<<< HEAD
  return ignition::math::Box(
      ignition::math::Vector3d::Zero, ignition::math::Vector3d::One);
=======
  return ignition::math::Box(ignition::math::Vector3d::Zero,
                             ignition::math::Vector3d::One);
>>>>>>> 1c9e0c17
}

//////////////////////////////////////////////////
void Entity::SetCanonicalLink(bool _value)
{
  this->isCanonicalLink = _value;
}

//////////////////////////////////////////////////
void Entity::SetAnimation(common::PoseAnimationPtr _anim)
{
  this->animationStartPose = this->worldPose;

  this->prevAnimationTime = this->world->SimTime();
  this->animation = _anim;
  this->onAnimationComplete.clear();
  this->animationConnection = event::Events::ConnectWorldUpdateBegin(
      boost::bind(&Entity::UpdateAnimation, this, _1));
}

//////////////////////////////////////////////////
void Entity::SetAnimation(const common::PoseAnimationPtr &_anim,
                          boost::function<void()> _onComplete)
{
  this->animationStartPose = this->worldPose;

  this->prevAnimationTime = this->world->SimTime();
  this->animation = _anim;
  this->onAnimationComplete = _onComplete;
  this->animationConnection = event::Events::ConnectWorldUpdateBegin(
      boost::bind(&Entity::UpdateAnimation, this, _1));
}

//////////////////////////////////////////////////
void Entity::StopAnimation()
{
  this->animation.reset();
  this->onAnimationComplete.clear();
  this->animationConnection.reset();
}

//////////////////////////////////////////////////
void Entity::PublishPose()
{
  GZ_ASSERT(this->GetParentModel() != NULL,
      "An entity without a parent model should not happen");

  this->world->PublishModelPose(this->GetParentModel());
}

//////////////////////////////////////////////////
math::Pose Entity::GetRelativePose() const
{
  return this->RelativePose();
}

//////////////////////////////////////////////////
ignition::math::Pose3d Entity::RelativePose() const
{
  // We return the initialRelativePose for COLLISION objects because they
  // cannot move relative to their parent link.
  // \todo Look into storing relative poses for all objects instead of world
  // poses. It may simplify pose updating.
  if (this->IsCanonicalLink() || this->HasType(COLLISION))
  {
    return this->initialRelativePose;
  }
  else if (this->parent && this->parentEntity)
  {
    return this->worldPose - this->parentEntity->WorldPose();
  }
  else
  {
    return this->worldPose;
  }
}

//////////////////////////////////////////////////
void Entity::SetRelativePose(const math::Pose &_pose, bool _notify,
        bool _publish)
{
  this->SetRelativePose(_pose.Ign(), _notify, _publish);
}

//////////////////////////////////////////////////
void Entity::SetRelativePose(const ignition::math::Pose3d &_pose,
    const bool _notify, const bool _publish)
{
  if (this->parent && this->parentEntity)
    this->SetWorldPose(_pose + this->parentEntity->WorldPose(), _notify,
                              _publish);
  else
    this->SetWorldPose(_pose, _notify, _publish);
}

//////////////////////////////////////////////////
void Entity::SetWorldTwist(const math::Vector3 &_linear,
    const math::Vector3 &_angular, bool _updateChildren)
{
  return this->SetWorldTwist(_linear.Ign(), _angular.Ign(), _updateChildren);
}

//////////////////////////////////////////////////
void Entity::SetWorldTwist(const ignition::math::Vector3d &_linear,
    const ignition::math::Vector3d &_angular, const bool _updateChildren)
{
  if (this->HasType(LINK) || this->HasType(MODEL))
  {
    if (this->HasType(LINK))
    {
      Link* link = dynamic_cast<Link*>(this);
      link->SetLinearVel(_linear);
      link->SetAngularVel(_angular);
    }
    if (_updateChildren)
    {
      // force an update of all children
      for  (Base_V::iterator iter = this->children.begin();
            iter != this->children.end(); ++iter)
      {
        if ((*iter)->HasType(ENTITY))
        {
          EntityPtr entity = boost::static_pointer_cast<Entity>(*iter);
          entity->SetWorldTwist(_linear, _angular, _updateChildren);
        }
      }
    }
  }
}

//////////////////////////////////////////////////
void Entity::SetWorldPoseModel(
    const ignition::math::Pose3d &_pose,
    const bool _notify, const bool _publish)
{
  ignition::math::Pose3d oldModelWorldPose = this->worldPose;

  // initialization: (no children?) set own worldPose
  this->worldPose = _pose;
  this->worldPose.Correct();

  // (OnPoseChange uses GetWorldPose)
  if (_notify)
    this->UpdatePhysicsPose(false);

  //
  // user deliberate setting: lock and update all children's wp
  //

  // force an update of all children
  // update all children pose, moving them with the model.
  // The outer loop updates all the links.
  for (Base_V::iterator iter = this->children.begin();
      iter != this->children.end(); ++iter)
  {
    if ((*iter)->HasType(ENTITY))
    {
      EntityPtr entity = boost::static_pointer_cast<Entity>(*iter);

      if (entity->HasType(LINK))
      {
        if (entity->IsCanonicalLink())
          entity->worldPose = (entity->initialRelativePose + _pose);
        else
        {
          entity->worldPose = ((entity->worldPose - oldModelWorldPose) + _pose);
          if (_publish)
            entity->PublishPose();
        }

        if (_notify)
          entity->UpdatePhysicsPose(false);

        // Tell collisions that their current world pose is dirty (needs
        // updating). We set a dirty flag instead of directly updating the
        // value to improve performance.
        for (Base_V::iterator iterC = (*iter)->children.begin();
             iterC != (*iter)->children.end(); ++iterC)
        {
          if ((*iterC)->HasType(COLLISION))
          {
            CollisionPtr entityC =
                boost::static_pointer_cast<Collision>(*iterC);
            entityC->SetWorldPoseDirty();
          }
        }
      }
      else if (entity->HasType(MODEL))
      {
        // set pose of nested models
        entity->SetWorldPoseModel(
            (entity->worldPose - oldModelWorldPose) + _pose, _notify, _publish);
      }
      else
      {
        gzerr << "SetWorldPoseModel error: unknown type of entity in Model."
          << std::endl;
      }
    }
  }
}

//////////////////////////////////////////////////
void Entity::SetWorldPoseCanonicalLink(
    const ignition::math::Pose3d &_pose,
    const bool _notify, const bool _publish)
{
  this->worldPose = _pose;
  this->worldPose.Correct();

  if (_notify)
    this->UpdatePhysicsPose(true);

  if (!this->parentEntity->HasType(MODEL))
  {
    gzerr << "SetWorldPose for Canonical Body [" << this->GetName()
        << "] but parent[" << this->parentEntity->GetName()
        << "] is not a MODEL!" << std::endl;
    return;
  }

  EntityPtr parentEnt = this->parentEntity;
  ignition::math::Pose3d relativePose = this->initialRelativePose;
  ignition::math::Pose3d updatePose = _pose;

  // recursively update parent model pose based on new canonical link pose
  while (parentEnt && parentEnt->HasType(MODEL))
  {
    // setting parent Model world pose from canonical link world pose
    // where _pose is the canonical link's world pose
    parentEnt->worldPose = ignition::math::Pose3d(-relativePose) + updatePose;

    parentEnt->worldPose.Correct();

    if (_notify)
      parentEnt->UpdatePhysicsPose(false);

    if (_publish)
      this->parentEntity->PublishPose();

    updatePose = parentEnt->worldPose;
    relativePose = parentEnt->InitialRelativePose();

    parentEnt = boost::dynamic_pointer_cast<Entity>(parentEnt->GetParent());
  }

  // Tell collisions that their current world pose is dirty (needs
  // updating). We set a dirty flag instead of directly updating the
  // value to improve performance.
  for (Base_V::iterator iterC = this->children.begin();
      iterC != this->children.end(); ++iterC)
  {
    if ((*iterC)->HasType(COLLISION))
    {
      CollisionPtr entityC = boost::static_pointer_cast<Collision>(*iterC);
      entityC->SetWorldPoseDirty();
    }
  }
}

//////////////////////////////////////////////////
void Entity::SetWorldPoseDefault(const ignition::math::Pose3d &_pose,
    const bool _notify, const bool /*_publish*/)
{
  this->worldPose = _pose;
  this->worldPose.Correct();

  if (_notify)
    this->UpdatePhysicsPose(true);
}


//////////////////////////////////////////////////
//   The entity stores an initialRelativePose and dynamic worldPose
//   When calling SetWorldPose (SWP) or SetRelativePose on an entity
//   that is a Model (M), Canonical Body (CB) or Body (B), different
//   considerations need to be taken.
// Below is a table that summarizes the current code.
//  +----------------------------------------------------------+
//  |     |     M          |  CB             |  B              |
//  |----------------------------------------------------------|
//  |SWP  | Lock           | Lock            | Set BWP         |
//  |     | Update MWP     | Set CBWP        |                 |
//  |     | SWP Children   | SWP M = CB-CBRP |                 |
//  |----------------------------------------------------------|
//  |SRP  | WP = RP + PP   | WP = RP + PP    | WP = RP + PP    |
//  |----------------------------------------------------------|
//  |GWP  | return WP      | return WP       | return WP       |
//  |----------------------------------------------------------|
//  |GRP  | RP = WP - RP   | return CBRP     | RP = WP - RP    |
//  +----------------------------------------------------------+
//  Legends
//    M    - Model
//    CB   - Canonical Body
//    B    - Non-Canonical Body
//    *WP  - *WorldPose
//    *RP  - *RelativePose (relative to parent)
//    SWP  - SetWorldPose
//    GWP  - GetWorldPose
//    MWP  - Model World Pose
//    CBRP - Canonical Body Relative (to Model) Pose
//
void Entity::SetWorldPose(const ignition::math::Pose3d &_pose,
    const bool _notify, const bool _publish)
{
  {
    std::lock_guard<std::mutex> lock(this->GetWorld()->WorldPoseMutex());
    (*this.*setWorldPoseFunc)(_pose, _notify, _publish);
  }
  if (_publish)
    this->PublishPose();
}

//////////////////////////////////////////////////
void Entity::SetWorldPose(const math::Pose &_pose, bool _notify, bool _publish)
{
  this->SetWorldPose(_pose.Ign(), _notify, _publish);
}

//////////////////////////////////////////////////
void Entity::UpdatePhysicsPose(bool _updateChildren)
{
  this->OnPoseChange();

  /// if children update is requested
  if (_updateChildren)
  {
    for (Base_V::iterator iter = this->children.begin();
         iter != this->children.end(); ++iter)
    {
      if ((*iter)->HasType(LINK))
      {
        // call child Link::OnPoseChange()
        boost::static_pointer_cast<Link>(*iter)->OnPoseChange();
      }
    }
  }

  /// Static Collision objects have no corresponding ODE body
  /// So if one calls MyStaticModel.SetWorldPose(p),
  /// we should force children update
  if (this->IsStatic())
  {
    for (Base_V::iterator iter = this->children.begin();
         iter != this->children.end(); ++iter)
    {
      CollisionPtr coll = boost::static_pointer_cast<Collision>(*iter);
      if (coll && (*iter)->HasType(COLLISION))
      {
        // update collision pose
        //   to model's world pose + it's intial relative pose
        coll->worldPose.Pos() = this->worldPose.Pos() +
          this->worldPose.Rot().RotateVector(coll->initialRelativePose.Pos());
        coll->worldPose.Rot() = this->worldPose.Rot() *
          coll->initialRelativePose.Rot();
        coll->OnPoseChange();
      }
      else
      {
        // not static or not a Collision type, do nothing
      }
    }
  }
}

//////////////////////////////////////////////////
ModelPtr Entity::GetParentModel()
{
  BasePtr p;
  if (this->HasType(MODEL))
    return boost::dynamic_pointer_cast<Model>(shared_from_this());

  p = this->parent;
  GZ_ASSERT(p, "Parent of an entity is NULL");

  while (p->GetParent() && p->GetParent()->HasType(MODEL))
    p = p->GetParent();

  return boost::dynamic_pointer_cast<Model>(p);
}

//////////////////////////////////////////////////
CollisionPtr Entity::GetChildCollision(const std::string &_name)
{
  BasePtr base = this->GetByName(_name);
  if (base)
    return boost::dynamic_pointer_cast<Collision>(base);

  return CollisionPtr();
}

//////////////////////////////////////////////////
LinkPtr Entity::GetChildLink(const std::string &_name)
{
  BasePtr base = this->GetByName(_name);
  if (base)
    return boost::dynamic_pointer_cast<Link>(base);

  return LinkPtr();
}

//////////////////////////////////////////////////
void Entity::OnPoseMsg(ConstPosePtr &_msg)
{
  if (_msg->name() == this->GetScopedName())
  {
    ignition::math::Pose3d p = msgs::ConvertIgn(*_msg);
    this->SetWorldPose(p);
  }
}

//////////////////////////////////////////////////
void Entity::Fini()
{
  // TODO: put this back in
  // this->GetWorld()-Physics()->RemoveEntity(this);

  if (this->requestPub)
  {
    auto msg = msgs::CreateRequest("entity_delete", this->GetScopedName());
    this->requestPub->Publish(*msg, true);
    delete msg;
  }

  // Clean transport
  {
    this->posePub.reset();
    this->requestPub.reset();
    this->visPub.reset();

    this->poseSub.reset();

    if (this->node)
      this->node->Fini();
    this->node.reset();
  }

  this->animationConnection.reset();
  this->connections.clear();

  if (this->visualMsg)
    delete this->visualMsg;
  this->visualMsg = NULL;

  this->parentEntity.reset();

  Base::Fini();
}

//////////////////////////////////////////////////
void Entity::Reset()
{
  this->SetRelativePose(this->initialRelativePose);
}

//////////////////////////////////////////////////
void Entity::UpdateParameters(sdf::ElementPtr _sdf)
{
  Base::UpdateParameters(_sdf);

  ignition::math::Pose3d parentPose;
  if (this->parent && this->parentEntity)
    parentPose = this->parentEntity->worldPose;

  ignition::math::Pose3d newPose = _sdf->Get<ignition::math::Pose3d>("pose");
  if (newPose != this->RelativePose())
  {
    this->SetRelativePose(newPose);
  }
}

//////////////////////////////////////////////////
void Entity::UpdateAnimation(const common::UpdateInfo &_info)
{
  common::PoseKeyFrame kf(0);

  this->animation->AddTime((_info.simTime - this->prevAnimationTime).Double());
  this->animation->GetInterpolatedKeyFrame(kf);

  ignition::math::Pose3d offset;
  offset.Pos() = kf.Translation();
  offset.Rot() = kf.Rotation();

  this->SetWorldPose(offset);
  this->prevAnimationTime = _info.simTime;

  if (this->animation->GetLength() <= this->animation->GetTime())
  {
    this->animationConnection.reset();
    if (this->onAnimationComplete)
    {
      this->onAnimationComplete();
    }
  }
}

//////////////////////////////////////////////////
const math::Pose Entity::GetDirtyPose() const
{
  return this->DirtyPose();
}

//////////////////////////////////////////////////
const ignition::math::Pose3d &Entity::DirtyPose() const
{
  return this->dirtyPose;
}

//////////////////////////////////////////////////
math::Box Entity::GetCollisionBoundingBox() const
{
<<<<<<< HEAD
  return this->CollisionBoundingBox();
=======
#ifndef _WIN32
  #pragma GCC diagnostic push
  #pragma GCC diagnostic ignored "-Wdeprecated-declarations"
#endif
  return this->CollisionBoundingBox();
#ifndef _WIN32
  #pragma GCC diagnostic pop
#endif
>>>>>>> 1c9e0c17
}

//////////////////////////////////////////////////
ignition::math::Box Entity::CollisionBoundingBox() const
{
<<<<<<< HEAD
  BasePtr base = boost::const_pointer_cast<Base>(shared_from_this()); return
  this->CollisionBoundingBoxHelper(base);
=======
  BasePtr base = boost::const_pointer_cast<Base>(shared_from_this());
  return this->CollisionBoundingBoxHelper(base);
>>>>>>> 1c9e0c17
}

//////////////////////////////////////////////////
ignition::math::Box Entity::CollisionBoundingBoxHelper(BasePtr _base) const
{
  if (_base->HasType(COLLISION))
    return boost::dynamic_pointer_cast<Collision>(_base)->BoundingBox();

  ignition::math::Box box;

  for (unsigned int i = 0; i < _base->GetChildCount(); i++)
  {
    box += this->CollisionBoundingBoxHelper(_base->GetChild(i));
  }

  return box;
}

//////////////////////////////////////////////////
void Entity::PlaceOnEntity(const std::string &_entityName)
{
  EntityPtr onEntity = this->GetWorld()->EntityByName(_entityName);
<<<<<<< HEAD
  ignition::math::Box box = this->CollisionBoundingBox();
  ignition::math::Box onBox = onEntity->CollisionBoundingBox();

  ignition::math::Pose3d p = onEntity->WorldPose();
=======
  auto box = this->CollisionBoundingBox();
  auto onBox = onEntity->CollisionBoundingBox();

  auto p = onEntity->WorldPose();
>>>>>>> 1c9e0c17
  p.Pos().Z() = onBox.Max().Z() + box.ZLength()*0.5;
  this->SetWorldPose(p);
}

//////////////////////////////////////////////////
void Entity::GetNearestEntityBelow(double &_distBelow,
                                   std::string &_entityName)
{
  this->GetWorld()->Physics()->InitForThread();
  RayShapePtr rayShape = boost::dynamic_pointer_cast<RayShape>(
    this->GetWorld()->Physics()->CreateShape("ray", CollisionPtr()));

<<<<<<< HEAD
  ignition::math::Box box = this->CollisionBoundingBox();
  ignition::math::Vector3d start = this->WorldPose().Pos();
  ignition::math::Vector3d end = start;
=======
  auto box = this->CollisionBoundingBox();
  auto start = this->WorldPose().Pos();
  auto end = start;
>>>>>>> 1c9e0c17
  start.Z() = box.Min().Z() - 0.00001;
  end.Z() -= 1000;
  rayShape->SetPoints(start, end);
  rayShape->GetIntersection(_distBelow, _entityName);
  _distBelow += 0.00001;
}

//////////////////////////////////////////////////
void Entity::PlaceOnNearestEntityBelow()
{
  double dist;
  std::string entityName;
  this->GetNearestEntityBelow(dist, entityName);
  if (dist > 0.0)
  {
    ignition::math::Pose3d p = this->WorldPose();
    p.Pos().Z() -= dist;
    this->SetWorldPose(p);
  }
}

//////////////////////////////////////////////////
math::Vector3 Entity::GetRelativeLinearVel() const
{
  return this->RelativeLinearVel();
}

//////////////////////////////////////////////////
ignition::math::Vector3d Entity::RelativeLinearVel() const
{
  return ignition::math::Vector3d::Zero;
}

//////////////////////////////////////////////////
math::Vector3 Entity::GetWorldLinearVel() const
{
  return this->WorldLinearVel();
}

//////////////////////////////////////////////////
ignition::math::Vector3d Entity::WorldLinearVel() const
{
  return ignition::math::Vector3d::Zero;
}

//////////////////////////////////////////////////
math::Vector3 Entity::GetRelativeAngularVel() const
{
  return this->RelativeAngularVel();
}

//////////////////////////////////////////////////
ignition::math::Vector3d Entity::RelativeAngularVel() const
{
  return ignition::math::Vector3d::Zero;
}

//////////////////////////////////////////////////
math::Vector3 Entity::GetWorldAngularVel() const
{
  return this->WorldAngularVel();
}

//////////////////////////////////////////////////
ignition::math::Vector3d Entity::WorldAngularVel() const
{
  return ignition::math::Vector3d::Zero;
}

//////////////////////////////////////////////////
math::Vector3 Entity::GetRelativeLinearAccel() const
{
  return this->RelativeLinearAccel();
}

//////////////////////////////////////////////////
ignition::math::Vector3d Entity::RelativeLinearAccel() const
{
  return ignition::math::Vector3d::Zero;
}

//////////////////////////////////////////////////
math::Vector3 Entity::GetWorldLinearAccel() const
{
  return this->WorldLinearAccel();
}

//////////////////////////////////////////////////
ignition::math::Vector3d Entity::WorldLinearAccel() const
{
  return ignition::math::Vector3d::Zero;
}

//////////////////////////////////////////////////
math::Vector3 Entity::GetRelativeAngularAccel() const
{
  return this->RelativeAngularAccel();
}

//////////////////////////////////////////////////
ignition::math::Vector3d Entity::RelativeAngularAccel() const
{
  return ignition::math::Vector3d::Zero;
}

//////////////////////////////////////////////////
math::Vector3 Entity::GetWorldAngularAccel() const
{
  return this->WorldAngularAccel();
}

//////////////////////////////////////////////////
ignition::math::Vector3d Entity::WorldAngularAccel() const
{
  return ignition::math::Vector3d::Zero;
}<|MERGE_RESOLUTION|>--- conflicted
+++ resolved
@@ -197,9 +197,6 @@
 //////////////////////////////////////////////////
 math::Box Entity::GetBoundingBox() const
 {
-<<<<<<< HEAD
-  return this->BoundingBox();
-=======
 #ifndef _WIN32
   #pragma GCC diagnostic push
   #pragma GCC diagnostic ignored "-Wdeprecated-declarations"
@@ -208,19 +205,13 @@
 #ifndef _WIN32
   #pragma GCC diagnostic pop
 #endif
->>>>>>> 1c9e0c17
 }
 
 //////////////////////////////////////////////////
 ignition::math::Box Entity::BoundingBox() const
 {
-<<<<<<< HEAD
   return ignition::math::Box(
       ignition::math::Vector3d::Zero, ignition::math::Vector3d::One);
-=======
-  return ignition::math::Box(ignition::math::Vector3d::Zero,
-                             ignition::math::Vector3d::One);
->>>>>>> 1c9e0c17
 }
 
 //////////////////////////////////////////////////
@@ -732,9 +723,6 @@
 //////////////////////////////////////////////////
 math::Box Entity::GetCollisionBoundingBox() const
 {
-<<<<<<< HEAD
-  return this->CollisionBoundingBox();
-=======
 #ifndef _WIN32
   #pragma GCC diagnostic push
   #pragma GCC diagnostic ignored "-Wdeprecated-declarations"
@@ -743,19 +731,13 @@
 #ifndef _WIN32
   #pragma GCC diagnostic pop
 #endif
->>>>>>> 1c9e0c17
 }
 
 //////////////////////////////////////////////////
 ignition::math::Box Entity::CollisionBoundingBox() const
 {
-<<<<<<< HEAD
   BasePtr base = boost::const_pointer_cast<Base>(shared_from_this()); return
   this->CollisionBoundingBoxHelper(base);
-=======
-  BasePtr base = boost::const_pointer_cast<Base>(shared_from_this());
-  return this->CollisionBoundingBoxHelper(base);
->>>>>>> 1c9e0c17
 }
 
 //////////////////////////////////////////////////
@@ -778,17 +760,10 @@
 void Entity::PlaceOnEntity(const std::string &_entityName)
 {
   EntityPtr onEntity = this->GetWorld()->EntityByName(_entityName);
-<<<<<<< HEAD
   ignition::math::Box box = this->CollisionBoundingBox();
   ignition::math::Box onBox = onEntity->CollisionBoundingBox();
 
   ignition::math::Pose3d p = onEntity->WorldPose();
-=======
-  auto box = this->CollisionBoundingBox();
-  auto onBox = onEntity->CollisionBoundingBox();
-
-  auto p = onEntity->WorldPose();
->>>>>>> 1c9e0c17
   p.Pos().Z() = onBox.Max().Z() + box.ZLength()*0.5;
   this->SetWorldPose(p);
 }
@@ -801,15 +776,9 @@
   RayShapePtr rayShape = boost::dynamic_pointer_cast<RayShape>(
     this->GetWorld()->Physics()->CreateShape("ray", CollisionPtr()));
 
-<<<<<<< HEAD
   ignition::math::Box box = this->CollisionBoundingBox();
   ignition::math::Vector3d start = this->WorldPose().Pos();
   ignition::math::Vector3d end = start;
-=======
-  auto box = this->CollisionBoundingBox();
-  auto start = this->WorldPose().Pos();
-  auto end = start;
->>>>>>> 1c9e0c17
   start.Z() = box.Min().Z() - 0.00001;
   end.Z() -= 1000;
   rayShape->SetPoints(start, end);
