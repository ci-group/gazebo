--- conflicted
+++ resolved
@@ -134,38 +134,6 @@
   }
 }
 
-<<<<<<< HEAD
-TEST_F(Joint_TEST, ForceTorque1ODE)
-{
-  ForceTorque1("ode");
-}
-
-#ifdef HAVE_SIMBODY
-TEST_F(Joint_TEST, ForceTorque1Simbody)
-{
-  ForceTorque1("simbody");
-}
-#endif  // HAVE_SIMBODY
-
-#ifdef HAVE_BULLET
-
-/// bullet collision parameters needs tweaking?
-TEST_F(Joint_TEST, ForceTorque1Bullet)
-{
-  // uncomment when bullet 2.82 is released
-  // ForceTorque1("bullet");
-}
-#endif  // HAVE_BULLET
-
-#ifdef HAVE_DART
-TEST_F(Joint_TEST, ForceTorque1DART)
-{
-  ForceTorque1("dart");
-}
-#endif  // HAVE_DART
-
-=======
->>>>>>> b2e1a14a
 void Joint_TEST::ForceTorque2(const std::string &_physicsEngine)
 {
   // Load our force torque test world
@@ -311,36 +279,6 @@
   gzdbg << "t after 20 steps : " << t << "\n";
 }
 
-<<<<<<< HEAD
-TEST_F(Joint_TEST, ForceTorque2ODE)
-{
-  ForceTorque2("ode");
-}
-
-#ifdef HAVE_SIMBODY
-TEST_F(Joint_TEST, ForceTorque2Simbody)
-{
-  ForceTorque2("simbody");
-}
-#endif  // HAVE_SIMBODY
-
-#ifdef HAVE_BULLET
-TEST_F(Joint_TEST, ForceTorque2Bullet)
-{
-  // uncomment when bullet 2.82 is released
-  // ForceTorque2("bullet");
-}
-#endif  // HAVE_BULLET
-
-#ifdef HAVE_DART
-TEST_F(Joint_TEST, ForceTorque2DART)
-{
-  ForceTorque2("dart");
-}
-#endif  // HAVE_DART
-
-=======
->>>>>>> b2e1a14a
 void Joint_TEST::GetForceTorqueWithAppliedForce(
   const std::string &_physicsEngine)
 {
@@ -465,37 +403,6 @@
   }
 }
 
-<<<<<<< HEAD
-TEST_F(Joint_TEST, GetForceTorqueWithAppliedForceODE)
-{
-  GetForceTorqueWithAppliedForce("ode");
-}
-
-#ifdef HAVE_SIMBODY
-TEST_F(Joint_TEST, GetForceTorqueWithAppliedForceSimbody)
-{
-  GetForceTorqueWithAppliedForce("simbody");
-}
-#endif  // HAVE_SIMBODY
-
-#ifdef HAVE_BULLET
-/// bullet collision parameters needs tweaking
-TEST_F(Joint_TEST, GetForceTorqueWithAppliedForceBullet)
-{
-  // uncomment when bullet 2.82 is released
-  // GetForceTorqueWithAppliedForce("bullet");
-}
-#endif  // HAVE_BULLET
-
-#ifdef HAVE_DART
-TEST_F(Joint_TEST, GetForceTorqueWithAppliedForceDART)
-{
-  GetForceTorqueWithAppliedForce("dart");
-}
-#endif  // HAVE_DART
-
-=======
->>>>>>> b2e1a14a
 // Fixture for testing all joint types.
 class Joint_TEST_All : public Joint_TEST {};
 
@@ -737,6 +644,13 @@
 ////////////////////////////////////////////////////////////////////////
 void Joint_TEST::JointTorqueTest(const std::string &_physicsEngine)
 {
+  /// \TODO: dart not complete for this test
+  if (_physicsEngine == "dart")
+  {
+    gzerr << "Aborting test for DART, see issues #903.\n";
+    return;
+  }
+
   // Load our inertial test world
   Load("worlds/joint_test.world", true, _physicsEngine);
 
@@ -796,41 +710,6 @@
   }
 }
 
-<<<<<<< HEAD
-TEST_P(Joint_TEST, JointTorqueTest)
-{
-  JointTorqueTest(this->physicsEngine);
-}
-
-#ifdef HAVE_SIMBODY
-TEST_F(Joint_TEST, JointTorqueTestSimbody)
-{
-  JointTorqueTest("simbody");
-}
-#endif  // HAVE_SIMBODY
-
-#ifdef HAVE_BULLET
-/// bullet collision parameters needs tweaking
-TEST_F(Joint_TEST, JointTorqueTestBullet)
-{
-  gzerr << "JointTorqueTestBullet fails because dynamic joint manipulation "
-        << "is not yet working\n";
-  // JointTorqueTest("bullet");
-}
-#endif  // HAVE_BULLET
-
-#ifdef HAVE_DART
-TEST_F(Joint_TEST, JointTorqueTestDART)
-{
-  gzerr << "JointTorqueTestDART fails because dynamic joint creating/removing "
-        << "is not yet working. "
-        << "Please see issue #903.\n";
-  // JointTorqueTest("dart");
-}
-#endif  // HAVE_DART
-
-=======
->>>>>>> b2e1a14a
 void Joint_TEST::JointCreationDestructionTest(const std::string &_physicsEngine)
 {
   /// \TODO: Disable for now until functionality is implemented
