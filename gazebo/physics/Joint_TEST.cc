/*
 * Copyright (C) 2012-2013 Open Source Robotics Foundation
 *
 * Licensed under the Apache License, Version 2.0 (the "License");
 * you may not use this file except in compliance with the License.
 * You may obtain a copy of the License at
 *
 *     http://www.apache.org/licenses/LICENSE-2.0
 *
 * Unless required by applicable law or agreed to in writing, software
 * distributed under the License is distributed on an "AS IS" BASIS,
 * WITHOUT WARRANTIES OR CONDITIONS OF ANY KIND, either express or implied.
 * See the License for the specific language governing permissions and
 * limitations under the License.
 *
*/

#include <gtest/gtest.h>
#include "gazebo/physics/physics.hh"
#include "gazebo/physics/Joint.hh"
#include "gazebo/physics/Joint_TEST.hh"
#include "test/integration/helper_physics_generator.hh"

#define TOL 1e-6
#define TOL_CONT 2.0

using namespace gazebo;

void Joint_TEST::ForceTorque1(const std::string &_physicsEngine)
{
  // Load our force torque test world
  Load("worlds/force_torque_test.world", true, _physicsEngine);

  // Get a pointer to the world, make sure world loads
  physics::WorldPtr world = physics::get_world("default");
  ASSERT_TRUE(world != NULL);

  // Verify physics engine type
  physics::PhysicsEnginePtr physics = world->GetPhysicsEngine();
  ASSERT_TRUE(physics != NULL);
  EXPECT_EQ(physics->GetType(), _physicsEngine);

  physics->SetGravity(math::Vector3(0, 0, -50));

  // simulate 1 step
  world->StepWorld(1);
  double t = world->GetSimTime().Double();

  // get time step size
  double dt = world->GetPhysicsEngine()->GetMaxStepSize();
  EXPECT_GT(dt, 0);
  gzlog << "dt : " << dt << "\n";

  // verify that time moves forward
  EXPECT_DOUBLE_EQ(t, dt);
  gzlog << "t after one step : " << t << "\n";

  // get joint and get force torque
  physics::ModelPtr model_1 = world->GetModel("model_1");
  physics::LinkPtr link_1 = model_1->GetLink("link_1");
  physics::LinkPtr link_2 = model_1->GetLink("link_2");
  physics::JointPtr joint_01 = model_1->GetJoint("joint_01");
  physics::JointPtr joint_12 = model_1->GetJoint("joint_12");

  gzlog << "-------------------Test 1-------------------\n";
  for (unsigned int i = 0; i < 10; ++i)
  {
    world->StepWorld(1);
    // test joint_01 wrench
    physics::JointWrench wrench_01 = joint_01->GetForceTorque(0u);
    EXPECT_DOUBLE_EQ(wrench_01.body1Force.x,    0.0);
    EXPECT_DOUBLE_EQ(wrench_01.body1Force.y,    0.0);
    EXPECT_DOUBLE_EQ(wrench_01.body1Force.z, 1000.0);
    EXPECT_DOUBLE_EQ(wrench_01.body1Torque.x,   0.0);
    EXPECT_DOUBLE_EQ(wrench_01.body1Torque.y,   0.0);
    EXPECT_DOUBLE_EQ(wrench_01.body1Torque.z,   0.0);

    EXPECT_DOUBLE_EQ(wrench_01.body2Force.x,  -wrench_01.body1Force.x);
    EXPECT_DOUBLE_EQ(wrench_01.body2Force.y,  -wrench_01.body1Force.y);
    EXPECT_DOUBLE_EQ(wrench_01.body2Force.z,  -wrench_01.body1Force.z);
    EXPECT_DOUBLE_EQ(wrench_01.body2Torque.x, -wrench_01.body1Torque.x);
    EXPECT_DOUBLE_EQ(wrench_01.body2Torque.y, -wrench_01.body1Torque.y);
    EXPECT_DOUBLE_EQ(wrench_01.body2Torque.z, -wrench_01.body1Torque.z);

    gzlog << "link_1 pose [" << link_1->GetWorldPose()
          << "] velocity [" << link_1->GetWorldLinearVel()
          << "]\n";
    gzlog << "link_2 pose [" << link_2->GetWorldPose()
          << "] velocity [" << link_2->GetWorldLinearVel()
          << "]\n";
    gzlog << "joint_01 force torque : "
          << "force1 [" << wrench_01.body1Force
          << " / 0 0 1000"
          << "] torque1 [" << wrench_01.body1Torque
          << " / 0 0 0"
          << "] force2 [" << wrench_01.body2Force
          << " / 0 0 -1000"
          << "] torque2 [" << wrench_01.body2Torque
          << " / 0 0 0"
          << "]\n";

    // test joint_12 wrench
    physics::JointWrench wrench_12 = joint_12->GetForceTorque(0u);
    EXPECT_DOUBLE_EQ(wrench_12.body1Force.x,    0.0);
    EXPECT_DOUBLE_EQ(wrench_12.body1Force.y,    0.0);
    EXPECT_DOUBLE_EQ(wrench_12.body1Force.z,  500.0);
    EXPECT_DOUBLE_EQ(wrench_12.body1Torque.x,   0.0);
    EXPECT_DOUBLE_EQ(wrench_12.body1Torque.y,   0.0);
    EXPECT_DOUBLE_EQ(wrench_12.body1Torque.z,   0.0);

    EXPECT_DOUBLE_EQ(wrench_12.body2Force.x,  -wrench_12.body1Force.x);
    EXPECT_DOUBLE_EQ(wrench_12.body2Force.y,  -wrench_12.body1Force.y);
    EXPECT_DOUBLE_EQ(wrench_12.body2Force.z,  -wrench_12.body1Force.z);
    EXPECT_DOUBLE_EQ(wrench_12.body2Torque.x, -wrench_12.body1Torque.x);
    EXPECT_DOUBLE_EQ(wrench_12.body2Torque.y, -wrench_12.body1Torque.y);
    EXPECT_DOUBLE_EQ(wrench_12.body2Torque.z, -wrench_12.body1Torque.z);

    gzlog << "link_1 pose [" << link_1->GetWorldPose()
          << "] velocity [" << link_1->GetWorldLinearVel()
          << "]\n";
    gzlog << "link_2 pose [" << link_2->GetWorldPose()
          << "] velocity [" << link_2->GetWorldLinearVel()
          << "]\n";
    gzlog << "joint_12 force torque : "
          << "force1 [" << wrench_12.body1Force
          << " / 0 0 500"
          << "] torque1 [" << wrench_12.body1Torque
          << " / 0 0 0"
          << "] force2 [" << wrench_12.body2Force
          << " / 0 0 -500"
          << "] torque2 [" << wrench_12.body2Torque
          << " / 0 0 0"
          << "]\n";
  }
}

TEST_F(Joint_TEST, ForceTorque1ODE)
{
  ForceTorque1("ode");
}

#ifdef HAVE_SIMBODY
TEST_F(Joint_TEST, ForceTorque1Simbody)
{
  ForceTorque1("simbody");
}
#endif  // HAVE_SIMBODY

#ifdef HAVE_BULLET

/// bullet collision parameters needs tweaking?
TEST_F(Joint_TEST, ForceTorque1Bullet)
{
  // uncomment when bullet 2.82 is released
  // ForceTorque1("bullet");
}
#endif  // HAVE_BULLET

#ifdef HAVE_DART
TEST_F(Joint_TEST, ForceTorque1DART)
{
  ForceTorque1("dart");
}
#endif  // HAVE_DART

void Joint_TEST::ForceTorque2(const std::string &_physicsEngine)
{
  // Load our force torque test world
  Load("worlds/force_torque_test.world", true, _physicsEngine);

  // Get a pointer to the world, make sure world loads
  physics::WorldPtr world = physics::get_world("default");
  ASSERT_TRUE(world != NULL);

  // Verify physics engine type
  physics::PhysicsEnginePtr physics = world->GetPhysicsEngine();
  ASSERT_TRUE(physics != NULL);
  EXPECT_EQ(physics->GetType(), _physicsEngine);

  physics->SetGravity(math::Vector3(0, 0, -50));

  // simulate 1 step
  world->StepWorld(1);
  double t = world->GetSimTime().Double();

  // get time step size
  double dt = world->GetPhysicsEngine()->GetMaxStepSize();
  EXPECT_GT(dt, 0);
  gzlog << "dt : " << dt << "\n";

  // verify that time moves forward
  EXPECT_DOUBLE_EQ(t, dt);
  gzlog << "t after one step : " << t << "\n";

  // get joint and get force torque
  physics::ModelPtr model_1 = world->GetModel("model_1");
  physics::LinkPtr link_1 = model_1->GetLink("link_1");
  physics::LinkPtr link_2 = model_1->GetLink("link_2");
  physics::JointPtr joint_01 = model_1->GetJoint("joint_01");
  physics::JointPtr joint_12 = model_1->GetJoint("joint_12");

  // perturbe joints so top link topples over, then remeasure
  physics->SetGravity(math::Vector3(-30, 10, -50));
  // tune joint stop properties
  joint_01->SetAttribute("stop_erp", 0, 0.02);
  joint_12->SetAttribute("stop_erp", 0, 0.02);
  // wait for dynamics to stabilize
  world->StepWorld(2000);
  // check force torques in new system
  gzlog << "\n-------------------Test 2-------------------\n";
  for (unsigned int i = 0; i < 5; ++i)
  {
    world->StepWorld(1);
    // Dbg joint_01 force torque :
    //   force1 [600 -200 999.99999600000001 / 600 -1000 -200]
    //   torque1 [749.999819 82.840868 -450.00009699999998 / 750 450 0]
    //   force2 [-600 999.99976200000003 200.00117299999999 / -600 1000 200]
    //   torque2 [-749.999819 -450 -82.841396000000003 / -750 -450 0]
    // Dbg joint_12 force torque :
    //   force1 [300 -499.99987900000002 -100.000587 / 300 -500 -100]
    //   torque1 [249.99994000000001 150 82.841396000000003 / 250 150 0]
    //   force2 [-300.000407 499.99963500000001 100.000587 / -300 500 100]
    //   torque2 [-249.999818 -150.000203 -82.841396000000003 / -250 -150 0]

    // test joint_01 wrench
    physics::JointWrench wrench_01 = joint_01->GetForceTorque(0u);
    EXPECT_NEAR(wrench_01.body1Force.x,   600.0,  6.0);
    EXPECT_NEAR(wrench_01.body1Force.y,  -200.0, 10.0);
    EXPECT_NEAR(wrench_01.body1Force.z,  1000.0,  2.0);
    EXPECT_NEAR(wrench_01.body1Torque.x,  750.0,  7.5);
    EXPECT_NEAR(wrench_01.body1Torque.y,    0.0,  4.5);
    EXPECT_NEAR(wrench_01.body1Torque.z, -450.0,  0.1);

    EXPECT_NEAR(wrench_01.body2Force.x,  -600.0,  6.0);
    EXPECT_NEAR(wrench_01.body2Force.y,  1000.0, 10.0);
    if (_physicsEngine == "dart")
    {
      // DART needs greater tolerance due to joint limit violation
      // Please see issue #902
      EXPECT_NEAR(wrench_01.body2Force.z,   200.0,  8.6);
    }
    else
    {
      EXPECT_NEAR(wrench_01.body2Force.z,   200.0,  2.0);
    }
    EXPECT_NEAR(wrench_01.body2Torque.x, -750.0,  7.5);
    EXPECT_NEAR(wrench_01.body2Torque.y, -450.0,  4.5);
    EXPECT_NEAR(wrench_01.body2Torque.z,    0.0,  0.1);

    gzlog << "joint_01 force torque : "
          << "force1 [" << wrench_01.body1Force
          << " / 600 -200 1000"
          << "] torque1 [" << wrench_01.body1Torque
          << " / 750 0 450"
          << "] force2 [" << wrench_01.body2Force
          << " / -600 1000 200"
          << "] torque2 [" << wrench_01.body2Torque
          << " / -750 -450 0"
          << "]\n";

    gzlog << "joint angle1[" << std::setprecision(17) << joint_01->GetAngle(0)
          << "] angle2[" << joint_12->GetAngle(0) << "]\n";

    // test joint_12 wrench
    physics::JointWrench wrench_12 = joint_12->GetForceTorque(0u);
    EXPECT_NEAR(wrench_12.body1Force.x,   300.0,  3.0);
    EXPECT_NEAR(wrench_12.body1Force.y,  -500.0,  5.0);
    if (_physicsEngine == "dart")
    {
      // DART needs greater tolerance due to joint limit violation
      // Please see issue #902
      EXPECT_NEAR(wrench_12.body1Force.z,  -100.0,  4.3);
    }
    else
    {
      EXPECT_NEAR(wrench_12.body1Force.z,  -100.0,  1.0);
    }
    EXPECT_NEAR(wrench_12.body1Torque.x,  250.0,  5.0);
    EXPECT_NEAR(wrench_12.body1Torque.y,  150.0,  3.0);
    EXPECT_NEAR(wrench_12.body1Torque.z,    0.0,  0.1);

    // A good check is that
    // the computed body1Torque shoud in fact be opposite of body1Torque
    EXPECT_NEAR(wrench_12.body2Force.x,  -wrench_12.body1Force.x,  1e-1);
    EXPECT_NEAR(wrench_12.body2Force.y,  -wrench_12.body1Force.y,  1e-1);
    EXPECT_NEAR(wrench_12.body2Force.z,  -wrench_12.body1Force.z,  1e-1);
    EXPECT_NEAR(wrench_12.body2Torque.x, -wrench_12.body1Torque.x, 1e-1);
    EXPECT_NEAR(wrench_12.body2Torque.y, -wrench_12.body1Torque.y, 1e-1);
    EXPECT_NEAR(wrench_12.body2Torque.z, -wrench_12.body1Torque.z, 1e-1);

    gzlog << "joint_12 force torque : "
          << "force1 [" << wrench_12.body1Force
          << " / 300 -500 -100"
          << "] torque1 [" << wrench_12.body1Torque
          << " / 250 150 0"
          << "] force2 [" << wrench_12.body2Force
          << " / -300 500 100"
          << "] torque2 [" << wrench_12.body2Torque
          << " / -250 -150 0"
          << "]\n";
  }

  // simulate a few steps
  int steps = 20;
  world->StepWorld(steps);
  t = world->GetSimTime().Double();
  EXPECT_GT(t, 0.99*dt*static_cast<double>(steps+1));
  gzdbg << "t after 20 steps : " << t << "\n";
}

TEST_F(Joint_TEST, ForceTorque2ODE)
{
  ForceTorque2("ode");
}

#ifdef HAVE_SIMBODY
TEST_F(Joint_TEST, ForceTorque2Simbody)
{
  ForceTorque2("simbody");
}
#endif  // HAVE_SIMBODY

#ifdef HAVE_BULLET
TEST_F(Joint_TEST, ForceTorque2Bullet)
{
  // uncomment when bullet 2.82 is released
  // ForceTorque2("bullet");
}
#endif  // HAVE_BULLET

#ifdef HAVE_DART
TEST_F(Joint_TEST, ForceTorque2DART)
{
  ForceTorque2("dart");
}
#endif  // HAVE_DART

void Joint_TEST::GetForceTorqueWithAppliedForce(
  const std::string &_physicsEngine)
{
  // Load our force torque test world
  Load("worlds/force_torque_test2.world", true, _physicsEngine);

  // Get a pointer to the world, make sure world loads
  physics::WorldPtr world = physics::get_world("default");
  ASSERT_TRUE(world != NULL);

  // Verify physics engine type
  physics::PhysicsEnginePtr physics = world->GetPhysicsEngine();
  ASSERT_TRUE(physics != NULL);
  EXPECT_EQ(physics->GetType(), _physicsEngine);

  physics->SetGravity(math::Vector3(0, 0, -50));

  // simulate 1 step
  world->StepWorld(1);
  double t = world->GetSimTime().Double();

  // get time step size
  double dt = world->GetPhysicsEngine()->GetMaxStepSize();
  EXPECT_GT(dt, 0);
  gzlog << "dt : " << dt << "\n";

  // verify that time moves forward
  EXPECT_GT(t, 0);
  gzlog << "t after one step : " << t << "\n";

  // get joint and get force torque
  physics::ModelPtr model_1 = world->GetModel("boxes");
  physics::JointPtr joint_01 = model_1->GetJoint("joint1");
  physics::JointPtr joint_12 = model_1->GetJoint("joint2");

  gzlog << "------------------- PD CONTROL -------------------\n";
  static const double kp1 = 50000.0;
  static const double kp2 = 10000.0;
  static const double target1 = 0.0;
  static const double target2 = -0.25*M_PI;
  for (unsigned int i = 0; i < 3388; ++i)
  {
    // pd control
    double j1State = joint_01->GetAngle(0u).Radian();
    double j2State = joint_12->GetAngle(0u).Radian();
    double p1Error = target1 - j1State;
    double p2Error = target2 - j2State;
    double effort1 = kp1 * p1Error;
    double effort2 = kp2 * p2Error;
    joint_01->SetForce(0u, effort1);
    joint_12->SetForce(0u, effort2);

    world->StepWorld(1);
    // test joint_01 wrench
    physics::JointWrench wrench_01 = joint_01->GetForceTorque(0u);

    if (i == 3387)
    {
      EXPECT_NEAR(wrench_01.body1Force.x,     0.0, TOL_CONT);
      EXPECT_NEAR(wrench_01.body1Force.y,     0.0, TOL_CONT);
      EXPECT_NEAR(wrench_01.body1Force.z,   300.0, TOL_CONT);
      EXPECT_NEAR(wrench_01.body1Torque.x,   25.0, TOL_CONT);
      EXPECT_NEAR(wrench_01.body1Torque.y, -175.0, TOL_CONT);
      EXPECT_NEAR(wrench_01.body1Torque.z,    0.0, TOL_CONT);

      EXPECT_NEAR(wrench_01.body2Force.x,  -wrench_01.body1Force.x,  TOL_CONT);
      EXPECT_NEAR(wrench_01.body2Force.y,  -wrench_01.body1Force.y,  TOL_CONT);
      EXPECT_NEAR(wrench_01.body2Force.z,  -wrench_01.body1Force.z,  TOL_CONT);
      EXPECT_NEAR(wrench_01.body2Torque.x, -wrench_01.body1Torque.x, TOL_CONT);
      EXPECT_NEAR(wrench_01.body2Torque.y, -wrench_01.body1Torque.y, TOL_CONT);
      EXPECT_NEAR(wrench_01.body2Torque.z, -wrench_01.body1Torque.z, TOL_CONT);

      gzlog << "joint_01 force torque : "
            << "step [" << i
            << "] GetForce [" << joint_01->GetForce(0u)
            << "] command [" << effort1
            << "] force1 [" << wrench_01.body1Force
            << "] torque1 [" << wrench_01.body1Torque
            << "] force2 [" << wrench_01.body2Force
            << "] torque2 [" << wrench_01.body2Torque
            << "]\n";
    }

    // test joint_12 wrench
    physics::JointWrench wrench_12 = joint_12->GetForceTorque(0u);
    if (i == 3387)
    {
      EXPECT_NEAR(wrench_12.body1Force.x,     0.0, TOL_CONT);
      EXPECT_NEAR(wrench_12.body1Force.y,     0.0, TOL_CONT);
      EXPECT_NEAR(wrench_12.body1Force.z,    50.0, TOL_CONT);
      EXPECT_NEAR(wrench_12.body1Torque.x,   25.0, TOL_CONT);
      EXPECT_NEAR(wrench_12.body1Torque.y,    0.0, TOL_CONT);
      EXPECT_NEAR(wrench_12.body1Torque.z,    0.0, TOL_CONT);

      EXPECT_NEAR(wrench_12.body2Force.x,   -35.355, TOL_CONT);
      EXPECT_NEAR(wrench_12.body2Force.y,     0.000, TOL_CONT);
      EXPECT_NEAR(wrench_12.body2Force.z,   -35.355, TOL_CONT);
      EXPECT_NEAR(wrench_12.body2Torque.x,  -17.678, TOL_CONT);
      EXPECT_NEAR(wrench_12.body2Torque.y,    0.000, TOL_CONT);
      EXPECT_NEAR(wrench_12.body2Torque.z,   17.678, TOL_CONT);

      gzlog << "joint_12 force torque : "
            << "step [" << i
            << "] GetForce [" << joint_12->GetForce(0u)
            << "] command [" << effort2
            << "] force1 [" << wrench_12.body1Force
            << "] torque1 [" << wrench_12.body1Torque
            << "] force2 [" << wrench_12.body2Force
            << "] torque2 [" << wrench_12.body2Torque
            << "]\n";
    }
    gzlog << "angles[" << i << "] 1[" << joint_01->GetAngle(0)
          << "] 2[" << joint_12->GetAngle(0)
          << "]\n";
  }
}

TEST_F(Joint_TEST, GetForceTorqueWithAppliedForceODE)
{
  GetForceTorqueWithAppliedForce("ode");
}

#ifdef HAVE_SIMBODY
TEST_F(Joint_TEST, GetForceTorqueWithAppliedForceSimbody)
{
  GetForceTorqueWithAppliedForce("simbody");
}
#endif  // HAVE_SIMBODY

#ifdef HAVE_BULLET
/// bullet collision parameters needs tweaking
TEST_F(Joint_TEST, GetForceTorqueWithAppliedForceBullet)
{
  // uncomment when bullet 2.82 is released
  // GetForceTorqueWithAppliedForce("bullet");
}
#endif  // HAVE_BULLET

#ifdef HAVE_DART
TEST_F(Joint_TEST, GetForceTorqueWithAppliedForceDART)
{
  GetForceTorqueWithAppliedForce("dart");
}
#endif  // HAVE_DART

// Fixture for testing all joint types.
class Joint_TEST_All : public Joint_TEST {};

// Fixture for testing rotational joints.
class Joint_TEST_Rotational : public Joint_TEST {};

// Fixture for testing rotational joints that can be attached to world.
class Joint_TEST_RotationalWorld : public Joint_TEST {};

////////////////////////////////////////////////////////////////////////
// Test for spawning each joint type
void Joint_TEST::SpawnJointTypes(const std::string &_physicsEngine,
                                 const std::string &_jointType)
{
  /// \TODO: simbody not complete for this test
  if (_physicsEngine == "simbody")  // &&
  //    _jointType != "revolute" && _jointType != "prismatic")
  {
    gzerr << "Aborting test for Simbody, see issues #859, #861.\n";
    return;
  }

  // Load an empty world
  Load("worlds/empty.world", true, _physicsEngine);
  physics::WorldPtr world = physics::get_world("default");
  ASSERT_TRUE(world != NULL);

  // Verify physics engine type
  physics::PhysicsEnginePtr physics = world->GetPhysicsEngine();
  ASSERT_TRUE(physics != NULL);
  EXPECT_EQ(physics->GetType(), _physicsEngine);

  {
    gzdbg << "SpawnJoint " << _jointType << " child parent" << std::endl;
    physics::JointPtr joint = SpawnJoint(_jointType, false, false);
    ASSERT_TRUE(joint != NULL);
    // Check child and parent links
    physics::LinkPtr child = joint->GetChild();
    physics::LinkPtr parent = joint->GetParent();
    ASSERT_TRUE(child != NULL);
    EXPECT_EQ(child->GetParentJoints().size(), 1u);
    EXPECT_EQ(child->GetChildJoints().size(), 0u);
    ASSERT_TRUE(parent != NULL);
    EXPECT_EQ(parent->GetChildJoints().size(), 1u);
    EXPECT_EQ(parent->GetParentJoints().size(), 0u);
  }

  {
    gzdbg << "SpawnJoint " << _jointType << " child world" << std::endl;
    physics::JointPtr joint = SpawnJoint(_jointType, false, true);
    ASSERT_TRUE(joint != NULL);
    // Check child link
    physics::LinkPtr child = joint->GetChild();
    physics::LinkPtr parent = joint->GetParent();
    ASSERT_TRUE(child != NULL);
    EXPECT_EQ(child->GetParentJoints().size(), 1u);
    EXPECT_EQ(child->GetChildJoints().size(), 0u);
    EXPECT_TRUE(parent == NULL);
  }

  if (_physicsEngine == "dart")
  {
    // DART assumes that: (i) every link has its parent joint (ii) root link
    // is the only link that doesn't have parent link.
    // Child world link breaks dart for now. Do we need to support it?
    gzerr << "Skip tests for child world link cases "
          << "since DART does not allow joint with world as child. "
          << "Please see issue #914. "
          << "(https://bitbucket.org/osrf/gazebo/issue/914)\n";
    return;
  }

<<<<<<< HEAD
  gzdbg << "SpawnJoint " << _jointType << " world parent" << std::endl;
  joint = SpawnJoint(_jointType, true, false);
  EXPECT_TRUE(joint != NULL);
=======
  {
    gzdbg << "SpawnJoint " << _jointType << " world parent" << std::endl;
    physics::JointPtr joint = SpawnJoint(_jointType, true, false);
    ASSERT_TRUE(joint != NULL);
    // Check parent link
    physics::LinkPtr child = joint->GetChild();
    physics::LinkPtr parent = joint->GetParent();
    EXPECT_TRUE(child == NULL);
    ASSERT_TRUE(parent != NULL);
    EXPECT_EQ(parent->GetChildJoints().size(), 1u);
    EXPECT_EQ(parent->GetParentJoints().size(), 0u);
  }
>>>>>>> 79f47bd1
}

////////////////////////////////////////////////////////////////////////
// Test for non-translational joints.
// Set velocity to parent and make sure child follows.
void Joint_TEST::SpawnJointRotational(const std::string &_physicsEngine,
                                      const std::string &_jointType)
{
  /// \TODO: simbody not complete for this test
  if (_physicsEngine == "simbody" && _jointType != "revolute")
  {
    gzerr << "Aborting test for Simbody, see issue #859.\n";
    return;
  }

  // Load an empty world
  Load("worlds/empty.world", true, _physicsEngine);
  physics::WorldPtr world = physics::get_world("default");
  ASSERT_TRUE(world != NULL);

  // Verify physics engine type
  physics::PhysicsEnginePtr physics = world->GetPhysicsEngine();
  ASSERT_TRUE(physics != NULL);
  EXPECT_EQ(physics->GetType(), _physicsEngine);

  gzdbg << "SpawnJoint " << _jointType << std::endl;
  physics::JointPtr joint = SpawnJoint(_jointType);
  ASSERT_TRUE(joint != NULL);

  physics::LinkPtr parent, child;
  child = joint->GetChild();
  parent = joint->GetParent();
  ASSERT_TRUE(child != NULL);
  ASSERT_TRUE(parent != NULL);

  math::Vector3 pos(10, 10, 10);
  math::Vector3 vel(10, 10, 10);
  parent->SetWorldPose(math::Pose(pos, math::Quaternion()));
  for (unsigned int i = 0; i < 10; ++i)
  {
    parent->SetLinearVel(vel);
    world->StepWorld(10);
  }
  world->StepWorld(50);
  math::Pose childPose = child->GetWorldPose();
  math::Pose parentPose = parent->GetWorldPose();
  EXPECT_TRUE(parentPose.pos != pos);
  EXPECT_TRUE(parentPose.pos != math::Vector3::Zero);
  EXPECT_TRUE(childPose.pos != math::Vector3::Zero);
  EXPECT_TRUE(childPose.pos == parentPose.pos);
}

////////////////////////////////////////////////////////////////////////
// Test for non-translational joints that can attach to world.
// Attach to world and see if it doesn't fall.
void Joint_TEST::SpawnJointRotationalWorld(const std::string &_physicsEngine,
                                           const std::string &_jointType)
{
  /// \TODO: simbody not complete for this test
  if (_physicsEngine == "simbody")  // && _jointType != "revolute")
  {
    gzerr << "Aborting test for Simbody, see issues #859, #861.\n";
    return;
  }

  // Load an empty world
  Load("worlds/empty.world", true, _physicsEngine);
  physics::WorldPtr world = physics::get_world("default");
  ASSERT_TRUE(world != NULL);

  // Verify physics engine type
  physics::PhysicsEnginePtr physics = world->GetPhysicsEngine();
  ASSERT_TRUE(physics != NULL);
  EXPECT_EQ(physics->GetType(), _physicsEngine);

  physics::JointPtr joint;

  for (unsigned int i = 0; i < 2; ++i)
  {
    if (_physicsEngine == "dart" && i == 0)
    {
      // DART assumes that: (i) every link has its parent joint (ii) root link
      // is the only link that doesn't have parent link.
      // Child world link breaks dart for now. Do we need to support it?
      gzerr << "Skip tests for child world link cases "
            << "since DART does not allow joint with world as child. "
            << "Please see issue #914. "
            << "(https://bitbucket.org/osrf/gazebo/issue/914)\n";
      return;
    }
    bool worldChild = (i == 0);
    bool worldParent = (i == 1);
    std::string child = worldChild ? "world" : "child";
    std::string parent = worldParent ? "world" : "parent";
    gzdbg << "SpawnJoint " << _jointType << " "
          << child << " "
          << parent << std::endl;
    joint = SpawnJoint(_jointType, worldChild, worldParent);
    EXPECT_TRUE(joint.get() != NULL);

    physics::LinkPtr link;
    if (!worldChild)
      link = joint->GetChild();
    else if (!worldParent)
      link = joint->GetParent();
    EXPECT_TRUE(link.get() != NULL);

    math::Pose initialPose = link->GetWorldPose();
    world->StepWorld(100);
    math::Pose afterPose = link->GetWorldPose();
    EXPECT_TRUE(initialPose.pos == afterPose.pos);
  }
}

TEST_P(Joint_TEST_All, SpawnJointTypes)
{
  SpawnJointTypes(this->physicsEngine, this->jointType);
}

TEST_P(Joint_TEST_Rotational, SpawnJointRotational)
{
  SpawnJointRotational(this->physicsEngine, this->jointType);
}

TEST_P(Joint_TEST_RotationalWorld, SpawnJointRotationalWorld)
{
  SpawnJointRotationalWorld(this->physicsEngine, this->jointType);
}

INSTANTIATE_TEST_CASE_P(TestRuns, Joint_TEST_All,
  ::testing::Combine(PHYSICS_ENGINE_VALUES,
  ::testing::Values("revolute"
                  , "prismatic"
                  , "screw"
                  , "universal"
                  , "ball"
                  , "revolute2")));

// Skip prismatic, screw, and revolute2 because they allow translation
INSTANTIATE_TEST_CASE_P(TestRuns, Joint_TEST_Rotational,
  ::testing::Combine(PHYSICS_ENGINE_VALUES,
  ::testing::Values("revolute"
                  , "universal"
                  , "ball")));

// Skip prismatic, screw, and revolute2 because they allow translation
// Skip universal because it can't be connected to world in bullet.
INSTANTIATE_TEST_CASE_P(TestRuns, Joint_TEST_RotationalWorld,
  ::testing::Combine(PHYSICS_ENGINE_VALUES,
  ::testing::Values("revolute"
                  , "ball")));

////////////////////////////////////////////////////////////////////////
// Create a joint between link and world
// Apply force and check acceleration for correctness
////////////////////////////////////////////////////////////////////////
void Joint_TEST::JointTorqueTest(const std::string &_physicsEngine)
{
  // Load our inertial test world
  Load("worlds/joint_test.world", true, _physicsEngine);

  // Get a pointer to the world, make sure world loads
  physics::WorldPtr world = physics::get_world("default");
  ASSERT_TRUE(world != NULL);

  // Verify physics engine type
  physics::PhysicsEnginePtr physics = world->GetPhysicsEngine();
  ASSERT_TRUE(physics != NULL);
  EXPECT_EQ(physics->GetType(), _physicsEngine);

  {
    // get model
    physics::ModelPtr model = world->GetModel("model_1");
    ASSERT_TRUE(model != NULL);
    physics::LinkPtr link = model->GetLink("link_1");
    ASSERT_TRUE(link != NULL);
    physics::JointPtr joint = model->GetJoint("joint_01");

    double lastV = 0;
    double dt = world->GetPhysicsEngine()->GetMaxStepSize();
    for (unsigned int i = 0; i < 10; ++i)
    {
      double torque = 1.3;
      joint->SetForce(0, torque);
      world->StepWorld(1);
      double curV = joint->GetVelocity(0);
      double accel = (curV - lastV) / dt;
      gzdbg << i << " : " << curV << " : " << (curV - lastV) / dt << "\n";
      lastV = curV;
      EXPECT_NEAR(accel, torque / link->GetInertial()->GetIXX(), TOL);
    }
  }

  {
    // get model
    physics::ModelPtr model = world->GetModel("model_2");
    ASSERT_TRUE(model != NULL);
    physics::LinkPtr link = model->GetLink("link_1");
    ASSERT_TRUE(link != NULL);
    physics::JointPtr joint = model->GetJoint("joint_01");

    double lastV = 0;
    double dt = world->GetPhysicsEngine()->GetMaxStepSize();
    for (unsigned int i = 0; i < 10; ++i)
    {
      double torque = 1.3;
      joint->SetForce(0, torque);
      world->StepWorld(1);
      double curV = joint->GetVelocity(0);
      double accel = (curV - lastV) / dt;
      gzdbg << i << " : " << curV << " : " << (curV - lastV) / dt << "\n";
      lastV = curV;
      EXPECT_NEAR(accel, torque / link->GetInertial()->GetIZZ(), TOL);
    }
  }
}

TEST_P(Joint_TEST, JointTorqueTest)
{
  JointTorqueTest(this->physicsEngine);
}

<<<<<<< HEAD
#ifdef HAVE_SIMBODY
TEST_F(Joint_TEST, JointTorqueTestSimbody)
{
  JointTorqueTest("simbody");
}
#endif  // HAVE_SIMBODY

#ifdef HAVE_BULLET
/// bullet collision parameters needs tweaking
TEST_F(Joint_TEST, JointTorqueTestBullet)
{
  gzerr << "JointTorqueTestBullet fails because dynamic joint manipulation "
        << "is not yet working\n";
  // JointTorqueTest("bullet");
}
#endif  // HAVE_BULLET

#ifdef HAVE_DART
TEST_F(Joint_TEST, JointTorqueTestDART)
{
  gzerr << "JointTorqueTestDART fails because dynamic joint creating/removing "
        << "is not yet working. "
        << "Please see issue #903.\n";
  // JointTorqueTest("dart");
}
#endif  // HAVE_DART

=======
>>>>>>> 79f47bd1
void Joint_TEST::JointCreationDestructionTest(const std::string &_physicsEngine)
{
  /// \TODO: Disable for now until functionality is implemented
  /// bullet collision parameters needs tweaking
  if (_physicsEngine == "bullet")
  {
    gzerr << "Aborting test for bullet, see issue #590.\n";
    return;
  }
  /// \TODO: simbody not complete for this test
  if (_physicsEngine == "simbody")
  {
    gzerr << "Aborting test for Simbody, see issue #862.\n";
    return;
  }
  /// \TODO: dart not complete for this test
  if (_physicsEngine == "dart")
  {
    gzerr << "Aborting test for DART, see issue #903.\n";
    return;
  }

  // Load our inertial test world
  Load("worlds/joint_test.world", true, _physicsEngine);

  // Get a pointer to the world, make sure world loads
  physics::WorldPtr world = physics::get_world("default");
  ASSERT_TRUE(world != NULL);

  // Verify physics engine type
  physics::PhysicsEnginePtr physics = world->GetPhysicsEngine();
  ASSERT_TRUE(physics != NULL);
  EXPECT_EQ(physics->GetType(), _physicsEngine);

  // create some fake links
  physics::ModelPtr model = world->GetModel("model_1");
  ASSERT_TRUE(model != NULL);
  physics::LinkPtr link = model->GetLink("link_1");
  ASSERT_TRUE(link != NULL);

  physics::LinkPtr parentLink;
  physics::LinkPtr childLink(link);
  physics::JointPtr joint;
  math::Pose anchor;
  math::Vector3 axis(1, 0, 0);
  double upper = M_PI;
  double lower = -M_PI;

  double residentLast = 0, shareLast = 0;
  double residentCur = 0, shareCur = 0;

  // The memory footprint on osx can take around 190 cycles to stabilize.
  // So this test gives 250 cycles to stabilize and then verifies stability
  // for another 250.
  unsigned int cyclesMax = 500;
  unsigned int cyclesStabilize = cyclesMax / 2;
  for (unsigned int i = 0; i < cyclesMax; ++i)
  {
    // try creating a joint
    {
      joint = world->GetPhysicsEngine()->CreateJoint(
        "revolute", model);
      joint->Attach(parentLink, childLink);
      // load adds the joint to a vector of shared pointers kept
      // in parent and child links, preventing joint from being destroyed.
      joint->Load(parentLink, childLink, anchor);
      // joint->SetAnchor(0, anchor);
      joint->SetAxis(0, axis);
      joint->SetHighStop(0, upper);
      joint->SetLowStop(0, lower);

      if (parentLink)
        joint->SetName(parentLink->GetName() + std::string("_") +
                       childLink->GetName() + std::string("_joint"));
      else
        joint->SetName(std::string("world_") +
                       childLink->GetName() + std::string("_joint"));
      joint->Init();
      joint->SetAxis(0, axis);
    }
    // remove the joint
    {
      bool paused = world->IsPaused();
      world->SetPaused(true);
      if (joint)
      {
        // reenable collision between the link pair
        physics::LinkPtr parent = joint->GetParent();
        physics::LinkPtr child = joint->GetChild();
        if (parent)
          parent->SetCollideMode("all");
        if (child)
          child->SetCollideMode("all");

        joint->Detach();
        joint.reset();
      }
      world->SetPaused(paused);
    }

    world->StepWorld(200);

    this->GetMemInfo(residentCur, shareCur);

    // give it 2 cycles to stabilize
    if (i > cyclesStabilize)
    {
      EXPECT_LE(residentCur, residentLast);
      EXPECT_LE(shareCur, shareLast);
    }
    // gzdbg << "memory res[" << residentCur
    //       << "] shr[" << shareCur
    //       << "] res[" << residentLast
    //       << "] shr[" << shareLast
    //       << "]\n";
    residentLast = residentCur;
    shareLast = shareCur;
  }
}

TEST_P(Joint_TEST, JointCreationDestructionTest)
{
  JointCreationDestructionTest(this->physicsEngine);
}

TEST_F(Joint_TEST, joint_SDF14)
{
  Load("worlds/SDF_1_4.world");

  physics::WorldPtr world = physics::get_world("default");
  ASSERT_TRUE(world != NULL);

  physics::PhysicsEnginePtr physics = world->GetPhysicsEngine();
  ASSERT_TRUE(physics != NULL);

  int i = 0;
  while (!this->HasEntity("joint14_model") && i < 20)
  {
    common::Time::MSleep(100);
    ++i;
  }

  if (i > 20)
    gzthrow("Unable to get joint14_model");

  physics::PhysicsEnginePtr physicsEngine = world->GetPhysicsEngine();
  EXPECT_TRUE(physicsEngine);
  physics::ModelPtr model = world->GetModel("joint14_model");
  EXPECT_TRUE(model);
  physics::LinkPtr link1 = model->GetLink("body1");
  EXPECT_TRUE(link1);
  physics::LinkPtr link2 = model->GetLink("body2");
  EXPECT_TRUE(link2);

  EXPECT_EQ(model->GetJointCount(), 1u);
  physics::JointPtr joint = model->GetJoint("joint14_revolute_joint");
  EXPECT_TRUE(joint);

  physics::LinkPtr parent = joint->GetParent();
  EXPECT_TRUE(parent);
  physics::LinkPtr child = joint->GetChild();
  EXPECT_TRUE(child);
  EXPECT_EQ(parent->GetName(), "body2");
  EXPECT_EQ(child->GetName(), "body1");
}

INSTANTIATE_TEST_CASE_P(PhysicsEngines, Joint_TEST,
  ::testing::Combine(PHYSICS_ENGINE_VALUES,
  ::testing::Values("")));

int main(int argc, char **argv)
{
  ::testing::InitGoogleTest(&argc, argv);
  return RUN_ALL_TESTS();
}<|MERGE_RESOLUTION|>--- conflicted
+++ resolved
@@ -552,11 +552,6 @@
     return;
   }
 
-<<<<<<< HEAD
-  gzdbg << "SpawnJoint " << _jointType << " world parent" << std::endl;
-  joint = SpawnJoint(_jointType, true, false);
-  EXPECT_TRUE(joint != NULL);
-=======
   {
     gzdbg << "SpawnJoint " << _jointType << " world parent" << std::endl;
     physics::JointPtr joint = SpawnJoint(_jointType, true, false);
@@ -569,7 +564,6 @@
     EXPECT_EQ(parent->GetChildJoints().size(), 1u);
     EXPECT_EQ(parent->GetParentJoints().size(), 0u);
   }
->>>>>>> 79f47bd1
 }
 
 ////////////////////////////////////////////////////////////////////////
@@ -646,7 +640,6 @@
   EXPECT_EQ(physics->GetType(), _physicsEngine);
 
   physics::JointPtr joint;
-
   for (unsigned int i = 0; i < 2; ++i)
   {
     if (_physicsEngine == "dart" && i == 0)
@@ -792,36 +785,6 @@
   JointTorqueTest(this->physicsEngine);
 }
 
-<<<<<<< HEAD
-#ifdef HAVE_SIMBODY
-TEST_F(Joint_TEST, JointTorqueTestSimbody)
-{
-  JointTorqueTest("simbody");
-}
-#endif  // HAVE_SIMBODY
-
-#ifdef HAVE_BULLET
-/// bullet collision parameters needs tweaking
-TEST_F(Joint_TEST, JointTorqueTestBullet)
-{
-  gzerr << "JointTorqueTestBullet fails because dynamic joint manipulation "
-        << "is not yet working\n";
-  // JointTorqueTest("bullet");
-}
-#endif  // HAVE_BULLET
-
-#ifdef HAVE_DART
-TEST_F(Joint_TEST, JointTorqueTestDART)
-{
-  gzerr << "JointTorqueTestDART fails because dynamic joint creating/removing "
-        << "is not yet working. "
-        << "Please see issue #903.\n";
-  // JointTorqueTest("dart");
-}
-#endif  // HAVE_DART
-
-=======
->>>>>>> 79f47bd1
 void Joint_TEST::JointCreationDestructionTest(const std::string &_physicsEngine)
 {
   /// \TODO: Disable for now until functionality is implemented
