/*
 * Copyright (C) 2012-2016 Open Source Robotics Foundation
 *
 * Licensed under the Apache License, Version 2.0 (the "License");
 * you may not use this file except in compliance with the License.
 * You may obtain a copy of the License at
 *
 *     http://www.apache.org/licenses/LICENSE-2.0
 *
 * Unless required by applicable law or agreed to in writing, software
 * distributed under the License is distributed on an "AS IS" BASIS,
 * WITHOUT WARRANTIES OR CONDITIONS OF ANY KIND, either express or implied.
 * See the License for the specific language governing permissions and
 * limitations under the License.
 *
*/
#ifndef _GAZEBO_WORLD_HH_
#define _GAZEBO_WORLD_HH_

#ifdef _WIN32
  // Ensure that Winsock2.h is included before Windows.h, which can get
  // pulled in by anybody (e.g., Boost).
  #include <Winsock2.h>
#endif

#include <vector>
#include <list>
#include <set>
#include <deque>
#include <string>
#include <boost/thread.hpp>
#include <boost/enable_shared_from_this.hpp>
#include <boost/shared_ptr.hpp>

#include <sdf/sdf.hh>

#include "gazebo/transport/TransportTypes.hh"

#include "gazebo/msgs/msgs.hh"

#include "gazebo/common/CommonTypes.hh"
#include "gazebo/common/UpdateInfo.hh"
#include "gazebo/common/Event.hh"
#include "gazebo/common/URI.hh"

#include "gazebo/physics/Base.hh"
#include "gazebo/physics/PhysicsTypes.hh"
#include "gazebo/physics/WorldState.hh"
#include "gazebo/util/system.hh"

namespace gazebo
{
  namespace physics
  {
    /// Forward declare private data class.
    class WorldPrivate;

    /// \addtogroup gazebo_physics
    /// \{

    /// \class World World.hh physics/physics.hh
    /// \brief The world provides access to all other object within a simulated
    /// environment.
    ///
    /// The World is the container for all models and their components
    /// (links, joints, sensors, plugins, etc), and WorldPlugin instances.
    /// Many core function are also handled in the World, including physics
    /// update, model updates, and message processing.
    class GZ_PHYSICS_VISIBLE World :
      public boost::enable_shared_from_this<World>
    {
      /// \brief Constructor.
      /// Constructor for the World. Must specify a unique name.
      /// \param[in] _name Name of the world.
      public: explicit World(const std::string &_name = "");

      /// \brief Destructor.
      public: ~World();

      /// \brief Load the world using SDF parameters.
      /// Load a world from and SDF pointer.
      /// \param[in] _sdf SDF parameters.
      public: void Load(sdf::ElementPtr _sdf);

      /// \brief Save a world to a file.
      /// Save the current world and its state to a file.
      /// \param[in] _filename Name of the file to save into.
      public: void Save(const std::string &_filename);

      /// \brief Initialize the world.
      /// This is called after Load.
      public: void Init();

      /// \brief Run the world in a thread.
      /// Run the update loop.
      /// \param[in] _iterations Run for this many iterations, then stop.
      /// A value of zero disables run stop.
      public: void Run(unsigned int _iterations = 0);

      /// \brief Return the running state of the world.
      /// \return True if the world is running.
      public: bool GetRunning() const;

      /// \brief Stop the world.
      /// Stop the update loop.
      public: void Stop();

      /// \brief Finalize the world.
      /// Call this function to tear-down the world.
      public: void Fini();

      /// \brief Remove all entities from the world.
      /// This function has delayed effect. Models are cleared at the end
      /// of the current update iteration.
      public: void Clear();

      /// \brief Get the name of the world.
      /// \return The name of the world.
      public: std::string GetName() const;

      /// \brief Return the physics engine.
      /// Get a pointer to the physics engine used by the world.
      /// \return Pointer to the physics engine.
      public: PhysicsEnginePtr GetPhysicsEngine() const;

      /// \brief Get a reference to the atmosphere model used by the world.
      /// \return Reference to the atmosphere model.
      public: physics::Atmosphere &Atmosphere() const;

      /// \brief Return the preset manager.
      /// \return Pointer to the preset manager.
      public: PresetManagerPtr GetPresetManager() const;

      /// \brief Get a reference to the wind used by the world.
      /// \return Reference to the wind.
      public: physics::Wind &Wind() const;

      /// \brief Return the spherical coordinates converter.
      /// \return Pointer to the spherical coordinates converter.
      public: common::SphericalCoordinatesPtr GetSphericalCoordinates() const;

      /// \brief Return the gravity vector.
      /// \return The gravity vector.
      public: ignition::math::Vector3d Gravity() const;

      /// \brief Set the gravity vector.
      /// \param[in] _gravity New gravity vector.
      public: void SetGravity(const ignition::math::Vector3d &_gravity);

      /// \brief Set the gravity sdf value.
      /// \param[in] _gravity New gravity vector.
      public: void SetGravitySDF(const ignition::math::Vector3d &_gravity);

      /// \brief Return the magnetic field vector.
      /// \return The magnetic field vector.
      public: virtual ignition::math::Vector3d MagneticField() const;

      /// \brief Set the magnetic field vector.
      /// \param[in] _mag New magnetic field vector.
      public: void SetMagneticField(const ignition::math::Vector3d &_mag);

      /// \brief Get the number of models.
      /// \return The number of models in the World.
      public: unsigned int GetModelCount() const;

      /// \brief Get a model based on an index.
      /// Get a Model using an index, where index must be greater than zero
      /// and less than World::GetModelCount()
      /// \param[in] _index The index of the model [0..GetModelCount)
      /// \return A pointer to the Model. NULL if _index is invalid.
      public: ModelPtr GetModel(unsigned int _index) const;

      /// \brief Get a list of all the models.
      /// \return A list of all the Models in the world.
      public: Model_V GetModels() const;

      /// \brief Get the number of lights.
      /// \return The number of lights in the World.
      public: unsigned int LightCount() const;

      /// \brief Get a list of all the lights.
      /// \return A list of all the Lights in the world.
      public: Light_V Lights() const;

      /// \brief Reset with options.
      /// The _type parameter specifies which type of eneities to reset. See
      /// Base::EntityType.
      /// \param[in] _type The type of reset.
      public: void ResetEntities(Base::EntityType _type = Base::BASE);

      /// \brief Reset simulation time back to zero.
      public: void ResetTime();

      /// \brief Reset time and model poses, configurations in simulation.
      public: void Reset();

      /// \brief Print Entity tree.
      /// Prints alls the entities to stdout.
      public: void PrintEntityTree();

      /// \brief Get the world simulation time, note if you want the PC
      /// wall clock call common::Time::GetWallTime.
      /// \return The current simulation time
      public: common::Time GetSimTime() const;

      /// \brief Set the sim time.
      /// \param[in] _t The new simulation time
      public: void SetSimTime(const common::Time &_t);

      /// \brief Get the amount of time simulation has been paused.
      /// \return The pause time.
      public: common::Time GetPauseTime() const;

      /// \brief Get the wall time simulation was started..
      /// \return The start time.
      public: common::Time GetStartTime() const;

      /// \brief Get the real time (elapsed time).
      /// \return The real time.
      public: common::Time GetRealTime() const;

      /// \brief Returns the state of the simulation true if paused.
      /// \return True if paused.
      public: bool IsPaused() const;

      /// \brief Set whether the simulation is paused.
      /// \param[in] _p True pauses the simulation. False runs the simulation.
      public: void SetPaused(bool _p);

      /// \brief Get an element by name.
      /// Searches the list of entities, and return a pointer to the model
      /// with a matching _name.
      /// \param[in] _name The name of the Model to find.
      /// \return A pointer to the entity, or NULL if no entity was found.
      public: BasePtr GetByName(const std::string &_name);

      /// \brief Get a model by name.
      /// This function is the same as GetByName, but limits the search to
      /// only models.
      /// \param[in] _name The name of the Model to find.
      /// \return A pointer to the Model, or NULL if no model was found.
      public: ModelPtr GetModel(const std::string &_name);

      /// \brief Get a light by name.
      /// This function is the same as GetByName, but limits the search to
      /// only lights.
      /// \param[in] _name The name of the Light to find.
      /// \return A pointer to the Light, or NULL if no light was found.
      public: LightPtr Light(const std::string &_name);

      /// \brief Get a pointer to an Entity based on a name.
      /// This function is the same as GetByName, but limits the search to
      /// only Entities.
      /// \param[in] _name The name of the Entity to find.
      /// \return A pointer to the Entity, or NULL if no Entity was found.
      public: EntityPtr GetEntity(const std::string &_name);

      /// \brief Get the nearest model below and not encapsulating a point.
      /// Only objects below the start point can be returned. Any object
      /// that encapsulates the start point can not be returned from this
      /// function.
      /// This function makes use of World::GetEntityBelowPoint.
      /// \param[in] _pt The 3D point to search below.
      /// \return A pointer to nearest Model, NULL if none is found.
      public: ModelPtr GetModelBelowPoint(const math::Vector3 &_pt);

      /// \brief Get the nearest entity below a point.
      /// Projects a Ray down (-Z axis) starting at the given point. The
      /// first entity hit by the Ray is returned.
      /// \param[in] _pt The 3D point to search below
      /// \return A pointer to nearest Entity, NULL if none is found.
      public: EntityPtr GetEntityBelowPoint(const math::Vector3 &_pt);

      /// \brief Set the current world state.
      /// \param _state The state to set the World to.
      public: void SetState(const WorldState &_state);

      /// \brief Insert a model from an SDF file.
      /// Spawns a model into the world base on and SDF file.
      /// \param[in] _sdfFilename The name of the SDF file (including path).
      public: void InsertModelFile(const std::string &_sdfFilename);

      /// \brief Insert a model from an SDF string.
      /// Spawns a model into the world base on and SDF string.
      /// \param[in] _sdfString A string containing valid SDF markup.
      public: void InsertModelString(const std::string &_sdfString);

      /// \brief Insert a model using SDF.
      /// Spawns a model into the world base on and SDF object.
      /// \param[in] _sdf A reference to an SDF object.
      public: void InsertModelSDF(const sdf::SDF &_sdf);

      /// \brief Return a version of the name with "<world_name>::" removed
      /// \param[in] _name Usually the name of an entity.
      /// \return The stripped world name.
      public: std::string StripWorldName(const std::string &_name) const;

      /// \brief Enable all links in all the models.
      /// Enable is a physics concept. Enabling means that the physics
      /// engine should update an entity.
      public: void EnableAllModels();

      /// \brief Disable all links in all the models.
      /// Disable is a physics concept. Disabling means that the physics
      /// engine should not update an entity.
      public: void DisableAllModels();

      /// \brief Step the world forward in time.
      /// \param[in] _steps The number of steps the World should take.
      public: void Step(unsigned int _steps);

      /// \brief Load a plugin
      /// \param[in] _filename The filename of the plugin.
      /// \param[in] _name A unique name for the plugin.
      /// \param[in] _sdf The SDF to pass into the plugin.
      public: void LoadPlugin(const std::string &_filename,
                              const std::string &_name,
                              sdf::ElementPtr _sdf);

      /// \brief Remove a running plugin.
      /// \param[in] _name The unique name of the plugin to remove.
      public: void RemovePlugin(const std::string &_name);

      /// \brief Get the set world pose mutex.
      /// \return Pointer to the mutex.
      public: boost::mutex *GetSetWorldPoseMutex() const;

      /// \brief check if physics engine is enabled/disabled.
      /// \param True if the physics engine is enabled.
      public: bool GetEnablePhysicsEngine();

      /// \brief enable/disable physics engine during World::Update.
      /// \param[in] _enable True to enable the physics engine.
      public: void EnablePhysicsEngine(bool _enable);

      /// \brief check if wind is enabled/disabled.
      /// \param True if the wind is enabled.
      public: bool WindEnabled() const;

      /// \brief enable/disable wind.
      /// \param[in] _enable True to enable the wind.
      public: void SetWindEnabled(const bool _enable);

      /// \brief check if atmosphere model is enabled/disabled.
      /// \param True if the atmosphere model is enabled.
      public: bool AtmosphereEnabled() const;

      /// \brief enable/disable atmosphere model.
      /// \param[in] _enable True to enable the atmosphere model.
      public: void SetAtmosphereEnabled(const bool _enable);

      /// \brief Update the state SDF value from the current state.
      public: void UpdateStateSDF();

      /// \brief Return true if the world has been loaded.
      /// \return True if World::Load has completed.
      public: bool IsLoaded() const;

      /// \brief Remove all entities from the world. Implementation of
      /// World::Clear
      public: void ClearModels();

      /// \brief Publish pose updates for a model.
      /// This list of models to publish is processed and cleared once every
      /// iteration.
      /// \param[in] _model Pointer to the model to publish.
      public: void PublishModelPose(physics::ModelPtr _model);

      /// \brief Publish scale updates for a model.
      /// This list of models to publish is processed and cleared once every
      /// iteration.
      /// \param[in] _model Pointer to the model to publish.
      public: void PublishModelScale(physics::ModelPtr _model);

      /// \brief Publish pose updates for a light.
      /// Adds light to a list of lights to publish, which is processed and
      /// cleared once every iteration.
      /// \param[in] _light Pointer to the light to publish.
      public: void PublishLightPose(const physics::LightPtr _light);

      /// \brief Get the total number of iterations.
      /// \return Number of iterations that simulation has taken.
      public: uint32_t GetIterations() const;

      /// \brief Get the current scene in message form.
      /// \return The scene state as a protobuf message.
      public: msgs::Scene GetSceneMsg() const;

      /// \brief Run the world. This call blocks.
      /// Run the update loop.
      /// \param[in] _iterations Run for this many iterations, then stop.
      /// A value of zero disables run stop.
      public: void RunBlocking(unsigned int _iterations = 0);

      /// \brief Remove a model. This function will block until
      /// the physics engine is not locked. The duration of the block
      /// is less than the time to complete a simulation iteration.
      /// \param[in] _model Pointer to a model to remove.
      public: void RemoveModel(ModelPtr _model);

      /// \brief Remove a model by name. This function will block until
      /// the physics engine is not locked. The duration of the block
      /// is less than the time to complete a simulation iteration.
      /// \param[in] _name Name of the model to remove.
      public: void RemoveModel(const std::string &_name);

      /// \brief Reset the velocity, acceleration, force and torque of
      /// all child models.
      public: void ResetPhysicsStates();

      /// \internal
      /// \brief Inform the World that an Entity has moved. The Entity
      /// is added to a list that will be processed by the World.
      /// Only a physics engine implementation should call this function.
      /// If you are unsure whether you should use this function, do not.
      /// \param[in] _entity Entity that has moved.
      public: void _AddDirty(Entity *_entity);

      /// \brief Get whether sensors have been initialized.
      /// \return True if sensors have been initialized.
      public: bool SensorsInitialized() const;

      /// \internal
      /// \brief Set whether sensors have been initialized. This should only
      /// be called by SensorManager.
      /// \param[in] _init True if sensors have been initialized.
      public: void _SetSensorsInitialized(const bool _init);

<<<<<<< HEAD
      /// \brief Get a model name which doesn't equal any existing
      /// model's name, by appending numbers to the given name. If _name is
      /// already unique, the returned value is the same.
      /// \param[in] _name Desired model name.
      /// \return Unique model name.
      public: std::string UniqueModelName(const std::string &_name);
=======
      /// \brief Return the URI of the world.
      /// \return URI of this world.
      public: common::URI URI() const;
>>>>>>> c1300ab1

      /// \cond
      /// This is an internal function.
      /// \brief Get a model by id.
      /// Each Entity has a unique ID, this function finds a Model with
      /// a passed in _id.
      /// \param[in] _id The id of the Model
      /// \return A pointer to the model, or NULL if no Model was found.
      private: ModelPtr GetModelById(unsigned int _id);
      /// \endcond

      /// \brief Load all plugins.
      ///
      /// Load all plugins specified in the SDF for the model.
      private: void LoadPlugins();

      /// \brief Create and load all entities.
      /// \param[in] _sdf SDF element.
      /// \param[in] _parent Parent of the model to load.
      private: void LoadEntities(sdf::ElementPtr _sdf, BasePtr _parent);

      /// \brief Load a model.
      /// \param[in] _sdf SDF element containing the Model description.
      /// \param[in] _parent Parent of the model.
      /// \return Pointer to the newly created Model.
      private: ModelPtr LoadModel(sdf::ElementPtr _sdf, BasePtr _parent);

      /// \brief Load a light.
      /// \param[in] _sdf SDF element containing the Light description.
      /// \param[in] _parent Parent of the light.
      /// \return Pointer to the newly created Light.
      private: LightPtr LoadLight(const sdf::ElementPtr &_sdf,
          const BasePtr &_parent);

      /// \brief Load an actor.
      /// \param[in] _sdf SDF element containing the Actor description.
      /// \param[in] _parent Parent of the Actor.
      /// \return Pointer to the newly created Actor.
      private: ActorPtr LoadActor(sdf::ElementPtr _sdf, BasePtr _parent);

      /// \brief Load a road.
      /// \param[in] _sdf SDF element containing the Road description.
      /// \param[in] _parent Parent of the Road.
      /// \return Pointer to the newly created Road.
      private: RoadPtr LoadRoad(sdf::ElementPtr _sdf, BasePtr _parent);

      /// \brief Function to run physics. Used by physicsThread.
      private: void RunLoop();

      /// \brief Step the world once.
      private: void Step();

      /// \brief Step the world once by reading from a log file.
      private: void LogStep();

      /// \brief Update the world.
      private: void Update();

      /// \brief Pause callback.
      /// \param[in] _p True if paused.
      private: void OnPause(bool _p);

      /// \brief Step callback.
      private: void OnStep();

      /// \brief Called when a world control message is received.
      /// \param[in] _data The world control message.
      private: void OnControl(ConstWorldControlPtr &_data);

      /// \brief Called when log playback control message is received.
      /// \param[in] _data The log playback control message.
      private: void OnPlaybackControl(ConstLogPlaybackControlPtr &_data);

      /// \brief Called when a request message is received.
      /// \param[in] _msg The request message.
      private: void OnRequest(ConstRequestPtr &_msg);

      /// \brief Construct a scene message from the known world state
      /// \param[out] _scene Scene message to build.
      /// \param[in] _entity Pointer to entity from which to build the scene
      /// message.
      private: void BuildSceneMsg(msgs::Scene &_scene, BasePtr _entity);

      /// \brief Logs joint information.
      /// \param[in] _msg Incoming joint message.
      private: void JointLog(ConstJointPtr &_msg);

      /// \brief Called when a factory message is received.
      /// \param[in] _data The factory message.
      private: void OnFactoryMsg(ConstFactoryPtr &_data);

      /// \brief Called when a model message is received.
      /// \param[in] _msg The model message.
      private: void OnModelMsg(ConstModelPtr &_msg);

      /// \brief TBB version of model updating.
      private: void ModelUpdateTBB();

      /// \brief Single loop version of model updating.
      private: void ModelUpdateSingleLoop();

      /// \brief Helper function to load a plugin from SDF.
      /// \param[in] _sdf SDF plugin description.
      private: void LoadPlugin(sdf::ElementPtr _sdf);

      /// \brief Fills a model message with data from a model
      /// \param[out] _msg Model message to fill.
      /// \param[in] _model Pointer to the model to get the data from.
      private: void FillModelMsg(msgs::Model &_msg, ModelPtr _model);

      /// \brief Process all received entity messages.
      /// Must only be called from the World::ProcessMessages function.
      private: void ProcessEntityMsgs();

      /// \brief Process all received request messages.
      /// Must only be called from the World::ProcessMessages function.
      private: void ProcessRequestMsgs();

      /// \brief Process all received factory messages.
      /// Must only be called from the World::ProcessMessages function.
      private: void ProcessFactoryMsgs();

      /// \brief Process all received model messages.
      /// Must only be called from the World::ProcessMessages function.
      private: void ProcessModelMsgs();

      /// \brief Process all received light factory messages.
      /// Must only be called from the World::ProcessMessages function.
      private: void ProcessLightFactoryMsgs();

      /// \brief Process all received light modify messages.
      /// Must only be called from the World::ProcessMessages function.
      private: void ProcessLightModifyMsgs();

      /// \brief Log callback. This is where we write out state info.
      private: bool OnLog(std::ostringstream &_stream);

      /// \brief Process all incoming messages.
      private: void ProcessMessages();

      /// \brief Publish the world stats message.
      private: void PublishWorldStats();

      /// \brief Thread function for logging state data.
      private: void LogWorker();

      /// \brief Register items in the introspection service.
      private: void RegisterIntrospectionItems();

      /// \brief Unregister items in the introspection service.
      private: void UnregisterIntrospectionItems();

      /// \brief Callback when a light message is received.
      /// \param[in] _msg Pointer to the light message.
      /// \deprecated Topic ~/light deprecated.
      /// See OnLightFactoryMsg which subscribes to ~/factory/light and
      /// OnLightModifyMsg which subscribes to ~/light/modify
      private: void OnLightMsg(ConstLightPtr &_msg);

      /// \brief Callback when a light message is received in the
      /// ~/factory/light topic.
      /// \param[in] _msg Pointer to the light message.
      private: void OnLightFactoryMsg(ConstLightPtr &_msg);

      /// \brief Callback when a light message is received in the
      /// ~/light/modify topic.
      /// \param[in] _msg Pointer to the light message.
      private: void OnLightModifyMsg(ConstLightPtr &_msg);

      /// \internal
      /// \brief Private data pointer.
      private: WorldPrivate *dataPtr;

      /// Friend DARTLink so that it has access to dataPtr->dirtyPoses
      private: friend class DARTLink;

      /// Friend SimbodyPhysics so that it has access to dataPtr->dirtyPoses
      private: friend class SimbodyPhysics;
    };
    /// \}
  }
}
#endif<|MERGE_RESOLUTION|>--- conflicted
+++ resolved
@@ -426,18 +426,16 @@
       /// \param[in] _init True if sensors have been initialized.
       public: void _SetSensorsInitialized(const bool _init);
 
-<<<<<<< HEAD
+      /// \brief Return the URI of the world.
+      /// \return URI of this world.
+      public: common::URI URI() const;
+
       /// \brief Get a model name which doesn't equal any existing
       /// model's name, by appending numbers to the given name. If _name is
       /// already unique, the returned value is the same.
       /// \param[in] _name Desired model name.
       /// \return Unique model name.
       public: std::string UniqueModelName(const std::string &_name);
-=======
-      /// \brief Return the URI of the world.
-      /// \return URI of this world.
-      public: common::URI URI() const;
->>>>>>> c1300ab1
 
       /// \cond
       /// This is an internal function.
