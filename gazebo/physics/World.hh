--- conflicted
+++ resolved
@@ -307,16 +307,14 @@
       /// \brief Update the state SDF value from the current state.
       public: void UpdateStateSDF();
 
-<<<<<<< HEAD
       /// \brief Return true if the world has been loaded.
       /// \return True if World::Load has completed.
       public: bool IsLoaded() const;
-=======
+
       /// \brief Enqueue a pose message for publication.
       /// These messages will be transmitted at the end of every iteration.
       /// \param[in] _msg The message to enqueue.
       public: void EnqueueMsg(msgs::Pose *_msg);
->>>>>>> d6827c9c
 
       /// \brief Get a model by id.
       ///
