/*
 * Copyright 2012 Open Source Robotics Foundation
 *
 * Licensed under the Apache License, Version 2.0 (the "License");
 * you may not use this file except in compliance with the License.
 * You may obtain a copy of the License at
 *
 *     http://www.apache.org/licenses/LICENSE-2.0
 *
 * Unless required by applicable law or agreed to in writing, software
 * distributed under the License is distributed on an "AS IS" BASIS,
 * WITHOUT WARRANTIES OR CONDITIONS OF ANY KIND, either express or implied.
 * See the License for the specific language governing permissions and
 * limitations under the License.
 *
*/
/* Desc: A hinge joint with 2 degrees of freedom
 * Author: Nate Koenig, Andrew Howard
 * Date: 21 May 2003
 */

#include "gazebo/gazebo_config.h"
#include "gazebo/common/Console.hh"

#include "gazebo/physics/Model.hh"
#include "gazebo/physics/Link.hh"
#include "gazebo/physics/ode/ODEHinge2Joint.hh"

using namespace gazebo;
using namespace physics;


//////////////////////////////////////////////////
ODEHinge2Joint::ODEHinge2Joint(dWorldID _worldId, BasePtr _parent)
    : Hinge2Joint<ODEJoint>(_parent)
{
  this->jointId = dJointCreateHinge2(_worldId, NULL);
}

//////////////////////////////////////////////////
ODEHinge2Joint::~ODEHinge2Joint()
{
  if (this->applyDamping)
    physics::Joint::DisconnectJointUpdate(this->applyDamping);
}

//////////////////////////////////////////////////
void ODEHinge2Joint::Load(sdf::ElementPtr _sdf)
{
  Hinge2Joint<ODEJoint>::Load(_sdf);
}

//////////////////////////////////////////////////
math::Vector3 ODEHinge2Joint::GetAnchor(int _index) const
{
  dVector3 result;

  if (this->jointId)
  {
    if (_index == 0)
      dJointGetHinge2Anchor(this->jointId, result);
    else
      dJointGetHinge2Anchor2(this->jointId, result);
  }
  else
    gzerr << "ODE Joint ID is invalid\n";

  return math::Vector3(result[0], result[1], result[2]);
}

//////////////////////////////////////////////////
void ODEHinge2Joint::SetAnchor(int /*index*/, const math::Vector3 &_anchor)
{
  if (this->childLink)
    this->childLink->SetEnabled(true);
  if (this->parentLink)
    this->parentLink->SetEnabled(true);

  if (this->jointId)
    dJointSetHinge2Anchor(this->jointId, _anchor.x, _anchor.y, _anchor.z);
  else
    gzerr << "ODE Joint ID is invalid\n";
}

//////////////////////////////////////////////////
void ODEHinge2Joint::SetAxis(int _index, const math::Vector3 &_axis)
{
  if (this->childLink)
    this->childLink->SetEnabled(true);
  if (this->parentLink)
    this->parentLink->SetEnabled(true);

  /// ODE needs global axis
  /// \TODO: currently we assume joint axis is specified in model frame,
  /// this is incorrect, and should be corrected to be
  /// joint frame which is specified in child link frame.
  math::Vector3 globalAxis = _axis;
  if (this->parentLink)
    globalAxis =
      this->GetParent()->GetModel()->GetWorldPose().rot.RotateVector(_axis);

<<<<<<< HEAD
=======
  if (this->jointId)
  {
    if (_index == 0)
      dJointSetHinge2Axis1(this->jointId,
        globalAxis.x, globalAxis.y, globalAxis.z);
    else
      dJointSetHinge2Axis2(this->jointId,
        globalAxis.x, globalAxis.y, globalAxis.z);
  }
  else
    gzerr << "ODE Joint ID is invalid\n";
}

>>>>>>> 6477c5f0
//////////////////////////////////////////////////
math::Vector3 ODEHinge2Joint::GetGlobalAxis(int _index) const
{
  dVector3 result;

  if (_index == 0)
    dJointGetHinge2Axis1(this->jointId, result);
  else
    dJointGetHinge2Axis2(this->jointId, result);

  return math::Vector3(result[0], result[1], result[2]);
}

//////////////////////////////////////////////////
math::Angle ODEHinge2Joint::GetAngleImpl(int _index) const
{
  math::Angle result;

  if (this->jointId)
  {
    if (_index == 0)
      result = dJointGetHinge2Angle1(this->jointId);
  }
  else
    gzerr << "ODE Joint ID is invalid\n";

  return result;
}

//////////////////////////////////////////////////
double ODEHinge2Joint::GetVelocity(int _index) const
{
  double result = 0;

  if (this->jointId)
  {
    if (_index == 0)
      result = dJointGetHinge2Angle1Rate(this->jointId);
    else
      result = dJointGetHinge2Angle2Rate(this->jointId);
  }
  else
    gzerr << "ODE Joint ID is invalid\n";

  return result;
}

//////////////////////////////////////////////////
void ODEHinge2Joint::SetVelocity(int _index, double _angle)
{
  if (_index == 0)
    this->SetParam(dParamVel, _angle);
  else
    this->SetParam(dParamVel2, _angle);
}

//////////////////////////////////////////////////
double ODEHinge2Joint::GetMaxForce(int _index)
{
  if (_index == 0)
    return this->GetParam(dParamFMax);
  else
    return this->GetParam(dParamFMax2);
}


//////////////////////////////////////////////////
void ODEHinge2Joint::SetMaxForce(int _index, double _t)
{
  if (_index == 0)
    this->SetParam(dParamFMax, _t);
  else
    this->SetParam(dParamFMax2, _t);
}


//////////////////////////////////////////////////
void ODEHinge2Joint::SetForce(int _index, double _effort)
{
  if (_index < 0 || static_cast<unsigned int>(_index) >= this->GetAngleCount())
  {
    gzerr << "Calling BulletHingeJoint::SetForce with an index ["
          << _index << "] out of range\n";
    return;
  }

  // truncating SetForce effort if velocity limit reached.
  if (this->velocityLimit[_index] >= 0)
  {
    if (this->GetVelocity(_index) > this->velocityLimit[_index])
      _effort = _effort > 0 ? 0 : _effort;
    else if (this->GetVelocity(_index) < -this->velocityLimit[_index])
      _effort = _effort < 0 ? 0 : _effort;
  }

  // truncate effort if effortLimit is not negative
  if (this->effortLimit[_index] >= 0)
    _effort = math::clamp(_effort,
      -this->effortLimit[_index], this->effortLimit[_index]);

  ODEJoint::SetForce(_index, _effort);
  if (this->childLink)
    this->childLink->SetEnabled(true);
  if (this->parentLink)
    this->parentLink->SetEnabled(true);

  if (this->jointId)
  {
    if (_index == 0)
      dJointAddHinge2Torques(this->jointId, _effort, 0);
    else
      dJointAddHinge2Torques(this->jointId, 0, _effort);
  }
  else
    gzerr << "ODE Joint ID is invalid\n";
}

//////////////////////////////////////////////////
double ODEHinge2Joint::GetParam(int _parameter) const
{
  double result = 0;

  if (this->jointId)
    result = dJointGetHinge2Param(this->jointId, _parameter);
  else
    gzerr << "ODE Joint ID is invalid\n";

  return result;
}

//////////////////////////////////////////////////
void ODEHinge2Joint::SetParam(int _parameter, double _value)
{
  ODEJoint::SetParam(_parameter, _value);
  if (this->jointId)
    dJointSetHinge2Param(this->jointId, _parameter, _value);
  else
    gzerr << "ODE Joint ID is invalid\n";
}<|MERGE_RESOLUTION|>--- conflicted
+++ resolved
@@ -99,8 +99,6 @@
     globalAxis =
       this->GetParent()->GetModel()->GetWorldPose().rot.RotateVector(_axis);
 
-<<<<<<< HEAD
-=======
   if (this->jointId)
   {
     if (_index == 0)
@@ -114,7 +112,6 @@
     gzerr << "ODE Joint ID is invalid\n";
 }
 
->>>>>>> 6477c5f0
 //////////////////////////////////////////////////
 math::Vector3 ODEHinge2Joint::GetGlobalAxis(int _index) const
 {
