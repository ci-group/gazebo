/*
 * Copyright (C) 2012-2014 Open Source Robotics Foundation
 *
 * Licensed under the Apache License, Version 2.0 (the "License");
 * you may not use this file except in compliance with the License.
 * You may obtain a copy of the License at
 *
 *     http://www.apache.org/licenses/LICENSE-2.0
 *
 * Unless required by applicable law or agreed to in writing, software
 * distributed under the License is distributed on an "AS IS" BASIS,
 * WITHOUT WARRANTIES OR CONDITIONS OF ANY KIND, either express or implied.
 * See the License for the specific language governing permissions and
 * limitations under the License.
 *
 */
/* Desc: A screw or primastic joint
 * Author: Nate Koenig, Andrew Howard
 * Date: 21 May 2003
 */

#include <boost/bind.hpp>

#include <string>

#include "gazebo/gazebo_config.h"
#include "gazebo/common/Console.hh"

#include "gazebo/physics/Model.hh"
#include "gazebo/physics/Link.hh"
#include "gazebo/physics/ode/ODEScrewJoint.hh"

using namespace gazebo;
using namespace physics;

//////////////////////////////////////////////////
ODEScrewJoint::ODEScrewJoint(dWorldID _worldId, BasePtr _parent)
    : ScrewJoint<ODEJoint>(_parent)
{
  this->jointId = dJointCreateScrew(_worldId, NULL);
}

//////////////////////////////////////////////////
ODEScrewJoint::~ODEScrewJoint()
{
  if (this->applyDamping)
    physics::Joint::DisconnectJointUpdate(this->applyDamping);
}

//////////////////////////////////////////////////
void ODEScrewJoint::Load(sdf::ElementPtr _sdf)
{
  ScrewJoint<ODEJoint>::Load(_sdf);
  this->SetThreadPitch(this->threadPitch);
}

//////////////////////////////////////////////////
math::Vector3 ODEScrewJoint::GetAnchor(unsigned int /*index*/) const
{
  dVector3 result;

  if (this->jointId)
    dJointGetScrewAnchor(this->jointId, result);
  else
    gzerr << "ODE Joint ID is invalid\n";

  return math::Vector3(result[0], result[1], result[2]);
}

//////////////////////////////////////////////////
void ODEScrewJoint::SetAnchor(unsigned int /*index*/,
    const math::Vector3 &_anchor)
{
  if (this->childLink)
    this->childLink->SetEnabled(true);
  if (this->parentLink)
    this->parentLink->SetEnabled(true);

  if (this->jointId)
    dJointSetScrewAnchor(this->jointId, _anchor.x, _anchor.y, _anchor.z);
  else
    gzerr << "ODE Joint ID is invalid\n";
}

//////////////////////////////////////////////////
math::Vector3 ODEScrewJoint::GetGlobalAxis(unsigned int /*_index*/) const
{
  dVector3 result;

  if (this->jointId)
    dJointGetScrewAxis(this->jointId, result);
  else
    gzerr << "ODE Joint ID is invalid\n";

  return math::Vector3(result[0], result[1], result[2]);
}

//////////////////////////////////////////////////
void ODEScrewJoint::SetAxis(unsigned int /*_index*/, const math::Vector3 &_axis)
{
  if (this->childLink)
    this->childLink->SetEnabled(true);
  if (this->parentLink)
    this->parentLink->SetEnabled(true);

  /// ODE needs global axis
  /// \TODO: currently we assume joint axis is specified in model frame,
  /// this is incorrect, and should be corrected to be
  /// joint frame which is specified in child link frame.
  math::Vector3 globalAxis = _axis;
  if (this->parentLink)
    globalAxis =
      this->GetParent()->GetModel()->GetWorldPose().rot.RotateVector(_axis);

  if (this->jointId)
    dJointSetScrewAxis(this->jointId, globalAxis.x, globalAxis.y, globalAxis.z);
  else
    gzerr << "ODE Joint ID is invalid\n";
}

//////////////////////////////////////////////////
math::Angle ODEScrewJoint::GetAngleImpl(unsigned int _index) const
{
  math::Angle result;
  if (this->jointId)
  {
    if (_index < this->GetAngleCount())
    {
      if (_index == 0)
        result = dJointGetScrewAngle(this->jointId);
      else if (_index == 1)
        result = dJointGetScrewPosition(this->jointId);
    }
    else
    {
      gzerr << "ODEScrewJoint::GetAngleImpl(" << _index
            << "): index exceeds allowed range(" << this->GetAngleCount()
            << ").\n";
    }
  }
  else
    gzerr << "ODE Joint ID is invalid\n";

  return result;
}

//////////////////////////////////////////////////
double ODEScrewJoint::GetVelocity(unsigned int /*index*/) const
{
  double result = 0;

  if (this->jointId)
    result = dJointGetScrewPositionRate(this->jointId);
  else
    gzerr << "ODE Joint ID is invalid\n";

  return result;
}

//////////////////////////////////////////////////
void ODEScrewJoint::SetVelocity(unsigned int /*index*/, double _angle)
{
  this->SetParam(dParamVel, _angle);
}

//////////////////////////////////////////////////
void ODEScrewJoint::SetThreadPitch(unsigned int /*_index*/, double _threadPitch)
{
  if (this->jointId)
  {
    /// \TODO: create an issue on making thread pitch = translation / angle
    dJointSetScrewThreadPitch(this->jointId, _threadPitch);
  }
  else
    gzerr << "ODE Joint ID is invalid\n";
}

//////////////////////////////////////////////////
void ODEScrewJoint::SetThreadPitch(double _threadPitch)
{
  if (this->jointId)
  {
    /// \TODO: create an issue on making thread pitch = translation / angle
    dJointSetScrewThreadPitch(this->jointId, _threadPitch);
  }
  else
    gzerr << "ODE Joint ID is invalid\n";
}

//////////////////////////////////////////////////
double ODEScrewJoint::GetThreadPitch(unsigned int /*_index*/)
{
  return this->threadPitch;
}

//////////////////////////////////////////////////
double ODEScrewJoint::GetThreadPitch()
{
  return this->threadPitch;
}

//////////////////////////////////////////////////
void ODEScrewJoint::SetForceImpl(unsigned int /*_index*/, double _effort)
{
  if (this->jointId)
  {
    // dJointAddScrewForce(this->jointId, _effort);
    dJointAddScrewTorque(this->jointId, _effort);
  }
  else
    gzerr << "ODE Joint ID is invalid\n";
}

//////////////////////////////////////////////////
void ODEScrewJoint::SetParam(unsigned int _parameter, double _value)
{
  ODEJoint::SetParam(_parameter, _value);

  if (this->jointId)
    dJointSetScrewParam(this->jointId, _parameter, _value);
  else
    gzerr << "ODE Joint ID is invalid\n";
}

//////////////////////////////////////////////////
double ODEScrewJoint::GetParam(unsigned int _parameter) const
{
  double result = 0;

  if (this->jointId)
    result = dJointGetScrewParam(this->jointId, _parameter);
  else
    gzerr << "ODE Joint ID is invalid\n";

  return result;
}

//////////////////////////////////////////////////
void ODEScrewJoint::SetMaxForce(unsigned int /*_index*/, double _t)
{
  this->SetParam(dParamFMax, _t);
}

//////////////////////////////////////////////////
double ODEScrewJoint::GetMaxForce(unsigned int /*_index*/)
{
  return this->GetParam(dParamFMax);
}

//////////////////////////////////////////////////
<<<<<<< HEAD
void ODEScrewJoint::SetAttribute(const std::string &_key, int _index,
                                   const boost::any &_value)
=======
void ODEScrewJoint::SetAttribute(const std::string &_key,
  unsigned int _index, const boost::any &_value)
{
  this->SetParam(_key, _index, _value);
}

//////////////////////////////////////////////////
bool ODEScrewJoint::SetParam(const std::string &_key,
  unsigned int _index, const boost::any &_value)
>>>>>>> 6197d974
{
  if (_key  == "thread_pitch")
  {
    try
    {
      this->threadPitch = boost::any_cast<double>(_value);
    }
<<<<<<< HEAD
    catch(boost::bad_any_cast &e)
    {
      gzerr << "boost any_cast error:" << e.what() << "\n";
    }
  }
  else
    ODEJoint::SetAttribute(_key, _index, _value);
}
//////////////////////////////////////////////////
double ODEScrewJoint::GetAttribute(const std::string &_key, unsigned int _index)
=======
    catch(const boost::bad_any_cast &e)
    {
      gzerr << "boost any_cast error:" << e.what() << "\n";
      return false;
    }
  }
  else
    return ODEJoint::SetParam(_key, _index, _value);

  return true;
}

//////////////////////////////////////////////////
double ODEScrewJoint::GetParam(const std::string &_key, unsigned int _index)
>>>>>>> 6197d974
{
  if (_key  == "thread_pitch")
    return this->threadPitch;
  else
<<<<<<< HEAD
    return ODEJoint::GetAttribute(_key, _index);
=======
    return ODEJoint::GetParam(_key, _index);
}

//////////////////////////////////////////////////
double ODEScrewJoint::GetAttribute(const std::string &_key, unsigned int _index)
{
  return this->GetParam(_key, _index);
>>>>>>> 6197d974
}<|MERGE_RESOLUTION|>--- conflicted
+++ resolved
@@ -51,16 +51,16 @@
 void ODEScrewJoint::Load(sdf::ElementPtr _sdf)
 {
   ScrewJoint<ODEJoint>::Load(_sdf);
-  this->SetThreadPitch(this->threadPitch);
-}
-
-//////////////////////////////////////////////////
-math::Vector3 ODEScrewJoint::GetAnchor(unsigned int /*index*/) const
+  this->SetThreadPitch(0, this->threadPitch);
+}
+
+//////////////////////////////////////////////////
+math::Vector3 ODEScrewJoint::GetGlobalAxis(unsigned int /*_index*/) const
 {
   dVector3 result;
 
   if (this->jointId)
-    dJointGetScrewAnchor(this->jointId, result);
+    dJointGetScrewAxis(this->jointId, result);
   else
     gzerr << "ODE Joint ID is invalid\n";
 
@@ -68,31 +68,34 @@
 }
 
 //////////////////////////////////////////////////
-void ODEScrewJoint::SetAnchor(unsigned int /*index*/,
-    const math::Vector3 &_anchor)
-{
-  if (this->childLink)
-    this->childLink->SetEnabled(true);
-  if (this->parentLink)
-    this->parentLink->SetEnabled(true);
-
-  if (this->jointId)
-    dJointSetScrewAnchor(this->jointId, _anchor.x, _anchor.y, _anchor.z);
-  else
-    gzerr << "ODE Joint ID is invalid\n";
-}
-
-//////////////////////////////////////////////////
-math::Vector3 ODEScrewJoint::GetGlobalAxis(unsigned int /*_index*/) const
-{
-  dVector3 result;
-
-  if (this->jointId)
-    dJointGetScrewAxis(this->jointId, result);
-  else
-    gzerr << "ODE Joint ID is invalid\n";
-
-  return math::Vector3(result[0], result[1], result[2]);
+math::Angle ODEScrewJoint::GetAngleImpl(unsigned int /*_index*/) const
+{
+  math::Angle result;
+  if (this->jointId)
+    result = dJointGetScrewPosition(this->jointId);
+  else
+    gzerr << "ODE Joint ID is invalid\n";
+
+  return result;
+}
+
+//////////////////////////////////////////////////
+double ODEScrewJoint::GetVelocity(unsigned int /*index*/) const
+{
+  double result = 0;
+
+  if (this->jointId)
+    result = dJointGetScrewPositionRate(this->jointId);
+  else
+    gzerr << "ODE Joint ID is invalid\n";
+
+  return result;
+}
+
+//////////////////////////////////////////////////
+void ODEScrewJoint::SetVelocity(unsigned int /*index*/, double _angle)
+{
+  this->SetParam(dParamVel, _angle);
 }
 
 //////////////////////////////////////////////////
@@ -119,70 +122,10 @@
 }
 
 //////////////////////////////////////////////////
-math::Angle ODEScrewJoint::GetAngleImpl(unsigned int _index) const
-{
-  math::Angle result;
-  if (this->jointId)
-  {
-    if (_index < this->GetAngleCount())
-    {
-      if (_index == 0)
-        result = dJointGetScrewAngle(this->jointId);
-      else if (_index == 1)
-        result = dJointGetScrewPosition(this->jointId);
-    }
-    else
-    {
-      gzerr << "ODEScrewJoint::GetAngleImpl(" << _index
-            << "): index exceeds allowed range(" << this->GetAngleCount()
-            << ").\n";
-    }
-  }
-  else
-    gzerr << "ODE Joint ID is invalid\n";
-
-  return result;
-}
-
-//////////////////////////////////////////////////
-double ODEScrewJoint::GetVelocity(unsigned int /*index*/) const
-{
-  double result = 0;
-
-  if (this->jointId)
-    result = dJointGetScrewPositionRate(this->jointId);
-  else
-    gzerr << "ODE Joint ID is invalid\n";
-
-  return result;
-}
-
-//////////////////////////////////////////////////
-void ODEScrewJoint::SetVelocity(unsigned int /*index*/, double _angle)
-{
-  this->SetParam(dParamVel, _angle);
-}
-
-//////////////////////////////////////////////////
 void ODEScrewJoint::SetThreadPitch(unsigned int /*_index*/, double _threadPitch)
 {
   if (this->jointId)
-  {
-    /// \TODO: create an issue on making thread pitch = translation / angle
     dJointSetScrewThreadPitch(this->jointId, _threadPitch);
-  }
-  else
-    gzerr << "ODE Joint ID is invalid\n";
-}
-
-//////////////////////////////////////////////////
-void ODEScrewJoint::SetThreadPitch(double _threadPitch)
-{
-  if (this->jointId)
-  {
-    /// \TODO: create an issue on making thread pitch = translation / angle
-    dJointSetScrewThreadPitch(this->jointId, _threadPitch);
-  }
   else
     gzerr << "ODE Joint ID is invalid\n";
 }
@@ -190,13 +133,8 @@
 //////////////////////////////////////////////////
 double ODEScrewJoint::GetThreadPitch(unsigned int /*_index*/)
 {
-  return this->threadPitch;
-}
-
-//////////////////////////////////////////////////
-double ODEScrewJoint::GetThreadPitch()
-{
-  return this->threadPitch;
+  gzerr << "not yet implemented\n";
+  return 0;
 }
 
 //////////////////////////////////////////////////
@@ -248,10 +186,6 @@
 }
 
 //////////////////////////////////////////////////
-<<<<<<< HEAD
-void ODEScrewJoint::SetAttribute(const std::string &_key, int _index,
-                                   const boost::any &_value)
-=======
 void ODEScrewJoint::SetAttribute(const std::string &_key,
   unsigned int _index, const boost::any &_value)
 {
@@ -261,7 +195,6 @@
 //////////////////////////////////////////////////
 bool ODEScrewJoint::SetParam(const std::string &_key,
   unsigned int _index, const boost::any &_value)
->>>>>>> 6197d974
 {
   if (_key  == "thread_pitch")
   {
@@ -269,18 +202,6 @@
     {
       this->threadPitch = boost::any_cast<double>(_value);
     }
-<<<<<<< HEAD
-    catch(boost::bad_any_cast &e)
-    {
-      gzerr << "boost any_cast error:" << e.what() << "\n";
-    }
-  }
-  else
-    ODEJoint::SetAttribute(_key, _index, _value);
-}
-//////////////////////////////////////////////////
-double ODEScrewJoint::GetAttribute(const std::string &_key, unsigned int _index)
-=======
     catch(const boost::bad_any_cast &e)
     {
       gzerr << "boost any_cast error:" << e.what() << "\n";
@@ -295,14 +216,10 @@
 
 //////////////////////////////////////////////////
 double ODEScrewJoint::GetParam(const std::string &_key, unsigned int _index)
->>>>>>> 6197d974
 {
   if (_key  == "thread_pitch")
     return this->threadPitch;
   else
-<<<<<<< HEAD
-    return ODEJoint::GetAttribute(_key, _index);
-=======
     return ODEJoint::GetParam(_key, _index);
 }
 
@@ -310,5 +227,4 @@
 double ODEScrewJoint::GetAttribute(const std::string &_key, unsigned int _index)
 {
   return this->GetParam(_key, _index);
->>>>>>> 6197d974
 }