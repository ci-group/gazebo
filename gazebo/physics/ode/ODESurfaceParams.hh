--- conflicted
+++ resolved
@@ -119,15 +119,12 @@
       /// \brief Artificial contact slip in torsional dirction.
       public: double slipTorsion;
 
-<<<<<<< HEAD
       /// \brief Elastic modulus.
       public: double elasticModulus;
 
       /// \brief Reference length for the elastic modulus.
       public: double elasticModulusReferenceLength;
 
-=======
->>>>>>> f83cb847
       /// \brief Friction pyramid parameters (mu1, mu2).
       /// Note that the primary friction pyramid direction can be specified
       /// by fdir1, otherwise a vector constrained to be perpendicular to the
