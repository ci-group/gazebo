--- conflicted
+++ resolved
@@ -113,15 +113,12 @@
     globalAxis =
       this->GetParent()->GetModel()->GetWorldPose().rot.RotateVector(_axis);
 
-<<<<<<< HEAD
-=======
   if (this->jointId)
     dJointSetHingeAxis(this->jointId, globalAxis.x, globalAxis.y, globalAxis.z);
   else
     gzerr << "ODE Joint ID is invalid\n";
 }
 
->>>>>>> 6477c5f0
 //////////////////////////////////////////////////
 math::Angle ODEHingeJoint::GetAngleImpl(int /*index*/) const
 {
