--- conflicted
+++ resolved
@@ -101,8 +101,6 @@
     globalAxis =
       this->GetParent()->GetModel()->GetWorldPose().rot.RotateVector(_axis);
 
-<<<<<<< HEAD
-=======
   if (this->jointId)
   {
     if (_index == 0)
@@ -116,7 +114,6 @@
     gzerr << "ODE Joint ID is invalid\n";
 }
 
->>>>>>> 6477c5f0
 //////////////////////////////////////////////////
 math::Angle ODEUniversalJoint::GetAngleImpl(int _index) const
 {
