/*
 * Copyright (C) 2012-2016 Open Source Robotics Foundation
 *
 * Licensed under the Apache License, Version 2.0 (the "License");
 * you may not use this file except in compliance with the License.
 * You may obtain a copy of the License at
 *
 *     http://www.apache.org/licenses/LICENSE-2.0
 *
 * Unless required by applicable law or agreed to in writing, software
 * distributed under the License is distributed on an "AS IS" BASIS,
 * WITHOUT WARRANTIES OR CONDITIONS OF ANY KIND, either express or implied.
 * See the License for the specific language governing permissions and
 * limitations under the License.
 *
*/

#ifdef _WIN32
  // Ensure that Winsock2.h is included before Windows.h, which can get
  // pulled in by anybody (e.g., Boost).
  #include <Winsock2.h>
#endif

#include <tbb/parallel_for.h>
#include <tbb/blocked_range.h>

#include <sdf/sdf.hh>

#include <algorithm>
#include <map>
#include <string>
#include <utility>
#include <vector>

#include <ignition/math/Rand.hh>
#include <ignition/math/Vector3.hh>

#include "gazebo/util/Diagnostics.hh"
#include "gazebo/common/Assert.hh"
#include "gazebo/common/Console.hh"
#include "gazebo/common/Exception.hh"
#include "gazebo/math/Vector3.hh"
#include "gazebo/common/Time.hh"
#include "gazebo/common/Timer.hh"

#include "gazebo/transport/Publisher.hh"

#include "gazebo/physics/PhysicsTypes.hh"
#include "gazebo/physics/PhysicsFactory.hh"
#include "gazebo/physics/World.hh"
#include "gazebo/physics/Entity.hh"
#include "gazebo/physics/Model.hh"
#include "gazebo/physics/SurfaceParams.hh"
#include "gazebo/physics/Collision.hh"
#include "gazebo/physics/MapShape.hh"
#include "gazebo/physics/ContactManager.hh"

#include "gazebo/physics/ode/ODECollision.hh"
#include "gazebo/physics/ode/ODELink.hh"
#include "gazebo/physics/ode/ODEScrewJoint.hh"
#include "gazebo/physics/ode/ODEHingeJoint.hh"
#include "gazebo/physics/ode/ODEGearboxJoint.hh"
#include "gazebo/physics/ode/ODEHinge2Joint.hh"
#include "gazebo/physics/ode/ODESliderJoint.hh"
#include "gazebo/physics/ode/ODEBallJoint.hh"
#include "gazebo/physics/ode/ODEUniversalJoint.hh"
#include "gazebo/physics/ode/ODEFixedJoint.hh"

#include "gazebo/physics/ode/ODERayShape.hh"
#include "gazebo/physics/ode/ODEBoxShape.hh"
#include "gazebo/physics/ode/ODESphereShape.hh"
#include "gazebo/physics/ode/ODECylinderShape.hh"
#include "gazebo/physics/ode/ODEPlaneShape.hh"
#include "gazebo/physics/ode/ODEMeshShape.hh"
#include "gazebo/physics/ode/ODEMultiRayShape.hh"
#include "gazebo/physics/ode/ODEHeightmapShape.hh"
#include "gazebo/physics/ode/ODEPolylineShape.hh"

#include "gazebo/physics/ode/ODEPhysics.hh"
#include "gazebo/physics/ode/ODESurfaceParams.hh"

#include "gazebo/physics/ode/ODEPhysicsPrivate.hh"

using namespace gazebo;
using namespace physics;

GZ_REGISTER_PHYSICS_ENGINE("ode", ODEPhysics)

/*
class ContactUpdate_TBB
{
  public: ContactUpdate_TBB(tbb::concurrent_vector<ContactFeedback> *_contacts)
          : contacts(contacts) {}
  public: void operator() (const tbb::blocked_range<size_t> &_r) const
  {
    for (size_t i = _r.begin(); i != _r.end(); i++)
    {
      this->engine->ProcessContactFeedback((*this->contacts)[i]);
    }
  }

  private: tbb::concurrent_vector<ContactFeedback> *contacts;
  private: ODEPhysics *engine;
};
*/

class Colliders_TBB
{
  public: Colliders_TBB(
              std::vector<std::pair<ODECollision*, ODECollision*> > *_colliders,
              ODEPhysics *_engine,
              dContactGeom* _contactCollisions) :
    colliders(_colliders),
              engine(_engine), contactCollisions(_contactCollisions)
  {
    // dAllocateODEDataForThread(dAllocateMaskAll);
  }

  public: void operator() (const tbb::blocked_range<size_t> &_r) const
  {
    for (size_t i = _r.begin(); i != _r.end(); i++)
    {
      ODECollision *collision1 = (*this->colliders)[i].first;
      ODECollision *collision2 = (*this->colliders)[i].second;
      this->engine->Collide(collision1, collision2, contactCollisions);
    }
  }

  private: std::vector< std::pair<ODECollision*, ODECollision*> > *colliders;
  private: ODEPhysics *engine;
  private: dContactGeom* contactCollisions;
};

//////////////////////////////////////////////////
extern "C" void dMessageQuiet(int, const char *, va_list)
{
}

//////////////////////////////////////////////////
ODEPhysics::ODEPhysics(WorldPtr _world)
    : PhysicsEngine(_world), dataPtr(new ODEPhysicsPrivate)
{
  this->dataPtr->physicsStepFunc = nullptr;
  this->dataPtr->maxContacts = 0;

  // Collision detection init
  dInitODE2(0);

  dAllocateODEDataForThread(dAllocateMaskAll);

  this->dataPtr->worldId = dWorldCreate();

  this->dataPtr->spaceId = dHashSpaceCreate(0);
  dHashSpaceSetLevels(this->dataPtr->spaceId, -2, 8);

  this->dataPtr->contactGroup = dJointGroupCreate(0);

  this->dataPtr->colliders.resize(100);

  // Set random seed for physics engine based on gazebo's random seed.
  // Note: this was moved from physics::PhysicsEngine constructor.
  this->SetSeed(ignition::math::Rand::Seed());
}

//////////////////////////////////////////////////
ODEPhysics::~ODEPhysics()
{
  this->Fini();

  delete this->dataPtr;
  this->dataPtr = nullptr;
}

//////////////////////////////////////////////////
void ODEPhysics::Load(sdf::ElementPtr _sdf)
{
  PhysicsEngine::Load(_sdf);

  this->dataPtr->maxContacts = _sdf->Get<unsigned int>("max_contacts");
  this->SetMaxContacts(this->dataPtr->maxContacts);

  sdf::ElementPtr odeElem = this->sdf->GetElement("ode");
  sdf::ElementPtr solverElem = odeElem->GetElement("solver");

  this->dataPtr->stepType = solverElem->Get<std::string>("type");
  if (solverElem->HasElement("use_dynamic_moi_rescaling"))
  {
    dWorldSetQuickStepInertiaRatioReduction(this->dataPtr->worldId,
      solverElem->Get<bool>("use_dynamic_moi_rescaling"));
  }
  else
  {
    dWorldSetQuickStepInertiaRatioReduction(this->dataPtr->worldId, true);
  }

  /// \TODO: defaultvelocity decay!? This is BAD if it's true.
  dWorldSetDamping(this->dataPtr->worldId, 0.0001, 0.0001);

  // Help prevent "popping of deeply embedded object
  dWorldSetContactMaxCorrectingVel(this->dataPtr->worldId,
      odeElem->GetElement("constraints")->Get<double>(
        "contact_max_correcting_vel"));

  // This helps prevent jittering problems.
  dWorldSetContactSurfaceLayer(this->dataPtr->worldId,
       odeElem->GetElement("constraints")->Get<double>(
        "contact_surface_layer"));

  // Enable auto-disable by default. Models with joints are excluded from
  // auto-disable
  dWorldSetAutoDisableFlag(this->dataPtr->worldId, 1);

  dWorldSetAutoDisableTime(this->dataPtr->worldId, 1);
  dWorldSetAutoDisableLinearThreshold(this->dataPtr->worldId, 0.1);
  dWorldSetAutoDisableAngularThreshold(this->dataPtr->worldId, 0.1);
  dWorldSetAutoDisableSteps(this->dataPtr->worldId, 5);

  auto g = this->world->Gravity();

  if (g == ignition::math::Vector3d::Zero)
    gzwarn << "Gravity vector is (0, 0, 0). Objects will float.\n";

  dWorldSetGravity(this->dataPtr->worldId, g.X(), g.Y(), g.Z());

  if (odeElem->HasElement("constraints"))
  {
    dWorldSetCFM(this->dataPtr->worldId,
        odeElem->GetElement("constraints")->Get<double>("cfm"));
    dWorldSetERP(this->dataPtr->worldId,
        odeElem->GetElement("constraints")->Get<double>("erp"));
  }
  else
    dWorldSetERP(this->dataPtr->worldId, 0.2);

  dWorldSetQuickStepNumIterations(this->dataPtr->worldId,
    this->GetSORPGSIters());
  dWorldSetQuickStepW(this->dataPtr->worldId, this->GetSORPGSW());

  // Set the physics update function
  this->SetStepType(this->dataPtr->stepType);
  if (this->dataPtr->physicsStepFunc == nullptr)
    gzthrow(std::string("Invalid step type[") + this->dataPtr->stepType);
}

/////////////////////////////////////////////////
void ODEPhysics::OnRequest(ConstRequestPtr &_msg)
{
  msgs::Response response;
  response.set_id(_msg->id());
  response.set_request(_msg->request());
  response.set_response("success");
  std::string *serializedData = response.mutable_serialized_data();

  if (_msg->request() == "physics_info")
  {
    msgs::Physics physicsMsg;
    physicsMsg.set_type(msgs::Physics::ODE);
    physicsMsg.set_solver_type(this->dataPtr->stepType);
    // min_step_size is defined but not yet used
    boost::any min_step_size;
    try
    {
      if (this->GetParam("min_step_size", min_step_size))
        physicsMsg.set_min_step_size(boost::any_cast<double>(min_step_size));
    }
    catch(boost::bad_any_cast &_e)
    {
      gzerr << "Failed boost::any_cast in ODEPhysics.cc: " << _e.what();
    }
    physicsMsg.set_precon_iters(this->GetSORPGSPreconIters());
    physicsMsg.set_iters(this->GetSORPGSIters());
    physicsMsg.set_enable_physics(this->world->PhysicsEnabled());
    physicsMsg.set_sor(this->GetSORPGSW());
    physicsMsg.set_cfm(this->GetWorldCFM());
    physicsMsg.set_erp(this->GetWorldERP());
    physicsMsg.set_contact_max_correcting_vel(
      this->GetContactMaxCorrectingVel());
    physicsMsg.set_contact_surface_layer(
      this->GetContactSurfaceLayer());
    physicsMsg.mutable_gravity()->CopyFrom(
      msgs::Convert(this->world->Gravity()));
    physicsMsg.mutable_magnetic_field()->CopyFrom(
      msgs::Convert(this->world->MagneticField()));
    physicsMsg.set_real_time_update_rate(this->realTimeUpdateRate);
    physicsMsg.set_real_time_factor(this->targetRealTimeFactor);
    physicsMsg.set_max_step_size(this->maxStepSize);

    response.set_type(physicsMsg.GetTypeName());
    physicsMsg.SerializeToString(serializedData);
    this->responsePub->Publish(response);
  }
}

/////////////////////////////////////////////////
void ODEPhysics::OnPhysicsMsg(ConstPhysicsPtr &_msg)
{
  // Parent class handles many generic parameters
  // This should be done first so that the profile settings
  // can be over-ridden by other message parameters.
  PhysicsEngine::OnPhysicsMsg(_msg);

  if (_msg->has_solver_type())
    this->SetStepType(_msg->solver_type());

  if (_msg->has_min_step_size())
    this->SetParam("min_step_size", _msg->min_step_size());

  if (_msg->has_precon_iters())
    this->SetSORPGSPreconIters(_msg->precon_iters());

  if (_msg->has_iters())
    this->SetSORPGSIters(_msg->iters());

  if (_msg->has_sor())
    this->SetSORPGSW(_msg->sor());

  if (_msg->has_cfm())
    this->SetWorldCFM(_msg->cfm());

  if (_msg->has_erp())
    this->SetWorldERP(_msg->erp());

  if (_msg->has_enable_physics())
    this->world->SetPhysicsEnabled(_msg->enable_physics());

  if (_msg->has_contact_max_correcting_vel())
    this->SetContactMaxCorrectingVel(_msg->contact_max_correcting_vel());

  if (_msg->has_contact_surface_layer())
    this->SetContactSurfaceLayer(_msg->contact_surface_layer());

  if (_msg->has_gravity())
    this->SetGravity(msgs::ConvertIgn(_msg->gravity()));

  if (_msg->has_real_time_factor())
    this->SetTargetRealTimeFactor(_msg->real_time_factor());

  if (_msg->has_real_time_update_rate())
  {
    this->SetRealTimeUpdateRate(_msg->real_time_update_rate());
  }

  if (_msg->has_max_step_size())
  {
    this->SetMaxStepSize(_msg->max_step_size());
  }

  /// Make sure all models get at least on update cycle.
  this->world->EnableAllModels();
}



//////////////////////////////////////////////////
void ODEPhysics::Init()
{
}

//////////////////////////////////////////////////
void ODEPhysics::InitForThread()
{
  dAllocateODEDataForThread(dAllocateMaskAll);
}

//////////////////////////////////////////////////
void ODEPhysics::UpdateCollision()
{
  DIAG_TIMER_START("ODEPhysics::UpdateCollision");

  boost::recursive_mutex::scoped_lock lock(*this->physicsUpdateMutex);
  dJointGroupEmpty(this->dataPtr->contactGroup);

  unsigned int i = 0;
  this->dataPtr->collidersCount = 0;
  this->dataPtr->trimeshCollidersCount = 0;
  this->dataPtr->jointFeedbackIndex = 0;

  // Reset the contact count
  this->contactManager->ResetCount();

  // Do collision detection; this will add contacts to the contact group
  dSpaceCollide(this->dataPtr->spaceId, this, CollisionCallback);
  DIAG_TIMER_LAP("ODEPhysics::UpdateCollision", "dSpaceCollide");

  // Generate non-trimesh collisions.
  for (i = 0; i < this->dataPtr->collidersCount; ++i)
  {
    this->Collide(this->dataPtr->colliders[i].first,
        this->dataPtr->colliders[i].second, this->dataPtr->contactCollisions);
  }
  DIAG_TIMER_LAP("ODEPhysics::UpdateCollision", "collideShapes");

  // Generate trimesh collision.
  // This must happen in this thread sequentially
  for (i = 0; i < this->dataPtr->trimeshCollidersCount; ++i)
  {
    ODECollision *collision1 = this->dataPtr->trimeshColliders[i].first;
    ODECollision *collision2 = this->dataPtr->trimeshColliders[i].second;
    this->Collide(collision1, collision2, this->dataPtr->contactCollisions);
  }
  DIAG_TIMER_LAP("ODEPhysics::UpdateCollision", "collideTrimeshes");

  DIAG_TIMER_STOP("ODEPhysics::UpdateCollision");
}

//////////////////////////////////////////////////
void ODEPhysics::UpdatePhysics()
{
  DIAG_TIMER_START("ODEPhysics::UpdatePhysics");

  // need to lock, otherwise might conflict with world resetting
  {
    boost::recursive_mutex::scoped_lock lock(*this->physicsUpdateMutex);

    // Update the dynamical model
    (*(this->dataPtr->physicsStepFunc))
      (this->dataPtr->worldId, this->maxStepSize);

    math::Vector3 f1, f2, t1, t2;

    // Set the joint contact feedback for each contact.
    for (unsigned int i = 0; i < this->dataPtr->jointFeedbackIndex; ++i)
    {
      Contact *contactFeedback = this->dataPtr->jointFeedbacks[i]->contact;
      Collision *col1 = contactFeedback->collision1;
      Collision *col2 = contactFeedback->collision2;

      GZ_ASSERT(col1 != nullptr, "Collision 1 is null");
      GZ_ASSERT(col2 != nullptr, "Collision 2 is null");

      for (int j = 0; j < this->dataPtr->jointFeedbacks[i]->count; ++j)
      {
        dJointFeedback fb = this->dataPtr->jointFeedbacks[i]->feedbacks[j];
        f1.Set(fb.f1[0], fb.f1[1], fb.f1[2]);
        f2.Set(fb.f2[0], fb.f2[1], fb.f2[2]);
        t1.Set(fb.t1[0], fb.t1[1], fb.t1[2]);
        t2.Set(fb.t2[0], fb.t2[1], fb.t2[2]);

        // set force torque in link frame
        this->dataPtr->jointFeedbacks[i]->contact->wrench[j].body1Force =
             col1->GetLink()->WorldPose().Rot().RotateVectorReverse(f1.Ign());
        this->dataPtr->jointFeedbacks[i]->contact->wrench[j].body2Force =
             col2->GetLink()->WorldPose().Rot().RotateVectorReverse(f2.Ign());
        this->dataPtr->jointFeedbacks[i]->contact->wrench[j].body1Torque =
             col1->GetLink()->WorldPose().Rot().RotateVectorReverse(t1.Ign());
        this->dataPtr->jointFeedbacks[i]->contact->wrench[j].body2Torque =
             col2->GetLink()->WorldPose().Rot().RotateVectorReverse(t2.Ign());
      }
    }
  }

  DIAG_TIMER_STOP("ODEPhysics::UpdatePhysics");
}

//////////////////////////////////////////////////
void ODEPhysics::Fini()
{
  dCloseODE();

  dJointGroupDestroy(this->dataPtr->contactGroup);

  // Delete all the joint feedbacks.
  for (auto iter = this->dataPtr->jointFeedbacks.begin();
      iter != this->dataPtr->jointFeedbacks.end(); ++iter)
  {
    delete *iter;
  }
  this->dataPtr->jointFeedbacks.clear();

  if (this->dataPtr->spaceId)
  {
    dSpaceSetCleanup(this->dataPtr->spaceId, 0);
    dSpaceDestroy(this->dataPtr->spaceId);
  }

  if (this->dataPtr->worldId)
    dWorldDestroy(this->dataPtr->worldId);
  this->dataPtr->worldId = nullptr;

  this->dataPtr->spaceId = nullptr;

  PhysicsEngine::Fini();
}

//////////////////////////////////////////////////
void ODEPhysics::Reset()
{
  boost::recursive_mutex::scoped_lock lock(*this->physicsUpdateMutex);
  // Very important to clear out the contact group
  dJointGroupEmpty(this->dataPtr->contactGroup);
}

//////////////////////////////////////////////////
LinkPtr ODEPhysics::CreateLink(ModelPtr _parent)
{
  if (_parent == nullptr)
    gzthrow("Link must have a parent\n");

  std::map<std::string, dSpaceID>::iterator iter;
  iter = this->dataPtr->spaces.find(_parent->GetName());

  if (iter == this->dataPtr->spaces.end())
    this->dataPtr->spaces[_parent->GetName()] =
      dSimpleSpaceCreate(this->dataPtr->spaceId);

  ODELinkPtr link(new ODELink(_parent));

  link->SetSpaceId(this->dataPtr->spaces[_parent->GetName()]);
  link->SetWorld(_parent->GetWorld());

  return link;
}

//////////////////////////////////////////////////
CollisionPtr ODEPhysics::CreateCollision(const std::string &_type,
                                         LinkPtr _body)
{
  ODECollisionPtr collision(new ODECollision(_body));
  ShapePtr shape = this->CreateShape(_type, collision);
  collision->SetShape(shape);
  shape->SetWorld(_body->GetWorld());
  return collision;
}

//////////////////////////////////////////////////
ShapePtr ODEPhysics::CreateShape(const std::string &_type,
                                 CollisionPtr _collision)
{
  ShapePtr shape;
  ODECollisionPtr collision =
    boost::dynamic_pointer_cast<ODECollision>(_collision);

  if (_type == "sphere")
    shape.reset(new ODESphereShape(collision));
  else if (_type == "plane")
    shape.reset(new ODEPlaneShape(collision));
  else if (_type == "box")
    shape.reset(new ODEBoxShape(collision));
  else if (_type == "cylinder")
    shape.reset(new ODECylinderShape(collision));
  else if (_type == "polyline")
    shape.reset(new ODEPolylineShape(collision));
  else if (_type == "multiray")
  {
    if (_collision)
      shape.reset(new ODEMultiRayShape(collision));
    else
      shape.reset(new ODEMultiRayShape(this->world->Physics()));
  }
  else if (_type == "mesh" || _type == "trimesh")
    shape.reset(new ODEMeshShape(collision));
  else if (_type == "heightmap")
    shape.reset(new ODEHeightmapShape(collision));
  else if (_type == "map" || _type == "image")
    shape.reset(new MapShape(collision));
  else if (_type == "ray")
  {
    if (_collision)
      shape.reset(new ODERayShape(collision));
    else
      shape.reset(new ODERayShape(this->world->Physics()));
  }
  else
    gzerr << "Unable to create collision of type[" << _type << "]\n";

  return shape;
}

//////////////////////////////////////////////////
dWorldID ODEPhysics::GetWorldId()
{
  return this->dataPtr->worldId;
}

//////////////////////////////////////////////////
void ODEPhysics::ConvertMass(InertialPtr _inertial, void *_engineMass)
{
  dMass *odeMass = static_cast<dMass*>(_engineMass);

  _inertial->SetMass(odeMass->mass);
  _inertial->SetCoG(odeMass->c[0], odeMass->c[1], odeMass->c[2]);
  _inertial->SetInertiaMatrix(odeMass->I[0*4+0], odeMass->I[1*4+1],
      odeMass->I[2*4+2], odeMass->I[0*4+1],
      odeMass->I[0*4+2], odeMass->I[1*4+2]);
}

//////////////////////////////////////////////////
Friction_Model ODEPhysics::ConvertFrictionModel(const std::string &_fricModel)
{
  Friction_Model result = pyramid_friction;
  if (_fricModel.compare("pyramid_model") == 0)
      result = pyramid_friction;
  else if (_fricModel.compare("cone_model") == 0)
      result = cone_friction;
  else if (_fricModel.compare("box_model") == 0)
      result = box_friction;
  else
    gzerr << "Unrecognized friction model ["
          << _fricModel
          << "], returning pyramid friction"
          << std::endl;
  return result;
}

//////////////////////////////////////////////////
std::string ODEPhysics::ConvertFrictionModel(const Friction_Model _fricModel)
{
  std::string result;
  switch (_fricModel)
  {
    case pyramid_friction:
    {
      result = "pyramid_model";
      break;
    }
    case cone_friction:
    {
      result = "cone_model";
      break;
    }
    case box_friction:
    {
      result = "box_model";
      break;
    }
    default:
    {
      result = "unknown";
      gzerr << "Unrecognized friction model [" << _fricModel << "]"
            << std::endl;
    }
  }
  return result;
}

//////////////////////////////////////////////////
World_Solver_Type
ODEPhysics::ConvertWorldStepSolverType(const std::string &_solverType)
{
  World_Solver_Type result = ODE_DEFAULT;
  if (_solverType.compare("ODE_DANTZIG") == 0)
    result = ODE_DEFAULT;
  else if (_solverType.compare("DART_PGS") == 0)
    result = DART_PGS;
  else if (_solverType.compare("BULLET_LEMKE") == 0)
    result = BULLET_LEMKE;
  else if (_solverType.compare("BULLET_PGS") == 0)
    result = BULLET_PGS;
  else
  {
    gzerr << "Unrecognized world step solver ["
          << _solverType
          << "], returning ODE_DANTZIG"
          << std::endl;
  }
  return result;
}

//////////////////////////////////////////////////
std::string
ODEPhysics::ConvertWorldStepSolverType(const World_Solver_Type _solverType)
{
  std::string result;
  switch (_solverType)
  {
    case ODE_DEFAULT:
    {
      result = "ODE_DANTZIG";
      break;
    }
    case DART_PGS:
    {
      result = "DART_PGS";
      break;
    }
    case BULLET_LEMKE:
    {
      result = "BULLET_LEMKE";
      break;
    }
    case BULLET_PGS:
    {
      result = "BULLET_PGS";
      break;
    }
    default:
    {
      result = "unknown";
      gzerr << "Unrecognized world step solver [" << _solverType << "]"
            << std::endl;
    }
  }
  return result;
}

//////////////////////////////////////////////////
void ODEPhysics::SetSORPGSPreconIters(unsigned int _iters)
{
  this->sdf->GetElement("ode")->GetElement("solver")->
    GetElement("precon_iters")->Set(_iters);

  dWorldSetQuickStepPreconIterations(this->dataPtr->worldId, _iters);
}

//////////////////////////////////////////////////
void ODEPhysics::SetSORPGSIters(unsigned int _iters)
{
  this->sdf->GetElement("ode")->GetElement(
      "solver")->GetElement("iters")->Set(_iters);
  dWorldSetQuickStepNumIterations(this->dataPtr->worldId, _iters);
}

//////////////////////////////////////////////////
void ODEPhysics::SetSORPGSW(double _w)
{
  this->sdf->GetElement("ode")->GetElement(
      "solver")->GetElement("sor")->Set(_w);
  dWorldSetQuickStepW(this->dataPtr->worldId, _w);
}

//////////////////////////////////////////////////
void ODEPhysics::SetFrictionModel(const std::string &_fricModel)
{
  /// Uncomment this until sdformat changes (sdformat repo issue #96)
  ///
  /// this->sdf->GetElement("ode")->GetElement(
  ///   "solver")->GetElement("friction_model")->Set(_fricModel);
  dWorldSetQuickStepFrictionModel(this->dataPtr->worldId,
    ConvertFrictionModel(_fricModel));
}

//////////////////////////////////////////////////
void ODEPhysics::SetWorldCFM(double _cfm)
{
  sdf::ElementPtr elem = this->sdf->GetElement("ode");
  elem = elem->GetElement("constraints");
  elem->GetElement("cfm")->Set(_cfm);

  dWorldSetCFM(this->dataPtr->worldId, _cfm);
}

//////////////////////////////////////////////////
void ODEPhysics::SetWorldERP(double _erp)
{
  sdf::ElementPtr elem = this->sdf->GetElement("ode");
  elem = elem->GetElement("constraints");
  elem->GetElement("erp")->Set(_erp);
  dWorldSetERP(this->dataPtr->worldId, _erp);
}

//////////////////////////////////////////////////
void ODEPhysics::SetContactMaxCorrectingVel(double _vel)
{
  this->sdf->GetElement("ode")->GetElement(
      "constraints")->GetElement(
        "contact_max_correcting_vel")->Set(_vel);
  dWorldSetContactMaxCorrectingVel(this->dataPtr->worldId, _vel);
}

//////////////////////////////////////////////////
void ODEPhysics::SetContactSurfaceLayer(double _depth)
{
  this->sdf->GetElement("ode")->GetElement(
      "constraints")->GetElement("contact_surface_layer")->Set(_depth);
  dWorldSetContactSurfaceLayer(this->dataPtr->worldId, _depth);
}

//////////////////////////////////////////////////
void ODEPhysics::SetMaxContacts(unsigned int _maxContacts)
{
  this->dataPtr->maxContacts = _maxContacts;
  this->sdf->GetElement("max_contacts")->GetValue()->Set(_maxContacts);
}

//////////////////////////////////////////////////
void ODEPhysics::SetWorldStepSolverType(const std::string &_worldSolverType)
{
    dWorldSetWorldStepSolverType(this->dataPtr->worldId,
    ConvertWorldStepSolverType(_worldSolverType));
}

//////////////////////////////////////////////////
int ODEPhysics::GetSORPGSPreconIters()
{
  return this->sdf->GetElement("ode")->GetElement(
      "solver")->Get<int>("precon_iters");
}
//////////////////////////////////////////////////
int ODEPhysics::GetSORPGSIters()
{
  return this->sdf->GetElement("ode")->GetElement(
      "solver")->Get<int>("iters");
}

//////////////////////////////////////////////////
double ODEPhysics::GetSORPGSW()
{
  return this->sdf->GetElement("ode")->GetElement(
      "solver")->Get<double>("sor");
}

//////////////////////////////////////////////////
std::string ODEPhysics::GetFrictionModel() const
{
  return ConvertFrictionModel(
    dWorldGetQuickStepFrictionModel(this->dataPtr->worldId));
}

//////////////////////////////////////////////////
std::string ODEPhysics::GetWorldStepSolverType() const
{
  return ConvertWorldStepSolverType(
    dWorldGetWorldStepSolverType(this->dataPtr->worldId));
}

//////////////////////////////////////////////////
double ODEPhysics::GetWorldCFM()
{
  sdf::ElementPtr elem = this->sdf->GetElement("ode");
  elem = elem->GetElement("constraints");
  return elem->Get<double>("cfm");
}

//////////////////////////////////////////////////
double ODEPhysics::GetWorldERP()
{
  sdf::ElementPtr elem = this->sdf->GetElement("ode");
  elem = elem->GetElement("constraints");
  return elem->Get<double>("erp");
}

//////////////////////////////////////////////////
double ODEPhysics::GetContactMaxCorrectingVel()
{
  return this->sdf->GetElement("ode")->GetElement(
      "constraints")->Get<double>("contact_max_correcting_vel");
}

//////////////////////////////////////////////////
double ODEPhysics::GetContactSurfaceLayer()
{
  return this->sdf->GetElement("ode")->GetElement(
      "constraints")->Get<double>("contact_surface_layer");
}

//////////////////////////////////////////////////
unsigned int ODEPhysics::GetMaxContacts()
{
  return this->dataPtr->maxContacts;
}

//////////////////////////////////////////////////
void ODEPhysics::ConvertMass(void *_engineMass, InertialPtr _inertial)
{
  dMass *odeMass = static_cast<dMass*>(_engineMass);

  odeMass->mass = _inertial->GetMass();
  odeMass->c[0] = _inertial->GetCoG()[0];
  odeMass->c[1] = _inertial->GetCoG()[1];
  odeMass->c[2] = _inertial->GetCoG()[2];

  odeMass->I[0*4+0] = _inertial->GetPrincipalMoments()[0];
  odeMass->I[1*4+1] = _inertial->GetPrincipalMoments()[1];
  odeMass->I[2*4+2] = _inertial->GetPrincipalMoments()[2];

  odeMass->I[0*4+1] = _inertial->GetProductsofInertia()[0];
  odeMass->I[1*4+0] = _inertial->GetProductsofInertia()[0];

  odeMass->I[0*4+2] = _inertial->GetProductsofInertia()[1];
  odeMass->I[1*4+0] = _inertial->GetProductsofInertia()[1];

  odeMass->I[1*4+2] = _inertial->GetProductsofInertia()[2];
  odeMass->I[2*4+1] = _inertial->GetProductsofInertia()[2];
}

//////////////////////////////////////////////////
JointPtr ODEPhysics::CreateJoint(const std::string &_type, ModelPtr _parent)
{
  JointPtr joint;

  if (_type == "prismatic")
    joint.reset(new ODESliderJoint(this->dataPtr->worldId, _parent));
  else if (_type == "screw")
    joint.reset(new ODEScrewJoint(this->dataPtr->worldId, _parent));
  else if (_type == "revolute")
    joint.reset(new ODEHingeJoint(this->dataPtr->worldId, _parent));
  else if (_type == "gearbox")
    joint.reset(new ODEGearboxJoint(this->dataPtr->worldId, _parent));
  else if (_type == "revolute2")
    joint.reset(new ODEHinge2Joint(this->dataPtr->worldId, _parent));
  else if (_type == "ball")
    joint.reset(new ODEBallJoint(this->dataPtr->worldId, _parent));
  else if (_type == "universal")
    joint.reset(new ODEUniversalJoint(this->dataPtr->worldId, _parent));
  else if (_type == "fixed")
    joint.reset(new ODEFixedJoint(this->dataPtr->worldId, _parent));
  else
    gzthrow("Unable to create joint of type[" << _type << "]");

  return joint;
}

//////////////////////////////////////////////////
dSpaceID ODEPhysics::GetSpaceId() const
{
  return this->dataPtr->spaceId;
}

//////////////////////////////////////////////////
std::string ODEPhysics::GetStepType() const
{
  sdf::ElementPtr elem = this->sdf->GetElement("ode")->GetElement("solver");
  return elem->Get<std::string>("type");
}

//////////////////////////////////////////////////
void ODEPhysics::SetStepType(const std::string &_type)
{
  sdf::ElementPtr elem = this->sdf->GetElement("ode")->GetElement("solver");
  elem->GetElement("type")->Set(_type);
  this->dataPtr->stepType = _type;

  // Set the physics update function
  if (this->dataPtr->stepType == "quick")
    this->dataPtr->physicsStepFunc = &dWorldQuickStep;
  else if (this->dataPtr->stepType == "world")
    this->dataPtr->physicsStepFunc = &dWorldStep;
  else
    gzerr << "Invalid step type[" << this->dataPtr->stepType
          << "]" << std::endl;
}

//////////////////////////////////////////////////
void ODEPhysics::SetGravity(const gazebo::math::Vector3 &_gravity)
{
  this->world->SetGravitySDF(_gravity.Ign());
  dWorldSetGravity(this->dataPtr->worldId, _gravity.x, _gravity.y, _gravity.z);
}

//////////////////////////////////////////////////
void ODEPhysics::CollisionCallback(void *_data, dGeomID _o1, dGeomID _o2)
{
  dBodyID b1 = dGeomGetBody(_o1);
  dBodyID b2 = dGeomGetBody(_o2);

  // exit without doing anything if the two bodies are connected by a joint
  if (b1 && b2 && dAreConnectedExcluding(b1, b2, dJointTypeContact))
    return;

  // Get a pointer to the physics engine
  ODEPhysics *self = static_cast<ODEPhysics*>(_data);

  // Check if either are spaces
  if (dGeomIsSpace(_o1) || dGeomIsSpace(_o2))
  {
    dSpaceCollide2(_o1, _o2, self, &CollisionCallback);
  }
  else
  {
    ODECollision *collision1 = nullptr;
    ODECollision *collision2 = nullptr;

    // Exit if both bodies are not enabled
    if (dGeomGetCategoryBits(_o1) != GZ_SENSOR_COLLIDE &&
        dGeomGetCategoryBits(_o2) != GZ_SENSOR_COLLIDE &&
        ((b1 && b2 && !dBodyIsEnabled(b1) && !dBodyIsEnabled(b2)) ||
        (!b2 && b1 && !dBodyIsEnabled(b1)) ||
        (!b1 && b2 && !dBodyIsEnabled(b2))))
    {
      return;
    }

    // Get pointers to the underlying collisions
    if (dGeomGetClass(_o1) == dGeomTransformClass)
      collision1 =
        static_cast<ODECollision*>(dGeomGetData(dGeomTransformGetGeom(_o1)));
    else
      collision1 = static_cast<ODECollision*>(dGeomGetData(_o1));

    if (dGeomGetClass(_o2) == dGeomTransformClass)
      collision2 =
        static_cast<ODECollision*>(dGeomGetData(dGeomTransformGetGeom(_o2)));
    else
      collision2 = static_cast<ODECollision*>(dGeomGetData(_o2));

    // Make sure both collision pointers are valid.
    if (collision1 && collision2)
    {
      // Add either a tri-mesh collider or a regular collider.
      if (collision1->HasType(Base::MESH_SHAPE) ||
          collision2->HasType(Base::MESH_SHAPE))
        self->AddTrimeshCollider(collision1, collision2);
      else
      {
        self->AddCollider(collision1, collision2);
      }
    }
  }
}


//////////////////////////////////////////////////
void ODEPhysics::Collide(ODECollision *_collision1, ODECollision *_collision2,
                         dContactGeom *_contactCollisions)
{
  // Filter collisions based on collide bitmask.
  if ((_collision1->GetSurface()->collideBitmask &
        _collision2->GetSurface()->collideBitmask) == 0)
    return;

  // Filter collisions based on contact bitmask if collide_without_contact is
  // on.The bitmask is set mainly for speed improvements otherwise a collision
  // with collide_without_contact may potentially generate a large number of
  // contacts.
  if (_collision1->GetSurface()->collideWithoutContact ||
      _collision2->GetSurface()->collideWithoutContact)
  {
    if ((_collision1->GetSurface()->collideWithoutContactBitmask &
         _collision2->GetSurface()->collideWithoutContactBitmask) == 0)
    {
      return;
    }
  }

  /*
  if (_collision1->GetCollisionId() && _collision2->GetCollisionId())
  {
    const dVector3 *pos1 =
      (const dVector3*)dGeomGetPosition(_collision1->GetCollisionId());
    const dVector3 *pos2 =
      (const dVector3*)dGeomGetPosition(_collision2->GetCollisionId());
    std::cout << "1[" << (*pos1)[0]<< " " << (*pos1)[1] << " "
              << (*pos1)[2] << "] "
      << "2[" << (*pos2)[0]<< " " << (*pos2)[1] << " " << (*pos2)[2] << "]\n";
  }*/

  unsigned int numc = 0;
  dContact contact;

  // maxCollide must less than the size of this->dataPtr->indices
  // Check the header
  unsigned int maxCollide = MAX_CONTACT_JOINTS;

  // max_contacts specified globally
  if (this->GetMaxContacts() > 0 && this->GetMaxContacts() < MAX_CONTACT_JOINTS)
    maxCollide = this->GetMaxContacts();

  // over-ride with minimum of max_contacts from both collisions
  if (_collision1->GetMaxContacts() < maxCollide)
    maxCollide = _collision1->GetMaxContacts();

  if (_collision2->GetMaxContacts() < maxCollide)
    maxCollide = _collision2->GetMaxContacts();

  // Generate the contacts
  numc = dCollide(_collision1->GetCollisionId(), _collision2->GetCollisionId(),
      MAX_COLLIDE_RETURNS, _contactCollisions, sizeof(_contactCollisions[0]));

  // Return if no contacts.
  if (numc == 0)
    return;

  // Store the indices of the contacts.
  for (int i = 0; i < MAX_CONTACT_JOINTS; i++)
    this->dataPtr->indices[i] = i;

  // Choose only the best contacts if too many were generated.
  if (maxCollide > 0 && numc > maxCollide)
  {
    double max = _contactCollisions[maxCollide-1].depth;
    for (unsigned int i = maxCollide; i < numc; ++i)
    {
      if (_contactCollisions[i].depth > max)
      {
        max = _contactCollisions[i].depth;
        this->dataPtr->indices[maxCollide-1] = i;
      }
    }

    // Make sure numc has the valid number of contacts.
    numc = maxCollide;
  }

  // Set the contact surface parameter flags.
  contact.surface.mode = dContactBounce |
                         dContactMu2 |
                         dContactSoftERP |
                         dContactSoftCFM |
                         dContactApprox1 |
                         dContactApprox3 |
                         dContactSlip1 |
                         dContactSlip2;

  ODESurfaceParamsPtr surf1 = _collision1->GetODESurface();
  ODESurfaceParamsPtr surf2 = _collision2->GetODESurface();

  // Compute the CFM and ERP by assuming the two bodies form a
  // spring-damper system.
  double kp = 1.0 / (1.0 / surf1->kp + 1.0 / surf2->kp);
  double kd = surf1->kd + surf2->kd;

  contact.surface.soft_erp = (this->maxStepSize * kp) /
                             (this->maxStepSize * kp + kd);

  contact.surface.soft_cfm = 1.0 / (this->maxStepSize * kp + kd);

  // contact.surface.soft_erp = 0.5*(_collision1->surface->softERP +
  //                                _collision2->surface->softERP);
  // contact.surface.soft_cfm = 0.5*(_collision1->surface->softCFM +
  //                                _collision2->surface->softCFM);

  // assign fdir1 if not set as 0
  ignition::math::Vector3d fd = surf1->FrictionPyramid()->direction1;
  if (fd != ignition::math::Vector3d::Zero)
  {
    // fdir1 is in body local frame, rotate it into world frame
<<<<<<< HEAD
    fd = _collision1->WorldPose().Rot().RotateVector(fd.Ign());
=======
    fd = _collision1->GetWorldPose().rot.Ign().RotateVector(fd);
>>>>>>> 80c15596
  }

  /// \TODO: Better treatment when both surfaces have fdir1 specified.
  /// Ideally, we want to use fdir1 specified by surface with
  /// a smaller friction coefficient, but it's not clear how
  /// that can be determined with friction pyramid approximations.
  /// As a hack, we'll simply compare mu1 from
  /// both surfaces for now, and use fdir1 specified by
  /// surface with smaller mu1.
  ignition::math::Vector3d fd2 = surf2->FrictionPyramid()->direction1;
  if (fd2 != ignition::math::Vector3d::Zero &&
      (fd == ignition::math::Vector3d::Zero ||
        surf1->FrictionPyramid()->MuPrimary() >
        surf2->FrictionPyramid()->MuPrimary()))
  {
    // fdir1 is in body local frame, rotate it into world frame
<<<<<<< HEAD
    fd2 = _collision2->WorldPose().Rot().RotateVector(fd2.Ign());
=======
    fd2 = _collision2->GetWorldPose().rot.Ign().RotateVector(fd2);
>>>>>>> 80c15596

    /// \TODO: uncomment gzlog below once we confirm it does not affect
    /// performance
    /// if (fd2 != math::Vector3::Zero && fd != math::Vector3::Zero &&
    ///       _collision1->surface->mu1 > _collision2->surface->mu1)
    ///   gzlog << "both contact surfaces have non-zero fdir1, comparing"
    ///         << " comparing mu1 from both surfaces, and use fdir1"
    ///         << " from surface with smaller mu1\n";
  }

  if (fd != ignition::math::Vector3d::Zero)
  {
    contact.surface.mode |= dContactFDir1;
    contact.fdir1[0] = fd.X();
    contact.fdir1[1] = fd.Y();
    contact.fdir1[2] = fd.Z();
  }

  // Set the friction coefficients.
  contact.surface.mu = std::min(surf1->FrictionPyramid()->MuPrimary(),
                                surf2->FrictionPyramid()->MuPrimary());
  contact.surface.mu2 = std::min(surf1->FrictionPyramid()->MuSecondary(),
                                 surf2->FrictionPyramid()->MuSecondary());
  contact.surface.mu3 = std::min(surf1->FrictionPyramid()->MuTorsion(),
                                 surf2->FrictionPyramid()->MuTorsion());

  // Set the slip values
  contact.surface.slip1 = std::min(surf1->slip1,
                                   surf2->slip1);
  contact.surface.slip2 = std::min(surf1->slip2,
                                   surf2->slip2);
  contact.surface.slip3 = std::min(surf1->slipTorsion,
                                   surf2->slipTorsion);

  // Combine torsional friction patch radius values
  contact.surface.patch_radius =
      std::max(surf1->FrictionPyramid()->PatchRadius(),
               surf2->FrictionPyramid()->PatchRadius());

  // For torsional friction, the curvature is combined using
  //   1/R = 1/R1 + 1/R2
  // we can consider doing the same for the patch radius
  double curv1 = 0;
  if (surf1->FrictionPyramid()->SurfaceRadius() > 0)
    curv1 = 1 / surf1->FrictionPyramid()->SurfaceRadius();

  double curv2 = 0;
  if (surf2->FrictionPyramid()->SurfaceRadius() > 0)
    curv2 = 1 / surf2->FrictionPyramid()->SurfaceRadius();

  double curvSum = curv1 + curv2;
  contact.surface.surface_radius = 0;
  if (curvSum > 0)
    contact.surface.surface_radius = 1 / curvSum;

  /// \todo Not sure how to combine these logic flags
  /// If user wanted to use patch radius, but got settings
  /// overwritten by the logic combination, how do we make sure the
  /// the surface radius is specified or makes sense?
  contact.surface.use_patch_radius =
      surf1->FrictionPyramid()->UsePatchRadius() &&
      surf2->FrictionPyramid()->UsePatchRadius();

  if (contact.surface.mu3 > 0)
  {
    // Patch radius
    if ((contact.surface.use_patch_radius &&
        contact.surface.patch_radius > 0) ||
    // Surface radius
        (!contact.surface.use_patch_radius &&
        contact.surface.surface_radius > 0))
    {
      contact.surface.mode |= dContactMu3;

      if (contact.surface.slip3 > 0)
      {
        contact.surface.mode |= dContactSlip3;
      }
    }
  }

  // Set the elastic modulus
  // Using Hertzian contact
  // equation 5.26 from Contact Mechanics and Friction by Popov
  double nu1 = surf1->FrictionPyramid()->PoissonsRatio();
  double nu2 = surf2->FrictionPyramid()->PoissonsRatio();
  double e1 = surf1->FrictionPyramid()->ElasticModulus();
  double e2 = surf2->FrictionPyramid()->ElasticModulus();
  if (e1 > 0 && e2 > 0)
  {
    contact.surface.elastic_modulus = 1.0 /
      ((1.0 - nu1*nu1)/e1 + (1.0 - nu2*nu2)/e2);

    // Turn on Contact Elastic Modulus model if elastic modulus > 0
    if (contact.surface.elastic_modulus > 0.0)
    {
      contact.surface.mode |= dContactEM;
    }
  }

  // Set the bounce values
  contact.surface.bounce = std::min(surf1->bounce,
                                    surf2->bounce);
  contact.surface.bounce_vel =
    std::min(surf1->bounceThreshold,
             surf2->bounceThreshold);

  // Get the ODE body IDs
  dBodyID b1 = dGeomGetBody(_collision1->GetCollisionId());
  dBodyID b2 = dGeomGetBody(_collision2->GetCollisionId());

  // Add a new contact to the manager. This will return nullptr if no one is
  // listening for contact information.
  Contact *contactFeedback = this->contactManager->NewContact(_collision1,
      _collision2, this->world->SimTime());

  ODEJointFeedback *jointFeedback = nullptr;

  // Create a joint feedback mechanism
  if (contactFeedback)
  {
    if (this->dataPtr->jointFeedbackIndex <
        this->dataPtr->jointFeedbacks.size())
      jointFeedback =
          this->dataPtr->jointFeedbacks[this->dataPtr->jointFeedbackIndex];
    else
    {
      jointFeedback = new ODEJointFeedback();
      this->dataPtr->jointFeedbacks.push_back(jointFeedback);
    }

    this->dataPtr->jointFeedbackIndex++;
    jointFeedback->count = 0;
    jointFeedback->contact = contactFeedback;
  }

  // Create a joint for each contact
  for (unsigned int j = 0; j < numc; ++j)
  {
    contact.geom = _contactCollisions[this->dataPtr->indices[j]];

    // Create the contact joint. This introduces the contact constraint to
    // ODE
    dJointID contactJoint = dJointCreateContact(this->dataPtr->worldId,
      this->dataPtr->contactGroup, &contact);

    // Store contact information.
    if (contactFeedback && jointFeedback)
    {
      // Store the contact depth
      contactFeedback->depths[j] =
        _contactCollisions[this->dataPtr->indices[j]].depth;

      // Store the contact position
      contactFeedback->positions[j].Set(
          _contactCollisions[this->dataPtr->indices[j]].pos[0],
          _contactCollisions[this->dataPtr->indices[j]].pos[1],
          _contactCollisions[this->dataPtr->indices[j]].pos[2]);

      // Store the contact normal
      contactFeedback->normals[j].Set(
          _contactCollisions[this->dataPtr->indices[j]].normal[0],
          _contactCollisions[this->dataPtr->indices[j]].normal[1],
          _contactCollisions[this->dataPtr->indices[j]].normal[2]);

      // Set the joint feedback.
      dJointSetFeedback(contactJoint, &(jointFeedback->feedbacks[j]));

      // Increase the counters
      contactFeedback->count++;
      jointFeedback->count++;
    }

    // Attach the contact joint if collideWithoutContact flags aren't set.
    if (!_collision1->GetSurface()->collideWithoutContact &&
        !_collision2->GetSurface()->collideWithoutContact)
      dJointAttach(contactJoint, b1, b2);
  }
}

/////////////////////////////////////////////////
void ODEPhysics::AddTrimeshCollider(ODECollision *_collision1,
                                    ODECollision *_collision2)
{
  if (this->dataPtr->trimeshCollidersCount >=
      this->dataPtr->trimeshColliders.size())
    this->dataPtr->trimeshColliders.resize(
      this->dataPtr->trimeshColliders.size() + 100);

  this->dataPtr->trimeshColliders[this->dataPtr->trimeshCollidersCount].first  =
    _collision1;
  this->dataPtr->trimeshColliders[this->dataPtr->trimeshCollidersCount].second =
    _collision2;
  this->dataPtr->trimeshCollidersCount++;
}

/////////////////////////////////////////////////
void ODEPhysics::AddCollider(ODECollision *_collision1,
                             ODECollision *_collision2)
{
  if (this->dataPtr->collidersCount >= this->dataPtr->colliders.size())
    this->dataPtr->colliders.resize(this->dataPtr->colliders.size() + 100);

  this->dataPtr->colliders[this->dataPtr->collidersCount].first  = _collision1;
  this->dataPtr->colliders[this->dataPtr->collidersCount].second = _collision2;
  this->dataPtr->collidersCount++;
}

/////////////////////////////////////////////////
void ODEPhysics::DebugPrint() const
{
  dBodyID b;
  std::cout << "Debug Print[" <<
    dWorldGetBodyCount(this->dataPtr->worldId) << "]\n";
  for (int i = 0; i < dWorldGetBodyCount(this->dataPtr->worldId); ++i)
  {
    b = dWorldGetBody(this->dataPtr->worldId, i);
    ODELink *link = static_cast<ODELink*>(dBodyGetData(b));
    math::Pose pose = link->WorldPose();
    const dReal *pos = dBodyGetPosition(b);
    const dReal *rot = dBodyGetRotation(b);
    math::Vector3 dpos(pos[0], pos[1], pos[2]);
    math::Quaternion drot(rot[0], rot[1], rot[2], rot[3]);

    std::cout << "Body[" << link->GetScopedName() << "]\n";
    std::cout << "  World: Pos[" << dpos << "] Rot[" << drot << "]\n";
    if (pose.pos != dpos)
      std::cout << "    Incorrect world pos[" << pose.pos << "]\n";
    if (pose.rot != drot)
      std::cout << "    Incorrect world rot[" << pose.rot << "]\n";

    dMass mass;
    dBodyGetMass(b, &mass);
    std::cout << "  Mass[" << mass.mass << "] COG[" << mass.c[0]
              << " " << mass.c[1] << " " << mass.c[2] << "]\n";

    dGeomID g = dBodyGetFirstGeom(b);
    while (g)
    {
      ODECollision *coll = static_cast<ODECollision*>(dGeomGetData(g));

      pose = coll->WorldPose();
      const dReal *gpos = dGeomGetPosition(g);
      const dReal *grot = dGeomGetRotation(g);
      dpos.Set(gpos[0], gpos[1], gpos[2]);
      drot.Set(grot[0], grot[1], grot[2], grot[3]);

      std::cout << "    Geom[" << coll->GetScopedName() << "]\n";
      std::cout << "      World: Pos[" << dpos << "] Rot[" << drot << "]\n";

      if (pose.pos != dpos)
        std::cout << "      Incorrect world pos[" << pose.pos << "]\n";
      if (pose.rot != drot)
        std::cout << "      Incorrect world rot[" << pose.rot << "]\n";

      g = dBodyGetNextGeom(g);
    }
  }
}

/////////////////////////////////////////////////
void ODEPhysics::SetSeed(uint32_t _seed)
{
  dRandSetSeed(_seed);
}

//////////////////////////////////////////////////
bool ODEPhysics::SetParam(const std::string &_key, const boost::any &_value)
{
  sdf::ElementPtr odeElem = this->sdf->GetElement("ode");
  GZ_ASSERT(odeElem != nullptr, "ODE SDF element does not exist");

  try
  {
    if (_key == "solver_type")
    {
      this->SetStepType(boost::any_cast<std::string>(_value));
    }
    else if (_key == "cfm")
    {
      double value = boost::any_cast<double>(_value);
      odeElem->GetElement("constraints")->GetElement("cfm")->Set(value);
      dWorldSetCFM(this->dataPtr->worldId, value);
    }
    else if (_key == "erp")
    {
      double value = boost::any_cast<double>(_value);
      odeElem->GetElement("constraints")->GetElement("erp")->Set(value);
      dWorldSetERP(this->dataPtr->worldId, value);
    }
    else if (_key == "precon_iters")
    {
      int value = boost::any_cast<int>(_value);
      odeElem->GetElement("solver")->GetElement("precon_iters")->Set(value);
      dWorldSetQuickStepPreconIterations(this->dataPtr->worldId, value);
    }
    else if (_key == "iters")
    {
      int value = boost::any_cast<int>(_value);
      odeElem->GetElement("solver")->GetElement("iters")->Set(value);
      dWorldSetQuickStepNumIterations(this->dataPtr->worldId, value);
    }
    else if (_key == "sor")
    {
      double value = boost::any_cast<double>(_value);
      odeElem->GetElement("solver")->GetElement("sor")->Set(value);
      dWorldSetQuickStepW(this->dataPtr->worldId, value);
    }
    else if (_key == "friction_model")
      this->SetFrictionModel(boost::any_cast<std::string>(_value));
    else if (_key == "world_step_solver")
      this->SetWorldStepSolverType(boost::any_cast<std::string>(_value));
    else if (_key == "contact_max_correcting_vel")
    {
      double value = boost::any_cast<double>(_value);
      odeElem->GetElement("constraints")->GetElement(
          "contact_max_correcting_vel")->Set(value);
      dWorldSetContactMaxCorrectingVel(this->dataPtr->worldId, value);
    }
    else if (_key == "contact_surface_layer")
    {
      double value = boost::any_cast<double>(_value);
      odeElem->GetElement("constraints")->GetElement(
          "contact_surface_layer")->Set(value);
      dWorldSetContactSurfaceLayer(this->dataPtr->worldId, value);
    }
    else if (_key == "max_contacts")
    {
      int value = boost::any_cast<int>(_value);
      this->sdf->GetElement("max_contacts")->GetValue()->Set(value);
    }
    else if (_key == "min_step_size")
    {
      /// TODO: Implement min step size param
      double value = boost::any_cast<double>(_value);
      odeElem->GetElement("solver")->GetElement("min_step_size")->Set(value);
    }
    else if (_key == "sor_lcp_tolerance")
    {
      dWorldSetQuickStepTolerance(this->dataPtr->worldId,
          boost::any_cast<double>(_value));
    }
    else if (_key == "rms_error_tolerance")
    {
      gzwarn << "please use sor_lcp_tolerance in the future.\n";
      dWorldSetQuickStepTolerance(this->dataPtr->worldId,
          boost::any_cast<double>(_value));
    }
    else if (_key == "inertia_ratio_reduction" ||
             _key == "use_dynamic_moi_rescaling")
    {
      bool value = boost::any_cast<bool>(_value);
      dWorldSetQuickStepInertiaRatioReduction(this->dataPtr->worldId, value);
      if (odeElem->GetElement("solver")->HasElement(
            "use_dynamic_moi_rescaling"))
      {
        odeElem->GetElement("solver")->GetElement(
            "use_dynamic_moi_rescaling")->Set(value);
      }
    }
    else if (_key == "contact_residual_smoothing")
    {
      dWorldSetQuickStepContactResidualSmoothing(this->dataPtr->worldId,
        boost::any_cast<double>(_value));
    }
    else if (_key == "contact_sor_scale")
    {
      dWorldSetQuickStepContactSORScalingFactor(this->dataPtr->worldId,
        boost::any_cast<double>(_value));
    }
    else if (_key == "thread_position_correction")
    {
      dWorldSetQuickStepThreadPositionCorrection(this->dataPtr->worldId,
        boost::any_cast<bool>(_value));
    }
    else if (_key == "experimental_row_reordering")
    {
      dWorldSetQuickStepExperimentalRowReordering(this->dataPtr->worldId,
        boost::any_cast<bool>(_value));
    }
    else if (_key == "warm_start_factor")
    {
      dWorldSetQuickStepWarmStartFactor(this->dataPtr->worldId,
        boost::any_cast<double>(_value));
    }
    else if (_key == "extra_friction_iterations")
    {
      dWorldSetQuickStepExtraFrictionIterations(this->dataPtr->worldId,
        boost::any_cast<int>(_value));
    }
    else if (_key == "ode_quiet")
    {
      bool odeQuiet = boost::any_cast<bool>(_value);
      if (odeQuiet)
      {
        dSetMessageHandler(&dMessageQuiet);
      }
      else
      {
        dSetMessageHandler(0);
      }
    }
    else
    {
      return PhysicsEngine::SetParam(_key, _value);
    }
  }
  catch(boost::bad_any_cast &e)
  {
    gzerr << "ODEPhysics::SetParam(" << _key << ") boost::any_cast error: "
          << e.what() << std::endl;
    return false;
  }
  return true;
}

//////////////////////////////////////////////////
boost::any ODEPhysics::GetParam(const std::string &_key) const
{
  boost::any value;
  this->GetParam(_key, value);
  return value;
}

//////////////////////////////////////////////////
bool ODEPhysics::GetParam(const std::string &_key, boost::any &_value) const
{
  sdf::ElementPtr odeElem = this->sdf->GetElement("ode");
  GZ_ASSERT(odeElem != nullptr, "ODE SDF element does not exist");

  if (_key == "solver_type")
  {
    _value = odeElem->GetElement("solver")->Get<std::string>("type");
  }
  else if (_key == "cfm")
  {
    _value = odeElem->GetElement("constraints")->Get<double>("cfm");
  }
  else if (_key == "erp")
    _value = odeElem->GetElement("constraints")->Get<double>("erp");
  else if (_key == "precon_iters")
    _value = odeElem->GetElement("solver")->Get<int>("precon_iters");
  else if (_key == "iters")
    _value = odeElem->GetElement("solver")->Get<int>("iters");
  else if (_key == "sor")
    _value = odeElem->GetElement("solver")->Get<double>("sor");
  else if (_key == "contact_max_correcting_vel")
    _value = odeElem->GetElement("constraints")->Get<double>(
        "contact_max_correcting_vel");
  else if (_key == "contact_surface_layer")
    _value = odeElem->GetElement("constraints")->Get<double>(
        "contact_surface_layer");
  else if (_key == "max_contacts")
    _value = this->sdf->Get<int>("max_contacts");
  else if (_key == "min_step_size")
    _value = odeElem->GetElement("solver")->Get<double>("min_step_size");
  else if (_key == "sor_lcp_tolerance")
    _value = dWorldGetQuickStepTolerance(this->dataPtr->worldId);
  else if (_key == "rms_error_tolerance")
  {
    gzwarn << "please use sor_lcp_tolerance in the future.\n";
    _value = dWorldGetQuickStepTolerance(this->dataPtr->worldId);
  }
  else if (_key == "rms_error")
    _value = dWorldGetQuickStepRMSDeltaLambda(this->dataPtr->worldId);
  else if (_key == "constraint_residual")
    _value = dWorldGetQuickStepRMSConstraintResidual(this->dataPtr->worldId);
  else if (_key == "num_contacts")
    _value = dWorldGetQuickStepNumContacts(this->dataPtr->worldId);
  else if (_key == "inertia_ratio_reduction" ||
           _key == "use_dynamic_moi_rescaling")
    _value = dWorldGetQuickStepInertiaRatioReduction(this->dataPtr->worldId);
  else if (_key == "contact_residual_smoothing")
    _value = dWorldGetQuickStepContactResidualSmoothing(this->dataPtr->worldId);
  else if (_key == "contact_sor_scale")
    _value = dWorldGetQuickStepContactSORScalingFactor(this->dataPtr->worldId);
  else if (_key == "thread_position_correction")
    _value = dWorldGetQuickStepThreadPositionCorrection(this->dataPtr->worldId);
  else if (_key == "experimental_row_reordering")
  {
    _value = dWorldGetQuickStepExperimentalRowReordering
        (this->dataPtr->worldId);
  }
  else if (_key == "warm_start_factor")
    _value = dWorldGetQuickStepWarmStartFactor(this->dataPtr->worldId);
  else if (_key == "extra_friction_iterations")
    _value = dWorldGetQuickStepExtraFrictionIterations(this->dataPtr->worldId);
  else if (_key == "friction_model")
    _value = this->GetFrictionModel();
  else if (_key == "ode_quiet")
    _value = dGetMessageHandler() != 0;
  else if (_key == "world_step_solver")
    _value = this->GetWorldStepSolverType();
  else
  {
    return PhysicsEngine::GetParam(_key, _value);
  }
  return true;
}<|MERGE_RESOLUTION|>--- conflicted
+++ resolved
@@ -1114,11 +1114,7 @@
   if (fd != ignition::math::Vector3d::Zero)
   {
     // fdir1 is in body local frame, rotate it into world frame
-<<<<<<< HEAD
-    fd = _collision1->WorldPose().Rot().RotateVector(fd.Ign());
-=======
-    fd = _collision1->GetWorldPose().rot.Ign().RotateVector(fd);
->>>>>>> 80c15596
+    fd = _collision1->WorldPose().Rot().RotateVector(fd);
   }
 
   /// \TODO: Better treatment when both surfaces have fdir1 specified.
@@ -1135,11 +1131,7 @@
         surf2->FrictionPyramid()->MuPrimary()))
   {
     // fdir1 is in body local frame, rotate it into world frame
-<<<<<<< HEAD
-    fd2 = _collision2->WorldPose().Rot().RotateVector(fd2.Ign());
-=======
-    fd2 = _collision2->GetWorldPose().rot.Ign().RotateVector(fd2);
->>>>>>> 80c15596
+    fd2 = _collision2->WorldPose().Rot().RotateVector(fd2);
 
     /// \TODO: uncomment gzlog below once we confirm it does not affect
     /// performance
