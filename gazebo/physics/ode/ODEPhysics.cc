--- conflicted
+++ resolved
@@ -1352,11 +1352,7 @@
   {
     b = dWorldGetBody(this->dataPtr->worldId, i);
     ODELink *link = static_cast<ODELink*>(dBodyGetData(b));
-<<<<<<< HEAD
-    auto pose = link->WorldPose();
-=======
     ignition::math::Pose3d pose = link->WorldPose();
->>>>>>> 52d034eb
     const dReal *pos = dBodyGetPosition(b);
     const dReal *rot = dBodyGetRotation(b);
     ignition::math::Vector3d dpos(pos[0], pos[1], pos[2]);
