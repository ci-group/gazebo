/*
 * Copyright (C) 2012-2015 Open Source Robotics Foundation
 *
 * Licensed under the Apache License, Version 2.0 (the "License");
 * you may not use this file except in compliance with the License.
 * You may obtain a copy of the License at
 *
 *     http://www.apache.org/licenses/LICENSE-2.0
 *
 * Unless required by applicable law or agreed to in writing, software
 * distributed under the License is distributed on an "AS IS" BASIS,
 * WITHOUT WARRANTIES OR CONDITIONS OF ANY KIND, either express or implied.
 * See the License for the specific language governing permissions and
 * limitations under the License.
 *
*/

#ifdef _WIN32
  // Ensure that Winsock2.h is included before Windows.h, which can get
  // pulled in by anybody (e.g., Boost).
  #include <Winsock2.h>
#endif

#include <tbb/parallel_for.h>
#include <tbb/blocked_range.h>

#include <sdf/sdf.hh>

#include <algorithm>
#include <map>
#include <string>
#include <utility>
#include <vector>

#include "gazebo/util/Diagnostics.hh"
#include "gazebo/common/Assert.hh"
#include "gazebo/common/Console.hh"
#include "gazebo/common/Exception.hh"
#include "gazebo/math/Vector3.hh"
#include "gazebo/math/Rand.hh"
#include "gazebo/common/Time.hh"
#include "gazebo/common/Timer.hh"

#include "gazebo/transport/Publisher.hh"

#include "gazebo/physics/PhysicsTypes.hh"
#include "gazebo/physics/PhysicsFactory.hh"
#include "gazebo/physics/World.hh"
#include "gazebo/physics/Entity.hh"
#include "gazebo/physics/Model.hh"
#include "gazebo/physics/SurfaceParams.hh"
#include "gazebo/physics/Collision.hh"
#include "gazebo/physics/MapShape.hh"
#include "gazebo/physics/ContactManager.hh"

#include "gazebo/physics/ode/ODECollision.hh"
#include "gazebo/physics/ode/ODELink.hh"
#include "gazebo/physics/ode/ODEScrewJoint.hh"
#include "gazebo/physics/ode/ODEHingeJoint.hh"
#include "gazebo/physics/ode/ODEGearboxJoint.hh"
#include "gazebo/physics/ode/ODEHinge2Joint.hh"
#include "gazebo/physics/ode/ODESliderJoint.hh"
#include "gazebo/physics/ode/ODEBallJoint.hh"
#include "gazebo/physics/ode/ODEUniversalJoint.hh"
#include "gazebo/physics/ode/ODEFixedJoint.hh"

#include "gazebo/physics/ode/ODERayShape.hh"
#include "gazebo/physics/ode/ODEBoxShape.hh"
#include "gazebo/physics/ode/ODESphereShape.hh"
#include "gazebo/physics/ode/ODECylinderShape.hh"
#include "gazebo/physics/ode/ODEPlaneShape.hh"
#include "gazebo/physics/ode/ODEMeshShape.hh"
#include "gazebo/physics/ode/ODEMultiRayShape.hh"
#include "gazebo/physics/ode/ODEHeightmapShape.hh"
#include "gazebo/physics/ode/ODEPolylineShape.hh"

#include "gazebo/physics/ode/ODEPhysics.hh"
#include "gazebo/physics/ode/ODESurfaceParams.hh"

#include "gazebo/physics/ode/ODEPhysicsPrivate.hh"

using namespace gazebo;
using namespace physics;

GZ_REGISTER_PHYSICS_ENGINE("ode", ODEPhysics)

/*
class ContactUpdate_TBB
{
  public: ContactUpdate_TBB(tbb::concurrent_vector<ContactFeedback> *_contacts)
          : contacts(contacts) {}
  public: void operator() (const tbb::blocked_range<size_t> &_r) const
  {
    for (size_t i = _r.begin(); i != _r.end(); i++)
    {
      this->engine->ProcessContactFeedback((*this->contacts)[i]);
    }
  }

  private: tbb::concurrent_vector<ContactFeedback> *contacts;
  private: ODEPhysics *engine;
};
*/

class Colliders_TBB
{
  public: Colliders_TBB(
              std::vector<std::pair<ODECollision*, ODECollision*> > *_colliders,
              ODEPhysics *_engine,
              dContactGeom* _contactCollisions) :
    colliders(_colliders),
              engine(_engine), contactCollisions(_contactCollisions)
  {
    // dAllocateODEDataForThread(dAllocateMaskAll);
  }

  public: void operator() (const tbb::blocked_range<size_t> &_r) const
  {
    for (size_t i = _r.begin(); i != _r.end(); i++)
    {
      ODECollision *collision1 = (*this->colliders)[i].first;
      ODECollision *collision2 = (*this->colliders)[i].second;
      this->engine->Collide(collision1, collision2, contactCollisions);
    }
  }

  private: std::vector< std::pair<ODECollision*, ODECollision*> > *colliders;
  private: ODEPhysics *engine;
  private: dContactGeom* contactCollisions;
};

//////////////////////////////////////////////////
ODEPhysics::ODEPhysics(WorldPtr _world)
    : PhysicsEngine(_world), dataPtr(new ODEPhysicsPrivate)
{
  this->dataPtr->physicsStepFunc = NULL;
  this->dataPtr->maxContacts = 0;

  // Collision detection init
  dInitODE2(0);

  dAllocateODEDataForThread(dAllocateMaskAll);

  this->dataPtr->worldId = dWorldCreate();

  this->dataPtr->spaceId = dHashSpaceCreate(0);
  dHashSpaceSetLevels(this->dataPtr->spaceId, -2, 8);

  this->dataPtr->contactGroup = dJointGroupCreate(0);

  this->dataPtr->colliders.resize(100);

  // Set random seed for physics engine based on gazebo's random seed.
  // Note: this was moved from physics::PhysicsEngine constructor.
  this->SetSeed(math::Rand::GetSeed());
}

//////////////////////////////////////////////////
ODEPhysics::~ODEPhysics()
{
  dCloseODE();

  dJointGroupDestroy(this->dataPtr->contactGroup);

  // Delete all the joint feedbacks.
  for (std::vector<ODEJointFeedback*>::iterator iter =
      this->dataPtr->jointFeedbacks.begin(); iter !=
          this->dataPtr->jointFeedbacks.end(); ++iter)
  {
    delete *iter;
  }
  this->dataPtr->jointFeedbacks.clear();

  if (this->dataPtr->spaceId)
  {
    dSpaceSetCleanup(this->dataPtr->spaceId, 0);
    dSpaceDestroy(this->dataPtr->spaceId);
  }

  if (this->dataPtr->worldId)
    dWorldDestroy(this->dataPtr->worldId);

  this->dataPtr->spaceId = NULL;
  this->dataPtr->worldId = NULL;
  delete this->dataPtr;
  this->dataPtr = NULL;
}

//////////////////////////////////////////////////
void ODEPhysics::Load(sdf::ElementPtr _sdf)
{
  PhysicsEngine::Load(_sdf);

  this->dataPtr->maxContacts = _sdf->Get<unsigned int>("max_contacts");
  this->SetMaxContacts(this->dataPtr->maxContacts);

  sdf::ElementPtr odeElem = this->sdf->GetElement("ode");
  sdf::ElementPtr solverElem = odeElem->GetElement("solver");

  this->dataPtr->stepType = solverElem->Get<std::string>("type");
  if (solverElem->HasElement("use_dynamic_moi_rescaling"))
  {
    dWorldSetQuickStepInertiaRatioReduction(this->dataPtr->worldId,
      solverElem->Get<bool>("use_dynamic_moi_rescaling"));
  }
  else
  {
    dWorldSetQuickStepInertiaRatioReduction(this->dataPtr->worldId, true);
  }

  /// \TODO: defaultvelocity decay!? This is BAD if it's true.
  dWorldSetDamping(this->dataPtr->worldId, 0.0001, 0.0001);

  // Help prevent "popping of deeply embedded object
  dWorldSetContactMaxCorrectingVel(this->dataPtr->worldId,
      odeElem->GetElement("constraints")->Get<double>(
        "contact_max_correcting_vel"));

  // This helps prevent jittering problems.
  dWorldSetContactSurfaceLayer(this->dataPtr->worldId,
       odeElem->GetElement("constraints")->Get<double>(
        "contact_surface_layer"));

  // Enable auto-disable by default. Models with joints are excluded from
  // auto-disable
  dWorldSetAutoDisableFlag(this->dataPtr->worldId, 1);

  dWorldSetAutoDisableTime(this->dataPtr->worldId, 1);
  dWorldSetAutoDisableLinearThreshold(this->dataPtr->worldId, 0.1);
  dWorldSetAutoDisableAngularThreshold(this->dataPtr->worldId, 0.1);
  dWorldSetAutoDisableSteps(this->dataPtr->worldId, 5);

  math::Vector3 g = this->sdf->Get<math::Vector3>("gravity");

  if (g == math::Vector3(0, 0, 0))
    gzwarn << "Gravity vector is (0, 0, 0). Objects will float.\n";

  dWorldSetGravity(this->dataPtr->worldId, g.x, g.y, g.z);

  if (odeElem->HasElement("constraints"))
  {
    dWorldSetCFM(this->dataPtr->worldId,
        odeElem->GetElement("constraints")->Get<double>("cfm"));
    dWorldSetERP(this->dataPtr->worldId,
        odeElem->GetElement("constraints")->Get<double>("erp"));
  }
  else
    dWorldSetERP(this->dataPtr->worldId, 0.2);

  dWorldSetQuickStepNumIterations(this->dataPtr->worldId,
    this->GetSORPGSIters());
  dWorldSetQuickStepW(this->dataPtr->worldId, this->GetSORPGSW());

  // Set the physics update function
  this->SetStepType(this->dataPtr->stepType);
  if (this->dataPtr->physicsStepFunc == NULL)
    gzthrow(std::string("Invalid step type[") + this->dataPtr->stepType);
}

/////////////////////////////////////////////////
void ODEPhysics::OnRequest(ConstRequestPtr &_msg)
{
  msgs::Response response;
  response.set_id(_msg->id());
  response.set_request(_msg->request());
  response.set_response("success");
  std::string *serializedData = response.mutable_serialized_data();

  if (_msg->request() == "physics_info")
  {
    msgs::Physics physicsMsg;
    physicsMsg.set_type(msgs::Physics::ODE);
    physicsMsg.set_solver_type(this->dataPtr->stepType);
    // min_step_size is defined but not yet used
    boost::any min_step_size;
    try
    {
      if (this->GetParam("min_step_size", min_step_size))
        physicsMsg.set_min_step_size(boost::any_cast<double>(min_step_size));
    }
    catch(boost::bad_any_cast &_e)
    {
      gzerr << "Failed boost::any_cast in ODEPhysics.cc: " << _e.what();
    }
    physicsMsg.set_precon_iters(this->GetSORPGSPreconIters());
    physicsMsg.set_iters(this->GetSORPGSIters());
    physicsMsg.set_enable_physics(this->world->GetEnablePhysicsEngine());
    physicsMsg.set_sor(this->GetSORPGSW());
    physicsMsg.set_cfm(this->GetWorldCFM());
    physicsMsg.set_erp(this->GetWorldERP());
    physicsMsg.set_contact_max_correcting_vel(
      this->GetContactMaxCorrectingVel());
    physicsMsg.set_contact_surface_layer(
      this->GetContactSurfaceLayer());
    physicsMsg.mutable_gravity()->CopyFrom(
      msgs::Convert(this->GetGravity().Ign()));
    physicsMsg.mutable_magnetic_field()->CopyFrom(
      msgs::Convert(this->MagneticField()));
    physicsMsg.set_real_time_update_rate(this->realTimeUpdateRate);
    physicsMsg.set_real_time_factor(this->targetRealTimeFactor);
    physicsMsg.set_max_step_size(this->maxStepSize);

    response.set_type(physicsMsg.GetTypeName());
    physicsMsg.SerializeToString(serializedData);
    this->responsePub->Publish(response);
  }
}

/////////////////////////////////////////////////
void ODEPhysics::OnPhysicsMsg(ConstPhysicsPtr &_msg)
{
  // Parent class handles many generic parameters
  // This should be done first so that the profile settings
  // can be over-ridden by other message parameters.
  PhysicsEngine::OnPhysicsMsg(_msg);

  if (_msg->has_solver_type())
    this->SetStepType(_msg->solver_type());

  if (_msg->has_min_step_size())
    this->SetParam("min_step_size", _msg->min_step_size());

  if (_msg->has_precon_iters())
    this->SetSORPGSPreconIters(_msg->precon_iters());

  if (_msg->has_iters())
    this->SetSORPGSIters(_msg->iters());

  if (_msg->has_sor())
    this->SetSORPGSW(_msg->sor());

  if (_msg->has_cfm())
    this->SetWorldCFM(_msg->cfm());

  if (_msg->has_erp())
    this->SetWorldERP(_msg->erp());

  if (_msg->has_enable_physics())
    this->world->EnablePhysicsEngine(_msg->enable_physics());

  if (_msg->has_contact_max_correcting_vel())
    this->SetContactMaxCorrectingVel(_msg->contact_max_correcting_vel());

  if (_msg->has_contact_surface_layer())
    this->SetContactSurfaceLayer(_msg->contact_surface_layer());

  if (_msg->has_gravity())
    this->SetGravity(msgs::ConvertIgn(_msg->gravity()));

  if (_msg->has_real_time_factor())
    this->SetTargetRealTimeFactor(_msg->real_time_factor());

  if (_msg->has_real_time_update_rate())
  {
    this->SetRealTimeUpdateRate(_msg->real_time_update_rate());
  }

  if (_msg->has_max_step_size())
  {
    this->SetMaxStepSize(_msg->max_step_size());
  }

  /// Make sure all models get at least on update cycle.
  this->world->EnableAllModels();
}



//////////////////////////////////////////////////
void ODEPhysics::Init()
{
}

//////////////////////////////////////////////////
void ODEPhysics::InitForThread()
{
  dAllocateODEDataForThread(dAllocateMaskAll);
}

//////////////////////////////////////////////////
void ODEPhysics::UpdateCollision()
{
  DIAG_TIMER_START("ODEPhysics::UpdateCollision");

  boost::recursive_mutex::scoped_lock lock(*this->physicsUpdateMutex);
  dJointGroupEmpty(this->dataPtr->contactGroup);

  unsigned int i = 0;
  this->dataPtr->collidersCount = 0;
  this->dataPtr->trimeshCollidersCount = 0;
  this->dataPtr->jointFeedbackIndex = 0;

  // Reset the contact count
  this->contactManager->ResetCount();

  // Do collision detection; this will add contacts to the contact group
  dSpaceCollide(this->dataPtr->spaceId, this, CollisionCallback);
  DIAG_TIMER_LAP("ODEPhysics::UpdateCollision", "dSpaceCollide");

  // Generate non-trimesh collisions.
  for (i = 0; i < this->dataPtr->collidersCount; ++i)
  {
    this->Collide(this->dataPtr->colliders[i].first,
        this->dataPtr->colliders[i].second, this->dataPtr->contactCollisions);
  }
  DIAG_TIMER_LAP("ODEPhysics::UpdateCollision", "collideShapes");

  // Generate trimesh collision.
  // This must happen in this thread sequentially
  for (i = 0; i < this->dataPtr->trimeshCollidersCount; ++i)
  {
    ODECollision *collision1 = this->dataPtr->trimeshColliders[i].first;
    ODECollision *collision2 = this->dataPtr->trimeshColliders[i].second;
    this->Collide(collision1, collision2, this->dataPtr->contactCollisions);
  }
  DIAG_TIMER_LAP("ODEPhysics::UpdateCollision", "collideTrimeshes");

  DIAG_TIMER_STOP("ODEPhysics::UpdateCollision");
}

//////////////////////////////////////////////////
void ODEPhysics::UpdatePhysics()
{
  DIAG_TIMER_START("ODEPhysics::UpdatePhysics");

  // need to lock, otherwise might conflict with world resetting
  {
    boost::recursive_mutex::scoped_lock lock(*this->physicsUpdateMutex);

    // Update the dynamical model
    (*(this->dataPtr->physicsStepFunc))
      (this->dataPtr->worldId, this->maxStepSize);

    math::Vector3 f1, f2, t1, t2;

    // Set the joint contact feedback for each contact.
    for (unsigned int i = 0; i < this->dataPtr->jointFeedbackIndex; ++i)
    {
      Contact *contactFeedback = this->dataPtr->jointFeedbacks[i]->contact;
      Collision *col1 = contactFeedback->collision1;
      Collision *col2 = contactFeedback->collision2;

      GZ_ASSERT(col1 != NULL, "Collision 1 is NULL");
      GZ_ASSERT(col2 != NULL, "Collision 2 is NULL");

      for (int j = 0; j < this->dataPtr->jointFeedbacks[i]->count; ++j)
      {
        dJointFeedback fb = this->dataPtr->jointFeedbacks[i]->feedbacks[j];
        f1.Set(fb.f1[0], fb.f1[1], fb.f1[2]);
        f2.Set(fb.f2[0], fb.f2[1], fb.f2[2]);
        t1.Set(fb.t1[0], fb.t1[1], fb.t1[2]);
        t2.Set(fb.t2[0], fb.t2[1], fb.t2[2]);

        // set force torque in link frame
        this->dataPtr->jointFeedbacks[i]->contact->wrench[j].body1Force =
             col1->GetLink()->GetWorldPose().rot.RotateVectorReverse(f1);
        this->dataPtr->jointFeedbacks[i]->contact->wrench[j].body2Force =
             col2->GetLink()->GetWorldPose().rot.RotateVectorReverse(f2);
        this->dataPtr->jointFeedbacks[i]->contact->wrench[j].body1Torque =
             col1->GetLink()->GetWorldPose().rot.RotateVectorReverse(t1);
        this->dataPtr->jointFeedbacks[i]->contact->wrench[j].body2Torque =
             col2->GetLink()->GetWorldPose().rot.RotateVectorReverse(t2);
      }
    }
  }

  DIAG_TIMER_STOP("ODEPhysics::UpdatePhysics");
}

//////////////////////////////////////////////////
void ODEPhysics::Fini()
{
  PhysicsEngine::Fini();
}

//////////////////////////////////////////////////
void ODEPhysics::Reset()
{
  boost::recursive_mutex::scoped_lock lock(*this->physicsUpdateMutex);
  // Very important to clear out the contact group
  dJointGroupEmpty(this->dataPtr->contactGroup);
}

//////////////////////////////////////////////////
LinkPtr ODEPhysics::CreateLink(ModelPtr _parent)
{
  if (_parent == NULL)
    gzthrow("Link must have a parent\n");

  std::map<std::string, dSpaceID>::iterator iter;
  iter = this->dataPtr->spaces.find(_parent->GetName());

  if (iter == this->dataPtr->spaces.end())
    this->dataPtr->spaces[_parent->GetName()] =
      dSimpleSpaceCreate(this->dataPtr->spaceId);

  ODELinkPtr link(new ODELink(_parent));

  link->SetSpaceId(this->dataPtr->spaces[_parent->GetName()]);
  link->SetWorld(_parent->GetWorld());

  return link;
}

//////////////////////////////////////////////////
CollisionPtr ODEPhysics::CreateCollision(const std::string &_type,
                                         LinkPtr _body)
{
  ODECollisionPtr collision(new ODECollision(_body));
  ShapePtr shape = this->CreateShape(_type, collision);
  collision->SetShape(shape);
  shape->SetWorld(_body->GetWorld());
  return collision;
}

//////////////////////////////////////////////////
ShapePtr ODEPhysics::CreateShape(const std::string &_type,
                                 CollisionPtr _collision)
{
  ShapePtr shape;
  ODECollisionPtr collision =
    boost::dynamic_pointer_cast<ODECollision>(_collision);

  if (_type == "sphere")
    shape.reset(new ODESphereShape(collision));
  else if (_type == "plane")
    shape.reset(new ODEPlaneShape(collision));
  else if (_type == "box")
    shape.reset(new ODEBoxShape(collision));
  else if (_type == "cylinder")
    shape.reset(new ODECylinderShape(collision));
  else if (_type == "polyline")
    shape.reset(new ODEPolylineShape(collision));
  else if (_type == "multiray")
    shape.reset(new ODEMultiRayShape(collision));
  else if (_type == "mesh" || _type == "trimesh")
    shape.reset(new ODEMeshShape(collision));
  else if (_type == "heightmap")
    shape.reset(new ODEHeightmapShape(collision));
  else if (_type == "map" || _type == "image")
    shape.reset(new MapShape(collision));
  else if (_type == "ray")
    if (_collision)
      shape.reset(new ODERayShape(collision));
    else
      shape.reset(new ODERayShape(this->world->GetPhysicsEngine()));
  else
    gzerr << "Unable to create collision of type[" << _type << "]\n";

  return shape;
}

//////////////////////////////////////////////////
dWorldID ODEPhysics::GetWorldId()
{
  return this->dataPtr->worldId;
}

//////////////////////////////////////////////////
void ODEPhysics::ConvertMass(InertialPtr _inertial, void *_engineMass)
{
  dMass *odeMass = static_cast<dMass*>(_engineMass);

  _inertial->SetMass(odeMass->mass);
  _inertial->SetCoG(odeMass->c[0], odeMass->c[1], odeMass->c[2]);
  _inertial->SetInertiaMatrix(odeMass->I[0*4+0], odeMass->I[1*4+1],
      odeMass->I[2*4+2], odeMass->I[0*4+1],
      odeMass->I[0*4+2], odeMass->I[1*4+2]);
}

//////////////////////////////////////////////////
Friction_Model ODEPhysics::ConvertFrictionModel(const std::string &_fricModel)
{
  Friction_Model result = pyramid_friction;
  if (_fricModel.compare("pyramid_model") == 0)
      result = pyramid_friction;
  else if (_fricModel.compare("cone_model") == 0)
      result = cone_friction;
  else if (_fricModel.compare("box_model") == 0)
      result = box_friction;
  else
    gzerr << "Unrecognized friction model ["
          << _fricModel
          << "], returning pyramid friction"
          << std::endl;
  return result;
}

//////////////////////////////////////////////////
std::string ODEPhysics::ConvertFrictionModel(const Friction_Model _fricModel)
{
  std::string result;
  switch (_fricModel)
  {
    case pyramid_friction:
    {
      result = "pyramid_model";
      break;
    }
    case cone_friction:
    {
      result = "cone_model";
      break;
    }
    case box_friction:
    {
      result = "box_model";
      break;
    }
    default:
    {
      result = "unknown";
      gzerr << "Unrecognized friction model [" << _fricModel << "]"
            << std::endl;
    }
  }
  return result;
}

//////////////////////////////////////////////////
World_Solver_Type
ODEPhysics::ConvertWorldStepSolverType(const std::string &_solverType)
{
  World_Solver_Type result = ODE_DEFAULT;
  if (_solverType.compare("ODE_DANTZIG") == 0)
    result = ODE_DEFAULT;
  else if (_solverType.compare("DART_PGS") == 0)
    result = DART_PGS;
  else if (_solverType.compare("BULLET_LEMKE") == 0)
    result = BULLET_LEMKE;
  else if (_solverType.compare("BULLET_PGS") == 0)
    result = BULLET_PGS;
  else
  {
    gzerr << "Unrecognized world step solver ["
          << _solverType
          << "], returning ODE_DANTZIG"
          << std::endl;
  }
  return result;
}

//////////////////////////////////////////////////
std::string
ODEPhysics::ConvertWorldStepSolverType(const World_Solver_Type _solverType)
{
  std::string result;
  switch (_solverType)
  {
    case ODE_DEFAULT:
    {
      result = "ODE_DANTZIG";
      break;
    }
    case DART_PGS:
    {
      result = "DART_PGS";
      break;
    }
    case BULLET_LEMKE:
    {
      result = "BULLET_LEMKE";
      break;
    }
    case BULLET_PGS:
    {
      result = "BULLET_PGS";
      break;
    }
    default:
    {
      result = "unknown";
      gzerr << "Unrecognized world step solver [" << _solverType << "]"
            << std::endl;
    }
  }
  return result;
}

//////////////////////////////////////////////////
void ODEPhysics::SetSORPGSPreconIters(unsigned int _iters)
{
  this->sdf->GetElement("ode")->GetElement("solver")->
    GetElement("precon_iters")->Set(_iters);

  dWorldSetQuickStepPreconIterations(this->dataPtr->worldId, _iters);
}

//////////////////////////////////////////////////
void ODEPhysics::SetSORPGSIters(unsigned int _iters)
{
  this->sdf->GetElement("ode")->GetElement(
      "solver")->GetElement("iters")->Set(_iters);
  dWorldSetQuickStepNumIterations(this->dataPtr->worldId, _iters);
}

//////////////////////////////////////////////////
void ODEPhysics::SetSORPGSW(double _w)
{
  this->sdf->GetElement("ode")->GetElement(
      "solver")->GetElement("sor")->Set(_w);
  dWorldSetQuickStepW(this->dataPtr->worldId, _w);
}

//////////////////////////////////////////////////
void ODEPhysics::SetFrictionModel(const std::string &_fricModel)
{
  /// Uncomment this until sdformat changes (sdformat repo issue #96)
  ///
  /// this->sdf->GetElement("ode")->GetElement(
  ///   "solver")->GetElement("friction_model")->Set(_fricModel);
  dWorldSetQuickStepFrictionModel(this->dataPtr->worldId,
    ConvertFrictionModel(_fricModel));
}

//////////////////////////////////////////////////
void ODEPhysics::SetWorldCFM(double _cfm)
{
  sdf::ElementPtr elem = this->sdf->GetElement("ode");
  elem = elem->GetElement("constraints");
  elem->GetElement("cfm")->Set(_cfm);

  dWorldSetCFM(this->dataPtr->worldId, _cfm);
}

//////////////////////////////////////////////////
void ODEPhysics::SetWorldERP(double _erp)
{
  sdf::ElementPtr elem = this->sdf->GetElement("ode");
  elem = elem->GetElement("constraints");
  elem->GetElement("erp")->Set(_erp);
  dWorldSetERP(this->dataPtr->worldId, _erp);
}

//////////////////////////////////////////////////
void ODEPhysics::SetContactMaxCorrectingVel(double _vel)
{
  this->sdf->GetElement("ode")->GetElement(
      "constraints")->GetElement(
        "contact_max_correcting_vel")->Set(_vel);
  dWorldSetContactMaxCorrectingVel(this->dataPtr->worldId, _vel);
}

//////////////////////////////////////////////////
void ODEPhysics::SetContactSurfaceLayer(double _depth)
{
  this->sdf->GetElement("ode")->GetElement(
      "constraints")->GetElement("contact_surface_layer")->Set(_depth);
  dWorldSetContactSurfaceLayer(this->dataPtr->worldId, _depth);
}

//////////////////////////////////////////////////
void ODEPhysics::SetMaxContacts(unsigned int _maxContacts)
{
  this->dataPtr->maxContacts = _maxContacts;
  this->sdf->GetElement("max_contacts")->GetValue()->Set(_maxContacts);
}

//////////////////////////////////////////////////
void ODEPhysics::SetWorldStepSolverType(const std::string &_worldSolverType)
{
    dWorldSetWorldStepSolverType(this->dataPtr->worldId,
    ConvertWorldStepSolverType(_worldSolverType));
}

//////////////////////////////////////////////////
int ODEPhysics::GetSORPGSPreconIters()
{
  return this->sdf->GetElement("ode")->GetElement(
      "solver")->Get<int>("precon_iters");
}
//////////////////////////////////////////////////
int ODEPhysics::GetSORPGSIters()
{
  return this->sdf->GetElement("ode")->GetElement(
      "solver")->Get<int>("iters");
}

//////////////////////////////////////////////////
double ODEPhysics::GetSORPGSW()
{
  return this->sdf->GetElement("ode")->GetElement(
      "solver")->Get<double>("sor");
}

//////////////////////////////////////////////////
std::string ODEPhysics::GetFrictionModel() const
{
  return ConvertFrictionModel(
    dWorldGetQuickStepFrictionModel(this->dataPtr->worldId));
}

//////////////////////////////////////////////////
std::string ODEPhysics::GetWorldStepSolverType() const
{
  return ConvertWorldStepSolverType(
    dWorldGetWorldStepSolverType(this->dataPtr->worldId));
}

//////////////////////////////////////////////////
double ODEPhysics::GetWorldCFM()
{
  sdf::ElementPtr elem = this->sdf->GetElement("ode");
  elem = elem->GetElement("constraints");
  return elem->Get<double>("cfm");
}

//////////////////////////////////////////////////
double ODEPhysics::GetWorldERP()
{
  sdf::ElementPtr elem = this->sdf->GetElement("ode");
  elem = elem->GetElement("constraints");
  return elem->Get<double>("erp");
}

//////////////////////////////////////////////////
double ODEPhysics::GetContactMaxCorrectingVel()
{
  return this->sdf->GetElement("ode")->GetElement(
      "constraints")->Get<double>("contact_max_correcting_vel");
}

//////////////////////////////////////////////////
double ODEPhysics::GetContactSurfaceLayer()
{
  return this->sdf->GetElement("ode")->GetElement(
      "constraints")->Get<double>("contact_surface_layer");
}

//////////////////////////////////////////////////
unsigned int ODEPhysics::GetMaxContacts()
{
  return this->dataPtr->maxContacts;
}

//////////////////////////////////////////////////
void ODEPhysics::ConvertMass(void *_engineMass, InertialPtr _inertial)
{
  dMass *odeMass = static_cast<dMass*>(_engineMass);

  odeMass->mass = _inertial->GetMass();
  odeMass->c[0] = _inertial->GetCoG()[0];
  odeMass->c[1] = _inertial->GetCoG()[1];
  odeMass->c[2] = _inertial->GetCoG()[2];

  odeMass->I[0*4+0] = _inertial->GetPrincipalMoments()[0];
  odeMass->I[1*4+1] = _inertial->GetPrincipalMoments()[1];
  odeMass->I[2*4+2] = _inertial->GetPrincipalMoments()[2];

  odeMass->I[0*4+1] = _inertial->GetProductsofInertia()[0];
  odeMass->I[1*4+0] = _inertial->GetProductsofInertia()[0];

  odeMass->I[0*4+2] = _inertial->GetProductsofInertia()[1];
  odeMass->I[1*4+0] = _inertial->GetProductsofInertia()[1];

  odeMass->I[1*4+2] = _inertial->GetProductsofInertia()[2];
  odeMass->I[2*4+1] = _inertial->GetProductsofInertia()[2];
}

//////////////////////////////////////////////////
JointPtr ODEPhysics::CreateJoint(const std::string &_type, ModelPtr _parent)
{
  JointPtr joint;

  if (_type == "prismatic")
    joint.reset(new ODESliderJoint(this->dataPtr->worldId, _parent));
  else if (_type == "screw")
    joint.reset(new ODEScrewJoint(this->dataPtr->worldId, _parent));
  else if (_type == "revolute")
    joint.reset(new ODEHingeJoint(this->dataPtr->worldId, _parent));
  else if (_type == "gearbox")
    joint.reset(new ODEGearboxJoint(this->dataPtr->worldId, _parent));
  else if (_type == "revolute2")
    joint.reset(new ODEHinge2Joint(this->dataPtr->worldId, _parent));
  else if (_type == "ball")
    joint.reset(new ODEBallJoint(this->dataPtr->worldId, _parent));
  else if (_type == "universal")
    joint.reset(new ODEUniversalJoint(this->dataPtr->worldId, _parent));
  else if (_type == "fixed")
    joint.reset(new ODEFixedJoint(this->dataPtr->worldId, _parent));
  else
    gzthrow("Unable to create joint of type[" << _type << "]");

  return joint;
}

//////////////////////////////////////////////////
dSpaceID ODEPhysics::GetSpaceId() const
{
  return this->dataPtr->spaceId;
}

//////////////////////////////////////////////////
std::string ODEPhysics::GetStepType() const
{
  sdf::ElementPtr elem = this->sdf->GetElement("ode")->GetElement("solver");
  return elem->Get<std::string>("type");
}

//////////////////////////////////////////////////
void ODEPhysics::SetStepType(const std::string &_type)
{
  sdf::ElementPtr elem = this->sdf->GetElement("ode")->GetElement("solver");
  elem->GetElement("type")->Set(_type);
  this->dataPtr->stepType = _type;

  // Set the physics update function
  if (this->dataPtr->stepType == "quick")
    this->dataPtr->physicsStepFunc = &dWorldQuickStep;
  else if (this->dataPtr->stepType == "world")
    this->dataPtr->physicsStepFunc = &dWorldStep;
  else
    gzerr << "Invalid step type[" << this->dataPtr->stepType
          << "]" << std::endl;
}

//////////////////////////////////////////////////
void ODEPhysics::SetGravity(const gazebo::math::Vector3 &_gravity)
{
  this->sdf->GetElement("gravity")->Set(_gravity);
  dWorldSetGravity(this->dataPtr->worldId, _gravity.x, _gravity.y, _gravity.z);
}

//////////////////////////////////////////////////
void ODEPhysics::CollisionCallback(void *_data, dGeomID _o1, dGeomID _o2)
{
  dBodyID b1 = dGeomGetBody(_o1);
  dBodyID b2 = dGeomGetBody(_o2);

  // exit without doing anything if the two bodies are connected by a joint
  if (b1 && b2 && dAreConnectedExcluding(b1, b2, dJointTypeContact))
    return;

  // Get a pointer to the physics engine
  ODEPhysics *self = static_cast<ODEPhysics*>(_data);

  // Check if either are spaces
  if (dGeomIsSpace(_o1) || dGeomIsSpace(_o2))
  {
    dSpaceCollide2(_o1, _o2, self, &CollisionCallback);
  }
  else
  {
    ODECollision *collision1 = NULL;
    ODECollision *collision2 = NULL;

    // Exit if both bodies are not enabled
    if (dGeomGetCategoryBits(_o1) != GZ_SENSOR_COLLIDE &&
        dGeomGetCategoryBits(_o2) != GZ_SENSOR_COLLIDE &&
        ((b1 && b2 && !dBodyIsEnabled(b1) && !dBodyIsEnabled(b2)) ||
        (!b2 && b1 && !dBodyIsEnabled(b1)) ||
        (!b1 && b2 && !dBodyIsEnabled(b2))))
    {
      return;
    }

    // Get pointers to the underlying collisions
    if (dGeomGetClass(_o1) == dGeomTransformClass)
      collision1 =
        static_cast<ODECollision*>(dGeomGetData(dGeomTransformGetGeom(_o1)));
    else
      collision1 = static_cast<ODECollision*>(dGeomGetData(_o1));

    if (dGeomGetClass(_o2) == dGeomTransformClass)
      collision2 =
        static_cast<ODECollision*>(dGeomGetData(dGeomTransformGetGeom(_o2)));
    else
      collision2 = static_cast<ODECollision*>(dGeomGetData(_o2));

    // Make sure both collision pointers are valid.
    if (collision1 && collision2)
    {
      // Add either a tri-mesh collider or a regular collider.
      if (collision1->HasType(Base::MESH_SHAPE) ||
          collision2->HasType(Base::MESH_SHAPE))
        self->AddTrimeshCollider(collision1, collision2);
      else
      {
        self->AddCollider(collision1, collision2);
      }
    }
  }
}


//////////////////////////////////////////////////
void ODEPhysics::Collide(ODECollision *_collision1, ODECollision *_collision2,
                         dContactGeom *_contactCollisions)
{
  // Filter collisions based on collide bitmask.
  if ((_collision1->GetSurface()->collideBitmask &
        _collision2->GetSurface()->collideBitmask) == 0)
    return;

  // Filter collisions based on contact bitmask if collide_without_contact is
  // on.The bitmask is set mainly for speed improvements otherwise a collision
  // with collide_without_contact may potentially generate a large number of
  // contacts.
  if (_collision1->GetSurface()->collideWithoutContact ||
      _collision2->GetSurface()->collideWithoutContact)
  {
    if ((_collision1->GetSurface()->collideWithoutContactBitmask &
         _collision2->GetSurface()->collideWithoutContactBitmask) == 0)
    {
      return;
    }
  }

  /*
  if (_collision1->GetCollisionId() && _collision2->GetCollisionId())
  {
    const dVector3 *pos1 =
      (const dVector3*)dGeomGetPosition(_collision1->GetCollisionId());
    const dVector3 *pos2 =
      (const dVector3*)dGeomGetPosition(_collision2->GetCollisionId());
    std::cout << "1[" << (*pos1)[0]<< " " << (*pos1)[1] << " "
              << (*pos1)[2] << "] "
      << "2[" << (*pos2)[0]<< " " << (*pos2)[1] << " " << (*pos2)[2] << "]\n";
  }*/

  unsigned int numc = 0;
  dContact contact;

  // maxCollide must less than the size of this->dataPtr->indices
  // Check the header
  unsigned int maxCollide = MAX_CONTACT_JOINTS;

  // max_contacts specified globally
  if (this->GetMaxContacts() > 0 && this->GetMaxContacts() < MAX_CONTACT_JOINTS)
    maxCollide = this->GetMaxContacts();

  // over-ride with minimum of max_contacts from both collisions
  if (_collision1->GetMaxContacts() < maxCollide)
    maxCollide = _collision1->GetMaxContacts();

  if (_collision2->GetMaxContacts() < maxCollide)
    maxCollide = _collision2->GetMaxContacts();

  // Generate the contacts
  numc = dCollide(_collision1->GetCollisionId(), _collision2->GetCollisionId(),
      MAX_COLLIDE_RETURNS, _contactCollisions, sizeof(_contactCollisions[0]));

  // Return if no contacts.
  if (numc == 0)
    return;

  // Store the indices of the contacts.
  for (int i = 0; i < MAX_CONTACT_JOINTS; i++)
    this->dataPtr->indices[i] = i;

  // Choose only the best contacts if too many were generated.
  if (numc > maxCollide)
  {
    double max = _contactCollisions[maxCollide-1].depth;
    for (unsigned int i = maxCollide; i < numc; ++i)
    {
      if (_contactCollisions[i].depth > max)
      {
        max = _contactCollisions[i].depth;
        this->dataPtr->indices[maxCollide-1] = i;
      }
    }

    // Make sure numc has the valid number of contacts.
    numc = maxCollide;
  }

  // Set the contact surface parameter flags.
  contact.surface.mode = dContactBounce |
                         dContactMu2 |
                         dContactSoftERP |
                         dContactSoftCFM |
                         dContactApprox1 |
                         dContactApprox3 |
                         dContactSlip1 |
                         dContactSlip2;

  ODESurfaceParamsPtr surf1 = _collision1->GetODESurface();
  ODESurfaceParamsPtr surf2 = _collision2->GetODESurface();

  // Compute the CFM and ERP by assuming the two bodies form a
  // spring-damper system.
  double kp = 1.0 / (1.0 / surf1->kp + 1.0 / surf2->kp);
  double kd = surf1->kd + surf2->kd;

  contact.surface.soft_erp = (this->maxStepSize * kp) /
                             (this->maxStepSize * kp + kd);

  contact.surface.soft_cfm = 1.0 / (this->maxStepSize * kp + kd);

  // contact.surface.soft_erp = 0.5*(_collision1->surface->softERP +
  //                                _collision2->surface->softERP);
  // contact.surface.soft_cfm = 0.5*(_collision1->surface->softCFM +
  //                                _collision2->surface->softCFM);

  // assign fdir1 if not set as 0
  math::Vector3 fd = surf1->FrictionPyramid()->direction1;
  if (fd != math::Vector3::Zero)
  {
    // fdir1 is in body local frame, rotate it into world frame
    fd = _collision1->GetWorldPose().rot.RotateVector(fd);
  }

  /// \TODO: Better treatment when both surfaces have fdir1 specified.
  /// Ideally, we want to use fdir1 specified by surface with
  /// a smaller friction coefficient, but it's not clear how
  /// that can be determined with friction pyramid approximations.
  /// As a hack, we'll simply compare mu1 from
  /// both surfaces for now, and use fdir1 specified by
  /// surface with smaller mu1.
  math::Vector3 fd2 = surf2->FrictionPyramid()->direction1;
  if (fd2 != math::Vector3::Zero && (fd == math::Vector3::Zero ||
        surf1->FrictionPyramid()->MuPrimary() >
        surf2->FrictionPyramid()->MuPrimary()))
  {
    // fdir1 is in body local frame, rotate it into world frame
    fd2 = _collision2->GetWorldPose().rot.RotateVector(fd2);

    /// \TODO: uncomment gzlog below once we confirm it does not affect
    /// performance
    /// if (fd2 != math::Vector3::Zero && fd != math::Vector3::Zero &&
    ///       _collision1->surface->mu1 > _collision2->surface->mu1)
    ///   gzlog << "both contact surfaces have non-zero fdir1, comparing"
    ///         << " comparing mu1 from both surfaces, and use fdir1"
    ///         << " from surface with smaller mu1\n";
  }

  if (fd != math::Vector3::Zero)
  {
    contact.surface.mode |= dContactFDir1;
    contact.fdir1[0] = fd.x;
    contact.fdir1[1] = fd.y;
    contact.fdir1[2] = fd.z;
  }

  // Set the friction coefficients.
  contact.surface.mu = std::min(surf1->FrictionPyramid()->MuPrimary(),
                                surf2->FrictionPyramid()->MuPrimary());
  contact.surface.mu2 = std::min(surf1->FrictionPyramid()->MuSecondary(),
                                 surf2->FrictionPyramid()->MuSecondary());
  contact.surface.mu3 = std::min(surf1->FrictionPyramid()->MuTorsion(),
                                 surf2->FrictionPyramid()->MuTorsion());

  // Set the slip values
  contact.surface.slip1 = std::min(surf1->slip1,
                                   surf2->slip1);
  contact.surface.slip2 = std::min(surf1->slip2,
                                   surf2->slip2);
  contact.surface.slip3 = std::min(surf1->slipTorsion,
                                   surf2->slipTorsion);

  // Combine torsional friction patch radius values
  contact.surface.patch_radius =
      std::max(surf1->FrictionPyramid()->PatchRadius(),
               surf2->FrictionPyramid()->PatchRadius());

  // For torsional friction, the curvature is combined using
  //   1/R = 1/R1 + 1/R2
  // we can consider doing the same for the patch radius
  double curv1 = 0;
  if (surf1->FrictionPyramid()->SurfaceRadius() > 0)
    curv1 = 1 / surf1->FrictionPyramid()->SurfaceRadius();

  double curv2 = 0;
  if (surf2->FrictionPyramid()->SurfaceRadius() > 0)
    curv2 = 1 / surf2->FrictionPyramid()->SurfaceRadius();

  double curvSum = curv1 + curv2;
  contact.surface.surface_radius = 0;
  if (curvSum > 0)
    contact.surface.surface_radius = 1 / curvSum;

  /// \todo Not sure how to combine these logic flags
  /// If user wanted to use patch radius, but got settings
  /// overwritten by the logic combination, how do we make sure the
  /// the surface radius is specified or makes sense?
  contact.surface.use_patch_radius =
      surf1->FrictionPyramid()->UsePatchRadius() &&
      surf2->FrictionPyramid()->UsePatchRadius();

  if (contact.surface.mu3 > 0)
  {
    // Patch radius
    if ((contact.surface.use_patch_radius &&
        contact.surface.patch_radius > 0) ||
    // Surface radius
        (!contact.surface.use_patch_radius &&
        contact.surface.surface_radius > 0))
    {
      contact.surface.mode |= dContactMu3;

      if (contact.surface.slip3 > 0)
      {
        contact.surface.mode |= dContactSlip3;
      }
    }
  }
<<<<<<< HEAD
=======

  // Set the elastic modulus
  // Using Hertzian contact
  // equation 5.26 from Contact Mechanics and Friction by Popov
  double nu1 = surf1->FrictionPyramid()->PoissonsRatio();
  double nu2 = surf2->FrictionPyramid()->PoissonsRatio();
  double e1 = surf1->FrictionPyramid()->ElasticModulus();
  double e2 = surf2->FrictionPyramid()->ElasticModulus();
  if (e1 > 0 && e2 > 0)
  {
    contact.surface.elastic_modulus = 1.0 /
      ((1.0 - nu1*nu1)/e1 + (1.0 - nu2*nu2)/e2);

    // Turn on Contact Elastic Modulus model if elastic modulus > 0
    if (contact.surface.elastic_modulus > 0.0)
    {
      contact.surface.mode |= dContactEM;
    }
  }
>>>>>>> a66c258b

  // Set the bounce values
  contact.surface.bounce = std::min(surf1->bounce,
                                    surf2->bounce);
  contact.surface.bounce_vel =
    std::min(surf1->bounceThreshold,
             surf2->bounceThreshold);

  // Get the ODE body IDs
  dBodyID b1 = dGeomGetBody(_collision1->GetCollisionId());
  dBodyID b2 = dGeomGetBody(_collision2->GetCollisionId());

  // Add a new contact to the manager. This will return NULL if no one is
  // listening for contact information.
  Contact *contactFeedback = this->contactManager->NewContact(_collision1,
      _collision2, this->world->GetSimTime());

  ODEJointFeedback *jointFeedback = NULL;

  // Create a joint feedback mechanism
  if (contactFeedback)
  {
    if (this->dataPtr->jointFeedbackIndex <
        this->dataPtr->jointFeedbacks.size())
      jointFeedback =
          this->dataPtr->jointFeedbacks[this->dataPtr->jointFeedbackIndex];
    else
    {
      jointFeedback = new ODEJointFeedback();
      this->dataPtr->jointFeedbacks.push_back(jointFeedback);
    }

    this->dataPtr->jointFeedbackIndex++;
    jointFeedback->count = 0;
    jointFeedback->contact = contactFeedback;
  }

  // Create a joint for each contact
  for (unsigned int j = 0; j < numc; ++j)
  {
    contact.geom = _contactCollisions[this->dataPtr->indices[j]];

    // Create the contact joint. This introduces the contact constraint to
    // ODE
    dJointID contactJoint = dJointCreateContact(this->dataPtr->worldId,
      this->dataPtr->contactGroup, &contact);

    // Store contact information.
    if (contactFeedback && jointFeedback)
    {
      // Store the contact depth
      contactFeedback->depths[j] =
        _contactCollisions[this->dataPtr->indices[j]].depth;

      // Store the contact position
      contactFeedback->positions[j].Set(
          _contactCollisions[this->dataPtr->indices[j]].pos[0],
          _contactCollisions[this->dataPtr->indices[j]].pos[1],
          _contactCollisions[this->dataPtr->indices[j]].pos[2]);

      // Store the contact normal
      contactFeedback->normals[j].Set(
          _contactCollisions[this->dataPtr->indices[j]].normal[0],
          _contactCollisions[this->dataPtr->indices[j]].normal[1],
          _contactCollisions[this->dataPtr->indices[j]].normal[2]);

      // Set the joint feedback.
      dJointSetFeedback(contactJoint, &(jointFeedback->feedbacks[j]));

      // Increase the counters
      contactFeedback->count++;
      jointFeedback->count++;
    }

    // Attach the contact joint if collideWithoutContact flags aren't set.
    if (!_collision1->GetSurface()->collideWithoutContact &&
        !_collision2->GetSurface()->collideWithoutContact)
      dJointAttach(contactJoint, b1, b2);
  }
}

/////////////////////////////////////////////////
void ODEPhysics::AddTrimeshCollider(ODECollision *_collision1,
                                    ODECollision *_collision2)
{
  if (this->dataPtr->trimeshCollidersCount >=
      this->dataPtr->trimeshColliders.size())
    this->dataPtr->trimeshColliders.resize(
      this->dataPtr->trimeshColliders.size() + 100);

  this->dataPtr->trimeshColliders[this->dataPtr->trimeshCollidersCount].first  =
    _collision1;
  this->dataPtr->trimeshColliders[this->dataPtr->trimeshCollidersCount].second =
    _collision2;
  this->dataPtr->trimeshCollidersCount++;
}

/////////////////////////////////////////////////
void ODEPhysics::AddCollider(ODECollision *_collision1,
                             ODECollision *_collision2)
{
  if (this->dataPtr->collidersCount >= this->dataPtr->colliders.size())
    this->dataPtr->colliders.resize(this->dataPtr->colliders.size() + 100);

  this->dataPtr->colliders[this->dataPtr->collidersCount].first  = _collision1;
  this->dataPtr->colliders[this->dataPtr->collidersCount].second = _collision2;
  this->dataPtr->collidersCount++;
}

/////////////////////////////////////////////////
void ODEPhysics::DebugPrint() const
{
  dBodyID b;
  std::cout << "Debug Print[" <<
    dWorldGetBodyCount(this->dataPtr->worldId) << "]\n";
  for (int i = 0; i < dWorldGetBodyCount(this->dataPtr->worldId); ++i)
  {
    b = dWorldGetBody(this->dataPtr->worldId, i);
    ODELink *link = static_cast<ODELink*>(dBodyGetData(b));
    math::Pose pose = link->GetWorldPose();
    const dReal *pos = dBodyGetPosition(b);
    const dReal *rot = dBodyGetRotation(b);
    math::Vector3 dpos(pos[0], pos[1], pos[2]);
    math::Quaternion drot(rot[0], rot[1], rot[2], rot[3]);

    std::cout << "Body[" << link->GetScopedName() << "]\n";
    std::cout << "  World: Pos[" << dpos << "] Rot[" << drot << "]\n";
    if (pose.pos != dpos)
      std::cout << "    Incorrect world pos[" << pose.pos << "]\n";
    if (pose.rot != drot)
      std::cout << "    Incorrect world rot[" << pose.rot << "]\n";

    dMass mass;
    dBodyGetMass(b, &mass);
    std::cout << "  Mass[" << mass.mass << "] COG[" << mass.c[0]
              << " " << mass.c[1] << " " << mass.c[2] << "]\n";

    dGeomID g = dBodyGetFirstGeom(b);
    while (g)
    {
      ODECollision *coll = static_cast<ODECollision*>(dGeomGetData(g));

      pose = coll->GetWorldPose();
      const dReal *gpos = dGeomGetPosition(g);
      const dReal *grot = dGeomGetRotation(g);
      dpos.Set(gpos[0], gpos[1], gpos[2]);
      drot.Set(grot[0], grot[1], grot[2], grot[3]);

      std::cout << "    Geom[" << coll->GetScopedName() << "]\n";
      std::cout << "      World: Pos[" << dpos << "] Rot[" << drot << "]\n";

      if (pose.pos != dpos)
        std::cout << "      Incorrect world pos[" << pose.pos << "]\n";
      if (pose.rot != drot)
        std::cout << "      Incorrect world rot[" << pose.rot << "]\n";

      g = dBodyGetNextGeom(g);
    }
  }
}

/////////////////////////////////////////////////
void ODEPhysics::SetSeed(uint32_t _seed)
{
  dRandSetSeed(_seed);
}

//////////////////////////////////////////////////
bool ODEPhysics::SetParam(const std::string &_key, const boost::any &_value)
{
  sdf::ElementPtr odeElem = this->sdf->GetElement("ode");
  GZ_ASSERT(odeElem != NULL, "ODE SDF element does not exist");

  try
  {
    if (_key == "solver_type")
    {
      this->SetStepType(boost::any_cast<std::string>(_value));
    }
    else if (_key == "cfm")
    {
      double value = boost::any_cast<double>(_value);
      odeElem->GetElement("constraints")->GetElement("cfm")->Set(value);
      dWorldSetCFM(this->dataPtr->worldId, value);
    }
    else if (_key == "erp")
    {
      double value = boost::any_cast<double>(_value);
      odeElem->GetElement("constraints")->GetElement("erp")->Set(value);
      dWorldSetERP(this->dataPtr->worldId, value);
    }
    else if (_key == "precon_iters")
    {
      int value = boost::any_cast<int>(_value);
      odeElem->GetElement("solver")->GetElement("precon_iters")->Set(value);
      dWorldSetQuickStepPreconIterations(this->dataPtr->worldId, value);
    }
    else if (_key == "iters")
    {
      int value = boost::any_cast<int>(_value);
      odeElem->GetElement("solver")->GetElement("iters")->Set(value);
      dWorldSetQuickStepNumIterations(this->dataPtr->worldId, value);
    }
    else if (_key == "sor")
    {
      double value = boost::any_cast<double>(_value);
      odeElem->GetElement("solver")->GetElement("sor")->Set(value);
      dWorldSetQuickStepW(this->dataPtr->worldId, value);
    }
    else if (_key == "friction_model")
      this->SetFrictionModel(boost::any_cast<std::string>(_value));
    else if (_key == "world_step_solver")
      this->SetWorldStepSolverType(boost::any_cast<std::string>(_value));
    else if (_key == "contact_max_correcting_vel")
    {
      double value = boost::any_cast<double>(_value);
      odeElem->GetElement("constraints")->GetElement(
          "contact_max_correcting_vel")->Set(value);
      dWorldSetContactMaxCorrectingVel(this->dataPtr->worldId, value);
    }
    else if (_key == "contact_surface_layer")
    {
      double value = boost::any_cast<double>(_value);
      odeElem->GetElement("constraints")->GetElement(
          "contact_surface_layer")->Set(value);
      dWorldSetContactSurfaceLayer(this->dataPtr->worldId, value);
    }
    else if (_key == "max_contacts")
    {
      int value = boost::any_cast<int>(_value);
      this->sdf->GetElement("max_contacts")->GetValue()->Set(value);
    }
    else if (_key == "min_step_size")
    {
      /// TODO: Implement min step size param
      double value = boost::any_cast<double>(_value);
      odeElem->GetElement("solver")->GetElement("min_step_size")->Set(value);
    }
    else if (_key == "sor_lcp_tolerance")
    {
      dWorldSetQuickStepTolerance(this->dataPtr->worldId,
          boost::any_cast<double>(_value));
    }
    else if (_key == "rms_error_tolerance")
    {
      gzwarn << "please use sor_lcp_tolerance in the future.\n";
      dWorldSetQuickStepTolerance(this->dataPtr->worldId,
          boost::any_cast<double>(_value));
    }
    else if (_key == "inertia_ratio_reduction" ||
             _key == "use_dynamic_moi_rescaling")
    {
      bool value = boost::any_cast<bool>(_value);
      dWorldSetQuickStepInertiaRatioReduction(this->dataPtr->worldId, value);
      if (odeElem->GetElement("solver")->HasElement(
            "use_dynamic_moi_rescaling"))
      {
        odeElem->GetElement("solver")->GetElement(
            "use_dynamic_moi_rescaling")->Set(value);
      }
    }
    else if (_key == "contact_residual_smoothing")
    {
      dWorldSetQuickStepContactResidualSmoothing(this->dataPtr->worldId,
        boost::any_cast<double>(_value));
    }
    else if (_key == "contact_sor_scale")
    {
      dWorldSetQuickStepContactSORScalingFactor(this->dataPtr->worldId,
        boost::any_cast<double>(_value));
    }
    else if (_key == "thread_position_correction")
    {
      dWorldSetQuickStepThreadPositionCorrection(this->dataPtr->worldId,
        boost::any_cast<bool>(_value));
    }
    else if (_key == "experimental_row_reordering")
    {
      dWorldSetQuickStepExperimentalRowReordering(this->dataPtr->worldId,
        boost::any_cast<bool>(_value));
    }
    else if (_key == "warm_start_factor")
    {
      dWorldSetQuickStepWarmStartFactor(this->dataPtr->worldId,
        boost::any_cast<double>(_value));
    }
    else if (_key == "extra_friction_iterations")
    {
      dWorldSetQuickStepExtraFrictionIterations(this->dataPtr->worldId,
        boost::any_cast<int>(_value));
    }
    else
    {
      return PhysicsEngine::SetParam(_key, _value);
    }
  }
  catch(boost::bad_any_cast &e)
  {
    gzerr << "ODEPhysics::SetParam(" << _key << ") boost::any_cast error: "
          << e.what() << std::endl;
    return false;
  }
  return true;
}

//////////////////////////////////////////////////
boost::any ODEPhysics::GetParam(const std::string &_key) const
{
  boost::any value;
  this->GetParam(_key, value);
  return value;
}

//////////////////////////////////////////////////
bool ODEPhysics::GetParam(const std::string &_key, boost::any &_value) const
{
  sdf::ElementPtr odeElem = this->sdf->GetElement("ode");
  GZ_ASSERT(odeElem != NULL, "ODE SDF element does not exist");

  if (_key == "solver_type")
  {
    _value = odeElem->GetElement("solver")->Get<std::string>("type");
  }
  else if (_key == "cfm")
  {
    _value = odeElem->GetElement("constraints")->Get<double>("cfm");
  }
  else if (_key == "erp")
    _value = odeElem->GetElement("constraints")->Get<double>("erp");
  else if (_key == "precon_iters")
    _value = odeElem->GetElement("solver")->Get<int>("precon_iters");
  else if (_key == "iters")
    _value = odeElem->GetElement("solver")->Get<int>("iters");
  else if (_key == "sor")
    _value = odeElem->GetElement("solver")->Get<double>("sor");
  else if (_key == "contact_max_correcting_vel")
    _value = odeElem->GetElement("constraints")->Get<double>(
        "contact_max_correcting_vel");
  else if (_key == "contact_surface_layer")
    _value = odeElem->GetElement("constraints")->Get<double>(
        "contact_surface_layer");
  else if (_key == "max_contacts")
    _value = this->sdf->Get<int>("max_contacts");
  else if (_key == "min_step_size")
    _value = odeElem->GetElement("solver")->Get<double>("min_step_size");
  else if (_key == "sor_lcp_tolerance")
    _value = dWorldGetQuickStepTolerance(this->dataPtr->worldId);
  else if (_key == "rms_error_tolerance")
  {
    gzwarn << "please use sor_lcp_tolerance in the future.\n";
    _value = dWorldGetQuickStepTolerance(this->dataPtr->worldId);
  }
  else if (_key == "rms_error")
    _value = dWorldGetQuickStepRMSDeltaLambda(this->dataPtr->worldId);
  else if (_key == "constraint_residual")
    _value = dWorldGetQuickStepRMSConstraintResidual(this->dataPtr->worldId);
  else if (_key == "num_contacts")
    _value = dWorldGetQuickStepNumContacts(this->dataPtr->worldId);
  else if (_key == "inertia_ratio_reduction" ||
           _key == "use_dynamic_moi_rescaling")
    _value = dWorldGetQuickStepInertiaRatioReduction(this->dataPtr->worldId);
  else if (_key == "contact_residual_smoothing")
    _value = dWorldGetQuickStepContactResidualSmoothing(this->dataPtr->worldId);
  else if (_key == "contact_sor_scale")
    _value = dWorldGetQuickStepContactSORScalingFactor(this->dataPtr->worldId);
  else if (_key == "thread_position_correction")
    _value = dWorldGetQuickStepThreadPositionCorrection(this->dataPtr->worldId);
  else if (_key == "experimental_row_reordering")
  {
    _value = dWorldGetQuickStepExperimentalRowReordering
        (this->dataPtr->worldId);
  }
  else if (_key == "warm_start_factor")
    _value = dWorldGetQuickStepWarmStartFactor(this->dataPtr->worldId);
  else if (_key == "extra_friction_iterations")
    _value = dWorldGetQuickStepExtraFrictionIterations(this->dataPtr->worldId);
  else if (_key == "friction_model")
    _value = this->GetFrictionModel();
  else if (_key == "world_step_solver")
    _value = this->GetWorldStepSolverType();
  else
  {
    return PhysicsEngine::GetParam(_key, _value);
  }
  return true;
}<|MERGE_RESOLUTION|>--- conflicted
+++ resolved
@@ -1195,8 +1195,6 @@
       }
     }
   }
-<<<<<<< HEAD
-=======
 
   // Set the elastic modulus
   // Using Hertzian contact
@@ -1216,7 +1214,6 @@
       contact.surface.mode |= dContactEM;
     }
   }
->>>>>>> a66c258b
 
   // Set the bounce values
   contact.surface.bounce = std::min(surf1->bounce,
