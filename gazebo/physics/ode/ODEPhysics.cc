--- conflicted
+++ resolved
@@ -186,6 +186,10 @@
     dWorldSetQuickStepInertiaRatioReduction(this->worldId,
       solverElem->Get<bool>("use_dynamic_moi_rescaling"));
   }
+  else
+  {
+    dWorldSetQuickStepInertiaRatioReduction(this->worldId, true);
+  }
 
   dWorldSetDamping(this->worldId, 0.0001, 0.0001);
 
@@ -227,19 +231,6 @@
 
   dWorldSetQuickStepNumIterations(this->worldId, this->GetSORPGSIters());
   dWorldSetQuickStepW(this->worldId, this->GetSORPGSW());
-<<<<<<< HEAD
-=======
-
-  if (odeElem->GetElement("solver")->HasElement("use_dynamic_moi_rescaling"))
-  {
-    dWorldSetQuickStepInertiaRatioReduction(this->worldId,
-        odeElem->GetElement("solver")->Get<bool>("use_dynamic_moi_rescaling"));
-  }
-  else
-  {
-    dWorldSetQuickStepInertiaRatioReduction(this->worldId, true);
-  }
->>>>>>> 58e6211d
 
   // Set the physics update function
   this->SetStepType(this->stepType);
@@ -1170,19 +1161,7 @@
     }
     case INERTIA_RATIO_REDUCTION:
     {
-<<<<<<< HEAD
       return this->SetParam("inertia_ratio_reduction", _value);
-=======
-      if (odeElem->GetElement("solver")->HasElement(
-            "use_dynamic_moi_rescaling"))
-      {
-        bool value = boost::any_cast<bool>(_value);
-        odeElem->GetElement("solver")->GetElement(
-            "use_dynamic_moi_rescaling")->Set(value);
-        dWorldSetQuickStepInertiaRatioReduction(this->worldId, value);
-      }
-      break;
->>>>>>> 58e6211d
     }
     default:
     {
@@ -1383,8 +1362,14 @@
   }
   else if (_key == "inertia_ratio_reduction")
   {
-    dWorldSetQuickStepInertiaRatioReduction(this->worldId,
-        boost::any_cast<bool>(_value));
+    bool value = boost::any_cast<bool>(_value);
+    dWorldSetQuickStepInertiaRatioReduction(this->worldId, value);
+    if (odeElem->GetElement("solver")->HasElement(
+          "use_dynamic_moi_rescaling"))
+    {
+      odeElem->GetElement("solver")->GetElement(
+          "use_dynamic_moi_rescaling")->Set(value);
+    }
   }
   else if (_key == "contact_residual_smoothing")
   {
@@ -1464,22 +1449,7 @@
     }
     case INERTIA_RATIO_REDUCTION:
     {
-<<<<<<< HEAD
       return this->GetParam("inertia_ratio_reduction");
-=======
-      if (odeElem->GetElement("solver")->HasElement(
-            "use_dynamic_moi_rescaling"))
-      {
-        value = odeElem->GetElement("solver")->Get<bool>(
-            "use_dynamic_moi_rescaling");
-      }
-      else
-      {
-        value = true;
-      }
-
-      break;
->>>>>>> 58e6211d
     }
     default:
     {
