/*
 * Copyright 2012 Open Source Robotics Foundation
 *
 * Licensed under the Apache License, Version 2.0 (the "License");
 * you may not use this file except in compliance with the License.
 * You may obtain a copy of the License at
 *
 *     http://www.apache.org/licenses/LICENSE-2.0
 *
 * Unless required by applicable law or agreed to in writing, software
 * distributed under the License is distributed on an "AS IS" BASIS,
 * WITHOUT WARRANTIES OR CONDITIONS OF ANY KIND, either express or implied.
 * See the License for the specific language governing permissions and
 * limitations under the License.
 *
*/
/* Desc: The ODE base joint class
 * Author: Nate Koenig, Andrew Howard
 * Date: 12 Oct 2009
 */

#include "gazebo/common/Exception.hh"
#include "gazebo/common/Console.hh"
#include "gazebo/common/Assert.hh"

#include "gazebo/physics/World.hh"
#include "gazebo/physics/Link.hh"
#include "gazebo/physics/PhysicsEngine.hh"
#include "gazebo/physics/ode/ODELink.hh"
#include "gazebo/physics/ode/ODEJoint.hh"
#include "gazebo/physics/ScrewJoint.hh"
#include "gazebo/physics/JointWrench.hh"

using namespace gazebo;
using namespace physics;


//////////////////////////////////////////////////
ODEJoint::ODEJoint(BasePtr _parent)
  : Joint(_parent)
{
  this->jointId = NULL;
  this->cfmDampingState[0] = ODEJoint::NONE;
  this->cfmDampingState[1] = ODEJoint::NONE;
  this->cfmDampingState[2] = ODEJoint::NONE;
  this->dampingInitialized = false;
  this->feedback = NULL;
  this->dStable[0] = 0;
  this->dStable[1] = 0;
  this->dStable[2] = 0;
  this->forceApplied[0] = 0;
  this->forceApplied[1] = 0;
  this->forceAppliedTime = common::Time(0);
}

//////////////////////////////////////////////////
ODEJoint::~ODEJoint()
{
  delete this->feedback;
  this->Detach();

  if (this->jointId)
    dJointDestroy(this->jointId);
}

//////////////////////////////////////////////////
void ODEJoint::Load(sdf::ElementPtr _sdf)
{
  Joint::Load(_sdf);

  if (this->sdf->HasElement("physics") &&
      this->sdf->GetElement("physics")->HasElement("ode"))
  {
    sdf::ElementPtr elem = this->sdf->GetElement("physics")->GetElement("ode");

    if (elem->HasElement("provide_feedback"))
    {
      gzwarn << "DEPRECATION WARNING:\n Starting with SDF 1.5\n"
             << "<joint>\n  <physics>\n    <ode>\n      <provide_feedback>\n"
             << "will be moved up one level directly into:\n"
             << "<joint>\n  <physics>\n    <provide_feedback>\n";
      this->SetProvideFeedback(elem->Get<bool>("provide_feedback"));
    }

    if (elem->HasElement("cfm_damping"))
    {
      this->useCFMDamping = elem->Get<bool>("cfm_damping");
    }

    // initializa both axis, \todo: make cfm, erp per axis
    this->stopERP = elem->GetElement("limit")->Get<double>("erp");
    for (unsigned int i = 0; i < this->GetAngleCount(); ++i)
      this->SetAttribute("stop_erp", i, this->stopERP);

    // initializa both axis, \todo: make cfm, erp per axis
    this->stopCFM = elem->GetElement("limit")->Get<double>("cfm");
    for (unsigned int i = 0; i < this->GetAngleCount(); ++i)
      this->SetAttribute("stop_cfm", i, this->stopCFM);

    if (elem->HasElement("suspension"))
    {
      this->SetParam(dParamSuspensionERP,
          elem->GetElement("suspension")->Get<double>("erp"));
      this->SetParam(dParamSuspensionCFM,
          elem->GetElement("suspension")->Get<double>("cfm"));
    }

    if (elem->HasElement("fudge_factor"))
      this->SetParam(dParamFudgeFactor,
          elem->GetElement("fudge_factor")->Get<double>());

    if (elem->HasElement("cfm"))
        this->SetAttribute("cfm", 0, elem->Get<double>("cfm"));

    if (elem->HasElement("erp"))
        this->SetAttribute("erp", 0, elem->Get<double>("erp"));

    if (elem->HasElement("bounce"))
        this->SetParam(dParamBounce,
          elem->GetElement("bounce")->Get<double>());

    if (elem->HasElement("max_force"))
      this->SetParam(dParamFMax,
          elem->GetElement("max_force")->Get<double>());

    if (elem->HasElement("velocity"))
      this->SetParam(dParamVel,
          elem->GetElement("velocity")->Get<double>());
  }

  if (this->sdf->HasElement("axis"))
  {
    sdf::ElementPtr axisElem = this->sdf->GetElement("axis");
    if (axisElem->HasElement("dynamics"))
    {
      sdf::ElementPtr dynamicsElem = axisElem->GetElement("dynamics");

      if (dynamicsElem->HasElement("damping"))
      {
        this->SetDamping(0, dynamicsElem->Get<double>("damping"));
      }
      if (dynamicsElem->HasElement("friction"))
      {
        sdf::ElementPtr frictionElem = dynamicsElem->GetElement("friction");
        gzlog << "joint friction not implemented\n";
      }
    }
  }

  if (this->sdf->HasElement("axis2"))
  {
    sdf::ElementPtr axisElem = this->sdf->GetElement("axis");
    if (axisElem->HasElement("dynamics"))
    {
      sdf::ElementPtr dynamicsElem = axisElem->GetElement("dynamics");

      if (dynamicsElem->HasElement("damping"))
      {
        this->SetDamping(1, dynamicsElem->Get<double>("damping"));
      }
      if (dynamicsElem->HasElement("friction"))
      {
        sdf::ElementPtr frictionElem = dynamicsElem->GetElement("friction");
        gzlog << "joint friction not implemented\n";
      }
    }
  }
}

//////////////////////////////////////////////////
LinkPtr ODEJoint::GetJointLink(int _index) const
{
  LinkPtr result;
  if (!this->jointId)
  {
    gzerr << "ODE Joint ID is invalid\n";
    return result;
  }

  if (_index == 0 || _index == 1)
  {
    ODELinkPtr odeLink1 = boost::static_pointer_cast<ODELink>(this->childLink);
    ODELinkPtr odeLink2 = boost::static_pointer_cast<ODELink>(this->parentLink);
    if (odeLink1 != NULL &&
        dJointGetBody(this->jointId, _index) == odeLink1->GetODEId())
      result = this->childLink;
    else if (odeLink2)
      result = this->parentLink;
  }

  return result;
}

//////////////////////////////////////////////////
bool ODEJoint::AreConnected(LinkPtr _one, LinkPtr _two) const
{
  ODELinkPtr odeLink1 = boost::dynamic_pointer_cast<ODELink>(_one);
  ODELinkPtr odeLink2 = boost::dynamic_pointer_cast<ODELink>(_two);

  if (odeLink1 == NULL || odeLink2 == NULL)
    gzthrow("ODEJoint requires ODE bodies\n");

  return dAreConnected(odeLink1->GetODEId(), odeLink2->GetODEId());
}

//////////////////////////////////////////////////
// child classes where appropriate
double ODEJoint::GetParam(int /*parameter*/) const
{
  return 0;
}

//////////////////////////////////////////////////
void ODEJoint::Attach(LinkPtr _parent, LinkPtr _child)
{
  Joint::Attach(_parent, _child);

  ODELinkPtr odechild = boost::dynamic_pointer_cast<ODELink>(this->childLink);
  ODELinkPtr odeparent = boost::dynamic_pointer_cast<ODELink>(this->parentLink);

  if (odechild == NULL && odeparent == NULL)
    gzthrow("ODEJoint requires at least one ODE link\n");

  if (!this->jointId)
    gzerr << "ODE Joint ID is invalid\n";

  if (this->HasType(Base::HINGE2_JOINT) &&
      (odechild == NULL || odeparent == NULL))
    gzthrow("ODEHinge2Joint cannot be connected to the world");

  if (!odechild && odeparent)
  {
    dJointAttach(this->jointId, 0, odeparent->GetODEId());
  }
  else if (odechild && !odeparent)
  {
    dJointAttach(this->jointId, odechild->GetODEId(), 0);
  }
  else if (odechild && odeparent)
  {
    if (this->HasType(Base::HINGE2_JOINT))
      dJointAttach(this->jointId, odeparent->GetODEId(), odechild->GetODEId());
    else
      dJointAttach(this->jointId, odechild->GetODEId(), odeparent->GetODEId());
  }
}

//////////////////////////////////////////////////
void ODEJoint::Detach()
{
  Joint::Detach();
  this->childLink.reset();
  this->parentLink.reset();

  if (this->jointId)
    dJointAttach(this->jointId, 0, 0);
  else
    gzerr << "ODE Joint ID is invalid\n";
}

//////////////////////////////////////////////////
// where appropriate
void ODEJoint::SetParam(int /*parameter*/, double /*value*/)
{
  if (this->childLink)
    this->childLink->SetEnabled(true);
  if (this->parentLink)
    this->parentLink->SetEnabled(true);
}

//////////////////////////////////////////////////
void ODEJoint::SetERP(double _newERP)
{
  this->SetParam(dParamSuspensionERP, _newERP);
}

//////////////////////////////////////////////////
double ODEJoint::GetERP()
{
  return this->GetParam(dParamSuspensionERP);
}

//////////////////////////////////////////////////
void ODEJoint::SetCFM(double _newCFM)
{
  this->SetParam(dParamSuspensionCFM, _newCFM);
}

//////////////////////////////////////////////////
double ODEJoint::GetCFM()
{
  return this->GetParam(dParamSuspensionCFM);
}

//////////////////////////////////////////////////
dJointFeedback *ODEJoint::GetFeedback()
{
  if (this->jointId)
    return dJointGetFeedback(this->jointId);
  else
    gzerr << "ODE Joint ID is invalid\n";
  return NULL;
}

//////////////////////////////////////////////////
void ODEJoint::SetHighStop(int _index, const math::Angle &_angle)
{
  Joint::SetHighStop(_index, _angle);
  switch (_index)
  {
    case 0:
      this->SetParam(dParamHiStop, _angle.Radian());
      break;
    case 1:
      this->SetParam(dParamHiStop2, _angle.Radian());
      break;
    case 2:
      this->SetParam(dParamHiStop3, _angle.Radian());
      break;
    default:
      gzerr << "Invalid index[" << _index << "]\n";
      break;
  };
}

//////////////////////////////////////////////////
void ODEJoint::SetLowStop(int _index, const math::Angle &_angle)
{
  Joint::SetLowStop(_index, _angle);
  switch (_index)
  {
    case 0:
      this->SetParam(dParamLoStop, _angle.Radian());
      break;
    case 1:
      this->SetParam(dParamLoStop2, _angle.Radian());
      break;
    case 2:
      this->SetParam(dParamLoStop3, _angle.Radian());
      break;
    default:
      gzerr << "Invalid index[" << _index << "]\n";
  };
}

//////////////////////////////////////////////////
math::Angle ODEJoint::GetHighStop(int _index)
{
  return this->GetUpperLimit(_index);
}

//////////////////////////////////////////////////
math::Angle ODEJoint::GetLowStop(int _index)
{
  return this->GetLowerLimit(_index);
}

//////////////////////////////////////////////////
math::Vector3 ODEJoint::GetLinkForce(unsigned int _index) const
{
  math::Vector3 result;

  if (!this->jointId)
  {
    gzerr << "ODE Joint ID is invalid\n";
    return result;
  }

  dJointFeedback *jointFeedback = dJointGetFeedback(this->jointId);

  if (_index == 0)
    result.Set(jointFeedback->f1[0], jointFeedback->f1[1],
               jointFeedback->f1[2]);
  else
    result.Set(jointFeedback->f2[0], jointFeedback->f2[1],
               jointFeedback->f2[2]);

  return result;
}

//////////////////////////////////////////////////
math::Vector3 ODEJoint::GetLinkTorque(unsigned int _index) const
{
  math::Vector3 result;

  if (!this->jointId)
  {
    gzerr << "ODE Joint ID is invalid\n";
    return result;
  }

  dJointFeedback *jointFeedback = dJointGetFeedback(this->jointId);

  if (_index == 0)
    result.Set(jointFeedback->t1[0], jointFeedback->t1[1],
               jointFeedback->t1[2]);
  else
    result.Set(jointFeedback->t2[0], jointFeedback->t2[1],
               jointFeedback->t2[2]);

  return result;
}

//////////////////////////////////////////////////
void ODEJoint::SetAxis(int _index, const math::Vector3 &_axis)
{
  // record axis in sdf element
  if (_index == 0)
    this->sdf->GetElement("axis")->GetElement("xyz")->Set(_axis);
  else if (_index == 1)
    this->sdf->GetElement("axis2")->GetElement("xyz")->Set(_axis);
  else
    gzerr << "SetAxis index [" << _index << "] out of bounds\n";
}

//////////////////////////////////////////////////
void ODEJoint::SetAttribute(Attribute _attr, int _index, double _value)
{
  switch (_attr)
  {
    case FUDGE_FACTOR:
      this->SetParam(dParamFudgeFactor, _value);
      break;
    case SUSPENSION_ERP:
      this->SetParam(dParamSuspensionERP, _value);
      break;
    case SUSPENSION_CFM:
      this->SetParam(dParamSuspensionCFM, _value);
      break;
    case STOP_ERP:
      switch (_index)
      {
        case 0:
          this->SetParam(dParamStopERP, _value);
          break;
        case 1:
          this->SetParam(dParamStopERP2, _value);
          break;
        case 2:
          this->SetParam(dParamStopERP3, _value);
          break;
        default:
          gzerr << "Invalid index[" << _index << "]\n";
          break;
      };
      break;
    case STOP_CFM:
      switch (_index)
      {
        case 0:
          this->SetParam(dParamStopCFM, _value);
          break;
        case 1:
          this->SetParam(dParamStopCFM2, _value);
          break;
        case 2:
          this->SetParam(dParamStopCFM3, _value);
          break;
        default:
          gzerr << "Invalid index[" << _index << "]\n";
          break;
      };
      break;
    case ERP:
      this->SetParam(dParamERP, _value);
      break;
    case CFM:
      this->SetParam(dParamCFM, _value);
      break;
    case FMAX:
      this->SetParam(dParamFMax, _value);
      break;
    case VEL:
      this->SetParam(dParamVel, _value);
      break;
    case HI_STOP:
      switch (_index)
      {
        case 0:
          this->SetParam(dParamHiStop, _value);
          break;
        case 1:
          this->SetParam(dParamHiStop2, _value);
          break;
        case 2:
          this->SetParam(dParamHiStop3, _value);
          break;
        default:
          gzerr << "Invalid index[" << _index << "]\n";
          break;
      };
      break;
    case LO_STOP:
      switch (_index)
      {
        case 0:
          this->SetParam(dParamLoStop, _value);
          break;
        case 1:
          this->SetParam(dParamLoStop2, _value);
          break;
        case 2:
          this->SetParam(dParamLoStop3, _value);
          break;
        default:
          gzerr << "Invalid index[" << _index << "]\n";
          break;
      };
      break;
    default:
      gzerr << "Unable to handle joint attribute[" << _attr << "]\n";
      break;
  };
}

//////////////////////////////////////////////////
void ODEJoint::SetAttribute(const std::string &_key, int _index,
                            const boost::any &_value)
{
  if (_key == "fudge_factor")
  {
    try
    {
      this->SetParam(dParamFudgeFactor, boost::any_cast<double>(_value));
    }
    catch(boost::bad_any_cast &e)
    {
      gzerr << "boost any_cast error:" << e.what() << "\n";
    }
  }
  else if (_key == "suspension_erp")
  {
    try
    {
      this->SetParam(dParamSuspensionERP, boost::any_cast<double>(_value));
    }
    catch(boost::bad_any_cast &e)
    {
      gzerr << "boost any_cast error:" << e.what() << "\n";
    }
  }
  else if (_key == "suspension_cfm")
  {
    try
    {
      this->SetParam(dParamSuspensionCFM, boost::any_cast<double>(_value));
    }
    catch(boost::bad_any_cast &e)
    {
      gzerr << "boost any_cast error:" << e.what() << "\n";
    }
  }
  else if (_key == "stop_erp")
  {
    try
    {
      switch (_index)
      {
        case 0:
          this->SetParam(dParamStopERP, boost::any_cast<double>(_value));
          break;
        case 1:
          this->SetParam(dParamStopERP2, boost::any_cast<double>(_value));
          break;
        case 2:
          this->SetParam(dParamStopERP3, boost::any_cast<double>(_value));
          break;
        default:
          gzerr << "Invalid index[" << _index << "]\n";
          break;
      };
    }
    catch(boost::bad_any_cast &e)
    {
      gzerr << "boost any_cast error:" << e.what() << "\n";
    }
  }
  else if (_key == "stop_cfm")
  {
    try
    {
      switch (_index)
      {
        case 0:
          this->SetParam(dParamStopCFM, boost::any_cast<double>(_value));
          break;
        case 1:
          this->SetParam(dParamStopCFM2, boost::any_cast<double>(_value));
          break;
        case 2:
          this->SetParam(dParamStopCFM3, boost::any_cast<double>(_value));
          break;
        default:
          gzerr << "Invalid index[" << _index << "]\n";
          break;
      };
    }
    catch(boost::bad_any_cast &e)
    {
      gzerr << "boost any_cast error:" << e.what() << "\n";
    }
  }
  else if (_key == "erp")
  {
    try
    {
      this->SetParam(dParamERP, boost::any_cast<double>(_value));
    }
    catch(boost::bad_any_cast &e)
    {
      gzerr << "boost any_cast error:" << e.what() << "\n";
    }
  }
  else if (_key == "cfm")
  {
    try
    {
      this->SetParam(dParamCFM, boost::any_cast<double>(_value));
    }
    catch(boost::bad_any_cast &e)
    {
      gzerr << "boost any_cast error:" << e.what() << "\n";
    }
  }
  else if (_key == "fmax")
  {
    try
    {
      this->SetParam(dParamFMax, boost::any_cast<double>(_value));
    }
    catch(boost::bad_any_cast &e)
    {
      gzerr << "boost any_cast error:" << e.what() << "\n";
    }
  }
  else if (_key == "vel")
  {
    try
    {
      this->SetParam(dParamVel, boost::any_cast<double>(_value));
    }
    catch(boost::bad_any_cast &e)
    {
      gzerr << "boost any_cast error:" << e.what() << "\n";
    }
  }
  else if (_key == "hi_stop")
  {
    try
    {
      switch (_index)
      {
        case 0:
          this->SetParam(dParamHiStop, boost::any_cast<double>(_value));
          break;
        case 1:
          this->SetParam(dParamHiStop2, boost::any_cast<double>(_value));
          break;
        case 2:
          this->SetParam(dParamHiStop3, boost::any_cast<double>(_value));
          break;
        default:
          gzerr << "Invalid index[" << _index << "]\n";
          break;
      };
    }
    catch(boost::bad_any_cast &e)
    {
      gzerr << "boost any_cast error:" << e.what() << "\n";
    }
  }
  else if (_key == "lo_stop")
  {
    try
    {
      switch (_index)
      {
        case 0:
          this->SetParam(dParamLoStop, boost::any_cast<double>(_value));
          break;
        case 1:
          this->SetParam(dParamLoStop2, boost::any_cast<double>(_value));
          break;
        case 2:
          this->SetParam(dParamLoStop3, boost::any_cast<double>(_value));
          break;
        default:
          gzerr << "Invalid index[" << _index << "]\n";
          break;
      };
    }
    catch(boost::bad_any_cast &e)
    {
      gzerr << "boost any_cast error:" << e.what() << "\n";
    }
  }
  else if (_key == "thread_pitch")
  {
    ScrewJoint<ODEJoint>* screwJoint =
      dynamic_cast<ScrewJoint<ODEJoint>* >(this);
    if (screwJoint != NULL)
    {
      try
      {
        screwJoint->SetThreadPitch(0, boost::any_cast<double>(_value));
      }
      catch(boost::bad_any_cast &e)
      {
        gzerr << "boost any_cast error:" << e.what() << "\n";
      }
    }
  }
  else
  {
    try
    {
      gzerr << "Unable to handle joint attribute["
            << boost::any_cast<std::string>(_value) << "]\n";
    }
    catch(boost::bad_any_cast &e)
    {
      gzerr << "boost any_cast error:" << e.what() << "\n";
    }
  }
}

//////////////////////////////////////////////////
double ODEJoint::GetAttribute(const std::string &_key, unsigned int _index)
{
  if (_key == "fudge_factor")
  {
    try
    {
      return this->GetParam(dParamFudgeFactor);
    }
    catch(common::Exception &e)
    {
      gzerr << "GetParam error:" << e.GetErrorStr() << "\n";
      return 0;
    }
  }
  else if (_key == "suspension_erp")
  {
    try
    {
      return this->GetParam(dParamSuspensionERP);
    }
    catch(common::Exception &e)
    {
      gzerr << "GetParam error:" << e.GetErrorStr() << "\n";
      return 0;
    }
  }
  else if (_key == "suspension_cfm")
  {
    try
    {
      return this->GetParam(dParamSuspensionCFM);
    }
    catch(common::Exception &e)
    {
      gzerr << "GetParam error:" << e.GetErrorStr() << "\n";
      return 0;
    }
  }
  else if (_key == "stop_erp")
  {
    try
    {
      /// \TODO: switch based on index
      return this->GetParam(dParamStopERP);
    }
    catch(common::Exception &e)
    {
      gzerr << "GetParam error:" << e.GetErrorStr() << "\n";
      return 0;
    }
  }
  else if (_key == "stop_cfm")
  {
    try
    {
      /// \TODO: switch based on index
      return this->GetParam(dParamStopCFM);
    }
    catch(common::Exception &e)
    {
      gzerr << "GetParam error:" << e.GetErrorStr() << "\n";
      return 0;
    }
  }
  else if (_key == "erp")
  {
    try
    {
      return this->GetParam(dParamERP);
    }
    catch(common::Exception &e)
    {
      gzerr << "GetParam error:" << e.GetErrorStr() << "\n";
      return 0;
    }
  }
  else if (_key == "cfm")
  {
    try
    {
      return this->GetParam(dParamCFM);
    }
    catch(common::Exception &e)
    {
      gzerr << "GetParam error:" << e.GetErrorStr() << "\n";
      return 0;
    }
  }
  else if (_key == "fmax")
  {
    try
    {
      return this->GetParam(dParamFMax);
    }
    catch(common::Exception &e)
    {
      gzerr << "GetParam error:" << e.GetErrorStr() << "\n";
      return 0;
    }
  }
  else if (_key == "vel")
  {
    try
    {
      return this->GetParam(dParamVel);
    }
    catch(common::Exception &e)
    {
      gzerr << "GetParam error:" << e.GetErrorStr() << "\n";
      return 0;
    }
  }
  else if (_key == "hi_stop")
  {
    try
    {
      switch (_index)
      {
        case 0:
          return this->GetParam(dParamHiStop);
        case 1:
          return this->GetParam(dParamHiStop2);
        case 2:
          return this->GetParam(dParamHiStop3);
        default:
          gzerr << "Invalid index[" << _index << "]\n";
          break;
      };
    }
    catch(common::Exception &e)
    {
      gzerr << "GetParam error:" << e.GetErrorStr() << "\n";
      return 0;
    }
  }
  else if (_key == "lo_stop")
  {
    try
    {
      switch (_index)
      {
        case 0:
          return this->GetParam(dParamLoStop);
        case 1:
          return this->GetParam(dParamLoStop2);
        case 2:
          return this->GetParam(dParamLoStop3);
        default:
          gzerr << "Invalid index[" << _index << "]\n";
          break;
      };
    }
    catch(common::Exception &e)
    {
      gzerr << "GetParam error:" << e.GetErrorStr() << "\n";
      return 0;
    }
  }
  else if (_key == "thread_pitch")
  {
    ScrewJoint<ODEJoint>* screwJoint =
      dynamic_cast<ScrewJoint<ODEJoint>* >(this);
    if (screwJoint != NULL)
    {
      try
      {
        return screwJoint->GetThreadPitch(0);
      }
      catch(common::Exception &e)
      {
        gzerr << "GetParam error:" << e.GetErrorStr() << "\n";
        return 0;
      }
    }
    else
    {
      gzerr << "Trying to get thread_pitch for non-screw joints.\n";
      return 0;
    }
  }
  else
  {
    gzerr << "Unable to get joint attribute[" << _key << "]\n";
    return 0;
  }

  gzerr << "should not be here\n";
  return 0;
}

//////////////////////////////////////////////////
void ODEJoint::Reset()
{
  if (this->jointId)
    dJointReset(this->jointId);
  else
    gzerr << "ODE Joint ID is invalid\n";

  Joint::Reset();
}

//////////////////////////////////////////////////
JointWrench ODEJoint::GetForceTorque(int _index)
{
  return this->GetForceTorque(static_cast<unsigned int>(_index));
}

//////////////////////////////////////////////////
JointWrench ODEJoint::GetForceTorque(unsigned int /*_index*/)
{
  this->wrench;
  // Note that:
  // f2, t2 are the force torque measured on parent body's cg
  // f1, t1 are the force torque measured on child body's cg
  dJointFeedback* fb = this->GetFeedback();
  if (fb)
  {
    // kind of backwards here, body1 (parent) corresponds go f2, t2
    // and body2 (child) corresponds go f1, t1
    this->wrench.body2Force.Set(fb->f1[0], fb->f1[1], fb->f1[2]);
    this->wrench.body2Torque.Set(fb->t1[0], fb->t1[1], fb->t1[2]);
    this->wrench.body1Force.Set(fb->f2[0], fb->f2[1], fb->f2[2]);
    this->wrench.body1Torque.Set(fb->t2[0], fb->t2[1], fb->t2[2]);

    // get force applied through SetForce
    physics::JointWrench wrenchAppliedWorld;
    if (this->HasType(physics::Base::HINGE_JOINT))
    {
      // rotate force into child link frame
      // GetLocalAxis is the axis specified in parent link frame!!!
      wrenchAppliedWorld.body2Torque =
        this->GetForce(0u) * this->GetLocalAxis(0u);

      // gzerr << "body2Torque [" << wrenchAppliedWorld.body2Torque
      //       << "] axis [" << this->GetLocalAxis(0u)
      //       << "]\n";

      wrenchAppliedWorld.body1Torque = -wrenchAppliedWorld.body2Torque;
    }
    else if (this->HasType(physics::Base::SLIDER_JOINT))
    {
      // rotate force into child link frame
      wrenchAppliedWorld.body2Force =
        this->GetForce(0u) * this->GetLocalAxis(0u);
      wrenchAppliedWorld.body1Force = -wrenchAppliedWorld.body2Force;
    }
    else
    {
      /// \TODO: fix for multi-axis joints
      gzerr << "force torque for joint type [" << this->GetType()
            << "] not implemented, returns false results!!\n";
    }

    // convert wrench from child cg location to child link frame
    if (this->childLink)
    {
      math::Pose childPose = this->childLink->GetWorldPose();

      // convert torque from about child CG to joint anchor location
      // cg position specified in child link frame
      math::Pose cgPose = this->childLink->GetInertial()->GetPose();

      // anchorPose location of joint in child frame
      // childMomentArm: from child CG to joint location in child link frame
      // moment arm rotated into world frame (given feedback is in world frame)
      math::Vector3 childMomentArm = childPose.rot.RotateVector(
        (this->anchorPose - math::Pose(cgPose.pos, math::Quaternion())).pos);

      // gzerr << "anchor [" << anchorPose
      //       << "] iarm[" << this->childLink->GetInertial()->GetPose().pos
      //       << "] childMomentArm[" << childMomentArm
      //       << "] f1[" << this->wrench.body2Force
      //       << "] t1[" << this->wrench.body2Torque
      //       << "] fxp[" << this->wrench.body2Force.Cross(childMomentArm)
      //       << "]\n";

      this->wrench.body2Torque += this->wrench.body2Force.Cross(childMomentArm);

      // rotate resulting body2Force in world frame into link frame
      this->wrench.body2Force = childPose.rot.RotateVectorReverse(
        -this->wrench.body2Force);

      // rotate resulting body2Torque in world frame into link frame
      this->wrench.body2Torque = childPose.rot.RotateVectorReverse(
        -this->wrench.body2Torque);
    }

    // convert torque from about parent CG to joint anchor location
    if (this->parentLink)
    {
      // get child pose, or it's the inertial world if childLink is NULL
      math::Pose childPose;
      if (this->childLink)
        childPose = this->childLink->GetWorldPose();
      else
        gzerr << "missing child link, double check model.";

      math::Pose parentPose = this->parentLink->GetWorldPose();

      // if parent link exists, convert torque from about parent
      // CG to joint anchor location

      // parent cg specified in parent link frame
      math::Pose cgPose = this->parentLink->GetInertial()->GetPose();

      // get parent CG pose in child link frame
      math::Pose parentCGInChildLink =
        math::Pose(cgPose.pos, math::Quaternion()) - (childPose - parentPose);

      // anchor location in parent CG frame
      // this is the moment arm, but it's in parent CG frame, we need
      // to convert it into world frame
      math::Pose anchorInParendCGFrame = this->anchorPose - parentCGInChildLink;

      // paretnCGFrame in world frame
      math::Pose parentCGInWorld = cgPose + parentPose;

      // rotate momeent arms into world frame
      math::Vector3 parentMomentArm = parentCGInWorld.rot.RotateVector(
        (this->anchorPose - parentCGInChildLink).pos);

      // gzerr << "anchor [" << this->anchorPose
      //       << "] pcginc[" << parentCGInChildLink
      //       << "] iarm[" << cgPose
      //       << "] anc2pcg[" << this->anchorPose - parentCGInChildLink
      //       << "] parentMomentArm[" << parentMomentArm
      //       << "] f1[" << this->wrench.body1Force
      //       << "] t1[" << this->wrench.body1Torque
      //       << "] fxp[" << this->wrench.body1Force.Cross(parentMomentArm)
      //       << "]\n";

      this->wrench.body1Torque +=
        this->wrench.body1Force.Cross(parentMomentArm);

      // rotate resulting body1Force in world frame into link frame
      this->wrench.body1Force = parentPose.rot.RotateVectorReverse(
        -this->wrench.body1Force);

      // rotate resulting body1Torque in world frame into link frame
      this->wrench.body1Torque = parentPose.rot.RotateVectorReverse(
        -this->wrench.body1Torque);

      if (!this->childLink)
      {
<<<<<<< HEAD
        gzdbg << "Joint [" << this->GetName()
=======
        gzlog << "Joint [" << this->GetName()
>>>>>>> de5321c4
              << "] with parent Link [" << this->parentLink->GetName()
              << "] but no child Link.  Child Link must be world.\n";
        // if child link does not exist, use equal and opposite
        this->wrench.body2Force = -this->wrench.body1Force;
        this->wrench.body2Torque = -this->wrench.body1Torque;

        // force/torque are in parent link frame, transform them into
        // child link(world) frame.
        math::Pose parentToWorldTransform = this->parentLink->GetWorldPose();
        this->wrench.body1Force =
          parentToWorldTransform.rot.RotateVector(
          this->wrench.body1Force);
        this->wrench.body1Torque =
          parentToWorldTransform.rot.RotateVector(
          this->wrench.body1Torque);
      }
    }
    else
    {
      if (!this->childLink)
      {
        gzerr << "Both parent and child links are invalid, abort.\n";
        return JointWrench();
      }
      else
      {
<<<<<<< HEAD
        gzdbg << "Joint [" << this->GetName()
=======
        gzlog << "Joint [" << this->GetName()
>>>>>>> de5321c4
              << "] with child Link [" << this->childLink->GetName()
              << "] but no parent Link.  Parent Link must be world.\n";
        // if parentLink does not exist, use equal opposite body1 wrench
        this->wrench.body1Force = -this->wrench.body2Force;
        this->wrench.body1Torque = -this->wrench.body2Torque;

        // force/torque are in child link frame, transform them into
        // parent link frame.  Here, parent link is world, so zero transform.
        math::Pose childToWorldTransform = this->childLink->GetWorldPose();
        this->wrench.body1Force =
          childToWorldTransform.rot.RotateVector(
          this->wrench.body1Force);
        this->wrench.body1Torque =
          childToWorldTransform.rot.RotateVector(
          this->wrench.body1Torque);
      }
    }
    this->wrench = this->wrench - wrenchAppliedWorld;
  }
  else
  {
    // forgot to set provide_feedback?
    gzwarn << "GetForceTorque: forgot to set <provide_feedback>?\n";
  }

  return this->wrench;
}

//////////////////////////////////////////////////
void ODEJoint::CFMDamping()
{
  // check if we are violating joint limits
  if (this->GetAngleCount() > 2)
  {
     gzerr << "Incompatible joint type, GetAngleCount() = "
           << this->GetAngleCount() << " > 2\n";
     return;
  }

  double dt = this->GetWorld()->GetPhysicsEngine()->GetMaxStepSize();
  for (unsigned int i = 0; i < this->GetAngleCount(); ++i)
  {
    double angle = this->GetAngle(i).Radian();
    double dAngle = 2.0 * this->GetVelocity(i) * dt;
    if (math::equal(this->dampingCoefficient, 0.0) ||
        angle + dAngle >= this->upperLimit[i].Radian() ||
        angle + dAngle <= this->lowerLimit[i].Radian())
    {
      if (this->cfmDampingState[i] != ODEJoint::JOINT_LIMIT)
      {
        // we have hit the actual joint limit!
        // turn off simulated damping by recovering cfm and erp,
        // and recover joint limits
        this->SetAttribute("stop_erp", i, this->stopERP);
        this->SetAttribute("stop_cfm", i, this->stopCFM);
        this->SetAttribute("hi_stop", i, this->upperLimit[i].Radian());
        this->SetAttribute("lo_stop", i, this->lowerLimit[i].Radian());
        this->SetAttribute("hi_stop", i, this->upperLimit[i].Radian());
        this->cfmDampingState[i] = ODEJoint::JOINT_LIMIT;
      }
    }
    else if (!math::equal(this->dampingCoefficient, 0.0))
    {
      /// \TODO: hardcoded thresholds for now, make them params.
      static double vThreshold = 0.01;
      static double fThreshold = 1.0;
      double f = this->GetForce(i);
      double v = this->GetVelocity(i);
      double curDamp = fabs(this->dampingCoefficient);

      /// \TODO: increase damping if resulting acceleration
      /// is outside of stability region.  simple limiter based on (f, v).
      // safeguard against unstable joint behavior
      // at low speed and high force scenarios
      if (this->dampingCoefficient < 0 &&
          fabs(v) < vThreshold && fabs(f) > fThreshold)
      {
        double tmpDStable = f / (v/fabs(v)*std::max(fabs(v), vThreshold));
        // gzerr << "joint [" << this->GetName()
        //       << "] curDamp[" << curDamp
        //       << "] f [" << f
        //       << "] v [" << v
        //       << "] f*v [" << f*v
        //       << "] f/v [" << tmpDStable
        //       << "] cur dStable[" << i << "] = [" << dStable[i] << "]\n";

        // limit v(n+1)/v(n) to 2.0 by multiplying tmpDStable by 0.5
        curDamp = std::max(curDamp, 0.5*tmpDStable);
      }

      // update if going into DAMPING_ACTIVE mode, or
      // if current applied damping value is not the same as predicted.
      if (this->cfmDampingState[i] != ODEJoint::DAMPING_ACTIVE ||
          !math::equal(curDamp, this->dStable[i]))
      {
        this->dStable[i] = curDamp;
        // add additional constraint row by fake hitting joint limit
        // then, set erp and cfm to simulate viscous joint damping
        this->SetAttribute("stop_erp", i, 0.0);
        this->SetAttribute("stop_cfm", i, 1.0 / curDamp);
        this->SetAttribute("hi_stop", i, 0.0);
        this->SetAttribute("lo_stop", i, 0.0);
        this->SetAttribute("hi_stop", i, 0.0);
        this->cfmDampingState[i] = ODEJoint::DAMPING_ACTIVE;
      }
    }
  }
}

//////////////////////////////////////////////////
void ODEJoint::SetDamping(int /*_index*/, double _damping)
{
  this->dampingCoefficient = _damping;

  // \TODO: implement on a per axis basis (requires additional sdf parameters)
  // trigger an update in CFMDAmping if this is called
  if (this->useCFMDamping)
  {
    if (this->GetAngleCount() > 2)
    {
       gzerr << "Incompatible joint type, GetAngleCount() = "
             << this->GetAngleCount() << " > 2\n";
       return;
    }
    for (unsigned int i = 0; i < this->GetAngleCount(); ++i)
      this->cfmDampingState[i] = ODEJoint::NONE;
  }

  /// \TODO:  this check might not be needed?  attaching an object to a static
  /// body should not affect damping application.
  bool parentStatic = this->GetParent() ? this->GetParent()->IsStatic() : false;
  bool childStatic = this->GetChild() ? this->GetChild()->IsStatic() : false;

  if (!this->dampingInitialized && !parentStatic && !childStatic)
  {
    if (this->useCFMDamping)
      this->applyDamping = physics::Joint::ConnectJointUpdate(
        boost::bind(&ODEJoint::CFMDamping, this));
    else
      this->applyDamping = physics::Joint::ConnectJointUpdate(
        boost::bind(&Joint::ApplyDamping, this));
    this->dampingInitialized = true;
  }
}

//////////////////////////////////////////////////
void ODEJoint::SetProvideFeedback(bool _enable)
{
  Joint::SetProvideFeedback(_enable);

  if (this->provideFeedback)
  {
    this->feedback = new dJointFeedback;

    if (this->jointId)
      dJointSetFeedback(this->jointId, this->feedback);
    else
      gzerr << "ODE Joint ID is invalid\n";
  }
}

//////////////////////////////////////////////////
void ODEJoint::SetForce(int _index, double _force)
{
  this->SaveForce(_index, _force);
  Joint::SetForce(_index, _force);
  this->SetForceImpl(_index, _force);
}

//////////////////////////////////////////////////
void ODEJoint::SaveForce(int _index, double _force)
{
  // this bit of code actually doesn't do anything physical,
  // it simply records the forces commanded inside forceApplied.
  if (_index >= 0 && static_cast<unsigned int>(_index) < this->GetAngleCount())
  {
    if (this->forceAppliedTime < this->GetWorld()->GetSimTime())
    {
      // reset forces if time step is new
      this->forceAppliedTime = this->GetWorld()->GetSimTime();
      this->forceApplied[0] = this->forceApplied[1] = 0;
    }

    this->forceApplied[_index] += _force;
  }
  else
    gzerr << "Something's wrong, joint [" << this->GetName()
          << "] index [" << _index
          << "] out of range.\n";
}

//////////////////////////////////////////////////
double ODEJoint::GetForce(unsigned int _index)
{
  if (_index < this->GetAngleCount())
  {
    return this->forceApplied[_index];
  }
  else
  {
    gzerr << "Invalid joint index [" << _index
          << "] when trying to get force\n";
    return 0;
  }
}

//////////////////////////////////////////////////
void ODEJoint::ApplyDamping()
{
  // Take absolute value of dampingCoefficient, since negative values of
  // dampingCoefficient are used for adaptive damping to enforce stability.
  double dampingForce = -fabs(this->dampingCoefficient) * this->GetVelocity(0);

  // do not change forceApplied if setting internal damping forces
  this->SetForceImpl(0, dampingForce);

  // gzerr << this->GetVelocity(0) << " : " << dampingForce << "\n";
}<|MERGE_RESOLUTION|>--- conflicted
+++ resolved
@@ -1069,11 +1069,7 @@
 
       if (!this->childLink)
       {
-<<<<<<< HEAD
-        gzdbg << "Joint [" << this->GetName()
-=======
         gzlog << "Joint [" << this->GetName()
->>>>>>> de5321c4
               << "] with parent Link [" << this->parentLink->GetName()
               << "] but no child Link.  Child Link must be world.\n";
         // if child link does not exist, use equal and opposite
@@ -1100,11 +1096,7 @@
       }
       else
       {
-<<<<<<< HEAD
-        gzdbg << "Joint [" << this->GetName()
-=======
         gzlog << "Joint [" << this->GetName()
->>>>>>> de5321c4
               << "] with child Link [" << this->childLink->GetName()
               << "] but no parent Link.  Parent Link must be world.\n";
         // if parentLink does not exist, use equal opposite body1 wrench
@@ -1245,7 +1237,7 @@
         boost::bind(&ODEJoint::CFMDamping, this));
     else
       this->applyDamping = physics::Joint::ConnectJointUpdate(
-        boost::bind(&Joint::ApplyDamping, this));
+        boost::bind(&ODEJoint::ApplyDamping, this));
     this->dampingInitialized = true;
   }
 }
