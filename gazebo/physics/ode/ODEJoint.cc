--- conflicted
+++ resolved
@@ -223,21 +223,11 @@
   this->childLink.reset();
   this->parentLink.reset();
 
-<<<<<<< HEAD
-  // Something funky is happening that sometimes the parent and child links ODE
-  // pointers are cleared but gazebo objects remain valid.
-  if ((odeParent == NULL || odeParent->GetODEId() == NULL) ||
-      (odeChild == NULL || odeChild->GetODEId() == NULL))
-  {
-    gzerr << "Either child [" << odeChild <<
-        "] or parent [" << odeParent << "] have bad pointers." << std::endl;
-=======
   // By the time we get here, links and ODEIds might have already been
   // cleaned up
   if ((odeParent == NULL || odeParent->GetODEId() == NULL) ||
       (odeChild == NULL || odeChild->GetODEId() == NULL))
   {
->>>>>>> dea4fee8
     return;
   }
 
