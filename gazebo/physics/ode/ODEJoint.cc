--- conflicted
+++ resolved
@@ -1203,10 +1203,8 @@
 bool ODEJoint::SetPosition(const unsigned int _index, const double _position,
                            const bool _preserveWorldVelocity)
 {
-<<<<<<< HEAD
-  return Joint::SetPositionMaximal(_index, _position, _preserveWorldVelocity);
-=======
-  const bool result = Joint::SetPositionMaximal(_index, _position);
+  const bool result = Joint::SetPositionMaximal(_index, _position,
+                                                _preserveWorldVelocity);
 
   // The following code fixes issue 2430 without breaking ABI
   // We only need to worry about this for angles outside the range [-pi, pi]
@@ -1220,5 +1218,4 @@
   }
 
   return result;
->>>>>>> a92928d9
 }