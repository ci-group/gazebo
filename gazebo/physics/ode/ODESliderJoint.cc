/*
 * Copyright (C) 2012-2016 Open Source Robotics Foundation
 *
 * Licensed under the Apache License, Version 2.0 (the "License");
 * you may not use this file except in compliance with the License.
 * You may obtain a copy of the License at
 *
 *     http://www.apache.org/licenses/LICENSE-2.0
 *
 * Unless required by applicable law or agreed to in writing, software
 * distributed under the License is distributed on an "AS IS" BASIS,
 * WITHOUT WARRANTIES OR CONDITIONS OF ANY KIND, either express or implied.
 * See the License for the specific language governing permissions and
 * limitations under the License.
 *
*/
/* Desc: A slider or primastic joint
 * Author: Nate Koenig, Andrew Howard
 * Date: 21 May 2003
 */
#include <boost/bind.hpp>
#include <ignition/math/Helpers.hh>

#include "gazebo/gazebo_config.h"
#include "gazebo/common/Console.hh"

#include "gazebo/physics/Model.hh"
#include "gazebo/physics/Link.hh"
#include "gazebo/physics/ode/ODESliderJoint.hh"

using namespace gazebo;
using namespace physics;


//////////////////////////////////////////////////
ODESliderJoint::ODESliderJoint(dWorldID _worldId, BasePtr _parent)
    : SliderJoint<ODEJoint>(_parent)
{
  this->jointId = dJointCreateSlider(_worldId, nullptr);
}

//////////////////////////////////////////////////
ODESliderJoint::~ODESliderJoint()
{
  this->applyDamping.reset();
}

//////////////////////////////////////////////////
void ODESliderJoint::Load(sdf::ElementPtr _sdf)
{
  SliderJoint<ODEJoint>::Load(_sdf);
}

//////////////////////////////////////////////////
ignition::math::Vector3d ODESliderJoint::GlobalAxis(
    const unsigned int /*_index*/) const
{
  dVector3 result;
  if (this->jointId)
    dJointGetSliderAxis(this->jointId, result);
  else
  {
    gzerr << "ODE Joint ID is invalid\n";
    return ignition::math::Vector3d::Zero;
  }

  return ignition::math::Vector3d(result[0], result[1], result[2]);
}

//////////////////////////////////////////////////
double ODESliderJoint::PositionImpl(const unsigned int /*_index*/) const
{
  double result = ignition::math::NAN_D;
  if (this->jointId)
    result = dJointGetSliderPosition(this->jointId);
  else
    gzerr << "ODE Joint ID is invalid\n";

  return result;
}

//////////////////////////////////////////////////
double ODESliderJoint::GetVelocity(unsigned int /*index*/) const
{
  double result = 0;
  if (this->jointId)
    result = dJointGetSliderPositionRate(this->jointId);
  else
    gzerr << "ODE Joint ID is invalid\n";

  return result;
}

//////////////////////////////////////////////////
void ODESliderJoint::SetVelocity(unsigned int _index, double _angle)
{
  this->SetVelocityMaximal(_index, _angle);
}

//////////////////////////////////////////////////
void ODESliderJoint::SetAxis(const unsigned int /*index*/,
                             const ignition::math::Vector3d &_axis)
{
  if (this->childLink)
    this->childLink->SetEnabled(true);
  if (this->parentLink)
    this->parentLink->SetEnabled(true);

  // ODE needs global axis
<<<<<<< HEAD
  auto axisFrame = this->AxisFrame(0);
  auto globalAxis = axisFrame.RotateVector(_axis.Ign());
=======
  auto axisFrame = this->GetAxisFrame(0).Ign();
  auto globalAxis = axisFrame.RotateVector(_axis);
>>>>>>> 929f6d72

  if (this->jointId)
  {
    dJointSetSliderAxis(this->jointId,
                        globalAxis.X(), globalAxis.Y(), globalAxis.Z());
  }
  else
    gzerr << "ODE Joint ID is invalid\n";
}

//////////////////////////////////////////////////
void ODESliderJoint::SetForceImpl(unsigned int /*_index*/, double _effort)
{
  if (this->jointId)
    dJointAddSliderForce(this->jointId, _effort);
  else
    gzerr << "ODE Joint ID is invalid\n";
}

//////////////////////////////////////////////////
void ODESliderJoint::SetParam(unsigned int _parameter, double _value)
{
  ODEJoint::SetParam(_parameter, _value);
  dJointSetSliderParam(this->jointId, _parameter, _value);
}

//////////////////////////////////////////////////
double ODESliderJoint::GetParam(unsigned int _parameter) const
{
  double result = 0;

  if (this->jointId)
    result = dJointGetSliderParam(this->jointId, _parameter);
  else
    gzerr << "ODE Joint ID is invalid\n";

  return result;
}

//////////////////////////////////////////////////
ignition::math::Vector3d ODESliderJoint::Anchor(
    const unsigned int /*_index*/) const
{
  gzlog << "ODESliderJoint::Anchor not implemented.\n";
  return ignition::math::Vector3d::Zero;
}

//////////////////////////////////////////////////
void ODESliderJoint::SetAnchor(const unsigned int /*_index*/,
  const ignition::math::Vector3d &/*_anchor*/)
{
  gzlog << "ODESliderJoint::SetAnchor not implemented.\n";
}<|MERGE_RESOLUTION|>--- conflicted
+++ resolved
@@ -107,13 +107,8 @@
     this->parentLink->SetEnabled(true);
 
   // ODE needs global axis
-<<<<<<< HEAD
   auto axisFrame = this->AxisFrame(0);
-  auto globalAxis = axisFrame.RotateVector(_axis.Ign());
-=======
-  auto axisFrame = this->GetAxisFrame(0).Ign();
   auto globalAxis = axisFrame.RotateVector(_axis);
->>>>>>> 929f6d72
 
   if (this->jointId)
   {
