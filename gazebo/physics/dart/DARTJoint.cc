/*
 * Copyright 2014 Open Source Robotics Foundation
 *
 * Licensed under the Apache License, Version 2.0 (the "License");
 * you may not use this file except in compliance with the License.
 * You may obtain a copy of the License at
 *
 *     http://www.apache.org/licenses/LICENSE-2.0
 *
 * Unless required by applicable law or agreed to in writing, software
 * distributed under the License is distributed on an "AS IS" BASIS,
 * WITHOUT WARRANTIES OR CONDITIONS OF ANY KIND, either express or implied.
 * See the License for the specific language governing permissions and
 * limitations under the License.
 *
*/

#include "gazebo/common/Assert.hh"
#include "gazebo/common/Console.hh"
#include "gazebo/common/Exception.hh"

#include "gazebo/physics/PhysicsTypes.hh"
#include "gazebo/physics/World.hh"
#include "gazebo/physics/Link.hh"
#include "gazebo/physics/PhysicsEngine.hh"
#include "gazebo/physics/dart/DARTLink.hh"
#include "gazebo/physics/dart/DARTModel.hh"
#include "gazebo/physics/dart/DARTJoint.hh"

using namespace gazebo;
using namespace physics;

//////////////////////////////////////////////////
DARTJoint::DARTJoint(BasePtr _parent)
  : Joint(_parent),
    dtJoint(NULL),
    dtChildBodyNode(NULL)
{
  this->dartPhysicsEngine = boost::dynamic_pointer_cast<DARTPhysics>(
                              this->GetWorld()->GetPhysicsEngine());
  this->stiffnessDampingInitialized = false;
  this->forceApplied[0] = 0.0;
  this->forceApplied[1] = 0.0;
}

//////////////////////////////////////////////////
DARTJoint::~DARTJoint()
{
  this->Detach();

  if (dtJoint)
    delete dtJoint;
}

//////////////////////////////////////////////////
void DARTJoint::Load(sdf::ElementPtr _sdf)
{
  // In Joint::Load(sdf::ElementPtr), this joint stored the information of the
  // parent link and child link.
  Joint::Load(_sdf);
}

//////////////////////////////////////////////////
void DARTJoint::Init()
{
  Joint::Init();

  // Name
  std::string jointName = this->GetName();
  this->dtJoint->setName(jointName.c_str());

  // Parent and child link information
  DARTLinkPtr dartParentLink =
    boost::static_pointer_cast<DARTLink>(this->parentLink);
  DARTLinkPtr dartChildLink =
    boost::static_pointer_cast<DARTLink>(this->childLink);

  Eigen::Isometry3d dtTransformParentLinkToJoint =
      Eigen::Isometry3d::Identity();
  Eigen::Isometry3d dtTransformChildLinkToJoint = Eigen::Isometry3d::Identity();
  Eigen::Isometry3d dtTransformParentBodyNode = Eigen::Isometry3d::Identity();
  Eigen::Isometry3d dtTransformChildBodyNode = Eigen::Isometry3d::Identity();

  // if (theChildLink != NULL)
  GZ_ASSERT(dartChildLink.get() != NULL, "dartChildLink pointer is NULL");
  {
    dtTransformChildBodyNode =
        DARTTypes::ConvPose(dartChildLink->GetWorldPose());
    this->dtChildBodyNode = dartChildLink->GetDARTBodyNode();
    this->dtChildBodyNode->setParentJoint(this->dtJoint);
  }
  dtTransformChildLinkToJoint = DARTTypes::ConvPose(this->anchorPose);

  if (dartParentLink.get() != NULL)
  {
    dtTransformParentBodyNode =
        DARTTypes::ConvPose(dartParentLink->GetWorldPose());
    dart::dynamics::BodyNode* dtParentBodyNode =
      dartParentLink->GetDARTBodyNode();
    dtParentBodyNode->addChildBodyNode(this->dtChildBodyNode);
  }

  dtTransformParentLinkToJoint = dtTransformParentBodyNode.inverse() *
                                 dtTransformChildBodyNode *
                                 dtTransformChildLinkToJoint;

  // We assume that the joint angles are all zero.
  this->dtJoint->setTransformFromParentBodyNode(dtTransformParentLinkToJoint);
  this->dtJoint->setTransformFromChildBodyNode(dtTransformChildLinkToJoint);

  //----------------------------------------------------------------------------
  // TODO: Currently, dampingCoefficient seems not to be initialized when
  //       this joint is loaded. Therefore, we need below code...
  //----------------------------------------------------------------------------
  if (this->sdf->HasElement("axis"))
  {
    sdf::ElementPtr axisElem = this->sdf->GetElement("axis");
    if (axisElem->HasElement("dynamics"))
    {
      sdf::ElementPtr dynamicsElem = axisElem->GetElement("dynamics");

      if (dynamicsElem->HasElement("damping"))
      {
        this->SetDamping(0, dynamicsElem->Get<double>("damping"));
      }
      if (dynamicsElem->HasElement("friction"))
      {
        sdf::ElementPtr frictionElem = dynamicsElem->GetElement("friction");
        gzlog << "joint friction not implemented in DART.\n";
      }
    }
  }

  if (this->sdf->HasElement("axis2"))
  {
    sdf::ElementPtr axisElem = this->sdf->GetElement("axis");
    if (axisElem->HasElement("dynamics"))
    {
      sdf::ElementPtr dynamicsElem = axisElem->GetElement("dynamics");

      if (dynamicsElem->HasElement("damping"))
      {
        this->SetDamping(1, dynamicsElem->Get<double>("damping"));
      }
      if (dynamicsElem->HasElement("friction"))
      {
        sdf::ElementPtr frictionElem = dynamicsElem->GetElement("friction");
        gzlog << "joint friction not implemented in DART.\n";
      }
    }
  }
}

//////////////////////////////////////////////////
void DARTJoint::Reset()
{
  Joint::Reset();
}

//////////////////////////////////////////////////
LinkPtr DARTJoint::GetJointLink(unsigned int _index) const
{
  LinkPtr result;

  if (_index == 0)
  {
    DARTLinkPtr dartLink1
        = boost::static_pointer_cast<DARTLink>(this->parentLink);

    if (dartLink1 != NULL)
      return this->parentLink;
  }

  if (_index == 1)
  {
    DARTLinkPtr dartLink2
        = boost::static_pointer_cast<DARTLink>(this->childLink);

    if (dartLink2 != NULL)
      return this->childLink;
  }

  return result;
}

//////////////////////////////////////////////////
bool DARTJoint::AreConnected(LinkPtr _one, LinkPtr _two) const
{
  if (_one.get() == NULL && _two.get() == NULL)
    return false;

  if ((this->childLink.get() == _one.get() &&
       this->parentLink.get() == _two.get()) ||
      (this->childLink.get() == _two.get() &&
       this->parentLink.get() == _one.get()))
    return true;

  return false;
}

//////////////////////////////////////////////////
void DARTJoint::Attach(LinkPtr _parent, LinkPtr _child)
{
  Joint::Attach(_parent, _child);

  if (this->AreConnected(_parent, _child))
    return;

  gzerr << "DART does not support joint attaching.\n";
}

//////////////////////////////////////////////////
void DARTJoint::Detach()
{
  if (!this->AreConnected(this->parentLink, this->childLink))
    return;

  this->childLink.reset();
  this->parentLink.reset();

  gzerr << "DART does not support joint dettaching.\n";

  Joint::Detach();
}

//////////////////////////////////////////////////
void DARTJoint::SetAnchor(unsigned int /*_index*/,
    const gazebo::math::Vector3 &/*_anchor*/)
{
  // nothing to do here for DART.
}

//////////////////////////////////////////////////
void DARTJoint::SetDamping(unsigned int _index, double _damping)
{
  if (_index < this->GetAngleCount())
  {
    this->SetStiffnessDamping(
          _index, this->stiffnessCoefficient[_index], _damping);
  }
  else
  {
    gzerr << "DARTJoint::SetDamping: index[" << _index
          << "] is out of bounds (GetAngleCount() = "
          << this->GetAngleCount() << ").\n";
    return;
  }
}

//////////////////////////////////////////////////
void DARTJoint::SetStiffness(unsigned int _index, const double _stiffness)
{
  if (_index < this->GetAngleCount())
  {
    this->SetStiffnessDamping(_index, _stiffness,
      this->dissipationCoefficient[_index]);
  }
  else
  {
     gzerr << "DARTJoint::SetStiffness: index[" << _index
           << "] is out of bounds (GetAngleCount() = "
           << this->GetAngleCount() << ").\n";
     return;
  }
}

//////////////////////////////////////////////////
void DARTJoint::SetStiffnessDamping(unsigned int _index,
  double _stiffness, double _damping, double _reference)
{
  if (_index < this->GetAngleCount())
  {
    this->stiffnessCoefficient[_index] = _stiffness;
    this->dissipationCoefficient[_index] = _damping;
    this->springReferencePosition[_index] = _reference;

    /// \TODO: this check might not be needed?  attaching an object to a static
    /// body should not affect damping application.
    bool parentStatic =
        this->GetParent() ? this->GetParent()->IsStatic() : false;
    bool childStatic =
        this->GetChild() ? this->GetChild()->IsStatic() : false;

    if (!this->stiffnessDampingInitialized)
    {
      if (!parentStatic && !childStatic)
      {
        this->dtJoint->setSpringStiffness(
              static_cast<int>(_index), _stiffness);
        this->dtJoint->setRestPosition(
              static_cast<int>(_index), _reference);
        this->dtJoint->setDampingCoefficient(
              static_cast<int>(_index), _damping);
        this->applyDamping = physics::Joint::ConnectJointUpdate(
          boost::bind(&DARTJoint::ApplyStiffnessDamping, this));
        this->stiffnessDampingInitialized = true;
      }
      else
      {
        gzwarn << "Spring Damper for Joint[" << this->GetName()
               << "] is not initialized because either parent[" << parentStatic
               << "] or child[" << childStatic << "] is static.\n";
      }
    }
  }
  else
  {
    gzerr << "SetStiffnessDamping _index too large.\n";
  }
}

//////////////////////////////////////////////////
bool DARTJoint::SetHighStop(unsigned int _index, const math::Angle &_angle)
{
  switch (_index)
  {
    case 0:
    case 1:
    case 2:
<<<<<<< HEAD
      this->dtJoint->getGenCoord(_index)->setConfigMax(_angle.Radian());
      break;
=======
      this->dtJoint->getGenCoord(_index)->set_qMax(_angle.Radian());
      return true;
>>>>>>> bcecd5c7
    default:
      gzerr << "Invalid index[" << _index << "]\n";
      return false;
  };
}

//////////////////////////////////////////////////
bool DARTJoint::SetLowStop(unsigned int _index, const math::Angle &_angle)
{
  switch (_index)
  {
  case 0:
  case 1:
  case 2:
<<<<<<< HEAD
    this->dtJoint->getGenCoord(_index)->setConfigMin(_angle.Radian());
    break;
=======
    this->dtJoint->getGenCoord(_index)->set_qMin(_angle.Radian());
    return true;
>>>>>>> bcecd5c7
  default:
    gzerr << "Invalid index[" << _index << "]\n";
    return false;
  };
}

//////////////////////////////////////////////////
math::Angle DARTJoint::GetHighStop(unsigned int _index)
{
  switch (_index)
  {
  case 0:
  case 1:
  case 2:
    return this->dtJoint->getGenCoord(_index)->getConfigMax();
  default:
    gzerr << "Invalid index[" << _index << "]\n";
  };

  return 0;
}

//////////////////////////////////////////////////
math::Angle DARTJoint::GetLowStop(unsigned int _index)
{
  switch (_index)
  {
  case 0:
  case 1:
  case 2:
    return this->dtJoint->getGenCoord(_index)->getConfigMin();
  default:
    gzerr << "Invalid index[" << _index << "]\n";
  };

  return 0;
}

//////////////////////////////////////////////////
math::Vector3 DARTJoint::GetLinkForce(unsigned int _index) const
{
  math::Vector3 result;

  if (!this->dtJoint)
  {
    gzerr << "DART joint is invalid\n";
    return result;
  }

  //---------------------------------------------
  // Parent and child link information
  //---------------------------------------------
  DARTLinkPtr theChildLink =
    boost::static_pointer_cast<DARTLink>(this->childLink);

  Eigen::Vector6d F1 = Eigen::Vector6d::Zero();
  Eigen::Vector6d F2 = Eigen::Vector6d::Zero();
  Eigen::Isometry3d T12 = dtJoint->getLocalTransform();

  // JointWrench.body1Force contains the
  // force applied by the parent Link on the Joint specified in
  // the parent Link frame.
  if (theChildLink != NULL)
  {
    dart::dynamics::BodyNode *dartChildBody = theChildLink->GetDARTBodyNode();
    GZ_ASSERT(dartChildBody, "dartChildBody pointer is NULL");
    F2 = -dart::math::dAdT(dtJoint->getTransformFromChildBodyNode(),
                           dartChildBody->getBodyForce());
  }

  // JointWrench.body2Force contains
  // the force applied by the child Link on the Joint specified
  // in the child Link frame.
  F1 = -dart::math::dAdInvR(T12, F2);

  if (_index == 0)
    result.Set(F1(3), F1(4), F1(5));
  else
    result.Set(F2(3), F2(4), F2(5));

  return result;
}

//////////////////////////////////////////////////
math::Vector3 DARTJoint::GetLinkTorque(unsigned int _index) const
{
  math::Vector3 result;

  if (!this->dtJoint)
  {
    gzerr << "DART joint is invalid\n";
    return result;
  }

  // Parent and child link information
  DARTLinkPtr theChildLink =
    boost::static_pointer_cast<DARTLink>(this->childLink);

  Eigen::Vector6d F1 = Eigen::Vector6d::Zero();
  Eigen::Vector6d F2 = Eigen::Vector6d::Zero();
  Eigen::Isometry3d T12 = dtJoint->getLocalTransform();

  // JointWrench.body1Force contains the
  // force applied by the parent Link on the Joint specified in
  // the parent Link frame.
  if (theChildLink != NULL)
  {
    dart::dynamics::BodyNode *dartChildBody = theChildLink->GetDARTBodyNode();
    GZ_ASSERT(dartChildBody, "dartChildBody pointer is NULL");
    F2 = -dart::math::dAdT(
      dtJoint->getTransformFromChildBodyNode(), dartChildBody->getBodyForce());
  }

  // JointWrench.body2Force contains
  // the force applied by the child Link on the Joint specified
  // in the child Link frame.
  F1 = -dart::math::dAdInvR(T12, F2);

  if (_index == 0)
    result.Set(F1(0), F1(1), F1(2));
  else
    result.Set(F2(0), F2(1), F2(2));

  return result;
}

//////////////////////////////////////////////////
void DARTJoint::SetAttribute(const std::string &_key, unsigned int _index,
                             const boost::any &_value)
{
  this->SetParam(_key, _index, _value);
}

//////////////////////////////////////////////////
bool DARTJoint::SetParam(const std::string &_key, unsigned int _index,
                             const boost::any &_value)
{
  if (_key == "hi_stop")
  {
    try
    {
      this->SetHighStop(_index, boost::any_cast<double>(_value));
    }
    catch(const boost::bad_any_cast &e)
    {
      gzerr << "boost any_cast error:" << e.what() << "\n";
      return false;
    }
  }
  else if (_key == "lo_stop")
  {
    try
    {
      this->SetLowStop(_index, boost::any_cast<double>(_value));
    }
    catch(const boost::bad_any_cast &e)
    {
      gzerr << "boost any_cast error:" << e.what() << "\n";
      return false;
    }
  }
  else
  {
    gzerr << "Unable to handle joint attribute[" << _key << "]\n";
    return false;
  }
  return true;
}

//////////////////////////////////////////////////
double DARTJoint::GetAttribute(const std::string& _key,
                               unsigned int _index)
{
  return this->GetParam(_key, _index);
}

//////////////////////////////////////////////////
double DARTJoint::GetParam(const std::string& _key,
                               unsigned int _index)
{
  if (_key == "hi_stop")
  {
    try
    {
      return this->GetHighStop(_index).Radian();
    }
    catch(common::Exception &e)
    {
      gzerr << "GetParam error:" << e.GetErrorStr() << "\n";
      return 0;
    }
  }
  else if (_key == "lo_stop")
  {
    try
    {
      return this->GetLowStop(_index).Radian();
    }
    catch(common::Exception &e)
    {
      gzerr << "GetParam error:" << e.GetErrorStr() << "\n";
      return 0;
    }
  }
  else
  {
    gzerr << "Unable to get joint attribute[" << _key << "]\n";
    return 0;
  }
}

//////////////////////////////////////////////////
JointWrench DARTJoint::GetForceTorque(unsigned int /*_index*/)
{
  JointWrench jointWrench;

  //---------------------------------------------
  // Parent and child link information
  //---------------------------------------------
  DARTLinkPtr theChildLink =
    boost::static_pointer_cast<DARTLink>(this->childLink);

  Eigen::Vector6d F1 = Eigen::Vector6d::Zero();
  Eigen::Vector6d F2 = Eigen::Vector6d::Zero();
  Eigen::Isometry3d T12 = dtJoint->getLocalTransform();

  // JointWrench.body1Force contains the
  // force applied by the parent Link on the Joint specified in
  // the parent Link frame.
  if (theChildLink != NULL)
  {
    dart::dynamics::BodyNode *dartChildBody = theChildLink->GetDARTBodyNode();
    GZ_ASSERT(dartChildBody, "dartChildBody pointer is NULL");
    F2 = -dart::math::dAdT(dtJoint->getTransformFromChildBodyNode(),
                           dartChildBody->getBodyForce());
  }

  // JointWrench.body2Force contains
  // the force applied by the child Link on the Joint specified
  // in the child Link frame.
  F1 = -dart::math::dAdInvR(T12, F2);

  // kind of backwards here, body1 (parent) corresponds go f2, t2
  // and body2 (child) corresponds go f1, t1
  jointWrench.body1Force.Set(F1(3), F1(4), F1(5));
  jointWrench.body1Torque.Set(F1(0), F1(1), F1(2));
  jointWrench.body2Force.Set(F2(3), F2(4), F2(5));
  jointWrench.body2Torque.Set(F2(0), F2(1), F2(2));

  return jointWrench;
}

/////////////////////////////////////////////////
void DARTJoint::SetForce(unsigned int _index, double _force)
{
  double force = Joint::CheckAndTruncateForce(_index, _force);
  this->SaveForce(_index, force);
  this->SetForceImpl(_index, force);

  // for engines that supports auto-disable of links
  if (this->childLink)
    this->childLink->SetEnabled(true);
  if (this->parentLink)
    this->parentLink->SetEnabled(true);
}

/////////////////////////////////////////////////
double DARTJoint::GetForce(unsigned int _index)
{
  if (_index < this->GetAngleCount())
  {
    return this->forceApplied[_index];
  }
  else
  {
    gzerr << "Invalid joint index [" << _index
          << "] when trying to get force\n";
    return 0;
  }
}

/////////////////////////////////////////////////
unsigned int DARTJoint::GetAngleCount() const
{
  unsigned int angleCount = 0;

  angleCount = this->dtJoint->getNumGenCoords();

  return angleCount;
}

/////////////////////////////////////////////////
void DARTJoint::ApplyStiffnessDamping()
{
  // DART applies stiffness and damping force implicitly itself by setting
  // the stiffness coefficient and the damping coefficient using
  // dart::dynamics::Joint::setSpringStiffness(index, stiffnessCoeff) and
  // dart::dynamics::Joint::setDampingCoefficient(index, dampingCoeff).
  // Therefore, we do nothing here.
}

/////////////////////////////////////////////////
DARTModelPtr DARTJoint::GetDARTModel() const
{
  return boost::dynamic_pointer_cast<DARTModel>(this->model);
}

/////////////////////////////////////////////////
dart::dynamics::Joint *DARTJoint::GetDARTJoint()
{
  return this->dtJoint;
}

/////////////////////////////////////////////////
void DARTJoint::SaveForce(unsigned int _index, double _force)
{
  // this bit of code actually doesn't do anything physical,
  // it simply records the forces commanded inside forceApplied.
  if (_index < this->GetAngleCount())
  {
    if (this->forceAppliedTime < this->GetWorld()->GetSimTime())
    {
      // reset forces if time step is new
      this->forceAppliedTime = this->GetWorld()->GetSimTime();
      this->forceApplied[0] = this->forceApplied[1] = 0.0;
    }

    this->forceApplied[_index] += _force;
  }
  else
    gzerr << "Something's wrong, joint [" << this->GetName()
          << "] index [" << _index
          << "] out of range.\n";
}<|MERGE_RESOLUTION|>--- conflicted
+++ resolved
@@ -317,13 +317,8 @@
     case 0:
     case 1:
     case 2:
-<<<<<<< HEAD
       this->dtJoint->getGenCoord(_index)->setConfigMax(_angle.Radian());
-      break;
-=======
-      this->dtJoint->getGenCoord(_index)->set_qMax(_angle.Radian());
       return true;
->>>>>>> bcecd5c7
     default:
       gzerr << "Invalid index[" << _index << "]\n";
       return false;
@@ -338,13 +333,8 @@
   case 0:
   case 1:
   case 2:
-<<<<<<< HEAD
     this->dtJoint->getGenCoord(_index)->setConfigMin(_angle.Radian());
-    break;
-=======
-    this->dtJoint->getGenCoord(_index)->set_qMin(_angle.Radian());
     return true;
->>>>>>> bcecd5c7
   default:
     gzerr << "Invalid index[" << _index << "]\n";
     return false;
