--- conflicted
+++ resolved
@@ -32,9 +32,6 @@
 
 #include "gazebo/physics/dart/DARTLinkPrivate.hh"
 
-// need to include this for the constants
-//#include <dart/dynamics/detail/SoftBodyNodeAspect.hpp>
-
 using namespace gazebo;
 using namespace physics;
 
@@ -117,29 +114,17 @@
     double fleshMassFraction = dartElem->Get<double>("flesh_mass_fraction");
 
     // bone_attachment (Kv)
-<<<<<<< HEAD
     double boneAttachment = dart::dynamics::DART_DEFAULT_VERTEX_STIFFNESS;
-=======
-    double boneAttachment = DART_DEFAULT_VERTEX_STIFFNESS;
->>>>>>> c8fc8401
     if (dartElem->HasElement("bone_attachment"))
       boneAttachment = dartElem->Get<double>("bone_attachment");
 
     // stiffness (Ke)
-<<<<<<< HEAD
     double stiffness = dart::dynamics::DART_DEFAULT_EDGE_STIFNESS;
-=======
-    double stiffness = DART_DEFAULT_EDGE_STIFNESS;
->>>>>>> c8fc8401
     if (dartElem->HasElement("stiffness"))
       stiffness = dartElem->Get<double>("stiffness");
 
     // damping
-<<<<<<< HEAD
     double damping = dart::dynamics::DART_DEFAULT_DAMPING_COEFF;
-=======
-    double damping = DART_DEFAULT_DAMPING_COEFF;
->>>>>>> c8fc8401
     if (dartElem->HasElement("damping"))
       damping = dartElem->Get<double>("damping");
 
@@ -178,11 +163,7 @@
     }
 
     // Create DART SoftBodyNode properties
-<<<<<<< HEAD
     dart::dynamics::BodyNode::AspectProperties properties(bodyName);
-=======
-    dart::dynamics::BodyNode::Properties properties(bodyName);
->>>>>>> c8fc8401
     this->dataPtr->dtProperties.reset(
           new dart::dynamics::SoftBodyNode::Properties(
             properties, softProperties));
@@ -193,17 +174,10 @@
   {
     // Create DART BodyNode properties
     this->dataPtr->dtProperties.reset(
-<<<<<<< HEAD
           new dart::dynamics::BodyNode::Properties(dart::dynamics::BodyNode::AspectProperties(bodyName)));
   }
 
 /*  for (auto child : this->children)
-=======
-          new dart::dynamics::BodyNode::Properties(bodyName));
-  }
-
-  for (auto child : this->children)
->>>>>>> c8fc8401
   {
     if (child->HasType(Base::COLLISION))
     {
@@ -212,11 +186,7 @@
       this->dataPtr->dtProperties->mColShapes.push_back(
             dartCollision->GetDARTCollisionShapePtr());
     }
-<<<<<<< HEAD
   }*/
-=======
-  }
->>>>>>> c8fc8401
 }
 
 //////////////////////////////////////////////////
@@ -227,11 +197,7 @@
   this->dataPtr->Initialize();
 
   // DARTModel::Load() should be called first
-<<<<<<< HEAD
-  GZ_ASSERT(this->dataPtr->dtBodyNode != NULL,
-=======
   GZ_ASSERT(this->dataPtr->dtBodyNode != nullptr,
->>>>>>> c8fc8401
             "DART BodyNode is not initialized.");
 
   // Name
@@ -653,7 +619,8 @@
 }
 
 //////////////////////////////////////////////////
-math::Vector3 DARTLink::GetWorldLinearVel(const math::Vector3 &_offset) const
+gazebo::math::Vector3 DARTLink::GetWorldLinearVel(
+    const math::Vector3 &_offset) const
 {
   if (!this->dataPtr->IsInitialized())
     return this->dataPtr->GetCached<math::Vector3>("WorldLinearVel");
@@ -686,10 +653,6 @@
 //////////////////////////////////////////////////
 math::Vector3 DARTLink::GetWorldCoGLinearVel() const
 {
-<<<<<<< HEAD
-
-=======
->>>>>>> c8fc8401
   if (!this->dataPtr->IsInitialized())
     return this->dataPtr->GetCached<math::Vector3>("WorldCoGLinearVel");
 
@@ -786,17 +749,9 @@
   if (dtBodyNode->getSkeleton() == nullptr)
     return;
 
-<<<<<<< HEAD
   dart::simulation::WorldPtr dtWorld = this->dataPtr->dartPhysics->GetDARTWorldPtr();
   dart::dynamics::SkeletonPtr dtSkeleton = dtBodyNode->getSkeleton();
   dart::collision::CollisionDetectorPtr dtCollDet =
-=======
-  dart::simulation::WorldPtr dtWorld =
-      this->dataPtr->dartPhysics->GetDARTWorldPtr();
-  dart::dynamics::SkeletonPtr dtSkeleton =
-      dtBodyNode->getSkeleton();
-  dart::collision::CollisionDetector *dtCollDet =
->>>>>>> c8fc8401
       dtWorld->getConstraintSolver()->getCollisionDetector();
 
   Link_V links = this->GetModel()->GetLinks();
@@ -829,7 +784,6 @@
         }
       }*/
     }
-
     // If the skeleton is not self collidable, we first set the skeleton as
     // self collidable. If the skeleton is self collidable, then DART regards
     // that all the links in the skeleton is self collidable. So, we disable all
@@ -948,13 +902,8 @@
   if (_static == true)
   {
     // Add weld joint constraint to DART
-<<<<<<< HEAD
     this->dataPtr->dtWeldJointConst.reset(
         new dart::constraint::WeldJointConstraint(this->dataPtr->dtBodyNode));
-=======
-    this->dataPtr->dtWeldJointConst =
-        new dart::constraint::WeldJointConstraint(this->dataPtr->dtBodyNode);
->>>>>>> c8fc8401
     GetDARTWorldPtr()->getConstraintSolver()->addConstraint(
         this->dataPtr->dtWeldJointConst);
   }
@@ -1012,7 +961,6 @@
   return GetDARTPhysics()->GetDARTWorldPtr();
 }
 
-
 //////////////////////////////////////////////////
 DARTModelPtr DARTLink::GetDARTModel() const
 {
@@ -1031,10 +979,6 @@
   this->dataPtr->dtBodyNode = _dtBodyNode;
 }
 
-<<<<<<< HEAD
-
-=======
->>>>>>> c8fc8401
 //////////////////////////////////////////////////
 dart::dynamics::BodyNode *DARTLink::GetDARTBodyNode() const
 {
