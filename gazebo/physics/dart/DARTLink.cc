--- conflicted
+++ resolved
@@ -35,11 +35,7 @@
   : Link(_parent),
     dtBodyNode(NULL),
     staticLink(false),
-<<<<<<< HEAD
-    weldConst(NULL)
-=======
     weldJointConst(NULL)
->>>>>>> 5d4ce5b1
 {
 }
 
@@ -107,10 +103,7 @@
 
   if (dartElem != NULL)
   {
-<<<<<<< HEAD
     // Debug code
-=======
->>>>>>> 5d4ce5b1
     std::cout << "dartElem: " << dartElem << std::endl;
     std::cout << "SoftBodyNode!" << std::endl;
 
@@ -121,10 +114,7 @@
     // Mass
     double fleshMassFraction = dartElem->Get<double>("flesh_mass_fraction");
 
-<<<<<<< HEAD
     // Debug code
-=======
->>>>>>> 5d4ce5b1
     std::cout << "fleshMassFraction: " << fleshMassFraction << std::endl;
 
     // bone_attachment (Kv)
@@ -133,10 +123,7 @@
       double kv = dartElem->Get<double>("bone_attachment");
       dtSoftBodyNode->setVertexSpringStiffness(kv);
 
-<<<<<<< HEAD
       // Debug code
-=======
->>>>>>> 5d4ce5b1
       std::cout << "bone_attachment: " << kv << std::endl;
     }
 
@@ -146,10 +133,7 @@
       double ke = dartElem->Get<double>("stiffness");
       dtSoftBodyNode->setEdgeSpringStiffness(ke);
 
-<<<<<<< HEAD
       // Debug code
-=======
->>>>>>> 5d4ce5b1
       std::cout << "stiffness: " << ke << std::endl;
     }
 
@@ -159,10 +143,7 @@
       double damping = dartElem->Get<double>("damping");
       dtSoftBodyNode->setDampingCoefficient(damping);
 
-<<<<<<< HEAD
       // Debug code
-=======
->>>>>>> 5d4ce5b1
       std::cout << "damping: " << damping << std::endl;
     }
 
@@ -171,27 +152,18 @@
     std::cout << "pose" << T.matrix() << std::endl;
     if (softCollElem->HasElement("pose"))
     {
-<<<<<<< HEAD
       // Debug code
       std::cout << "In pose!" << std::endl;
       T = DARTTypes::ConvPose(softCollElem->Get<math::Pose>("pose"));
 
       // Debug code
-=======
-      std::cout << "In pose!" << std::endl;
-      T = DARTTypes::ConvPose(softCollElem->Get<math::Pose>("pose"));
-
->>>>>>> 5d4ce5b1
       std::cout << "pose" << T.matrix() << std::endl;
     }
 
     // geometry
     if (softGeomElem->HasElement("box"))
     {
-<<<<<<< HEAD
       // Debug code
-=======
->>>>>>> 5d4ce5b1
       std::cout << "box" << std::endl;
 
       sdf::ElementPtr boxEle = softGeomElem->GetElement("box");
@@ -202,10 +174,7 @@
       dtSoftBodyNode->addCollisionShape(
             new dart::dynamics::SoftMeshShape(dtSoftBodyNode));
 
-<<<<<<< HEAD
       // Debug code
-=======
->>>>>>> 5d4ce5b1
       std::cout << "box finished" << std::endl;
     }
 //    else if (geomElem->HasElement("ellipsoid"))
@@ -499,9 +468,7 @@
   if (dtBodyNode->getSkeleton() == NULL)
     return;
 
-  dart::simulation::SoftWorld *dtWorld =
-    dynamic_cast<dart::simulation::SoftWorld*>(
-    this->dartPhysics->GetDARTWorld());
+  dart::simulation::World *dtWorld = this->dartPhysics->GetDARTWorld();
   dart::dynamics::Skeleton *dtSkeleton = this->dtBodyNode->getSkeleton();
   dart::collision::CollisionDetector *dtCollDet =
       dtWorld->getConstraintSolver()->getCollisionDetector();
@@ -639,35 +606,18 @@
 {
   if (_static == staticLink)
     return;
-<<<<<<< HEAD
 
   if (_static == true)
   {
     // Add weld joint constraint to DART
-    this->weldConst =
+    this->weldJointConst =
         new dart::constraint::WeldJointConstraint(this->dtBodyNode);
-    GetDARTWorld()->getConstraintSolver()->addConstraint(weldConst);
-=======
-
-  if (_static == true)
-  {
-    // DART still does not support weld joint contraint. We here do workaround
-    // that creating quasi-weld joint constraint by combining ball and revolute
-    // joint contratint.
-
-    // Add weld joint constraint to DART
-    weldJointConst = new dart::constraint::WeldJointConstraint(this->dtBodyNode);
     GetDARTWorld()->getConstraintSolver()->addConstraint(weldJointConst);
->>>>>>> 5d4ce5b1
   }
   else
   {
     // Remove ball and revolute joint constraints from DART
-<<<<<<< HEAD
-    GetDARTWorld()->getConstraintSolver()->removeConstraint(weldConst);
-=======
     GetDARTWorld()->getConstraintSolver()->removeConstraint(weldJointConst);
->>>>>>> 5d4ce5b1
   }
 
   staticLink = _static;
