/*
 * Copyright (C) 2014 Open Source Robotics Foundation
 *
 * Licensed under the Apache License, Version 2.0 (the "License");
 * you may not use this file except in compliance with the License.
 * You may obtain a copy of the License at
 *
 *     http://www.apache.org/licenses/LICENSE-2.0
 *
 * Unless required by applicable law or agreed to in writing, software
 * distributed under the License is distributed on an "AS IS" BASIS,
 * WITHOUT WARRANTIES OR CONDITIONS OF ANY KIND, either express or implied.
 * See the License for the specific language governing permissions and
 * limitations under the License.
 *
 */

#include <sstream>

#include "gazebo/common/Console.hh"

#include "gazebo/physics/SurfaceParams.hh"

#include "gazebo/physics/dart/dart_inc.h"
#include "gazebo/physics/dart/DARTLink.hh"
#include "gazebo/physics/dart/DARTCollision.hh"
#include "gazebo/physics/dart/DARTPlaneShape.hh"
#include "gazebo/physics/dart/DARTSurfaceParams.hh"

#include "gazebo/physics/dart/DARTCollisionPrivate.hh"

using namespace gazebo;
using namespace physics;

//////////////////////////////////////////////////
DARTCollision::DARTCollision(LinkPtr _link)
  : Collision(_link),
    dataPtr(new DARTCollisionPrivate())
{
  this->SetName("DART_Collision");
  this->surface.reset(new DARTSurfaceParams());
}

//////////////////////////////////////////////////
DARTCollision::~DARTCollision()
{
  delete this->dataPtr;
  this->dataPtr = nullptr;
}

//////////////////////////////////////////////////
void DARTCollision::Load(sdf::ElementPtr _sdf)
{
  Collision::Load(_sdf);

  if (this->IsStatic())
  {
    this->SetCategoryBits(GZ_FIXED_COLLIDE);
    this->SetCollideBits(~GZ_FIXED_COLLIDE);
  }
}

//////////////////////////////////////////////////
void DARTCollision::Init()
{
  Collision::Init();

  // Create the collision shapes. Since DART6, this has to be done in
  // Init(), because the BodyNode will only have been created in Load()
  // and is not guaranteed to exist before.

  // Set the pose offset.
  if (this->dataPtr->dtCollisionShape)
  {
    // TODO: Remove type check once DART completely supports plane shape.
    // Please see: https://github.com/dartsim/dart/issues/114
    const bool isPlaneShape =
        (boost::dynamic_pointer_cast<DARTPlaneShape>(this->shape) != nullptr);

    if (!isPlaneShape)
    {
      Eigen::Isometry3d tf = DARTTypes::ConvPose(this->RelativePose());
      this->dataPtr->dtCollisionShape->setRelativeTransform(tf);
    }
  }
}

//////////////////////////////////////////////////
void DARTCollision::Fini()
{
  Collision::Fini();
}

//////////////////////////////////////////////////
void DARTCollision::OnPoseChange()
{
  // Nothing to do in dart.
}

//////////////////////////////////////////////////
void DARTCollision::SetCategoryBits(unsigned int _bits)
{
  this->dataPtr->categoryBits = _bits;
}

//////////////////////////////////////////////////
void DARTCollision::SetCollideBits(unsigned int _bits)
{
  this->dataPtr->collideBits = _bits;
}

//////////////////////////////////////////////////
unsigned int DARTCollision::GetCategoryBits() const
{
  return this->dataPtr->categoryBits;
}

//////////////////////////////////////////////////
unsigned int DARTCollision::GetCollideBits() const
{
  return this->dataPtr->collideBits;
}

//////////////////////////////////////////////////
ignition::math::Box DARTCollision::BoundingBox() const
{
  ignition::math::Box result(0, 0, 0, 0, 0, 0);

  gzerr << "DART does not provide bounding box info.\n";

  return result;
}

//////////////////////////////////////////////////
dart::dynamics::BodyNode *DARTCollision::DARTBodyNode() const
{
  return boost::static_pointer_cast<DARTLink>(this->link)->DARTBodyNode();
}

//////////////////////////////////////////////////
<<<<<<< HEAD
void DARTCollision::SetDARTCollisionShape(dart::dynamics::Shape * /* *_shape*/,
                                          bool _placeable)
{
  gzerr << "Deprecated. Use SetDARTCollisionShapeNode(ShapePtr, bool)\n";
  Collision::SetCollision(_placeable);
}

//////////////////////////////////////////////////
void DARTCollision::SetDARTCollisionShape(dart::dynamics::ShapePtr /* _shape*/,
                                          bool _placeable)
{
  gzerr << "Deprecated. Use SetDARTCollisionShapeNode(ShapePtr, bool)\n";
  Collision::SetCollision(_placeable);
}

//////////////////////////////////////////////////
void DARTCollision::SetDARTCollisionShapeNode(
                                          dart::dynamics::ShapeNodePtr _shape,
=======
void DARTCollision::SetDARTCollisionShape(dart::dynamics::ShapePtr _shape,
>>>>>>> a9cb1f53
                                          bool _placeable)
{
  Collision::SetCollision(_placeable);
  this->dataPtr->dtCollisionShape = _shape;
}

//////////////////////////////////////////////////
<<<<<<< HEAD
dart::dynamics::ShapePtr DARTCollision::DARTCollisionShapePtr() const
{
  gzerr << "Deprecated. Use DARTCollisionShapeNode() instead.\n";
  GZ_ASSERT(this->dataPtr->dtCollisionShape != nullptr, "Shape node is NULL");
  return this->dataPtr->dtCollisionShape->getShape();
}

//////////////////////////////////////////////////
dart::dynamics::Shape *DARTCollision::DARTCollisionShape() const
{
  gzerr << "Deprecated. Use DARTCollisionShapeNode() instead.\n";
  GZ_ASSERT(this->dataPtr->dtCollisionShape != nullptr, "Shape node is NULL");
  return this->dataPtr->dtCollisionShape->getShape().get();
}

//////////////////////////////////////////////////
dart::dynamics::ShapeNodePtr DARTCollision::DARTCollisionShapeNode() const
=======
dart::dynamics::ShapePtr DARTCollision::DARTCollisionShape() const
>>>>>>> a9cb1f53
{
  return this->dataPtr->dtCollisionShape;
}

/////////////////////////////////////////////////
DARTSurfaceParamsPtr DARTCollision::DARTSurface() const
{
  return boost::dynamic_pointer_cast<DARTSurfaceParams>(this->surface);
}<|MERGE_RESOLUTION|>--- conflicted
+++ resolved
@@ -138,28 +138,8 @@
 }
 
 //////////////////////////////////////////////////
-<<<<<<< HEAD
-void DARTCollision::SetDARTCollisionShape(dart::dynamics::Shape * /* *_shape*/,
-                                          bool _placeable)
-{
-  gzerr << "Deprecated. Use SetDARTCollisionShapeNode(ShapePtr, bool)\n";
-  Collision::SetCollision(_placeable);
-}
-
-//////////////////////////////////////////////////
-void DARTCollision::SetDARTCollisionShape(dart::dynamics::ShapePtr /* _shape*/,
-                                          bool _placeable)
-{
-  gzerr << "Deprecated. Use SetDARTCollisionShapeNode(ShapePtr, bool)\n";
-  Collision::SetCollision(_placeable);
-}
-
-//////////////////////////////////////////////////
 void DARTCollision::SetDARTCollisionShapeNode(
                                           dart::dynamics::ShapeNodePtr _shape,
-=======
-void DARTCollision::SetDARTCollisionShape(dart::dynamics::ShapePtr _shape,
->>>>>>> a9cb1f53
                                           bool _placeable)
 {
   Collision::SetCollision(_placeable);
@@ -167,27 +147,7 @@
 }
 
 //////////////////////////////////////////////////
-<<<<<<< HEAD
-dart::dynamics::ShapePtr DARTCollision::DARTCollisionShapePtr() const
-{
-  gzerr << "Deprecated. Use DARTCollisionShapeNode() instead.\n";
-  GZ_ASSERT(this->dataPtr->dtCollisionShape != nullptr, "Shape node is NULL");
-  return this->dataPtr->dtCollisionShape->getShape();
-}
-
-//////////////////////////////////////////////////
-dart::dynamics::Shape *DARTCollision::DARTCollisionShape() const
-{
-  gzerr << "Deprecated. Use DARTCollisionShapeNode() instead.\n";
-  GZ_ASSERT(this->dataPtr->dtCollisionShape != nullptr, "Shape node is NULL");
-  return this->dataPtr->dtCollisionShape->getShape().get();
-}
-
-//////////////////////////////////////////////////
 dart::dynamics::ShapeNodePtr DARTCollision::DARTCollisionShapeNode() const
-=======
-dart::dynamics::ShapePtr DARTCollision::DARTCollisionShape() const
->>>>>>> a9cb1f53
 {
   return this->dataPtr->dtCollisionShape;
 }
