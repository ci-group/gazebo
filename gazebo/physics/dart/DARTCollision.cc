--- conflicted
+++ resolved
@@ -76,7 +76,7 @@
     // TODO: Remove type check once DART completely supports plane shape.
     // Please see: https://github.com/dartsim/dart/issues/114
     const bool isPlaneShape =
-        (boost::dynamic_pointer_cast<DARTPlaneShape>(this->shape) != NULL);
+        (boost::dynamic_pointer_cast<DARTPlaneShape>(this->shape) != nullptr);
 
     if (!isPlaneShape)
     {
@@ -172,7 +172,6 @@
 //////////////////////////////////////////////////
 dart::dynamics::Shape *DARTCollision::GetDARTCollisionShape() const
 {
-<<<<<<< HEAD
   gzerr << "Deprecated. Use GetDARTCollisionShapeNode() instead.\n";
   GZ_ASSERT(this->dataPtr->dtCollisionShape != nullptr, "Shape node is NULL");
   return this->dataPtr->dtCollisionShape->getShape().get();
@@ -180,13 +179,6 @@
 
 //////////////////////////////////////////////////
 dart::dynamics::ShapeNodePtr DARTCollision::GetDARTCollisionShapeNode() const
-=======
-  return this->DARTCollisionShape().get();
-}
-
-//////////////////////////////////////////////////
-dart::dynamics::ShapePtr DARTCollision::DARTCollisionShape() const
->>>>>>> 7b2c42bd
 {
   return this->dataPtr->dtCollisionShape;
 }
