--- conflicted
+++ resolved
@@ -39,10 +39,7 @@
 void DARTBallJoint::Load(sdf::ElementPtr _sdf)
 {
   BallJoint<DARTJoint>::Load(_sdf);
-<<<<<<< HEAD
-=======
 
->>>>>>> c8fc8401
   this->dataPtr->dtProperties.reset(
         new dart::dynamics::BallJoint::Properties(
           *this->dataPtr->dtProperties.get()));
