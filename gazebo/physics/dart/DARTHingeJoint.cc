--- conflicted
+++ resolved
@@ -114,11 +114,7 @@
 
   if (_index == 0)
   {
-<<<<<<< HEAD
-    double radianAngle = this->dtJoint->getGenCoord(0)->getConfig();
-=======
     double radianAngle = this->dtJoint->getGenCoord(0)->getPos();
->>>>>>> 5d4ce5b1
     result.SetFromRadian(radianAngle);
   }
   else
