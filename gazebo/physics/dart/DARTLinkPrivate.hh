/*
 * Copyright (C) 2015 Open Source Robotics Foundation
 *
 * Licensed under the Apache License, Version 2.0 (the "License");
 * you may not use this file except in compliance with the License.
 * You may obtain a copy of the License at
 *
 *     http://www.apache.org/licenses/LICENSE-2.0
 *
 * Unless required by applicable law or agreed to in writing, software
 * distributed under the License is distributed on an "AS IS" BASIS,
 * WITHOUT WARRANTIES OR CONDITIONS OF ANY KIND, either express or implied.
 * See the License for the specific language governing permissions and
 * limitations under the License.
 *
*/

#ifndef _GAZEBO_DARTLINK_PRIVATE_HH_
#define _GAZEBO_DARTLINK_PRIVATE_HH_

#include <vector>

#include "gazebo/physics/dart/dart_inc.h"
#include "gazebo/physics/dart/DARTTypes.hh"

namespace gazebo
{
  namespace physics
  {
    /// \internal
    /// \brief Private data class for DARTLink
    class DARTLinkPrivate
    {
      using DARTBodyNodePropPtr =
        std::shared_ptr<dart::dynamics::BodyNode::Properties>;

      /// \brief Constructor
      public: DARTLinkPrivate()
        : dartPhysics(NULL),
          dtProperties(NULL),
          dtBodyNode(NULL),
          dartParentJoint(NULL),
<<<<<<< HEAD
          dartChildJoints{},
          isSoftBody(false),
=======
          dartChildJoints {},
>>>>>>> b633c2eb
          staticLink(false),
          dtWeldJointConst(NULL)
      {
      }

      /// \brief Default destructor
      public: ~DARTLinkPrivate()
      {
        // We don't need to delete dtBodyNode because skeletone will delete
        // dtBodyNode if it is registered to the skeletone.

        delete dtWeldJointConst;
      }

      /// \brief Pointer to the DART physics engine.
      public: DARTPhysicsPtr dartPhysics;

      /// \brief Pointer to the DART BodyNode properties.
      public: DARTBodyNodePropPtr dtProperties;

      /// \brief Pointer to the DART BodyNode.
      public: dart::dynamics::BodyNode *dtBodyNode;

      /// \brief Pointer to the parent joint.
      public: DARTJointPtr dartParentJoint;

      /// \brief List of pointers to the child joints.
      public: std::vector<DARTJointPtr> dartChildJoints;

      /// \brief True if this link is soft body.
      public: bool isSoftBody;

      /// \brief If true, freeze link to world (inertial) frame.
      public: bool staticLink;

      /// \brief Weld joint constraint for SetLinkStatic()
      public: dart::constraint::WeldJointConstraint *dtWeldJointConst;
    };
  }
}
#endif<|MERGE_RESOLUTION|>--- conflicted
+++ resolved
@@ -40,12 +40,8 @@
           dtProperties(NULL),
           dtBodyNode(NULL),
           dartParentJoint(NULL),
-<<<<<<< HEAD
-          dartChildJoints{},
+          dartChildJoints {},
           isSoftBody(false),
-=======
-          dartChildJoints {},
->>>>>>> b633c2eb
           staticLink(false),
           dtWeldJointConst(NULL)
       {
