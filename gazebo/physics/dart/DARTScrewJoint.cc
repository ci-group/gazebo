/*
 * Copyright (C) 2014-2015 Open Source Robotics Foundation
 *
 * Licensed under the Apache License, Version 2.0 (the "License");
 * you may not use this file except in compliance with the License.
 * You may obtain a copy of the License at
 *
 *     http://www.apache.org/licenses/LICENSE-2.0
 *
 * Unless required by applicable law or agreed to in writing, software
 * distributed under the License is distributed on an "AS IS" BASIS,
 * WITHOUT WARRANTIES OR CONDITIONS OF ANY KIND, either express or implied.
 * See the License for the specific language governing permissions and
 * limitations under the License.
 *
 */

#include <boost/bind.hpp>

#include "gazebo/gazebo_config.h"
#include "gazebo/common/Console.hh"

#include "gazebo/physics/Link.hh"
#include "gazebo/physics/dart/DARTJointPrivate.hh"
#include "gazebo/physics/dart/DARTScrewJoint.hh"

using namespace gazebo;
using namespace physics;

//////////////////////////////////////////////////
DARTScrewJoint::DARTScrewJoint(BasePtr _parent)
  : ScrewJoint<DARTJoint>(_parent)
{
  this->dataPtr->dtJoint = new dart::dynamics::ScrewJoint();
}

//////////////////////////////////////////////////
DARTScrewJoint::~DARTScrewJoint()
{
  delete this->dataPtr->dtJoint;
}

//////////////////////////////////////////////////
void DARTScrewJoint::Load(sdf::ElementPtr _sdf)
{
  ScrewJoint<DARTJoint>::Load(_sdf);
  this->SetThreadPitch(0, this->threadPitch);
}

//////////////////////////////////////////////////
void DARTScrewJoint::SetAnchor(unsigned int /*index*/,
    const math::Vector3 &/*_anchor*/)
{
  gzerr << "DARTScrewJoint::SetAnchor not implemented.\n";
}

//////////////////////////////////////////////////
void DARTScrewJoint::Init()
{
  ScrewJoint<DARTJoint>::Init();
}

//////////////////////////////////////////////////
math::Vector3 DARTScrewJoint::GetAnchor(unsigned int /*index*/) const
{
  Eigen::Isometry3d T = this->dataPtr->dtChildBodyNode->getTransform() *
      this->dataPtr->dtJoint->getTransformFromChildBodyNode();
  Eigen::Vector3d worldOrigin = T.translation();

  return DARTTypes::ConvVec3(worldOrigin);
}

//////////////////////////////////////////////////
math::Vector3 DARTScrewJoint::GetGlobalAxis(unsigned int _index) const
{
  Eigen::Vector3d globalAxis = Eigen::Vector3d::UnitX();

  if (_index < this->GetAngleCount())
  {
    dart::dynamics::ScrewJoint *dtScrewJoint =
        reinterpret_cast<dart::dynamics::ScrewJoint *>(this->dataPtr->dtJoint);

    Eigen::Isometry3d T = this->dataPtr->dtChildBodyNode->getTransform() *
        this->dataPtr->dtJoint->getTransformFromChildBodyNode();
    Eigen::Vector3d axis = dtScrewJoint->getAxis();
    globalAxis = T.linear() * axis;
  }
  else
  {
    gzerr << "Invalid index[" << _index << "]\n";
  }

  // TODO: Issue #494
  // See: https://bitbucket.org/osrf/gazebo/issue/494
  // joint-axis-reference-frame-doesnt-match
  return DARTTypes::ConvVec3(globalAxis);
}

//////////////////////////////////////////////////
void DARTScrewJoint::SetAxis(unsigned int _index, const math::Vector3 &_axis)
{
  if (_index == 0)
  {
    dart::dynamics::ScrewJoint *dtScrewJoint =
        reinterpret_cast<dart::dynamics::ScrewJoint *>(this->dataPtr->dtJoint);

    // TODO: Issue #494
    // See: https://bitbucket.org/osrf/gazebo/issue/494
    // joint-axis-reference-frame-doesnt-match
    Eigen::Vector3d dartVec3 = DARTTypes::ConvVec3(_axis);
    Eigen::Isometry3d dartTransfJointLeftToParentLink
        = this->dataPtr->dtJoint->getTransformFromParentBodyNode().inverse();
    dartVec3 = dartTransfJointLeftToParentLink.linear() * dartVec3;

    dtScrewJoint->setAxis(dartVec3);
  }
  else
  {
    gzerr << "Invalid index[" << _index << "]\n";
  }
}

//////////////////////////////////////////////////
double DARTScrewJoint::GetVelocity(unsigned int _index) const
{
  double result = 0.0;

  if (_index == 0)
    result = this->dataPtr->dtJoint->getVelocity(0);
  else
    gzerr << "Invalid index[" << _index << "]\n";

  return result;
}

//////////////////////////////////////////////////
void DARTScrewJoint::SetVelocity(unsigned int _index, double _vel)
{
  if (_index == 0)
    this->dataPtr->dtJoint->setVelocity(0, _vel);
  else
    gzerr << "Invalid index[" << _index << "]\n";
}

//////////////////////////////////////////////////
void DARTScrewJoint::SetThreadPitch(unsigned int _index, double _threadPitch)
{
  if (_index >= this->GetAngleCount())
    gzerr << "Invalid index[" << _index << "]\n";

  this->SetThreadPitch(_threadPitch);
}

//////////////////////////////////////////////////
void DARTScrewJoint::SetThreadPitch(double _threadPitch)
{
  dart::dynamics::ScrewJoint *dtScrewJoint =
      reinterpret_cast<dart::dynamics::ScrewJoint *>(this->dataPtr->dtJoint);

  this->threadPitch = _threadPitch;
<<<<<<< HEAD
  dtScrewJoint->setPitch(_threadPitch * 2.0 * M_PI);
=======

  this->dartScrewJoint->setPitch(DARTTypes::InvertThreadPitch(_threadPitch));
>>>>>>> ce324a0f
}

//////////////////////////////////////////////////
double DARTScrewJoint::GetThreadPitch(unsigned int _index)
{
  if (_index >= this->GetAngleCount())
    gzerr << "Invalid index[" << _index << "]\n";

  return this->GetThreadPitch();
}

//////////////////////////////////////////////////
double DARTScrewJoint::GetThreadPitch()
{
  dart::dynamics::ScrewJoint *dtScrewJoint =
      reinterpret_cast<dart::dynamics::ScrewJoint *>(this->dataPtr->dtJoint);

  double result = this->threadPitch;
<<<<<<< HEAD
  if (dtScrewJoint)
    result = dtScrewJoint->getPitch() * 0.5 / M_PI;
=======

  if (this->dartScrewJoint)
    result = DARTTypes::InvertThreadPitch(this->dartScrewJoint->getPitch());
>>>>>>> ce324a0f
  else
    gzwarn << "dartScrewJoint not created yet, returning cached threadPitch.\n";

  return result;
}

//////////////////////////////////////////////////
double DARTScrewJoint::GetParam(const std::string &_key, unsigned int _index)
{
  if (_key  == "thread_pitch")
    return this->GetThreadPitch();
  else
    return DARTJoint::GetParam(_key, _index);
}

//////////////////////////////////////////////////
math::Angle DARTScrewJoint::GetAngleImpl(unsigned int _index) const
{
  math::Angle result;

  if (_index == 0)
  {
<<<<<<< HEAD
    // angular position
    const double radianAngle = this->dataPtr->dtJoint->getPosition(0);
    result.SetFromRadian(radianAngle);
  }
  else if (_index == 1)
  {
    dart::dynamics::ScrewJoint *dtScrewJoint =
        reinterpret_cast<dart::dynamics::ScrewJoint *>(
          this->dataPtr->dtJoint);

    // linear position
    const double radianAngle = this->dataPtr->dtJoint->getPosition(0);
    result = dtScrewJoint->getPitch() * radianAngle * 0.5 / M_PI;
=======
    if (_index == 0)
    {
      // angular position
      result.SetFromRadian(this->dartScrewJoint->getPosition(0));
    }
    else if (_index == 1)
    {
      // linear position
      const double radianAngle = this->dartScrewJoint->getPosition(0);
      result.SetFromRadian(-radianAngle /
                           const_cast<DARTScrewJoint*>(this)->GetThreadPitch());
      // TODO: The ScrewJoint::GetThreadPitch() function is not const. As an
      // workaround, we use const_cast here until #1686 is resolved.
    }
    else
    {
      gzerr << "Invalid index[" << _index << "]\n";
    }
>>>>>>> ce324a0f
  }
  else
  {
    gzerr << "Invalid index[" << _index << "]\n";
  }

  return result;
}

//////////////////////////////////////////////////
void DARTScrewJoint::SetMaxForce(unsigned int _index, double _force)
{
  if (_index == 0)
  {
    this->dataPtr->dtJoint->setForceLowerLimit(0, -_force);
    this->dataPtr->dtJoint->setForceUpperLimit(0, _force);
  }
  else
  {
    gzerr << "Invalid index[" << _index << "]\n";
  }
}

//////////////////////////////////////////////////
double DARTScrewJoint::GetMaxForce(unsigned int _index)
{
  double result = 0.0;

  if (_index == 0)
  {
    // Assume that the lower limit and upper limit has equal magnitute
    // result = this->dataPtr->dtJoint->getForceLowerLimit(0);
    result = this->dataPtr->dtJoint->getForceUpperLimit(0);
  }
  else
  {
    gzerr << "Invalid index[" << _index << "]\n";
  }

  return result;
}

//////////////////////////////////////////////////
void DARTScrewJoint::SetForceImpl(unsigned int _index, double _effort)
{
  if (_index == 0)
    this->dataPtr->dtJoint->setForce(0, _effort);
  else
    gzerr << "Invalid index[" << _index << "]\n";
}

//////////////////////////////////////////////////
math::Angle DARTScrewJoint::GetHighStop(unsigned int _index)
{
  switch (_index)
  {
  case 0:
    return this->dataPtr->dtJoint->getPositionUpperLimit(0);
  default:
    gzerr << "Invalid index[" << _index << "]\n";
  };

  return math::Angle();
}

//////////////////////////////////////////////////
math::Angle DARTScrewJoint::GetLowStop(unsigned int _index)
{
  switch (_index)
  {
  case 0:
    return this->dataPtr->dtJoint->getPositionLowerLimit(0);
  default:
    gzerr << "Invalid index[" << _index << "]\n";
  };

  return math::Angle();
}<|MERGE_RESOLUTION|>--- conflicted
+++ resolved
@@ -158,12 +158,7 @@
       reinterpret_cast<dart::dynamics::ScrewJoint *>(this->dataPtr->dtJoint);
 
   this->threadPitch = _threadPitch;
-<<<<<<< HEAD
-  dtScrewJoint->setPitch(_threadPitch * 2.0 * M_PI);
-=======
-
-  this->dartScrewJoint->setPitch(DARTTypes::InvertThreadPitch(_threadPitch));
->>>>>>> ce324a0f
+  dtScrewJoint->setPitch(DARTTypes::InvertThreadPitch(_threadPitch));
 }
 
 //////////////////////////////////////////////////
@@ -182,14 +177,8 @@
       reinterpret_cast<dart::dynamics::ScrewJoint *>(this->dataPtr->dtJoint);
 
   double result = this->threadPitch;
-<<<<<<< HEAD
   if (dtScrewJoint)
-    result = dtScrewJoint->getPitch() * 0.5 / M_PI;
-=======
-
-  if (this->dartScrewJoint)
-    result = DARTTypes::InvertThreadPitch(this->dartScrewJoint->getPitch());
->>>>>>> ce324a0f
+    result = DARTTypes::InvertThreadPitch(dtScrewJoint->getPitch());
   else
     gzwarn << "dartScrewJoint not created yet, returning cached threadPitch.\n";
 
@@ -212,40 +201,18 @@
 
   if (_index == 0)
   {
-<<<<<<< HEAD
     // angular position
     const double radianAngle = this->dataPtr->dtJoint->getPosition(0);
     result.SetFromRadian(radianAngle);
   }
   else if (_index == 1)
   {
-    dart::dynamics::ScrewJoint *dtScrewJoint =
-        reinterpret_cast<dart::dynamics::ScrewJoint *>(
-          this->dataPtr->dtJoint);
-
     // linear position
     const double radianAngle = this->dataPtr->dtJoint->getPosition(0);
-    result = dtScrewJoint->getPitch() * radianAngle * 0.5 / M_PI;
-=======
-    if (_index == 0)
-    {
-      // angular position
-      result.SetFromRadian(this->dartScrewJoint->getPosition(0));
-    }
-    else if (_index == 1)
-    {
-      // linear position
-      const double radianAngle = this->dartScrewJoint->getPosition(0);
-      result.SetFromRadian(-radianAngle /
-                           const_cast<DARTScrewJoint*>(this)->GetThreadPitch());
-      // TODO: The ScrewJoint::GetThreadPitch() function is not const. As an
-      // workaround, we use const_cast here until #1686 is resolved.
-    }
-    else
-    {
-      gzerr << "Invalid index[" << _index << "]\n";
-    }
->>>>>>> ce324a0f
+    result.SetFromRadian(-radianAngle /
+                         const_cast<DARTScrewJoint*>(this)->GetThreadPitch());
+    // TODO: The ScrewJoint::GetThreadPitch() function is not const. As an
+    // workaround, we use const_cast here until #1686 is resolved.
   }
   else
   {
