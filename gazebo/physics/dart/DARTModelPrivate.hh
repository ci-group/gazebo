/*
 * Copyright (C) 2015 Open Source Robotics Foundation
 *
 * Licensed under the Apache License, Version 2.0 (the "License");
 * you may not use this file except in compliance with the License.
 * You may obtain a copy of the License at
 *
 *     http://www.apache.org/licenses/LICENSE-2.0
 *
 * Unless required by applicable law or agreed to in writing, software
 * distributed under the License is distributed on an "AS IS" BASIS,
 * WITHOUT WARRANTIES OR CONDITIONS OF ANY KIND, either express or implied.
 * See the License for the specific language governing permissions and
 * limitations under the License.
 *
*/

#ifndef _GAZEBO_DARTMODEL_PRIVATE_HH_
#define _GAZEBO_DARTMODEL_PRIVATE_HH_

#include <string>
#include <utility>
#include <memory>

#include "gazebo/physics/dart/dart_inc.h"

namespace gazebo
{
  namespace physics
  {
    /// \internal
    /// \brief Private data class for DARTModel
    class DARTModelPrivate
    {
      // NOTE: Below untidy type definitions and static functions will be
      // cleand-up DART implements SkeletonBuilder which would play a role
      // similiar to Simbody's MultibodyGraphMaker.

      public: using JointPropPtr =
          std::shared_ptr<dart::dynamics::Joint::Properties>;

      private: template <typename BodyTypeT>
      static std::pair<dart::dynamics::Joint*, dart::dynamics::BodyNode*>
      CreateJointAndNodePair(
          dart::dynamics::SkeletonPtr _skeleton,
          dart::dynamics::BodyNode* _parent,
          const std::string &_jointType,
          JointPropPtr _jointProperties,
          const typename BodyTypeT::Properties &_bodyNodeProperties)
      {
        if (std::string("weld") == _jointType)
        {
          return _skeleton->createJointAndBodyNodePair<
              dart::dynamics::WeldJoint, BodyTypeT>(_parent,
              static_cast<const dart::dynamics::WeldJoint::Properties&>(
              *_jointProperties), _bodyNodeProperties);
        }
        else if (std::string("prismatic") == _jointType)
        {
          return _skeleton->createJointAndBodyNodePair<
              dart::dynamics::PrismaticJoint, BodyTypeT>(_parent,
              static_cast<const dart::dynamics::PrismaticJoint::Properties&>(
              *_jointProperties), _bodyNodeProperties);
        }
        else if (std::string("revolute") == _jointType)
        {
          return _skeleton->createJointAndBodyNodePair<
              dart::dynamics::RevoluteJoint, BodyTypeT>(_parent,
              static_cast<const dart::dynamics::RevoluteJoint::Properties&>(
              *_jointProperties), _bodyNodeProperties);
        }
        else if (std::string("screw") == _jointType)
        {
          return _skeleton->createJointAndBodyNodePair<
              dart::dynamics::ScrewJoint, BodyTypeT>(_parent,
              static_cast<const dart::dynamics::ScrewJoint::Properties&>(
              *_jointProperties), _bodyNodeProperties);
        }
        else if (std::string("universal") == _jointType)
        {
          return _skeleton->createJointAndBodyNodePair<
              dart::dynamics::UniversalJoint, BodyTypeT>(_parent,
              static_cast<const dart::dynamics::UniversalJoint::Properties&>(
              *_jointProperties), _bodyNodeProperties);
        }
        else if (std::string("ball") == _jointType)
        {
          return _skeleton->createJointAndBodyNodePair<
              dart::dynamics::BallJoint, BodyTypeT>(_parent,
              static_cast<const dart::dynamics::BallJoint::Properties&>(
              *_jointProperties), _bodyNodeProperties);
        }
        else if (std::string("euler") == _jointType)
        {
          return _skeleton->createJointAndBodyNodePair<
              dart::dynamics::EulerJoint, BodyTypeT>(_parent,
              static_cast<const dart::dynamics::EulerJoint::Properties&>(
              *_jointProperties), _bodyNodeProperties);
        }
        else if (std::string("translational") == _jointType)
        {
          return _skeleton->createJointAndBodyNodePair<
              dart::dynamics::TranslationalJoint, BodyTypeT>(_parent,
              static_cast<
                  const dart::dynamics::TranslationalJoint::Properties&>(
              *_jointProperties), _bodyNodeProperties);
        }
        else if (std::string("planar") == _jointType)
        {
          return _skeleton->createJointAndBodyNodePair<
              dart::dynamics::PlanarJoint, BodyTypeT>(_parent,
              static_cast<const dart::dynamics::PlanarJoint::Properties&>(
              *_jointProperties), _bodyNodeProperties);
        }
        else if (std::string("free") == _jointType)
        {
          return _skeleton->createJointAndBodyNodePair<
              dart::dynamics::FreeJoint, BodyTypeT>(_parent,
              static_cast<const dart::dynamics::FreeJoint::Properties&>(
              *_jointProperties), _bodyNodeProperties);
        }
        else
        {
          gzerr << "Unsupported Joint type (" << _jointType << ").\n";
          return std::pair<dart::dynamics::Joint*, dart::dynamics::BodyNode*>(
              nullptr, nullptr);
        }
      }

      public: static bool CreateLoopJointAndNodePair(
          dart::dynamics::SkeletonPtr _skeleton,
          dart::dynamics::BodyNode* _parent,
          JointPtr _joint,
          LinkPtr _link,
          bool initializeJoint)
      {
        DARTLinkPtr dartLink = boost::dynamic_pointer_cast<DARTLink>(_link);
        GZ_ASSERT(dartLink, "DART link is null");

        dart::dynamics::BodyNode* dtChildBodyNode =
            _skeleton->getBodyNode(_link->GetName());
        GZ_ASSERT(dtChildBodyNode, "Child body node is null");

        DARTJointPtr dartJoint = boost::dynamic_pointer_cast<DARTJoint>(_joint);
        GZ_ASSERT(dartJoint, "DART joint is null");

        std::pair<dart::dynamics::Joint*, dart::dynamics::BodyNode*> pair =
            DARTModelPrivate::CreateJointAndNodePair<dart::dynamics::BodyNode>(
            _skeleton, _parent, GetDARTJointType(dartJoint),
            dartJoint->DARTProperties(),
            dart::dynamics::BodyNode::AspectProperties());

        if (pair.first == nullptr || pair.second == nullptr)
          return false;

        dartJoint->SetDARTJoint(pair.first);
        pair.second->setCollidable(false);
        if (initializeJoint)
        {
          dartJoint->Init();
        }
        dartLink->AddSlaveBodyNode(pair.second);

<<<<<<< HEAD
=======
        // Developer note (PCH): We can assume that the body nodes have the same
        // frame here because their parent joint transforms will not be set
        // until Model::Init is called.
        // Free joint transforms have been set, but free joints are only created
        // for links with 0 parent joints while loop joints are only created for
        // links with >1 parent joints, so the two conditions will not overlap.
        dart::constraint::WeldJointConstraintPtr dtWeldJointConst;
        dtWeldJointConst.reset(new dart::constraint::WeldJointConstraint(
            dtChildBodyNode, pair.second));
        _world->getConstraintSolver()->addConstraint(dtWeldJointConst);

>>>>>>> 6260b795
        return true;
      }

      public: static bool CreateJointAndNodePair(
          dart::dynamics::SkeletonPtr _skeleton,
          dart::dynamics::BodyNode* _parent,
          JointPtr _joint,
          LinkPtr _link)
      {
        DARTLinkPtr dartLink = boost::dynamic_pointer_cast<DARTLink>(_link);
        GZ_ASSERT(dartLink, "DART link is null");
        DARTJointPtr dartJoint = nullptr;

        std::string jointType;
        JointPropPtr jointProperties;
        if (_joint == nullptr)
        {
          jointType = "free";
          // Developer note (PCH): We set free joint transforms here because the
          // free joints do not have corresponding Gazebo DARTJoints and so will
          // not be initialized with the others when Model::Init is called.
          jointProperties =
              std::make_shared<dart::dynamics::FreeJoint::Properties>(
              dart::dynamics::Joint::Properties("root",
              DARTTypes::ConvPose(dartLink->WorldPose())));
        }
        else
        {
          dartJoint = boost::dynamic_pointer_cast<DARTJoint>(_joint);
          GZ_ASSERT(dartJoint, "DART joint is null");

          jointType = GetDARTJointType(dartJoint);
          jointProperties = dartJoint->DARTProperties();
        }

        std::pair<dart::dynamics::Joint*, dart::dynamics::BodyNode*> pair;
        if (dartLink->IsSoftBody())
        {
          pair = CreateJointAndNodePair<dart::dynamics::SoftBodyNode>(
              _skeleton, _parent, jointType, jointProperties,
              static_cast<const dart::dynamics::SoftBodyNode::Properties&>(
              *(dartLink->DARTProperties())));
        }
        else
        {
          pair = CreateJointAndNodePair<dart::dynamics::BodyNode>(
              _skeleton, _parent, jointType, jointProperties,
              static_cast<const dart::dynamics::BodyNode::Properties&>(
              *(dartLink->DARTProperties())));
        }

        if (pair.first == nullptr || pair.second == nullptr)
          return false;

        dart::dynamics::BodyNode* newBodyNode = pair.second;
        dart::dynamics::Joint* newJoint = pair.first;

        dartLink->SetDARTBodyNode(newBodyNode);

        // Gazebo does not create joint for DART FreeJoint
        if (dartJoint)
        {
          dartJoint->SetDARTJoint(newJoint);
        }

        return true;
      }

      public: static std::string GetDARTJointType(
          const DARTJointPtr &_dartJoint)
      {
        if (_dartJoint->HasType(Base::BALL_JOINT))
          return "ball";
        else if (_dartJoint->HasType(Base::HINGE_JOINT))
          return "revolute";
        else if (_dartJoint->HasType(Base::HINGE2_JOINT))
          return "universal";
        else if (_dartJoint->HasType(Base::SLIDER_JOINT))
          return "prismatic";
        else if (_dartJoint->HasType(Base::SCREW_JOINT))
          return "screw";
        else if (_dartJoint->HasType(Base::UNIVERSAL_JOINT))
          return "universal";
        else if (_dartJoint->HasType(Base::FIXED_JOINT))
          return "weld";
        else
        {
          GZ_ASSERT(false, "Unsupported joint type.");
          return "";
        }
      }

      /// \brief Constructor
      public: DARTModelPrivate()
        : dtSkeleton(dart::dynamics::Skeleton::create()),
          genPositions(Eigen::VectorXd()),
          genVelocities(Eigen::VectorXd())
      {
      }

      /// \brief Default destructor
      public: ~DARTModelPrivate() = default;

      /// \brief Pointer to DART Skeleton
      public: dart::dynamics::SkeletonPtr dtSkeleton;

      /// \brief Generalized positions
      public: Eigen::VectorXd genPositions;

      /// \brief Generalized velocities
      public: Eigen::VectorXd genVelocities;

      // To get byte-aligned Eigen vectors
      public: EIGEN_MAKE_ALIGNED_OPERATOR_NEW
    };
  }
}
#endif<|MERGE_RESOLUTION|>--- conflicted
+++ resolved
@@ -161,20 +161,13 @@
         }
         dartLink->AddSlaveBodyNode(pair.second);
 
-<<<<<<< HEAD
-=======
         // Developer note (PCH): We can assume that the body nodes have the same
         // frame here because their parent joint transforms will not be set
         // until Model::Init is called.
         // Free joint transforms have been set, but free joints are only created
         // for links with 0 parent joints while loop joints are only created for
         // links with >1 parent joints, so the two conditions will not overlap.
-        dart::constraint::WeldJointConstraintPtr dtWeldJointConst;
-        dtWeldJointConst.reset(new dart::constraint::WeldJointConstraint(
-            dtChildBodyNode, pair.second));
-        _world->getConstraintSolver()->addConstraint(dtWeldJointConst);
-
->>>>>>> 6260b795
+
         return true;
       }
 
