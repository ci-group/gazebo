--- conflicted
+++ resolved
@@ -49,9 +49,6 @@
       // Documentation inherited.
       public: virtual void Init();
 
-      /// \copydoc Joint::GetAnchor
-      public: virtual math::Vector3 GetAnchor(unsigned int _index) const;
-
       // Documentation inherited
       public: virtual math::Vector3 GetGlobalAxis(unsigned int _index) const;
 
@@ -59,23 +56,10 @@
       public: virtual void SetAxis(unsigned int _index,
                   const math::Vector3 &_axis);
 
-      /// \copydoc Joint::GetAttribute
-      public: virtual double GetAttribute(const std::string &_key,
-                                          unsigned int _index);
-
-      /// \copydoc ScrewJoint::GetThreadPitch
+      // Documentation inherited
       public: virtual void SetThreadPitch(unsigned int _index,
                   double _threadPitch);
 
-<<<<<<< HEAD
-      /// \copydoc ScrewJoint::SetThreadPitch
-      public: virtual void SetThreadPitch(double _threadPitch);
-
-      /// \copydoc ScrewJoint::GetThreadPitch
-      public: virtual double GetThreadPitch(unsigned int _index);
-
-      /// \copydoc ScrewJoint::GetThreadPitch
-=======
       ///  \copydoc ScrewJoint::SetThreadPitch
       public: virtual void SetThreadPitch(double _threadPitch);
 
@@ -83,7 +67,6 @@
       public: virtual double GetThreadPitch(unsigned int _index);
 
       ///  \copydoc ScrewJoint::GetThreadPitch
->>>>>>> 3802f47b
       public: virtual double GetThreadPitch();
 
       // Documentation inherited
