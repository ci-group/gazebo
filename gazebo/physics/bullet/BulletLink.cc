--- conflicted
+++ resolved
@@ -85,13 +85,6 @@
   btVector3 fallInertia(0, 0, 0);
   math::Vector3 cogVec = this->inertial->GetCoG();
 
-<<<<<<< HEAD
-=======
-  // Set the initial pose of the body
-  this->motionState.reset(new BulletMotionState(
-    boost::dynamic_pointer_cast<Link>(shared_from_this())));
-
->>>>>>> e7ada7cc
   for (Base_V::iterator iter = this->children.begin();
        iter != this->children.end(); ++iter)
   {
