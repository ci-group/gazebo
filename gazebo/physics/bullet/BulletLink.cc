--- conflicted
+++ resolved
@@ -133,10 +133,10 @@
   if (mass <= 0.0)
     this->rigidLink->setCollisionFlags(btCollisionObject::CF_KINEMATIC_OBJECT);
 
-<<<<<<< HEAD
-  btDynamicsWorld *wd = this->bulletPhysics->GetDynamicsWorld();
-
-  // bullet support setting bits to rigid body but not individual
+  btDynamicsWorld *bulletWorld = this->bulletPhysics->GetDynamicsWorld();
+  GZ_ASSERT(bulletWorld != NULL, "Bullet dynamics world is NULL");
+ 
+  // bullet supports setting bits to a rigid body but not individual
   // shapes/collisions so find the first child collision and set rigid body to
   // use its category and collision bits.
   unsigned int categortyBits = GZ_ALL_COLLIDE;
@@ -153,12 +153,7 @@
       break;
     }
   }
-  wd->addRigidBody(this->rigidLink, categortyBits, collideBits);
-=======
-  btDynamicsWorld *bulletWorld = this->bulletPhysics->GetDynamicsWorld();
-  GZ_ASSERT(bulletWorld != NULL, "Bullet dynamics world is NULL");
-  bulletWorld->addRigidBody(this->rigidLink);
->>>>>>> b93734fd
+  bulletWorld->addRigidBody(this->rigidLink, categortyBits, collideBits);
   // this->rigidLink->setSleepingThresholds(0,0);
 }
 
