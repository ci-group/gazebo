--- conflicted
+++ resolved
@@ -53,13 +53,6 @@
       /// \param[in] _sdf SDF values.
       protected: virtual void Load(sdf::ElementPtr _sdf);
 
-      // Documentation inherited
-      public: virtual math::Vector3 GetAnchor(unsigned int _index) const;
-
-      // Documentation inherited
-      public: virtual void SetAnchor(unsigned int _index,
-                  const math::Vector3 &_anchor);
-
       // Documentation inherited.
       public: virtual void Init();
 
@@ -72,25 +65,11 @@
       public: virtual void SetThreadPitch(unsigned int _index,
                   double _threadPitch);
 
-<<<<<<< HEAD
-      /// \copydoc ScrewJoint::SetThreadPitch
-      public: virtual void SetThreadPitch(double _threadPitch);
-
-      /// \copydoc ScrewJoint::GetThreadPitch
-      public: virtual double GetThreadPitch(unsigned int _index);
-
-      /// \copydoc ScrewJoint::GetThreadPitch
-      public: virtual double GetThreadPitch();
-
-      /// \brief Set the high stop of an axis(index).
-      public: virtual void SetHighStop(unsigned int _index,
-=======
       // Documentation inherited
       public: virtual double GetThreadPitch(unsigned int _index);
 
       // Documentation inherited.
       public: virtual bool SetHighStop(unsigned int _index,
->>>>>>> 6197d974
                   const math::Angle &_angle);
 
       // Documentation inherited.
