--- conflicted
+++ resolved
@@ -107,15 +107,9 @@
                         bLink->GetBulletLink()->getCollisionShape());
 
                     compoundShape->removeChildShape(shape);
-<<<<<<< HEAD
-                    math::Pose relativePose =
-                        this->collisionParent->GetRelativePose();
-                    relativePose.pos -= bLink->GetInertial()->CoG();
-=======
                     ignition::math::Pose3d relativePose =
                         this->collisionParent->RelativePose();
-                    relativePose.Pos() -= bLink->GetInertial()->GetCoG().Ign();
->>>>>>> 1d7abc38
+                    relativePose.Pos() -= bLink->GetInertial()->CoG();
                     compoundShape->addChildShape(
                         BulletTypes::ConvertPose(relativePose), shape);
                   }
