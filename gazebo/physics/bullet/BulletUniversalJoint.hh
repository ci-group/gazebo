/*
 * Copyright 2012 Open Source Robotics Foundation
 *
 * Licensed under the Apache License, Version 2.0 (the "License");
 * you may not use this file except in compliance with the License.
 * You may obtain a copy of the License at
 *
 *     http://www.apache.org/licenses/LICENSE-2.0
 *
 * Unless required by applicable law or agreed to in writing, software
 * distributed under the License is distributed on an "AS IS" BASIS,
 * WITHOUT WARRANTIES OR CONDITIONS OF ANY KIND, either express or implied.
 * See the License for the specific language governing permissions and
 * limitations under the License.
 *
*/
/* Desc: A universal joint
 * Author: Nate Koenig
 * Date: 24 May 2009
 */

#ifndef _BULLETUNIVERSALJOINT_HH_
#define _BULLETUNIVERSALJOINT_HH_

#include "gazebo/physics/UniversalJoint.hh"
#include "gazebo/physics/bullet/BulletJoint.hh"
#include "gazebo/physics/bullet/BulletPhysics.hh"

class btUniversalConstraint;

namespace gazebo
{
  namespace physics
  {
    /// \ingroup gazebo_physics
    /// \addtogroup gazebo_physics_bullet Bullet Physics
    /// \{

    /// \brief A bullet universal joint class
    class BulletUniversalJoint : public UniversalJoint<BulletJoint>
    {
      /// \brief Constructor
      public: BulletUniversalJoint(btDynamicsWorld *world, BasePtr _parent);

      /// \brief Destuctor
      public: virtual ~BulletUniversalJoint();

      // Documentation inherited.
<<<<<<< HEAD
=======
      public: virtual void Load(sdf::ElementPtr _sdf);

      // Documentation inherited.
>>>>>>> fb5cc11a
      public: virtual void Init();

      /// \brief Get the anchor point
      public: virtual math::Vector3 GetAnchor(int _index) const;

      /// \brief Set the first axis of rotation
      public: void SetAxis(int _index, const math::Vector3 &_axis);

      /// \brief Get the first axis of rotation
      public: virtual math::Vector3 GetAxis(int _index) const;

      /// \brief Get the angle of axis 1
      public: virtual math::Angle GetAngle(int _index) const;

      /// \brief Set the velocity of an axis(index).
      public: virtual void SetVelocity(int _index, double _angle);

      /// \brief Get the angular rate of axis 1
      public: virtual double GetVelocity(int _index) const;

      /// \brief Set the max allowed force of an axis(index).
      public: virtual void SetMaxForce(int _index, double _t);

      /// \brief Get the max allowed force of an axis(index).
      public: virtual double GetMaxForce(int _index);

      /// \brief Set the high stop of an axis(index).
      public: virtual void SetHighStop(int _index, const math::Angle &_angle);

      /// \brief Set the low stop of an axis(index).
      public: virtual void SetLowStop(int _index, const math::Angle &_angle);

      /// \brief Get the high stop of an axis(index).
      public: virtual math::Angle GetHighStop(int _index);

      /// \brief Get the low stop of an axis(index).
      public: virtual math::Angle GetLowStop(int _index);

      /// \brief Get the axis of rotation
      public: virtual math::Vector3 GetGlobalAxis(int _index) const;

      /// \brief Get the angle of rotation
      public: virtual math::Angle GetAngleImpl(int _index) const;

      /// \brief Set the torque of a joint.
      protected: virtual void SetForceImpl(int _index, double _torque);

      /// \brief Pointer to bullet universal constraint
      private: btUniversalConstraint *bulletUniversal;
    };

    /// \}
  }
}
#endif<|MERGE_RESOLUTION|>--- conflicted
+++ resolved
@@ -46,12 +46,9 @@
       public: virtual ~BulletUniversalJoint();
 
       // Documentation inherited.
-<<<<<<< HEAD
-=======
       public: virtual void Load(sdf::ElementPtr _sdf);
 
       // Documentation inherited.
->>>>>>> fb5cc11a
       public: virtual void Init();
 
       /// \brief Get the anchor point
