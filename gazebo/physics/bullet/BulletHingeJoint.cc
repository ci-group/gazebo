/*
 * Copyright (C) 2012-2015 Open Source Robotics Foundation
 *
 * Licensed under the Apache License, Version 2.0 (the "License");
 * you may not use this file except in compliance with the License.
 * You may obtain a copy of the License at
 *
 *     http://www.apache.org/licenses/LICENSE-2.0
 *
 * Unless required by applicable law or agreed to in writing, software
 * distributed under the License is distributed on an "AS IS" BASIS,
 * WITHOUT WARRANTIES OR CONDITIONS OF ANY KIND, either express or implied.
 * See the License for the specific language governing permissions and
 * limitations under the License.
 *
*/
#include "gazebo/common/Assert.hh"
#include "gazebo/common/Console.hh"
#include "gazebo/common/Exception.hh"

#include "gazebo/physics/Model.hh"
#include "gazebo/physics/World.hh"
#include "gazebo/physics/bullet/BulletLink.hh"
#include "gazebo/physics/bullet/BulletPhysics.hh"
#include "gazebo/physics/bullet/BulletHingeJoint.hh"

using namespace gazebo;
using namespace physics;

//////////////////////////////////////////////////
BulletHingeJoint::BulletHingeJoint(btDynamicsWorld *_world, BasePtr _parent)
    : HingeJoint<BulletJoint>(_parent)
{
  GZ_ASSERT(_world, "bullet world pointer is NULL");
  this->bulletWorld = _world;
  this->bulletHinge = NULL;
  this->angleOffset = 0;
}

//////////////////////////////////////////////////
BulletHingeJoint::~BulletHingeJoint()
{
}

//////////////////////////////////////////////////
void BulletHingeJoint::Load(sdf::ElementPtr _sdf)
{
  HingeJoint<BulletJoint>::Load(_sdf);
}

//////////////////////////////////////////////////
void BulletHingeJoint::Init()
{
  HingeJoint<BulletJoint>::Init();

  // Cast to BulletLink
  BulletLinkPtr bulletChildLink =
    boost::static_pointer_cast<BulletLink>(this->childLink);
  BulletLinkPtr bulletParentLink =
    boost::static_pointer_cast<BulletLink>(this->parentLink);

  // Get axis unit vector (expressed in world frame).
  math::Vector3 axis = this->initialWorldAxis;
  if (axis == math::Vector3::Zero)
  {
    gzerr << "axis must have non-zero length, resetting to 0 0 1\n";
    axis.Set(0, 0, 1);
  }

  // Local variables used to compute pivots and axes in body-fixed frames
  // for the parent and child links.
  math::Vector3 pivotParent, pivotChild, axisParent, axisChild;
  math::Pose pose;

  // Initialize pivots to anchorPos, which is expressed in the
  // world coordinate frame.
  pivotParent = this->anchorPos;
  pivotChild = this->anchorPos;

  // Check if parentLink exists. If not, the parent will be the world.
  if (this->parentLink)
  {
    // Compute relative pose between joint anchor and CoG of parent link.
    pose = this->parentLink->GetWorldCoGPose();
    // Subtract CoG position from anchor position, both in world frame.
    pivotParent -= pose.pos;
    // Rotate pivot offset and axis into body-fixed frame of parent.
    pivotParent = pose.rot.RotateVectorReverse(pivotParent);
    axisParent = pose.rot.RotateVectorReverse(axis);
    axisParent = axisParent.Normalize();
  }
  // Check if childLink exists. If not, the child will be the world.
  if (this->childLink)
  {
    // Compute relative pose between joint anchor and CoG of child link.
    pose = this->childLink->GetWorldCoGPose();
    // Subtract CoG position from anchor position, both in world frame.
    pivotChild -= pose.pos;
    // Rotate pivot offset and axis into body-fixed frame of child.
    pivotChild = pose.rot.RotateVectorReverse(pivotChild);
    axisChild = pose.rot.RotateVectorReverse(axis);
    axisChild = axisChild.Normalize();
  }

  // If both links exist, then create a joint between the two links.
  if (bulletChildLink && bulletParentLink)
  {
#ifdef LIBBULLET_VERSION_GT_282
    this->bulletHinge = new btHingeAccumulatedAngleConstraint(
#else
    this->bulletHinge = new btHingeConstraint(
#endif
        *(bulletChildLink->GetBulletLink()),
        *(bulletParentLink->GetBulletLink()),
        BulletTypes::ConvertVector3(pivotChild),
        BulletTypes::ConvertVector3(pivotParent),
        BulletTypes::ConvertVector3(axisChild),
        BulletTypes::ConvertVector3(axisParent));
  }
  // If only the child exists, then create a joint between the child
  // and the world.
  else if (bulletChildLink)
  {
#ifdef LIBBULLET_VERSION_GT_282
    this->bulletHinge = new btHingeAccumulatedAngleConstraint(
#else
    this->bulletHinge = new btHingeConstraint(
#endif
        *(bulletChildLink->GetBulletLink()),
        BulletTypes::ConvertVector3(pivotChild),
        BulletTypes::ConvertVector3(axisChild));
  }
  // If only the parent exists, then create a joint between the parent
  // and the world.
  else if (bulletParentLink)
  {
#ifdef LIBBULLET_VERSION_GT_282
    this->bulletHinge = new btHingeAccumulatedAngleConstraint(
#else
    this->bulletHinge = new btHingeConstraint(
#endif
        *(bulletParentLink->GetBulletLink()),
        BulletTypes::ConvertVector3(pivotParent),
        BulletTypes::ConvertVector3(axisParent));
  }
  // Throw an error if no links are given.
  else
  {
    gzerr << "unable to create bullet hinge without links.\n";
    return;
  }

  if (!this->bulletHinge)
  {
    gzerr << "unable to create bullet hinge constraint\n";
    return;
  }

  // Give parent class BulletJoint a pointer to this constraint.
  this->constraint = this->bulletHinge;

  // Set angleOffset based on hinge angle at joint creation.
  // GetAngleImpl will report angles relative to this offset.
  this->angleOffset = this->GetAngleImpl(0).Radian();

  // Apply joint angle limits here.
  // TODO: velocity and effort limits.
  GZ_ASSERT(this->sdf != NULL, "Joint sdf member is NULL");
  sdf::ElementPtr axisElem = this->sdf->GetElement("axis");
  GZ_ASSERT(axisElem != NULL, "Joint axis sdf member is NULL");
  {
    sdf::ElementPtr limitElem;
    limitElem = this->sdf->GetElement("axis")->GetElement("limit");
    this->bulletHinge->setLimit(
      this->angleOffset + limitElem->Get<double>("lower"),
      this->angleOffset + limitElem->Get<double>("upper"));
  }

  // Set Joint friction here in Init, since the bullet data structure didn't
  // exist when the friction was set during Joint::Load
  this->SetParam("friction", 0,
    axisElem->GetElement("dynamics")->Get<double>("friction"));

  // Add the joint to the world
  GZ_ASSERT(this->bulletWorld, "bullet world pointer is NULL");
  this->bulletWorld->addConstraint(this->bulletHinge, true);

  // Allows access to impulse
  this->bulletHinge->enableFeedback(true);

  // Setup Joint force and torque feedback
  this->SetupJointFeedback();
}

//////////////////////////////////////////////////
math::Vector3 BulletHingeJoint::GetAnchor(unsigned int /*_index*/) const
{
  btTransform trans = this->bulletHinge->getAFrame();
  trans.getOrigin() +=
    this->bulletHinge->getRigidBodyA().getCenterOfMassTransform().getOrigin();
  return math::Vector3(trans.getOrigin().getX(),
      trans.getOrigin().getY(), trans.getOrigin().getZ());
}

//////////////////////////////////////////////////
void BulletHingeJoint::SetAxis(unsigned int /*_index*/,
    const math::Vector3 &_axis)
{
  // Note that _axis is given in a world frame,
  // but bullet uses a body-fixed frame
  if (this->bulletHinge == NULL)
  {
    // this hasn't been initialized yet, store axis in initialWorldAxis
    math::Quaternion axisFrame = this->GetAxisFrame(0);
    this->initialWorldAxis = axisFrame.RotateVector(_axis);
  }
  else
  {
    gzerr << "SetAxis for existing joint is not implemented\n";
  }

  // Bullet seems to handle setAxis improperly. It readjust all the pivot
  // points
  /*btmath::Vector3 vec(_axis.x, _axis.y, _axis.z);
  ((btHingeConstraint*)this->bulletHinge)->setAxis(vec);
  */
}

//////////////////////////////////////////////////
math::Angle BulletHingeJoint::GetAngleImpl(unsigned int /*_index*/) const
{
  math::Angle result;
  if (this->bulletHinge)
  {
#ifdef LIBBULLET_VERSION_GT_282
    btHingeAccumulatedAngleConstraint* hinge =
      static_cast<btHingeAccumulatedAngleConstraint*>(this->bulletHinge);
    if (hinge)
<<<<<<< HEAD
      result = hinge->getAccumulatedHingeAngle();
    else
#else
      result = this->bulletHinge->getHingeAngle();
#endif
=======
    {
      result = hinge->getAccumulatedHingeAngle();
    }
    else
#endif
    {
      result = this->bulletHinge->getHingeAngle();
    }
>>>>>>> 518eb138
    result -= this->angleOffset;
  }
  return result;
}

//////////////////////////////////////////////////
void BulletHingeJoint::SetVelocity(unsigned int _index, double _angle)
{
  this->SetVelocityMaximal(_index, _angle);
}

//////////////////////////////////////////////////
double BulletHingeJoint::GetVelocity(unsigned int /*_index*/) const
{
  double result = 0;
  math::Vector3 globalAxis = this->GetGlobalAxis(0);
  if (this->childLink)
    result += globalAxis.Dot(this->childLink->GetWorldAngularVel());
  if (this->parentLink)
    result -= globalAxis.Dot(this->parentLink->GetWorldAngularVel());
  return result;
}

//////////////////////////////////////////////////
void BulletHingeJoint::SetMaxForce(unsigned int /*_index*/, double _t)
{
  this->bulletHinge->setMaxMotorImpulse(_t);
}

//////////////////////////////////////////////////
double BulletHingeJoint::GetMaxForce(unsigned int /*_index*/)
{
  return this->bulletHinge->getMaxMotorImpulse();
}

//////////////////////////////////////////////////
void BulletHingeJoint::SetForceImpl(unsigned int /*_index*/, double _effort)
{
  if (this->bulletHinge)
  {
    // z-axis of constraint frame
    btVector3 hingeAxisLocalA =
      this->bulletHinge->getFrameOffsetA().getBasis().getColumn(2);
    btVector3 hingeAxisLocalB =
      this->bulletHinge->getFrameOffsetB().getBasis().getColumn(2);

    btVector3 hingeAxisWorldA =
      this->bulletHinge->getRigidBodyA().getWorldTransform().getBasis() *
      hingeAxisLocalA;
    btVector3 hingeAxisWorldB =
      this->bulletHinge->getRigidBodyB().getWorldTransform().getBasis() *
      hingeAxisLocalB;

    btVector3 hingeTorqueA = _effort * hingeAxisWorldA;
    btVector3 hingeTorqueB = _effort * hingeAxisWorldB;

    this->bulletHinge->getRigidBodyA().applyTorque(hingeTorqueA);
    this->bulletHinge->getRigidBodyB().applyTorque(-hingeTorqueB);
  }
}

//////////////////////////////////////////////////
bool BulletHingeJoint::SetHighStop(unsigned int /*_index*/,
                      const math::Angle &_angle)
{
  Joint::SetHighStop(0, _angle);
  if (this->bulletHinge)
  {
    // this function has additional parameters that we may one day
    // implement. Be warned that this function will reset them to default
    // settings
    this->bulletHinge->setLimit(this->bulletHinge->getLowerLimit(),
                                this->angleOffset + _angle.Radian());
    return true;
  }
  else
  {
    gzerr << "bulletHinge not yet created.\n";
    return false;
  }
}

//////////////////////////////////////////////////
bool BulletHingeJoint::SetLowStop(unsigned int /*_index*/,
                     const math::Angle &_angle)
{
  Joint::SetLowStop(0, _angle);
  if (this->bulletHinge)
  {
    // this function has additional parameters that we may one day
    // implement. Be warned that this function will reset them to default
    // settings
    this->bulletHinge->setLimit(this->angleOffset + _angle.Radian(),
                                this->bulletHinge->getUpperLimit());
    return true;
  }
  else
  {
    gzerr << "bulletHinge not yet created.\n";
    return false;
  }
}

//////////////////////////////////////////////////
math::Angle BulletHingeJoint::GetHighStop(unsigned int /*_index*/)
{
  math::Angle result;

  if (this->bulletHinge)
    result = this->bulletHinge->getUpperLimit();
  else
    gzerr << "Joint must be created before getting high stop\n";

  return result;
}

//////////////////////////////////////////////////
math::Angle BulletHingeJoint::GetLowStop(unsigned int /*_index*/)
{
  math::Angle result;
  if (this->bulletHinge)
    result = this->bulletHinge->getLowerLimit();
  else
    gzerr << "Joint must be created before getting low stop\n";

  return result;
}

//////////////////////////////////////////////////
math::Vector3 BulletHingeJoint::GetGlobalAxis(unsigned int /*_index*/) const
{
  math::Vector3 result = this->initialWorldAxis;

  if (this->bulletHinge)
  {
    // I have not verified the following math, though I based it on internal
    // bullet code at line 250 of btHingeConstraint.cpp
    btVector3 vec =
      bulletHinge->getRigidBodyA().getCenterOfMassTransform().getBasis() *
      bulletHinge->getFrameOffsetA().getBasis().getColumn(2);
    result = BulletTypes::ConvertVector3(vec);
  }

  return result;
}

//////////////////////////////////////////////////
bool BulletHingeJoint::SetParam(const std::string &_key,
    unsigned int _index,
    const boost::any &_value)
{
  if (_index >= this->GetAngleCount())
  {
    gzerr << "Invalid index [" << _index << "]" << std::endl;
    return false;
  }

  try
  {
    if (_key == "friction")
    {
      if (this->bulletHinge)
      {
        // enableAngularMotor takes max impulse as a parameter
        // instead of max force.
        // this means the friction will change when the step size changes.
        double dt = this->world->GetPhysicsEngine()->GetMaxStepSize();
        this->bulletHinge->enableAngularMotor(true, 0.0,
          dt * boost::any_cast<double>(_value));
      }
      else
      {
        gzerr << "Joint must be created before setting " << _key << std::endl;
        return false;
      }
    }
    else
    {
      return BulletJoint::SetParam(_key, _index, _value);
    }
  }
  catch(const boost::bad_any_cast &e)
  {
    gzerr << "SetParam(" << _key << ")"
          << " boost any_cast error:" << e.what()
          << std::endl;
    return false;
  }
  return true;
}

//////////////////////////////////////////////////
double BulletHingeJoint::GetParam(const std::string &_key, unsigned int _index)
{
  if (_index >= this->GetAngleCount())
  {
    gzerr << "Invalid index [" << _index << "]" << std::endl;
    return 0;
  }

  if (_key == "friction")
  {
    if (this->bulletHinge)
    {
      double dt = this->world->GetPhysicsEngine()->GetMaxStepSize();
      return this->bulletHinge->getMaxMotorImpulse() / dt;
    }
    else
    {
      gzerr << "Joint must be created before getting " << _key << std::endl;
      return 0.0;
    }
  }
  return BulletJoint::GetParam(_key, _index);
}<|MERGE_RESOLUTION|>--- conflicted
+++ resolved
@@ -236,13 +236,6 @@
     btHingeAccumulatedAngleConstraint* hinge =
       static_cast<btHingeAccumulatedAngleConstraint*>(this->bulletHinge);
     if (hinge)
-<<<<<<< HEAD
-      result = hinge->getAccumulatedHingeAngle();
-    else
-#else
-      result = this->bulletHinge->getHingeAngle();
-#endif
-=======
     {
       result = hinge->getAccumulatedHingeAngle();
     }
@@ -251,7 +244,6 @@
     {
       result = this->bulletHinge->getHingeAngle();
     }
->>>>>>> 518eb138
     result -= this->angleOffset;
   }
   return result;
