--- conflicted
+++ resolved
@@ -57,13 +57,8 @@
       /// \brief Set joint's anchor point
       public: void SetAnchor(int _index, const math::Vector3 &_anchor);
 
-<<<<<<< HEAD
-      // Documentation inherited.
-      public: virtual void Init();
-=======
       /// \brief Set joint damping, not yet implemented
       public: virtual void SetDamping(int _index, double _damping);
->>>>>>> d0ffe38b
 
       /// \brief Get the axis of rotation
       public: virtual math::Vector3 GetAxis(int /*_index*/) const
