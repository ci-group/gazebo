/*
 * Copyright (C) 2012-2014 Open Source Robotics Foundation
 *
 * Licensed under the Apache License, Version 2.0 (the "License");
 * you may not use this file except in compliance with the License.
 * You may obtain a copy of the License at
 *
 *     http://www.apache.org/licenses/LICENSE-2.0
 *
 * Unless required by applicable law or agreed to in writing, software
 * distributed under the License is distributed on an "AS IS" BASIS,
 * WITHOUT WARRANTIES OR CONDITIONS OF ANY KIND, either express or implied.
 * See the License for the specific language governing permissions and
 * limitations under the License.
 *
 */

#include "gazebo/common/Assert.hh"
#include "gazebo/common/Console.hh"
#include "gazebo/common/Exception.hh"

#include "gazebo/physics/bullet/BulletLink.hh"
#include "gazebo/physics/bullet/BulletPhysics.hh"
#include "gazebo/physics/bullet/BulletTypes.hh"
#include "gazebo/physics/bullet/BulletScrewJoint.hh"

namespace gazebo
{
  namespace physics
  {
    class btScrewConstraint : public btSliderConstraint
    {
      public: btScrewConstraint(btRigidBody &_rbA, btRigidBody &_rbB,
          const btTransform &_frameInA, const btTransform &_frameInB,
          bool _useLinearReferenceFrameA)
          : btSliderConstraint(_rbA, _rbB, _frameInA, _frameInB,
              _useLinearReferenceFrameA) {};

      public: btScrewConstraint(btRigidBody &_rbB,
          const btTransform &_frameInB, bool _useLinearReferenceFrameA)
          : btSliderConstraint(_rbB, _frameInB, _useLinearReferenceFrameA) {};

      public: virtual void getInfo1(btConstraintInfo1 *_info)
      {
        this->_getInfo1NonVirtual(_info);
      }

      public: virtual void getInfo2(btConstraintInfo2 *_info)
      {
        this->_getInfo2NonVirtual(
            _info,
            m_rbA.getCenterOfMassTransform(),
            m_rbB.getCenterOfMassTransform(),
            m_rbA.getLinearVelocity(),
            m_rbB.getLinearVelocity(),
            m_rbA.getInvMass(),
            m_rbB.getInvMass());
      }

      public: void _getInfo1NonVirtual(btConstraintInfo1* info);
      public: void _getInfo2NonVirtual(
          btConstraintInfo2* info,
          const btTransform& transA,
          const btTransform& transB,
          const btVector3& linVelA,
          const btVector3& linVelB,
          btScalar rbAinvMass,btScalar rbBinvMass);

      public: btScalar getLinearPosition();
      public: btScalar getAngularPosition();

      public: virtual void setThreadPitch(double _threadPitch)
      {
        this->threadPitch = _threadPitch;
      }

      public: virtual double getThreadPitch() const
      {
        return this->threadPitch;
      }

      private: double threadPitch;
    };
  }
}

using namespace gazebo;
using namespace physics;

//////////////////////////////////////////////////
BulletScrewJoint::BulletScrewJoint(btDynamicsWorld *_world, BasePtr _parent)
    : ScrewJoint<BulletJoint>(_parent), bulletScrew(NULL)
{
  GZ_ASSERT(_world, "bullet world pointer is NULL");
  this->bulletWorld = _world;
}

//////////////////////////////////////////////////
BulletScrewJoint::~BulletScrewJoint()
{
}

//////////////////////////////////////////////////
void BulletScrewJoint::Load(sdf::ElementPtr _sdf)
{
  ScrewJoint<BulletJoint>::Load(_sdf);
  this->SetThreadPitch(0, this->threadPitch);
}

//////////////////////////////////////////////////
math::Vector3 BulletScrewJoint::GetAnchor(unsigned int /*index*/) const
{
  gzerr << "BulletScrewJoint::GetAnchor not implemented, return 0 vector.\n";
  return math::Vector3();
}

//////////////////////////////////////////////////
void BulletScrewJoint::SetAnchor(unsigned int /*index*/,
    const math::Vector3 &/*_anchor*/)
{
  gzerr << "BulletScrewJoint::SetAnchor not implemented.\n";
}

//////////////////////////////////////////////////
void BulletScrewJoint::Init()
{
  ScrewJoint<BulletJoint>::Init();

  gzwarn << "Screw joint constraints are currently not enforced" << "\n";

  BulletLinkPtr bulletChildLink =
    boost::static_pointer_cast<BulletLink>(this->childLink);
  BulletLinkPtr bulletParentLink =
    boost::static_pointer_cast<BulletLink>(this->parentLink);

  // Get axis unit vector (expressed in world frame).
  math::Vector3 axis = this->initialWorldAxis;
  if (axis == math::Vector3::Zero)
  {
    gzerr << "axis must have non-zero length, resetting to 0 0 1\n";
    axis.Set(0, 0, 1);
  }

  // Local variables used to compute pivots and axes in body-fixed frames
  // for the parent and child links.
  math::Vector3 pivotParent, pivotChild, axisParent, axisChild;
  math::Pose pose;
  btTransform frameParent, frameChild;
  btVector3 axis2, axis3;

  // Initialize pivots to anchorPos, which is expressed in the
  // world coordinate frame.
  pivotParent = this->anchorPos;
  pivotChild = this->anchorPos;

  // Check if parentLink exists. If not, the parent will be the world.
  if (this->parentLink)
  {
    // Compute relative pose between joint anchor and CoG of parent link.
    pose = this->parentLink->GetWorldCoGPose();
    // Subtract CoG position from anchor position, both in world frame.
    pivotParent -= pose.pos;
    // Rotate pivot offset and axis into body-fixed frame of parent.
    pivotParent = pose.rot.RotateVectorReverse(pivotParent);
    frameParent.setOrigin(BulletTypes::ConvertVector3(pivotParent));
    axisParent = pose.rot.RotateVectorReverse(axis);
    axisParent = axisParent.Normalize();
    // The following math is based on btHingeConstraint.cpp:95-115
    btPlaneSpace1(BulletTypes::ConvertVector3(axisParent), axis2, axis3);
    frameParent.getBasis().setValue(
      axisParent.x, axis2.x(), axis3.x(),
      axisParent.y, axis2.y(), axis3.y(),
      axisParent.z, axis2.z(), axis3.z());
  }
  // Check if childLink exists. If not, the child will be the world.
  if (this->childLink)
  {
    // Compute relative pose between joint anchor and CoG of child link.
    pose = this->childLink->GetWorldCoGPose();
    // Subtract CoG position from anchor position, both in world frame.
    pivotChild -= pose.pos;
    // Rotate pivot offset and axis into body-fixed frame of child.
    pivotChild = pose.rot.RotateVectorReverse(pivotChild);
    frameChild.setOrigin(BulletTypes::ConvertVector3(pivotChild));
    axisChild = pose.rot.RotateVectorReverse(axis);
    axisChild = axisChild.Normalize();
    // The following math is based on btHingeConstraint.cpp:95-115
    btPlaneSpace1(BulletTypes::ConvertVector3(axisChild), axis2, axis3);
    frameChild.getBasis().setValue(
      axisChild.x, axis2.x(), axis3.x(),
      axisChild.y, axis2.y(), axis3.y(),
      axisChild.z, axis2.z(), axis3.z());
  }

  // If both links exist, then create a joint between the two links.
  if (bulletChildLink && bulletParentLink)
  {
    this->bulletScrew = new btScrewConstraint(
        *bulletParentLink->GetBulletLink(),
        *bulletChildLink->GetBulletLink(),
        frameParent, frameChild, true);
  }
  // If only the child exists, then create a joint between the child
  // and the world.
  else if (bulletChildLink)
  {
    this->bulletScrew = new btScrewConstraint(
        *bulletChildLink->GetBulletLink(), frameChild, true);
  }
  // If only the parent exists, then create a joint between the parent
  // and the world.
  else if (bulletParentLink)
  {
    this->bulletScrew = new btScrewConstraint(
        *bulletParentLink->GetBulletLink(), frameParent, true);
  }
  // Throw an error if no links are given.
  else
  {
    gzthrow("joint without links\n");
  }

  if (!this->bulletScrew)
    gzthrow("unable to create bullet screw joint\n");

  // Apply joint translation limits here.
  // TODO: velocity and effort limits.
  GZ_ASSERT(this->sdf != NULL, "Joint sdf member is NULL");
  sdf::ElementPtr limitElem;
  limitElem = this->sdf->GetElement("axis")->GetElement("limit");
  // joint limit is set on the revolute dof in sdf, but enforced
  // by linear dof in bullet.
  double upper = this->threadPitch*limitElem->Get<double>("upper");
  double lower = this->threadPitch*limitElem->Get<double>("lower");
  this->bulletScrew->setLowerLinLimit(std::min(lower, upper));
  this->bulletScrew->setUpperLinLimit(std::max(lower, upper));
  this->bulletScrew->setThreadPitch(this->threadPitch);

  this->constraint = this->bulletScrew;

  // Add the joint to the world
  GZ_ASSERT(this->bulletWorld, "bullet world pointer is NULL");
  this->bulletWorld->addConstraint(this->constraint);

  // Allows access to impulse
  this->constraint->enableFeedback(true);

  // Setup Joint force and torque feedback
  this->SetupJointFeedback();
}

//////////////////////////////////////////////////
double BulletScrewJoint::GetVelocity(unsigned int /*_index*/) const
{
  double result = 0;
  math::Vector3 globalAxis = this->GetGlobalAxis(0);
  if (this->childLink)
    result += globalAxis.Dot(this->childLink->GetWorldLinearVel());
  if (this->parentLink)
    result -= globalAxis.Dot(this->parentLink->GetWorldLinearVel());
  return result;
}

//////////////////////////////////////////////////
void BulletScrewJoint::SetVelocity(unsigned int _index, double _vel)
{
  math::Vector3 desiredVel;
  if (this->parentLink)
    desiredVel = this->parentLink->GetWorldLinearVel();
  desiredVel += _vel * this->GetGlobalAxis(_index);
  if (this->childLink)
    this->childLink->SetLinearVel(desiredVel);
}

//////////////////////////////////////////////////
void BulletScrewJoint::SetAxis(unsigned int /*_index*/,
    const math::Vector3 &_axis)
{
  // Note that _axis is given in a world frame,
  // but bullet uses a body-fixed frame
  if (!this->bulletScrew)
  {
    // this hasn't been initialized yet, store axis in initialWorldAxis
    math::Quaternion axisFrame = this->GetAxisFrame(0);
    this->initialWorldAxis = axisFrame.RotateVector(_axis);
  }
  else
  {
    gzerr << "SetAxis for existing joint is not implemented\n";
  }
}

//////////////////////////////////////////////////
void BulletScrewJoint::SetThreadPitch(unsigned int /*_index*/,
<<<<<<< HEAD
    double _threadPitch)
{
  this->threadPitch = _threadPitch;
=======
    double /*_threadPitch*/)
{
  gzerr << "Not implemented\n";
}

//////////////////////////////////////////////////
void BulletScrewJoint::SetThreadPitch(double /*_threadPitch*/)
{
  gzerr << "Not implemented\n";
}

//////////////////////////////////////////////////
double BulletScrewJoint::GetThreadPitch(unsigned int /*_index*/)
{
  return this->threadPitch;
}

//////////////////////////////////////////////////
double BulletScrewJoint::GetThreadPitch()
{
  return this->threadPitch;
}

//////////////////////////////////////////////////
void BulletScrewJoint::SetForceImpl(unsigned int /*_index*/, double /*_force*/)
{
  gzlog << "Not implemented\n";
>>>>>>> cff91c4d
}

//////////////////////////////////////////////////
void BulletScrewJoint::SetThreadPitch(double _threadPitch)
{
  this->threadPitch = _threadPitch;
}

//////////////////////////////////////////////////
double BulletScrewJoint::GetThreadPitch()
{
  double result = this->threadPitch;
  if (this->bulletScrew)
    result = this->bulletScrew->getThreadPitch();
  else
    gzwarn << "bulletScrew not created yet, returning cached threadPitch.\n";
  return result;
}

//////////////////////////////////////////////////
double BulletScrewJoint::GetThreadPitch(unsigned int /*_index*/)
{
  double result = this->threadPitch;
  if (this->bulletScrew)
    result = this->bulletScrew->getThreadPitch();
  else
    gzwarn << "bulletScrew not created yet, returning cached threadPitch.\n";
  return result;
}

//////////////////////////////////////////////////
void BulletScrewJoint::SetForceImpl(unsigned int /*_index*/, double /*_force*/)
{
  gzlog << "Not implemented\n";
}

//////////////////////////////////////////////////
void BulletScrewJoint::SetMaxForce(unsigned int /*_index*/, double _force)
{
  if (this->bulletScrew)
    this->bulletScrew->setMaxLinMotorForce(_force);
  else
    gzerr << "bulletScrew not created yet\n";
}

//////////////////////////////////////////////////
double BulletScrewJoint::GetMaxForce(unsigned int /*index*/)
{
  double result = 0;
  if (this->bulletScrew)
    result = this->bulletScrew->getMaxLinMotorForce();
  else
    gzerr << "bulletScrew not created yet\n";
  return result;
}

//////////////////////////////////////////////////
math::Vector3 BulletScrewJoint::GetGlobalAxis(unsigned int /*_index*/) const
{
  math::Vector3 result = this->initialWorldAxis;
  if (this->bulletScrew)
  {
    // bullet uses x-axis for slider
    btVector3 vec =
      this->bulletScrew->getRigidBodyA().getCenterOfMassTransform().getBasis()
      * this->bulletScrew->getFrameOffsetA().getBasis().getColumn(0);
    result = BulletTypes::ConvertVector3(vec);
  }
  else
    gzwarn << "bulletScrew does not exist, returning fake axis\n";
  return result;
}

//////////////////////////////////////////////////
math::Angle BulletScrewJoint::GetAngleImpl(unsigned int _index) const
{
  math::Angle result;
  if (this->bulletScrew)
  {
    if (_index == 0)
    {
      // angular position
      result = this->bulletScrew->getAngularPosition();
    }
    else if (_index == 1)
    {
      // linear position
      result = this->bulletScrew->getLinearPosition();
    }
  }
  else
    gzerr << "bulletScrew not created yet\n";
  return result;
}

//////////////////////////////////////////////////
double BulletScrewJoint::GetAttribute(
  const std::string &_key, unsigned int _index)
{
  if (_key  == "thread_pitch")
    return this->threadPitch;
  else
    return BulletJoint::GetAttribute(_key, _index);
}

//////////////////////////////////////////////////
btScalar btScrewConstraint::getAngularPosition()
{
  this->calculateTransforms(
    m_rbA.getCenterOfMassTransform(), m_rbB.getCenterOfMassTransform());
  const btVector3 axisA0 = m_calculatedTransformA.getBasis().getColumn(1);
  const btVector3 axisA1 = m_calculatedTransformA.getBasis().getColumn(2);
  const btVector3 axisB0 = m_calculatedTransformB.getBasis().getColumn(1);
  return btAtan2(axisB0.dot(axisA1), axisB0.dot(axisA0));  
}

//////////////////////////////////////////////////
btScalar btScrewConstraint::getLinearPosition()
{
  this->calculateTransforms(
    m_rbA.getCenterOfMassTransform(), m_rbB.getCenterOfMassTransform());
  return this->m_depth[0];
}

//////////////////////////////////////////////////
void btScrewConstraint::_getInfo2NonVirtual(
    btConstraintInfo2* info,
    const btTransform& transA,
    const btTransform& transB,
    const btVector3& linVelA,
    const btVector3& linVelB,
    btScalar rbAinvMass,btScalar rbBinvMass)
{
  ///TODO set up screw constraints;
  const btTransform& trA = getCalculatedTransformA();
  const btTransform& trB = getCalculatedTransformB();
  
  btAssert(!m_useSolveConstraintObsolete);
  int i, s = info->rowskip;
  
  btScalar signFact = m_useLinearReferenceFrameA ? btScalar(1.0f) : btScalar(-1.0f);
  
  // difference between frames in WCS
  btVector3 ofs = trB.getOrigin() - trA.getOrigin();
  // now get weight factors depending on masses
  btScalar miA = rbAinvMass;
  btScalar miB = rbBinvMass;
  bool hasStaticBody = (miA < SIMD_EPSILON) || (miB < SIMD_EPSILON);
  btScalar miS = miA + miB;
  btScalar factA, factB;
  if(miS > btScalar(0.f))
  {
    factA = miB / miS;
  }
  else 
  {
    factA = btScalar(0.5f);
  }
  factB = btScalar(1.0f) - factA;
  btVector3 ax1, p, q;
  btVector3 ax1A = trA.getBasis().getColumn(0);
  btVector3 ax1B = trB.getBasis().getColumn(0);
  if(m_useOffsetForConstraintFrame)
  {
    // get the desired direction of slider axis
    // as weighted sum of X-orthos of frameA and frameB in WCS
    ax1 = ax1A * factA + ax1B * factB;
    ax1.normalize();
    // construct two orthos to slider axis
    btPlaneSpace1 (ax1, p, q);
  }
  else
  { // old way - use frameA
    ax1 = trA.getBasis().getColumn(0);
    // get 2 orthos to slider axis (Y, Z)
    p = trA.getBasis().getColumn(1);
    q = trA.getBasis().getColumn(2);
  }
  // make rotations around these orthos equal
  // the slider axis should be the only unconstrained
  // rotational axis, the angular velocity of the two bodies perpendicular to
  // the slider axis should be equal. thus the constraint equations are
  //    p*w1 - p*w2 = 0
  //    q*w1 - q*w2 = 0
  // where p and q are unit vectors normal to the slider axis, and w1 and w2
  // are the angular velocity vectors of the two bodies.
  info->m_J1angularAxis[0] = p[0];
  info->m_J1angularAxis[1] = p[1];
  info->m_J1angularAxis[2] = p[2];
  info->m_J1angularAxis[s+0] = q[0];
  info->m_J1angularAxis[s+1] = q[1];
  info->m_J1angularAxis[s+2] = q[2];

  info->m_J2angularAxis[0] = -p[0];
  info->m_J2angularAxis[1] = -p[1];
  info->m_J2angularAxis[2] = -p[2];
  info->m_J2angularAxis[s+0] = -q[0];
  info->m_J2angularAxis[s+1] = -q[1];
  info->m_J2angularAxis[s+2] = -q[2];
  // compute the right hand side of the constraint equation. set relative
  // body velocities along p and q to bring the slider back into alignment.
  // if ax1A,ax1B are the unit length slider axes as computed from bodyA and
  // bodyB, we need to rotate both bodies along the axis u = (ax1 x ax2).
  // if "theta" is the angle between ax1 and ax2, we need an angular velocity
  // along u to cover angle erp*theta in one step :
  //   |angular_velocity| = angle/time = erp*theta / stepsize
  //                      = (erp*fps) * theta
  //    angular_velocity  = |angular_velocity| * (ax1 x ax2) / |ax1 x ax2|
  //                      = (erp*fps) * theta * (ax1 x ax2) / sin(theta)
  // ...as ax1 and ax2 are unit length. if theta is smallish,
  // theta ~= sin(theta), so
  //    angular_velocity  = (erp*fps) * (ax1 x ax2)
  // ax1 x ax2 is in the plane space of ax1, so we project the angular
  // velocity to p and q to find the right hand side.
//  btScalar k = info->fps * info->erp * getSoftnessOrthoAng();
  btScalar currERP = (m_flags & BT_SLIDER_FLAGS_ERP_ORTANG) ? m_softnessOrthoAng : m_softnessOrthoAng * info->erp;
  btScalar k = info->fps * currERP;

  btVector3 u = ax1A.cross(ax1B);
  info->m_constraintError[0] = k * u.dot(p);
  info->m_constraintError[s] = k * u.dot(q);
  if(m_flags & BT_SLIDER_FLAGS_CFM_ORTANG)
  {
    info->cfm[0] = m_cfmOrthoAng;
    info->cfm[s] = m_cfmOrthoAng;
  }

  int nrow = 1; // last filled row
  int srow;
  btScalar limit_err;
  int limit;
  int powered;

  // next two rows. 
  // we want: velA + wA x relA == velB + wB x relB ... but this would
  // result in three equations, so we project along two orthos to the slider axis

  btTransform bodyA_trans = transA;
  btTransform bodyB_trans = transB;
  nrow++;
  int s2 = nrow * s;
  nrow++;
  int s3 = nrow * s;
  btVector3 tmpA(0,0,0), tmpB(0,0,0), relA(0,0,0), relB(0,0,0), c(0,0,0);
  if(m_useOffsetForConstraintFrame)
  {
    // get vector from bodyB to frameB in WCS
    relB = trB.getOrigin() - bodyB_trans.getOrigin();
    // get its projection to slider axis
    btVector3 projB = ax1 * relB.dot(ax1);
    // get vector directed from bodyB to slider axis (and orthogonal to it)
    btVector3 orthoB = relB - projB;
    // same for bodyA
    relA = trA.getOrigin() - bodyA_trans.getOrigin();
    btVector3 projA = ax1 * relA.dot(ax1);
    btVector3 orthoA = relA - projA;
    // get desired offset between frames A and B along slider axis
    btScalar sliderOffs = m_linPos - m_depth[0];
    // desired vector from projection of center of bodyA to projection of center of bodyB to slider axis
    btVector3 totalDist = projA + ax1 * sliderOffs - projB;
    // get offset vectors relA and relB
    relA = orthoA + totalDist * factA;
    relB = orthoB - totalDist * factB;
    // now choose average ortho to slider axis
    p = orthoB * factA + orthoA * factB;
    btScalar len2 = p.length2();
    if(len2 > SIMD_EPSILON)
    {
      p /= btSqrt(len2);
    }
    else
    {
      p = trA.getBasis().getColumn(1);
    }
    // make one more ortho
    q = ax1.cross(p);
    // fill two rows
    tmpA = relA.cross(p);
    tmpB = relB.cross(p);
    for (i=0; i<3; i++) info->m_J1angularAxis[s2+i] = tmpA[i];
    for (i=0; i<3; i++) info->m_J2angularAxis[s2+i] = -tmpB[i];
    tmpA = relA.cross(q);
    tmpB = relB.cross(q);
    if(hasStaticBody && getSolveAngLimit())
    { // to make constraint between static and dynamic objects more rigid
      // remove wA (or wB) from equation if angular limit is hit
      tmpB *= factB;
      tmpA *= factA;
    }
    for (i=0; i<3; i++) info->m_J1angularAxis[s3+i] = tmpA[i];
    for (i=0; i<3; i++) info->m_J2angularAxis[s3+i] = -tmpB[i];
    for (i=0; i<3; i++) info->m_J1linearAxis[s2+i] = p[i];
    for (i=0; i<3; i++) info->m_J1linearAxis[s3+i] = q[i];
    for (i=0; i<3; i++) info->m_J2linearAxis[s2+i] = -p[i];
    for (i=0; i<3; i++) info->m_J2linearAxis[s3+i] = -q[i];
  }
  else
  {  // old way - maybe incorrect if bodies are not on the slider axis
    // see discussion "Bug in slider constraint" http://bulletphysics.org/Bullet/phpBB3/viewtopic.php?f=9&t=4024&start=0
    c = bodyB_trans.getOrigin() - bodyA_trans.getOrigin();
    btVector3 tmp = c.cross(p);
    for (i=0; i<3; i++) info->m_J1angularAxis[s2+i] = factA*tmp[i];
    for (i=0; i<3; i++) info->m_J2angularAxis[s2+i] = factB*tmp[i];
    tmp = c.cross(q);
    for (i=0; i<3; i++) info->m_J1angularAxis[s3+i] = factA*tmp[i];
    for (i=0; i<3; i++) info->m_J2angularAxis[s3+i] = factB*tmp[i];

    for (i=0; i<3; i++) info->m_J1linearAxis[s2+i] = p[i];
    for (i=0; i<3; i++) info->m_J1linearAxis[s3+i] = q[i];
    for (i=0; i<3; i++) info->m_J2linearAxis[s2+i] = -p[i];
    for (i=0; i<3; i++) info->m_J2linearAxis[s3+i] = -q[i];
  }
  // compute two elements of right hand side

  //  k = info->fps * info->erp * getSoftnessOrthoLin();
  currERP = (m_flags & BT_SLIDER_FLAGS_ERP_ORTLIN) ? m_softnessOrthoLin : m_softnessOrthoLin * info->erp;
  k = info->fps * currERP;

  btScalar rhs = k * p.dot(ofs);
  info->m_constraintError[s2] = rhs;
  rhs = k * q.dot(ofs);
  info->m_constraintError[s3] = rhs;
  if(m_flags & BT_SLIDER_FLAGS_CFM_ORTLIN)
  {
    info->cfm[s2] = m_cfmOrthoLin;
    info->cfm[s3] = m_cfmOrthoLin;
  }

  // notes: below enforces
  // joint limit
  // powered joint
  // rotation along slider axis

  // check linear limits
  limit_err = btScalar(0.0);
  limit = 0;
  if(getSolveLinLimit())
  {
    limit_err = getLinDepth() *  signFact;
    limit = (limit_err > btScalar(0.0)) ? 2 : 1;
  }
  powered = 0;
  if(getPoweredLinMotor())
  {
    powered = 1;
  }
  // if the slider has joint limits or motor, add in the extra row
  if (limit || powered) 
  {
    nrow++;
    srow = nrow * info->rowskip;
    info->m_J1linearAxis[srow+0] = ax1[0];
    info->m_J1linearAxis[srow+1] = ax1[1];
    info->m_J1linearAxis[srow+2] = ax1[2];
    info->m_J2linearAxis[srow+0] = -ax1[0];
    info->m_J2linearAxis[srow+1] = -ax1[1];
    info->m_J2linearAxis[srow+2] = -ax1[2];
    // linear torque decoupling step:
    //
    // we have to be careful that the linear constraint forces (+/- ax1) applied to the two bodies
    // do not create a torque couple. in other words, the points that the
    // constraint force is applied at must lie along the same ax1 axis.
    // a torque couple will result in limited slider-jointed free
    // bodies from gaining angular momentum.
    if(m_useOffsetForConstraintFrame)
    {
      // this is needed only when bodyA and bodyB are both dynamic.
      if(!hasStaticBody)
      {
        tmpA = relA.cross(ax1);
        tmpB = relB.cross(ax1);
        info->m_J1angularAxis[srow+0] = tmpA[0];
        info->m_J1angularAxis[srow+1] = tmpA[1];
        info->m_J1angularAxis[srow+2] = tmpA[2];
        info->m_J2angularAxis[srow+0] = -tmpB[0];
        info->m_J2angularAxis[srow+1] = -tmpB[1];
        info->m_J2angularAxis[srow+2] = -tmpB[2];
      }
    }
    else
    { // The old way. May be incorrect if bodies are not on the slider axis
      btVector3 ltd;  // Linear Torque Decoupling vector (a torque)
      ltd = c.cross(ax1);
      info->m_J1angularAxis[srow+0] = factA*ltd[0];
      info->m_J1angularAxis[srow+1] = factA*ltd[1];
      info->m_J1angularAxis[srow+2] = factA*ltd[2];
      info->m_J2angularAxis[srow+0] = factB*ltd[0];
      info->m_J2angularAxis[srow+1] = factB*ltd[1];
      info->m_J2angularAxis[srow+2] = factB*ltd[2];
    }
    // right-hand part
    btScalar lostop = getLowerLinLimit();
    btScalar histop = getUpperLinLimit();
    if(limit && (lostop == histop))
    {  // the joint motor is ineffective
      powered = 0;
    }
    info->m_constraintError[srow] = 0.;
    info->m_lowerLimit[srow] = 0.;
    info->m_upperLimit[srow] = 0.;
    currERP = (m_flags & BT_SLIDER_FLAGS_ERP_LIMLIN) ? m_softnessLimLin : info->erp;
    if(powered)
    {
      if(m_flags & BT_SLIDER_FLAGS_CFM_DIRLIN)
      {
        info->cfm[srow] = m_cfmDirLin;
      }
      btScalar tag_vel = getTargetLinMotorVelocity();
      btScalar mot_fact = getMotorFactor(m_linPos, m_lowerLinLimit, m_upperLinLimit, tag_vel, info->fps * currERP);
      info->m_constraintError[srow] -= signFact * mot_fact * getTargetLinMotorVelocity();
      info->m_lowerLimit[srow] += -getMaxLinMotorForce() * info->fps;
      info->m_upperLimit[srow] += getMaxLinMotorForce() * info->fps;
    }
    if(limit)
    {
      k = info->fps * currERP;
      info->m_constraintError[srow] += k * limit_err;
      if(m_flags & BT_SLIDER_FLAGS_CFM_LIMLIN)
      {
        info->cfm[srow] = m_cfmLimLin;
      }
      if(lostop == histop) 
      {  // limited low and high simultaneously
        info->m_lowerLimit[srow] = -SIMD_INFINITY;
        info->m_upperLimit[srow] = SIMD_INFINITY;
      }
      else if(limit == 1) 
      { // low limit
        info->m_lowerLimit[srow] = -SIMD_INFINITY;
        info->m_upperLimit[srow] = 0;
      }
      else 
      { // high limit
        info->m_lowerLimit[srow] = 0;
        info->m_upperLimit[srow] = SIMD_INFINITY;
      }
      // bounce (we'll use slider parameter abs(1.0 - m_dampingLimLin) for that)
      btScalar bounce = btFabs(btScalar(1.0) - getDampingLimLin());
      if(bounce > btScalar(0.0))
      {
        btScalar vel = linVelA.dot(ax1);
        vel -= linVelB.dot(ax1);
        vel *= signFact;
        // only apply bounce if the velocity is incoming, and if the
        // resulting c[] exceeds what we already have.
        if(limit == 1)
        {  // low limit
          if(vel < 0)
          {
            btScalar newc = -bounce * vel;
            if (newc > info->m_constraintError[srow])
            {
              info->m_constraintError[srow] = newc;
            }
          }
        }
        else
        { // high limit - all those computations are reversed
          if(vel > 0)
          {
            btScalar newc = -bounce * vel;
            if(newc < info->m_constraintError[srow]) 
            {
              info->m_constraintError[srow] = newc;
            }
          }
        }
      }
      info->m_constraintError[srow] *= getSoftnessLimLin();
    } // if(limit)
  } // if linear limit

  // printf("tp: %f\n", this->threadPitch);

  // check angular limits
  limit_err = btScalar(0.0);
  limit = 0;
  if(getSolveAngLimit())
  {
    limit_err = getAngDepth();
    limit = (limit_err > btScalar(0.0)) ? 1 : 2;
  }
  // if the slider has joint limits, add in the extra row
  powered = 0;
  if(getPoweredAngMotor())
  {
    powered = 1;
  }
  if(limit || powered) 
  {
    nrow++;
    srow = nrow * info->rowskip;
    info->m_J1linearAxis[srow+0] = -ax1[0];
    info->m_J1linearAxis[srow+1] = -ax1[1];
    info->m_J1linearAxis[srow+2] = -ax1[2];

    info->m_J1angularAxis[srow+0] = ax1[0] * this->threadPitch;
    info->m_J1angularAxis[srow+1] = ax1[1] * this->threadPitch;
    info->m_J1angularAxis[srow+2] = ax1[2] * this->threadPitch;

    info->m_J2linearAxis[srow+0] = ax1[0];
    info->m_J2linearAxis[srow+1] = ax1[1];
    info->m_J2linearAxis[srow+2] = ax1[2];

    info->m_J2angularAxis[srow+0] = -ax1[0] * this->threadPitch;
    info->m_J2angularAxis[srow+1] = -ax1[1] * this->threadPitch;
    info->m_J2angularAxis[srow+2] = -ax1[2] * this->threadPitch;

    return;

    btScalar lostop = getLowerAngLimit();
    btScalar histop = getUpperAngLimit();
    if(limit && (lostop == histop))
    {  // the joint motor is ineffective
      powered = 0;
    }
    currERP = (m_flags & BT_SLIDER_FLAGS_ERP_LIMANG) ? m_softnessLimAng : info->erp;
    if(powered)
    {
      if(m_flags & BT_SLIDER_FLAGS_CFM_DIRANG)
      {
        info->cfm[srow] = m_cfmDirAng;
      }
      btScalar mot_fact = getMotorFactor(m_angPos, m_lowerAngLimit, m_upperAngLimit, getTargetAngMotorVelocity(), info->fps * currERP);
      info->m_constraintError[srow] = mot_fact * getTargetAngMotorVelocity();
      info->m_lowerLimit[srow] = -getMaxAngMotorForce() * info->fps;
      info->m_upperLimit[srow] = getMaxAngMotorForce() * info->fps;
    }
    if(limit)
    {
      k = info->fps * currERP;
      info->m_constraintError[srow] += k * limit_err;
      if(m_flags & BT_SLIDER_FLAGS_CFM_LIMANG)
      {
        info->cfm[srow] = m_cfmLimAng;
      }
      if(lostop == histop) 
      {
        // limited low and high simultaneously
        info->m_lowerLimit[srow] = -SIMD_INFINITY;
        info->m_upperLimit[srow] = SIMD_INFINITY;
      }
      else if(limit == 1) 
      { // low limit
        info->m_lowerLimit[srow] = 0;
        info->m_upperLimit[srow] = SIMD_INFINITY;
      }
      else 
      { // high limit
        info->m_lowerLimit[srow] = -SIMD_INFINITY;
        info->m_upperLimit[srow] = 0;
      }
      // bounce (we'll use slider parameter abs(1.0 - m_dampingLimAng) for that)
      btScalar bounce = btFabs(btScalar(1.0) - getDampingLimAng());
      if(bounce > btScalar(0.0))
      {
        btScalar vel = m_rbA.getAngularVelocity().dot(ax1);
        vel -= m_rbB.getAngularVelocity().dot(ax1);
        // only apply bounce if the velocity is incoming, and if the
        // resulting c[] exceeds what we already have.
        if(limit == 1)
        {  // low limit
          if(vel < 0)
          {
            btScalar newc = -bounce * vel;
            if(newc > info->m_constraintError[srow])
            {
              info->m_constraintError[srow] = newc;
            }
          }
        }
        else
        {  // high limit - all those computations are reversed
          if(vel > 0)
          {
            btScalar newc = -bounce * vel;
            if(newc < info->m_constraintError[srow])
            {
              info->m_constraintError[srow] = newc;
            }
          }
        }
      }
      info->m_constraintError[srow] *= getSoftnessLimAng();
    } // if(limit)
  } // if angular limit or powered
}

//////////////////////////////////////////////////
void btScrewConstraint::_getInfo1NonVirtual(btConstraintInfo1* info)
{

  // info->m_numConstraintRows = 6; // Fixed 2 linear + 2 angular + 1 limit (even if not used)
  // info->nub = 0; 

  if (m_useSolveConstraintObsolete)
  {
    info->m_numConstraintRows = 0;
    info->nub = 0;
  }
  else
  {
    info->m_numConstraintRows = 4; // Fixed 2 linear + 2 angular
    info->nub = 2; 
    //prepare constraint
    calculateTransforms(m_rbA.getCenterOfMassTransform(),m_rbB.getCenterOfMassTransform());
    testLinLimits();
    if(getSolveLinLimit() || getPoweredLinMotor())
    {
      info->m_numConstraintRows++; // limit 3rd linear as well
      info->nub--; 
    }
    // angular constraint is now the screw constraint, always active
    // testAngLimits();
    {
      const btVector3 axisA0 = m_calculatedTransformA.getBasis().getColumn(1);
      const btVector3 axisA1 = m_calculatedTransformA.getBasis().getColumn(2);
      const btVector3 axisB0 = m_calculatedTransformB.getBasis().getColumn(1);
      //  btScalar rot = btAtan2Fast(axisB0.dot(axisA1), axisB0.dot(axisA0));  
      btScalar rot = btAtan2(axisB0.dot(axisA1), axisB0.dot(axisA0));  
      rot = btAdjustAngleToLimits(rot, m_lowerAngLimit, m_upperAngLimit);
      m_angPos = rot;
      if(rot < m_lowerAngLimit)
      {
        m_angDepth = rot - m_lowerAngLimit;
        m_solveAngLim = true;
      } 
      else if(rot > m_upperAngLimit)
      {
        m_angDepth = rot - m_upperAngLimit;
        m_solveAngLim = true;
      }
    }
    // if(getSolveAngLimit() || getPoweredAngMotor())
    {
      info->m_numConstraintRows++; // limit 3rd angular as well
      info->nub--; 
    }
  }
  // printf("m: %d\n", info->m_numConstraintRows);
}
<|MERGE_RESOLUTION|>--- conflicted
+++ resolved
@@ -14,6 +14,10 @@
  * limitations under the License.
  *
  */
+/* Desc: A bullet screw or primastic joint
+ * Author: Nate Koenig
+ * Date: 13 Oct 2009
+ */
 
 #include "gazebo/common/Assert.hh"
 #include "gazebo/common/Console.hh"
@@ -24,66 +28,6 @@
 #include "gazebo/physics/bullet/BulletTypes.hh"
 #include "gazebo/physics/bullet/BulletScrewJoint.hh"
 
-namespace gazebo
-{
-  namespace physics
-  {
-    class btScrewConstraint : public btSliderConstraint
-    {
-      public: btScrewConstraint(btRigidBody &_rbA, btRigidBody &_rbB,
-          const btTransform &_frameInA, const btTransform &_frameInB,
-          bool _useLinearReferenceFrameA)
-          : btSliderConstraint(_rbA, _rbB, _frameInA, _frameInB,
-              _useLinearReferenceFrameA) {};
-
-      public: btScrewConstraint(btRigidBody &_rbB,
-          const btTransform &_frameInB, bool _useLinearReferenceFrameA)
-          : btSliderConstraint(_rbB, _frameInB, _useLinearReferenceFrameA) {};
-
-      public: virtual void getInfo1(btConstraintInfo1 *_info)
-      {
-        this->_getInfo1NonVirtual(_info);
-      }
-
-      public: virtual void getInfo2(btConstraintInfo2 *_info)
-      {
-        this->_getInfo2NonVirtual(
-            _info,
-            m_rbA.getCenterOfMassTransform(),
-            m_rbB.getCenterOfMassTransform(),
-            m_rbA.getLinearVelocity(),
-            m_rbB.getLinearVelocity(),
-            m_rbA.getInvMass(),
-            m_rbB.getInvMass());
-      }
-
-      public: void _getInfo1NonVirtual(btConstraintInfo1* info);
-      public: void _getInfo2NonVirtual(
-          btConstraintInfo2* info,
-          const btTransform& transA,
-          const btTransform& transB,
-          const btVector3& linVelA,
-          const btVector3& linVelB,
-          btScalar rbAinvMass,btScalar rbBinvMass);
-
-      public: btScalar getLinearPosition();
-      public: btScalar getAngularPosition();
-
-      public: virtual void setThreadPitch(double _threadPitch)
-      {
-        this->threadPitch = _threadPitch;
-      }
-
-      public: virtual double getThreadPitch() const
-      {
-        return this->threadPitch;
-      }
-
-      private: double threadPitch;
-    };
-  }
-}
-
 using namespace gazebo;
 using namespace physics;
 
@@ -133,44 +77,25 @@
   BulletLinkPtr bulletParentLink =
     boost::static_pointer_cast<BulletLink>(this->parentLink);
 
-  // Get axis unit vector (expressed in world frame).
-  math::Vector3 axis = this->initialWorldAxis;
-  if (axis == math::Vector3::Zero)
-  {
-    gzerr << "axis must have non-zero length, resetting to 0 0 1\n";
-    axis.Set(0, 0, 1);
-  }
-
-  // Local variables used to compute pivots and axes in body-fixed frames
-  // for the parent and child links.
-  math::Vector3 pivotParent, pivotChild, axisParent, axisChild;
+
+  btTransform frame1, frame2;
+  frame1 = btTransform::getIdentity();
+  frame2 = btTransform::getIdentity();
+
+  math::Vector3 pivotA, pivotB;
   math::Pose pose;
-  btTransform frameParent, frameChild;
-  btVector3 axis2, axis3;
-
-  // Initialize pivots to anchorPos, which is expressed in the
-  // world coordinate frame.
-  pivotParent = this->anchorPos;
-  pivotChild = this->anchorPos;
-
+
+  pivotA = this->anchorPos;
+  pivotB = this->anchorPos;
   // Check if parentLink exists. If not, the parent will be the world.
   if (this->parentLink)
   {
     // Compute relative pose between joint anchor and CoG of parent link.
     pose = this->parentLink->GetWorldCoGPose();
     // Subtract CoG position from anchor position, both in world frame.
-    pivotParent -= pose.pos;
+    pivotA -= pose.pos;
     // Rotate pivot offset and axis into body-fixed frame of parent.
-    pivotParent = pose.rot.RotateVectorReverse(pivotParent);
-    frameParent.setOrigin(BulletTypes::ConvertVector3(pivotParent));
-    axisParent = pose.rot.RotateVectorReverse(axis);
-    axisParent = axisParent.Normalize();
-    // The following math is based on btHingeConstraint.cpp:95-115
-    btPlaneSpace1(BulletTypes::ConvertVector3(axisParent), axis2, axis3);
-    frameParent.getBasis().setValue(
-      axisParent.x, axis2.x(), axis3.x(),
-      axisParent.y, axis2.y(), axis3.y(),
-      axisParent.z, axis2.z(), axis3.z());
+    pivotA = pose.rot.RotateVectorReverse(pivotA);
   }
   // Check if childLink exists. If not, the child will be the world.
   if (this->childLink)
@@ -178,63 +103,44 @@
     // Compute relative pose between joint anchor and CoG of child link.
     pose = this->childLink->GetWorldCoGPose();
     // Subtract CoG position from anchor position, both in world frame.
-    pivotChild -= pose.pos;
+    pivotB -= pose.pos;
     // Rotate pivot offset and axis into body-fixed frame of child.
-    pivotChild = pose.rot.RotateVectorReverse(pivotChild);
-    frameChild.setOrigin(BulletTypes::ConvertVector3(pivotChild));
-    axisChild = pose.rot.RotateVectorReverse(axis);
-    axisChild = axisChild.Normalize();
-    // The following math is based on btHingeConstraint.cpp:95-115
-    btPlaneSpace1(BulletTypes::ConvertVector3(axisChild), axis2, axis3);
-    frameChild.getBasis().setValue(
-      axisChild.x, axis2.x(), axis3.x(),
-      axisChild.y, axis2.y(), axis3.y(),
-      axisChild.z, axis2.z(), axis3.z());
-  }
+    pivotB = pose.rot.RotateVectorReverse(pivotB);
+  }
+
+  frame1.setOrigin(btVector3(pivotA.x, pivotA.y, pivotA.z));
+  frame2.setOrigin(btVector3(pivotB.x, pivotB.y, pivotB.z));
+
+  frame1.getBasis().setEulerZYX(0, M_PI*0.5, 0);
+  frame2.getBasis().setEulerZYX(0, M_PI*0.5, 0);
 
   // If both links exist, then create a joint between the two links.
   if (bulletChildLink && bulletParentLink)
   {
-    this->bulletScrew = new btScrewConstraint(
+    this->bulletScrew = new btSliderConstraint(
         *bulletParentLink->GetBulletLink(),
         *bulletChildLink->GetBulletLink(),
-        frameParent, frameChild, true);
+        frame1, frame2, true);
   }
   // If only the child exists, then create a joint between the child
   // and the world.
   else if (bulletChildLink)
   {
-    this->bulletScrew = new btScrewConstraint(
-        *bulletChildLink->GetBulletLink(), frameChild, true);
+    this->bulletScrew = new btSliderConstraint(
+        *bulletChildLink->GetBulletLink(), frame2, true);
   }
   // If only the parent exists, then create a joint between the parent
   // and the world.
   else if (bulletParentLink)
   {
-    this->bulletScrew = new btScrewConstraint(
-        *bulletParentLink->GetBulletLink(), frameParent, true);
+    this->bulletScrew = new btSliderConstraint(
+        *bulletParentLink->GetBulletLink(), frame1, true);
   }
   // Throw an error if no links are given.
   else
   {
     gzthrow("joint without links\n");
   }
-
-  if (!this->bulletScrew)
-    gzthrow("unable to create bullet screw joint\n");
-
-  // Apply joint translation limits here.
-  // TODO: velocity and effort limits.
-  GZ_ASSERT(this->sdf != NULL, "Joint sdf member is NULL");
-  sdf::ElementPtr limitElem;
-  limitElem = this->sdf->GetElement("axis")->GetElement("limit");
-  // joint limit is set on the revolute dof in sdf, but enforced
-  // by linear dof in bullet.
-  double upper = this->threadPitch*limitElem->Get<double>("upper");
-  double lower = this->threadPitch*limitElem->Get<double>("lower");
-  this->bulletScrew->setLowerLinLimit(std::min(lower, upper));
-  this->bulletScrew->setUpperLinLimit(std::max(lower, upper));
-  this->bulletScrew->setThreadPitch(this->threadPitch);
 
   this->constraint = this->bulletScrew;
 
@@ -253,716 +159,129 @@
 double BulletScrewJoint::GetVelocity(unsigned int /*_index*/) const
 {
   double result = 0;
-  math::Vector3 globalAxis = this->GetGlobalAxis(0);
-  if (this->childLink)
-    result += globalAxis.Dot(this->childLink->GetWorldLinearVel());
-  if (this->parentLink)
-    result -= globalAxis.Dot(this->parentLink->GetWorldLinearVel());
-  return result;
-}
-
-//////////////////////////////////////////////////
-void BulletScrewJoint::SetVelocity(unsigned int _index, double _vel)
-{
-  math::Vector3 desiredVel;
-  if (this->parentLink)
-    desiredVel = this->parentLink->GetWorldLinearVel();
-  desiredVel += _vel * this->GetGlobalAxis(_index);
-  if (this->childLink)
-    this->childLink->SetLinearVel(desiredVel);
+  if (this->bulletScrew)
+    result = this->bulletScrew->getTargetLinMotorVelocity();
+  return result;
+}
+
+//////////////////////////////////////////////////
+void BulletScrewJoint::SetVelocity(unsigned int /*_index*/, double _angle)
+{
+  if (this->bulletScrew)
+    this->bulletScrew->setTargetLinMotorVelocity(_angle);
 }
 
 //////////////////////////////////////////////////
 void BulletScrewJoint::SetAxis(unsigned int /*_index*/,
-    const math::Vector3 &_axis)
-{
-  // Note that _axis is given in a world frame,
-  // but bullet uses a body-fixed frame
-  if (!this->bulletScrew)
-  {
-    // this hasn't been initialized yet, store axis in initialWorldAxis
-    math::Quaternion axisFrame = this->GetAxisFrame(0);
-    this->initialWorldAxis = axisFrame.RotateVector(_axis);
+    const math::Vector3 &/*_axis*/)
+{
+  gzerr << "Not implemented in bullet\n";
+}
+
+//////////////////////////////////////////////////
+void BulletScrewJoint::SetThreadPitch(unsigned int /*_index*/,
+    double /*_threadPitch*/)
+{
+  gzerr << "Not implemented\n";
+}
+
+//////////////////////////////////////////////////
+void BulletScrewJoint::SetThreadPitch(double /*_threadPitch*/)
+{
+  gzerr << "Not implemented\n";
+}
+
+//////////////////////////////////////////////////
+double BulletScrewJoint::GetThreadPitch(unsigned int /*_index*/)
+{
+  return this->threadPitch;
+}
+
+//////////////////////////////////////////////////
+double BulletScrewJoint::GetThreadPitch()
+{
+  return this->threadPitch;
+}
+
+//////////////////////////////////////////////////
+void BulletScrewJoint::SetForceImpl(unsigned int /*_index*/, double /*_force*/)
+{
+  gzlog << "Not implemented\n";
+}
+
+//////////////////////////////////////////////////
+void BulletScrewJoint::SetHighStop(unsigned int /*_index*/,
+    const math::Angle &_angle)
+{
+  if (this->bulletScrew)
+    this->bulletScrew->setUpperLinLimit(_angle.Radian());
+}
+
+//////////////////////////////////////////////////
+void BulletScrewJoint::SetLowStop(unsigned int /*_index*/,
+    const math::Angle &_angle)
+{
+  if (this->bulletScrew)
+    this->bulletScrew->setLowerLinLimit(_angle.Radian());
+}
+
+//////////////////////////////////////////////////
+math::Angle BulletScrewJoint::GetHighStop(unsigned int /*_index*/)
+{
+  math::Angle result;
+  if (this->bulletScrew)
+    result = this->bulletScrew->getUpperLinLimit();
+  return result;
+}
+
+//////////////////////////////////////////////////
+math::Angle BulletScrewJoint::GetLowStop(unsigned int /*_index*/)
+{
+  math::Angle result;
+  if (this->bulletScrew)
+    result = this->bulletScrew->getLowerLinLimit();
+  return result;
+}
+
+//////////////////////////////////////////////////
+void BulletScrewJoint::SetMaxForce(unsigned int /*_index*/, double _force)
+{
+  if (this->bulletScrew)
+    this->bulletScrew->setMaxLinMotorForce(_force);
+}
+
+//////////////////////////////////////////////////
+double BulletScrewJoint::GetMaxForce(unsigned int /*index*/)
+{
+  double result = 0;
+  if (this->bulletScrew)
+    result = this->bulletScrew->getMaxLinMotorForce();
+  return result;
+}
+
+//////////////////////////////////////////////////
+math::Vector3 BulletScrewJoint::GetGlobalAxis(unsigned int /*_index*/) const
+{
+  math::Vector3 result;
+  if (this->bulletScrew)
+  {
+    // I have not verified the following math, though I based it on internal
+    // bullet code at line 250 of btHingeConstraint.cpp
+    btVector3 vec =
+      this->bulletScrew->getRigidBodyA().getCenterOfMassTransform().getBasis() *
+      this->bulletScrew->getFrameOffsetA().getBasis().getColumn(2);
+    result = BulletTypes::ConvertVector3(vec);
   }
   else
-  {
-    gzerr << "SetAxis for existing joint is not implemented\n";
-  }
-}
-
-//////////////////////////////////////////////////
-void BulletScrewJoint::SetThreadPitch(unsigned int /*_index*/,
-<<<<<<< HEAD
-    double _threadPitch)
-{
-  this->threadPitch = _threadPitch;
-=======
-    double /*_threadPitch*/)
-{
-  gzerr << "Not implemented\n";
-}
-
-//////////////////////////////////////////////////
-void BulletScrewJoint::SetThreadPitch(double /*_threadPitch*/)
-{
-  gzerr << "Not implemented\n";
-}
-
-//////////////////////////////////////////////////
-double BulletScrewJoint::GetThreadPitch(unsigned int /*_index*/)
-{
-  return this->threadPitch;
-}
-
-//////////////////////////////////////////////////
-double BulletScrewJoint::GetThreadPitch()
-{
-  return this->threadPitch;
-}
-
-//////////////////////////////////////////////////
-void BulletScrewJoint::SetForceImpl(unsigned int /*_index*/, double /*_force*/)
-{
-  gzlog << "Not implemented\n";
->>>>>>> cff91c4d
-}
-
-//////////////////////////////////////////////////
-void BulletScrewJoint::SetThreadPitch(double _threadPitch)
-{
-  this->threadPitch = _threadPitch;
-}
-
-//////////////////////////////////////////////////
-double BulletScrewJoint::GetThreadPitch()
-{
-  double result = this->threadPitch;
-  if (this->bulletScrew)
-    result = this->bulletScrew->getThreadPitch();
-  else
-    gzwarn << "bulletScrew not created yet, returning cached threadPitch.\n";
-  return result;
-}
-
-//////////////////////////////////////////////////
-double BulletScrewJoint::GetThreadPitch(unsigned int /*_index*/)
-{
-  double result = this->threadPitch;
-  if (this->bulletScrew)
-    result = this->bulletScrew->getThreadPitch();
-  else
-    gzwarn << "bulletScrew not created yet, returning cached threadPitch.\n";
-  return result;
-}
-
-//////////////////////////////////////////////////
-void BulletScrewJoint::SetForceImpl(unsigned int /*_index*/, double /*_force*/)
-{
-  gzlog << "Not implemented\n";
-}
-
-//////////////////////////////////////////////////
-void BulletScrewJoint::SetMaxForce(unsigned int /*_index*/, double _force)
-{
-  if (this->bulletScrew)
-    this->bulletScrew->setMaxLinMotorForce(_force);
-  else
-    gzerr << "bulletScrew not created yet\n";
-}
-
-//////////////////////////////////////////////////
-double BulletScrewJoint::GetMaxForce(unsigned int /*index*/)
-{
-  double result = 0;
-  if (this->bulletScrew)
-    result = this->bulletScrew->getMaxLinMotorForce();
-  else
-    gzerr << "bulletScrew not created yet\n";
-  return result;
-}
-
-//////////////////////////////////////////////////
-math::Vector3 BulletScrewJoint::GetGlobalAxis(unsigned int /*_index*/) const
-{
-  math::Vector3 result = this->initialWorldAxis;
-  if (this->bulletScrew)
-  {
-    // bullet uses x-axis for slider
-    btVector3 vec =
-      this->bulletScrew->getRigidBodyA().getCenterOfMassTransform().getBasis()
-      * this->bulletScrew->getFrameOffsetA().getBasis().getColumn(0);
-    result = BulletTypes::ConvertVector3(vec);
-  }
-  else
-    gzwarn << "bulletScrew does not exist, returning fake axis\n";
-  return result;
-}
-
-//////////////////////////////////////////////////
-math::Angle BulletScrewJoint::GetAngleImpl(unsigned int _index) const
+    gzwarn << "bulletHinge does not exist, returning fake axis\n";
+  return result;
+}
+
+//////////////////////////////////////////////////
+math::Angle BulletScrewJoint::GetAngleImpl(unsigned int /*_index*/) const
 {
   math::Angle result;
   if (this->bulletScrew)
-  {
-    if (_index == 0)
-    {
-      // angular position
-      result = this->bulletScrew->getAngularPosition();
-    }
-    else if (_index == 1)
-    {
-      // linear position
-      result = this->bulletScrew->getLinearPosition();
-    }
-  }
-  else
-    gzerr << "bulletScrew not created yet\n";
-  return result;
-}
-
-//////////////////////////////////////////////////
-double BulletScrewJoint::GetAttribute(
-  const std::string &_key, unsigned int _index)
-{
-  if (_key  == "thread_pitch")
-    return this->threadPitch;
-  else
-    return BulletJoint::GetAttribute(_key, _index);
-}
-
-//////////////////////////////////////////////////
-btScalar btScrewConstraint::getAngularPosition()
-{
-  this->calculateTransforms(
-    m_rbA.getCenterOfMassTransform(), m_rbB.getCenterOfMassTransform());
-  const btVector3 axisA0 = m_calculatedTransformA.getBasis().getColumn(1);
-  const btVector3 axisA1 = m_calculatedTransformA.getBasis().getColumn(2);
-  const btVector3 axisB0 = m_calculatedTransformB.getBasis().getColumn(1);
-  return btAtan2(axisB0.dot(axisA1), axisB0.dot(axisA0));  
-}
-
-//////////////////////////////////////////////////
-btScalar btScrewConstraint::getLinearPosition()
-{
-  this->calculateTransforms(
-    m_rbA.getCenterOfMassTransform(), m_rbB.getCenterOfMassTransform());
-  return this->m_depth[0];
-}
-
-//////////////////////////////////////////////////
-void btScrewConstraint::_getInfo2NonVirtual(
-    btConstraintInfo2* info,
-    const btTransform& transA,
-    const btTransform& transB,
-    const btVector3& linVelA,
-    const btVector3& linVelB,
-    btScalar rbAinvMass,btScalar rbBinvMass)
-{
-  ///TODO set up screw constraints;
-  const btTransform& trA = getCalculatedTransformA();
-  const btTransform& trB = getCalculatedTransformB();
-  
-  btAssert(!m_useSolveConstraintObsolete);
-  int i, s = info->rowskip;
-  
-  btScalar signFact = m_useLinearReferenceFrameA ? btScalar(1.0f) : btScalar(-1.0f);
-  
-  // difference between frames in WCS
-  btVector3 ofs = trB.getOrigin() - trA.getOrigin();
-  // now get weight factors depending on masses
-  btScalar miA = rbAinvMass;
-  btScalar miB = rbBinvMass;
-  bool hasStaticBody = (miA < SIMD_EPSILON) || (miB < SIMD_EPSILON);
-  btScalar miS = miA + miB;
-  btScalar factA, factB;
-  if(miS > btScalar(0.f))
-  {
-    factA = miB / miS;
-  }
-  else 
-  {
-    factA = btScalar(0.5f);
-  }
-  factB = btScalar(1.0f) - factA;
-  btVector3 ax1, p, q;
-  btVector3 ax1A = trA.getBasis().getColumn(0);
-  btVector3 ax1B = trB.getBasis().getColumn(0);
-  if(m_useOffsetForConstraintFrame)
-  {
-    // get the desired direction of slider axis
-    // as weighted sum of X-orthos of frameA and frameB in WCS
-    ax1 = ax1A * factA + ax1B * factB;
-    ax1.normalize();
-    // construct two orthos to slider axis
-    btPlaneSpace1 (ax1, p, q);
-  }
-  else
-  { // old way - use frameA
-    ax1 = trA.getBasis().getColumn(0);
-    // get 2 orthos to slider axis (Y, Z)
-    p = trA.getBasis().getColumn(1);
-    q = trA.getBasis().getColumn(2);
-  }
-  // make rotations around these orthos equal
-  // the slider axis should be the only unconstrained
-  // rotational axis, the angular velocity of the two bodies perpendicular to
-  // the slider axis should be equal. thus the constraint equations are
-  //    p*w1 - p*w2 = 0
-  //    q*w1 - q*w2 = 0
-  // where p and q are unit vectors normal to the slider axis, and w1 and w2
-  // are the angular velocity vectors of the two bodies.
-  info->m_J1angularAxis[0] = p[0];
-  info->m_J1angularAxis[1] = p[1];
-  info->m_J1angularAxis[2] = p[2];
-  info->m_J1angularAxis[s+0] = q[0];
-  info->m_J1angularAxis[s+1] = q[1];
-  info->m_J1angularAxis[s+2] = q[2];
-
-  info->m_J2angularAxis[0] = -p[0];
-  info->m_J2angularAxis[1] = -p[1];
-  info->m_J2angularAxis[2] = -p[2];
-  info->m_J2angularAxis[s+0] = -q[0];
-  info->m_J2angularAxis[s+1] = -q[1];
-  info->m_J2angularAxis[s+2] = -q[2];
-  // compute the right hand side of the constraint equation. set relative
-  // body velocities along p and q to bring the slider back into alignment.
-  // if ax1A,ax1B are the unit length slider axes as computed from bodyA and
-  // bodyB, we need to rotate both bodies along the axis u = (ax1 x ax2).
-  // if "theta" is the angle between ax1 and ax2, we need an angular velocity
-  // along u to cover angle erp*theta in one step :
-  //   |angular_velocity| = angle/time = erp*theta / stepsize
-  //                      = (erp*fps) * theta
-  //    angular_velocity  = |angular_velocity| * (ax1 x ax2) / |ax1 x ax2|
-  //                      = (erp*fps) * theta * (ax1 x ax2) / sin(theta)
-  // ...as ax1 and ax2 are unit length. if theta is smallish,
-  // theta ~= sin(theta), so
-  //    angular_velocity  = (erp*fps) * (ax1 x ax2)
-  // ax1 x ax2 is in the plane space of ax1, so we project the angular
-  // velocity to p and q to find the right hand side.
-//  btScalar k = info->fps * info->erp * getSoftnessOrthoAng();
-  btScalar currERP = (m_flags & BT_SLIDER_FLAGS_ERP_ORTANG) ? m_softnessOrthoAng : m_softnessOrthoAng * info->erp;
-  btScalar k = info->fps * currERP;
-
-  btVector3 u = ax1A.cross(ax1B);
-  info->m_constraintError[0] = k * u.dot(p);
-  info->m_constraintError[s] = k * u.dot(q);
-  if(m_flags & BT_SLIDER_FLAGS_CFM_ORTANG)
-  {
-    info->cfm[0] = m_cfmOrthoAng;
-    info->cfm[s] = m_cfmOrthoAng;
-  }
-
-  int nrow = 1; // last filled row
-  int srow;
-  btScalar limit_err;
-  int limit;
-  int powered;
-
-  // next two rows. 
-  // we want: velA + wA x relA == velB + wB x relB ... but this would
-  // result in three equations, so we project along two orthos to the slider axis
-
-  btTransform bodyA_trans = transA;
-  btTransform bodyB_trans = transB;
-  nrow++;
-  int s2 = nrow * s;
-  nrow++;
-  int s3 = nrow * s;
-  btVector3 tmpA(0,0,0), tmpB(0,0,0), relA(0,0,0), relB(0,0,0), c(0,0,0);
-  if(m_useOffsetForConstraintFrame)
-  {
-    // get vector from bodyB to frameB in WCS
-    relB = trB.getOrigin() - bodyB_trans.getOrigin();
-    // get its projection to slider axis
-    btVector3 projB = ax1 * relB.dot(ax1);
-    // get vector directed from bodyB to slider axis (and orthogonal to it)
-    btVector3 orthoB = relB - projB;
-    // same for bodyA
-    relA = trA.getOrigin() - bodyA_trans.getOrigin();
-    btVector3 projA = ax1 * relA.dot(ax1);
-    btVector3 orthoA = relA - projA;
-    // get desired offset between frames A and B along slider axis
-    btScalar sliderOffs = m_linPos - m_depth[0];
-    // desired vector from projection of center of bodyA to projection of center of bodyB to slider axis
-    btVector3 totalDist = projA + ax1 * sliderOffs - projB;
-    // get offset vectors relA and relB
-    relA = orthoA + totalDist * factA;
-    relB = orthoB - totalDist * factB;
-    // now choose average ortho to slider axis
-    p = orthoB * factA + orthoA * factB;
-    btScalar len2 = p.length2();
-    if(len2 > SIMD_EPSILON)
-    {
-      p /= btSqrt(len2);
-    }
-    else
-    {
-      p = trA.getBasis().getColumn(1);
-    }
-    // make one more ortho
-    q = ax1.cross(p);
-    // fill two rows
-    tmpA = relA.cross(p);
-    tmpB = relB.cross(p);
-    for (i=0; i<3; i++) info->m_J1angularAxis[s2+i] = tmpA[i];
-    for (i=0; i<3; i++) info->m_J2angularAxis[s2+i] = -tmpB[i];
-    tmpA = relA.cross(q);
-    tmpB = relB.cross(q);
-    if(hasStaticBody && getSolveAngLimit())
-    { // to make constraint between static and dynamic objects more rigid
-      // remove wA (or wB) from equation if angular limit is hit
-      tmpB *= factB;
-      tmpA *= factA;
-    }
-    for (i=0; i<3; i++) info->m_J1angularAxis[s3+i] = tmpA[i];
-    for (i=0; i<3; i++) info->m_J2angularAxis[s3+i] = -tmpB[i];
-    for (i=0; i<3; i++) info->m_J1linearAxis[s2+i] = p[i];
-    for (i=0; i<3; i++) info->m_J1linearAxis[s3+i] = q[i];
-    for (i=0; i<3; i++) info->m_J2linearAxis[s2+i] = -p[i];
-    for (i=0; i<3; i++) info->m_J2linearAxis[s3+i] = -q[i];
-  }
-  else
-  {  // old way - maybe incorrect if bodies are not on the slider axis
-    // see discussion "Bug in slider constraint" http://bulletphysics.org/Bullet/phpBB3/viewtopic.php?f=9&t=4024&start=0
-    c = bodyB_trans.getOrigin() - bodyA_trans.getOrigin();
-    btVector3 tmp = c.cross(p);
-    for (i=0; i<3; i++) info->m_J1angularAxis[s2+i] = factA*tmp[i];
-    for (i=0; i<3; i++) info->m_J2angularAxis[s2+i] = factB*tmp[i];
-    tmp = c.cross(q);
-    for (i=0; i<3; i++) info->m_J1angularAxis[s3+i] = factA*tmp[i];
-    for (i=0; i<3; i++) info->m_J2angularAxis[s3+i] = factB*tmp[i];
-
-    for (i=0; i<3; i++) info->m_J1linearAxis[s2+i] = p[i];
-    for (i=0; i<3; i++) info->m_J1linearAxis[s3+i] = q[i];
-    for (i=0; i<3; i++) info->m_J2linearAxis[s2+i] = -p[i];
-    for (i=0; i<3; i++) info->m_J2linearAxis[s3+i] = -q[i];
-  }
-  // compute two elements of right hand side
-
-  //  k = info->fps * info->erp * getSoftnessOrthoLin();
-  currERP = (m_flags & BT_SLIDER_FLAGS_ERP_ORTLIN) ? m_softnessOrthoLin : m_softnessOrthoLin * info->erp;
-  k = info->fps * currERP;
-
-  btScalar rhs = k * p.dot(ofs);
-  info->m_constraintError[s2] = rhs;
-  rhs = k * q.dot(ofs);
-  info->m_constraintError[s3] = rhs;
-  if(m_flags & BT_SLIDER_FLAGS_CFM_ORTLIN)
-  {
-    info->cfm[s2] = m_cfmOrthoLin;
-    info->cfm[s3] = m_cfmOrthoLin;
-  }
-
-  // notes: below enforces
-  // joint limit
-  // powered joint
-  // rotation along slider axis
-
-  // check linear limits
-  limit_err = btScalar(0.0);
-  limit = 0;
-  if(getSolveLinLimit())
-  {
-    limit_err = getLinDepth() *  signFact;
-    limit = (limit_err > btScalar(0.0)) ? 2 : 1;
-  }
-  powered = 0;
-  if(getPoweredLinMotor())
-  {
-    powered = 1;
-  }
-  // if the slider has joint limits or motor, add in the extra row
-  if (limit || powered) 
-  {
-    nrow++;
-    srow = nrow * info->rowskip;
-    info->m_J1linearAxis[srow+0] = ax1[0];
-    info->m_J1linearAxis[srow+1] = ax1[1];
-    info->m_J1linearAxis[srow+2] = ax1[2];
-    info->m_J2linearAxis[srow+0] = -ax1[0];
-    info->m_J2linearAxis[srow+1] = -ax1[1];
-    info->m_J2linearAxis[srow+2] = -ax1[2];
-    // linear torque decoupling step:
-    //
-    // we have to be careful that the linear constraint forces (+/- ax1) applied to the two bodies
-    // do not create a torque couple. in other words, the points that the
-    // constraint force is applied at must lie along the same ax1 axis.
-    // a torque couple will result in limited slider-jointed free
-    // bodies from gaining angular momentum.
-    if(m_useOffsetForConstraintFrame)
-    {
-      // this is needed only when bodyA and bodyB are both dynamic.
-      if(!hasStaticBody)
-      {
-        tmpA = relA.cross(ax1);
-        tmpB = relB.cross(ax1);
-        info->m_J1angularAxis[srow+0] = tmpA[0];
-        info->m_J1angularAxis[srow+1] = tmpA[1];
-        info->m_J1angularAxis[srow+2] = tmpA[2];
-        info->m_J2angularAxis[srow+0] = -tmpB[0];
-        info->m_J2angularAxis[srow+1] = -tmpB[1];
-        info->m_J2angularAxis[srow+2] = -tmpB[2];
-      }
-    }
-    else
-    { // The old way. May be incorrect if bodies are not on the slider axis
-      btVector3 ltd;  // Linear Torque Decoupling vector (a torque)
-      ltd = c.cross(ax1);
-      info->m_J1angularAxis[srow+0] = factA*ltd[0];
-      info->m_J1angularAxis[srow+1] = factA*ltd[1];
-      info->m_J1angularAxis[srow+2] = factA*ltd[2];
-      info->m_J2angularAxis[srow+0] = factB*ltd[0];
-      info->m_J2angularAxis[srow+1] = factB*ltd[1];
-      info->m_J2angularAxis[srow+2] = factB*ltd[2];
-    }
-    // right-hand part
-    btScalar lostop = getLowerLinLimit();
-    btScalar histop = getUpperLinLimit();
-    if(limit && (lostop == histop))
-    {  // the joint motor is ineffective
-      powered = 0;
-    }
-    info->m_constraintError[srow] = 0.;
-    info->m_lowerLimit[srow] = 0.;
-    info->m_upperLimit[srow] = 0.;
-    currERP = (m_flags & BT_SLIDER_FLAGS_ERP_LIMLIN) ? m_softnessLimLin : info->erp;
-    if(powered)
-    {
-      if(m_flags & BT_SLIDER_FLAGS_CFM_DIRLIN)
-      {
-        info->cfm[srow] = m_cfmDirLin;
-      }
-      btScalar tag_vel = getTargetLinMotorVelocity();
-      btScalar mot_fact = getMotorFactor(m_linPos, m_lowerLinLimit, m_upperLinLimit, tag_vel, info->fps * currERP);
-      info->m_constraintError[srow] -= signFact * mot_fact * getTargetLinMotorVelocity();
-      info->m_lowerLimit[srow] += -getMaxLinMotorForce() * info->fps;
-      info->m_upperLimit[srow] += getMaxLinMotorForce() * info->fps;
-    }
-    if(limit)
-    {
-      k = info->fps * currERP;
-      info->m_constraintError[srow] += k * limit_err;
-      if(m_flags & BT_SLIDER_FLAGS_CFM_LIMLIN)
-      {
-        info->cfm[srow] = m_cfmLimLin;
-      }
-      if(lostop == histop) 
-      {  // limited low and high simultaneously
-        info->m_lowerLimit[srow] = -SIMD_INFINITY;
-        info->m_upperLimit[srow] = SIMD_INFINITY;
-      }
-      else if(limit == 1) 
-      { // low limit
-        info->m_lowerLimit[srow] = -SIMD_INFINITY;
-        info->m_upperLimit[srow] = 0;
-      }
-      else 
-      { // high limit
-        info->m_lowerLimit[srow] = 0;
-        info->m_upperLimit[srow] = SIMD_INFINITY;
-      }
-      // bounce (we'll use slider parameter abs(1.0 - m_dampingLimLin) for that)
-      btScalar bounce = btFabs(btScalar(1.0) - getDampingLimLin());
-      if(bounce > btScalar(0.0))
-      {
-        btScalar vel = linVelA.dot(ax1);
-        vel -= linVelB.dot(ax1);
-        vel *= signFact;
-        // only apply bounce if the velocity is incoming, and if the
-        // resulting c[] exceeds what we already have.
-        if(limit == 1)
-        {  // low limit
-          if(vel < 0)
-          {
-            btScalar newc = -bounce * vel;
-            if (newc > info->m_constraintError[srow])
-            {
-              info->m_constraintError[srow] = newc;
-            }
-          }
-        }
-        else
-        { // high limit - all those computations are reversed
-          if(vel > 0)
-          {
-            btScalar newc = -bounce * vel;
-            if(newc < info->m_constraintError[srow]) 
-            {
-              info->m_constraintError[srow] = newc;
-            }
-          }
-        }
-      }
-      info->m_constraintError[srow] *= getSoftnessLimLin();
-    } // if(limit)
-  } // if linear limit
-
-  // printf("tp: %f\n", this->threadPitch);
-
-  // check angular limits
-  limit_err = btScalar(0.0);
-  limit = 0;
-  if(getSolveAngLimit())
-  {
-    limit_err = getAngDepth();
-    limit = (limit_err > btScalar(0.0)) ? 1 : 2;
-  }
-  // if the slider has joint limits, add in the extra row
-  powered = 0;
-  if(getPoweredAngMotor())
-  {
-    powered = 1;
-  }
-  if(limit || powered) 
-  {
-    nrow++;
-    srow = nrow * info->rowskip;
-    info->m_J1linearAxis[srow+0] = -ax1[0];
-    info->m_J1linearAxis[srow+1] = -ax1[1];
-    info->m_J1linearAxis[srow+2] = -ax1[2];
-
-    info->m_J1angularAxis[srow+0] = ax1[0] * this->threadPitch;
-    info->m_J1angularAxis[srow+1] = ax1[1] * this->threadPitch;
-    info->m_J1angularAxis[srow+2] = ax1[2] * this->threadPitch;
-
-    info->m_J2linearAxis[srow+0] = ax1[0];
-    info->m_J2linearAxis[srow+1] = ax1[1];
-    info->m_J2linearAxis[srow+2] = ax1[2];
-
-    info->m_J2angularAxis[srow+0] = -ax1[0] * this->threadPitch;
-    info->m_J2angularAxis[srow+1] = -ax1[1] * this->threadPitch;
-    info->m_J2angularAxis[srow+2] = -ax1[2] * this->threadPitch;
-
-    return;
-
-    btScalar lostop = getLowerAngLimit();
-    btScalar histop = getUpperAngLimit();
-    if(limit && (lostop == histop))
-    {  // the joint motor is ineffective
-      powered = 0;
-    }
-    currERP = (m_flags & BT_SLIDER_FLAGS_ERP_LIMANG) ? m_softnessLimAng : info->erp;
-    if(powered)
-    {
-      if(m_flags & BT_SLIDER_FLAGS_CFM_DIRANG)
-      {
-        info->cfm[srow] = m_cfmDirAng;
-      }
-      btScalar mot_fact = getMotorFactor(m_angPos, m_lowerAngLimit, m_upperAngLimit, getTargetAngMotorVelocity(), info->fps * currERP);
-      info->m_constraintError[srow] = mot_fact * getTargetAngMotorVelocity();
-      info->m_lowerLimit[srow] = -getMaxAngMotorForce() * info->fps;
-      info->m_upperLimit[srow] = getMaxAngMotorForce() * info->fps;
-    }
-    if(limit)
-    {
-      k = info->fps * currERP;
-      info->m_constraintError[srow] += k * limit_err;
-      if(m_flags & BT_SLIDER_FLAGS_CFM_LIMANG)
-      {
-        info->cfm[srow] = m_cfmLimAng;
-      }
-      if(lostop == histop) 
-      {
-        // limited low and high simultaneously
-        info->m_lowerLimit[srow] = -SIMD_INFINITY;
-        info->m_upperLimit[srow] = SIMD_INFINITY;
-      }
-      else if(limit == 1) 
-      { // low limit
-        info->m_lowerLimit[srow] = 0;
-        info->m_upperLimit[srow] = SIMD_INFINITY;
-      }
-      else 
-      { // high limit
-        info->m_lowerLimit[srow] = -SIMD_INFINITY;
-        info->m_upperLimit[srow] = 0;
-      }
-      // bounce (we'll use slider parameter abs(1.0 - m_dampingLimAng) for that)
-      btScalar bounce = btFabs(btScalar(1.0) - getDampingLimAng());
-      if(bounce > btScalar(0.0))
-      {
-        btScalar vel = m_rbA.getAngularVelocity().dot(ax1);
-        vel -= m_rbB.getAngularVelocity().dot(ax1);
-        // only apply bounce if the velocity is incoming, and if the
-        // resulting c[] exceeds what we already have.
-        if(limit == 1)
-        {  // low limit
-          if(vel < 0)
-          {
-            btScalar newc = -bounce * vel;
-            if(newc > info->m_constraintError[srow])
-            {
-              info->m_constraintError[srow] = newc;
-            }
-          }
-        }
-        else
-        {  // high limit - all those computations are reversed
-          if(vel > 0)
-          {
-            btScalar newc = -bounce * vel;
-            if(newc < info->m_constraintError[srow])
-            {
-              info->m_constraintError[srow] = newc;
-            }
-          }
-        }
-      }
-      info->m_constraintError[srow] *= getSoftnessLimAng();
-    } // if(limit)
-  } // if angular limit or powered
-}
-
-//////////////////////////////////////////////////
-void btScrewConstraint::_getInfo1NonVirtual(btConstraintInfo1* info)
-{
-
-  // info->m_numConstraintRows = 6; // Fixed 2 linear + 2 angular + 1 limit (even if not used)
-  // info->nub = 0; 
-
-  if (m_useSolveConstraintObsolete)
-  {
-    info->m_numConstraintRows = 0;
-    info->nub = 0;
-  }
-  else
-  {
-    info->m_numConstraintRows = 4; // Fixed 2 linear + 2 angular
-    info->nub = 2; 
-    //prepare constraint
-    calculateTransforms(m_rbA.getCenterOfMassTransform(),m_rbB.getCenterOfMassTransform());
-    testLinLimits();
-    if(getSolveLinLimit() || getPoweredLinMotor())
-    {
-      info->m_numConstraintRows++; // limit 3rd linear as well
-      info->nub--; 
-    }
-    // angular constraint is now the screw constraint, always active
-    // testAngLimits();
-    {
-      const btVector3 axisA0 = m_calculatedTransformA.getBasis().getColumn(1);
-      const btVector3 axisA1 = m_calculatedTransformA.getBasis().getColumn(2);
-      const btVector3 axisB0 = m_calculatedTransformB.getBasis().getColumn(1);
-      //  btScalar rot = btAtan2Fast(axisB0.dot(axisA1), axisB0.dot(axisA0));  
-      btScalar rot = btAtan2(axisB0.dot(axisA1), axisB0.dot(axisA0));  
-      rot = btAdjustAngleToLimits(rot, m_lowerAngLimit, m_upperAngLimit);
-      m_angPos = rot;
-      if(rot < m_lowerAngLimit)
-      {
-        m_angDepth = rot - m_lowerAngLimit;
-        m_solveAngLim = true;
-      } 
-      else if(rot > m_upperAngLimit)
-      {
-        m_angDepth = rot - m_upperAngLimit;
-        m_solveAngLim = true;
-      }
-    }
-    // if(getSolveAngLimit() || getPoweredAngMotor())
-    {
-      info->m_numConstraintRows++; // limit 3rd angular as well
-      info->nub--; 
-    }
-  }
-  // printf("m: %d\n", info->m_numConstraintRows);
-}
+    result = this->bulletScrew->getLinearPos();
+  return result;
+}