--- conflicted
+++ resolved
@@ -400,14 +400,10 @@
     physicsMsg.set_contact_surface_layer(
       boost::any_cast<double>(this->GetParam("contact_surface_layer")));
 
-<<<<<<< HEAD
     physicsMsg.mutable_gravity()->CopyFrom(
-        msgs::Convert(this->GetGravity().Ign()));
-=======
-    physicsMsg.mutable_gravity()->CopyFrom(msgs::Convert(this->GetGravity()));
+      msgs::Convert(this->GetGravity().Ign()));
     physicsMsg.mutable_magnetic_field()->CopyFrom(
         msgs::Convert(this->MagneticField()));
->>>>>>> 9dd45e6e
     physicsMsg.set_real_time_update_rate(this->realTimeUpdateRate);
     physicsMsg.set_real_time_factor(this->targetRealTimeFactor);
     physicsMsg.set_max_step_size(this->maxStepSize);
