--- conflicted
+++ resolved
@@ -205,16 +205,9 @@
 }
 
 //////////////////////////////////////////////////
-<<<<<<< HEAD
-bool ContactCallback(btManifoldPoint &/*_cp*/,
-    const btCollisionObjectWrapper * /*_obj0*/, int /*_partId0*/,
-    int /*_index0*/, const btCollisionObjectWrapper * /*_obj1*/,
-    int /*_partId1*/, int /*_index1*/)
-=======
 bool ContactCallback(btManifoldPoint &_cp,
     const btCollisionObjectWrapper *_obj0, int /*_partId0*/, int /*_index0*/,
     const btCollisionObjectWrapper *_obj1, int /*_partId1*/, int /*_index1*/)
->>>>>>> db047e8d
 {
   _cp.m_combinedFriction = std::min(_obj1->m_collisionObject->getFriction(),
     _obj0->m_collisionObject->getFriction());
