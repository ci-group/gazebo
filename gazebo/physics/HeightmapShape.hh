/*
 * Copyright 2012 Open Source Robotics Foundation
 *
 * Licensed under the Apache License, Version 2.0 (the "License");
 * you may not use this file except in compliance with the License.
 * You may obtain a copy of the License at
 *
 *     http://www.apache.org/licenses/LICENSE-2.0
 *
 * Unless required by applicable law or agreed to in writing, software
 * distributed under the License is distributed on an "AS IS" BASIS,
 * WITHOUT WARRANTIES OR CONDITIONS OF ANY KIND, either express or implied.
 * See the License for the specific language governing permissions and
 * limitations under the License.
 *
*/
/* Desc: Heightmap shape
 * Author: Nate Koenig, Andrew Howard
 * Date: 8 May 2003
 */

#ifndef _HEIGHTMAPSHAPE_HH_
#define _HEIGHTMAPSHAPE_HH_

#include <string>
#include <vector>

#include "gazebo/common/Image.hh"
#include "gazebo/math/Vector3.hh"
#include "gazebo/transport/TransportTypes.hh"
#include "gazebo/physics/PhysicsTypes.hh"
#include "gazebo/physics/Shape.hh"

namespace gazebo
{
  namespace physics
  {
    /// \addtogroup gazebo_physics
    /// \{

    /// \class HeightmapShape HeightmapShape.hh physics/physics.hh
    /// \brief HeightmapShape collision shape builds a heightmap from
    /// an image.  The supplied image must be square with
    /// N*N+1 pixels per side, where N is an integer.
    class HeightmapShape : public Shape
    {
      /// \brief Constructor.
      /// \param[in] _parent Parent Collision object.
      public: explicit HeightmapShape(CollisionPtr _parent);

      /// \brief Destructor.
      public: virtual ~HeightmapShape();

      /// \brief Load the heightmap.
      /// \param[in] _sdf SDF value to load from.
      public: virtual void Load(sdf::ElementPtr _sdf);

      /// \brief Initialize the heightmap.
      public: virtual void Init();

      /// \brief Set the scale of the heightmap shape.
      /// \param[in] _scale Scale to set the heightmap shape to.
      public: virtual void SetScale(const math::Vector3 &_scale);

      /// \brief Get the URI of the heightmap image.
      /// \return The heightmap image URI.
      public: std::string GetURI() const;

      /// \brief Get the size in meters.
      /// \return The size in meters.
      public: math::Vector3 GetSize() const;

      /// \brief Get the origin in world coordinate frame.
      /// \return The origin in world coordinate frame.
      public: math::Vector3 GetPos() const;

      /// \brief Return the number of vertices, which equals the size of the
      /// image used to load the heightmap.
      /// \return math::Vector2i, result.x = width,
      /// result.y = length/height.
      public: math::Vector2i GetVertexCount() const;

      /// \brief Get a height at a position.
      /// \param[in] _x X position.
      /// \param[in] _y Y position.
      /// \return The height at a the specified location.
      public: float GetHeight(int _x, int _y) const;

      /// \brief Fill a geometry message with this shape's data.
      /// \param[in] _msg Message to fill.
      public: void FillMsg(msgs::Geometry &_msg);

      /// \brief Update the heightmap from a message.
      /// \param[in] _msg Message to update from.
      public: virtual void ProcessMsg(const msgs::Geometry &_msg);

      /// \brief Get the maximum height.
      /// \return The maximum height.
      public: float GetMaxHeight() const;

      /// \brief Get the minimum height.
      /// \return The minimum height.
      public: float GetMinHeight() const;

      /// \brief Get the amount of subsampling.
      /// \return Amount of subsampling.
      public: int GetSubSampling() const;

      /// \brief Return an image representation of the heightmap.
      /// \return Image where white pixels represents the highest locations,
      /// and black pixels the lowest.
      public: common::Image GetImage() const;

      /// \brief Create a lookup table of the terrain's height.
      private: void FillHeightMap();

      /// \brief Handle request messages.
      /// \param[in] _msg The request message.
      private: void OnRequest(ConstRequestPtr &_msg);

      /// \brief Lookup table of heights.
      protected: std::vector<float> heights;

      /// \brief Image used to generate the heights.
      protected: common::Image img;

      /// \brief Size of the height lookup table.
      protected: unsigned int vertSize;

<<<<<<< HEAD
      /// \brief Scaling factor.
      // protected: math::Vector3 scale;

=======
>>>>>>> 52e3c81d
      /// \brief True to flip the heights along the y direction.
      protected: bool flipY;

      /// \brief The amount of subsampling. Default is 2.
      protected: int subSampling;

      /// \brief Transportation node.
      private: transport::NodePtr node;

      /// \brief Subscriber to request messages.
      private: transport::SubscriberPtr requestSub;

      /// \brief Publisher for request response messages.
      private: transport::PublisherPtr responsePub;
    };
    /// \}
  }
}
#endif<|MERGE_RESOLUTION|>--- conflicted
+++ resolved
@@ -127,12 +127,6 @@
       /// \brief Size of the height lookup table.
       protected: unsigned int vertSize;
 
-<<<<<<< HEAD
-      /// \brief Scaling factor.
-      // protected: math::Vector3 scale;
-
-=======
->>>>>>> 52e3c81d
       /// \brief True to flip the heights along the y direction.
       protected: bool flipY;
 
