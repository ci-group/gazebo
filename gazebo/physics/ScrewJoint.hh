/*
 *  Gazebo - Outdoor Multi-Robot Simulator
 *  Copyright (C) 2003
 *     Nate Koenig
 *
 *  This program is free software; you can redistribute it and/or modify
 *  it under the terms of the GNU General Public License as published by
 *  the Free Software Foundation; either version 2 of the License, or
 *  (at your option) any later version.
 *
 *  This program is distributed in the hope that it will be useful,
 *  but WITHOUT ANY WARRANTY; without even the implied warranty of
 *  MERCHANTABILITY or FITNESS FOR A PARTICULAR PURPOSE.  See the
 *  GNU General Public License for more details.
 *
 *  You should have received a copy of the GNU General Public License
 *  along with this program; if not, write to the Free Software
 *  Foundation, Inc., 59 Temple Place, Suite 330, Boston, MA  02111-1307  USA
 *
 */
/* Desc: A screw or primastic/rotational joint
 * Author: Nate Koenig, Andrew Howard
 * Date: 21 May 2003
 */

#ifndef _SCREWJOINT_HH_
#define _SCREWJOINT_HH_

#include "gazebo/physics/Joint.hh"

namespace gazebo
{
  namespace physics
  {
    /// \addtogroup gazebo_physics
    /// \{

    /// \class ScrewJoint ScrewJoint.hh physics/physics.hh
    /// \brief A screw joint, which has both  prismatic and rotational DOFs
    template<class T>
    class ScrewJoint : public T
    {
      /// \brief Constructor.
      /// \param[in] _parent Parent of the joint.
      public: explicit ScrewJoint(BasePtr _parent) : T(_parent)
              {this->AddType(Base::SCREW_JOINT);}

      /// \brief Destructor.
      public: virtual ~ScrewJoint()
<<<<<<< HEAD
              { }

      /// \interal
      public: virtual unsigned int GetAngleCount() const
              {return 2;}

      /// \brief Load a ScreJoint
=======
              {}

      /// \brief Load a ScrewJoint.
      /// \param[in] _sdf SDF value to load from
>>>>>>> 50404918
      protected: virtual void Load(sdf::ElementPtr _sdf)
                 {
                   T::Load(_sdf);

                   if (_sdf->HasElement("thread_pitch"))
                   {
                     this->threadPitch =
                       _sdf->GetElement("thread_pitch")->GetValueDouble();
                   }
                   else
                   {
                     gzerr << "should not see this\n";
                     this->threadPitch = 1.0;
                   }

                   if (_sdf->HasElement("axis"))
                   {
                     sdf::ElementPtr axisElem = _sdf->GetElement("axis");
                     this->SetAxis(0, axisElem->GetValueVector3("xyz"));
                     if (axisElem->HasElement("limit"))
                     {
                       sdf::ElementPtr limitElem =
                         _sdf->GetElement("axis")->GetElement("limit");

                       // Perform this three step ordering to ensure the
                       // parameters are set properly. This is taken from
                       // the ODE wiki.
                       this->SetHighStop(0, limitElem->GetValueDouble("upper"));
                       this->SetLowStop(0, limitElem->GetValueDouble("lower"));
                       this->SetHighStop(0, limitElem->GetValueDouble("upper"));
                     }
                   }
                 }

      /// \brief Set the anchor.
      /// \param[in] _index Index of the axis. Not Used.
      /// \param[in] _anchor Anchor value for the joint.
      public: virtual void SetAnchor(int _index,
                                     const math::Vector3 &_anchor);

      /// \brief Get the anchor.
      /// \param[in] _index Index of the axis. Not Used.
      /// \return Anchor for the joint.
      public: virtual math::Vector3 GetAnchor(int _index) const;

      /// \brief Set screw joint thread pitch.
      ///
      /// This must be implemented in a child class
      /// \param[in] _index Index of the axis.
      /// \param[in] _threadPitch Thread pitch value.
      public: virtual void SetThreadPitch(int _index, double _threadPitch) = 0;

      /// \brief The anchor value is not used internally.
      protected: math::Vector3 fakeAnchor;

      /// \brief Pitch of the thread.
      protected: double threadPitch;
    };
    /// \}

    template<class T>
    void ScrewJoint<T>::SetAnchor(int /*_index*/,
                                  const math::Vector3 &_anchor)
    {this->fakeAnchor = _anchor;}

    template<class T>
    math::Vector3 ScrewJoint<T>::GetAnchor(int /*_index*/) const
    {return this->fakeAnchor;}
  }
}
#endif<|MERGE_RESOLUTION|>--- conflicted
+++ resolved
@@ -47,20 +47,14 @@
 
       /// \brief Destructor.
       public: virtual ~ScrewJoint()
-<<<<<<< HEAD
               { }
 
       /// \interal
       public: virtual unsigned int GetAngleCount() const
               {return 2;}
 
-      /// \brief Load a ScreJoint
-=======
-              {}
-
       /// \brief Load a ScrewJoint.
       /// \param[in] _sdf SDF value to load from
->>>>>>> 50404918
       protected: virtual void Load(sdf::ElementPtr _sdf)
                  {
                    T::Load(_sdf);
