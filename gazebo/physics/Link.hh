/*
 * Copyright (C) 2012-2014 Open Source Robotics Foundation
 *
 * Licensed under the Apache License, Version 2.0 (the "License");
 * you may not use this file except in compliance with the License.
 * You may obtain a copy of the License at
 *
 *     http://www.apache.org/licenses/LICENSE-2.0
 *
 * Unless required by applicable law or agreed to in writing, software
 * distributed under the License is distributed on an "AS IS" BASIS,
 * WITHOUT WARRANTIES OR CONDITIONS OF ANY KIND, either express or implied.
 * See the License for the specific language governing permissions and
 * limitations under the License.
 *
*/
/* Desc: Link class
 * Author: Nate Koenig
 */

#ifndef _LINK_HH_
#define _LINK_HH_

#include <map>
#include <vector>
#include <string>

#include "gazebo/msgs/msgs.hh"
#include "gazebo/transport/TransportTypes.hh"

#include "gazebo/util/UtilTypes.hh"
#include "gazebo/common/Event.hh"
#include "gazebo/common/CommonTypes.hh"

#include "gazebo/physics/LinkState.hh"
#include "gazebo/physics/Entity.hh"
#include "gazebo/physics/Inertial.hh"
#include "gazebo/physics/Joint.hh"
#include "gazebo/util/system.hh"

namespace gazebo
{
  namespace util
  {
    class OpenALSource;
    class OpenALSink;
  }

  namespace physics
  {
    class Model;
    class Collision;

    /// \addtogroup gazebo_physics
    /// \{

    /// \class Link Link.hh physics/physics.hh
    /// \brief Link class defines a rigid body entity, containing
    /// information on inertia, visual and collision properties of
    /// a rigid body.
    class GAZEBO_VISIBLE Link : public Entity
    {
      /// \brief Constructor
      /// \param[in] _parent Parent of this link.
      public: explicit Link(EntityPtr _parent);

      /// \brief Destructor.
      public: virtual ~Link();

      /// \brief Load the body based on an SDF element.
      /// \param[in] _sdf SDF parameters.
      public: virtual void Load(sdf::ElementPtr _sdf);

      /// \brief Initialize the body.
      public: virtual void Init();

      /// \brief Finalize the body.
      public: void Fini();

      /// \brief Reset the link.
      public: void Reset();

      /// \brief Reset the link.
      public: void ResetPhysicsStates();

      /// \brief Update the parameters using new sdf values.
      /// \param[in] _sdf SDF values to load from.
      public: virtual void UpdateParameters(sdf::ElementPtr _sdf);

      /// \brief Update the collision.
      /// \param[in] _info Update information.
      public: void Update(const common::UpdateInfo &_info);
      using Base::Update;

      /// \brief Set the scale of the link.
      /// \param[in] _scale Scale to set the link to.
      public: void SetScale(const math::Vector3 &_scale);

      /// \brief Set whether this body is enabled.
      /// \param[in] _enable True to enable the link in the physics engine.
      public: virtual void SetEnabled(bool _enable) const = 0;

      /// \brief Get whether this body is enabled in the physics engine.
      /// \return True if the link is enabled.
      public: virtual bool GetEnabled() const = 0;

      /// \brief Set whether this entity has been selected by the user
      /// through the gui
      /// \param[in] _set True to set the link as selected.
      public: virtual bool SetSelected(bool _set);

      /// \brief Set whether gravity affects this body.
      /// \param[in] _mode True to enable gravity.
      public: virtual void SetGravityMode(bool _mode) = 0;

      /// \brief Get the gravity mode.
      /// \return True if gravity is enabled.
      public: virtual bool GetGravityMode() const = 0;

      /// \brief Set whether this body will collide with others in the
      /// model.
      /// \param[in] _collid True to enable collisions.
      public: virtual void SetSelfCollide(bool _collide) = 0;

      /// \brief Set the collide mode of the body.
      /// \param[in] _mode Collision Mode,
      /// this can be: [all|none|sensors|fixed|ghost]
      /// all: collides with everything
      /// none: collides with nothing
      /// sensors: collides with everything else but other sensors
      /// fixed: collides with everything else but other fixed
      /// ghost: collides with everything else but other ghost
      public: void SetCollideMode(const std::string &_mode);

      /// \brief Get Self-Collision Flag, if this is true, this body will
      /// collide with other bodies even if they share the same parent.
      /// \return True if self collision is enabled.
      public: bool GetSelfCollide() const;

      /// \brief Set the laser retro reflectiveness.
      /// \param[in] _retro Retro value for all child collisions.
      public: void SetLaserRetro(float _retro);

      /// \brief Set the linear velocity of the body.
      /// \param[in] _vel Linear velocity.
      public: virtual void SetLinearVel(const math::Vector3 &_vel) = 0;

      /// \brief Set the angular velocity of the body.
      /// \param[in] _vel Angular velocity.
      public: virtual void SetAngularVel(const math::Vector3 &_vel) = 0;

      /// \brief Set the linear acceleration of the body.
      /// \param[in] _accel Linear acceleration.
      public: void SetLinearAccel(const math::Vector3 &_accel);

      /// \brief Set the angular acceleration of the body.
      /// \param[in] _accel Angular acceleration.
      public: void SetAngularAccel(const math::Vector3 &_accel);

      /// \brief Set the force applied to the body.
      /// \param[in] _force Force value.
      public: virtual void SetForce(const math::Vector3 &_force) = 0;

      /// \brief Set the torque applied to the body.
      /// \param[in] _torque Torque value.
      public: virtual void SetTorque(const math::Vector3 &_torque) = 0;

      /// \brief Add a force to the body.
      /// \param[in] _force Force to add.
      public: virtual void AddForce(const math::Vector3 &_force) = 0;

      /// \brief Add a force to the body, components are relative to the
      /// body's own frame of reference.
      /// \param[in] _force Force to add.
      public: virtual void AddRelativeForce(const math::Vector3 &_force) = 0;

      /// \brief Add a force to the body using a global position.
      /// \param[in] _force Force to add.
      /// \param[in] _pos Position in global coord frame to add the force.
      public: virtual void AddForceAtWorldPosition(const math::Vector3 &_force,
                  const math::Vector3 &_pos) = 0;

      /// \brief Add a force to the body at position expressed to the body's
      /// own frame of reference.
      /// \param[in] _force Force to add.
      /// \param[in] _relPos Position on the link to add the force.
      public: virtual void AddForceAtRelativePosition(
                  const math::Vector3 &_force,
                  const math::Vector3 &_relPos) = 0;

      /// \brief Add a torque to the body.
      /// \param[in] _torque Torque value to add to the link.
      public: virtual void AddTorque(const math::Vector3 &_torque) = 0;

      /// \brief Add a torque to the body, components are relative to the
      /// body's own frame of reference.
      /// \param[in] _torque Torque value to add.
      public: virtual void AddRelativeTorque(const math::Vector3 &_torque) = 0;

      /// \brief Get the pose of the body's center of gravity in the world
      ///        coordinate frame.
      /// \return Pose of the body's center of gravity in the world coordinate
      ///         frame.
      public: math::Pose GetWorldCoGPose() const;

      /// \brief Get the linear velocity of the origin of the link frame,
      ///        expressed in the world frame.
      /// \return Linear velocity of the link frame.
      public: virtual math::Vector3 GetWorldLinearVel() const
              {return this->GetWorldLinearVel(math::Vector3::Zero);}

      /// \brief Get the linear velocity of a point on the body in the world
      ///        frame, using an offset expressed in a body-fixed frame. If
      ///        no offset is given, the velocity at the origin of the Link
      ///        frame will be returned.
      /// \param[in] _offset Offset of the point from the origin of the Link
      ///                    frame, expressed in the body-fixed frame.
      /// \return Linear velocity of the point on the body
      public: virtual math::Vector3 GetWorldLinearVel(
                  const math::Vector3 &_offset) const = 0;

      /// \brief Get the linear velocity of a point on the body in the world
      ///        frame, using an offset expressed in an arbitrary frame.
      /// \param[in] _offset Offset from the origin of the link frame expressed
      ///                    in a frame defined by _q.
      /// \param[in] _q Describes the rotation of a reference frame relative to
      ///               the world reference frame.
      /// \return Linear velocity of the point on the body in the world frame.
      public: virtual math::Vector3 GetWorldLinearVel(
                  const math::Vector3 &_offset,
                  const math::Quaternion &_q) const = 0;

      /// \brief Get the linear velocity at the body's center of gravity in the
      ///        world frame.
      /// \return Linear velocity at the body's center of gravity in the world
      ///         frame.
      public: virtual math::Vector3 GetWorldCoGLinearVel() const = 0;

      /// \brief Get the linear velocity of the body.
      /// \return Linear velocity of the body.
      public: math::Vector3 GetRelativeLinearVel() const;

      /// \brief Get the angular velocity of the body.
      /// \return Angular velocity of the body.
      public: math::Vector3 GetRelativeAngularVel() const;

      /// \brief Get the linear acceleration of the body.
      /// \return Linear acceleration of the body.
      public: math::Vector3 GetRelativeLinearAccel() const;

      /// \brief Get the linear acceleration of the body in the world frame.
      /// \return Linear acceleration of the body in the world frame.
      public: math::Vector3 GetWorldLinearAccel() const;

      /// \brief Get the angular acceleration of the body.
      /// \return Angular acceleration of the body.
      public: math::Vector3 GetRelativeAngularAccel() const;

      /// \brief Get the angular acceleration of the body in the world
      /// frame.
      /// \return Angular acceleration of the body in the world frame.
      public: math::Vector3 GetWorldAngularAccel() const;

      /// \brief Get the force applied to the body.
      /// \return Force applied to the body.
      public: math::Vector3 GetRelativeForce() const;

      /// \brief Get the force applied to the body in the world frame.
      /// \return Force applied to the body in the world frame.
      public: virtual math::Vector3 GetWorldForce() const = 0;

      /// \brief Get the torque applied to the body.
      /// \return Torque applied to the body.
      public: math::Vector3 GetRelativeTorque() const;

      /// \brief Get the torque applied to the body in the world frame.
      /// \return Torque applied to the body in the world frame.
      public: virtual math::Vector3 GetWorldTorque() const = 0;

      /// \brief Get the model that this body belongs to.
      /// \return Model that this body belongs to.
      public: ModelPtr GetModel() const;

      /// \brief Get the inertia of the link.
      /// \return Inertia of the link.
      public: InertialPtr GetInertial() const {return this->inertial;}

      /// \brief Set the mass of the link.
      /// \parma[in] _inertial Inertial value for the link.
      public: void SetInertial(const InertialPtr &_inertial);

      /// \brief Get the world pose of the link inertia (cog position
      /// and Moment of Inertia frame). This differs from GetWorldCoGPose(),
      /// which returns the cog position in the link frame
      /// (not the Moment of Inertia frame).
      /// \return Inertial pose in world frame.
      public: math::Pose GetWorldInertialPose() const;

      /// \brief Get the inertia matrix in the world frame.
      /// \return Inertia matrix in world frame, returns matrix
      /// of zeros if link has no inertia.
      public: math::Matrix3 GetWorldInertiaMatrix() const;

      /// \cond
      /// This is an internal function
      /// \brief Get a collision by id.
      /// \param[in] _id Id of the collision object to find.
      /// \return Pointer to the collision, NULL if the id is invalid.
      public: CollisionPtr GetCollisionById(unsigned int _id) const;
      /// \endcond

      /// \brief Get a child collision by name
      /// \param[in] _name Name of the collision object.
      /// \return Pointer to the collision, NULL if the name was not found.
      public: CollisionPtr GetCollision(const std::string &_name);

      /// \brief Get a child collision by index
      /// \param[in] _index Index of the collision object.
      /// \return Pointer to the collision, NULL if the name was not found.
      public: CollisionPtr GetCollision(unsigned int _index) const;

      /// \brief Get all the child collisions.
      /// \return A std::vector of all the child collisions.
      public: Collision_V GetCollisions() const;

      /// \brief Get the bounding box for the link and all the child
      /// elements.
      /// \return The link's bounding box.
      public: virtual math::Box GetBoundingBox() const;

      /// \brief Set the linear damping factor.
      /// \param[in] _damping Linear damping factor.
      public: virtual void SetLinearDamping(double _damping) = 0;

      /// \brief Set the angular damping factor.
      /// \param[in] _damping Angular damping factor.
      public: virtual void SetAngularDamping(double _damping) = 0;

      /// \brief Get the linear damping factor.
      /// \return Linear damping.
      public: double GetLinearDamping() const;

      /// \brief Get the angular damping factor.
      /// \return Angular damping.
      public: double GetAngularDamping() const;

      /// \TODO Implement this function.
      /// \brief Set whether this body is in the kinematic state.
      /// \param[in] _kinematic True to make the link kinematic only.
      public: virtual void SetKinematic(const bool &_kinematic);

      /// \TODO Implement this function.
      /// \brief Get whether this body is in the kinematic state.
      /// \return True if the link is kinematic only.
      public: virtual bool GetKinematic() const {return false;}

      /// \brief Get sensor count
      ///
      /// This will return the number of sensors created by the link when it
      /// was loaded. This function is commonly used with
      /// Link::GetSensorName.
      /// \return The number of sensors created by the link.
      public: unsigned int GetSensorCount() const;

      /// \brief Get sensor name
      ///
      /// Get the name of a sensor based on an index. The index should be in
      /// the range of 0...Link::GetSensorCount().
      /// \note A Link does not manage or maintain a pointer to a
      /// sensors::Sensor. Access to a Sensor object
      /// is accomplished through the sensors::SensorManager. This was done to
      /// separate the physics engine from the sensor engine.
      /// \param[in] _index Index of the sensor name.
      /// \return The name of the sensor, or empty string if the index is out of
      /// bounds.
      public: std::string GetSensorName(unsigned int _index) const;

      /// \brief Connect to the add entity signal
      /// \param[in] _subscriber Subsciber callback function.
      /// \return Pointer to the connection, which must be kept in scope.
      public: template<typename T>
              event::ConnectionPtr ConnectEnabled(T _subscriber)
              {return enabledSignal.Connect(_subscriber);}

      /// \brief Disconnect to the add entity signal.
      /// \param[in] _conn Connection pointer to disconnect.
      public: void DisconnectEnabled(event::ConnectionPtr &_conn)
              {enabledSignal.Disconnect(_conn);}

      /// \brief Fill a link message
      /// \param[out] _msg Message to fill
      public: void FillMsg(msgs::Link &_msg);

      /// \brief Update parameters from a message
      /// \param[in] _msg Message to read.
      public: void ProcessMsg(const msgs::Link &_msg);

      /// \brief Joints that have this Link as a parent Link.
      /// \param[in] _joint Joint that is a child of this link.
      public: void AddChildJoint(JointPtr _joint);

      /// \brief Joints that have this Link as a child Link.
      /// \param[in] _joint Joint that is a parent of this link.
      public: void AddParentJoint(JointPtr _joint);

      /// \brief Remove Joints that have this Link as a child Link.
      /// \param[in] _jointName Parent Joint name.
      public: void RemoveParentJoint(const std::string &_jointName);

      /// \brief Remove Joints that have this Link as a parent Link
      /// \param[in] _jointName Child Joint name.
      public: void RemoveChildJoint(const std::string &_jointName);

      // Documentation inherited.
      public: virtual void RemoveChild(EntityPtr _child);
      using Base::RemoveChild;

      /// \brief Attach a static model to this link
      /// \param[in] _model Pointer to a static model.
      /// \param[in] _offset Pose relative to this link to place the model.
      public: void AttachStaticModel(ModelPtr &_model,
                                     const math::Pose &_offset);

      /// \brief Detach a static model from this link.
      /// \param[in] _modelName Name of an attached model to detach.
      public: void DetachStaticModel(const std::string &_modelName);

      /// \brief Detach all static models from this link.
      public: void DetachAllStaticModels();

      /// \internal
      /// \brief Called when the pose is changed. Do not call this directly.
      public: virtual void OnPoseChange();

      /// \brief Set the current link state.
      /// \param[in] _state The state to set the link to.
      public: void SetState(const LinkState &_state);

      /// \brief Update the mass matrix.
      public: virtual void UpdateMass() {}

      /// \brief Update surface parameters.
      public: virtual void UpdateSurface() {}

      /// \brief Allow the link to auto disable.
      /// \param[in] _disable If true, the link is allowed to auto disable.
      public: virtual void SetAutoDisable(bool _disable) = 0;

      /// \brief Returns a vector of children Links connected by joints.
      /// \return A vector of children Links connected by joints.
      public: Link_V GetChildJointsLinks() const;

      /// \brief Returns a vector of parent Links connected by joints.
      /// \return Vector of parent Links connected by joints.
      public: Link_V GetParentJointsLinks() const;

      /// \brief Enable/Disable link data publishing
      /// \param[in] _enable True to enable publishing, false to stop publishing
      public: void SetPublishData(bool _enable);

      /// \brief Get the parent joints.
      public: Joint_V GetParentJoints() const;

      /// \brief Get the child joints.
      public: Joint_V GetChildJoints() const;

      /// \brief Remove a collision from the link.
      /// \param[int] _name Name of the collision to remove.
      public: void RemoveCollision(const std::string &_name);

      /// \brief Returns this link's potential energy,
      /// based on position in world frame and gravity.
      /// \return this link's potential energy,
      public: double GetWorldEnergyPotential() const;

      /// \brief Returns this link's kinetic energy
      /// computed using link's CoG velocity in the inertial (world) frame.
      /// \return this link's kinetic energy
      public: double GetWorldEnergyKinetic() const;

      /// \brief Returns this link's total energy, or
      /// sum of Link::GetWorldEnergyPotential() and
      /// Link::GetWorldEnergyKinetic().
      /// \return this link's total energy
      public: double GetWorldEnergy() const;

      /// \brief Freeze link to ground (inertial frame).
      /// \param[in] _static if true, freeze link to ground.  Otherwise
      /// unfreeze link.
      public: virtual void SetLinkStatic(bool _static) = 0;

<<<<<<< HEAD
      /// \brief Move Link given source and target frames specified in
      /// world coordinates. Assuming link's relative pose to
      /// source frame (_worldRefernceFrameSrc) remains unchanged to destination
      /// frame (_worldRefernceFrameDst).
      /// \param[in] _worldRefernceFrameSrc initial reference frame to
      /// which this link is attached.
      /// \param[in] _worldRefernceFrameDst final location of the
      /// reference frame specified in world coordinates.
      public: void Move(const math::Pose &_worldRefernceFrameSrc,
                        const math::Pose &_worldRefernceFrameDst);
=======
      /// \brief Move Link given source and targe frames specified in
      /// world coordinates. Assuming link's relative pose to
      /// source frame (_worldReferenceFrameSrc) remains unchanged relative
      /// to destination frame (_worldReferenceFrameDst).
      /// \param[in] _worldReferenceFrameSrc initial reference frame to
      /// which this link is attached.
      /// \param[in] _worldReferenceFrameDst final location of the
      /// reference frame specified in world coordinates.
      public: void MoveFrame(const math::Pose &_worldReferenceFrameSrc,
                        const math::Pose &_worldReferenceFrameDst);

      /// \brief Helper function to find all connected links of a link
      /// based on parent/child relations of joints. For example,
      /// if Link0 --> Link1 --> ... --> LinkN is a kinematic chain
      /// with Link0 being the base link.  Then, call by Link1:
      ///   Link1->FindAllConnectedLinksHelper(Link0, _list, true);
      /// should return true with _list containing Link1 through LinkN.
      /// In the case the _originalParentLink is part of a loop,
      /// _connectedLinks is cleared and the function returns false.
      /// \param[in] _originParentLink if this link is a child link of
      /// the search, we've found a loop.
      /// \param[in/out] _connectedLinks aggregate list of connected links.
      /// \param[in] _fistLink this is the first Link, skip over the parent
      /// link that matches the _originalParentLink.
      /// \return true if successfully found a subset of connected links
      public: bool FindAllConnectedLinksHelper(
        const LinkPtr &_originalParentLink,
        Link_V &_connectedLinks, bool _fistLink = false);
>>>>>>> 159b0e5e

      /// \brief Publish timestamped link data such as velocity.
      private: void PublishData();

      /// \brief Load a new collision helper function.
      /// \param[in] _sdf SDF element used to load the collision.
      private: void LoadCollision(sdf::ElementPtr _sdf);

      /// \brief Set the inertial properties based on the collision
      /// entities.
      private: void SetInertialFromCollisions();

      /// \brief On collision callback.
      /// \param[in] _msg Message that contains contact information.
      private: void OnCollision(ConstContactsPtr &_msg);

      /// \brief Parse visuals from SDF
      private: void ParseVisuals();

<<<<<<< HEAD
      /// \brief Update visual SDFs.
      private: void UpdateVisualSDF();

      /// \brief Helper function to find all connected links of a link
      /// based on parent/child relations of joints. For example,
      /// if Link0 --> Link1 --> ... --> LinkN is a kinematic chain
      /// with Link0 being the base link.  Then, call by Link1:
      ///   Link1->FindAllConnectedLinksHelper(Link0, _list, true);
      /// should return true with _list containing Link1 through LinkN.
      /// \param[in] _originParentLink if this link is a child link of
      /// the search, we've found a loop.
      /// \param[in/out] _connectedLinks aggregate list of connected links.
      /// \param[in] _fistLink this is the first Link, skip over the parent
      /// link that matches the _originalParentLink.
      /// \return true if successfully found a subset of connected links
      public: bool FindAllConnectedLinksHelper(
        const LinkPtr &_originalParentLink,
        Link_V &_connectedLinks, bool _fistLink = false);

=======
>>>>>>> 159b0e5e
      /// \brief Helper function to see if _value is contained in _vector.
      /// \param[in] _vector a vector of boost link pointers.
      /// \param[in] _value a particular link pointer.
      /// \return true if value is in vector.
      private: bool ContainsLink(const Link_V &_vector, const LinkPtr &_value);

      /// \brief Inertial properties.
      protected: InertialPtr inertial;

      /// \brief Center of gravity visual elements.
      protected: std::vector<std::string> cgVisuals;

      /// \def Visuals_M
      /// \brief Map of unique ID to visual message.
      typedef std::map<uint32_t, msgs::Visual> Visuals_M;

      /// \brief Link visual elements.
      protected: Visuals_M visuals;

      /// \brief Linear acceleration.
      protected: math::Vector3 linearAccel;

      /// \brief Angular acceleration.
      protected: math::Vector3 angularAccel;

      /// \brief Offsets for the attached models.
      protected: std::vector<math::Pose> attachedModelsOffset;

      /// \brief This flag is set to true when the link is initialized.
      protected: bool initialized;

      /// \brief Event used when the link is enabled or disabled.
      private: event::EventT<void (bool)> enabledSignal;

      /// \brief This flag is used to trigger the enabled
      private: bool enabled;

      /// \brief Names of all the sensors attached to the link.
      private: std::vector<std::string> sensors;

      /// \brief All the parent joints.
      private: std::vector<JointPtr> parentJoints;

      /// \brief All the child joints.
      private: std::vector<JointPtr> childJoints;

      /// \brief All the attached models.
      private: std::vector<ModelPtr> attachedModels;

      /// \brief Link data publisher
      private: transport::PublisherPtr dataPub;

      /// \brief Link data message
      private: msgs::LinkData linkDataMsg;

      /// \brief True to publish data, false otherwise
      private: bool publishData;

      /// \brief Mutex to protect the publishData variable
      private: boost::recursive_mutex *publishDataMutex;

      /// \brief Cached list of collisions. This is here for performance.
      private: Collision_V collisions;

      /// \brief scale of the link.
      private: math::Vector3 scale;

#ifdef HAVE_OPENAL
      /// \brief All the audio sources
      private: std::vector<util::OpenALSourcePtr> audioSources;

      /// \brief An audio sink
      private: util::OpenALSinkPtr audioSink;

      /// \brief Subscriber to contacts with this collision. Used for audio
      /// playback.
      private: transport::SubscriberPtr audioContactsSub;
#endif
    };
    /// \}
  }
}
#endif<|MERGE_RESOLUTION|>--- conflicted
+++ resolved
@@ -489,19 +489,7 @@
       /// unfreeze link.
       public: virtual void SetLinkStatic(bool _static) = 0;
 
-<<<<<<< HEAD
       /// \brief Move Link given source and target frames specified in
-      /// world coordinates. Assuming link's relative pose to
-      /// source frame (_worldRefernceFrameSrc) remains unchanged to destination
-      /// frame (_worldRefernceFrameDst).
-      /// \param[in] _worldRefernceFrameSrc initial reference frame to
-      /// which this link is attached.
-      /// \param[in] _worldRefernceFrameDst final location of the
-      /// reference frame specified in world coordinates.
-      public: void Move(const math::Pose &_worldRefernceFrameSrc,
-                        const math::Pose &_worldRefernceFrameDst);
-=======
-      /// \brief Move Link given source and targe frames specified in
       /// world coordinates. Assuming link's relative pose to
       /// source frame (_worldReferenceFrameSrc) remains unchanged relative
       /// to destination frame (_worldReferenceFrameDst).
@@ -529,7 +517,6 @@
       public: bool FindAllConnectedLinksHelper(
         const LinkPtr &_originalParentLink,
         Link_V &_connectedLinks, bool _fistLink = false);
->>>>>>> 159b0e5e
 
       /// \brief Publish timestamped link data such as velocity.
       private: void PublishData();
@@ -549,28 +536,9 @@
       /// \brief Parse visuals from SDF
       private: void ParseVisuals();
 
-<<<<<<< HEAD
       /// \brief Update visual SDFs.
       private: void UpdateVisualSDF();
 
-      /// \brief Helper function to find all connected links of a link
-      /// based on parent/child relations of joints. For example,
-      /// if Link0 --> Link1 --> ... --> LinkN is a kinematic chain
-      /// with Link0 being the base link.  Then, call by Link1:
-      ///   Link1->FindAllConnectedLinksHelper(Link0, _list, true);
-      /// should return true with _list containing Link1 through LinkN.
-      /// \param[in] _originParentLink if this link is a child link of
-      /// the search, we've found a loop.
-      /// \param[in/out] _connectedLinks aggregate list of connected links.
-      /// \param[in] _fistLink this is the first Link, skip over the parent
-      /// link that matches the _originalParentLink.
-      /// \return true if successfully found a subset of connected links
-      public: bool FindAllConnectedLinksHelper(
-        const LinkPtr &_originalParentLink,
-        Link_V &_connectedLinks, bool _fistLink = false);
-
-=======
->>>>>>> 159b0e5e
       /// \brief Helper function to see if _value is contained in _vector.
       /// \param[in] _vector a vector of boost link pointers.
       /// \param[in] _value a particular link pointer.
