/*
 * Copyright 2012 Open Source Robotics Foundation
 *
 * Licensed under the Apache License, Version 2.0 (the "License");
 * you may not use this file except in compliance with the License.
 * You may obtain a copy of the License at
 *
 *     http://www.apache.org/licenses/LICENSE-2.0
 *
 * Unless required by applicable law or agreed to in writing, software
 * distributed under the License is distributed on an "AS IS" BASIS,
 * WITHOUT WARRANTIES OR CONDITIONS OF ANY KIND, either express or implied.
 * See the License for the specific language governing permissions and
 * limitations under the License.
 *
*/
/* Desc: Link class
 * Author: Nate Koenig
 */

#ifndef _LINK_HH_
#define _LINK_HH_

#include <map>
#include <vector>
#include <string>

#include "gazebo/common/Event.hh"
#include "gazebo/common/CommonTypes.hh"

#include "gazebo/physics/LinkState.hh"
#include "gazebo/physics/Entity.hh"
#include "gazebo/physics/Inertial.hh"
#include "gazebo/physics/Joint.hh"

namespace gazebo
{
  namespace physics
  {
    class Model;
    class Collision;

    /// \addtogroup gazebo_physics
    /// \{

    /// \class Link Link.hh physics/physics.hh
    /// \brief Link class defines a rigid body entity, containing
    /// information on inertia, visual and collision properties of
    /// a rigid body.
    class Link : public Entity
    {
      /// \brief Constructor
      /// \param[in] _parent Parent of this link.
      public: explicit Link(EntityPtr _parent);

      /// \brief Destructor.
      public: virtual ~Link();

      /// \brief Load the body based on an SDF element.
      /// \param[in] _sdf SDF parameters.
      public: virtual void Load(sdf::ElementPtr _sdf);

      /// \brief Initialize the body.
      public: virtual void Init();

      /// \brief Finalize the body.
      public: void Fini();

      /// \brief Reset the link.
      public: void Reset();

      /// \brief Update the parameters using new sdf values.
      /// \param[in] _sdf SDF values to load from.
      public: virtual void UpdateParameters(sdf::ElementPtr _sdf);

      /// \brief Update the body.
      public: virtual void Update();

      /// \brief Set whether this body is enabled.
      /// \param[in] _enable True to enable the link in the physics engine.
      public: virtual void SetEnabled(bool _enable) const = 0;

      /// \brief Get whether this body is enabled in the physics engine.
      /// \return True if the link is enabled.
      public: virtual bool GetEnabled() const = 0;

      /// \brief Set whether this entity has been selected by the user
      /// through the gui
      /// \param[in] _set True to set the link as selected.
      public: virtual bool SetSelected(bool _set);

      /// \brief Set whether gravity affects this body.
      /// \param[in] _mode True to enable gravity.
      public: virtual void SetGravityMode(bool _mode) = 0;

      /// \brief Get the gravity mode.
      /// \return True if gravity is enabled.
      public: virtual bool GetGravityMode() const = 0;

      /// \brief Set whether this body will collide with others in the
      /// model.
      /// \param[in] _collid True to enable collisions.
      public: virtual void SetSelfCollide(bool _collide) = 0;


      /// \brief Set the collide mode of the body.
      /// \param[in] _mode Collision Mode,
      /// this can be: [all|none|sensors|fixed|ghost]
      /// all: collides with everything
      /// none: collides with nothing
      /// sensors: collides with everything else but other sensors
      /// fixed: collides with everything else but other fixed
      /// ghost: collides with everything else but other ghost
      public: void SetCollideMode(const std::string &_mode);

      /// \brief Get Self-Collision Flag, if this is true, this body will
      /// collide with other bodies even if they share the same parent.
      /// \return True if self collision is enabled.
      public: bool GetSelfCollide();

      /// \brief Set the laser retro reflectiveness.
      /// \param[in] _retro Retro value for all child collisions.
      public: void SetLaserRetro(float _retro);

      /// \brief Set the linear velocity of the body.
      /// \param[in] _vel Linear velocity.
      public: virtual void SetLinearVel(const math::Vector3 &_vel) = 0;

      /// \brief Set the angular velocity of the body.
      /// \param[in] _vel Angular velocity.
      public: virtual void SetAngularVel(const math::Vector3 &_vel) = 0;

      /// \brief Set the linear acceleration of the body.
      /// \param[in] _accel Linear acceleration.
      public: void SetLinearAccel(const math::Vector3 &_accel);

      /// \brief Set the angular acceleration of the body.
      /// \param[in] _accel Angular acceleration.
      public: void SetAngularAccel(const math::Vector3 &_accel);

      /// \brief Set the force applied to the body.
      /// \param[in] _force Force value.
      public: virtual void SetForce(const math::Vector3 &_force) = 0;

      /// \brief Set the torque applied to the body.
      /// \param[in] _torque Torque value.
      public: virtual void SetTorque(const math::Vector3 &_torque) = 0;

      /// \brief Add a force to the body.
      /// \param[in] _force Force to add.
      public: virtual void AddForce(const math::Vector3 &_force) = 0;

      /// \brief Add a force to the body, components are relative to the
      /// body's own frame of reference.
      /// \param[in] _force Force to add.
      public: virtual void AddRelativeForce(const math::Vector3 &_force) = 0;

      /// \brief Add a force to the body using a global position.
      /// \param[in] _force Force to add.
      /// \param[in] _pos Position in global coord frame to add the force.
      public: virtual void AddForceAtWorldPosition(const math::Vector3 &_force,
                  const math::Vector3 &_pos) = 0;

      /// \brief Add a force to the body at position expressed to the body's
      /// own frame of reference.
      /// \param[in] _force Force to add.
      /// \param[in] _relPos Position on the link to add the force.
      public: virtual void AddForceAtRelativePosition(
                  const math::Vector3 &_force,
                  const math::Vector3 &_relPos) = 0;

      /// \brief Add a torque to the body.
      /// \param[in] _torque Torque value to add to the link.
      public: virtual void AddTorque(const math::Vector3 &_torque) = 0;

      /// \brief Add a torque to the body, components are relative to the
      /// body's own frame of reference.
      /// \param[in] _torque Torque value to add.
      public: virtual void AddRelativeTorque(const math::Vector3 &_torque) = 0;

<<<<<<< HEAD
      /// \brief Get the linear velocity of the body in the world frame
      /// \return Linear velocity of the body
      public: virtual math::Vector3 GetWorldLinearVel() const = 0;

      /// \brief Get the linear velocity of a point on the body in the world
      /// frame
      /// \param[in] _offset Offset of the point from the center of body
      /// \return Linear velocity of the point on the body
      public: virtual math::Vector3 GetWorldLinearVel(
          const math::Vector3 &_offset) const = 0;

      /// \brief Get the linear velocity at the body's center of gravity in the
      /// world frame
      /// \return Linear velocity at the body's center of gravity
      public: virtual math::Vector3 GetWorldCoGLinearVel() const = 0;
=======
      /// \brief Get the pose of the body's center of gravity in the world
      ///        coordinate frame.
      /// \return Pose of the body's center of gravity in the world coordinate
      ///         frame.
      public: math::Pose GetWorldCoGPose() const;
>>>>>>> ea7f07d1

      /// \brief Get the linear velocity of the body.
      /// \return Linear velocity of the body.
      public: math::Vector3 GetRelativeLinearVel() const;

      /// \brief Get the angular velocity of the body.
      /// \return Angular velocity of the body.
      public: math::Vector3 GetRelativeAngularVel() const;

      /// \brief Get the linear acceleration of the body.
      /// \return Linear acceleration of the body.
      public: math::Vector3 GetRelativeLinearAccel() const;

      /// \brief Get the linear acceleration of the body in the world frame.
      /// \return Linear acceleration of the body in the world frame.
      public: math::Vector3 GetWorldLinearAccel() const;

      /// \brief Get the angular acceleration of the body.
      /// \return Angular acceleration of the body.
      public: math::Vector3 GetRelativeAngularAccel() const;

      /// \brief Get the angular acceleration of the body in the world
      /// frame.
      /// \return Angular acceleration of the body in the world frame.
      public: math::Vector3 GetWorldAngularAccel() const;

      /// \brief Get the force applied to the body.
      /// \return Force applied to the body.
      public: math::Vector3 GetRelativeForce() const;

      /// \brief Get the force applied to the body in the world frame.
      /// \return Force applied to the body in the world frame.
      public: virtual math::Vector3 GetWorldForce() const = 0;

      /// \brief Get the torque applied to the body.
      /// \return Torque applied to the body.
      public: math::Vector3 GetRelativeTorque() const;

      /// \brief Get the torque applied to the body in the world frame.
      /// \return Torque applied to the body in the world frame.
      public: virtual math::Vector3 GetWorldTorque() const = 0;

      /// \brief Get the model that this body belongs to.
      /// \return Model that this body belongs to.
      public: ModelPtr GetModel() const;

      /// \brief Get the inertia of the link.
      /// \return Inertia of the link.
      public: InertialPtr GetInertial() const {return this->inertial;}

      /// \brief Set the mass of the link.
      /// \parma[in] _inertial Inertial value for the link.
      public: void SetInertial(const InertialPtr &_inertial);

      /// \brief Get a collision by id.
      /// \param[in] _id Id of the collision object to find.
      /// \return Pointer to the collision, NULL if the id is invalid.
      public: CollisionPtr GetCollisionById(unsigned int _id) const;

      /// \brief Get a child collision by name
      /// \param[in] _name Name of the collision object.
      /// \return Pointer to the collision, NULL if the name was not found.
      public: CollisionPtr GetCollision(const std::string &_name);

      /// \brief Get a child collision by index
      /// \param[in] _index Index of the collision object.
      /// \return Pointer to the collision, NULL if the name was not found.
      public: CollisionPtr GetCollision(unsigned int _index) const;

      /// \brief Get all the child collisions.
      /// \return A std::vector of all the child collisions.
      public: Collision_V GetCollisions() const;

      /// \brief Get the bounding box for the link and all the child
      /// elements.
      /// \return The link's bounding box.
      public: virtual math::Box GetBoundingBox() const;

      /// \brief Set the linear damping factor.
      /// \param[in] _damping Linear damping factor.
      public: virtual void SetLinearDamping(double _damping) = 0;

      /// \brief Set the angular damping factor.
      /// \param[in] _damping Angular damping factor.
      public: virtual void SetAngularDamping(double _damping) = 0;

      /// \brief Get the linear damping factor.
      /// \return Linear damping.
      public: double GetLinearDamping() const;

      /// \brief Get the angular damping factor.
      /// \return Angular damping.
      public: double GetAngularDamping() const;

      /// \TODO Implement this function.
      /// \brief Set whether this body is in the kinematic state.
      /// \param[in] _kinematic True to make the link kinematic only.
      public: virtual void SetKinematic(const bool &_kinematic);

      /// \TODO Implement this function.
      /// \brief Get whether this body is in the kinematic state.
      /// \return True if the link is kinematic only.
      public: virtual bool GetKinematic() const {return false;}

      /// \brief Get sensor count
      ///
      /// This will return the number of sensors created by the link when it
      /// was loaded. This function is commonly used with
      /// Link::GetSensorName.
      /// \return The number of sensors created by the link.
      public: unsigned int GetSensorCount() const;

      /// \brief Get sensor name
      ///
      /// Get the name of a sensor based on an index. The index should be in
      /// the range of 0...Link::GetSensorCount().
      /// \note A Link does not manage or maintain a pointer to a
      /// sensors::Sensor. Access to a Sensor object
      /// is accomplished through the sensors::SensorManager. This was done to
      /// separate the physics engine from the sensor engine.
      /// \param[in] _index Index of the sensor name.
      /// \return The name of the sensor, or empty string if the index is out of
      /// bounds.
      public: std::string GetSensorName(unsigned int _index) const;

      /// \brief Connect to the add entity signal
      /// \param[in] _subscriber Subsciber callback function.
      /// \return Pointer to the connection, which must be kept in scope.
      public: template<typename T>
              event::ConnectionPtr ConnectEnabled(T _subscriber)
              {return enabledSignal.Connect(_subscriber);}

      /// \brief Disconnect to the add entity signal.
      /// \param[in] _conn Connection pointer to disconnect.
      public: void DisconnectEnabled(event::ConnectionPtr &_conn)
              {enabledSignal.Disconnect(_conn);}

      /// \brief Fill a link message
      /// \param[out] _msg Message to fill
      public: void FillMsg(msgs::Link &_msg);

      /// \brief Update parameters from a message
      /// \param[in] _msg Message to read.
      public: void ProcessMsg(const msgs::Link &_msg);

      /// \brief Joints that have this Link as a parent Link.
      /// \param[in] _joint Joint that is a child of this link.
      public: void AddChildJoint(JointPtr _joint);

      /// \brief Joints that have this Link as a child Link.
      /// \param[in] _joint Joint that is a parent of this link.
      public: void AddParentJoint(JointPtr _joint);

      /// \brief Remove Joints that have this Link as a parent Link.
      /// \param[in] _joint Joint that is a child of this link.
      public: void RemoveChildJoint(JointPtr _joint);

      /// \brief Remove Joints that have this Link as a child Link
      /// \param[in] _joint Joint that is a parent of this link.
      public: void RemoveParentJoint(JointPtr _joint);

      /// \brief Attach a static model to this link
      /// \param[in] _model Pointer to a static model.
      /// \param[in] _offset Pose relative to this link to place the model.
      public: void AttachStaticModel(ModelPtr &_model,
                                     const math::Pose &_offset);

      /// \brief Detach a static model from this link.
      /// \param[in] _modelName Name of an attached model to detach.
      public: void DetachStaticModel(const std::string &_modelName);

      /// \brief Detach all static models from this link.
      public: void DetachAllStaticModels();

      /// \internal
      /// \brief Called when the pose is changed. Do not call this directly.
      public: virtual void OnPoseChange();

      /// \brief Set the current link state.
      /// \param[in] _state The state to set the link to.
      public: void SetState(const LinkState &_state);

      /// \brief Update the mass matrix.
      public: virtual void UpdateMass() {}

      /// \brief Update surface parameters.
      public: virtual void UpdateSurface() {}

      /// \brief Allow the link to auto disable.
      /// \param[in] _disable If true, the link is allowed to auto disable.
      public: virtual void SetAutoDisable(bool _disable) = 0;

      /// \brief Returns a vector of children Links connected by joints.
      /// \return A vector of children Links connected by joints.
      public: Link_V GetChildJointsLinks() const;

      /// \brief Returns a vector of parent Links connected by joints.
      /// \return Vector of parent Links connected by joints.
      public: Link_V GetParentJointsLinks() const;

      /// \brief Load a new collision helper function.
      /// \param[in] _sdf SDF element used to load the collision.
      private: void LoadCollision(sdf::ElementPtr _sdf);

      /// \brief Set the inertial properties based on the collision
      /// entities.
      private: void SetInertialFromCollisions();

      /// \brief Inertial properties.
      protected: InertialPtr inertial;

      /// \brief Center of gravity visual elements.
      protected: std::vector<std::string> cgVisuals;

      /// \brief Link visual elements.
      protected: std::vector<std::string> visuals;

      /// \brief Linear acceleration.
      protected: math::Vector3 linearAccel;

      /// \brief Angular acceleration.
      protected: math::Vector3 angularAccel;

      /// \brief Offsets for the attached models.
      protected: std::vector<math::Pose> attachedModelsOffset;

      /// \brief Event used when the link is enabled or disabled.
      private: event::EventT<void (bool)> enabledSignal;

      /// \brief This flag is used to trigger the enabled
      private: bool enabled;

      /// \brief Names of all the sensors attached to the link.
      private: std::vector<std::string> sensors;

      /// \brief All the parent joints.
      private: std::vector<JointPtr> parentJoints;

      /// \brief All the child joints.
      private: std::vector<JointPtr> childJoints;

      /// \brief All the attached models.
      private: std::vector<ModelPtr> attachedModels;
    };
    /// \}
  }
}
#endif<|MERGE_RESOLUTION|>--- conflicted
+++ resolved
@@ -178,7 +178,12 @@
       /// \param[in] _torque Torque value to add.
       public: virtual void AddRelativeTorque(const math::Vector3 &_torque) = 0;
 
-<<<<<<< HEAD
+      /// \brief Get the pose of the body's center of gravity in the world
+      ///        coordinate frame.
+      /// \return Pose of the body's center of gravity in the world coordinate
+      ///         frame.
+      public: math::Pose GetWorldCoGPose() const;
+
       /// \brief Get the linear velocity of the body in the world frame
       /// \return Linear velocity of the body
       public: virtual math::Vector3 GetWorldLinearVel() const = 0;
@@ -194,13 +199,6 @@
       /// world frame
       /// \return Linear velocity at the body's center of gravity
       public: virtual math::Vector3 GetWorldCoGLinearVel() const = 0;
-=======
-      /// \brief Get the pose of the body's center of gravity in the world
-      ///        coordinate frame.
-      /// \return Pose of the body's center of gravity in the world coordinate
-      ///         frame.
-      public: math::Pose GetWorldCoGPose() const;
->>>>>>> ea7f07d1
 
       /// \brief Get the linear velocity of the body.
       /// \return Linear velocity of the body.
