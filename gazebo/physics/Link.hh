--- conflicted
+++ resolved
@@ -290,23 +290,15 @@
       public: void SetInertial(const InertialPtr &_inertial);
 
       /// \brief Get the world pose of the link inertia (cog position
-<<<<<<< HEAD
-      /// and Moment of Inertia frame).
-=======
       /// and Moment of Inertia frame). This differs from GetWorldCoGPose(),
       /// which returns the cog position in the link frame
       /// (not the Moment of Inertia frame).
->>>>>>> d8756f5d
       /// \return Inertial pose in world frame.
       public: math::Pose GetWorldInertialPose() const;
 
       /// \brief Get the inertia matrix in the world frame.
-<<<<<<< HEAD
-      /// \return Inertia matrix in world frame.
-=======
       /// \return Inertia matrix in world frame, returns matrix
       /// of zeros if link has no inertia.
->>>>>>> d8756f5d
       public: math::Matrix3 GetWorldInertiaMatrix() const;
 
       /// \cond
