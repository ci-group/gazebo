--- conflicted
+++ resolved
@@ -255,13 +255,7 @@
           << q.z << " "
           << "</pose>"
           << "<scale>"
-<<<<<<< HEAD
-          << _state.scale.X() << " "
-          << _state.scale.Y() << " "
-          << _state.scale.Z() << " "
-=======
           << _state.scale
->>>>>>> a8a3c628
           << "</scale>";
 
         for (LinkState_M::const_iterator iter =
