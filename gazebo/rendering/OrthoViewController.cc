--- conflicted
+++ resolved
@@ -51,22 +51,7 @@
 //////////////////////////////////////////////////
 void OrthoViewController::Init()
 {
-<<<<<<< HEAD
-  this->dataPtr->scale = 100;
-  this->distance = 1000.0/this->dataPtr->scale;
-
-  int width = this->camera->ViewportWidth();
-  int height = this->camera->ViewportHeight();
-
-  if (width > 0 && height > 0)
-  {
-    // set up the view projection
-    this->Zoom(1.0);
-  }
-
-=======
   // this will call the overloaded Init function
->>>>>>> 9a38884d
   OrbitViewController::Init();
 }
 
