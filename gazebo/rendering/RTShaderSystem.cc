--- conflicted
+++ resolved
@@ -578,11 +578,7 @@
   if (!this->dataPtr->initialized || !this->dataPtr->updateShaders)
     return;
 
-<<<<<<< HEAD
-  for (auto &scene : this->dataPtr->scenes)
-=======
   for (const auto &scene : this->dataPtr->scenes)
->>>>>>> 95ddcb0b
   {
     VisualPtr vis = scene->GetWorldVisual();
     if (vis)
