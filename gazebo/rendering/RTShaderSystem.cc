/*
 * Copyright (C) 2012-2014 Open Source Robotics Foundation
 *
 * Licensed under the Apache License, Version 2.0 (the "License");
 * you may not use this file except in compliance with the License.
 * You may obtain a copy of the License at
 *
 *     http://www.apache.org/licenses/LICENSE-2.0
 *
 * Unless required by applicable law or agreed to in writing, software
 * distributed under the License is distributed on an "AS IS" BASIS,
 * WITHOUT WARRANTIES OR CONDITIONS OF ANY KIND, either express or implied.
 * See the License for the specific language governing permissions and
 * limitations under the License.
 *
*/
/* Desc: Wrapper around the OGRE RTShader system
 * Author: Nate Koenig
 */

#include <sys/stat.h>
#include <boost/bind.hpp>

#include "gazebo/common/Exception.hh"
#include "gazebo/common/Console.hh"

#include "gazebo/rendering/RenderEngine.hh"
#include "gazebo/rendering/Scene.hh"
#include "gazebo/rendering/Visual.hh"
#include "gazebo/rendering/RTShaderSystem.hh"

#define MINOR_VERSION 7
using namespace gazebo;
using namespace rendering;

//////////////////////////////////////////////////
RTShaderSystem::RTShaderSystem()
{
  this->entityMutex = new boost::mutex();
  this->initialized = false;
  this->shadowsApplied = false;
  this->pssmSetup.setNull();
}

//////////////////////////////////////////////////
RTShaderSystem::~RTShaderSystem()
{
  this->Fini();
  delete this->entityMutex;
}

//////////////////////////////////////////////////
void RTShaderSystem::Init()
{
#if INCLUDE_RTSHADER && OGRE_VERSION_MAJOR >= 1 &&\
    OGRE_VERSION_MINOR >= MINOR_VERSION

  // Only initialize if using FORWARD rendering
  if (RenderEngine::Instance()->GetRenderPathType() != RenderEngine::FORWARD)
    return;

  if (Ogre::RTShader::ShaderGenerator::initialize())
  {
    this->initialized = true;

    std::string coreLibsPath, cachePath;
    this->GetPaths(coreLibsPath, cachePath);

    // Get the shader generator pointer
    this->shaderGenerator = Ogre::RTShader::ShaderGenerator::getSingletonPtr();

    // Add the shader libs resource location
    Ogre::ResourceGroupManager::getSingleton().addResourceLocation(
        coreLibsPath, "FileSystem");

    // Set shader cache path.
    this->shaderGenerator->setShaderCachePath(cachePath);

    this->shaderGenerator->setTargetLanguage("glsl");
  }
  else
    gzerr << "RT Shader system failed to initialize\n";

#endif
}

//////////////////////////////////////////////////
void RTShaderSystem::Fini()
{
  if (!this->initialized)
    return;

  // Restore default scheme.
  Ogre::MaterialManager::getSingleton().setActiveScheme(
      Ogre::MaterialManager::DEFAULT_SCHEME_NAME);

  // Finalize RTShader system.
  if (this->shaderGenerator != NULL)
  {
#if (OGRE_VERSION < ((1 << 16) | (9 << 8) | 0))
    Ogre::RTShader::ShaderGenerator::finalize();
#else
    Ogre::RTShader::ShaderGenerator::destroy();
#endif
    this->shaderGenerator = NULL;
  }

  this->pssmSetup.setNull();
  this->entities.clear();
  this->scenes.clear();
  this->initialized = false;
}

#if INCLUDE_RTSHADER && OGRE_VERSION_MAJOR >= 1 &&\
    OGRE_VERSION_MINOR >= MINOR_VERSION
//////////////////////////////////////////////////
void RTShaderSystem::AddScene(ScenePtr _scene)
{
  if (!this->initialized)
    return;

  // Set the scene manager
  this->shaderGenerator->addSceneManager(_scene->GetManager());
  this->shaderGenerator->createScheme(_scene->GetName() +
      Ogre::RTShader::ShaderGenerator::DEFAULT_SCHEME_NAME);
  this->scenes.push_back(_scene);
}
#else
void RTShaderSystem::AddScene(ScenePtr /*_scene*/)
{
}
#endif

//////////////////////////////////////////////////
void RTShaderSystem::RemoveScene(ScenePtr _scene)
{
  if (!this->initialized)
    return;

  std::vector<ScenePtr>::iterator iter;
  for (iter = this->scenes.begin(); iter != scenes.end(); ++iter)
    if ((*iter) == _scene)
      break;

  if (iter != this->scenes.end())
  {
    this->scenes.erase(iter);
    this->shaderGenerator->invalidateScheme(_scene->GetName() +
        Ogre::RTShader::ShaderGenerator::DEFAULT_SCHEME_NAME);
    this->shaderGenerator->removeSceneManager(_scene->GetManager());
    this->shaderGenerator->removeAllShaderBasedTechniques();
    this->shaderGenerator->flushShaderCache();
    // this->UpdateShaders();
  }
}

//////////////////////////////////////////////////
void RTShaderSystem::AttachEntity(Visual *vis)
{
  if (!this->initialized)
    return;

  this->entityMutex->lock();
  this->entities.push_back(vis);
  this->entityMutex->unlock();
  this->GenerateShaders(vis);
}

//////////////////////////////////////////////////
void RTShaderSystem::DetachEntity(Visual *_vis)
{
  if (!this->initialized)
    return;

  boost::mutex::scoped_lock lock(*this->entityMutex);
  this->entities.remove(_vis);
}

//////////////////////////////////////////////////
void RTShaderSystem::Clear()
{
  boost::mutex::scoped_lock lock(*this->entityMutex);
  this->entities.clear();
}

//////////////////////////////////////////////////
void RTShaderSystem::AttachViewport(Ogre::Viewport *_viewport, ScenePtr _scene)
{
#if OGRE_VERSION_MAJOR == 1 && OGRE_VERSION_MINOR >= 7
  _viewport->setMaterialScheme(_scene->GetName() +
      Ogre::RTShader::ShaderGenerator::DEFAULT_SCHEME_NAME);
#endif
}

//////////////////////////////////////////////////
void RTShaderSystem::DetachViewport(Ogre::Viewport *_viewport, ScenePtr _scene)
{
#if OGRE_VERSION_MAJOR == 1 && OGRE_VERSION_MINOR >= 7
  if (_viewport && _scene && _scene->GetInitialized())
    _viewport->setMaterialScheme(_scene->GetName());
#endif
}

//////////////////////////////////////////////////
void RTShaderSystem::UpdateShaders()
{
  if (!this->initialized)
    return;

  std::list<Visual*>::iterator iter;

  boost::mutex::scoped_lock lock(*this->entityMutex);

  // Update all the shaders
  for (iter = this->entities.begin(); iter != this->entities.end(); ++iter)
    this->GenerateShaders(*iter);
}

//////////////////////////////////////////////////
void RTShaderSystem::GenerateShaders(Visual *vis)
{
  if (!this->initialized)
    return;

  for (unsigned int k = 0; k < vis->GetSceneNode()->numAttachedObjects(); k++)
  {
    Ogre::MovableObject *obj = vis->GetSceneNode()->getAttachedObject(k);
    Ogre::Entity *entity = dynamic_cast<Ogre::Entity*>(obj);
    if (!entity)
      continue;

    for (unsigned int i = 0; i < entity->getNumSubEntities(); ++i)
    {
      Ogre::SubEntity* curSubEntity = entity->getSubEntity(i);
      const Ogre::String& curMaterialName = curSubEntity->getMaterialName();
      bool success = false;

      for (unsigned int s = 0; s < this->scenes.size(); s++)
      {
        try
        {
          success = this->shaderGenerator->createShaderBasedTechnique(
              curMaterialName,
              Ogre::MaterialManager::DEFAULT_SCHEME_NAME,
              this->scenes[s]->GetName() +
              Ogre::RTShader::ShaderGenerator::DEFAULT_SCHEME_NAME);
        }
        catch(Ogre::Exception &e)
        {
          gzerr << "Unable to create shader technique for material["
            << curMaterialName << "]\n";
          success = false;
        }

        // Setup custom shader sub render states according to current setup.
        if (success)
        {
          Ogre::MaterialPtr curMaterial =
            Ogre::MaterialManager::getSingleton().getByName(curMaterialName);

          // Grab the first pass render state.
          // NOTE:For more complicated samples iterate over the passes and build
          // each one of them as desired.
          Ogre::RTShader::RenderState* renderState =
            this->shaderGenerator->getRenderState(
                this->scenes[s]->GetName() +
                Ogre::RTShader::ShaderGenerator::DEFAULT_SCHEME_NAME,
                curMaterialName, 0);

          // Remove all sub render states.
          renderState->reset();

          /// This doesn't seem to work properly.
          if (vis->GetShaderType() == "normal_map_object_space")
          {
            Ogre::RTShader::SubRenderState* subRenderState =
              this->shaderGenerator->createSubRenderState(
                  Ogre::RTShader::NormalMapLighting::Type);

            Ogre::RTShader::NormalMapLighting* normalMapSubRS =
              static_cast<Ogre::RTShader::NormalMapLighting*>(subRenderState);

            normalMapSubRS->setNormalMapSpace(
                Ogre::RTShader::NormalMapLighting::NMS_OBJECT);

            normalMapSubRS->setNormalMapTextureName(vis->GetNormalMap());
            renderState->addTemplateSubRenderState(normalMapSubRS);
          }
          else if (vis->GetShaderType() == "normal_map_tangent_space")
          {
            Ogre::RTShader::SubRenderState* subRenderState =
              this->shaderGenerator->createSubRenderState(
                  Ogre::RTShader::NormalMapLighting::Type);

            Ogre::RTShader::NormalMapLighting* normalMapSubRS =
              static_cast<Ogre::RTShader::NormalMapLighting*>(subRenderState);

            normalMapSubRS->setNormalMapSpace(
                Ogre::RTShader::NormalMapLighting::NMS_TANGENT);

            normalMapSubRS->setNormalMapTextureName(vis->GetNormalMap());

            renderState->addTemplateSubRenderState(normalMapSubRS);
          }
          else if (vis->GetShaderType() == "vertex")
          {
            Ogre::RTShader::SubRenderState *perPerVertexLightModel =
              this->shaderGenerator->createSubRenderState(
                  Ogre::RTShader::FFPLighting::Type);

            renderState->addTemplateSubRenderState(perPerVertexLightModel);
          }
          else
          {
            Ogre::RTShader::SubRenderState *perPixelLightModel =
              this->shaderGenerator->createSubRenderState(
                  Ogre::RTShader::PerPixelLighting::Type);

            renderState->addTemplateSubRenderState(perPixelLightModel);
          }


          // Invalidate this material in order to re-generate its shaders.
          this->shaderGenerator->invalidateMaterial(
              this->scenes[s]->GetName() +
              Ogre::RTShader::ShaderGenerator::DEFAULT_SCHEME_NAME,
              curMaterialName);
        }
      }
    }
  }
}

//////////////////////////////////////////////////
bool RTShaderSystem::GetPaths(std::string &coreLibsPath, std::string &cachePath)
{
  if (!this->initialized)
    return false;

  Ogre::StringVector groupVector;

  // Setup the core libraries and shader cache path
  groupVector = Ogre::ResourceGroupManager::getSingleton().getResourceGroups();
  Ogre::StringVector::iterator itGroup = groupVector.begin();
  Ogre::StringVector::iterator itGroupEnd = groupVector.end();
  Ogre::String shaderCoreLibsPath;

  for (; itGroup != itGroupEnd; ++itGroup)
  {
    Ogre::ResourceGroupManager::LocationList resLocationsList;
    Ogre::ResourceGroupManager::LocationList::iterator it;
    Ogre::ResourceGroupManager::LocationList::iterator itEnd;
    bool coreLibsFound = false;

    resLocationsList =
      Ogre::ResourceGroupManager::getSingleton().getResourceLocationList(
          *itGroup);
    it = resLocationsList.begin();
    itEnd = resLocationsList.end();
    // Try to find the location of the core shader lib functions and use it
    // as shader cache path as well - this will reduce the number of
    // generated files when running from different directories.

    for (; it != itEnd; ++it)
    {
      struct stat st;
      if (stat((*it)->archive->getName().c_str(), &st) == 0)
      {
        if ((*it)->archive->getName().find("rtshaderlib") != Ogre::String::npos)
        {
          coreLibsPath = (*it)->archive->getName() + "/";

          // setup patch name for rt shader cache in tmp
          char *tmpdir;
          char *user;
          std::ostringstream stream;
          std::ostringstream errStream;
          // Get the tmp dir
          tmpdir = getenv("TMP");
          if (!tmpdir)
            tmpdir = const_cast<char*>("/tmp");
          // Get the user
          user = getenv("USER");
          if (!user)
            user = const_cast<char*>("nobody");
          stream << tmpdir << "/gazebo-" << user << "-rtshaderlibcache" << "/";
          cachePath = stream.str();
          // Create the directory
          if (mkdir(cachePath.c_str(), S_IRUSR | S_IWUSR | S_IXUSR) != 0)
          {
            if (errno != EEXIST)
            {
              errStream << "failed to create [" << cachePath << "] : ["
                <<  strerror(errno) << "]";
              throw(errStream.str());
            }
          }

          coreLibsFound = true;
          break;
        }
      }
    }

    // Core libs path found in the current group.
    if (coreLibsFound)
      break;
  }

  // Core shader lib not found -> shader generating will fail.
  if (coreLibsPath.empty())
  {
    gzerr << "Unable to find shader lib. Shader generating will fail.";
    return false;
  }

  return true;
}

/////////////////////////////////////////////////
void RTShaderSystem::RemoveShadows(ScenePtr _scene)
{
  if (!this->initialized || !this->shadowsApplied)
    return;

  _scene->GetManager()->setShadowTechnique(Ogre::SHADOWTYPE_NONE);
  _scene->GetManager()->setShadowCameraSetup(Ogre::ShadowCameraSetupPtr());

  Ogre::RTShader::RenderState* schemeRenderState =
    this->shaderGenerator->getRenderState(
        _scene->GetName() +
        Ogre::RTShader::ShaderGenerator::DEFAULT_SCHEME_NAME);

  schemeRenderState->removeTemplateSubRenderState(this->shadowRenderState);

  this->shaderGenerator->invalidateScheme(_scene->GetName() +
      Ogre::RTShader::ShaderGenerator::DEFAULT_SCHEME_NAME);
  this->UpdateShaders();

  this->shadowsApplied = false;
}

/////////////////////////////////////////////////
void RTShaderSystem::ApplyShadows(ScenePtr _scene)
{
  if (!this->initialized || this->shadowsApplied)
    return;

  Ogre::SceneManager *sceneMgr = _scene->GetManager();

  // Grab the scheme render state.
  Ogre::RTShader::RenderState* schemRenderState =
    this->shaderGenerator->getRenderState(_scene->GetName() +
        Ogre::RTShader::ShaderGenerator::DEFAULT_SCHEME_NAME);

  sceneMgr->setShadowTechnique(Ogre::SHADOWTYPE_TEXTURE_ADDITIVE_INTEGRATED);

  // 3 textures per directional light
  sceneMgr->setShadowTextureCountPerLightType(Ogre::Light::LT_DIRECTIONAL, 3);
  sceneMgr->setShadowTextureCountPerLightType(Ogre::Light::LT_POINT, 0);
  sceneMgr->setShadowTextureCountPerLightType(Ogre::Light::LT_SPOTLIGHT, 0);
  sceneMgr->setShadowTextureCount(3);
  sceneMgr->setShadowTextureConfig(0, 1024, 1024, Ogre::PF_FLOAT32_R);
  sceneMgr->setShadowTextureConfig(1, 512, 512, Ogre::PF_FLOAT32_R);
  sceneMgr->setShadowTextureConfig(2, 512, 512, Ogre::PF_FLOAT32_R);
  sceneMgr->setShadowTextureSelfShadow(false);
  sceneMgr->setShadowCasterRenderBackFaces(true);

  // TODO: We have two different shadow caster materials, both taken from
  // OGRE samples. They should be compared and tested.
  // Set up caster material - this is just a standard depth/shadow map caster
  // sceneMgr->setShadowTextureCasterMaterial("PSSM/shadow_caster");
  sceneMgr->setShadowTextureCasterMaterial("Gazebo/shadow_caster");

  // Disable fog on the caster pass.
  //  Ogre::MaterialPtr passCaterMaterial =
  //   Ogre::MaterialManager::getSingleton().getByName("PSSM/shadow_caster");
  // Ogre::Pass* pssmCasterPass =
  // passCaterMaterial->getTechnique(0)->getPass(0);
  // pssmCasterPass->setFog(true);

  // shadow camera setup
  if (this->pssmSetup.isNull())
  {
    this->pssmSetup =
        Ogre::ShadowCameraSetupPtr(new Ogre::PSSMShadowCameraSetup());
  }

<<<<<<< HEAD
  double shadowFarDistance = 300;
=======
  double shadowFarDistance = 500;
>>>>>>> 50dc3cb6
  double cameraNearClip = 0.1;
  sceneMgr->setShadowFarDistance(shadowFarDistance);

  Ogre::PSSMShadowCameraSetup *cameraSetup =
      dynamic_cast<Ogre::PSSMShadowCameraSetup*>(this->pssmSetup.get());

  cameraSetup->calculateSplitPoints(3, cameraNearClip, shadowFarDistance);
  cameraSetup->setSplitPadding(4);
  cameraSetup->setOptimalAdjustFactor(0, 2);
  cameraSetup->setOptimalAdjustFactor(1, 1);
  cameraSetup->setOptimalAdjustFactor(2, .5);

  sceneMgr->setShadowCameraSetup(this->pssmSetup);

  // These values do not seem to help at all. Leaving here until I have time
  // to properly fix shadow z-fighting.
  // cameraSetup->setOptimalAdjustFactor(0, 4);
  // cameraSetup->setOptimalAdjustFactor(1, 1);
  // cameraSetup->setOptimalAdjustFactor(2, 0.5);

  this->shadowRenderState = this->shaderGenerator->createSubRenderState(
      Ogre::RTShader::IntegratedPSSM3::Type);
  Ogre::RTShader::IntegratedPSSM3 *pssm3SubRenderState =
    static_cast<Ogre::RTShader::IntegratedPSSM3*>(this->shadowRenderState);

  const Ogre::PSSMShadowCameraSetup::SplitPointList &srcSplitPoints =
    cameraSetup->getSplitPoints();

  Ogre::RTShader::IntegratedPSSM3::SplitPointList dstSplitPoints;

  for (unsigned int i = 0; i < srcSplitPoints.size(); ++i)
  {
    dstSplitPoints.push_back(srcSplitPoints[i]);
  }

  pssm3SubRenderState->setSplitPoints(dstSplitPoints);
  schemRenderState->addTemplateSubRenderState(this->shadowRenderState);

  this->shaderGenerator->invalidateScheme(_scene->GetName() +
      Ogre::RTShader::ShaderGenerator::DEFAULT_SCHEME_NAME);

  this->UpdateShaders();

  this->shadowsApplied = true;
}

/////////////////////////////////////////////////
Ogre::PSSMShadowCameraSetup *RTShaderSystem::GetPSSMShadowCameraSetup() const
{
  return dynamic_cast<Ogre::PSSMShadowCameraSetup *>(this->pssmSetup.get());
}<|MERGE_RESOLUTION|>--- conflicted
+++ resolved
@@ -486,11 +486,7 @@
         Ogre::ShadowCameraSetupPtr(new Ogre::PSSMShadowCameraSetup());
   }
 
-<<<<<<< HEAD
-  double shadowFarDistance = 300;
-=======
   double shadowFarDistance = 500;
->>>>>>> 50dc3cb6
   double cameraNearClip = 0.1;
   sceneMgr->setShadowFarDistance(shadowFarDistance);
 
