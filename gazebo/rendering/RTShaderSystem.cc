/*
 * Copyright (C) 2012-2015 Open Source Robotics Foundation
 *
 * Licensed under the Apache License, Version 2.0 (the "License");
 * you may not use this file except in compliance with the License.
 * You may obtain a copy of the License at
 *
 *     http://www.apache.org/licenses/LICENSE-2.0
 *
 * Unless required by applicable law or agreed to in writing, software
 * distributed under the License is distributed on an "AS IS" BASIS,
 * WITHOUT WARRANTIES OR CONDITIONS OF ANY KIND, either express or implied.
 * See the License for the specific language governing permissions and
 * limitations under the License.
 *
*/

#ifdef _WIN32
  // Ensure that Winsock2.h is included before Windows.h, which can get
  // pulled in by anybody (e.g., Boost).
  #include <Winsock2.h>
#endif

#include <sys/stat.h>

#include "gazebo/common/Console.hh"
#include "gazebo/common/Exception.hh"
#include "gazebo/common/SystemPaths.hh"
#include "gazebo/rendering/ogre_gazebo.h"
#include "gazebo/rendering/RenderEngine.hh"
#include "gazebo/rendering/Scene.hh"
#include "gazebo/rendering/Visual.hh"
#include "gazebo/rendering/RTShaderSystemPrivate.hh"
#include "gazebo/rendering/RTShaderSystem.hh"

#define MINOR_VERSION 7
using namespace gazebo;
using namespace rendering;

//////////////////////////////////////////////////
RTShaderSystem::RTShaderSystem()
  : dataPtr(new RTShaderSystemPrivate)
{
  this->dataPtr->initialized = false;
  this->dataPtr->shadowsApplied = false;
  this->dataPtr->pssmSetup.setNull();
  this->dataPtr->updateShaders = false;
}

//////////////////////////////////////////////////
RTShaderSystem::~RTShaderSystem()
{
  this->Fini();
  delete this->dataPtr;
  this->dataPtr = NULL;
}

//////////////////////////////////////////////////
void RTShaderSystem::Init()
{
#if INCLUDE_RTSHADER && OGRE_VERSION_MAJOR >= 1 &&\
    OGRE_VERSION_MINOR >= MINOR_VERSION

  // Only initialize if using FORWARD rendering
  if (RenderEngine::Instance()->GetRenderPathType() != RenderEngine::FORWARD)
    return;

  if (Ogre::RTShader::ShaderGenerator::initialize())
  {
    this->dataPtr->initialized = true;

    std::string coreLibsPath, cachePath;
    this->GetPaths(coreLibsPath, cachePath);

    // Get the shader generator pointer
    this->dataPtr->shaderGenerator =
        Ogre::RTShader::ShaderGenerator::getSingletonPtr();

    // Add the shader libs resource location
    Ogre::ResourceGroupManager::getSingleton().addResourceLocation(
        coreLibsPath, "FileSystem");

    // Set shader cache path.
    this->dataPtr->shaderGenerator->setShaderCachePath(cachePath);

    this->dataPtr->shaderGenerator->setTargetLanguage("glsl");
  }
  else
    gzerr << "RT Shader system failed to initialize\n";
#endif
}

//////////////////////////////////////////////////
void RTShaderSystem::Fini()
{
  if (!this->dataPtr->initialized)
    return;

  // Restore default scheme.
  Ogre::MaterialManager::getSingleton().setActiveScheme(
      Ogre::MaterialManager::DEFAULT_SCHEME_NAME);

  // Finalize RTShader system.
  if (this->dataPtr->shaderGenerator != NULL)
  {
    // On Windows, we're using 1.9RC1, which doesn't have a bunch of changes.
#if (OGRE_VERSION < ((1 << 16) | (9 << 8) | 0)) || defined(_WIN32)
    Ogre::RTShader::ShaderGenerator::finalize();
#else
    Ogre::RTShader::ShaderGenerator::destroy();
#endif
    this->dataPtr->shaderGenerator = NULL;
  }

  this->dataPtr->pssmSetup.setNull();
  this->dataPtr->scenes.clear();
  this->dataPtr->initialized = false;
}

#if INCLUDE_RTSHADER && OGRE_VERSION_MAJOR >= 1 &&\
    OGRE_VERSION_MINOR >= MINOR_VERSION
//////////////////////////////////////////////////
void RTShaderSystem::AddScene(ScenePtr _scene)
{
  if (!this->dataPtr->initialized)
    return;

  // Set the scene manager
  this->dataPtr->shaderGenerator->addSceneManager(_scene->GetManager());
  this->dataPtr->shaderGenerator->createScheme(_scene->GetName() +
      Ogre::RTShader::ShaderGenerator::DEFAULT_SCHEME_NAME);
  this->dataPtr->scenes.push_back(_scene);
}
#else
void RTShaderSystem::AddScene(ScenePtr /*_scene*/)
{
}
#endif

//////////////////////////////////////////////////
void RTShaderSystem::RemoveScene(ScenePtr _scene)
{
  if (!this->dataPtr->initialized)
    return;

  auto iter = this->dataPtr->scenes.begin();
  for (; iter != this->dataPtr->scenes.end(); ++iter)
    if ((*iter) == _scene)
      break;

  if (iter != this->dataPtr->scenes.end())
  {
    this->dataPtr->scenes.erase(iter);
    this->dataPtr->shaderGenerator->invalidateScheme(_scene->GetName() +
        Ogre::RTShader::ShaderGenerator::DEFAULT_SCHEME_NAME);
    this->dataPtr->shaderGenerator->removeSceneManager(_scene->GetManager());
    this->dataPtr->shaderGenerator->removeAllShaderBasedTechniques();
    this->dataPtr->shaderGenerator->flushShaderCache();
  }
}

//////////////////////////////////////////////////
void RTShaderSystem::RemoveScene(const std::string &_scene)
{
  if (!this->dataPtr->initialized)
    return;

  for (auto iter : this->dataPtr->scenes)
  {
    if (iter->GetName() == _scene)
    {
      this->RemoveScene(iter);
      return;
    }
  }
}

//////////////////////////////////////////////////
void RTShaderSystem::AttachEntity(Visual * /*_vis*/)
{
  return;
}

//////////////////////////////////////////////////
void RTShaderSystem::DetachEntity(Visual * /*_vis*/)
{
  return;
}

//////////////////////////////////////////////////
void RTShaderSystem::Clear()
{
}

//////////////////////////////////////////////////
void RTShaderSystem::AttachViewport(Ogre::Viewport *_viewport, ScenePtr _scene)
{
#if OGRE_VERSION_MAJOR == 1 && OGRE_VERSION_MINOR >= 7
  _viewport->setMaterialScheme(_scene->GetName() +
      Ogre::RTShader::ShaderGenerator::DEFAULT_SCHEME_NAME);
#endif
}

//////////////////////////////////////////////////
void RTShaderSystem::DetachViewport(Ogre::Viewport *_viewport, ScenePtr _scene)
{
#if OGRE_VERSION_MAJOR == 1 && OGRE_VERSION_MINOR >= 7
  if (_viewport && _scene && _scene->GetInitialized())
    _viewport->setMaterialScheme(_scene->GetName());
#endif
}

//////////////////////////////////////////////////
void RTShaderSystem::UpdateShaders()
{
  // shaders will be updated in the Update call on pre-render event.
  this->dataPtr->updateShaders = true;
}

//////////////////////////////////////////////////
void RTShaderSystem::UpdateShaders(VisualPtr _vis)
{
  if (_vis)
  {
    if (_vis->UseRTShader())
      this->GenerateShaders(_vis);
    for (unsigned int i = 0; i < _vis->GetChildCount(); ++i)
      this->UpdateShaders(_vis->GetChild(i));
  }
}

//////////////////////////////////////////////////
void RTShaderSystem::GenerateShaders(Visual *_vis)
{
  VisualPtr vis(_vis);
  this->GenerateShaders(vis);
}

//////////////////////////////////////////////////
void RTShaderSystem::GenerateShaders(const VisualPtr &_vis)
{
  if (!this->dataPtr->initialized || !_vis)
    return;

  for (unsigned int k = 0; _vis->GetSceneNode() &&
      k < _vis->GetSceneNode()->numAttachedObjects(); ++k)
  {
    Ogre::MovableObject *obj = _vis->GetSceneNode()->getAttachedObject(k);
    Ogre::Entity *entity = dynamic_cast<Ogre::Entity*>(obj);
    if (!entity)
      continue;

    for (unsigned int i = 0; i < entity->getNumSubEntities(); ++i)
    {
      Ogre::SubEntity* curSubEntity = entity->getSubEntity(i);
      const Ogre::String& curMaterialName = curSubEntity->getMaterialName();
      bool success = false;

      for (unsigned int s = 0; s < this->dataPtr->scenes.size(); s++)
      {
        try
        {
          success = this->dataPtr->shaderGenerator->createShaderBasedTechnique(
              curMaterialName,
              Ogre::MaterialManager::DEFAULT_SCHEME_NAME,
              this->dataPtr->scenes[s]->GetName() +
              Ogre::RTShader::ShaderGenerator::DEFAULT_SCHEME_NAME);
        }
        catch(Ogre::Exception &e)
        {
          gzerr << "Unable to create shader technique for material["
            << curMaterialName << "]\n";
          success = false;
        }

        // Setup custom shader sub render states according to current setup.
        if (success)
        {
          Ogre::MaterialPtr curMaterial =
            Ogre::MaterialManager::getSingleton().getByName(curMaterialName);

          // Grab the first pass render state.
          // NOTE:For more complicated samples iterate over the passes and build
          // each one of them as desired.
          Ogre::RTShader::RenderState* renderState =
            this->dataPtr->shaderGenerator->getRenderState(
                this->dataPtr->scenes[s]->GetName() +
                Ogre::RTShader::ShaderGenerator::DEFAULT_SCHEME_NAME,
                curMaterialName, 0);

          // Remove all sub render states.
          renderState->reset();

          /// This doesn't seem to work properly.
          if (_vis->GetShaderType() == "normal_map_object_space")
          {
            Ogre::RTShader::SubRenderState* subRenderState =
              this->dataPtr->shaderGenerator->createSubRenderState(
                  Ogre::RTShader::NormalMapLighting::Type);

            Ogre::RTShader::NormalMapLighting* normalMapSubRS =
              static_cast<Ogre::RTShader::NormalMapLighting*>(subRenderState);

            normalMapSubRS->setNormalMapSpace(
                Ogre::RTShader::NormalMapLighting::NMS_OBJECT);

            normalMapSubRS->setNormalMapTextureName(_vis->GetNormalMap());
            renderState->addTemplateSubRenderState(normalMapSubRS);
          }
          else if (_vis->GetShaderType() == "normal_map_tangent_space")
          {
            Ogre::RTShader::SubRenderState* subRenderState =
              this->dataPtr->shaderGenerator->createSubRenderState(
                  Ogre::RTShader::NormalMapLighting::Type);

            Ogre::RTShader::NormalMapLighting* normalMapSubRS =
              static_cast<Ogre::RTShader::NormalMapLighting*>(subRenderState);

            normalMapSubRS->setNormalMapSpace(
                Ogre::RTShader::NormalMapLighting::NMS_TANGENT);

            normalMapSubRS->setNormalMapTextureName(_vis->GetNormalMap());

            renderState->addTemplateSubRenderState(normalMapSubRS);
          }
          else if (_vis->GetShaderType() == "vertex")
          {
            Ogre::RTShader::SubRenderState *perPerVertexLightModel =
              this->dataPtr->shaderGenerator->createSubRenderState(
                  Ogre::RTShader::FFPLighting::Type);

            renderState->addTemplateSubRenderState(perPerVertexLightModel);
          }
          else
          {
            Ogre::RTShader::SubRenderState *perPixelLightModel =
              this->dataPtr->shaderGenerator->createSubRenderState(
                  Ogre::RTShader::PerPixelLighting::Type);

            renderState->addTemplateSubRenderState(perPixelLightModel);
          }


          // Invalidate this material in order to re-generate its shaders.
          this->dataPtr->shaderGenerator->invalidateMaterial(
              this->dataPtr->scenes[s]->GetName() +
              Ogre::RTShader::ShaderGenerator::DEFAULT_SCHEME_NAME,
              curMaterialName);
        }
      }
    }
  }
}

//////////////////////////////////////////////////
bool RTShaderSystem::GetPaths(std::string &coreLibsPath, std::string &cachePath)
{
  if (!this->dataPtr->initialized)
    return false;

  Ogre::StringVector groupVector;

  // Setup the core libraries and shader cache path
  groupVector = Ogre::ResourceGroupManager::getSingleton().getResourceGroups();
  Ogre::StringVector::iterator itGroup = groupVector.begin();
  Ogre::StringVector::iterator itGroupEnd = groupVector.end();
  Ogre::String shaderCoreLibsPath;

  for (; itGroup != itGroupEnd; ++itGroup)
  {
    Ogre::ResourceGroupManager::LocationList resLocationsList;
    Ogre::ResourceGroupManager::LocationList::iterator it;
    Ogre::ResourceGroupManager::LocationList::iterator itEnd;
    bool coreLibsFound = false;

    resLocationsList =
      Ogre::ResourceGroupManager::getSingleton().getResourceLocationList(
          *itGroup);
    it = resLocationsList.begin();
    itEnd = resLocationsList.end();
    // Try to find the location of the core shader lib functions and use it
    // as shader cache path as well - this will reduce the number of
    // generated files when running from different directories.

    for (; it != itEnd; ++it)
    {
      struct stat st;
      if (stat((*it)->archive->getName().c_str(), &st) == 0)
      {
        if ((*it)->archive->getName().find("rtshaderlib") != Ogre::String::npos)
        {
          coreLibsPath = (*it)->archive->getName() + "/";

          // setup patch name for rt shader cache in tmp
          char *tmpdir;
          char *user;
          std::ostringstream stream;
          std::ostringstream errStream;
          // Get the tmp dir
          tmpdir = getenv("TMP");
          if (!tmpdir)
          {
            common::SystemPaths *paths = common::SystemPaths::Instance();
            tmpdir = const_cast<char*>(paths->GetTmpPath().c_str());
          }
          // Get the user
          user = getenv("USER");
          if (!user)
            user = const_cast<char*>("nobody");
          stream << tmpdir << "/gazebo-" << user << "-rtshaderlibcache" << "/";
          cachePath = stream.str();
          // Create the directory
#ifdef _WIN32
          if (mkdir(cachePath.c_str()) != 0)
#else
          if (mkdir(cachePath.c_str(), S_IRUSR | S_IWUSR | S_IXUSR) != 0)
#endif
          {
            if (errno != EEXIST)
            {
              errStream << "failed to create [" << cachePath << "] : ["
                <<  strerror(errno) << "]";
              throw(errStream.str());
            }
          }

          coreLibsFound = true;
          break;
        }
      }
    }

    // Core libs path found in the current group.
    if (coreLibsFound)
      break;
  }

  // Core shader lib not found -> shader generating will fail.
  if (coreLibsPath.empty())
  {
    gzerr << "Unable to find shader lib. Shader generating will fail.";
    return false;
  }

  return true;
}

/////////////////////////////////////////////////
void RTShaderSystem::RemoveShadows(ScenePtr _scene)
{
  if (!this->dataPtr->initialized || !this->dataPtr->shadowsApplied)
    return;

  _scene->GetManager()->setShadowTechnique(Ogre::SHADOWTYPE_NONE);
  _scene->GetManager()->setShadowCameraSetup(Ogre::ShadowCameraSetupPtr());

  Ogre::RTShader::RenderState* schemeRenderState =
    this->dataPtr->shaderGenerator->getRenderState(
        _scene->GetName() +
        Ogre::RTShader::ShaderGenerator::DEFAULT_SCHEME_NAME);

  schemeRenderState->removeTemplateSubRenderState(
      this->dataPtr->shadowRenderState);

  this->dataPtr->shaderGenerator->invalidateScheme(_scene->GetName() +
      Ogre::RTShader::ShaderGenerator::DEFAULT_SCHEME_NAME);
  this->UpdateShaders();

  this->dataPtr->shadowsApplied = false;
}

/////////////////////////////////////////////////
void RTShaderSystem::ApplyShadows(ScenePtr _scene)
{
  if (!this->dataPtr->initialized || this->dataPtr->shadowsApplied)
    return;

  Ogre::SceneManager *sceneMgr = _scene->GetManager();

  // Grab the scheme render state.
  Ogre::RTShader::RenderState* schemRenderState =
    this->dataPtr->shaderGenerator->getRenderState(_scene->GetName() +
        Ogre::RTShader::ShaderGenerator::DEFAULT_SCHEME_NAME);

  sceneMgr->setShadowTechnique(Ogre::SHADOWTYPE_TEXTURE_ADDITIVE_INTEGRATED);

  // 3 textures per directional light
  sceneMgr->setShadowTextureCountPerLightType(Ogre::Light::LT_DIRECTIONAL, 3);
  sceneMgr->setShadowTextureCountPerLightType(Ogre::Light::LT_POINT, 0);
  sceneMgr->setShadowTextureCountPerLightType(Ogre::Light::LT_SPOTLIGHT, 0);
  sceneMgr->setShadowTextureCount(3);
  sceneMgr->setShadowTextureConfig(0, 1024, 1024, Ogre::PF_FLOAT32_R);
  sceneMgr->setShadowTextureConfig(1, 512, 512, Ogre::PF_FLOAT32_R);
  sceneMgr->setShadowTextureConfig(2, 512, 512, Ogre::PF_FLOAT32_R);
  sceneMgr->setShadowTextureSelfShadow(false);
  sceneMgr->setShadowCasterRenderBackFaces(true);

  // TODO: We have two different shadow caster materials, both taken from
  // OGRE samples. They should be compared and tested.
  // Set up caster material - this is just a standard depth/shadow map caster
  // sceneMgr->setShadowTextureCasterMaterial("PSSM/shadow_caster");
  sceneMgr->setShadowTextureCasterMaterial("Gazebo/shadow_caster");

  // Disable fog on the caster pass.
  //  Ogre::MaterialPtr passCaterMaterial =
  //   Ogre::MaterialManager::getSingleton().getByName("PSSM/shadow_caster");
  // Ogre::Pass* pssmCasterPass =
  // passCaterMaterial->getTechnique(0)->getPass(0);
  // pssmCasterPass->setFog(true);

  // shadow camera setup
  if (this->dataPtr->pssmSetup.isNull())
  {
    this->dataPtr->pssmSetup =
        Ogre::ShadowCameraSetupPtr(new Ogre::PSSMShadowCameraSetup());
  }

  double shadowFarDistance = 500;
  double cameraNearClip = 0.01;
  sceneMgr->setShadowFarDistance(shadowFarDistance);

  Ogre::PSSMShadowCameraSetup *cameraSetup =
      dynamic_cast<Ogre::PSSMShadowCameraSetup*>(
      this->dataPtr->pssmSetup.get());

  cameraSetup->calculateSplitPoints(3, cameraNearClip, shadowFarDistance);
  cameraSetup->setSplitPadding(4);
  cameraSetup->setOptimalAdjustFactor(0, 2);
  cameraSetup->setOptimalAdjustFactor(1, 1);
  cameraSetup->setOptimalAdjustFactor(2, .5);

  sceneMgr->setShadowCameraSetup(this->dataPtr->pssmSetup);

  // These values do not seem to help at all. Leaving here until I have time
  // to properly fix shadow z-fighting.
  // cameraSetup->setOptimalAdjustFactor(0, 4);
  // cameraSetup->setOptimalAdjustFactor(1, 1);
  // cameraSetup->setOptimalAdjustFactor(2, 0.5);

  this->dataPtr->shadowRenderState =
      this->dataPtr->shaderGenerator->createSubRenderState(
      Ogre::RTShader::IntegratedPSSM3::Type);
  Ogre::RTShader::IntegratedPSSM3 *pssm3SubRenderState =
      static_cast<Ogre::RTShader::IntegratedPSSM3*>(
      this->dataPtr->shadowRenderState);

  const Ogre::PSSMShadowCameraSetup::SplitPointList &srcSplitPoints =
    cameraSetup->getSplitPoints();

  Ogre::RTShader::IntegratedPSSM3::SplitPointList dstSplitPoints;

  for (unsigned int i = 0; i < srcSplitPoints.size(); ++i)
  {
    dstSplitPoints.push_back(srcSplitPoints[i]);
  }

  pssm3SubRenderState->setSplitPoints(dstSplitPoints);
  schemRenderState->addTemplateSubRenderState(this->dataPtr->shadowRenderState);

  this->dataPtr->shaderGenerator->invalidateScheme(_scene->GetName() +
      Ogre::RTShader::ShaderGenerator::DEFAULT_SCHEME_NAME);

  this->UpdateShaders();

  this->dataPtr->shadowsApplied = true;
}

/////////////////////////////////////////////////
Ogre::PSSMShadowCameraSetup *RTShaderSystem::GetPSSMShadowCameraSetup() const
{
  return dynamic_cast<Ogre::PSSMShadowCameraSetup *>(
      this->dataPtr->pssmSetup.get());
}

/////////////////////////////////////////////////
void RTShaderSystem::Update()
{
  if (!this->dataPtr->initialized || !this->dataPtr->updateShaders)
    return;

<<<<<<< HEAD
  for (auto &scene : this->dataPtr->scenes)
=======
  for (const auto &scene : this->dataPtr->scenes)
>>>>>>> 1b334f7b
  {
    VisualPtr vis = scene->GetWorldVisual();
    if (vis)
    {
      this->UpdateShaders(vis);
    }
  }
  this->dataPtr->updateShaders = false;
}<|MERGE_RESOLUTION|>--- conflicted
+++ resolved
@@ -578,11 +578,7 @@
   if (!this->dataPtr->initialized || !this->dataPtr->updateShaders)
     return;
 
-<<<<<<< HEAD
-  for (auto &scene : this->dataPtr->scenes)
-=======
   for (const auto &scene : this->dataPtr->scenes)
->>>>>>> 1b334f7b
   {
     VisualPtr vis = scene->GetWorldVisual();
     if (vis)
