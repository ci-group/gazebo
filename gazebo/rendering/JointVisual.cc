--- conflicted
+++ resolved
@@ -90,7 +90,7 @@
 
     JointVisualPtr jointVis;
     jointVis.reset(new JointVisual(this->GetName() + "_parent_", parentVis));
-    jointVis->Load(_msg, pose + this->GetParent()->WorldPose());
+    jointVis->Load(_msg, pose + this->GetParent()->GetWorldPose().Ign());
 
     // attach axis2 to this visual
     msgs::Axis axis2Msg = _msg->axis2();
@@ -109,21 +109,13 @@
   }
 
   // Scale according to the link it is attached to
-<<<<<<< HEAD
-  double linkSize = std::max(0.1, dPtr->parent->BoundingBox().Size().Length());
-  dPtr->scaleToLink = math::Vector3(linkSize * 0.7,
-                                    linkSize * 0.7,
-                                    linkSize * 0.7);
-  this->SetScale(dPtr->scaleToLink.Ign());
-=======
   double linkSize = std::max(0.1,
       dPtr->parent->GetBoundingBox().GetSize().GetLength());
   dPtr->scaleToLink = ignition::math::Vector3d(linkSize * 0.7,
       linkSize * 0.7, linkSize * 0.7);
   this->SetScale(dPtr->scaleToLink);
->>>>>>> b51ff4f0
   if (dPtr->parentAxisVis)
-    dPtr->parentAxisVis->SetScale(dPtr->scaleToLink.Ign());
+    dPtr->parentAxisVis->SetScale(dPtr->scaleToLink);
 
   this->GetSceneNode()->setInheritScale(false);
   this->SetVisibilityFlags(GZ_VISIBILITY_GUI);
@@ -142,7 +134,7 @@
       axis1Msg.use_parent_model_frame(), _msg->type());
 
   // joint pose is always relative to the child link so update axis pose
-  this->SetWorldPose(_worldPose.Ign());
+  this->SetWorldPose(_worldPose);
 
   this->GetSceneNode()->setInheritScale(false);
   this->SetVisibilityFlags(GZ_VISIBILITY_GUI);
@@ -174,30 +166,21 @@
       reinterpret_cast<JointVisualPrivate *>(this->dataPtr);
 
   // Get rotation to axis vector
-  ignition::math::Vector3d axisDir = _axis.Ign();
-  ignition::math::Vector3d u = axisDir.Normalize();
-  ignition::math::Vector3d v = ignition::math::Vector3d::UnitZ;
+  math::Vector3 axisDir = _axis;
+  math::Vector3 u = axisDir.Normalize();
+  math::Vector3 v = math::Vector3::UnitZ;
   double cosTheta = v.Dot(u);
   double angle = acos(cosTheta);
-  ignition::math::Quaterniond quat;
+  math::Quaternion quat;
   // check the parallel case
   if (math::equal(angle, M_PI))
-    quat.Axis(u.Perpendicular(), angle);
+    quat.SetFromAxis(u.GetPerpendicular(), angle);
   else
-    quat.Axis((v.Cross(u)).Normalize(), angle);
+    quat.SetFromAxis((v.Cross(u)).Normalize(), angle);
   _arrowVisual->SetRotation(quat);
 
   if (_useParentFrame)
   {
-<<<<<<< HEAD
-    // if set to use parent model frame
-    // rotate the arrow visual relative to the model
-    VisualPtr model = this->GetRootVisual();
-    ignition::math::Quaterniond quatFromModel =
-        model->WorldPose().Rot().Inverse() * this->WorldPose().Rot();
-    _arrowVisual->SetRotation(quatFromModel.Inverse() *
-        _arrowVisual->Rotation());
-=======
     VisualPtr linkVis = this->GetParent();
     ignition::math::Pose3d linkInitPose = linkVis->InitialRelativePose();
 
@@ -208,7 +191,6 @@
     // rotate arrow visual so that the axis vector applies to the model frame.
     _arrowVisual->SetRotation(quatFromModel.Inverse() *
         _arrowVisual->GetRotation().Ign());
->>>>>>> b51ff4f0
   }
   _arrowVisual->ShowRotation(_type == msgs::Joint::REVOLUTE ||
                              _type == msgs::Joint::REVOLUTE2 ||
@@ -225,29 +207,26 @@
   }
 
   // Hide existing arrow head if it overlaps with the axis
-  ignition::math::Quaterniond axisWorldRotation =
-    _arrowVisual->WorldPose().Rot();
-  ignition::math::Quaterniond jointWorldRotation =
-    this->WorldPose().Rot();
+  math::Quaternion axisWorldRotation = _arrowVisual->GetWorldPose().rot;
+  math::Quaternion jointWorldRotation = this->GetWorldPose().rot;
 
   dPtr->axisVisual->ShowAxisHead(0, true);
   dPtr->axisVisual->ShowAxisHead(1, true);
   dPtr->axisVisual->ShowAxisHead(2, true);
   _arrowVisual->ShowShaft(true);
 
-  ignition::math::Vector3d axisWorld =
-    axisWorldRotation * ignition::math::Vector3d::UnitZ;
-  if (axisWorld == jointWorldRotation * ignition::math::Vector3d::UnitX)
+  math::Vector3 axisWorld = axisWorldRotation*math::Vector3::UnitZ;
+  if (axisWorld == jointWorldRotation*math::Vector3::UnitX)
   {
     dPtr->axisVisual->ShowAxisHead(0, false);
     _arrowVisual->ShowShaft(false);
   }
-  else if (axisWorld == jointWorldRotation * ignition::math::Vector3d::UnitY)
+  else if (axisWorld == jointWorldRotation*math::Vector3::UnitY)
   {
     dPtr->axisVisual->ShowAxisHead(1, false);
     _arrowVisual->ShowShaft(false);
   }
-  else if (axisWorld == jointWorldRotation * ignition::math::Vector3d::UnitZ)
+  else if (axisWorld == jointWorldRotation*math::Vector3::UnitZ)
   {
     dPtr->axisVisual->ShowAxisHead(2, false);
     _arrowVisual->ShowShaft(false);
@@ -264,7 +243,7 @@
   {
     // Avoid position changing when parent is scaled
     this->SetPosition(msgs::ConvertIgn(_msg->pose().position()) /
-        this->GetParent()->Scale());
+        this->GetParent()->GetScale().Ign());
     this->SetRotation(msgs::ConvertIgn(_msg->pose().orientation()));
   }
 
@@ -298,7 +277,7 @@
           axis2Msg.use_parent_model_frame(), _msg->type());
       // joint pose is always relative to the child link
       dPtr->parentAxisVis->SetWorldPose(msgs::ConvertIgn(_msg->pose()) +
-          this->GetParent()->WorldPose());
+          this->GetParent()->GetWorldPose().Ign());
     }
     else
     {
@@ -310,11 +289,12 @@
 
       JointVisualPtr jointVis;
       jointVis.reset(new JointVisual(this->GetName() + "_parent_", parentVis));
-      jointVis->Load(_msg, msgs::ConvertIgn(_msg->pose()) +
-          this->GetParent()->WorldPose());
+      jointVis->Load(_msg,
+          msgs::ConvertIgn(_msg->pose()) +
+          this->GetParent()->GetWorldPose().Ign());
 
       dPtr->parentAxisVis = jointVis;
-      dPtr->parentAxisVis->SetScale(dPtr->scaleToLink.Ign());
+      dPtr->parentAxisVis->SetScale(dPtr->scaleToLink);
 
       // Previously had 1 axis, which becomes axis 2 now
       if (dPtr->arrowVisual)
