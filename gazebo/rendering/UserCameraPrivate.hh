/*
 * Copyright (C) 2014-2016 Open Source Robotics Foundation
 *
 * Licensed under the Apache License, Version 2.0 (the "License");
 * you may not use this file except in compliance with the License.
 * You may obtain a copy of the License at
 *
 *     http://www.apache.org/licenses/LICENSE-2.0
 *
 * Unless required by applicable law or agreed to in writing, software
 * distributed under the License is distributed on an "AS IS" BASIS,
 * WITHOUT WARRANTIES OR CONDITIONS OF ANY KIND, either express or implied.
 * See the License for the specific language governing permissions and
 * limitations under the License.
 *
*/
#ifndef GAZEBO_RENDERING_USERCAMERA_PRIVATE_HH_
#define GAZEBO_RENDERING_USERCAMERA_PRIVATE_HH_

#include <string>
#include <ignition/math/Pose3.hh>

namespace gazebo
{
  namespace rendering
  {
    /// \brief Private data for the UserCamera class
    class UserCameraPrivate
    {
      /// \brief Gazebo communication node pointer.
      public: transport::NodePtr node;

      /// \brief Subscribes to relative joystick messages.
      public: transport::SubscriberPtr joySubTwist;

      /// \brief Subscribes to absolute joystick messages.
      public: transport::SubscriberPtr joySubPose;

      /// \brief The currently active view controller.
      public: ViewController *viewController;

      /// \brief The previously used view controller.
      public: std::string prevViewControllerName;

      /// \brief An orbit view controller.
      public: OrbitViewController *orbitViewController;

      /// \brief An orthographic view controller.
      public: OrthoViewController *orthoViewController;

      /// \brief A FPS view controller.
      public: FPSViewController *fpsViewController;

      /// \brief Draws a 3D axis in the viewport.
      // public: Ogre::SceneNode *axisNode;

      /// \brief Used to select objects from mouse clicks.
      public: SelectionBuffer *selectionBuffer;

      /// \brief Flag to detect if the user changed the camera pose in the
      /// world file.
      public: bool isCameraSetInWorldFile;

      /// \brief Toggle joystick camera move through ~/user_camera/joy_twist
      public: bool joyTwistControl;

      /// \brief Toggle joystick camera move through ~/user_camera/joy_pose
      public: bool joyPoseControl;

      /// \brief Used to detect joystick button release
      public: bool joystickButtonToggleLast;

      /// \brief An optional Ogre camera for stereo rendering.
      public: Ogre::Camera *rightCamera;

      /// \brief An optional viewport for stereo rendering.
      public: Ogre::Viewport *rightViewport;

      /// \brief Publishes user camera world pose
      public: transport::PublisherPtr posePub;

      /// \brief True if stereo rendering should be enabled.
      public: bool stereoEnabled;

<<<<<<< HEAD
      /// \brief Default camera pose.
      public: math::Pose defaultPose;

      /// \brief Ratio of screen point to pixel.
      public: double devicePixelRatio = 1.0;
=======
      /// \brief Initial camera pose.
      public: ignition::math::Pose3d initialPose;
>>>>>>> 0141d4bd
    };
  }
}
#endif<|MERGE_RESOLUTION|>--- conflicted
+++ resolved
@@ -82,16 +82,14 @@
       /// \brief True if stereo rendering should be enabled.
       public: bool stereoEnabled;
 
-<<<<<<< HEAD
       /// \brief Default camera pose.
       public: math::Pose defaultPose;
 
       /// \brief Ratio of screen point to pixel.
       public: double devicePixelRatio = 1.0;
-=======
+
       /// \brief Initial camera pose.
       public: ignition::math::Pose3d initialPose;
->>>>>>> 0141d4bd
     };
   }
 }
