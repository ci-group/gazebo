/*
 * Copyright (C) 2015 Open Source Robotics Foundation
 *
 * Licensed under the Apache License, Version 2.0 (the "License");
 * you may not use this file except in compliance with the License.
 * You may obtain a copy of the License at
 *
 *     http://www.apache.org/licenses/LICENSE-2.0
 *
 * Unless required by applicable law or agreed to in writing, software
 * distributed under the License is distributed on an "AS IS" BASIS,
 * WITHOUT WARRANTIES OR CONDITIONS OF ANY KIND, either express or implied.
 * See the License for the specific language governing permissions and
 * limitations under the License.
 *
*/

#ifndef _SCENE_HH_
#define _SCENE_HH_

<<<<<<< HEAD
#include <list>
#include <map>
=======
>>>>>>> b7610818
#include <string>
#include <vector>
#include <boost/enable_shared_from_this.hpp>
#include <boost/shared_ptr.hpp>

#include <sdf/sdf.hh>

#include "gazebo/common/Events.hh"
#include "gazebo/common/Color.hh"
#include "gazebo/gazebo_config.h"
#include "gazebo/math/Vector2i.hh"
#include "gazebo/msgs/msgs.hh"
#include "gazebo/rendering/RenderTypes.hh"
#include "gazebo/transport/TransportTypes.hh"
#include "gazebo/util/system.hh"

namespace SkyX
{
  class SkyX;
}

namespace Ogre
{
  class SceneManager;
  class Node;
  class Entity;
  class Mesh;
  class Vector3;
  class Quaternion;
}

namespace gazebo
{
  namespace rendering
  {
    class Visual;
    class Grid;
    class Heightmap;
    class ScenePrivate;

    /// \addtogroup gazebo_rendering
    /// \{

    /// \class Scene Scene.hh rendering/rendering.hh
    /// \brief Representation of an entire scene graph.
    ///
    /// Maintains all the Visuals, Lights, and Cameras for a World.
    class GAZEBO_VISIBLE Scene : public boost::enable_shared_from_this<Scene>
    {
      public: enum SkyXMode {
        GZ_SKYX_ALL = 0x0FFFFFFF,
        GZ_SKYX_CLOUDS = 0x0000001,
        GZ_SKYX_MOON = 0x0000002,
        GZ_SKYX_NONE = 0
      };

      /// \brief Constructor.
      private: Scene() {}

      /// \brief Constructor.
      /// \param[in] _name Name of the scene.
      /// \param[in] _enableVisualizations True to enable visualizations,
      /// this should be set to true for user interfaces, and false for
      /// sensor generation.
      public: Scene(const std::string &_name,
                    bool _enableVisualizations = false,
                    bool _isServer = false);

      /// \brief Destructor
      public: virtual ~Scene();

      /// \brief Load the scene from a set of parameters.
      /// \param[in] _scene SDF scene element to load.
      public: void Load(sdf::ElementPtr _scene);

      /// \brief Load the scene with default parameters.
      public: void Load();

      /// \brief Init rendering::Scene.
      public: void Init();

      /// \brief Process all received messages.
      public: void PreRender();

      /// \brief Get the OGRE scene manager.
      /// \return Pointer to the Ogre SceneManager.
      public: Ogre::SceneManager *GetManager() const;

      /// \brief Get the name of the scene.
      /// \return Name of the scene.
      public: std::string GetName() const;

      /// \brief Set the ambient color.
      /// \param[in] _color The ambient color to use.
      public: void SetAmbientColor(const common::Color &_color);

      /// \brief Get the ambient color.
      /// \return The scene's ambient color.
      public: common::Color GetAmbientColor() const;

      /// \brief Set the background color.
      /// \param[in] _color The background color.
      public: void SetBackgroundColor(const common::Color &_color);

      /// \brief Get the background color.
      /// \return The background color.
      public: common::Color GetBackgroundColor() const;

      /// \brief Create a square grid of cells.
      /// \param[in] _cellCount Number of grid cells in one direction.
      /// \param[in] _cellLength Length of one grid cell.
      /// \param[in] _lineWidth Width of the grid lines.
      /// \param[in] _color Color of the grid lines.
      public: void CreateGrid(uint32_t _cellCount, float _cellLength,
                              float _lineWidth, const common::Color &_color);

      /// \brief Get a grid based on an index. Index must be between 0 and
      /// Scene::GetGridCount.
      /// \param[in] _index Index of the grid.
      public: Grid *GetGrid(uint32_t _index) const;

      /// \brief Get the number of grids.
      /// \return The number of grids.
      public: uint32_t GetGridCount() const;

      /// \brief Create a camera
      /// \param[in] _name Name of the new camera.
      /// \param[in] _autoRender True to allow Gazebo to automatically
      /// render the camera. This should almost always be true.
      /// \return Pointer to the new camera.
      public: CameraPtr CreateCamera(const std::string &_name,
                                     bool _autoRender = true);

#ifdef HAVE_OCULUS
      /// \brief Create an oculus rift camera
      /// \param[in] _name Name of the new camera.
      /// \return Pointer to the new camera.
      public: OculusCameraPtr CreateOculusCamera(const std::string &_name);

      /// \brief Get the number of cameras in this scene
      /// \return Number of cameras.
      public: uint32_t GetOculusCameraCount() const;
<<<<<<< HEAD

=======
>>>>>>> b7610818
#endif

      /// \brief Create depth camera
      /// \param[in] _name Name of the new camera.
      /// \param[in] _autoRender True to allow Gazebo to automatically
      /// render the camera. This should almost always be true.
      /// \return Pointer to the new camera.
      public: DepthCameraPtr CreateDepthCamera(const std::string &_name,
                                               bool _autoRender = true);

      /// \brief Create laser that generates data from rendering.
      /// \param[in] _name Name of the new laser.
      /// \param[in] _autoRender True to allow Gazebo to automatically
      /// render the camera. This should almost always be true.
      /// \return Pointer to the new laser.
      public: GpuLaserPtr CreateGpuLaser(const std::string &_name,
                                         bool _autoRender = true);

      /// \brief Get the number of cameras in this scene
      /// \return Number of cameras.
      public: uint32_t GetCameraCount() const;

      /// \brief Get a camera based on an index. Index must be between
      /// 0 and Scene::GetCameraCount.
      /// \param[in] _index Index of the camera to get.
      /// \return Pointer to the camera. Or NULL if the index is invalid.
      public: CameraPtr GetCamera(uint32_t _index) const;

      /// \brief Get a camera by name.
      /// \param[in] _name Name of the camera.
      /// \return Pointer to the camera. Or NULL if the name is invalid.
      public: CameraPtr GetCamera(const std::string &_name) const;

      /// \brief Create a user camera.
      ///
      /// A user camera is one design for use with a GUI.
      /// \param[in] _name Name of the UserCamera.
      /// \return A pointer to the new UserCamera.
      public: UserCameraPtr CreateUserCamera(const std::string &_name);

      /// \brief Get the number of user cameras in this scene
      /// \return The number of user cameras.
      public: uint32_t GetUserCameraCount() const;

      /// \brief Get a user camera by index. The index value must be between
      /// 0 and Scene::GetUserCameraCount.
      /// \param[in] _index Index of the UserCamera to get.
      /// \return Pointer to the UserCamera, or NULL if the index was
      /// invalid.
      public: UserCameraPtr GetUserCamera(uint32_t _index) const;

      /// \brief Remove a camera from the scene
      /// \param[in] _name Name of the camera.
      public: void RemoveCamera(const std::string &_name);

      /// \brief Get a light by name.
      /// \param[in] _name Name of the light to get.
      /// \return Pointer to the light, or NULL if the light was not found.
      public: LightPtr GetLight(const std::string &_name) const;

      /// \brief Get the count of the lights.
      /// \return The number of lights.
      public: uint32_t GetLightCount() const;

      /// \brief Get a light based on an index. The index must be between
      /// 0 and Scene::GetLightCount.
      /// \param[in] _index Index of the light.
      /// \return Pointer to the Light or NULL if index was invalid.
      public: LightPtr GetLight(uint32_t _index) const;

      /// \brief Get a visual by name.
      /// \param[in] _name Name of the visual to retrieve.
      /// \return Pointer to the visual, NULL if not found.
      public: VisualPtr GetVisual(const std::string &_name) const;

      /// \brief Get a visual by id.
      /// \param[in] _id ID of the visual to retrieve.
      /// \return Pointer to the visual, NULL if not found.
      public: VisualPtr GetVisual(uint32_t _id) const;

      /// \brief Select a visual by name.
      /// \param[in] _name Name of the visual to select.
      /// \param[in] _mode Selection mode (normal, or move).
      public: void SelectVisual(const std::string &_name,
                                const std::string &_mode);

      /// \brief Get an entity at a pixel location using a camera. Used for
      ///        mouse picking.
      /// \param[in] _camera The ogre camera, used to do mouse picking
      /// \param[in] _mousePos The position of the mouse in screen coordinates
      /// \param[out] _mod Used for object manipulation
      /// \return The selected entity, or NULL
      public: VisualPtr GetVisualAt(CameraPtr _camera,
                                    const math::Vector2i &_mousePos,
                                    std::string &_mod);

      /// \brief Move the visual to be ontop of the nearest visual below it.
      /// \param[in] _visualName Name of the visual to move.
      public: void SnapVisualToNearestBelow(const std::string &_visualName);

      /// \brief Get a visual at a mouse position.
      /// \param[in] _camera Pointer to the camera used to project the mouse
      /// position.
      /// \param[in] _mousePos The 2d position of the mouse in pixels.
      /// \return Pointer to the visual, NULL if none found.
      public: VisualPtr GetVisualAt(CameraPtr _camera,
                                    const math::Vector2i &_mousePos);

      /// \brief Get a model's visual at a mouse position.
      /// \param[in] _camera Pointer to the camera used to project the mouse
      /// position.
      /// \param[in] _mousePos The 2d position of the mouse in pixels.
      /// \return Pointer to the visual, NULL if none found.
      public: VisualPtr GetModelVisualAt(CameraPtr _camera,
                                         const math::Vector2i &_mousePos);


      /// \brief Get the closest visual below a given visual.
      /// \param[in] _visualName Name of the visual to search below.
      /// \return Pointer to the visual below, or NULL if no visual.
      public: VisualPtr GetVisualBelow(const std::string &_visualName);

      /// \brief Get a visual directly below a point.
      /// \param[in] _pt 3D point to get the visual below.
      /// \param[out] _visuals The visuals below the point order in
      /// proximity.
      public: void GetVisualsBelowPoint(const math::Vector3 &_pt,
                                        std::vector<VisualPtr> &_visuals);


      /// \brief Get the Z-value of the first object below the given point.
      /// \param[in] _pt Position to search below for a visual.
      /// \return The Z-value of the nearest visual below the point. Zero
      /// is returned if no visual is found.
      public: double GetHeightBelowPoint(const math::Vector3 &_pt);

      /// \brief Get the world pos of a the first contact at a pixel location.
      /// \param[in] _camera Pointer to the camera.
      /// \param[in] _mousePos 2D position of the mouse in pixels.
      /// \param[out] _position 3D position of the first contact point.
      /// \return True if a valid object was hit by the raycast.
      public: bool GetFirstContact(CameraPtr _camera,
                                   const math::Vector2i &_mousePos,
                                   math::Vector3 &_position);

      /// \brief Print the scene graph to std_out.
      public: void PrintSceneGraph();

      /// \brief Hide or show a visual.
      /// \param[in] _name Name of the visual to change.
      /// \param[in] _visible True to make visual visible, False to make it
      /// invisible.
      public: void SetVisible(const std::string &_name, bool _visible);

      /// \brief Draw a named line.
      /// \param[in] _start Start position of the line.
      /// \param[in] _end End position of the line.
      /// \param[in] _name Name of the line.
      public: void DrawLine(const math::Vector3 &_start,
                            const math::Vector3 &_end,
                            const std::string &_name);

      /// \brief Set the fog parameters.
      /// \param[in] _type Type of fog: "linear", "exp", or "exp2".
      /// \param[in] _color Color of the fog.
      /// \param[in] _density Fog density.
      /// \param[in] _start Distance from camera to start the fog.
      /// \param[in] _end Distance from camera at which the fog is at max
      /// density.
      public: void SetFog(const std::string &_type,
                           const common::Color &_color,
                           double _density, double _start, double _end);

      /// \brief Get the scene ID.
      /// \return The ID of the scene.
      public: uint32_t GetId() const;

      /// \brief Get the scene Id as a string.
      /// \return The ID as a string.
      public: std::string GetIdString() const;

      /// \brief Set whether shadows are on or off
      /// \param[in] _value True to enable shadows, False to disable
      public: void SetShadowsEnabled(bool _value);

      /// \brief Get whether shadows are on or off
      /// \return True if shadows are enabled.
      public: bool GetShadowsEnabled() const;

      /// \brief Add a visual to the scene
      /// \param[in] _vis Visual to add.
      public: void AddVisual(VisualPtr _vis);

      /// \brief Remove a visual from the scene.
      /// \param[in] _vis Visual to remove.
      public: void RemoveVisual(VisualPtr _vis);

      /// \brief Add a light to the scene
      /// \param[in] _light Light to add.
      public: void AddLight(LightPtr _light);

      /// \brief Remove a light to the scene
      /// \param[in] _light Light to Remove.
      public: void RemoveLight(LightPtr _light);

      /// \brief Set the grid on or off
      /// \param[in] _enabled Set to true to turn on the grid
      public: void SetGrid(bool _enabled);

      /// \brief Get the top level world visual.
      /// \return Pointer to the world visual.
      public: VisualPtr GetWorldVisual() const;

      /// \brief Remove the name of scene from a string.
      /// \param[in] _name Name to string the scene name from.
      /// \return The stripped name.
      public: std::string StripSceneName(const std::string &_name) const;

      /// \brief Get a pointer to the heightmap.
      /// \return Pointer to the heightmap, NULL if no heightmap.
      public: Heightmap *GetHeightmap() const;

      /// \brief Clear rendering::Scene
      public: void Clear();

      /// \brief Get the currently selected visual.
      /// \return Pointer to the currently selected visual, or NULL if
      /// nothing is selected.
      public: VisualPtr GetSelectedVisual() const;

      /// \brief Enable or disable wireframe for all visuals.
      /// \param[in] _show True to enable wireframe for all visuals.
      public: void SetWireframe(bool _show);

      /// \brief Enable or disable transparency for all visuals.
      /// \param[in] _show True to enable transparency for all visuals.
      public: void SetTransparent(bool _show);

      /// \brief Enable or disable center of mass visualization.
      /// \param[in] _show True to enable center of mass visualization.
      public: void ShowCOMs(bool _show);

      /// \brief Enable or disable joint visualization.
      /// \param[in] _show True to enable joint visualization.
      public: void ShowJoints(bool _show);

      /// \brief Enable or disable collision visualization.
      /// \param[in] _show True to enable collision visualization.
      public: void ShowCollisions(bool _show);

      /// \brief Enable or disable contact visualization.
      /// \param[in] _show True to enable contact visualization.
      public: void ShowContacts(bool _show);

      /// \brief Display clouds in the sky.
      /// \param[in] _show True to display clouds.
      public: void ShowClouds(bool _show);

      /// \brief Get whether or not clouds are displayed.
      /// \return True if clouds are displayed.
      public: bool GetShowClouds() const;


      /// \brief Set SkyX mode to enable/disable skyx components such as
      /// clouds and moon.
      /// \param[in] _mode SkyX mode bitmask.
      /// \sa Scene::SkyXMode
      public: void SetSkyXMode(unsigned int _mode);

      /// \brief Get the sky in the scene.
      /// \return Pointer to the sky.
      public: SkyX::SkyX *GetSkyX() const;

      /// \brief Return true if the Scene has been initialized.
      public: bool GetInitialized() const;

      /// \brief Get the scene simulation time.
      /// Note this is different from World::GetSimTime() because
      /// there is a lag between the time new poses are sent out by World
      /// and when they are received and applied by the Scene.
      /// \return The current simulation time in Scene
      public: common::Time GetSimTime() const;

      /// \brief Get the number of visuals.
      /// \return The number of visuals in the Scene.
      public: uint32_t GetVisualCount() const;

      /// \brief Remove all projectors.
      public: void RemoveProjectors();

      /// \brief Helper function to setup the sky.
      private: void SetSky();

      /// \brief Initialize the deferred shading render path.
      private: void InitDeferredShading();

      /// \brief Helper function for GetVisualAt functions.
      /// \param[in] _camera Pointer to the camera.
      /// \param[in] _mousePos 2D position of the mouse in pixels.
      /// \param[in] _ignorSelectionObj True to ignore selection objects,
      /// which are GUI objects use to manipulate objects.
      /// \return Pointer to the Ogre::Entity, NULL if none.
      private: Ogre::Entity *GetOgreEntityAt(CameraPtr _camera,
                                             const math::Vector2i &_mousePos,
                                             bool _ignorSelectionObj);

      /// \brief Get the mesh information for the given mesh.
      /// \param[in] _mesh Mesh to get info about.
      /// \param[out] _count Number of vertices in the mesh.
      /// \param[out] _vertices Array of the vertices.
      /// \param[out] _indexCount Number if indices.
      /// \param[out] _indices Array of the indices.
      /// \param[in] _position Position of the mesh.
      /// \param[in] _orient Orientation of the mesh.
      /// \param[in] _scale Scale of the mesh
      // Code found in Wiki: www.ogre3d.org/wiki/index.php/RetrieveVertexData
      private: void GetMeshInformation(const Ogre::Mesh *_mesh,
                                       size_t &_vertexCount,
                                       Ogre::Vector3* &_vertices,
                                       size_t &_indexCount,
                                       uint64_t* &_indices,
                                       const Ogre::Vector3 &_position,
                                       const Ogre::Quaternion &_orient,
                                       const Ogre::Vector3 &_scale);

      /// \brief Print scene graph.
      /// \param[in] _prefix String to prefix each line of output with.
      /// \param[in] _node The Ogre Node to print.
      private: void PrintSceneGraphHelper(const std::string &_prefix,
                                          Ogre::Node *_node);

      /// \brief Called when a scene message is received on the
      /// ~/scene topic
      /// \param[in] _msg The message.
      private: void OnScene(ConstScenePtr &_msg);

      /// \brief Response callback
      /// \param[in] _msg The message data.
      private: void OnResponse(ConstResponsePtr &_msg);

      /// \brief Request callback
      /// \param[in] _msg The message data.
      private: void OnRequest(ConstRequestPtr &_msg);

      /// \brief Joint message callback.
      /// \param[in] _msg The message data.
      private: void OnJointMsg(ConstJointPtr &_msg);

      /// \brief Sensor message callback.
      /// \param[in] _msg The message data.
      private: bool ProcessSensorMsg(ConstSensorPtr &_msg);

      /// \brief Process a joint message.
      /// \param[in] _msg The message data.
      private: bool ProcessJointMsg(ConstJointPtr &_msg);

      /// \brief Process a link message.
      /// \param[in] _msg The message data.
      private: bool ProcessLinkMsg(ConstLinkPtr &_msg);

      /// \brief Proces a scene message.
      /// \param[in] _msg The message data.
      private: bool ProcessSceneMsg(ConstScenePtr &_msg);

      /// \brief Process a model message.
      /// \param[in] _msg The message data.
      private: bool ProcessModelMsg(const msgs::Model &_msg);

      /// \brief Scene message callback.
      /// \param[in] _msg The message data.
      private: void OnSensorMsg(ConstSensorPtr &_msg);

      /// \brief Visual message callback.
      /// \param[in] _msg The message data.
      private: void OnVisualMsg(ConstVisualPtr &_msg);

      /// \brief Process a visual message.
      /// \param[in] _msg The message data.
      private: bool ProcessVisualMsg(ConstVisualPtr &_msg);

      /// \brief Light message callback.
      /// \param[in] _msg The message data.
      private: void OnLightMsg(ConstLightPtr &_msg);

      /// \brief Process a light message.
      /// \param[in] _msg The message data.
      private: bool ProcessLightMsg(ConstLightPtr &_msg);

      /// \brief Process a request message.
      /// \param[in] _msg The message data.
      private: void ProcessRequestMsg(ConstRequestPtr &_msg);

      /// \brief Selection message callback.
      /// \param[in] _msg The message data.
      private: void OnSelectionMsg(ConstSelectionPtr &_msg);

      /// \brief Sky message callback.
      /// \param[in] _msg The message data.
      private: void OnSkyMsg(ConstSkyPtr &_msg);

      /// \brief Model message callback.
      /// \param[in] _msg The message data.
      private: void OnModelMsg(ConstModelPtr &_msg);

      /// \brief Pose message callback.
      /// \param[in] _msg The message data.
      private: void OnPoseMsg(ConstPosesStampedPtr &_msg);

      /// \brief Skeleton animation callback.
      /// \param[in] _msg The message data.
      private: void OnSkeletonPoseMsg(ConstPoseAnimationPtr &_msg);

      /// \brief Create a new center of mass visual.
      /// \param[in] _msg Message containing the link data.
      /// \param[in] _linkVisual Pointer to the link's visual.
      private: void CreateCOMVisual(ConstLinkPtr &_msg, VisualPtr _linkVisual);

      /// \brief Create a center of mass visual using SDF data.
      /// \param[in] _elem SDF element data.
      /// \param[in] _linkVisual Pointer to the link's visual.
      private: void CreateCOMVisual(sdf::ElementPtr _elem,
                                    VisualPtr _linkVisual);

<<<<<<< HEAD
      /// \brief Name of the scene.
      private: std::string name;

      /// \brief Scene SDF element.
      private: sdf::ElementPtr sdf;

      /// \brief All the cameras.
      private: std::vector<CameraPtr> cameras;

      /// \brief All the user cameras.
      private: std::vector<UserCameraPtr> userCameras;

#ifdef HAVE_OCULUS
      /// \brief All the oculus cameras.
      private: std::vector<OculusCameraPtr> oculusCameras;
#endif

      /// \brief The ogre scene manager.
      private: Ogre::SceneManager *manager;

      /// \brief A ray query used to locate distances to visuals.
      private: Ogre::RaySceneQuery *raySceneQuery;

      /// \brief All the grids in the scene.
      private: std::vector<Grid *> grids;

      /// \brief Unique ID counter.
      private: static uint32_t idCounter;

      /// \brief The unique ID of this scene.
      private: uint32_t id;

      /// \brief String form of the id.
      private: std::string idString;

      /// \def VisualMsgs_L
      /// \brief List of visual messages.
      typedef std::list<boost::shared_ptr<msgs::Visual const> > VisualMsgs_L;

      /// \brief List of visual messages to process.
      private: VisualMsgs_L visualMsgs;

      /// \def LightMsgs_L.
      /// \brief List of light messages.
      typedef std::list<boost::shared_ptr<msgs::Light const> > LightMsgs_L;

      /// \brief List of light message to process.
      private: LightMsgs_L lightMsgs;

      /// \def PoseMsgs_L.
      /// \brief List of messages.
      typedef std::map<uint32_t, msgs::Pose> PoseMsgs_M;

      /// \brief List of pose message to process.
      private: PoseMsgs_M poseMsgs;

      /// \def SceneMsgs_L
      /// \brief List of scene messages.
      typedef std::list<boost::shared_ptr<msgs::Scene const> > SceneMsgs_L;

      /// \brief List of scene message to process.
      private: SceneMsgs_L sceneMsgs;

      /// \def JointMsgs_L
      /// \brief List of joint messages.
      typedef std::list<boost::shared_ptr<msgs::Joint const> > JointMsgs_L;

      /// \brief List of joint message to process.
      private: JointMsgs_L jointMsgs;

      /// \def LinkMsgs_L
      /// \brief List of link messages.
      typedef std::list<boost::shared_ptr<msgs::Link const> > LinkMsgs_L;

      /// \brief List of link message to process.
      private: LinkMsgs_L linkMsgs;

      /// \def ModelMsgs_L
      /// \brief List of model messages.
      typedef std::list<boost::shared_ptr<msgs::Model const> > ModelMsgs_L;
      /// \brief List of model message to process.
      private: ModelMsgs_L modelMsgs;

      /// \def SensorMsgs_L
      /// \brief List of sensor messages.
      typedef std::list<boost::shared_ptr<msgs::Sensor const> > SensorMsgs_L;

      /// \brief List of sensor message to process.
      private: SensorMsgs_L sensorMsgs;

      /// \def RequestMsgs_L
      /// \brief List of request messages.
      typedef std::list<boost::shared_ptr<msgs::Request const> > RequestMsgs_L;
      /// \brief List of request message to process.
      private: RequestMsgs_L requestMsgs;

      /// \def Visual_M
      /// \brief Map of visuals and their names.
      typedef std::map<uint32_t, VisualPtr> Visual_M;

      /// \brief Map of all the visuals in this scene.
      private: Visual_M visuals;

      /// \def Light_M
      /// \brief Map of lights
      typedef std::map<std::string, LightPtr> Light_M;

      /// \brief Map of all the lights in this scene.
      private: Light_M lights;

      /// \def SkeletonPoseMsgs_L
      /// \brief List of skeleton messages.
      typedef std::list<boost::shared_ptr<msgs::PoseAnimation const> >
                                                          SkeletonPoseMsgs_L;
      /// \brief List of skeleton message to process.
      private: SkeletonPoseMsgs_L skeletonPoseMsgs;

      /// \brief A message used to select an object.
      private: boost::shared_ptr<msgs::Selection const> selectionMsg;

      /// \brief Mutex to lock the various message buffers.
      private: boost::mutex *receiveMutex;

      /// \brief Mutex to lock the pose message buffers.
      private: boost::recursive_mutex poseMsgMutex;

      /// \brief Communication Node
      private: transport::NodePtr node;

      /// \brief Subscribe to sensor topic
      private: transport::SubscriberPtr sensorSub;

      /// \brief Subscribe to scene topic
      private: transport::SubscriberPtr sceneSub;

      /// \brief Subscribe to the request topic
      private: transport::SubscriberPtr requestSub;

      /// \brief Subscribe to visual topic
      private: transport::SubscriberPtr visSub;

      /// \brief Subscribe to light topics
      private: transport::SubscriberPtr lightSub;

      /// \brief Subscribe to pose updates
      private: transport::SubscriberPtr poseSub;

      /// \brief Subscribe to joint updates.
      private: transport::SubscriberPtr jointSub;

      /// \brief Subscribe to selection updates.
      private: transport::SubscriberPtr selectionSub;

      /// \brief Subscribe to reponses.
      private: transport::SubscriberPtr responseSub;

      /// \brief Subscribe to skeleton pose updates.
      private: transport::SubscriberPtr skeletonPoseSub;

      /// \brief Subscribe to sky updates.
      private: transport::SubscriberPtr skySub;

      /// \brief Subscribe to model info updates
      private: transport::SubscriberPtr modelInfoSub;

      /// \brief Publish light updates.
      private: transport::PublisherPtr lightPub;

      /// \brief Respond to requests.
      private: transport::PublisherPtr responsePub;

      /// \brief Publish requests
      private: transport::PublisherPtr requestPub;

      /// \brief Event connections
      private: std::vector<event::ConnectionPtr> connections;

      /// \brief The top level in our tree of visuals
      private: VisualPtr worldVisual;

      /// \brief Pointer to a visual selected by a user via the GUI.
      private: VisualPtr selectedVis;

      /// \brief Selection mode (normal or move). Normal means the the
      /// object is just selection, and not being moved by the user. Move
      /// means the object is being actively moved by the user and the Scene
      /// should then ignore pose updates from the physics engine until
      /// after the move is complete.
      private: std::string selectionMode;

      /// \brief Keep around our request message.
      private: msgs::Request *requestMsg;

      /// \brief True if visualizations should be rendered.
      private: bool enableVisualizations;

      /// \brief The heightmap, if any.
      private: Heightmap *terrain;

      /// \brief All the projectors.
      private: std::map<std::string, Projector *> projectors;

      /// \brief Pointer to the sky.
      public: SkyX::SkyX *skyx;

      /// \brief Controls the sky.
      private: SkyX::BasicController *skyxController;

      /// \brief True when all COMs should be visualized.
      private: bool showCOMs;

      /// \brief True when all collisions should be visualized.
      private: bool showCollisions;

      /// \brief True when all joints should be visualized.
      private: bool showJoints;

      /// \brief True when all objects should be transparent.
      private: bool transparent;

      /// \brief True when all objects should be wireframe.
      private: bool wireframe;

      /// \brief Initialized.
      private: bool initialized;

      /// \brief SimTime of this Scene, as we receive PosesStamped from
      /// the world, we update this time accordingly.
      private: common::Time sceneSimTimePosesReceived;

      /// \brief SimTime of this Scene, after applying PosesStamped to
      /// scene, we update this time accordingly.
      private: common::Time sceneSimTimePosesApplied;

      /// \brief Keeps track of the visual ID for contact visualization.
      private: uint32_t contactVisId;

      /// \def JointMsgs_M
      /// \brief Map of joint names to joint messages.
      typedef boost::unordered_map<std::string,
          boost::shared_ptr<msgs::Joint const> > JointMsgs_M;

      /// \brief Keep track of data of joints.
      private: JointMsgs_M joints;
=======
      /// \internal
      /// \brief Pointer to private data.
      private: ScenePrivate *dataPtr;
>>>>>>> b7610818
    };
    /// \}
  }
}
#endif<|MERGE_RESOLUTION|>--- conflicted
+++ resolved
@@ -18,11 +18,6 @@
 #ifndef _SCENE_HH_
 #define _SCENE_HH_
 
-<<<<<<< HEAD
-#include <list>
-#include <map>
-=======
->>>>>>> b7610818
 #include <string>
 #include <vector>
 #include <boost/enable_shared_from_this.hpp>
@@ -165,10 +160,6 @@
       /// \brief Get the number of cameras in this scene
       /// \return Number of cameras.
       public: uint32_t GetOculusCameraCount() const;
-<<<<<<< HEAD
-
-=======
->>>>>>> b7610818
 #endif
 
       /// \brief Create depth camera
@@ -592,256 +583,9 @@
       private: void CreateCOMVisual(sdf::ElementPtr _elem,
                                     VisualPtr _linkVisual);
 
-<<<<<<< HEAD
-      /// \brief Name of the scene.
-      private: std::string name;
-
-      /// \brief Scene SDF element.
-      private: sdf::ElementPtr sdf;
-
-      /// \brief All the cameras.
-      private: std::vector<CameraPtr> cameras;
-
-      /// \brief All the user cameras.
-      private: std::vector<UserCameraPtr> userCameras;
-
-#ifdef HAVE_OCULUS
-      /// \brief All the oculus cameras.
-      private: std::vector<OculusCameraPtr> oculusCameras;
-#endif
-
-      /// \brief The ogre scene manager.
-      private: Ogre::SceneManager *manager;
-
-      /// \brief A ray query used to locate distances to visuals.
-      private: Ogre::RaySceneQuery *raySceneQuery;
-
-      /// \brief All the grids in the scene.
-      private: std::vector<Grid *> grids;
-
-      /// \brief Unique ID counter.
-      private: static uint32_t idCounter;
-
-      /// \brief The unique ID of this scene.
-      private: uint32_t id;
-
-      /// \brief String form of the id.
-      private: std::string idString;
-
-      /// \def VisualMsgs_L
-      /// \brief List of visual messages.
-      typedef std::list<boost::shared_ptr<msgs::Visual const> > VisualMsgs_L;
-
-      /// \brief List of visual messages to process.
-      private: VisualMsgs_L visualMsgs;
-
-      /// \def LightMsgs_L.
-      /// \brief List of light messages.
-      typedef std::list<boost::shared_ptr<msgs::Light const> > LightMsgs_L;
-
-      /// \brief List of light message to process.
-      private: LightMsgs_L lightMsgs;
-
-      /// \def PoseMsgs_L.
-      /// \brief List of messages.
-      typedef std::map<uint32_t, msgs::Pose> PoseMsgs_M;
-
-      /// \brief List of pose message to process.
-      private: PoseMsgs_M poseMsgs;
-
-      /// \def SceneMsgs_L
-      /// \brief List of scene messages.
-      typedef std::list<boost::shared_ptr<msgs::Scene const> > SceneMsgs_L;
-
-      /// \brief List of scene message to process.
-      private: SceneMsgs_L sceneMsgs;
-
-      /// \def JointMsgs_L
-      /// \brief List of joint messages.
-      typedef std::list<boost::shared_ptr<msgs::Joint const> > JointMsgs_L;
-
-      /// \brief List of joint message to process.
-      private: JointMsgs_L jointMsgs;
-
-      /// \def LinkMsgs_L
-      /// \brief List of link messages.
-      typedef std::list<boost::shared_ptr<msgs::Link const> > LinkMsgs_L;
-
-      /// \brief List of link message to process.
-      private: LinkMsgs_L linkMsgs;
-
-      /// \def ModelMsgs_L
-      /// \brief List of model messages.
-      typedef std::list<boost::shared_ptr<msgs::Model const> > ModelMsgs_L;
-      /// \brief List of model message to process.
-      private: ModelMsgs_L modelMsgs;
-
-      /// \def SensorMsgs_L
-      /// \brief List of sensor messages.
-      typedef std::list<boost::shared_ptr<msgs::Sensor const> > SensorMsgs_L;
-
-      /// \brief List of sensor message to process.
-      private: SensorMsgs_L sensorMsgs;
-
-      /// \def RequestMsgs_L
-      /// \brief List of request messages.
-      typedef std::list<boost::shared_ptr<msgs::Request const> > RequestMsgs_L;
-      /// \brief List of request message to process.
-      private: RequestMsgs_L requestMsgs;
-
-      /// \def Visual_M
-      /// \brief Map of visuals and their names.
-      typedef std::map<uint32_t, VisualPtr> Visual_M;
-
-      /// \brief Map of all the visuals in this scene.
-      private: Visual_M visuals;
-
-      /// \def Light_M
-      /// \brief Map of lights
-      typedef std::map<std::string, LightPtr> Light_M;
-
-      /// \brief Map of all the lights in this scene.
-      private: Light_M lights;
-
-      /// \def SkeletonPoseMsgs_L
-      /// \brief List of skeleton messages.
-      typedef std::list<boost::shared_ptr<msgs::PoseAnimation const> >
-                                                          SkeletonPoseMsgs_L;
-      /// \brief List of skeleton message to process.
-      private: SkeletonPoseMsgs_L skeletonPoseMsgs;
-
-      /// \brief A message used to select an object.
-      private: boost::shared_ptr<msgs::Selection const> selectionMsg;
-
-      /// \brief Mutex to lock the various message buffers.
-      private: boost::mutex *receiveMutex;
-
-      /// \brief Mutex to lock the pose message buffers.
-      private: boost::recursive_mutex poseMsgMutex;
-
-      /// \brief Communication Node
-      private: transport::NodePtr node;
-
-      /// \brief Subscribe to sensor topic
-      private: transport::SubscriberPtr sensorSub;
-
-      /// \brief Subscribe to scene topic
-      private: transport::SubscriberPtr sceneSub;
-
-      /// \brief Subscribe to the request topic
-      private: transport::SubscriberPtr requestSub;
-
-      /// \brief Subscribe to visual topic
-      private: transport::SubscriberPtr visSub;
-
-      /// \brief Subscribe to light topics
-      private: transport::SubscriberPtr lightSub;
-
-      /// \brief Subscribe to pose updates
-      private: transport::SubscriberPtr poseSub;
-
-      /// \brief Subscribe to joint updates.
-      private: transport::SubscriberPtr jointSub;
-
-      /// \brief Subscribe to selection updates.
-      private: transport::SubscriberPtr selectionSub;
-
-      /// \brief Subscribe to reponses.
-      private: transport::SubscriberPtr responseSub;
-
-      /// \brief Subscribe to skeleton pose updates.
-      private: transport::SubscriberPtr skeletonPoseSub;
-
-      /// \brief Subscribe to sky updates.
-      private: transport::SubscriberPtr skySub;
-
-      /// \brief Subscribe to model info updates
-      private: transport::SubscriberPtr modelInfoSub;
-
-      /// \brief Publish light updates.
-      private: transport::PublisherPtr lightPub;
-
-      /// \brief Respond to requests.
-      private: transport::PublisherPtr responsePub;
-
-      /// \brief Publish requests
-      private: transport::PublisherPtr requestPub;
-
-      /// \brief Event connections
-      private: std::vector<event::ConnectionPtr> connections;
-
-      /// \brief The top level in our tree of visuals
-      private: VisualPtr worldVisual;
-
-      /// \brief Pointer to a visual selected by a user via the GUI.
-      private: VisualPtr selectedVis;
-
-      /// \brief Selection mode (normal or move). Normal means the the
-      /// object is just selection, and not being moved by the user. Move
-      /// means the object is being actively moved by the user and the Scene
-      /// should then ignore pose updates from the physics engine until
-      /// after the move is complete.
-      private: std::string selectionMode;
-
-      /// \brief Keep around our request message.
-      private: msgs::Request *requestMsg;
-
-      /// \brief True if visualizations should be rendered.
-      private: bool enableVisualizations;
-
-      /// \brief The heightmap, if any.
-      private: Heightmap *terrain;
-
-      /// \brief All the projectors.
-      private: std::map<std::string, Projector *> projectors;
-
-      /// \brief Pointer to the sky.
-      public: SkyX::SkyX *skyx;
-
-      /// \brief Controls the sky.
-      private: SkyX::BasicController *skyxController;
-
-      /// \brief True when all COMs should be visualized.
-      private: bool showCOMs;
-
-      /// \brief True when all collisions should be visualized.
-      private: bool showCollisions;
-
-      /// \brief True when all joints should be visualized.
-      private: bool showJoints;
-
-      /// \brief True when all objects should be transparent.
-      private: bool transparent;
-
-      /// \brief True when all objects should be wireframe.
-      private: bool wireframe;
-
-      /// \brief Initialized.
-      private: bool initialized;
-
-      /// \brief SimTime of this Scene, as we receive PosesStamped from
-      /// the world, we update this time accordingly.
-      private: common::Time sceneSimTimePosesReceived;
-
-      /// \brief SimTime of this Scene, after applying PosesStamped to
-      /// scene, we update this time accordingly.
-      private: common::Time sceneSimTimePosesApplied;
-
-      /// \brief Keeps track of the visual ID for contact visualization.
-      private: uint32_t contactVisId;
-
-      /// \def JointMsgs_M
-      /// \brief Map of joint names to joint messages.
-      typedef boost::unordered_map<std::string,
-          boost::shared_ptr<msgs::Joint const> > JointMsgs_M;
-
-      /// \brief Keep track of data of joints.
-      private: JointMsgs_M joints;
-=======
       /// \internal
       /// \brief Pointer to private data.
       private: ScenePrivate *dataPtr;
->>>>>>> b7610818
     };
     /// \}
   }
