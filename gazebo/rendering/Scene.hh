--- conflicted
+++ resolved
@@ -793,10 +793,9 @@
       /// scene, we update this time accordingly.
       private: common::Time sceneSimTimePosesApplied;
 
-<<<<<<< HEAD
       /// \brief Keeps track of the visual ID for contact visualization.
       private: uint32_t contactVisId;
-=======
+
       /// \def JointMsgs_M
       /// \brief Map of joint names to joint messages.
       typedef boost::unordered_map<std::string,
@@ -804,7 +803,6 @@
 
       /// \brief Keep track of data of joints.
       private: JointMsgs_M joints;
->>>>>>> 25e79324
     };
     /// \}
   }
