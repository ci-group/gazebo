/*
 * Copyright (C) 2015 Open Source Robotics Foundation
 *
 * Licensed under the Apache License, Version 2.0 (the "License");
 * you may not use this file except in compliance with the License.
 * You may obtain a copy of the License at
 *
 *     http://www.apache.org/licenses/LICENSE-2.0
 *
 * Unless required by applicable law or agreed to in writing, software
 * distributed under the License is distributed on an "AS IS" BASIS,
 * WITHOUT WARRANTIES OR CONDITIONS OF ANY KIND, either express or implied.
 * See the License for the specific language governing permissions and
 * limitations under the License.
 *
*/

#ifndef _SCENE_HH_
#define _SCENE_HH_

#include <string>
#include <vector>
#include <boost/enable_shared_from_this.hpp>
#include <boost/shared_ptr.hpp>

#include <sdf/sdf.hh>

#include "gazebo/common/Events.hh"
#include "gazebo/common/Color.hh"
#include "gazebo/gazebo_config.h"
#include "gazebo/math/Vector2i.hh"
#include "gazebo/msgs/msgs.hh"
#include "gazebo/rendering/RenderTypes.hh"
#include "gazebo/rendering/Visual.hh"
#include "gazebo/transport/TransportTypes.hh"
#include "gazebo/util/system.hh"

namespace SkyX
{
  class SkyX;
}

namespace Ogre
{
  class SceneManager;
  class Node;
  class Entity;
  class Mesh;
  class Vector3;
  class Quaternion;
}

namespace gazebo
{
  namespace rendering
  {
    class Visual;
    class Grid;
    class Heightmap;
    class ScenePrivate;

    /// \addtogroup gazebo_rendering
    /// \{

    /// \class Scene Scene.hh rendering/rendering.hh
    /// \brief Representation of an entire scene graph.
    ///
    /// Maintains all the Visuals, Lights, and Cameras for a World.
    class GZ_RENDERING_VISIBLE Scene :
      public boost::enable_shared_from_this<Scene>
    {
      public: enum SkyXMode {
        GZ_SKYX_ALL = 0x0FFFFFFF,
        GZ_SKYX_CLOUDS = 0x0000001,
        GZ_SKYX_MOON = 0x0000002,
        GZ_SKYX_NONE = 0
      };

      /// \brief Constructor.
      private: Scene() {}

      /// \brief Constructor.
      /// \param[in] _name Name of the scene.
      /// \param[in] _enableVisualizations True to enable visualizations,
      /// this should be set to true for user interfaces, and false for
      /// sensor generation.
      public: Scene(const std::string &_name,
                    bool _enableVisualizations = false,
                    bool _isServer = false);

      /// \brief Destructor
      public: virtual ~Scene();

      /// \brief Load the scene from a set of parameters.
      /// \param[in] _scene SDF scene element to load.
      public: void Load(sdf::ElementPtr _scene);

      /// \brief Load the scene with default parameters.
      public: void Load();

      /// \brief Init rendering::Scene.
      public: void Init();

      /// \brief Process all received messages.
      public: void PreRender();

      /// \brief Get the OGRE scene manager.
      /// \return Pointer to the Ogre SceneManager.
      public: Ogre::SceneManager *GetManager() const;

      /// \brief Get the name of the scene.
      /// \return Name of the scene.
      public: std::string GetName() const;

      /// \brief Set the ambient color.
      /// \param[in] _color The ambient color to use.
      public: void SetAmbientColor(const common::Color &_color);

      /// \brief Get the ambient color.
      /// \return The scene's ambient color.
      public: common::Color GetAmbientColor() const;

      /// \brief Set the background color.
      /// \param[in] _color The background color.
      public: void SetBackgroundColor(const common::Color &_color);

      /// \brief Get the background color.
      /// \return The background color.
      public: common::Color GetBackgroundColor() const;

      /// \brief Create a square grid of cells.
      /// \param[in] _cellCount Number of grid cells in one direction.
      /// \param[in] _cellLength Length of one grid cell.
      /// \param[in] _lineWidth Width of the grid lines.
      /// \param[in] _color Color of the grid lines.
      public: void CreateGrid(uint32_t _cellCount, float _cellLength,
                              float _lineWidth, const common::Color &_color);

      /// \brief Get a grid based on an index. Index must be between 0 and
      /// Scene::GetGridCount.
      /// \param[in] _index Index of the grid.
      public: Grid *GetGrid(uint32_t _index) const;

      /// \brief Get the number of grids.
      /// \return The number of grids.
      public: uint32_t GetGridCount() const;

      /// \brief Create a camera
      /// \param[in] _name Name of the new camera.
      /// \param[in] _autoRender True to allow Gazebo to automatically
      /// render the camera. This should almost always be true.
      /// \return Pointer to the new camera.
      public: CameraPtr CreateCamera(const std::string &_name,
                                     bool _autoRender = true);

#ifdef HAVE_OCULUS
      /// \brief Create an oculus rift camera
      /// \param[in] _name Name of the new camera.
      /// \return Pointer to the new camera.
      public: OculusCameraPtr CreateOculusCamera(const std::string &_name);

      /// \brief Get the number of cameras in this scene
      /// \return Number of cameras.
      public: uint32_t GetOculusCameraCount() const;
#endif

      /// \brief Create depth camera
      /// \param[in] _name Name of the new camera.
      /// \param[in] _autoRender True to allow Gazebo to automatically
      /// render the camera. This should almost always be true.
      /// \return Pointer to the new camera.
      public: DepthCameraPtr CreateDepthCamera(const std::string &_name,
                                               bool _autoRender = true);

      /// \brief Create laser that generates data from rendering.
      /// \param[in] _name Name of the new laser.
      /// \param[in] _autoRender True to allow Gazebo to automatically
      /// render the camera. This should almost always be true.
      /// \return Pointer to the new laser.
      public: GpuLaserPtr CreateGpuLaser(const std::string &_name,
                                         bool _autoRender = true);

      /// \brief Get the number of cameras in this scene
      /// \return Number of cameras.
      public: uint32_t GetCameraCount() const;

      /// \brief Get a camera based on an index. Index must be between
      /// 0 and Scene::GetCameraCount.
      /// \param[in] _index Index of the camera to get.
      /// \return Pointer to the camera. Or NULL if the index is invalid.
      public: CameraPtr GetCamera(uint32_t _index) const;

      /// \brief Get a camera by name.
      /// \param[in] _name Name of the camera.
      /// \return Pointer to the camera. Or NULL if the name is invalid.
      public: CameraPtr GetCamera(const std::string &_name) const;

      /// \brief Create a user camera.
      ///
      /// A user camera is one design for use with a GUI.
      /// \param[in] _name Name of the UserCamera.
      /// \param[in] _stereoEnabled True to enable stereo rendering. This is
      /// here for compatibility with 3D monitors/TVs.
      /// \return A pointer to the new UserCamera.
      public: UserCameraPtr CreateUserCamera(const std::string &_name,
                  bool _stereoEnabled = false);

      /// \brief Get the number of user cameras in this scene
      /// \return The number of user cameras.
      public: uint32_t GetUserCameraCount() const;

      /// \brief Get a user camera by index. The index value must be between
      /// 0 and Scene::GetUserCameraCount.
      /// \param[in] _index Index of the UserCamera to get.
      /// \return Pointer to the UserCamera, or NULL if the index was
      /// invalid.
      public: UserCameraPtr GetUserCamera(uint32_t _index) const;

      /// \brief Remove a camera from the scene
      /// \param[in] _name Name of the camera.
      public: void RemoveCamera(const std::string &_name);

      /// \brief Get a light by name.
      /// \param[in] _name Name of the light to get.
      /// \return Pointer to the light, or NULL if the light was not found.
      public: LightPtr GetLight(const std::string &_name) const;

      /// \brief Get the count of the lights.
      /// \return The number of lights.
      public: uint32_t GetLightCount() const;

      /// \brief Get a light based on an index. The index must be between
      /// 0 and Scene::GetLightCount.
      /// \param[in] _index Index of the light.
      /// \return Pointer to the Light or NULL if index was invalid.
      public: LightPtr GetLight(uint32_t _index) const;

      /// \brief Get a visual by name.
      /// \param[in] _name Name of the visual to retrieve.
      /// \return Pointer to the visual, NULL if not found.
      public: VisualPtr GetVisual(const std::string &_name) const;

      /// \brief Get a visual by id.
      /// \param[in] _id ID of the visual to retrieve.
      /// \return Pointer to the visual, NULL if not found.
      public: VisualPtr GetVisual(uint32_t _id) const;

      /// \brief Select a visual by name.
      /// \param[in] _name Name of the visual to select.
      /// \param[in] _mode Selection mode (normal, or move).
      public: void SelectVisual(const std::string &_name,
                                const std::string &_mode);

      /// \brief Get an entity at a pixel location using a camera. Used for
      ///        mouse picking.
      /// \param[in] _camera The ogre camera, used to do mouse picking
      /// \param[in] _mousePos The position of the mouse in screen coordinates
      /// \param[out] _mod Used for object manipulation
      /// \return The selected entity, or NULL
      public: VisualPtr GetVisualAt(CameraPtr _camera,
                                    const math::Vector2i &_mousePos,
                                    std::string &_mod);

      /// \brief Move the visual to be ontop of the nearest visual below it.
      /// \param[in] _visualName Name of the visual to move.
      public: void SnapVisualToNearestBelow(const std::string &_visualName);

      /// \brief Get a visual at a mouse position.
      /// \param[in] _camera Pointer to the camera used to project the mouse
      /// position.
      /// \param[in] _mousePos The 2d position of the mouse in pixels.
      /// \return Pointer to the visual, NULL if none found.
      public: VisualPtr GetVisualAt(CameraPtr _camera,
                                    const math::Vector2i &_mousePos);

      /// \brief Get a model's visual at a mouse position.
      /// \param[in] _camera Pointer to the camera used to project the mouse
      /// position.
      /// \param[in] _mousePos The 2d position of the mouse in pixels.
      /// \return Pointer to the visual, NULL if none found.
      public: VisualPtr GetModelVisualAt(CameraPtr _camera,
                                         const math::Vector2i &_mousePos);


      /// \brief Get the closest visual below a given visual.
      /// \param[in] _visualName Name of the visual to search below.
      /// \return Pointer to the visual below, or NULL if no visual.
      public: VisualPtr GetVisualBelow(const std::string &_visualName);

      /// \brief Get a visual directly below a point.
      /// \param[in] _pt 3D point to get the visual below.
      /// \param[out] _visuals The visuals below the point order in
      /// proximity.
      public: void GetVisualsBelowPoint(const math::Vector3 &_pt,
                                        std::vector<VisualPtr> &_visuals);


      /// \brief Get the Z-value of the first object below the given point.
      /// \param[in] _pt Position to search below for a visual.
      /// \return The Z-value of the nearest visual below the point. Zero
      /// is returned if no visual is found.
      public: double GetHeightBelowPoint(const math::Vector3 &_pt);

      /// \brief Get the world pos of a the first contact at a pixel location.
      /// \param[in] _camera Pointer to the camera.
      /// \param[in] _mousePos 2D position of the mouse in pixels.
      /// \param[out] _position 3D position of the first contact point.
      /// \return True if a valid object was hit by the raycast.
      public: bool GetFirstContact(CameraPtr _camera,
                                   const math::Vector2i &_mousePos,
                                   math::Vector3 &_position);

      /// \brief Print the scene graph to std_out.
      public: void PrintSceneGraph();

      /// \brief Hide or show a visual.
      /// \param[in] _name Name of the visual to change.
      /// \param[in] _visible True to make visual visible, False to make it
      /// invisible.
      public: void SetVisible(const std::string &_name, bool _visible);

      /// \brief Draw a named line.
      /// \param[in] _start Start position of the line.
      /// \param[in] _end End position of the line.
      /// \param[in] _name Name of the line.
      public: void DrawLine(const math::Vector3 &_start,
                            const math::Vector3 &_end,
                            const std::string &_name);

      /// \brief Set the fog parameters.
      /// \param[in] _type Type of fog: "linear", "exp", or "exp2".
      /// \param[in] _color Color of the fog.
      /// \param[in] _density Fog density.
      /// \param[in] _start Distance from camera to start the fog.
      /// \param[in] _end Distance from camera at which the fog is at max
      /// density.
      public: void SetFog(const std::string &_type,
                           const common::Color &_color,
                           double _density, double _start, double _end);

      /// \brief Get the scene ID.
      /// \return The ID of the scene.
      public: uint32_t GetId() const;

      /// \brief Get the scene Id as a string.
      /// \return The ID as a string.
      public: std::string GetIdString() const;

      /// \brief Set whether shadows are on or off
      /// \param[in] _value True to enable shadows, False to disable
      public: void SetShadowsEnabled(bool _value);

      /// \brief Get whether shadows are on or off
      /// \return True if shadows are enabled.
      public: bool GetShadowsEnabled() const;

      /// \brief Add a visual to the scene
      /// \param[in] _vis Visual to add.
      public: void AddVisual(VisualPtr _vis);

      /// \brief Remove a visual from the scene.
      /// \param[in] _vis Visual to remove.
      public: void RemoveVisual(VisualPtr _vis);

      /// \brief Remove a visual from the scene.
      /// \param[in] _id Id of the visual to remove.
      public: void RemoveVisual(uint32_t _id);

      /// \internal
      /// \brief Set the id of a visual. Internally used when visual ids'
      /// are required to be updated from visual msgs.
      /// \param[in] _vis Pointer to visual.
      /// \param[in] _id New id to set to.
      public: void SetVisualId(VisualPtr _vis, uint32_t _id);

      /// \brief Add a light to the scene
      /// \param[in] _light Light to add.
      public: void AddLight(LightPtr _light);

      /// \brief Remove a light to the scene
      /// \param[in] _light Light to Remove.
      public: void RemoveLight(LightPtr _light);

      /// \brief Set the grid on or off
      /// \param[in] _enabled Set to true to turn on the grid
      public: void SetGrid(bool _enabled);

      /// \brief Show/hide the world origin indicator.
      /// \param[in] _show True to show the origin.
      public: void ShowOrigin(bool _show);

      /// \brief Get the top level world visual.
      /// \return Pointer to the world visual.
      public: VisualPtr GetWorldVisual() const;

      /// \brief Remove the name of scene from a string.
      /// \param[in] _name Name to string the scene name from.
      /// \return The stripped name.
      public: std::string StripSceneName(const std::string &_name) const;

      /// \brief Get a pointer to the heightmap.
      /// \return Pointer to the heightmap, NULL if no heightmap.
      public: Heightmap *GetHeightmap() const;

      /// \brief Clear rendering::Scene
      public: void Clear();

      /// \brief Get the currently selected visual.
      /// \return Pointer to the currently selected visual, or NULL if
      /// nothing is selected.
      public: VisualPtr GetSelectedVisual() const;

      /// \brief Enable or disable wireframe for all visuals.
      /// \param[in] _show True to enable wireframe for all visuals.
      public: void SetWireframe(bool _show);

      /// \brief Enable or disable transparency for all visuals.
      /// \param[in] _show True to enable transparency for all visuals.
      public: void SetTransparent(bool _show);

      /// \brief Enable or disable center of mass visualization.
      /// \param[in] _show True to enable center of mass visualization.
      public: void ShowCOMs(bool _show);

      /// \brief Enable or disable inertia visualization.
      /// \param[in] _show True to enable inertia visualization.
      public: void ShowInertias(bool _show);

      /// \brief Enable or disable link origin visualization.
      /// \param[in] _show True to enable link origin visualization.
      public: void ShowLinkOrigins(bool _show);

      /// \brief Enable or disable joint visualization.
      /// \param[in] _show True to enable joint visualization.
      public: void ShowJoints(bool _show);

      /// \brief Enable or disable collision visualization.
      /// \param[in] _show True to enable collision visualization.
      public: void ShowCollisions(bool _show);

      /// \brief Enable or disable contact visualization.
      /// \param[in] _show True to enable contact visualization.
      public: void ShowContacts(bool _show);

      /// \brief Display clouds in the sky.
      /// \param[in] _show True to display clouds.
      public: void ShowClouds(bool _show);

      /// \brief Get whether or not clouds are displayed.
      /// \return True if clouds are displayed.
      public: bool GetShowClouds() const;


      /// \brief Set SkyX mode to enable/disable skyx components such as
      /// clouds and moon.
      /// \param[in] _mode SkyX mode bitmask.
      /// \sa Scene::SkyXMode
      public: void SetSkyXMode(unsigned int _mode);

      /// \brief Get the sky in the scene.
      /// \return Pointer to the sky.
      public: SkyX::SkyX *GetSkyX() const;

      /// \brief Return true if the Scene has been initialized.
      public: bool GetInitialized() const;

      /// \brief Get the scene simulation time.
      /// Note this is different from World::GetSimTime() because
      /// there is a lag between the time new poses are sent out by World
      /// and when they are received and applied by the Scene.
      /// \return The current simulation time in Scene
      public: common::Time GetSimTime() const;

      /// \brief Get the number of visuals.
      /// \return The number of visuals in the Scene.
      public: uint32_t GetVisualCount() const;

      /// \brief Remove all projectors.
      public: void RemoveProjectors();

      /// \brief Toggle layer visilibility. This will process all visuals.
      /// If a visual is on the specified layer its visiblity will be
      /// toggled. Visuals with a negative layer index are always visible.
      /// \param[in] _layer Index of the layer to toggle.
      public: void ToggleLayer(const int32_t _layer);

      /// \brief Helper function to setup the sky.
      private: void SetSky();

      /// \brief Initialize the deferred shading render path.
      private: void InitDeferredShading();

      /// \brief Helper function for GetVisualAt functions.
      /// \param[in] _camera Pointer to the camera.
      /// \param[in] _mousePos 2D position of the mouse in pixels.
      /// \param[in] _ignorSelectionObj True to ignore selection objects,
      /// which are GUI objects use to manipulate objects.
      /// \return Pointer to the Ogre::Entity, NULL if none.
      private: Ogre::Entity *GetOgreEntityAt(CameraPtr _camera,
                                             const math::Vector2i &_mousePos,
                                             bool _ignorSelectionObj);

      /// \brief Get the mesh information for the given mesh.
      /// \param[in] _mesh Mesh to get info about.
      /// \param[out] _count Number of vertices in the mesh.
      /// \param[out] _vertices Array of the vertices.
      /// \param[out] _indexCount Number if indices.
      /// \param[out] _indices Array of the indices.
      /// \param[in] _position Position of the mesh.
      /// \param[in] _orient Orientation of the mesh.
      /// \param[in] _scale Scale of the mesh
      // Code found in Wiki: www.ogre3d.org/wiki/index.php/RetrieveVertexData
      private: void GetMeshInformation(const Ogre::Mesh *_mesh,
                                       size_t &_vertexCount,
                                       Ogre::Vector3* &_vertices,
                                       size_t &_indexCount,
                                       uint64_t* &_indices,
                                       const Ogre::Vector3 &_position,
                                       const Ogre::Quaternion &_orient,
                                       const Ogre::Vector3 &_scale);

      /// \brief Print scene graph.
      /// \param[in] _prefix String to prefix each line of output with.
      /// \param[in] _node The Ogre Node to print.
      private: void PrintSceneGraphHelper(const std::string &_prefix,
                                          Ogre::Node *_node);

      /// \brief Called when a scene message is received on the
      /// ~/scene topic
      /// \param[in] _msg The message.
      private: void OnScene(ConstScenePtr &_msg);

      /// \brief Response callback
      /// \param[in] _msg The message data.
      private: void OnResponse(ConstResponsePtr &_msg);

      /// \brief Request callback
      /// \param[in] _msg The message data.
      private: void OnRequest(ConstRequestPtr &_msg);

      /// \brief Joint message callback.
      /// \param[in] _msg The message data.
      private: void OnJointMsg(ConstJointPtr &_msg);

      /// \brief Sensor message callback.
      /// \param[in] _msg The message data.
      private: bool ProcessSensorMsg(ConstSensorPtr &_msg);

      /// \brief Process a joint message.
      /// \param[in] _msg The message data.
      private: bool ProcessJointMsg(ConstJointPtr &_msg);

      /// \brief Process a link message.
      /// \param[in] _msg The message data.
      private: bool ProcessLinkMsg(ConstLinkPtr &_msg);

      /// \brief Proces a scene message.
      /// \param[in] _msg The message data.
      private: bool ProcessSceneMsg(ConstScenePtr &_msg);

      /// \brief Process a model message.
      /// \param[in] _msg The message data.
      private: bool ProcessModelMsg(const msgs::Model &_msg);

      /// \brief Scene message callback.
      /// \param[in] _msg The message data.
      private: void OnSensorMsg(ConstSensorPtr &_msg);

      /// \brief Visual message callback.
      /// \param[in] _msg The message data.
      private: void OnVisualMsg(ConstVisualPtr &_msg);

      /// \brief Process a visual message.
      /// \param[in] _msg The message data.
      /// \param[in] _type Type of visual.
      /// \return True if message is processed successfully.
      private: bool ProcessVisualMsg(ConstVisualPtr &_msg,
          rendering::VisualType _type = rendering::VT_ENTITY);

      /// \brief Light message callback.
      /// \param[in] _msg The message data.
      private: void OnLightMsg(ConstLightPtr &_msg);

      /// \brief Process a light message.
      /// \param[in] _msg The message data.
      private: bool ProcessLightMsg(ConstLightPtr &_msg);

      /// \brief Process a request message.
      /// \param[in] _msg The message data.
      private: void ProcessRequestMsg(ConstRequestPtr &_msg);

      /// \brief Sky message callback.
      /// \param[in] _msg The message data.
      private: void OnSkyMsg(ConstSkyPtr &_msg);

      /// \brief Model message callback.
      /// \param[in] _msg The message data.
      private: void OnModelMsg(ConstModelPtr &_msg);

      /// \brief Pose message callback.
      /// \param[in] _msg The message data.
      private: void OnPoseMsg(ConstPosesStampedPtr &_msg);

      /// \brief Skeleton animation callback.
      /// \param[in] _msg The message data.
      private: void OnSkeletonPoseMsg(ConstPoseAnimationPtr &_msg);

      /// \brief Create a new center of mass visual.
      /// \param[in] _msg Message containing the link data.
      /// \param[in] _linkVisual Pointer to the link's visual.
      private: void CreateCOMVisual(ConstLinkPtr &_msg, VisualPtr _linkVisual);

      /// \brief Create a center of mass visual using SDF data.
      /// \param[in] _elem SDF element data.
      /// \param[in] _linkVisual Pointer to the link's visual.
      private: void CreateCOMVisual(sdf::ElementPtr _elem,
                                    VisualPtr _linkVisual);

      /// \brief Create a new inertia visual.
      /// \param[in] _msg Message containing the link data.
      /// \param[in] _linkVisual Pointer to the link's visual.
      private: void CreateInertiaVisual(ConstLinkPtr &_msg,
          VisualPtr _linkVisual);

      /// \brief Create an inertia visual using SDF data.
      /// \param[in] _elem SDF element data.
      /// \param[in] _linkVisual Pointer to the link's visual.
      private: void CreateInertiaVisual(sdf::ElementPtr _elem,
          VisualPtr _linkVisual);

<<<<<<< HEAD
      /// \brief Create a new link origin visual.
      /// \param[in] _msg Message containing the link data.
      /// \param[in] _linkVisual Pointer to the link's visual.
      private: void CreateLinkOriginVisual(ConstLinkPtr &_msg,
          VisualPtr _linkVisual);
=======
      /// \brief Helper function to remove all visualizations attached to a
      /// visual.
      /// \param[in] _vis Visual that the visualizations are attached to.
      private: void RemoveVisualizations(VisualPtr _vis);
>>>>>>> a8ebc305

      /// \internal
      /// \brief Pointer to private data.
      private: ScenePrivate *dataPtr;
    };
    /// \}
  }
}
#endif<|MERGE_RESOLUTION|>--- conflicted
+++ resolved
@@ -628,18 +628,16 @@
       private: void CreateInertiaVisual(sdf::ElementPtr _elem,
           VisualPtr _linkVisual);
 
-<<<<<<< HEAD
       /// \brief Create a new link origin visual.
       /// \param[in] _msg Message containing the link data.
       /// \param[in] _linkVisual Pointer to the link's visual.
       private: void CreateLinkOriginVisual(ConstLinkPtr &_msg,
           VisualPtr _linkVisual);
-=======
+
       /// \brief Helper function to remove all visualizations attached to a
       /// visual.
       /// \param[in] _vis Visual that the visualizations are attached to.
       private: void RemoveVisualizations(VisualPtr _vis);
->>>>>>> a8ebc305
 
       /// \internal
       /// \brief Pointer to private data.
