--- conflicted
+++ resolved
@@ -65,12 +65,8 @@
     /// \brief Representation of an entire scene graph.
     ///
     /// Maintains all the Visuals, Lights, and Cameras for a World.
-<<<<<<< HEAD
-    class GZ_RENDERING_VISIBLE Scene : public boost::enable_shared_from_this<Scene>
-=======
     class GZ_RENDERING_VISIBLE Scene :
       public boost::enable_shared_from_this<Scene>
->>>>>>> 95e69a7c
     {
       public: enum SkyXMode {
         GZ_SKYX_ALL = 0x0FFFFFFF,
