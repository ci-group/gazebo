/*
 * Copyright 2012 Open Source Robotics Foundation
 *
 * Licensed under the Apache License, Version 2.0 (the "License");
 * you may not use this file except in compliance with the License.
 * You may obtain a copy of the License at
 *
 *     http://www.apache.org/licenses/LICENSE-2.0
 *
 * Unless required by applicable law or agreed to in writing, software
 * distributed under the License is distributed on an "AS IS" BASIS,
 * WITHOUT WARRANTIES OR CONDITIONS OF ANY KIND, either express or implied.
 * See the License for the specific language governing permissions and
 * limitations under the License.
 *
*/
#ifndef _SCENE_HH_
#define _SCENE_HH_

#include <vector>
#include <map>
#include <string>
#include <list>
#include <boost/enable_shared_from_this.hpp>
#include <boost/shared_ptr.hpp>

#include "sdf/sdf.hh"
#include "msgs/msgs.hh"

#include "rendering/RenderTypes.hh"

#include "transport/TransportTypes.hh"
#include "common/Events.hh"
#include "common/Color.hh"
#include "math/Vector2i.hh"
#include "rendering/GpuLaser.hh"

namespace SkyX
{
  class SkyX;
  class BasicController;
}

namespace Ogre
{
  class SceneManager;
  class RaySceneQuery;
  class Node;
  class Entity;
  class Mesh;
  class Vector3;
  class Quaternion;
}

namespace boost
{
  class mutex;
}

namespace gazebo
{
  namespace rendering
  {
    class Projector;
    class Light;
    class Visual;
    class Grid;
    class Heightmap;

    /// \addtogroup gazebo_rendering
    /// \{

    /// \class Scene Scene.hh rendering/rendering.hh
    /// \brief Representation of an entire scene graph.
    ///
    /// Maintains all the Visuals, Lights, and Cameras for a World.
    class Scene : public boost::enable_shared_from_this<Scene>
    {
      public: enum SkyXMode {
        GZ_SKYX_ALL = 0x0FFFFFFF,
        GZ_SKYX_CLOUDS = 0x0000001,
        GZ_SKYX_MOON = 0x0000002,
        GZ_SKYX_NONE = 0
      };

      /// \brief Constructor.
      private: Scene() {}

      /// \brief Constructor.
      /// \param[in] _name Name of the scene.
      /// \param[in] _enableVisualizations True to enable visualizations,
      /// this should be set to true for user interfaces, and false for
      /// sensor generation.
      public: Scene(const std::string &_name,
                    bool _enableVisualizations = false);

      /// \brief Destructor
      public: virtual ~Scene();

      /// \brief Load the scene from a set of parameters.
      /// \param[in] _scene SDF scene element to load.
      public: void Load(sdf::ElementPtr _scene);

      /// \brief Load the scene with default parameters.
      public: void Load();

      /// \brief Init rendering::Scene.
      public: void Init();

      /// \brief Process all received messages.
      public: void PreRender();

      /// \brief Get the OGRE scene manager.
      /// \return Pointer to the Ogre SceneManager.
      public: Ogre::SceneManager *GetManager() const;

      /// \brief Get the name of the scene.
      /// \return Name of the scene.
      public: std::string GetName() const;

      /// \brief Set the ambient color.
      /// \param[in] _color The ambient color to use.
      public: void SetAmbientColor(const common::Color &_color);

      /// \brief Get the ambient color.
      /// \return The scene's ambient color.
      public: common::Color GetAmbientColor() const;

      /// \brief Set the background color.
      /// \param[in] _color The background color.
      public: void SetBackgroundColor(const common::Color &_color);

      /// \brief Get the background color.
      /// \return The background color.
      public: common::Color GetBackgroundColor() const;

      /// \brief Create a square grid of cells.
      /// \param[in] _cellCount Number of grid cells in one direction.
      /// \param[in] _cellLength Length of one grid cell.
      /// \param[in] _lineWidth Width of the grid lines.
      /// \param[in] _color Color of the grid lines.
      public: void CreateGrid(uint32_t _cellCount, float _cellLength,
                              float _lineWidth, const common::Color &_color);

      /// \brief Get a grid based on an index. Index must be between 0 and
      /// Scene::GetGridCount.
      /// \param[in] _index Index of the grid.
      public: Grid *GetGrid(uint32_t _index) const;

      /// \brief Get the number of grids.
      /// \return The number of grids.
      public: uint32_t GetGridCount() const;

      /// \brief Create a camera
      /// \param[in] _name Name of the new camera.
      /// \param[in] _autoRender True to allow Gazebo to automatically
      /// render the camera. This should almost always be true.
      /// \return Pointer to the new camera.
      public: CameraPtr CreateCamera(const std::string &_name,
                                     bool _autoRender = true);

      /// \brief Create depth camera
      /// \param[in] _name Name of the new camera.
      /// \param[in] _autoRender True to allow Gazebo to automatically
      /// render the camera. This should almost always be true.
      /// \return Pointer to the new camera.
      public: DepthCameraPtr CreateDepthCamera(const std::string &_name,
                                               bool _autoRender = true);

      /// \brief Create laser that generates data from rendering.
      /// \param[in] _name Name of the new laser.
      /// \param[in] _autoRender True to allow Gazebo to automatically
      /// render the camera. This should almost always be true.
      /// \return Pointer to the new laser.
      public: GpuLaserPtr CreateGpuLaser(const std::string &_name,
                                         bool _autoRender = true);

      /// \brief Get the number of cameras in this scene
      /// \return Number of lasers.
      public: uint32_t GetCameraCount() const;

      /// \brief Get a camera based on an index. Index must be between
      /// 0 and Scene::GetCameraCount.
      /// \param[in] _index Index of the camera to get.
      /// \return Pointer to the camera. Or NULL if the index is invalid.
      public: CameraPtr GetCamera(uint32_t _index) const;

      /// \brief Get a camera by name.
      /// \param[in] _name Name of the camera.
      /// \return Pointer to the camera. Or NULL if the name is invalid.
      public: CameraPtr GetCamera(const std::string &_name) const;

      /// \brief Create a user camera.
      ///
      /// A user camera is one design for use with a GUI.
      /// \param[in] _name Name of the UserCamera.
      /// \return A pointer to the new UserCamera.
      public: UserCameraPtr CreateUserCamera(const std::string &_name);

      /// \brief Get the number of user cameras in this scene
      /// \return The number of user cameras.
      public: uint32_t GetUserCameraCount() const;

      /// \brief Get a user camera by index. The index value must be between
      /// 0 and Scene::GetUserCameraCount.
      /// \param[in] _index Index of the UserCamera to get.
      /// \return Pointer to the UserCamera, or NULL if the index was
      /// invalid.
      public: UserCameraPtr GetUserCamera(uint32_t _index) const;

      /// \brief Remove a camera from the scene
      /// \param[in] _name Name of the camera.
      public: void RemoveCamera(const std::string &_name);

      /// \brief Get a light by name.
      /// \param[in] _name Name of the light to get.
      /// \return Pointer to the light, or NULL if the light was not found.
      public: LightPtr GetLight(const std::string &_name) const;

      /// \brief Get the count of the lights.
      /// \return The number of lights.
      public: uint32_t GetLightCount() const;

      /// \brief Get a light based on an index. The index must be between
      /// 0 and Scene::GetLightCount.
      /// \param[in] _index Index of the light.
      /// \return Pointer to the Light or NULL if index was invalid.
      public: LightPtr GetLight(uint32_t _index) const;

      /// \brief Get a visual by name
      public: VisualPtr GetVisual(const std::string &_name) const;

      /// \brief Select a visual by name.
      /// \param[in] _name Name of the visual to select.
      /// \param[in] _mode Selection mode (normal, or move).
      public: void SelectVisual(const std::string &_name,
                                const std::string &_mode);

      /// \brief Get an entity at a pixel location using a camera. Used for
      ///        mouse picking.
      /// \param[in] _camera The ogre camera, used to do mouse picking
      /// \param[in] _mousePos The position of the mouse in screen coordinates
      /// \param[out] _mod Used for object manipulation
      /// \return The selected entity, or NULL
      public: VisualPtr GetVisualAt(CameraPtr _camera,
                                    const math::Vector2i &_mousePos,
                                    std::string &_mod);

      /// \brief Move the visual to be ontop of the nearest visual below it.
      /// \param[in] _visualName Name of the visual to move.
      public: void SnapVisualToNearestBelow(const std::string &_visualName);

      /// \brief Get a visual at a mouse position.
      /// \param[in] _camera Pointer to the camera used to project the mouse
      /// position.
      /// \param[in] _mousePos The 2d position of the mouse in pixels.
      /// \return Pointer to the visual, NULL if none found.
      public: VisualPtr GetVisualAt(CameraPtr _camera,
                                    const math::Vector2i &_mousePos);

      /// \brief Get a model's visual at a mouse position.
      /// \param[in] _camera Pointer to the camera used to project the mouse
      /// position.
      /// \param[in] _mousePos The 2d position of the mouse in pixels.
      /// \return Pointer to the visual, NULL if none found.
      public: VisualPtr GetModelVisualAt(CameraPtr _camera,
                                         const math::Vector2i &_mousePos);


      /// \brief Get the closest visual below a given visual.
      /// \param[in] _visualName Name of the visual to search below.
      /// \return Pointer to the visual below, or NULL if no visual.
      public: VisualPtr GetVisualBelow(const std::string &_visualName);

      /// \brief Get a visual directly below a point.
      /// \param[in] _pt 3D point to get the visual below.
      /// \param[out] _visuals The visuals below the point order in
      /// proximity.
      public: void GetVisualsBelowPoint(const math::Vector3 &_pt,
                                        std::vector<VisualPtr> &_visuals);


      /// \brief Get the Z-value of the first object below the given point.
      /// \param[in] _pt Position to search below for a visual.
      /// \return The Z-value of the nearest visual below the point. Zero
      /// is returned if no visual is found.
      public: double GetHeightBelowPoint(const math::Vector3 &_pt);

      /// \brief Get the world pos of a the first contact at a pixel location.
      /// \param[in] _camera Pointer to the camera.
      /// \param[in] _mousePos 2D position of the mouse in pixels.
      /// \param[out] _position 3D position of the first contact point.
      /// \return True if a valid object was hit by the raycast.
      public: bool GetFirstContact(CameraPtr _camera,
                                   const math::Vector2i &_mousePos,
                                   math::Vector3 &_position);

      /// \brief Print the scene graph to std_out.
      public: void PrintSceneGraph();

      /// \brief Hide or show a visual.
      /// \param[in] _name Name of the visual to change.
      /// \param[in] _visible True to make visual visible, False to make it
      /// invisible.
      public: void SetVisible(const std::string &_name, bool _visible);

      /// \brief Draw a named line.
      /// \param[in] _start Start position of the line.
      /// \param[in] _end End position of the line.
      /// \param[in] _name Name of the line.
      public: void DrawLine(const math::Vector3 &_start,
                            const math::Vector3 &_end,
                            const std::string &_name);

      /// \brief Set the fog parameters.
      /// \param[in] _type Type of fog: "linear", "exp", or "exp2".
      /// \param[in] _color Color of the fog.
      /// \param[in] _density Fog density.
      /// \param[in] _start Distance from camera to start the fog.
      /// \param[in] _end Distance from camera at which the fog is at max
      /// density.
      public: void SetFog(const std::string &_type,
                           const common::Color &_color,
                           double _density, double _start, double _end);

      /// \brief Get the scene ID.
      /// \return The ID of the scene.
      public: uint32_t GetId() const;

      /// \brief Get the scene Id as a string.
      /// \return The ID as a string.
      public: std::string GetIdString() const;

      /// \brief Set whether shadows are on or off
      /// \param[in] _value True to enable shadows, False to disable
      public: void SetShadowsEnabled(bool _value);

      /// \brief Get whether shadows are on or off
      /// \return True if shadows are enabled.
      public: bool GetShadowsEnabled() const;

      /// \brief Add a visual to the scene
      /// \param[in] _vis Visual to add.
      public: void AddVisual(VisualPtr _vis);

      /// \brief Remove a visual from the scene.
      /// \param[in] _vis Visual to remove.
      public: void RemoveVisual(VisualPtr _vis);

      /// \brief Set the grid on or off
      /// \param[in] _enabled Set to true to turn on the grid
      public: void SetGrid(bool _enabled);

      /// \brief Get the top level world visual.
      /// \return Pointer to the world visual.
      public: VisualPtr GetWorldVisual() const;

      /// \brief Remove the name of scene from a string.
      /// \param[in] _name Name to string the scene name from.
      /// \return The stripped name.
      public: std::string StripSceneName(const std::string &_name) const;

      /// \brief Get a pointer to the heightmap.
      /// \return Pointer to the heightmap, NULL if no heightmap.
      public: Heightmap *GetHeightmap() const;

      /// \brief Clear rendering::Scene
      public: void Clear();

      /// \brief Clone a visual.
      /// \param[in] _visualName Name of the visual to clone.
      /// \param[in] _newName New name of the visual.
      /// \return Pointer to the cloned visual.
      public: VisualPtr CloneVisual(const std::string &_visualName,
                                    const std::string &_newName);

      /// \brief Get the currently selected visual.
      /// \return Pointer to the currently selected visual, or NULL if
      /// nothing is selected.
      public: VisualPtr GetSelectedVisual() const;

      /// \brief Enable or disable wireframe for all visuals.
      /// \param[in] _show True to enable wireframe for all visuals.
      public: void SetWireframe(bool _show);

      /// \brief Enable or disable transparency for all visuals.
      /// \param[in] _show True to enable transparency for all visuals.
      public: void SetTransparent(bool _show);

      /// \brief Enable or disable center of mass visualization.
      /// \param[in] _show True to enable center of mass visualization.
      public: void ShowCOMs(bool _show);

      /// \brief Enable or disable joint visualization.
      /// \param[in] _show True to enable joint visualization.
      public: void ShowJoints(bool _show);

      /// \brief Enable or disable collision visualization.
      /// \param[in] _show True to enable collision visualization.
      public: void ShowCollisions(bool _show);

      /// \brief Enable or disable contact visualization.
      /// \param[in] _show True to enable contact visualization.
      public: void ShowContacts(bool _show);

<<<<<<< HEAD
=======
      /// \brief Display clouds in the sky.
      /// \param[in] _show True to display clouds.
      public: void ShowClouds(bool _show);

      /// \brief Get whether or not clouds are displayed.
      /// \return True if clouds are displayed.
      public: bool GetShowClouds() const;


      /// \brief Set SkyX mode to enable/disable skyx components such as
      /// clouds and moon.
      /// \param[in] _mode SkyX mode bitmask.
      /// \sa Scene::SkyXMode
      public: void SetSkyXMode(unsigned int _mode);

>>>>>>> 6477c5f0
      /// \brief Return true if the Scene has been initialized.
      public: bool GetInitialized() const;

      /// \brief Helper function to setup the sky.
      private: void SetSky();

      /// \brief Initialize the deferred shading render path.
      private: void InitDeferredShading();

      /// \brief Helper function for GetVisualAt functions.
      /// \param[in] _camera Pointer to the camera.
      /// \param[in] _mousePos 2D position of the mouse in pixels.
      /// \param[in] _ignorSelectionObj True to ignore selection objects,
      /// which are GUI objects use to manipulate objects.
      /// \return Pointer to the Ogre::Entity, NULL if none.
      private: Ogre::Entity *GetOgreEntityAt(CameraPtr _camera,
                                             const math::Vector2i &_mousePos,
                                             bool _ignorSelectionObj);

      /// \brief Get the mesh information for the given mesh.
      /// \param[in] _mesh Mesh to get info about.
      /// \param[out] _count Number of vertices in the mesh.
      /// \param[out] _vertices Array of the vertices.
      /// \param[out] _indexCount Number if indices.
      /// \param[out] _indices Array of the indices.
      /// \param[in] _position Position of the mesh.
      /// \param[in] _orient Orientation of the mesh.
      /// \param[in] _scale Scale of the mesh
      // Code found in Wiki: www.ogre3d.org/wiki/index.php/RetrieveVertexData
      private: void GetMeshInformation(const Ogre::Mesh *_mesh,
                                       size_t &_vertexCount,
                                       Ogre::Vector3* &_vertices,
                                       size_t &_indexCount,
                                       uint64_t* &_indices,
                                       const Ogre::Vector3 &_position,
                                       const Ogre::Quaternion &_orient,
                                       const Ogre::Vector3 &_scale);

      /// \brief Print scene graph.
      /// \param[in] _prefix String to prefix each line of output with.
      /// \param[in] _node The Ogre Node to print.
      private: void PrintSceneGraphHelper(const std::string &_prefix,
                                          Ogre::Node *_node);

      /// \brief Called when a scene message is received on the
      /// ~/scene topic
      /// \param[in] _msg The message.
      private: void OnScene(ConstScenePtr &_msg);

      /// \brief Response callback
      /// \param[in] _msg The message data.
      private: void OnResponse(ConstResponsePtr &_msg);

      /// \brief Request callback
      /// \param[in] _msg The message data.
      private: void OnRequest(ConstRequestPtr &_msg);

      /// \brief Joint message callback.
      /// \param[in] _msg The message data.
      private: void OnJointMsg(ConstJointPtr &_msg);

      /// \brief Sensor message callback.
      /// \param[in] _msg The message data.
      private: bool ProcessSensorMsg(ConstSensorPtr &_msg);

      /// \brief Process a joint message.
      /// \param[in] _msg The message data.
      private: bool ProcessJointMsg(ConstJointPtr &_msg);

      /// \brief Process a link message.
      /// \param[in] _msg The message data.
      private: bool ProcessLinkMsg(ConstLinkPtr &_msg);

      /// \brief Proces a scene message.
      /// \param[in] _msg The message data.
      private: bool ProcessSceneMsg(ConstScenePtr &_msg);

      /// \brief Process a model message.
      /// \param[in] _msg The message data.
      private: bool ProcessModelMsg(const msgs::Model &_msg);

      /// \brief Scene message callback.
      /// \param[in] _msg The message data.
      private: void OnSensorMsg(ConstSensorPtr &_msg);

      /// \brief Visual message callback.
      /// \param[in] _msg The message data.
      private: void OnVisualMsg(ConstVisualPtr &_msg);

      /// \brief Process a visual message.
      /// \param[in] _msg The message data.
      private: bool ProcessVisualMsg(ConstVisualPtr &_msg);

      /// \brief Light message callback.
      /// \param[in] _msg The message data.
      private: void OnLightMsg(ConstLightPtr &_msg);

      /// \brief Process a light message.
      /// \param[in] _msg The message data.
      private: bool ProcessLightMsg(ConstLightPtr &_msg);

      /// \brief Process a request message.
      /// \param[in] _msg The message data.
      private: void ProcessRequestMsg(ConstRequestPtr &_msg);

      /// \brief Selection message callback.
      /// \param[in] _msg The message data.
      private: void OnSelectionMsg(ConstSelectionPtr &_msg);

      /// \brief Sky message callback.
      /// \param[in] _msg The message data.
      private: void OnSkyMsg(ConstSkyPtr &_msg);

      /// \brief Model message callback.
      /// \param[in] _msg The message data.
      private: void OnModelMsg(ConstModelPtr &_msg);

      /// \brief Pose message callback.
      /// \param[in] _msg The message data.
      private: void OnPoseMsg(ConstPosesStampedPtr &_msg);

      /// \brief Skeleton animation callback.
      /// \param[in] _msg The message data.
      private: void OnSkeletonPoseMsg(ConstPoseAnimationPtr &_msg);

      /// \brief Create a new center of mass visual.
      /// \param[in] _msg Message containing the link data.
      /// \param[in] _linkVisual Pointer to the link's visual.
      private: void CreateCOMVisual(ConstLinkPtr &_msg, VisualPtr _linkVisual);

      /// \brief Create a center of mass visual using SDF data.
      /// \param[in] _elem SDF element data.
      /// \param[in] _linkVisual Pointer to the link's visual.
      private: void CreateCOMVisual(sdf::ElementPtr _elem,
                                    VisualPtr _linkVisual);

      /// \brief Name of the scene.
      private: std::string name;

      /// \brief Scene SDF element.
      private: sdf::ElementPtr sdf;

      /// \brief All the cameras.
      private: std::vector<CameraPtr> cameras;

      /// \brief All the user cameras.
      private: std::vector<UserCameraPtr> userCameras;

      /// \brief The ogre scene manager.
      private: Ogre::SceneManager *manager;

      /// \brief A ray query used to locate distances to visuals.
      private: Ogre::RaySceneQuery *raySceneQuery;

      /// \brief All the grids in the scene.
      private: std::vector<Grid *> grids;

      /// \brief Unique ID counter.
      private: static uint32_t idCounter;

      /// \brief The unique ID of this scene.
      private: uint32_t id;

      /// \brief String form of the id.
      private: std::string idString;

      /// \def VisualMsgs_L
      /// \brief List of visual messages.
      typedef std::list<boost::shared_ptr<msgs::Visual const> > VisualMsgs_L;

      /// \brief List of visual messages to process.
      private: VisualMsgs_L visualMsgs;

      /// \def LightMsgs_L.
      /// \brief List of light messages.
      typedef std::list<boost::shared_ptr<msgs::Light const> > LightMsgs_L;

      /// \brief List of light message to process.
      private: LightMsgs_L lightMsgs;

      /// \def PoseMsgs_L.
      /// \brief List of messages.
      typedef std::list<msgs::Pose> PoseMsgs_L;

      /// \brief List of pose message to process.
      private: PoseMsgs_L poseMsgs;

      /// \def SceneMsgs_L
      /// \brief List of scene messages.
      typedef std::list<boost::shared_ptr<msgs::Scene const> > SceneMsgs_L;

      /// \brief List of scene message to process.
      private: SceneMsgs_L sceneMsgs;

      /// \def JointMsgs_L
      /// \brief List of joint messages.
      typedef std::list<boost::shared_ptr<msgs::Joint const> > JointMsgs_L;

      /// \brief List of joint message to process.
      private: JointMsgs_L jointMsgs;

      /// \def LinkMsgs_L
      /// \brief List of link messages.
      typedef std::list<boost::shared_ptr<msgs::Link const> > LinkMsgs_L;

      /// \brief List of link message to process.
      private: LinkMsgs_L linkMsgs;

      /// \def ModelMsgs_L
      /// \brief List of model messages.
      typedef std::list<boost::shared_ptr<msgs::Model const> > ModelMsgs_L;
      /// \brief List of model message to process.
      private: ModelMsgs_L modelMsgs;

      /// \def SensorMsgs_L
      /// \brief List of sensor messages.
      typedef std::list<boost::shared_ptr<msgs::Sensor const> > SensorMsgs_L;

      /// \brief List of sensor message to process.
      private: SensorMsgs_L sensorMsgs;

      /// \def RequestMsgs_L
      /// \brief List of request messages.
      typedef std::list<boost::shared_ptr<msgs::Request const> > RequestMsgs_L;
      /// \brief List of request message to process.
      private: RequestMsgs_L requestMsgs;

      /// \def Visual_M
      /// \brief Map of visuals and their names.
      typedef std::map<std::string, VisualPtr> Visual_M;

      /// \brief Map of all the visuals in this scene.
      private: Visual_M visuals;

      /// \def Light_M
      /// \brief Map of lights
      typedef std::map<std::string, LightPtr> Light_M;

      /// \brief Map of all the lights in this scene.
      private: Light_M lights;

      /// \def SkeletonPoseMsgs_L
      /// \brief List of skeleton messages.
      typedef std::list<boost::shared_ptr<msgs::PoseAnimation const> >
                                                          SkeletonPoseMsgs_L;
      /// \brief List of skeleton message to process.
      private: SkeletonPoseMsgs_L skeletonPoseMsgs;

      /// \brief A message used to select an object.
      private: boost::shared_ptr<msgs::Selection const> selectionMsg;

      /// \brief Mutex to lock the various message buffers.
      private: boost::mutex *receiveMutex;

      /// \brief Communication Node
      private: transport::NodePtr node;

      /// \brief Subscribe to sensor topic
      private: transport::SubscriberPtr sensorSub;

      /// \brief Subscribe to scene topic
      private: transport::SubscriberPtr sceneSub;

      /// \brief Subscribe to the request topic
      private: transport::SubscriberPtr requestSub;

      /// \brief Subscribe to visual topic
      private: transport::SubscriberPtr visSub;

      /// \brief Subscribe to light topics
      private: transport::SubscriberPtr lightSub;

      /// \brief Subscribe to pose updates
      private: transport::SubscriberPtr poseSub;

      /// \brief Subscribe to joint updates.
      private: transport::SubscriberPtr jointSub;

      /// \brief Subscribe to selection updates.
      private: transport::SubscriberPtr selectionSub;

      /// \brief Subscribe to reponses.
      private: transport::SubscriberPtr responseSub;

      /// \brief Subscribe to skeleton pose updates.
      private: transport::SubscriberPtr skeletonPoseSub;

      /// \brief Subscribe to sky updates.
      private: transport::SubscriberPtr skySub;

      /// \brief Subscribe to model info updates
      private: transport::SubscriberPtr modelInfoSub;

      /// \brief Publish light updates.
      private: transport::PublisherPtr lightPub;

      /// \brief Respond to requests.
      private: transport::PublisherPtr responsePub;

      /// \brief Publish requests
      private: transport::PublisherPtr requestPub;

      /// \brief Event connections
      private: std::vector<event::ConnectionPtr> connections;

      /// \brief The top level in our tree of visuals
      private: VisualPtr worldVisual;

      /// \brief Pointer to a visual selected by a user via the GUI.
      private: VisualPtr selectedVis;

      /// \brief Selection mode (normal or move). Normal means the the
      /// object is just selection, and not being moved by the user. Move
      /// means the object is being actively moved by the user and the Scene
      /// should then ignore pose updates from the physics engine until
      /// after the move is complete.
      private: std::string selectionMode;

      /// \brief Keep around our request message.
      private: msgs::Request *requestMsg;

      /// \brief True if visualizations should be rendered.
      private: bool enableVisualizations;

      /// \brief The heightmap, if any.
      private: Heightmap *terrain;

      /// \brief All the projectors.
      private: std::map<std::string, Projector *> projectors;

      /// \brief Pointer to the sky.
      public: SkyX::SkyX *skyx;

      /// \brief Controls the sky.
      private: SkyX::BasicController *skyxController;

      /// \brief True when all COMs should be visualized.
      private: bool showCOMs;

      /// \brief True when all collisions should be visualized.
      private: bool showCollisions;

      /// \brief True when all joints should be visualized.
      private: bool showJoints;

      /// \brief True when all objects should be transparent.
      private: bool transparent;

<<<<<<< HEAD
      /// \brief Initialized.
      private: bool initialized;
=======
      /// \brief True when all objects should be wireframe.
      private: bool wireframe;

      /// \brief Initialized.
      private: bool initialized;

      /// \brief SimTime of this Scene, as we receive PosesStamped from
      /// the world, we update this time accordingly.
      private: common::Time sceneSimTimePosesReceived;

      /// \brief SimTime of this Scene, after applying PosesStamped to
      /// scene, we update this time accordingly.
      private: common::Time sceneSimTimePosesApplied;

      /// \brief Get the scene simulation time.
      /// Note this is different from World::GetSimTime() because
      /// there is a lag between the time new poses are sent out by World
      /// and when they are received and applied by the Scene.
      /// \return The current simulation time in Scene
      public: common::Time GetSimTime() const;
>>>>>>> 6477c5f0
    };
    /// \}
  }
}
#endif<|MERGE_RESOLUTION|>--- conflicted
+++ resolved
@@ -403,8 +403,6 @@
       /// \param[in] _show True to enable contact visualization.
       public: void ShowContacts(bool _show);
 
-<<<<<<< HEAD
-=======
       /// \brief Display clouds in the sky.
       /// \param[in] _show True to display clouds.
       public: void ShowClouds(bool _show);
@@ -420,7 +418,6 @@
       /// \sa Scene::SkyXMode
       public: void SetSkyXMode(unsigned int _mode);
 
->>>>>>> 6477c5f0
       /// \brief Return true if the Scene has been initialized.
       public: bool GetInitialized() const;
 
@@ -769,10 +766,6 @@
       /// \brief True when all objects should be transparent.
       private: bool transparent;
 
-<<<<<<< HEAD
-      /// \brief Initialized.
-      private: bool initialized;
-=======
       /// \brief True when all objects should be wireframe.
       private: bool wireframe;
 
@@ -793,7 +786,6 @@
       /// and when they are received and applied by the Scene.
       /// \return The current simulation time in Scene
       public: common::Time GetSimTime() const;
->>>>>>> 6477c5f0
     };
     /// \}
   }
