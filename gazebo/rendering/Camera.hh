/*
 * Copyright (C) 2012-2013 Open Source Robotics Foundation
 *
 * Licensed under the Apache License, Version 2.0 (the "License");
 * you may not use this file except in compliance with the License.
 * You may obtain a copy of the License at
 *
 *     http://www.apache.org/licenses/LICENSE-2.0
 *
 * Unless required by applicable law or agreed to in writing, software
 * distributed under the License is distributed on an "AS IS" BASIS,
 * WITHOUT WARRANTIES OR CONDITIONS OF ANY KIND, either express or implied.
 * See the License for the specific language governing permissions and
 * limitations under the License.
 *
*/

#ifndef _GAZEBO_RENDERING_CAMERA_HH_
#define _GAZEBO_RENDERING_CAMERA_HH_

#include <boost/enable_shared_from_this.hpp>
#include <string>
#include <utility>
#include <list>
#include <vector>
#include <deque>
#include <sdf/sdf.hh>

#include "gazebo/msgs/msgs.hh"

#include "gazebo/transport/Node.hh"
#include "gazebo/transport/Subscriber.hh"

#include "gazebo/common/Event.hh"
#include "gazebo/common/PID.hh"
#include "gazebo/common/Time.hh"

#include "gazebo/math/Angle.hh"
#include "gazebo/math/Pose.hh"
#include "gazebo/math/Plane.hh"
#include "gazebo/math/Vector2i.hh"

#include "gazebo/msgs/MessageTypes.hh"
#include "gazebo/rendering/RenderTypes.hh"

// Forward Declarations
namespace Ogre
{
  class Texture;
  class RenderTarget;
  class Camera;
  class Viewport;
  class SceneNode;
  class AnimationState;
}

namespace gazebo
{
  /// \ingroup gazebo_rendering
  /// \brief Rendering namespace
  namespace rendering
  {
    class MouseEvent;
    class ViewController;
    class Scene;
    class GaussianNoiseCompositorListener;
<<<<<<< HEAD
    class LensDistortionCompositorListener;
=======
    class CameraPrivate;
>>>>>>> 37bba015

    /// \addtogroup gazebo_rendering Rendering
    /// \brief A set of rendering related class, functions, and definitions
    /// \{

    /// \class Camera Camera.hh rendering/rendering.hh
    /// \brief Basic camera sensor
    ///
    /// This is the base class for all cameras.
    class Camera : public boost::enable_shared_from_this<Camera>
    {
      /// \brief Constructor
      /// \param[in] _namePrefix Unique prefix name for the camera.
      /// \param[in] _scene Scene that will contain the camera
      /// \param[in] _autoRender Almost everyone should leave this as true.
      public: Camera(const std::string &_namePrefix, ScenePtr _scene,
                     bool _autoRender = true);

      /// \brief Destructor
      public: virtual ~Camera();

      /// \brief Load the camera with a set of parmeters
      /// \param[in] _sdf The SDF camera info
      public: virtual void Load(sdf::ElementPtr _sdf);

       /// \brief Load the camera with default parmeters
      public: virtual void Load();

      /// \brief Initialize the camera
      public: virtual void Init();

      /// \brief Set the render Hz rate
      /// \param[in] _hz The Hz rate
      public: void SetRenderRate(double _hz);

      /// \brief Get the render Hz rate
      /// \return The Hz rate
      public: double GetRenderRate() const;

      /// \brief Render the camera.
      /// Called after the pre-render signal. This function will generate
      /// camera images.
      // \todo Deprecated in Gazebo 2.1. In Gazebo 3.0 remove this function,
      // and change Render(bool _force) to have a default value of false.
      public: void Render();

      /// \brief Render the camera.
      /// Called after the pre-render signal. This function will generate
      /// camera images.
      /// \param[in] _force Force camera to render. Ignore camera update
      /// rate.
      public: void Render(bool _force);

      /// \brief Post render
      ///
      /// Called afer the render signal.
      public: virtual void PostRender();

      /// \internal
      /// \brief Update the camera information. This does not render images.
      ///
      /// This function gets called automatically. There is no need for the
      /// average user to call this function.
      public: virtual void Update();

      /// \brief Finalize the camera.
      ///
      /// This function is called before the camera is destructed
      public: virtual void Fini();

      /// \brief Return true if the camera has been initialized
      /// \return True if initialized was successful
      public: bool GetInitialized() const;

      /// \internal
      /// \brief Set the ID of the window this camera is rendering into.
      /// \param[in] _windowId The window id of the camera.
      public: void SetWindowId(unsigned int _windowId);

      /// \brief Get the ID of the window this camera is rendering into.
      /// \return The ID of the window.
      public: unsigned int GetWindowId() const;

      /// \brief Set the scene this camera is viewing
      /// \param[in] _scene Pointer to the scene
      public: void SetScene(ScenePtr _scene);

      /// \brief Get the camera position in the world
      /// \return The world position of the camera
      public: math::Vector3 GetWorldPosition() const;

      /// \brief Get the camera's orientation in the world
      /// \return The camera's orientation as a math::Quaternion
      public: math::Quaternion GetWorldRotation() const;

      /// \brief Set the global pose of the camera
      /// \param[in] _pose The new math::Pose of the camera
      public: virtual void SetWorldPose(const math::Pose &_pose);

      /// \brief Get the world pose.
      /// \return The pose of the camera in the world coordinate frame.
      public: math::Pose GetWorldPose() const;

      /// \brief Set the world position
      /// \param[in] _pos The new position of the camera
      public: void SetWorldPosition(const math::Vector3 &_pos);

      /// \brief Set the world orientation
      /// \param[in] _quat The new orientation of the camera
      public: void SetWorldRotation(const math::Quaternion &_quat);

      /// \brief Translate the camera
      /// \param[in] _direction The translation vector
      public: void Translate(const math::Vector3 &_direction);

      /// \brief Rotate the camera around the yaw axis
      /// \param[in] _angle Rotation amount
      public: void RotateYaw(math::Angle _angle);

      /// \brief Rotate the camera around the pitch axis
      /// \param[in] _angle Pitch amount
      public: void RotatePitch(math::Angle _angle);

      /// \brief Set the clip distances
      /// \param[in] _near Near clip distance in meters
      /// \param[in] _far Far clip distance in meters
      public: void SetClipDist(float _near, float _far);

      /// \brief Set the camera FOV (horizontal)
      /// \param[in] _radians Horizontal field of view
      public: void SetHFOV(math::Angle _angle);

      /// \brief Get the camera FOV (horizontal)
      /// \return The horizontal field of view
      public: math::Angle GetHFOV() const;

      /// \brief Get the camera FOV (vertical)
      /// \return The vertical field of view
      public: math::Angle GetVFOV() const;

      /// \brief Set the image size
      /// \param[in] _w Image width
      /// \param[in] _h Image height
      public: void SetImageSize(unsigned int _w, unsigned int _h);

      /// \brief Set the image height
      /// \param[in] _w Image width
      public: void SetImageWidth(unsigned int _w);

      /// \brief Set the image height
      /// \param[in] _h Image height
      public: void SetImageHeight(unsigned int _h);

      /// \brief Get the width of the image
      /// \return Image width
      public: virtual unsigned int GetImageWidth() const;

      /// \brief Get the width of the off-screen render texture
      /// \return Render texture width
      public: unsigned int GetTextureWidth() const;

      /// \brief Get the height of the image
      /// \return Image height
      public: virtual unsigned int GetImageHeight() const;

      /// \brief Get the depth of the image
      /// \return Depth of the image
      public: unsigned int GetImageDepth() const;

      /// \brief Get the string representation of the image format.
      /// \return String representation of the image format.
      public: std::string GetImageFormat() const;

      /// \brief Get the height of the off-screen render texture
      /// \return Render texture height
      public: unsigned int GetTextureHeight() const;

      /// \brief Get the image size in bytes
      /// \return Size in bytes
      public: size_t GetImageByteSize() const;

      /// \brief Calculate image byte size base on a few parameters.
      /// \param[in] _width Width of an image
      /// \param[in] _height Height of an image
      /// \param[in] _format Image format
      /// \return Size of an image based on the parameters
      public: static size_t GetImageByteSize(unsigned int _width,
                                             unsigned int _height,
                                             const std::string &_format);

      /// \brief Get the Z-buffer value at the given image coordinate.
      /// \param[in] _x Image coordinate; (0, 0) specifies the top-left corner.
      /// \param[in] _y Image coordinate; (0, 0) specifies the top-left corner.
      /// \returns Image z value; note that this is abitrarily scaled and
      /// is @e not the same as the depth value.
      public: double GetZValue(int _x, int _y);

      /// \brief Get the near clip distance
      /// \return Near clip distance
      public: double GetNearClip();

      /// \brief Get the far clip distance
      /// \return Far clip distance
      public: double GetFarClip();

      /// \brief Enable or disable saving
      /// \param[in] _enable Set to True to enable saving of frames
      public: void EnableSaveFrame(bool _enable);

      /// \brief Return the value of this->captureData.
      /// \return True if the camera is set to capture data.
      public: bool GetCaptureData() const;

      /// \brief Set the save frame pathname
      /// \param[in] _pathname Directory in which to store saved image frames
      public: void SetSaveFramePathname(const std::string &_pathname);

      /// \brief Save the last frame to disk
      /// \param[in] _filename File in which to save a single frame
      /// \return True if saving was successful
      public: bool SaveFrame(const std::string &_filename);

      /// \brief Get a pointer to the ogre camera
      /// \return Pointer to the OGRE camera
      public: Ogre::Camera *GetOgreCamera() const;

      /// \brief Get a pointer to the Ogre::Viewport
      /// \return Pointer to the Ogre::Viewport
      public: Ogre::Viewport *GetViewport() const;

      /// \brief Get the viewport width in pixels
      /// \return The viewport width
      public: unsigned int GetViewportWidth() const;

      /// \brief Get the viewport height in pixels
      /// \return The viewport height
      public: unsigned int GetViewportHeight() const;

      /// \brief Get the viewport up vector
      /// \return The viewport up vector
      public: math::Vector3 GetUp();

      /// \brief Get the viewport right vector
      /// \return The viewport right vector
      public: math::Vector3 GetRight();

      /// \brief Get the average FPS
      /// \return The average frames per second
      public: virtual float GetAvgFPS() {return 0;}

      /// \brief Get the triangle count
      /// \return The current triangle count
      public: virtual unsigned int GetTriangleCount() {return 0;}

      /// \brief Set the aspect ratio
      /// \param[in] _ratio The aspect ratio (width / height) in pixels
      public: void SetAspectRatio(float _ratio);

      /// \brief Get the apect ratio
      /// \return The aspect ratio (width / height) in pixels
      public: float GetAspectRatio() const;

      /// \brief Set the camera's scene node
      /// \param[in] _node The scene nodes to attach the camera to
      public: void SetSceneNode(Ogre::SceneNode *_node);

      /// \brief Get the camera's scene node
      /// \return The scene node the camera is attached to
      public: Ogre::SceneNode *GetSceneNode() const;

      /// \brief Get the camera's pitch scene node
      /// \return The pitch node the camera is attached to
      public: Ogre::SceneNode *GetPitchNode() const;

      /// \brief Get a pointer to the image data
      ///
      /// Get the raw image data from a camera's buffer.
      /// \param[in] _i Index of the camera's texture (0 = RGB, 1 = depth).
      /// \return Pointer to the raw data, null if data is not available.
      public: virtual const unsigned char *GetImageData(unsigned int i = 0);

      /// \brief Get the camera's unscoped name
      /// \return The name of the camera
      public: std::string GetName() const;

      /// \brief Get the camera's scoped name (scene_name::camera_name)
      /// \return The name of the camera
      public: std::string GetScopedName() const;

      /// \brief Set the camera's name
      /// \param[in] _name New name for the camera
      public: void SetName(const std::string &_name);

      /// \brief Toggle whether to view the world in wireframe
      public: void ToggleShowWireframe();

      /// \brief Set whether to view the world in wireframe
      /// \param[in] _s Set to True to render objects as wireframe
      public: void ShowWireframe(bool _s);

      /// \brief Get a world space ray as cast from the camera
      /// through the viewport
      /// \param[in] _screenx X coordinate in the camera's viewport, in pixels.
      /// \param[in] _screeny Y coordinate in the camera's viewport, in pixels.
      /// \param[out] _origin Origin in the world coordinate frame of the
      /// resulting ray
      /// \param[out] _dir Direction of the resulting ray
      public: void GetCameraToViewportRay(int _screenx, int _screeny,
                                          math::Vector3 &_origin,
                                          math::Vector3 &_dir);

      /// \brief Set whether to capture data
      /// \param[in] _value Set to true to capture data into a memory buffer.
      public: void SetCaptureData(bool _value);

      /// \brief Capture data once and save to disk
      public: void SetCaptureDataOnce();

      /// \brief Set the render target
      /// \param[in] _textureName Name of the new render texture
      public: void CreateRenderTexture(const std::string &_textureName);

      /// \brief Get the scene this camera is in
      /// \return Pointer to scene containing this camera
      public: ScenePtr GetScene() const;

      /// \brief Get point on a plane
      /// \param[in] _x X cooridnate in camera's viewport, in pixels
      /// \param[in] _y Y cooridnate in camera's viewport, in pixels
      /// \param[in] _plane Plane on which to find the intersecting point
      /// \param[out] _result Point on the plane
      /// \return True if a valid point was found
      public: bool GetWorldPointOnPlane(int _x, int _y,
                  const math::Plane &_plane, math::Vector3 &_result);

      /// \brief Set the camera's render target
      /// \param[in] _target Pointer to the render target
      public: virtual void SetRenderTarget(Ogre::RenderTarget *_target);

      /// \brief Attach the camera to a scene node
      /// \param[in] _visualName Name of the visual to attach the camera to
      /// \param[in] _inheritOrientation True means camera acquires the visual's
      /// orientation
      /// \param[in] _minDist Minimum distance the camera is allowed to get to
      /// the visual
      /// \param[in] _maxDist Maximum distance the camera is allowd to get from
      /// the visual
      public: void AttachToVisual(const std::string &_visualName,
                  bool _inheritOrientation,
                  double _minDist = 0.0, double _maxDist = 0.0);

      /// \brief Attach the camera to a scene node
      /// \param[in] _id ID of the visual to attach the camera to
      /// \param[in] _inheritOrientation True means camera acquires the visual's
      /// orientation
      /// \param[in] _minDist Minimum distance the camera is allowed to get to
      /// the visual
      /// \param[in] _maxDist Maximum distance the camera is allowd to get from
      /// the visual
      public: void AttachToVisual(uint32_t _id,
                  bool _inheritOrientation,
                  double _minDist = 0.0, double _maxDist = 0.0);

      /// \brief Set the camera to track a scene node
      /// \param[in] _visualName Name of the visual to track
      public: void TrackVisual(const std::string &_visualName);

      /// \brief Get the render texture
      /// \return Pointer to the render texture
      public: Ogre::Texture *GetRenderTexture() const;

      /// \brief Get the camera's direction vector
      /// \return Direction the camera is facing
      public: math::Vector3 GetDirection() const;

      /// \brief Connect to the new image signal
      /// \param[in] _subscriber Callback that is called when a new image is
      /// generated
      /// \return A pointer to the connection. This must be kept in scope.
      public: template<typename T>
              event::ConnectionPtr ConnectNewImageFrame(T _subscriber)
              {return newImageFrame.Connect(_subscriber);}

      /// \brief Disconnect from an image frame
      /// \param[in] _c The connection to disconnect
      public: void DisconnectNewImageFrame(event::ConnectionPtr &_c)
              {newImageFrame.Disconnect(_c);}

      /// \brief Save a frame using an image buffer
      /// \param[in] _image The raw image buffer
      /// \param[in] _width Width of the image
      /// \param[in] _height Height of the image
      /// \param[in] _depth Depth of the image data
      /// \param[in] _format Format the image data is in
      /// \param[in] _filename Name of the file in which to write the frame
      /// \return True if saving was successful
      public: static bool SaveFrame(const unsigned char *_image,
                  unsigned int _width, unsigned int _height, int _depth,
                  const std::string &_format,
                  const std::string &_filename);


      /// \brief Get the last time the camera was rendered
      /// \return Time the camera was last rendered
      public: common::Time GetLastRenderWallTime();

      /// \brief Return true if the visual is within the camera's view
      /// frustum
      /// \param[in] _visual The visual to check for visibility
      /// \return True if the _visual is in the camera's frustum
      public: bool IsVisible(VisualPtr _visual);

      /// \brief Return true if the visual is within the camera's view
      /// frustum
      /// \param[in] _visualName Name of the visual to check for visibility
      /// \return True if the _visual is in the camera's frustum
      public: bool IsVisible(const std::string &_visualName);

      /// \brief Return true if the camera is moving due to an animation.
      public: bool IsAnimating() const;

      /// \brief Move the camera to a position (this is an animated motion).
      /// \sa Camera::MoveToPositions
      /// \param[in] _pose End position of the camera
      /// \param[in] _time Duration of the camera's movement
      public: virtual bool MoveToPosition(const math::Pose &_pose,
                                          double _time);

      /// \brief Move the camera to a series of poses (this is an
      /// animated motion).
      /// \sa Camera::MoveToPosition
      /// \param[in] _pts Vector of poses to move to
      /// \param[in] _time Duration of the entire move
      /// \param[in] _onComplete Callback that is called when the move is
      /// complete
      public: bool MoveToPositions(const std::vector<math::Pose> &_pts,
                                   double _time,
                                   boost::function<void()> _onComplete = NULL);

      /// \brief Get the path to saved screenshots.
      /// \return Path to saved screenshots.
      public: std::string GetScreenshotPath() const;

      /// \brief Implementation of the render call
      protected: virtual void RenderImpl();

      /// \brief Read image data from pixel buffer
      protected: void ReadPixelBuffer();

      /// \brief Implementation of the Camera::TrackVisual call
      /// \param[in] _visualName Name of the visual to track
      /// \return True if able to track the visual
      protected: bool TrackVisualImpl(const std::string &_visualName);

      /// \brief Set the camera to track a scene node
      /// \param[in] _visual The visual to track
      /// \return True if able to track the visual
      protected: virtual bool TrackVisualImpl(VisualPtr _visual);

      /// \brief Attach the camera to a scene node
      /// \param[in] _visualName Name of the visual to attach the camera to
      /// \param[in] _inheritOrientation True means camera acquires the visual's
      /// orientation
      /// \param[in] _minDist Minimum distance the camera is allowed to get to
      /// the visual
      /// \param[in] _maxDist Maximum distance the camera is allowd to get from
      /// the visual
      /// \return True on success
      protected: virtual bool AttachToVisualImpl(const std::string &_name,
                     bool _inheritOrientation,
                     double _minDist = 0, double _maxDist = 0);

      /// \brief Attach the camera to a scene node
      /// \param[in] _id ID of the visual to attach the camera to
      /// \param[in] _inheritOrientation True means camera acquires the visual's
      /// orientation
      /// \param[in] _minDist Minimum distance the camera is allowed to get to
      /// the visual
      /// \param[in] _maxDist Maximum distance the camera is allowd to get from
      /// the visual
      /// \return True on success
      protected: virtual bool AttachToVisualImpl(uint32_t _id,
                     bool _inheritOrientation,
                     double _minDist = 0, double _maxDist = 0);

      /// \brief Attach the camera to a visual
      /// \param[in] _visual The visual to attach the camera to
      /// \param[in] _inheritOrientation True means camera acquires the visual's
      /// orientation
      /// \param[in] _minDist Minimum distance the camera is allowed to get to
      /// the visual
      /// \param[in] _maxDist Maximum distance the camera is allowd to get from
      /// the visual
      /// \return True on success
      protected: virtual bool AttachToVisualImpl(VisualPtr _visual,
                     bool _inheritOrientation,
                     double _minDist = 0, double _maxDist = 0);

      /// \brief Get the next frame filename based on SDF parameters
      /// \return The frame's filename
      protected: std::string GetFrameFilename();

      /// \brief Internal function used to indicate that an animation has
      /// completed.
      protected: virtual void AnimationComplete();

      /// \brief if user requests bayer image, post process rgb from ogre
      ///        to generate bayer formats
      /// \param[in] _dst Destination buffer for the image data
      /// \param[in] _src Source image buffer
      /// \param[in] _format Format of the source buffer
      /// \param[in] _width Image width
      /// \param[in] _height Image height
      private: void ConvertRGBToBAYER(unsigned char *_dst, unsigned char *_src,
                   std::string _format, int _width, int _height);

      /// \brief Set the clip distance based on stored SDF values
      private: void SetClipDist();

      /// \brief Get the OGRE image pixel format in
      /// \param[in] _format The Gazebo image format
      /// \return Integer representation of the Ogre image format
      private: static int GetOgrePixelFormat(const std::string &_format);

      /// \brief Receive command message.
      /// \param[in] _msg Camera Command message.
      private: void OnCmdMsg(ConstCameraCmdPtr &_msg);

      /// \brief Create the ogre camera.
      private: void CreateCamera();

      /// \brief Name of the camera.
      protected: std::string name;

      /// \brief Scene scoped name of the camera.
      protected: std::string scopedName;

      /// \brief Scene scoped name of the camera with a unique ID.
      protected: std::string scopedUniqueName;

      /// \brief Camera's SDF values.
      protected: sdf::ElementPtr sdf;

      /// \brief ID of the window that the camera is attached to.
      protected: unsigned int windowId;

      /// \brief Width of the render texture.
      protected: unsigned int textureWidth;

      /// \brief Height of the render texture.
      protected: unsigned int textureHeight;

      /// \brief The OGRE camera
      protected: Ogre::Camera *camera;

      /// \brief Viewport the ogre camera uses.
      protected: Ogre::Viewport *viewport;

      /// \brief Scene node that controls camera position.
      protected: Ogre::SceneNode *sceneNode;

      /// \brief Scene nod that controls camera pitch.
      protected: Ogre::SceneNode *pitchNode;

      // \brief Buffer for a single image frame.
      protected: unsigned char *saveFrameBuffer;

      /// \brief Buffer for a bayer image frame.
      protected: unsigned char *bayerFrameBuffer;

      /// \brief Number of saved frames.
      protected: unsigned int saveCount;

      /// \brief Path to saved screenshots.
      protected: std::string screenshotPath;

      /// \brief Format for saving images.
      protected: int imageFormat;

      /// \brief Save image width.
      protected: int imageWidth;

      /// \brief Save image height.
      protected: int imageHeight;

      /// \brief Target that renders frames.
      protected: Ogre::RenderTarget *renderTarget;

      /// \brief Texture that receives results from rendering.
      protected: Ogre::Texture *renderTexture;

      /// \brief True to capture frames into an image buffer.
      protected: bool captureData;

      /// \brief True to capture a frame once and save to disk.
      protected: bool captureDataOnce;

      /// \brief True if new data is available.
      protected: bool newData;

      /// \brief Time the last frame was rendered.
      protected: common::Time lastRenderWallTime;

      /// \brief Pointer to the scene.
      protected: ScenePtr scene;

      /// \brief Event triggered when a new frame is generated.
      protected: event::EventT<void(const unsigned char *,
                     unsigned int, unsigned int, unsigned int,
                     const std::string &)> newImageFrame;

      /// \brief The camera's event connections.
      protected: std::vector<event::ConnectionPtr> connections;

      /// \brief List of requests.
      protected: std::list<msgs::Request> requests;

      /// \brief True if initialized.
      protected: bool initialized;

      /// \brief Animation state, used to animate the camera.
      protected: Ogre::AnimationState *animState;

      /// \brief Previous time the camera animation was updated.
      protected: common::Time prevAnimTime;

      /// \brief User callback for when an animation completes.
      protected: boost::function<void()> onAnimationComplete;

<<<<<<< HEAD
      /// \brief Pointer to image SDF element.
      private: sdf::ElementPtr imageElem;

      /// \brief Visual that the camera is tracking.
      private: VisualPtr trackedVisual;

      /// \brief Counter used to create unique camera names.
      private: static unsigned int cameraCounter;

      /// \brief Deferred shading geometry buffer.
      private: Ogre::CompositorInstance *dsGBufferInstance;

      /// \brief Deferred shading merge compositor.
      private: Ogre::CompositorInstance *dsMergeInstance;

      /// \brief Deferred lighting geometry buffer.
      private: Ogre::CompositorInstance *dlGBufferInstance;

      /// \brief Deferred lighting merge compositor.
      private: Ogre::CompositorInstance *dlMergeInstance;

      /// \brief Screen space ambient occlusion compositor.
      private: Ogre::CompositorInstance *ssaoInstance;

      /// \brief Gaussian noise compositor
      private: Ogre::CompositorInstance *gaussianNoiseInstance;

      /// \brief Lens distortion compositor
      private: Ogre::CompositorInstance *lensDistortionInstance;

      /// \brief Gaussian noise compositor listener
      private: boost::shared_ptr<GaussianNoiseCompositorListener>
        gaussianNoiseCompositorListener;

      /// \brief Lens distortion compositor listener
      private: boost::shared_ptr<LensDistortionCompositorListener>
        lensDistortionCompositorListener;

      /// \brief Queue of move positions.
      private: std::deque<std::pair<math::Pose, double> > moveToPositionQueue;

      /// \brief Render period.
      private: common::Time renderPeriod;

      /// \brief Which noise type we support
      private: enum NoiseModelType
      {
        NONE,
        GAUSSIAN
      };

      /// \brief If true, apply the noise model specified by other
      /// noise parameters
      private: bool noiseActive;

      /// \brief If true, apply the lens distortion model
      private: bool distortionActive;

      /// \brief Which type of noise we're applying
      private: enum NoiseModelType noiseType;

      /// \brief If noiseType==GAUSSIAN, noiseMean is the mean of the
      /// distibution from which we sample
      private: double noiseMean;

      /// \brief If noiseType==GAUSSIAN, noiseStdDev is the standard
      /// devation of the distibution from which we sample
      private: double noiseStdDev;
=======
      /// \internal
      /// \brief Pointer to private data.
      private: CameraPrivate *dataPtr;
>>>>>>> 37bba015
    };
    /// \}
  }
}
#endif<|MERGE_RESOLUTION|>--- conflicted
+++ resolved
@@ -64,11 +64,8 @@
     class ViewController;
     class Scene;
     class GaussianNoiseCompositorListener;
-<<<<<<< HEAD
     class LensDistortionCompositorListener;
-=======
     class CameraPrivate;
->>>>>>> 37bba015
 
     /// \addtogroup gazebo_rendering Rendering
     /// \brief A set of rendering related class, functions, and definitions
@@ -698,80 +695,9 @@
       /// \brief User callback for when an animation completes.
       protected: boost::function<void()> onAnimationComplete;
 
-<<<<<<< HEAD
-      /// \brief Pointer to image SDF element.
-      private: sdf::ElementPtr imageElem;
-
-      /// \brief Visual that the camera is tracking.
-      private: VisualPtr trackedVisual;
-
-      /// \brief Counter used to create unique camera names.
-      private: static unsigned int cameraCounter;
-
-      /// \brief Deferred shading geometry buffer.
-      private: Ogre::CompositorInstance *dsGBufferInstance;
-
-      /// \brief Deferred shading merge compositor.
-      private: Ogre::CompositorInstance *dsMergeInstance;
-
-      /// \brief Deferred lighting geometry buffer.
-      private: Ogre::CompositorInstance *dlGBufferInstance;
-
-      /// \brief Deferred lighting merge compositor.
-      private: Ogre::CompositorInstance *dlMergeInstance;
-
-      /// \brief Screen space ambient occlusion compositor.
-      private: Ogre::CompositorInstance *ssaoInstance;
-
-      /// \brief Gaussian noise compositor
-      private: Ogre::CompositorInstance *gaussianNoiseInstance;
-
-      /// \brief Lens distortion compositor
-      private: Ogre::CompositorInstance *lensDistortionInstance;
-
-      /// \brief Gaussian noise compositor listener
-      private: boost::shared_ptr<GaussianNoiseCompositorListener>
-        gaussianNoiseCompositorListener;
-
-      /// \brief Lens distortion compositor listener
-      private: boost::shared_ptr<LensDistortionCompositorListener>
-        lensDistortionCompositorListener;
-
-      /// \brief Queue of move positions.
-      private: std::deque<std::pair<math::Pose, double> > moveToPositionQueue;
-
-      /// \brief Render period.
-      private: common::Time renderPeriod;
-
-      /// \brief Which noise type we support
-      private: enum NoiseModelType
-      {
-        NONE,
-        GAUSSIAN
-      };
-
-      /// \brief If true, apply the noise model specified by other
-      /// noise parameters
-      private: bool noiseActive;
-
-      /// \brief If true, apply the lens distortion model
-      private: bool distortionActive;
-
-      /// \brief Which type of noise we're applying
-      private: enum NoiseModelType noiseType;
-
-      /// \brief If noiseType==GAUSSIAN, noiseMean is the mean of the
-      /// distibution from which we sample
-      private: double noiseMean;
-
-      /// \brief If noiseType==GAUSSIAN, noiseStdDev is the standard
-      /// devation of the distibution from which we sample
-      private: double noiseStdDev;
-=======
       /// \internal
       /// \brief Pointer to private data.
       private: CameraPrivate *dataPtr;
->>>>>>> 37bba015
     };
     /// \}
   }
