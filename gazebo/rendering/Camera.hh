/*
 * Copyright (C) 2012-2014 Open Source Robotics Foundation
 *
 * Licensed under the Apache License, Version 2.0 (the "License");
 * you may not use this file except in compliance with the License.
 * You may obtain a copy of the License at
 *
 *     http://www.apache.org/licenses/LICENSE-2.0
 *
 * Unless required by applicable law or agreed to in writing, software
 * distributed under the License is distributed on an "AS IS" BASIS,
 * WITHOUT WARRANTIES OR CONDITIONS OF ANY KIND, either express or implied.
 * See the License for the specific language governing permissions and
 * limitations under the License.
 *
*/

#ifndef _GAZEBO_RENDERING_CAMERA_HH_
#define _GAZEBO_RENDERING_CAMERA_HH_

#include <boost/enable_shared_from_this.hpp>
#include <string>
#include <utility>
#include <list>
#include <vector>
#include <deque>
#include <sdf/sdf.hh>

#include "gazebo/msgs/msgs.hh"

#include "gazebo/transport/Node.hh"
#include "gazebo/transport/Subscriber.hh"

#include "gazebo/common/Event.hh"
#include "gazebo/common/PID.hh"
#include "gazebo/common/Time.hh"

#include "gazebo/math/Angle.hh"
#include "gazebo/math/Pose.hh"
#include "gazebo/math/Plane.hh"
#include "gazebo/math/Vector2i.hh"

#include "gazebo/msgs/MessageTypes.hh"
#include "gazebo/rendering/RenderTypes.hh"

// Forward Declarations
namespace Ogre
{
  class Texture;
  class RenderTarget;
  class Camera;
  class Viewport;
  class SceneNode;
  class AnimationState;
}

namespace gazebo
{
  /// \ingroup gazebo_rendering
  /// \brief Rendering namespace
  namespace rendering
  {
    class MouseEvent;
    class ViewController;
    class Scene;
<<<<<<< HEAD
    class GaussianNoiseCompositorListener;
    class LensDistortionCompositorListener;
=======
>>>>>>> 6848da42
    class CameraPrivate;

    /// \addtogroup gazebo_rendering Rendering
    /// \brief A set of rendering related class, functions, and definitions
    /// \{

    /// \class Camera Camera.hh rendering/rendering.hh
    /// \brief Basic camera sensor
    ///
    /// This is the base class for all cameras.
    class Camera : public boost::enable_shared_from_this<Camera>
    {
      /// \brief Constructor
      /// \param[in] _namePrefix Unique prefix name for the camera.
      /// \param[in] _scene Scene that will contain the camera
      /// \param[in] _autoRender Almost everyone should leave this as true.
      public: Camera(const std::string &_namePrefix, ScenePtr _scene,
                     bool _autoRender = true);

      /// \brief Destructor
      public: virtual ~Camera();

      /// \brief Load the camera with a set of parmeters
      /// \param[in] _sdf The SDF camera info
      public: virtual void Load(sdf::ElementPtr _sdf);

       /// \brief Load the camera with default parmeters
      public: virtual void Load();

      /// \brief Initialize the camera
      public: virtual void Init();

      /// \brief Set the render Hz rate
      /// \param[in] _hz The Hz rate
      public: void SetRenderRate(double _hz);

      /// \brief Get the render Hz rate
      /// \return The Hz rate
      public: double GetRenderRate() const;

      /// \brief Render the camera.
      /// Called after the pre-render signal. This function will generate
      /// camera images.
      // \todo Deprecated in Gazebo 2.1. In Gazebo 3.0 remove this function,
      // and change Render(bool _force) to have a default value of false.
      public: void Render();

      /// \brief Render the camera.
      /// Called after the pre-render signal. This function will generate
      /// camera images.
      /// \param[in] _force Force camera to render. Ignore camera update
      /// rate.
      public: void Render(bool _force);

      /// \brief Post render
      ///
      /// Called afer the render signal.
      public: virtual void PostRender();

      /// \internal
      /// \brief Update the camera information. This does not render images.
      ///
      /// This function gets called automatically. There is no need for the
      /// average user to call this function.
      public: virtual void Update();

      /// \brief Finalize the camera.
      ///
      /// This function is called before the camera is destructed
      public: virtual void Fini();

      /// \brief Return true if the camera has been initialized
      /// \return True if initialized was successful
      public: bool GetInitialized() const;

      /// \internal
      /// \brief Set the ID of the window this camera is rendering into.
      /// \param[in] _windowId The window id of the camera.
      public: void SetWindowId(unsigned int _windowId);

      /// \brief Get the ID of the window this camera is rendering into.
      /// \return The ID of the window.
      public: unsigned int GetWindowId() const;

      /// \brief Set the scene this camera is viewing
      /// \param[in] _scene Pointer to the scene
      public: void SetScene(ScenePtr _scene);

      /// \brief Get the camera position in the world
      /// \return The world position of the camera
      public: math::Vector3 GetWorldPosition() const;

      /// \brief Get the camera's orientation in the world
      /// \return The camera's orientation as a math::Quaternion
      public: math::Quaternion GetWorldRotation() const;

      /// \brief Set the global pose of the camera
      /// \param[in] _pose The new math::Pose of the camera
      public: virtual void SetWorldPose(const math::Pose &_pose);

      /// \brief Get the world pose.
      /// \return The pose of the camera in the world coordinate frame.
      public: math::Pose GetWorldPose() const;

      /// \brief Set the world position
      /// \param[in] _pos The new position of the camera
      public: void SetWorldPosition(const math::Vector3 &_pos);

      /// \brief Set the world orientation
      /// \param[in] _quat The new orientation of the camera
      public: void SetWorldRotation(const math::Quaternion &_quat);

      /// \brief Translate the camera
      /// \param[in] _direction The translation vector
      public: void Translate(const math::Vector3 &_direction);

      /// \brief Rotate the camera around the yaw axis
      /// \param[in] _angle Rotation amount
      public: void RotateYaw(math::Angle _angle);

      /// \brief Rotate the camera around the pitch axis
      /// \param[in] _angle Pitch amount
      public: void RotatePitch(math::Angle _angle);

      /// \brief Set the clip distances
      /// \param[in] _near Near clip distance in meters
      /// \param[in] _far Far clip distance in meters
      public: void SetClipDist(float _near, float _far);

      /// \brief Set the camera FOV (horizontal)
      /// \param[in] _radians Horizontal field of view
      public: void SetHFOV(math::Angle _angle);

      /// \brief Get the camera FOV (horizontal)
      /// \return The horizontal field of view
      public: math::Angle GetHFOV() const;

      /// \brief Get the camera FOV (vertical)
      /// \return The vertical field of view
      public: math::Angle GetVFOV() const;

      /// \brief Set the image size
      /// \param[in] _w Image width
      /// \param[in] _h Image height
      public: void SetImageSize(unsigned int _w, unsigned int _h);

      /// \brief Set the image height
      /// \param[in] _w Image width
      public: void SetImageWidth(unsigned int _w);

      /// \brief Set the image height
      /// \param[in] _h Image height
      public: void SetImageHeight(unsigned int _h);

      /// \brief Get the width of the image
      /// \return Image width
      public: virtual unsigned int GetImageWidth() const;

      /// \brief Get the width of the off-screen render texture
      /// \return Render texture width
      public: unsigned int GetTextureWidth() const;

      /// \brief Get the height of the image
      /// \return Image height
      public: virtual unsigned int GetImageHeight() const;

      /// \brief Get the depth of the image
      /// \return Depth of the image
      public: unsigned int GetImageDepth() const;

      /// \brief Get the string representation of the image format.
      /// \return String representation of the image format.
      public: std::string GetImageFormat() const;

      /// \brief Get the height of the off-screen render texture
      /// \return Render texture height
      public: unsigned int GetTextureHeight() const;

      /// \brief Get the image size in bytes
      /// \return Size in bytes
      public: size_t GetImageByteSize() const;

      /// \brief Calculate image byte size base on a few parameters.
      /// \param[in] _width Width of an image
      /// \param[in] _height Height of an image
      /// \param[in] _format Image format
      /// \return Size of an image based on the parameters
      public: static size_t GetImageByteSize(unsigned int _width,
                                             unsigned int _height,
                                             const std::string &_format);

      /// \brief Get the Z-buffer value at the given image coordinate.
      /// \param[in] _x Image coordinate; (0, 0) specifies the top-left corner.
      /// \param[in] _y Image coordinate; (0, 0) specifies the top-left corner.
      /// \returns Image z value; note that this is abitrarily scaled and
      /// is @e not the same as the depth value.
      public: double GetZValue(int _x, int _y);

      /// \brief Get the near clip distance
      /// \return Near clip distance
      public: double GetNearClip();

      /// \brief Get the far clip distance
      /// \return Far clip distance
      public: double GetFarClip();

      /// \brief Enable or disable saving
      /// \param[in] _enable Set to True to enable saving of frames
      public: void EnableSaveFrame(bool _enable);

      /// \brief Return the value of this->captureData.
      /// \return True if the camera is set to capture data.
      public: bool GetCaptureData() const;

      /// \brief Set the save frame pathname
      /// \param[in] _pathname Directory in which to store saved image frames
      public: void SetSaveFramePathname(const std::string &_pathname);

      /// \brief Save the last frame to disk
      /// \param[in] _filename File in which to save a single frame
      /// \return True if saving was successful
      public: bool SaveFrame(const std::string &_filename);

      /// \brief Get a pointer to the ogre camera
      /// \return Pointer to the OGRE camera
      public: Ogre::Camera *GetOgreCamera() const;

      /// \brief Get a pointer to the Ogre::Viewport
      /// \return Pointer to the Ogre::Viewport
      public: Ogre::Viewport *GetViewport() const;

      /// \brief Get the viewport width in pixels
      /// \return The viewport width
      public: unsigned int GetViewportWidth() const;

      /// \brief Get the viewport height in pixels
      /// \return The viewport height
      public: unsigned int GetViewportHeight() const;

      /// \brief Get the viewport up vector
      /// \return The viewport up vector
      public: math::Vector3 GetUp();

      /// \brief Get the viewport right vector
      /// \return The viewport right vector
      public: math::Vector3 GetRight();

      /// \brief Get the average FPS
      /// \return The average frames per second
      public: virtual float GetAvgFPS() {return 0;}

      /// \brief Get the triangle count
      /// \return The current triangle count
      public: virtual unsigned int GetTriangleCount() {return 0;}

      /// \brief Set the aspect ratio
      /// \param[in] _ratio The aspect ratio (width / height) in pixels
      public: void SetAspectRatio(float _ratio);

      /// \brief Get the apect ratio
      /// \return The aspect ratio (width / height) in pixels
      public: float GetAspectRatio() const;

      /// \brief Set the camera's scene node
      /// \param[in] _node The scene nodes to attach the camera to
      public: void SetSceneNode(Ogre::SceneNode *_node);

      /// \brief Get the camera's scene node
      /// \return The scene node the camera is attached to
      public: Ogre::SceneNode *GetSceneNode() const;

      /// \brief Deprecated: Get the camera's pitch scene node
      /// \return NULL. Use GetSceheNode() instead.
      public: Ogre::SceneNode *GetPitchNode() const GAZEBO_DEPRECATED(3.0);

      /// \brief Get a pointer to the image data
      ///
      /// Get the raw image data from a camera's buffer.
      /// \param[in] _i Index of the camera's texture (0 = RGB, 1 = depth).
      /// \return Pointer to the raw data, null if data is not available.
      public: virtual const unsigned char *GetImageData(unsigned int i = 0);

      /// \brief Get the camera's unscoped name
      /// \return The name of the camera
      public: std::string GetName() const;

      /// \brief Get the camera's scoped name (scene_name::camera_name)
      /// \return The name of the camera
      public: std::string GetScopedName() const;

      /// \brief Set the camera's name
      /// \param[in] _name New name for the camera
      public: void SetName(const std::string &_name);

      /// \brief Toggle whether to view the world in wireframe
      public: void ToggleShowWireframe();

      /// \brief Set whether to view the world in wireframe
      /// \param[in] _s Set to True to render objects as wireframe
      public: void ShowWireframe(bool _s);

      /// \brief Get a world space ray as cast from the camera
      /// through the viewport
      /// \param[in] _screenx X coordinate in the camera's viewport, in pixels.
      /// \param[in] _screeny Y coordinate in the camera's viewport, in pixels.
      /// \param[out] _origin Origin in the world coordinate frame of the
      /// resulting ray
      /// \param[out] _dir Direction of the resulting ray
      public: void GetCameraToViewportRay(int _screenx, int _screeny,
                                          math::Vector3 &_origin,
                                          math::Vector3 &_dir);

      /// \brief Set whether to capture data
      /// \param[in] _value Set to true to capture data into a memory buffer.
      public: void SetCaptureData(bool _value);

      /// \brief Capture data once and save to disk
      public: void SetCaptureDataOnce();

      /// \brief Set the render target
      /// \param[in] _textureName Name of the new render texture
      public: void CreateRenderTexture(const std::string &_textureName);

      /// \brief Get the scene this camera is in
      /// \return Pointer to scene containing this camera
      public: ScenePtr GetScene() const;

      /// \brief Get point on a plane
      /// \param[in] _x X cooridnate in camera's viewport, in pixels
      /// \param[in] _y Y cooridnate in camera's viewport, in pixels
      /// \param[in] _plane Plane on which to find the intersecting point
      /// \param[out] _result Point on the plane
      /// \return True if a valid point was found
      public: bool GetWorldPointOnPlane(int _x, int _y,
                  const math::Plane &_plane, math::Vector3 &_result);

      /// \brief Set the camera's render target
      /// \param[in] _target Pointer to the render target
      public: virtual void SetRenderTarget(Ogre::RenderTarget *_target);

      /// \brief Attach the camera to a scene node
      /// \param[in] _visualName Name of the visual to attach the camera to
      /// \param[in] _inheritOrientation True means camera acquires the visual's
      /// orientation
      /// \param[in] _minDist Minimum distance the camera is allowed to get to
      /// the visual
      /// \param[in] _maxDist Maximum distance the camera is allowd to get from
      /// the visual
      public: void AttachToVisual(const std::string &_visualName,
                  bool _inheritOrientation,
                  double _minDist = 0.0, double _maxDist = 0.0);

      /// \brief Attach the camera to a scene node
      /// \param[in] _id ID of the visual to attach the camera to
      /// \param[in] _inheritOrientation True means camera acquires the visual's
      /// orientation
      /// \param[in] _minDist Minimum distance the camera is allowed to get to
      /// the visual
      /// \param[in] _maxDist Maximum distance the camera is allowd to get from
      /// the visual
      public: void AttachToVisual(uint32_t _id,
                  bool _inheritOrientation,
                  double _minDist = 0.0, double _maxDist = 0.0);

      /// \brief Set the camera to track a scene node
      /// \param[in] _visualName Name of the visual to track
      public: void TrackVisual(const std::string &_visualName);

      /// \brief Get the render texture
      /// \return Pointer to the render texture
      public: Ogre::Texture *GetRenderTexture() const;

      /// \brief Get the camera's direction vector
      /// \return Direction the camera is facing
      public: math::Vector3 GetDirection() const;

      /// \brief Connect to the new image signal
      /// \param[in] _subscriber Callback that is called when a new image is
      /// generated
      /// \return A pointer to the connection. This must be kept in scope.
      public: template<typename T>
              event::ConnectionPtr ConnectNewImageFrame(T _subscriber)
              {return newImageFrame.Connect(_subscriber);}

      /// \brief Disconnect from an image frame
      /// \param[in] _c The connection to disconnect
      public: void DisconnectNewImageFrame(event::ConnectionPtr &_c)
              {newImageFrame.Disconnect(_c);}

      /// \brief Save a frame using an image buffer
      /// \param[in] _image The raw image buffer
      /// \param[in] _width Width of the image
      /// \param[in] _height Height of the image
      /// \param[in] _depth Depth of the image data
      /// \param[in] _format Format the image data is in
      /// \param[in] _filename Name of the file in which to write the frame
      /// \return True if saving was successful
      public: static bool SaveFrame(const unsigned char *_image,
                  unsigned int _width, unsigned int _height, int _depth,
                  const std::string &_format,
                  const std::string &_filename);


      /// \brief Get the last time the camera was rendered
      /// \return Time the camera was last rendered
      public: common::Time GetLastRenderWallTime();

      /// \brief Return true if the visual is within the camera's view
      /// frustum
      /// \param[in] _visual The visual to check for visibility
      /// \return True if the _visual is in the camera's frustum
      public: bool IsVisible(VisualPtr _visual);

      /// \brief Return true if the visual is within the camera's view
      /// frustum
      /// \param[in] _visualName Name of the visual to check for visibility
      /// \return True if the _visual is in the camera's frustum
      public: bool IsVisible(const std::string &_visualName);

      /// \brief Return true if the camera is moving due to an animation.
      public: bool IsAnimating() const;

      /// \brief Move the camera to a position (this is an animated motion).
      /// \sa Camera::MoveToPositions
      /// \param[in] _pose End position of the camera
      /// \param[in] _time Duration of the camera's movement
      public: virtual bool MoveToPosition(const math::Pose &_pose,
                                          double _time);

      /// \brief Move the camera to a series of poses (this is an
      /// animated motion).
      /// \sa Camera::MoveToPosition
      /// \param[in] _pts Vector of poses to move to
      /// \param[in] _time Duration of the entire move
      /// \param[in] _onComplete Callback that is called when the move is
      /// complete
      public: bool MoveToPositions(const std::vector<math::Pose> &_pts,
                                   double _time,
                                   boost::function<void()> _onComplete = NULL);

      /// \brief Get the path to saved screenshots.
      /// \return Path to saved screenshots.
      public: std::string GetScreenshotPath() const;

      /// \brief Implementation of the render call
      protected: virtual void RenderImpl();

      /// \brief Read image data from pixel buffer
      protected: void ReadPixelBuffer();

      /// \brief Implementation of the Camera::TrackVisual call
      /// \param[in] _visualName Name of the visual to track
      /// \return True if able to track the visual
      protected: bool TrackVisualImpl(const std::string &_visualName);

      /// \brief Set the camera to track a scene node
      /// \param[in] _visual The visual to track
      /// \return True if able to track the visual
      protected: virtual bool TrackVisualImpl(VisualPtr _visual);

      /// \brief Attach the camera to a scene node
      /// \param[in] _visualName Name of the visual to attach the camera to
      /// \param[in] _inheritOrientation True means camera acquires the visual's
      /// orientation
      /// \param[in] _minDist Minimum distance the camera is allowed to get to
      /// the visual
      /// \param[in] _maxDist Maximum distance the camera is allowd to get from
      /// the visual
      /// \return True on success
      protected: virtual bool AttachToVisualImpl(const std::string &_name,
                     bool _inheritOrientation,
                     double _minDist = 0, double _maxDist = 0);

      /// \brief Attach the camera to a scene node
      /// \param[in] _id ID of the visual to attach the camera to
      /// \param[in] _inheritOrientation True means camera acquires the visual's
      /// orientation
      /// \param[in] _minDist Minimum distance the camera is allowed to get to
      /// the visual
      /// \param[in] _maxDist Maximum distance the camera is allowd to get from
      /// the visual
      /// \return True on success
      protected: virtual bool AttachToVisualImpl(uint32_t _id,
                     bool _inheritOrientation,
                     double _minDist = 0, double _maxDist = 0);

      /// \brief Attach the camera to a visual
      /// \param[in] _visual The visual to attach the camera to
      /// \param[in] _inheritOrientation True means camera acquires the visual's
      /// orientation
      /// \param[in] _minDist Minimum distance the camera is allowed to get to
      /// the visual
      /// \param[in] _maxDist Maximum distance the camera is allowd to get from
      /// the visual
      /// \return True on success
      protected: virtual bool AttachToVisualImpl(VisualPtr _visual,
                     bool _inheritOrientation,
                     double _minDist = 0, double _maxDist = 0);

      /// \brief Get the next frame filename based on SDF parameters
      /// \return The frame's filename
      protected: std::string GetFrameFilename();

      /// \brief Internal function used to indicate that an animation has
      /// completed.
      protected: virtual void AnimationComplete();

      /// \brief if user requests bayer image, post process rgb from ogre
      ///        to generate bayer formats
      /// \param[in] _dst Destination buffer for the image data
      /// \param[in] _src Source image buffer
      /// \param[in] _format Format of the source buffer
      /// \param[in] _width Image width
      /// \param[in] _height Image height
      private: void ConvertRGBToBAYER(unsigned char *_dst, unsigned char *_src,
                   std::string _format, int _width, int _height);

      /// \brief Set the clip distance based on stored SDF values
      private: void SetClipDist();

      /// \brief Get the OGRE image pixel format in
      /// \param[in] _format The Gazebo image format
      /// \return Integer representation of the Ogre image format
      private: static int GetOgrePixelFormat(const std::string &_format);

      /// \brief Receive command message.
      /// \param[in] _msg Camera Command message.
      private: void OnCmdMsg(ConstCameraCmdPtr &_msg);

      /// \brief Create the ogre camera.
      private: void CreateCamera();

      /// \brief Name of the camera.
      protected: std::string name;

      /// \brief Scene scoped name of the camera.
      protected: std::string scopedName;

      /// \brief Scene scoped name of the camera with a unique ID.
      protected: std::string scopedUniqueName;

      /// \brief Camera's SDF values.
      protected: sdf::ElementPtr sdf;

      /// \brief ID of the window that the camera is attached to.
      protected: unsigned int windowId;

      /// \brief Width of the render texture.
      protected: unsigned int textureWidth;

      /// \brief Height of the render texture.
      protected: unsigned int textureHeight;

      /// \brief The OGRE camera
      protected: Ogre::Camera *camera;

      /// \brief Viewport the ogre camera uses.
      protected: Ogre::Viewport *viewport;

      /// \brief Scene node that controls camera position and orientation.
      protected: Ogre::SceneNode *sceneNode;

      // \brief Buffer for a single image frame.
      protected: unsigned char *saveFrameBuffer;

      /// \brief Buffer for a bayer image frame.
      protected: unsigned char *bayerFrameBuffer;

      /// \brief Number of saved frames.
      protected: unsigned int saveCount;

      /// \brief Path to saved screenshots.
      protected: std::string screenshotPath;

      /// \brief Format for saving images.
      protected: int imageFormat;

      /// \brief Save image width.
      protected: int imageWidth;

      /// \brief Save image height.
      protected: int imageHeight;

      /// \brief Target that renders frames.
      protected: Ogre::RenderTarget *renderTarget;

      /// \brief Texture that receives results from rendering.
      protected: Ogre::Texture *renderTexture;

      /// \brief True to capture frames into an image buffer.
      protected: bool captureData;

      /// \brief True to capture a frame once and save to disk.
      protected: bool captureDataOnce;

      /// \brief True if new data is available.
      protected: bool newData;

      /// \brief Time the last frame was rendered.
      protected: common::Time lastRenderWallTime;

      /// \brief Pointer to the scene.
      protected: ScenePtr scene;

      /// \brief Event triggered when a new frame is generated.
      protected: event::EventT<void(const unsigned char *,
                     unsigned int, unsigned int, unsigned int,
                     const std::string &)> newImageFrame;

      /// \brief The camera's event connections.
      protected: std::vector<event::ConnectionPtr> connections;

      /// \brief List of requests.
      protected: std::list<msgs::Request> requests;

      /// \brief True if initialized.
      protected: bool initialized;

      /// \brief Animation state, used to animate the camera.
      protected: Ogre::AnimationState *animState;

      /// \brief Previous time the camera animation was updated.
      protected: common::Time prevAnimTime;

      /// \brief User callback for when an animation completes.
      protected: boost::function<void()> onAnimationComplete;

      /// \internal
      /// \brief Pointer to private data.
      private: CameraPrivate *dataPtr;
    };
    /// \}
  }
}
#endif<|MERGE_RESOLUTION|>--- conflicted
+++ resolved
@@ -63,11 +63,7 @@
     class MouseEvent;
     class ViewController;
     class Scene;
-<<<<<<< HEAD
-    class GaussianNoiseCompositorListener;
     class LensDistortionCompositorListener;
-=======
->>>>>>> 6848da42
     class CameraPrivate;
 
     /// \addtogroup gazebo_rendering Rendering
