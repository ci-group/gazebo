--- conflicted
+++ resolved
@@ -127,11 +127,7 @@
 
       /// Deprecated.
       /// \sa GetInitialized
-<<<<<<< HEAD
-      public: inline bool IsInitialized() const GAZEBO_DEPRECATED;
-=======
       public: inline bool IsInitialized() const GAZEBO_DEPRECATED(1.5);
->>>>>>> 6477c5f0
 
       /// \brief Return true if the camera has been initialized
       /// \return True if initialized was successful
