/*
 * Copyright 2012 Open Source Robotics Foundation
 *
 * Licensed under the Apache License, Version 2.0 (the "License");
 * you may not use this file except in compliance with the License.
 * You may obtain a copy of the License at
 *
 *     http://www.apache.org/licenses/LICENSE-2.0
 *
 * Unless required by applicable law or agreed to in writing, software
 * distributed under the License is distributed on an "AS IS" BASIS,
 * WITHOUT WARRANTIES OR CONDITIONS OF ANY KIND, either express or implied.
 * See the License for the specific language governing permissions and
 * limitations under the License.
 *
*/
/* Desc: A persepective OGRE Camera
 * Author: Nate Koenig
 * Date: 15 July 2003
 */

#ifndef _RENDERING_CAMERA_HH_
#define _RENDERING_CAMERA_HH_

#include <boost/enable_shared_from_this.hpp>
#include <string>
#include <utility>
#include <list>
#include <vector>
#include <deque>

<<<<<<< HEAD
#include "common/Event.hh"
#include "common/PID.hh"
#include "common/Time.hh"
=======
#include "gazebo/common/Event.hh"
#include "gazebo/common/Time.hh"
>>>>>>> 049b2fc3

#include "gazebo/math/Angle.hh"
#include "gazebo/math/Pose.hh"
#include "gazebo/math/Plane.hh"
#include "gazebo/math/Vector2i.hh"

#include "gazebo/msgs/MessageTypes.hh"
#include "gazebo/rendering/RenderTypes.hh"
#include "gazebo/sdf/sdf.hh"

// Forward Declarations
namespace Ogre
{
  class Texture;
  class RenderTarget;
  class Camera;
  class Viewport;
  class SceneNode;
  class AnimationState;
  class CompositorInstance;
}

namespace gazebo
{
  /// \ingroup gazebo_rendering
  /// \brief Rendering namespace
  namespace rendering
  {
    class MouseEvent;
    class ViewController;
    class Scene;
    class GaussianNoiseCompositorListener;

    /// \addtogroup gazebo_rendering Rendering
    /// \brief A set of rendering related class, functions, and definitions
    /// \{

    /// \class Camera Camera.hh rendering/rendering.hh
    /// \brief Basic camera sensor
    ///
    /// This is the base class for all cameras.
    class Camera : public boost::enable_shared_from_this<Camera>
    {
      /// \brief Constructor
      /// \param[in] _namePrefix Unique prefix name for the camera.
      /// \param[in] _scene Scene that will contain the camera
      /// \param[in] _autoRender Almost everyone should leave this as true.
      public: Camera(const std::string &_namePrefix, ScenePtr _scene,
                     bool _autoRender = true);

      /// \brief Destructor
      public: virtual ~Camera();

      /// \brief Load the camera with a set of parmeters
      /// \param[in] _sdf The SDF camera info
      public: virtual void Load(sdf::ElementPtr _sdf);

       /// \brief Load the camera with default parmeters
      public: virtual void Load();

      /// \brief Initialize the camera
      public: virtual void Init();

      /// \brief Set the render Hz rate
      /// \param[in] _hz The Hz rate
      public: void SetRenderRate(double _hz);

      /// \brief Get the render Hz rate
      /// \return The Hz rate
      public: double GetRenderRate() const;

      /// \brief Render the camera
      ///
      /// Called after the pre-render signal. This function will generate
      /// camera images
      public: void Render();

      /// \brief Post render
      ///
      /// Called afer the render signal.
      public: virtual void PostRender();

      /// \internal
      /// \brief Update the camera information. This does not render images.
      ///
      /// This function gets called automatically. There is no need for the
      /// average user to call this function.
      public: virtual void Update();

      /// \brief Finalize the camera.
      ///
      /// This function is called before the camera is destructed
      public: virtual void Fini();

      /// Deprecated.
      /// \sa GetInitialized
      public: inline bool IsInitialized() const GAZEBO_DEPRECATED(1.5);

      /// \brief Return true if the camera has been initialized
      /// \return True if initialized was successful
      public: bool GetInitialized() const;

      /// \internal
      /// \brief Set the ID of the window this camera is rendering into.
      /// \param[in] _windowId The window id of the camera.
      public: void SetWindowId(unsigned int _windowId);

      /// \brief Get the ID of the window this camera is rendering into.
      /// \return The ID of the window.
      public: unsigned int GetWindowId() const;

      /// \brief Set the scene this camera is viewing
      /// \param[in] _scene Pointer to the scene
      public: void SetScene(ScenePtr _scene);

      /// \brief Get the global pose of the camera
      /// \return Pose of the camera in the world coordinate frame
      public: math::Pose GetWorldPose();

      /// \brief Get the camera position in the world
      /// \return The world position of the camera
      public: math::Vector3 GetWorldPosition() const;

      /// \brief Get the camera's orientation in the world
      /// \return The camera's orientation as a math::Quaternion
      public: math::Quaternion GetWorldRotation() const;

      /// \brief Set the global pose of the camera
      /// \param[in] _pose The new math::Pose of the camera
      public: virtual void SetWorldPose(const math::Pose &_pose);

      /// \brief Set the world position
      /// \param[in] _pos The new position of the camera
      public: void SetWorldPosition(const math::Vector3 &_pos);

      /// \brief Set the world orientation
      /// \param[in] _quat The new orientation of the camera
      public: void SetWorldRotation(const math::Quaternion &_quat);

      /// \brief Translate the camera
      /// \param[in] _direction The translation vector
      public: void Translate(const math::Vector3 &_direction);

      /// \brief Rotate the camera around the yaw axis
      /// \param[in] _angle Rotation amount
      public: void RotateYaw(math::Angle _angle);

      /// \brief Rotate the camera around the pitch axis
      /// \param[in] _angle Pitch amount
      public: void RotatePitch(math::Angle _angle);

      /// \brief Set the clip distances
      /// \param[in] _near Near clip distance in meters
      /// \param[in] _far Far clip distance in meters
      public: void SetClipDist(float _near, float _far);

      /// \brief Set the camera FOV (horizontal)
      /// \param[in] _radians Horizontal field of view
      public: void SetHFOV(math::Angle _angle);

      /// \brief Get the camera FOV (horizontal)
      /// \return The horizontal field of view
      public: math::Angle GetHFOV() const;

      /// \brief Get the camera FOV (vertical)
      /// \return The vertical field of view
      public: math::Angle GetVFOV() const;

      /// \brief Set the image size
      /// \param[in] _w Image width
      /// \param[in] _h Image height
      public: void SetImageSize(unsigned int _w, unsigned int _h);

      /// \brief Set the image height
      /// \param[in] _w Image width
      public: void SetImageWidth(unsigned int _w);

      /// \brief Set the image height
      /// \param[in] _h Image height
      public: void SetImageHeight(unsigned int _h);

      /// \brief Get the width of the image
      /// \return Image width
      public: virtual unsigned int GetImageWidth() const;

      /// \brief Get the width of the off-screen render texture
      /// \return Render texture width
      public: unsigned int GetTextureWidth() const;

      /// \brief Get the height of the image
      /// \return Image height
      public: virtual unsigned int GetImageHeight() const;

      /// \brief Get the depth of the image
      /// \return Depth of the image
      public: unsigned int GetImageDepth() const;

      /// \brief Get the string representation of the image format.
      /// \return String representation of the image format.
      public: std::string GetImageFormat() const;

      /// \brief Get the height of the off-screen render texture
      /// \return Render texture height
      public: unsigned int GetTextureHeight() const;

      /// \brief Get the image size in bytes
      /// \return Size in bytes
      public: size_t GetImageByteSize() const;

      /// \brief Calculate image byte size base on a few parameters.
      /// \param[in] _width Width of an image
      /// \param[in] _height Height of an image
      /// \param[in] _format Image format
      /// \return Size of an image based on the parameters
      public: static size_t GetImageByteSize(unsigned int _width,
                                             unsigned int _height,
                                             const std::string &_format);

      /// \brief Get the Z-buffer value at the given image coordinate.
      /// \param[in] _x Image coordinate; (0, 0) specifies the top-left corner.
      /// \param[in] _y Image coordinate; (0, 0) specifies the top-left corner.
      /// \returns Image z value; note that this is abitrarily scaled and
      /// is @e not the same as the depth value.
      public: double GetZValue(int _x, int _y);

      /// \brief Get the near clip distance
      /// \return Near clip distance
      public: double GetNearClip();

      /// \brief Get the far clip distance
      /// \return Far clip distance
      public: double GetFarClip();

      /// \brief Enable or disable saving
      /// \param[in] _enable Set to True to enable saving of frames
      public: void EnableSaveFrame(bool _enable);

      /// \brief Set the save frame pathname
      /// \param[in] _pathname Directory in which to store saved image frames
      public: void SetSaveFramePathname(const std::string &_pathname);

      /// \brief Save the last frame to disk
      /// \param[in] _filename File in which to save a single frame
      /// \return True if saving was successful
      public: bool SaveFrame(const std::string &_filename);

      /// \brief Get a pointer to the ogre camera
      /// \return Pointer to the OGRE camera
      public: Ogre::Camera *GetOgreCamera() const;

      /// \brief Get a pointer to the Ogre::Viewport
      /// \return Pointer to the Ogre::Viewport
      public: Ogre::Viewport *GetViewport() const;

      /// \brief Get the viewport width in pixels
      /// \return The viewport width
      public: unsigned int GetViewportWidth() const;

      /// \brief Get the viewport height in pixels
      /// \return The viewport height
      public: unsigned int GetViewportHeight() const;

      /// \brief Get the viewport up vector
      /// \return The viewport up vector
      public: math::Vector3 GetUp();

      /// \brief Get the viewport right vector
      /// \return The viewport right vector
      public: math::Vector3 GetRight();

      /// \brief Get the average FPS
      /// \return The average frames per second
      public: virtual float GetAvgFPS() {return 0;}

      /// \brief Get the triangle count
      /// \return The current triangle count
      public: virtual unsigned int GetTriangleCount() {return 0;}

      /// \brief Set the aspect ratio
      /// \param[in] _ratio The aspect ratio (width / height) in pixels
      public: void SetAspectRatio(float _ratio);

      /// \brief Get the apect ratio
      /// \return The aspect ratio (width / height) in pixels
      public: float GetAspectRatio() const;

      /// \brief Set the camera's scene node
      /// \param[in] _node The scene nodes to attach the camera to
      public: void SetSceneNode(Ogre::SceneNode *_node);

      /// \brief Get the camera's scene node
      /// \return The scene node the camera is attached to
      public: Ogre::SceneNode *GetSceneNode() const;

      /// \brief Get the camera's pitch scene node
      /// \return The pitch node the camera is attached to
      public: Ogre::SceneNode *GetPitchNode() const;

      /// \brief Get a pointer to the image data
      ///
      /// Get the raw image data from a camera's buffer.
      /// \param[in] _i Index of the camera's texture (0 = RGB, 1 = depth).
      /// \return Pointer to the raw data, null if data is not available.
      public: virtual const unsigned char *GetImageData(unsigned int i = 0);

      /// \brief Get the camera's name
      /// \return The name of the camera
      public: std::string GetName() const;

      /// \brief Set the camera's name
      /// \param[in] _name New name for the camera
      public: void SetName(const std::string &_name);

      /// \brief Toggle whether to view the world in wireframe
      public: void ToggleShowWireframe();

      /// \brief Set whether to view the world in wireframe
      /// \param[in] _s Set to True to render objects as wireframe
      public: void ShowWireframe(bool _s);

      /// \brief Get a world space ray as cast from the camera
      /// through the viewport
      /// \param[in] _screenx X coordinate in the camera's viewport, in pixels.
      /// \param[in] _screeny Y coordinate in the camera's viewport, in pixels.
      /// \param[out] _origin Origin in the world coordinate frame of the
      /// resulting ray
      /// \param[out] _dir Direction of the resulting ray
      public: void GetCameraToViewportRay(int _screenx, int _screeny,
                                          math::Vector3 &_origin,
                                          math::Vector3 &_dir);

      /// \brief Set whether to capture data
      /// \param[in] _value Set to true to capture data into a memory buffer.
      public: void SetCaptureData(bool _value);

      /// \brief Capture data once and save to disk
      public: void SetCaptureDataOnce();

      /// \brief Set the render target
      /// \param[in] _textureName Name of the new render texture
      public: void CreateRenderTexture(const std::string &_textureName);

      /// \brief Get the scene this camera is in
      /// \return Pointer to scene containing this camera
      public: ScenePtr GetScene() const;

      /// \brief Get point on a plane
      /// \param[in] _x X cooridnate in camera's viewport, in pixels
      /// \param[in] _y Y cooridnate in camera's viewport, in pixels
      /// \param[in] _plane Plane on which to find the intersecting point
      /// \param[out] _result Point on the plane
      /// \return True if a valid point was found
      public: bool GetWorldPointOnPlane(int _x, int _y,
                  const math::Plane &_plane, math::Vector3 &_result);

      /// \brief Set the camera's render target
      /// \param[in] _target Pointer to the render target
      public: virtual void SetRenderTarget(Ogre::RenderTarget *_target);

      /// \brief Attach the camera to a scene node
      /// \param[in] _visualName Name of the visual to attach the camera to
      /// \param[in] _inheritOrientation True means camera acquires the visual's
      /// orientation
      /// \param[in] _minDist Minimum distance the camera is allowed to get to
      /// the visual
      /// \param[in] _maxDist Maximum distance the camera is allowd to get from
      /// the visual
      public: void AttachToVisual(const std::string &_visualName,
                  bool _inheritOrientation,
                  double _minDist = 0.0, double _maxDist = 0.0);

      /// \brief Set the camera to track a scene node
      /// \param[in] _visualName Name of the visual to track
      public: void TrackVisual(const std::string &_visualName);

      /// \brief Get the render texture
      /// \return Pointer to the render texture
      public: Ogre::Texture *GetRenderTexture() const;

      /// \brief Get the camera's direction vector
      /// \return Direction the camera is facing
      public: math::Vector3 GetDirection() const;

      /// \brief Connect to the new image signal
      /// \param[in] _subscriber Callback that is called when a new image is
      /// generated
      /// \return A pointer to the connection. This must be kept in scope.
      public: template<typename T>
              event::ConnectionPtr ConnectNewImageFrame(T _subscriber)
              {return newImageFrame.Connect(_subscriber);}

      /// \brief Disconnect from an image frame
      /// \param[in] _c The connection to disconnect
      public: void DisconnectNewImageFrame(event::ConnectionPtr &_c)
              {newImageFrame.Disconnect(_c);}

      /// \brief Save a frame using an image buffer
      /// \param[in] _image The raw image buffer
      /// \param[in] _width Width of the image
      /// \param[in] _height Height of the image
      /// \param[in] _depth Depth of the image data
      /// \param[in] _format Format the image data is in
      /// \param[in] _filename Name of the file in which to write the frame
      /// \return True if saving was successful
      public: static bool SaveFrame(const unsigned char *_image,
                  unsigned int _width, unsigned int _height, int _depth,
                  const std::string &_format,
                  const std::string &_filename);


      /// \brief Get the last time the camera was rendered
      /// \return Time the camera was last rendered
      public: common::Time GetLastRenderWallTime();

      /// \brief Return true if the visual is within the camera's view
      /// frustum
      /// \param[in] _visual The visual to check for visibility
      /// \return True if the _visual is in the camera's frustum
      public: bool IsVisible(VisualPtr _visual);

      /// \brief Return true if the visual is within the camera's view
      /// frustum
      /// \param[in] _visualName Name of the visual to check for visibility
      /// \return True if the _visual is in the camera's frustum
      public: bool IsVisible(const std::string &_visualName);

      /// \brief Return true if the camera is moving due to an animation.
      public: bool IsAnimating() const;

      /// \brief Move the camera to a position (this is an animated motion).
      /// \sa Camera::MoveToPositions
      /// \param[in] _pose End position of the camera
      /// \param[in] _time Duration of the camera's movement
      public: virtual bool MoveToPosition(const math::Pose &_pose,
                                          double _time);

      /// \brief Move the camera to a series of poses (this is an
      /// animated motion).
      /// \sa Camera::MoveToPosition
      /// \param[in] _pts Vector of poses to move to
      /// \param[in] _time Duration of the entire move
      /// \param[in] _onComplete Callback that is called when the move is
      /// complete
      public: bool MoveToPositions(const std::vector<math::Pose> &_pts,
                                   double _time,
                                   boost::function<void()> _onComplete = NULL);

      /// \brief Get the path to saved screenshots.
      /// \return Path to saved screenshots.
      public: std::string GetScreenshotPath() const;

      /// \brief Implementation of the render call
      protected: virtual void RenderImpl();

      /// \brief Read image data from pixel buffer
      protected: void ReadPixelBuffer();

      /// \brief Implementation of the Camera::TrackVisual call
      /// \param[in] _visualName Name of the visual to track
      /// \return True if able to track the visual
      protected: bool TrackVisualImpl(const std::string &_visualName);

      /// \brief Set the camera to track a scene node
      /// \param[in] _visual The visual to track
      /// \return True if able to track the visual
      protected: virtual bool TrackVisualImpl(VisualPtr _visual);

      /// \brief Attach the camera to a scene node
      /// \param[in] _visualName Name of the visual to attach the camera to
      /// \param[in] _inheritOrientation True means camera acquires the visual's
      /// orientation
      /// \param[in] _minDist Minimum distance the camera is allowed to get to
      /// the visual
      /// \param[in] _maxDist Maximum distance the camera is allowd to get from
      /// the visual
      /// \return True on success
      protected: virtual bool AttachToVisualImpl(const std::string &_name,
                     bool _inheritOrientation,
                     double _minDist = 0, double _maxDist = 0);

      /// \brief Attach the camera to a visual
      /// \param[in] _visual The visual to attach the camera to
      /// \param[in] _inheritOrientation True means camera acquires the visual's
      /// orientation
      /// \param[in] _minDist Minimum distance the camera is allowed to get to
      /// the visual
      /// \param[in] _maxDist Maximum distance the camera is allowd to get from
      /// the visual
      /// \return True on success
      protected: virtual bool AttachToVisualImpl(VisualPtr _visual,
                     bool _inheritOrientation,
                     double _minDist = 0, double _maxDist = 0);

      /// \brief Get the next frame filename based on SDF parameters
      /// \return The frame's filename
      protected: std::string GetFrameFilename();

      /// \brief Internal function used to indicate that an animation has
      /// completed.
      protected: virtual void AnimationComplete();

      /// \brief if user requests bayer image, post process rgb from ogre
      ///        to generate bayer formats
      /// \param[in] _dst Destination buffer for the image data
      /// \param[in] _src Source image buffer
      /// \param[in] _format Format of the source buffer
      /// \param[in] _width Image width
      /// \param[in] _height Image height
      private: void ConvertRGBToBAYER(unsigned char *_dst, unsigned char *_src,
                   std::string _format, int _width, int _height);

      /// \brief Set the clip distance based on stored SDF values
      private: void SetClipDist();

      /// \brief Get the OGRE image pixel format in
      /// \param[in] _format The Gazebo image format
      /// \return Integer representation of the Ogre image format
      private: static int GetOgrePixelFormat(const std::string &_format);


      /// \brief Create the ogre camera.
      private: void CreateCamera();

      /// \brief Name of the camera.
      protected: std::string name;

      /// \brief Camera's SDF values.
      protected: sdf::ElementPtr sdf;

      /// \brief ID of the window that the camera is attached to.
      protected: unsigned int windowId;

      /// \brief Width of the render texture.
      protected: unsigned int textureWidth;

      /// \brief Height of the render texture.
      protected: unsigned int textureHeight;

      /// \brief The OGRE camera
      protected: Ogre::Camera *camera;

      /// \brief Viewport the ogre camera uses.
      protected: Ogre::Viewport *viewport;

      /// \brief Scene node that controls camera position.
      protected: Ogre::SceneNode *sceneNode;

      /// \brief Scene nod that controls camera pitch.
      protected: Ogre::SceneNode *pitchNode;

      // \brief Buffer for a single image frame.
      protected: unsigned char *saveFrameBuffer;

      /// \brief Buffer for a bayer image frame.
      protected: unsigned char *bayerFrameBuffer;

      /// \brief Number of saved frames.
      protected: unsigned int saveCount;

      /// \brief Path to saved screenshots.
      protected: std::string screenshotPath;

      /// \brief Format for saving images.
      protected: int imageFormat;

      /// \brief Save image width.
      protected: int imageWidth;

      /// \brief Save image height.
      protected: int imageHeight;

      /// \brief Target that renders frames.
      protected: Ogre::RenderTarget *renderTarget;

      /// \brief Texture that receives results from rendering.
      protected: Ogre::Texture *renderTexture;

      /// \brief True to capture frames into an image buffer.
      protected: bool captureData;

      /// \brief True to capture a frame once and save to disk.
      protected: bool captureDataOnce;

      /// \brief True if new data is available.
      protected: bool newData;

      /// \brief Time the last frame was rendered.
      protected: common::Time lastRenderWallTime;

      /// \brief Pointer to the scene.
      protected: ScenePtr scene;

      /// \brief Event triggered when a new frame is generated.
      protected: event::EventT<void(const unsigned char *,
                     unsigned int, unsigned int, unsigned int,
                     const std::string &)> newImageFrame;

      /// \brief The camera's event connections.
      protected: std::vector<event::ConnectionPtr> connections;

      /// \brief List of requests.
      protected: std::list<msgs::Request> requests;

      /// \brief True if initialized.
      protected: bool initialized;

      /// \brief Animation state, used to animate the camera.
      protected: Ogre::AnimationState *animState;

      /// \brief Previous time the camera animation was updated.
      protected: common::Time prevAnimTime;

      /// \brief User callback for when an animation completes.
      protected: boost::function<void()> onAnimationComplete;

      /// \brief Pointer to image SDF element.
      private: sdf::ElementPtr imageElem;

      /// \brief Visual that the camera is tracking.
      private: VisualPtr trackedVisual;

      /// \brief Counter used to create unique camera names.
      private: static unsigned int cameraCounter;

      /// \brief Deferred shading geometry buffer.
      private: Ogre::CompositorInstance *dsGBufferInstance;

      /// \brief Deferred shading merge compositor.
      private: Ogre::CompositorInstance *dsMergeInstance;

      /// \brief Deferred lighting geometry buffer.
      private: Ogre::CompositorInstance *dlGBufferInstance;

      /// \brief Deferred lighting merge compositor.
      private: Ogre::CompositorInstance *dlMergeInstance;

      /// \brief Screen space ambient occlusion compositor.
      private: Ogre::CompositorInstance *ssaoInstance;

      /// \brief Gaussian noise compositor
      private: Ogre::CompositorInstance *gaussianNoiseInstance;

      /// \brief Gaussian noise compositor listener
      private: boost::shared_ptr<GaussianNoiseCompositorListener>
        gaussianNoiseCompositorListener;

      /// \brief Queue of move positions.
      private: std::deque<std::pair<math::Pose, double> > moveToPositionQueue;

      /// \brief Render period.
      private: common::Time renderPeriod;

      /// \brief PID used to track a visual smoothly.
      private: common::PID trackVisualPID;
      private: common::PID trackVisualOPID;
      private: common::PID trackVisualYawPID;

      /// \brief Which noise type we support
      private: enum NoiseModelType
      {
        NONE,
        GAUSSIAN
      };

      /// \brief If true, apply the noise model specified by other
      /// noise parameters
      private: bool noiseActive;

      /// \brief Which type of noise we're applying
      private: enum NoiseModelType noiseType;

      /// \brief If noiseType==GAUSSIAN, noiseMean is the mean of the
      /// distibution from which we sample
      private: double noiseMean;

      /// \brief If noiseType==GAUSSIAN, noiseStdDev is the standard
      /// devation of the distibution from which we sample
      private: double noiseStdDev;
    };
    /// \}
  }
}
#endif<|MERGE_RESOLUTION|>--- conflicted
+++ resolved
@@ -29,14 +29,9 @@
 #include <vector>
 #include <deque>
 
-<<<<<<< HEAD
-#include "common/Event.hh"
-#include "common/PID.hh"
-#include "common/Time.hh"
-=======
 #include "gazebo/common/Event.hh"
+#include "gazebo/common/PID.hh"
 #include "gazebo/common/Time.hh"
->>>>>>> 049b2fc3
 
 #include "gazebo/math/Angle.hh"
 #include "gazebo/math/Pose.hh"
@@ -689,9 +684,13 @@
       /// \brief Render period.
       private: common::Time renderPeriod;
 
-      /// \brief PID used to track a visual smoothly.
+      /// \brief Position PID used to track a visual smoothly.
       private: common::PID trackVisualPID;
-      private: common::PID trackVisualOPID;
+
+      /// \brief Pitch PID used to track a visual smoothly.
+      private: common::PID trackVisualPitchPID;
+
+      /// \brief Yaw PID used to track a visual smoothly.
       private: common::PID trackVisualYawPID;
 
       /// \brief Which noise type we support
