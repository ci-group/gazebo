--- conflicted
+++ resolved
@@ -596,12 +596,8 @@
       /// \brief Time the last frame was rendered.
       protected: common::Time lastRenderWallTime;
 
-<<<<<<< HEAD
+      /// \brief Pointer to the scene.
       protected: ScenePtr scene;
-=======
-      /// \brief Pointer to the scene.
-      protected: Scene *scene;
->>>>>>> f95e4244
 
       /// \brief Event triggered when a new frame is generated.
       protected: event::EventT<void(const unsigned char *,
