/*
 * Copyright (C) 2012-2015 Open Source Robotics Foundation
 *
 * Licensed under the Apache License, Version 2.0 (the "License");
 * you may not use this file except in compliance with the License.
 * You may obtain a copy of the License at
 *
 *     http://www.apache.org/licenses/LICENSE-2.0
 *
 * Unless required by applicable law or agreed to in writing, software
 * distributed under the License is distributed on an "AS IS" BASIS,
 * WITHOUT WARRANTIES OR CONDITIONS OF ANY KIND, either express or implied.
 * See the License for the specific language governing permissions and
 * limitations under the License.
 *
*/
#ifndef _LISTENER_FACTORY_LOGIC_HH_
#define _LISTENER_FACTORY_LOGIC_HH_

#include <OgreCompositorInstance.h>
#include <OgreCompositorLogic.h>
#include <map>
#include "gazebo/util/system.hh"

namespace gazebo
{
  namespace rendering
  {
    /// The simple types of compositor logics will all do the same thing -
    /// Attach a listener to the created compositor
<<<<<<< HEAD
    class GZ_RENDERING_DEFERRED_VISIBLE ListenerFactoryLogic : public Ogre::CompositorLogic
=======
    class GZ_RENDERING_DEFERRED_VISIBLE ListenerFactoryLogic :
      public Ogre::CompositorLogic
>>>>>>> ac252516
    {
      //// @copydoc CompositorLogic::compositorInstanceCreated
      public: virtual void compositorInstanceCreated(
                  Ogre::CompositorInstance *_newInstance)
      {
        Ogre::CompositorInstance::Listener *listener =
          createListener(_newInstance);

        _newInstance->addListener(listener);
        this->listeners[_newInstance] = listener;
      }

      /// @copydoc CompositorLogic::compositorInstanceDestroyed
      public: virtual void compositorInstanceDestroyed(
                  Ogre::CompositorInstance *_destroyedInstance)
      {
        delete this->listeners[_destroyedInstance];
        this->listeners.erase(_destroyedInstance);
      }

      // This is the method that implementers will need to create
      protected: virtual Ogre::CompositorInstance::Listener *createListener(
                     Ogre::CompositorInstance *instance) = 0;

      private: typedef std::map<Ogre::CompositorInstance*,
               Ogre::CompositorInstance::Listener*> ListenerMap;

      ListenerMap listeners;
    };
  }
}
#endif<|MERGE_RESOLUTION|>--- conflicted
+++ resolved
@@ -28,12 +28,8 @@
   {
     /// The simple types of compositor logics will all do the same thing -
     /// Attach a listener to the created compositor
-<<<<<<< HEAD
-    class GZ_RENDERING_DEFERRED_VISIBLE ListenerFactoryLogic : public Ogre::CompositorLogic
-=======
     class GZ_RENDERING_DEFERRED_VISIBLE ListenerFactoryLogic :
       public Ogre::CompositorLogic
->>>>>>> ac252516
     {
       //// @copydoc CompositorLogic::compositorInstanceCreated
       public: virtual void compositorInstanceCreated(
