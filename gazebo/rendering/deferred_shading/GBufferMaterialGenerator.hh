--- conflicted
+++ resolved
@@ -30,12 +30,8 @@
     /// there. in order to support more, either expand this class or make sure
     /// that objects that will not get treated correctly will not have
     /// materials generated for them.
-<<<<<<< HEAD
-    class GZ_RENDERING_DEFERRED_VISIBLE GBufferMaterialGenerator : public MaterialGenerator
-=======
     class GZ_RENDERING_DEFERRED_VISIBLE GBufferMaterialGenerator :
       public MaterialGenerator
->>>>>>> 95e69a7c
     {
       /// \brief The types of g buffers
       public: enum GBufferType
