/*
 * Copyright (C) 2015-2016 Open Source Robotics Foundation
 *
 * Licensed under the Apache License, Version 2.0 (the "License");
 * you may not use this file except in compliance with the License.
 * You may obtain a copy of the License at
 *
 *     http://www.apache.org/licenses/LICENSE-2.0
 *
 * Unless required by applicable law or agreed to in writing, software
 * distributed under the License is distributed on an "AS IS" BASIS,
 * WITHOUT WARRANTIES OR CONDITIONS OF ANY KIND, either express or implied.
 * See the License for the specific language governing permissions and
 * limitations under the License.
 *
*/

#include <functional>

#include <boost/lexical_cast.hpp>

#include "gazebo/rendering/skyx/include/SkyX.h"
#include "gazebo/rendering/ogre_gazebo.h"

#include "gazebo/msgs/msgs.hh"

#include "gazebo/common/Exception.hh"
#include "gazebo/common/Assert.hh"
#include "gazebo/common/Console.hh"
#include "gazebo/rendering/Road2d.hh"
#include "gazebo/rendering/Projector.hh"
#include "gazebo/rendering/Heightmap.hh"
#include "gazebo/rendering/RenderEvents.hh"
#include "gazebo/rendering/LaserVisual.hh"
#include "gazebo/rendering/SonarVisual.hh"
#include "gazebo/rendering/WrenchVisual.hh"
#include "gazebo/rendering/CameraVisual.hh"
#include "gazebo/rendering/LogicalCameraVisual.hh"
#include "gazebo/rendering/JointVisual.hh"
#include "gazebo/rendering/COMVisual.hh"
#include "gazebo/rendering/InertiaVisual.hh"
#include "gazebo/rendering/LinkFrameVisual.hh"
#include "gazebo/rendering/ContactVisual.hh"
#include "gazebo/rendering/Conversions.hh"
#include "gazebo/rendering/Light.hh"
#include "gazebo/rendering/Visual.hh"
#include "gazebo/rendering/RenderEngine.hh"
#include "gazebo/rendering/UserCamera.hh"
#include "gazebo/rendering/Camera.hh"
#include "gazebo/rendering/WideAngleCamera.hh"
#include "gazebo/rendering/DepthCamera.hh"
#include "gazebo/rendering/GpuLaser.hh"
#include "gazebo/rendering/Grid.hh"
#include "gazebo/rendering/OriginVisual.hh"
#include "gazebo/rendering/RFIDVisual.hh"
#include "gazebo/rendering/RFIDTagVisual.hh"
#include "gazebo/rendering/VideoVisual.hh"
#include "gazebo/rendering/TransmitterVisual.hh"
#include "gazebo/rendering/SelectionObj.hh"

#if OGRE_VERSION_MAJOR >= 1 && OGRE_VERSION_MINOR >= 8
#include "gazebo/rendering/deferred_shading/SSAOLogic.hh"
#include "gazebo/rendering/deferred_shading/GBufferSchemeHandler.hh"
#include "gazebo/rendering/deferred_shading/NullSchemeHandler.hh"
#include "gazebo/rendering/deferred_shading/MergeSchemeHandler.hh"
#include "gazebo/rendering/deferred_shading/DeferredLightCP.hh"
#endif

#include "gazebo/rendering/RTShaderSystem.hh"
#include "gazebo/transport/TransportIface.hh"
#include "gazebo/transport/Node.hh"

#include "gazebo/rendering/ScenePrivate.hh"
#include "gazebo/rendering/Scene.hh"

#ifdef HAVE_OCULUS
#include "gazebo/rendering/OculusCamera.hh"
#endif

using namespace gazebo;
using namespace rendering;

uint32_t ScenePrivate::idCounter = 0;

struct VisualMessageLess {
    bool operator() (boost::shared_ptr<msgs::Visual const> _i,
                     boost::shared_ptr<msgs::Visual const> _j)
    {
      return _i->name().size() < _j->name().size();
    }
} VisualMessageLessOp;

//////////////////////////////////////////////////
Scene::Scene()
  : dataPtr(new ScenePrivate)
{
}

//////////////////////////////////////////////////
Scene::Scene(const std::string &_name, const bool _enableVisualizations,
    const bool _isServer)
  : dataPtr(new ScenePrivate)
{
  // \todo: This is a hack. There is no guarantee (other than the
  // improbability of creating an extreme number of visuals), that
  // this contactVisId is unique.
  this->dataPtr->contactVisId = GZ_UINT32_MAX;

  this->dataPtr->initialized = false;
  this->dataPtr->showCOMs = false;
  this->dataPtr->showInertias = false;
  this->dataPtr->showLinkFrames = false;
  this->dataPtr->showSkeleton = false;
  this->dataPtr->showCollisions = false;
  this->dataPtr->showJoints = false;
  this->dataPtr->transparent = false;
  this->dataPtr->wireframe = false;

  this->dataPtr->requestMsg = NULL;
  this->dataPtr->enableVisualizations = _enableVisualizations;
  this->dataPtr->node = transport::NodePtr(new transport::Node());
  this->dataPtr->node->Init(_name);
  this->dataPtr->id = ScenePrivate::idCounter++;
  this->dataPtr->idString = std::to_string(this->dataPtr->id);

  this->dataPtr->name = _name;
  this->dataPtr->manager = NULL;
  this->dataPtr->raySceneQuery = NULL;
  this->dataPtr->skyx = NULL;

  this->dataPtr->receiveMutex = new std::mutex();

  this->dataPtr->connections.push_back(
      event::Events::ConnectPreRender(std::bind(&Scene::PreRender, this)));

  this->dataPtr->connections.push_back(
      rendering::Events::ConnectToggleLayer(
        std::bind(&Scene::ToggleLayer, this, std::placeholders::_1)));

  this->dataPtr->sensorSub = this->dataPtr->node->Subscribe("~/sensor",
                                          &Scene::OnSensorMsg, this, true);
  this->dataPtr->visSub =
      this->dataPtr->node->Subscribe("~/visual", &Scene::OnVisualMsg, this);

  this->dataPtr->lightFactorySub =
      this->dataPtr->node->Subscribe("~/factory/light",
      &Scene::OnLightFactoryMsg, this);

  this->dataPtr->lightModifySub =
      this->dataPtr->node->Subscribe("~/light/modify",
      &Scene::OnLightModifyMsg, this);

  if (_isServer)
  {
    this->dataPtr->poseSub = this->dataPtr->node->Subscribe("~/pose/local/info",
        &Scene::OnPoseMsg, this);
  }
  else
  {
    this->dataPtr->poseSub = this->dataPtr->node->Subscribe("~/pose/info",
        &Scene::OnPoseMsg, this);
  }

  this->dataPtr->jointSub =
      this->dataPtr->node->Subscribe("~/joint", &Scene::OnJointMsg, this);
  this->dataPtr->skeletonPoseSub =
      this->dataPtr->node->Subscribe("~/skeleton_pose/info",
      &Scene::OnSkeletonPoseMsg, this);
  this->dataPtr->skySub =
      this->dataPtr->node->Subscribe("~/sky", &Scene::OnSkyMsg, this);
  this->dataPtr->modelInfoSub = this->dataPtr->node->Subscribe("~/model/info",
                                             &Scene::OnModelMsg, this);

  this->dataPtr->requestPub =
      this->dataPtr->node->Advertise<msgs::Request>("~/request");

  this->dataPtr->requestSub = this->dataPtr->node->Subscribe("~/request",
      &Scene::OnRequest, this);

  this->dataPtr->responseSub = this->dataPtr->node->Subscribe("~/response",
      &Scene::OnResponse, this, true);
  this->dataPtr->sceneSub =
      this->dataPtr->node->Subscribe("~/scene", &Scene::OnScene, this);

  this->dataPtr->sdf.reset(new sdf::Element);
  sdf::initFile("scene.sdf", this->dataPtr->sdf);

  this->dataPtr->terrain = NULL;
  this->dataPtr->selectedVis.reset();

  this->dataPtr->sceneSimTimePosesApplied = common::Time();
  this->dataPtr->sceneSimTimePosesReceived = common::Time();
}

//////////////////////////////////////////////////
void Scene::Clear()
{
  this->dataPtr->node->Fini();
  this->dataPtr->modelMsgs.clear();
  this->dataPtr->visualMsgs.clear();
  this->dataPtr->lightFactoryMsgs.clear();
  this->dataPtr->lightModifyMsgs.clear();
  this->dataPtr->poseMsgs.clear();
  this->dataPtr->sceneMsgs.clear();
  this->dataPtr->jointMsgs.clear();
  this->dataPtr->linkMsgs.clear();
  this->dataPtr->sensorMsgs.clear();

  this->dataPtr->poseSub.reset();
  this->dataPtr->jointSub.reset();
  this->dataPtr->sensorSub.reset();
  this->dataPtr->sceneSub.reset();
  this->dataPtr->skeletonPoseSub.reset();
  this->dataPtr->visSub.reset();
  this->dataPtr->skySub.reset();
  this->dataPtr->lightFactorySub.reset();
  this->dataPtr->lightModifySub.reset();
  this->dataPtr->requestSub.reset();
  this->dataPtr->responseSub.reset();
  this->dataPtr->modelInfoSub.reset();
  this->dataPtr->responsePub.reset();
  this->dataPtr->requestPub.reset();

  this->dataPtr->joints.clear();

  delete this->dataPtr->terrain;
  this->dataPtr->terrain = NULL;

  while (!this->dataPtr->visuals.empty())
    this->RemoveVisual(this->dataPtr->visuals.begin()->first);

  this->dataPtr->visuals.clear();

  if (this->dataPtr->originVisual)
  {
    this->dataPtr->originVisual->Fini();
    this->dataPtr->originVisual.reset();
  }

  if (this->dataPtr->worldVisual)
  {
    this->dataPtr->worldVisual->Fini();
    this->dataPtr->worldVisual.reset();
  }

  while (!this->dataPtr->lights.empty())
    if (this->dataPtr->lights.begin()->second)
      this->RemoveLight(this->dataPtr->lights.begin()->second);
  this->dataPtr->lights.clear();

  for (uint32_t i = 0; i < this->dataPtr->grids.size(); ++i)
    delete this->dataPtr->grids[i];
  this->dataPtr->grids.clear();

  for (unsigned int i = 0; i < this->dataPtr->cameras.size(); ++i)
    this->dataPtr->cameras[i]->Fini();
  this->dataPtr->cameras.clear();

  for (unsigned int i = 0; i < this->dataPtr->userCameras.size(); ++i)
    this->dataPtr->userCameras[i]->Fini();
  this->dataPtr->userCameras.clear();

  delete this->dataPtr->skyx;
  this->dataPtr->skyx = NULL;

  RTShaderSystem::Instance()->RemoveScene(this->Name());

  this->dataPtr->connections.clear();

  this->dataPtr->initialized = false;
}

//////////////////////////////////////////////////
Scene::~Scene()
{
  delete this->dataPtr->requestMsg;
  this->dataPtr->requestMsg = NULL;
  delete this->dataPtr->receiveMutex;
  this->dataPtr->receiveMutex = NULL;

  // raySceneQuery deletion handled by ogre
  this->dataPtr->raySceneQuery= NULL;

  this->Clear();

  this->dataPtr->sdf->Reset();
  this->dataPtr->sdf.reset();
}

//////////////////////////////////////////////////
void Scene::Load(sdf::ElementPtr _sdf)
{
  this->dataPtr->sdf->Copy(_sdf);
  this->Load();
}

//////////////////////////////////////////////////
void Scene::Load()
{
  this->dataPtr->initialized = false;
  Ogre::Root *root = RenderEngine::Instance()->Root();

  if (this->dataPtr->manager)
    root->destroySceneManager(this->dataPtr->manager);

  this->dataPtr->manager = root->createSceneManager(Ogre::ST_GENERIC);
  this->dataPtr->manager->setAmbientLight(
      Ogre::ColourValue(0.1, 0.1, 0.1, 0.1));

#if OGRE_VERSION_MAJOR > 1 || OGRE_VERSION_MINOR >= 9
  this->dataPtr->manager->addRenderQueueListener(
      RenderEngine::Instance()->OverlaySystem());
#endif
}

//////////////////////////////////////////////////
VisualPtr Scene::GetWorldVisual() const
{
  return this->WorldVisual();
}

//////////////////////////////////////////////////
VisualPtr Scene::WorldVisual() const
{
  return this->dataPtr->worldVisual;
}

//////////////////////////////////////////////////
void Scene::Init()
{
  this->dataPtr->worldVisual.reset(new Visual("__world_node__",
      shared_from_this()));
  this->dataPtr->worldVisual->SetId(0);
  this->dataPtr->visuals[0] = this->dataPtr->worldVisual;

  // RTShader system self-enables if the render path type is FORWARD,
  RTShaderSystem::Instance()->AddScene(shared_from_this());
  RTShaderSystem::Instance()->ApplyShadows(shared_from_this());

  if (RenderEngine::Instance()->GetRenderPathType() == RenderEngine::DEFERRED)
    this->InitDeferredShading();

  for (uint32_t i = 0; i < this->dataPtr->grids.size(); ++i)
    this->dataPtr->grids[i]->Init();

  // Create Sky. This initializes SkyX, and makes it invisible. A Sky
  // message must be received (via a scene message or on the ~/sky topic).
  try
  {
    this->SetSky();
  }
  catch(...)
  {
    gzerr << "Failed to create the sky\n";
  }

  // Create Fog
  if (this->dataPtr->sdf->HasElement("fog"))
  {
    sdf::ElementPtr fogElem = this->dataPtr->sdf->GetElement("fog");
    this->SetFog(fogElem->Get<std::string>("type"),
                 fogElem->Get<common::Color>("color"),
                 fogElem->Get<double>("density"),
                 fogElem->Get<double>("start"),
                 fogElem->Get<double>("end"));
  }

  // Create ray scene query
  this->dataPtr->raySceneQuery =
      this->dataPtr->manager->createRayQuery(Ogre::Ray());
  this->dataPtr->raySceneQuery->setSortByDistance(true);
  this->dataPtr->raySceneQuery->setQueryMask(
      Ogre::SceneManager::ENTITY_TYPE_MASK);

  // Force shadows on.
  this->SetShadowsEnabled(true);

  // Create origin visual
  this->dataPtr->originVisual.reset(new OriginVisual("__WORLD_ORIGIN__",
      this->dataPtr->worldVisual));
  this->dataPtr->originVisual->Load();

  this->dataPtr->requestPub->WaitForConnection();
  this->dataPtr->requestMsg = msgs::CreateRequest("scene_info");
  this->dataPtr->requestPub->Publish(*this->dataPtr->requestMsg);

  Road2d *road = new Road2d();
  road->Load(this->dataPtr->worldVisual);
}

//////////////////////////////////////////////////
bool Scene::GetInitialized() const
{
  return this->Initialized();
}

//////////////////////////////////////////////////
bool Scene::Initialized() const
{
  return this->dataPtr->initialized;
}

//////////////////////////////////////////////////
void Scene::InitDeferredShading()
{
#if OGRE_VERSION_MAJOR > 1 || OGRE_VERSION_MINOR >= 8
  Ogre::CompositorManager &compMgr = Ogre::CompositorManager::getSingleton();

  // Deferred Shading scheme handler
  Ogre::MaterialManager::getSingleton().addListener(
      new GBufferSchemeHandler(GBufferMaterialGenerator::GBT_FAT),
      "DSGBuffer");

  // Deferred Lighting scheme handlers
  Ogre::MaterialManager::getSingleton().addListener(
      new GBufferSchemeHandler(GBufferMaterialGenerator::GBT_NORMAL_AND_DEPTH),
      "DLGBuffer");
  Ogre::MaterialManager::getSingleton().addListener(
      new MergeSchemeHandler(false), "DLMerge");

  Ogre::MaterialManager::getSingleton().addListener(
      new NullSchemeHandler, "NoGBuffer");

  compMgr.registerCustomCompositionPass("DeferredShadingLight",
      new DeferredLightCompositionPass<DeferredShading>);
  compMgr.registerCustomCompositionPass("DeferredLightingLight",
      new DeferredLightCompositionPass<DeferredLighting>);

  compMgr.registerCompositorLogic("SSAOLogic", new SSAOLogic);

  // Create and instance geometry for VPL
  Ogre::MeshPtr VPLMesh =
    Ogre::MeshManager::getSingleton().createManual("VPLMesh",
        Ogre::ResourceGroupManager::AUTODETECT_RESOURCE_GROUP_NAME);

  Ogre::SubMesh *submeshMesh = VPLMesh->createSubMesh();
  submeshMesh->operationType = Ogre::RenderOperation::OT_TRIANGLE_LIST;
  submeshMesh->indexData = new Ogre::IndexData();
  submeshMesh->vertexData = new Ogre::VertexData();
  submeshMesh->useSharedVertices = false;
  VPLMesh->_setBoundingSphereRadius(10.8f);
  VPLMesh->_setBounds(Ogre::AxisAlignedBox(
        Ogre::Vector3(-10.8, -10.8, -10.8), Ogre::Vector3(10.8, 10.8, 10.8)));

  GeomUtils::CreateSphere(submeshMesh->vertexData, submeshMesh->indexData,
      1.0, 6, 6, false, false);

  int numVPLs = 400;
  Ogre::InstanceManager *im =
    this->dataPtr->manager->createInstanceManager("VPL_InstanceMgr",
      "VPLMesh", Ogre::ResourceGroupManager::AUTODETECT_RESOURCE_GROUP_NAME,
          Ogre::InstanceManager::HWInstancingBasic, numVPLs, Ogre::IM_USEALL);

  for (int i = 0; i < numVPLs; ++i)
  {
    // Ogre::InstancedEntity *new_entity =
    im->createInstancedEntity("DeferredLighting/VPL");
  }

  im->setBatchesAsStaticAndUpdate(true);
#endif
}

//////////////////////////////////////////////////
Ogre::SceneManager *Scene::GetManager() const
{
  return this->OgreSceneManager();
}

//////////////////////////////////////////////////
Ogre::SceneManager *Scene::OgreSceneManager() const
{
  return this->dataPtr->manager;
}

//////////////////////////////////////////////////
std::string Scene::GetName() const
{
  return this->Name();
}

//////////////////////////////////////////////////
std::string Scene::Name() const
{
  return this->dataPtr->name;
}

//////////////////////////////////////////////////
void Scene::SetAmbientColor(const common::Color &_color)
{
  this->dataPtr->sdf->GetElement("ambient")->Set(_color);

  // Ambient lighting
  if (this->dataPtr->manager &&
      Conversions::Convert(this->dataPtr->manager->getAmbientLight()) != _color)
  {
    this->dataPtr->manager->setAmbientLight(Conversions::Convert(_color));
  }
}

//////////////////////////////////////////////////
common::Color Scene::GetAmbientColor() const
{
  return this->AmbientColor();
}

//////////////////////////////////////////////////
common::Color Scene::AmbientColor() const
{
  return this->dataPtr->sdf->Get<common::Color>("ambient");
}

//////////////////////////////////////////////////
void Scene::SetBackgroundColor(const common::Color &_color)
{
  this->dataPtr->sdf->GetElement("background")->Set(_color);
  Ogre::ColourValue clr = Conversions::Convert(_color);

  std::vector<CameraPtr>::iterator iter;
  for (iter = this->dataPtr->cameras.begin();
      iter != this->dataPtr->cameras.end(); ++iter)
  {
    if ((*iter)->OgreViewport() &&
        (*iter)->OgreViewport()->getBackgroundColour() != clr)
      (*iter)->OgreViewport()->setBackgroundColour(clr);
  }

  std::vector<UserCameraPtr>::iterator iter2;
  for (iter2 = this->dataPtr->userCameras.begin();
       iter2 != this->dataPtr->userCameras.end(); ++iter2)
  {
    if ((*iter2)->OgreViewport() &&
        (*iter2)->OgreViewport()->getBackgroundColour() != clr)
    {
      (*iter2)->OgreViewport()->setBackgroundColour(clr);
    }
  }
}

//////////////////////////////////////////////////
common::Color Scene::GetBackgroundColor() const
{
  return this->BackgroundColor();
}

//////////////////////////////////////////////////
common::Color Scene::BackgroundColor() const
{
  return this->dataPtr->sdf->Get<common::Color>("background");
}

//////////////////////////////////////////////////
void Scene::CreateGrid(const uint32_t cell_count, const float cell_length,
                       const float line_width, const common::Color &color)
{
  Grid *grid = new Grid(this, cell_count, cell_length, line_width, color);

  if (this->dataPtr->manager)
    grid->Init();

  this->dataPtr->grids.push_back(grid);
}

//////////////////////////////////////////////////
Grid *Scene::GetGrid(const uint32_t index) const
{
  if (index >= this->dataPtr->grids.size())
  {
    gzerr << "Scene::GetGrid() Invalid index\n";
    return NULL;
  }

  return this->dataPtr->grids[index];
}

//////////////////////////////////////////////////
uint32_t Scene::GetGridCount() const
{
  return this->GridCount();
}

//////////////////////////////////////////////////
uint32_t Scene::GridCount() const
{
  return this->dataPtr->grids.size();
}

//////////////////////////////////////////////////
CameraPtr Scene::CreateCamera(const std::string &_name, const bool _autoRender)
{
  CameraPtr camera(new Camera(_name, shared_from_this(), _autoRender));
  this->dataPtr->cameras.push_back(camera);

  return camera;
}

//////////////////////////////////////////////////
DepthCameraPtr Scene::CreateDepthCamera(const std::string &_name,
                                        const bool _autoRender)
{
  DepthCameraPtr camera(new DepthCamera(this->dataPtr->name + "::" + _name,
        shared_from_this(), _autoRender));
  this->dataPtr->cameras.push_back(camera);

  return camera;
}

//////////////////////////////////////////////////
WideAngleCameraPtr Scene::CreateWideAngleCamera(const std::string &_name,
                                                const bool _autoRender)
{
  WideAngleCameraPtr camera(new WideAngleCamera(_name,
        shared_from_this(), _autoRender));
  this->dataPtr->cameras.push_back(camera);

  return camera;
}

//////////////////////////////////////////////////
GpuLaserPtr Scene::CreateGpuLaser(const std::string &_name,
                                  const bool _autoRender)
{
  GpuLaserPtr camera(new GpuLaser(this->dataPtr->name + "::" + _name,
        shared_from_this(), _autoRender));
  this->dataPtr->cameras.push_back(camera);

  return camera;
}

//////////////////////////////////////////////////
uint32_t Scene::GetCameraCount() const
{
  return this->CameraCount();
}

//////////////////////////////////////////////////
uint32_t Scene::CameraCount() const
{
  return this->dataPtr->cameras.size();
}

//////////////////////////////////////////////////
CameraPtr Scene::GetCamera(const uint32_t index) const
{
  CameraPtr cam;

  if (index < this->dataPtr->cameras.size())
    cam = this->dataPtr->cameras[index];

  return cam;
}

//////////////////////////////////////////////////
CameraPtr Scene::GetCamera(const std::string &_name) const
{
  CameraPtr result;
  std::vector<CameraPtr>::const_iterator iter;
  for (iter = this->dataPtr->cameras.begin();
      iter != this->dataPtr->cameras.end(); ++iter)
  {
    if ((*iter)->Name() == _name)
      result = *iter;
  }

  return result;
}

#ifdef HAVE_OCULUS
//////////////////////////////////////////////////
OculusCameraPtr Scene::CreateOculusCamera(const std::string &_name)
{
  OculusCameraPtr camera(new OculusCamera(_name, shared_from_this()));

  if (camera->Ready())
  {
    camera->Load();
    camera->Init();
    this->dataPtr->oculusCameras.push_back(camera);
  }

  return camera;
}

//////////////////////////////////////////////////
uint32_t Scene::GetOculusCameraCount() const
{
  return this->OculusCameraCount();
}

//////////////////////////////////////////////////
uint32_t Scene::OculusCameraCount() const
{
  return this->dataPtr->oculusCameras.size();
}
#endif

//////////////////////////////////////////////////
UserCameraPtr Scene::CreateUserCamera(const std::string &_name,
                                      const bool _stereoEnabled)
{
  UserCameraPtr camera(new UserCamera(_name, shared_from_this(),
        _stereoEnabled));
  camera->Load();
  camera->Init();
  this->dataPtr->userCameras.push_back(camera);

  return camera;
}

//////////////////////////////////////////////////
uint32_t Scene::GetUserCameraCount() const
{
  return this->UserCameraCount();
}

//////////////////////////////////////////////////
uint32_t Scene::UserCameraCount() const
{
  return this->dataPtr->userCameras.size();
}

//////////////////////////////////////////////////
UserCameraPtr Scene::GetUserCamera(const uint32_t index) const
{
  UserCameraPtr cam;

  if (index < this->dataPtr->userCameras.size())
    cam = this->dataPtr->userCameras[index];

  return cam;
}

//////////////////////////////////////////////////
void Scene::RemoveCamera(const std::string &_name)
{
  for (auto iter = this->dataPtr->cameras.begin();
      iter != this->dataPtr->cameras.end(); ++iter)
  {
    if ((*iter)->Name() == _name)
    {
      (*iter)->Fini();
      (*iter).reset();
      this->dataPtr->cameras.erase(iter);
      break;
    }
  }
}

//////////////////////////////////////////////////
LightPtr Scene::GetLight(const std::string &_name) const
{
  LightPtr result;
  std::string n = this->StripSceneName(_name);
  Light_M::const_iterator iter = this->dataPtr->lights.find(n);
  if (iter != this->dataPtr->lights.end())
    result = iter->second;
  return result;
}

//////////////////////////////////////////////////
uint32_t Scene::GetLightCount() const
{
  return this->LightCount();
}

//////////////////////////////////////////////////
uint32_t Scene::LightCount() const
{
  return this->dataPtr->lights.size();
}

//////////////////////////////////////////////////
LightPtr Scene::GetLight(const uint32_t _index) const
{
  LightPtr result;
  if (_index < this->dataPtr->lights.size())
  {
    Light_M::const_iterator iter = this->dataPtr->lights.begin();
    std::advance(iter, _index);
    result = iter->second;
  }
  else
  {
    gzerr << "Error: light index(" << _index << ") larger than light count("
          << this->dataPtr->lights.size() << "\n";
  }

  return result;
}

//////////////////////////////////////////////////
VisualPtr Scene::GetVisual(const uint32_t _id) const
{
  Visual_M::const_iterator iter = this->dataPtr->visuals.find(_id);
  if (iter != this->dataPtr->visuals.end())
    return iter->second;
  return VisualPtr();
}

//////////////////////////////////////////////////
VisualPtr Scene::GetVisual(const std::string &_name) const
{
  VisualPtr result;

  Visual_M::const_iterator iter;
  for (iter = this->dataPtr->visuals.begin();
      iter != this->dataPtr->visuals.end(); ++iter)
  {
    if (iter->second->GetName() == _name)
      break;
  }

  if (iter != this->dataPtr->visuals.end())
    result = iter->second;
  else
  {
    std::string otherName = this->Name() + "::" + _name;
    for (iter = this->dataPtr->visuals.begin();
        iter != this->dataPtr->visuals.end(); ++iter)
    {
      if (iter->second->GetName() == otherName)
        break;
    }

    if (iter != this->dataPtr->visuals.end())
      result = iter->second;
  }

  return result;
}

//////////////////////////////////////////////////
uint32_t Scene::GetVisualCount() const
{
  return this->VisualCount();
}

//////////////////////////////////////////////////
uint32_t Scene::VisualCount() const
{
  return this->dataPtr->visuals.size();
}

//////////////////////////////////////////////////
void Scene::SelectVisual(const std::string &_name, const std::string &_mode)
{
  this->dataPtr->selectedVis = this->GetVisual(_name);
  this->dataPtr->selectionMode = _mode;
}

//////////////////////////////////////////////////
VisualPtr Scene::GetSelectedVisual() const
{
  return this->SelectedVisual();
}

//////////////////////////////////////////////////
VisualPtr Scene::SelectedVisual() const
{
  return this->dataPtr->selectedVis;
}

//////////////////////////////////////////////////
VisualPtr Scene::GetVisualAt(CameraPtr _camera,
                             const math::Vector2i &_mousePos,
                             std::string &_mod)
{
  return this->VisualAt(_camera, _mousePos.Ign(), _mod);
}

//////////////////////////////////////////////////
VisualPtr Scene::VisualAt(CameraPtr _camera,
                          const ignition::math::Vector2i &_mousePos,
                          std::string &_mod)
{
  VisualPtr visual;
  Ogre::Entity *closestEntity = this->OgreEntityAt(_camera, _mousePos, false);

  _mod = "";
  if (closestEntity)
  {
    // Make sure we set the _mod only if we have found a selection object
    if (closestEntity->getName().substr(0, 15) == "__SELECTION_OBJ" &&
        closestEntity->getUserObjectBindings().getUserAny().getType()
        == typeid(std::string))
    {
      try
      {
        _mod = Ogre::any_cast<std::string>(
            closestEntity->getUserObjectBindings().getUserAny());
      }
      catch(boost::bad_any_cast &e)
      {
        gzerr << "boost any_cast error:" << e.what() << "\n";
      }
    }

    try
    {
      visual = this->GetVisual(Ogre::any_cast<std::string>(
            closestEntity->getUserObjectBindings().getUserAny()));
    }
    catch(boost::bad_any_cast &e)
    {
      gzerr << "boost any_cast error:" << e.what() << "\n";
    }
  }

  return visual;
}

//////////////////////////////////////////////////
VisualPtr Scene::GetModelVisualAt(CameraPtr _camera,
                                  const math::Vector2i &_mousePos)
{
  return this->ModelVisualAt(_camera, _mousePos.Ign());
}

//////////////////////////////////////////////////
VisualPtr Scene::ModelVisualAt(CameraPtr _camera,
                               const ignition::math::Vector2i &_mousePos)
{
  VisualPtr vis = this->VisualAt(_camera, _mousePos);
  if (vis)
    vis = this->GetVisual(vis->GetName().substr(0, vis->GetName().find("::")));

  return vis;
}

//////////////////////////////////////////////////
void Scene::SnapVisualToNearestBelow(const std::string &_visualName)
{
  VisualPtr visBelow = this->VisualBelow(_visualName);
  VisualPtr vis = this->GetVisual(_visualName);

  if (vis && visBelow)
  {
    math::Vector3 pos = vis->GetWorldPose().pos;
    double dz = vis->GetBoundingBox().min.z - visBelow->GetBoundingBox().max.z;
    pos.z -= dz;
    vis->SetWorldPosition(pos);
  }
}

//////////////////////////////////////////////////
VisualPtr Scene::GetVisualBelow(const std::string &_visualName)
{
  return this->VisualBelow(_visualName);
}

//////////////////////////////////////////////////
VisualPtr Scene::VisualBelow(const std::string &_visualName)
{
  VisualPtr result;
  VisualPtr vis = this->GetVisual(_visualName);

  if (vis)
  {
    std::vector<VisualPtr> below;
    this->VisualsBelowPoint(vis->GetWorldPose().pos.Ign(), below);

    double maxZ = -10000;

    for (uint32_t i = 0; i < below.size(); ++i)
    {
      if (below[i]->GetName().find(vis->GetName()) != 0
          && below[i]->GetBoundingBox().max.z > maxZ)
      {
        maxZ = below[i]->GetBoundingBox().max.z;
        result = below[i];
      }
    }
  }

  return result;
}

//////////////////////////////////////////////////
double Scene::GetHeightBelowPoint(const math::Vector3 &_pt)
{
  return this->HeightBelowPoint(_pt.Ign());
}

//////////////////////////////////////////////////
double Scene::HeightBelowPoint(const ignition::math::Vector3d &_pt)
{
  double height = 0;
  Ogre::Ray ray(Conversions::Convert(_pt), Ogre::Vector3(0, 0, -1));

  if (!this->dataPtr->raySceneQuery)
  {
    this->dataPtr->raySceneQuery =
        this->dataPtr->manager->createRayQuery(Ogre::Ray());
  }
  this->dataPtr->raySceneQuery->setRay(ray);
  this->dataPtr->raySceneQuery->setSortByDistance(true, 0);

  // Perform the scene query
  Ogre::RaySceneQueryResult &result = this->dataPtr->raySceneQuery->execute();
  Ogre::RaySceneQueryResult::iterator iter;

  for (iter = result.begin(); iter != result.end(); ++iter)
  {
    // is the result a MovableObject
    if (iter->movable && iter->movable->getMovableType().compare("Entity") == 0)
    {
      if (!iter->movable->isVisible() ||
          iter->movable->getName().find("__COLLISION_VISUAL__") !=
          std::string::npos)
        continue;
      if (iter->movable->getName().substr(0, 15) == "__SELECTION_OBJ")
        continue;

      height = _pt.Z() - iter->distance;
      break;
    }
  }

  // The default ray scene query does not work with terrain, so we have to
  // check ourselves.
  if (this->dataPtr->terrain)
  {
    double terrainHeight =
        this->dataPtr->terrain->Height(_pt.X(), _pt.Y(), _pt.Z());
    if (terrainHeight <= _pt.Z())
      height = std::max(height, terrainHeight);
  }

  return height;
}

//////////////////////////////////////////////////
void Scene::GetVisualsBelowPoint(const math::Vector3 &_pt,
                                 std::vector<VisualPtr> &_visuals)
{
  return this->VisualsBelowPoint(_pt.Ign(), _visuals);
}

//////////////////////////////////////////////////
void Scene::VisualsBelowPoint(const ignition::math::Vector3d &_pt,
                              std::vector<VisualPtr> &_visuals)
{
  Ogre::Ray ray(Conversions::Convert(_pt), Ogre::Vector3(0, 0, -1));

  if (!this->dataPtr->raySceneQuery)
  {
    this->dataPtr->raySceneQuery =
        this->dataPtr->manager->createRayQuery(Ogre::Ray());
  }

  this->dataPtr->raySceneQuery->setRay(ray);
  this->dataPtr->raySceneQuery->setSortByDistance(true, 0);

  // Perform the scene query
  Ogre::RaySceneQueryResult &result = this->dataPtr->raySceneQuery->execute();
  Ogre::RaySceneQueryResult::iterator iter = result.begin();

  _visuals.clear();

  for (iter = result.begin(); iter != result.end(); ++iter)
  {
    // is the result a MovableObject
    if (iter->movable && iter->movable->getMovableType().compare("Entity") == 0)
    {
      if (!iter->movable->isVisible() ||
          iter->movable->getName().find("__COLLISION_VISUAL__") !=
          std::string::npos)
        continue;
      if (iter->movable->getName().substr(0, 15) == "__SELECTION_OBJ")
        continue;

      Ogre::Entity *ogreEntity = static_cast<Ogre::Entity*>(iter->movable);
      if (ogreEntity)
      {
        try
        {
          VisualPtr v = this->GetVisual(Ogre::any_cast<std::string>(
                ogreEntity->getUserObjectBindings().getUserAny()));
          if (v)
            _visuals.push_back(v);
        }
        catch(boost::bad_any_cast &e)
        {
          gzerr << "boost any_cast error:" << e.what() << "\n";
        }
      }
    }
  }
}

//////////////////////////////////////////////////
VisualPtr Scene::GetVisualAt(CameraPtr _camera,
                             const math::Vector2i &_mousePos)
{
  return this->VisualAt(_camera, _mousePos.Ign());
}

//////////////////////////////////////////////////
VisualPtr Scene::VisualAt(CameraPtr _camera,
                          const ignition::math::Vector2i &_mousePos)
{
  VisualPtr visual;

  Ogre::Entity *closestEntity = this->OgreEntityAt(_camera,
                                                    _mousePos, true);
  if (closestEntity)
  {
    try
    {
      visual = this->GetVisual(Ogre::any_cast<std::string>(
            closestEntity->getUserObjectBindings().getUserAny()));
    }
    catch(boost::bad_any_cast &e)
    {
      gzerr << "boost any_cast error:" << e.what() << "\n";
    }
  }

  return visual;
}

/////////////////////////////////////////////////
Ogre::Entity *Scene::OgreEntityAt(CameraPtr _camera,
                                  const ignition::math::Vector2i &_mousePos,
                                  const bool _ignoreSelectionObj)
{
  Ogre::Camera *ogreCam = _camera->OgreCamera();

  Ogre::Real closest_distance = -1.0f;
  Ogre::Ray mouseRay = ogreCam->getCameraToViewportRay(
      static_cast<float>(_mousePos.X()) /
      ogreCam->getViewport()->getActualWidth(),
      static_cast<float>(_mousePos.Y()) /
      ogreCam->getViewport()->getActualHeight());

  this->dataPtr->raySceneQuery->setRay(mouseRay);

  // Perform the scene query
  Ogre::RaySceneQueryResult &result = this->dataPtr->raySceneQuery->execute();
  Ogre::RaySceneQueryResult::iterator iter = result.begin();
  Ogre::Entity *closestEntity = NULL;

  for (iter = result.begin(); iter != result.end(); ++iter)
  {
    // is the result a MovableObject
    if (iter->movable && iter->movable->getMovableType().compare("Entity") == 0)
    {
      if (!iter->movable->isVisible() ||
          iter->movable->getName().find("__COLLISION_VISUAL__") !=
          std::string::npos)
        continue;
      if (_ignoreSelectionObj &&
          iter->movable->getName().substr(0, 15) == "__SELECTION_OBJ")
        continue;

      Ogre::Entity *ogreEntity = static_cast<Ogre::Entity*>(iter->movable);

      // mesh data to retrieve
      size_t vertex_count;
      size_t index_count;
      Ogre::Vector3 *vertices;
      uint64_t *indices;

      // Get the mesh information
      this->MeshInformation(ogreEntity->getMesh().get(), vertex_count,
          vertices, index_count, indices,
          Conversions::ConvertIgn(
            ogreEntity->getParentNode()->_getDerivedPosition()),
          Conversions::ConvertIgn(
          ogreEntity->getParentNode()->_getDerivedOrientation()),
          Conversions::ConvertIgn(
          ogreEntity->getParentNode()->_getDerivedScale()));

      bool new_closest_found = false;
      for (int i = 0; i < static_cast<int>(index_count); i += 3)
      {
        // when indices size is not divisible by 3
        if (i+2 >= static_cast<int>(index_count))
          break;

        // check for a hit against this triangle
        std::pair<bool, Ogre::Real> hit = Ogre::Math::intersects(mouseRay,
            vertices[indices[i]],
            vertices[indices[i+1]],
            vertices[indices[i+2]],
            true, false);

        // if it was a hit check if its the closest
        if (hit.first)
        {
          if ((closest_distance < 0.0f) || (hit.second < closest_distance))
          {
            // this is the closest so far, save it off
            closest_distance = hit.second;
            new_closest_found = true;
          }
        }
      }

      delete [] vertices;
      delete [] indices;

      if (new_closest_found)
      {
        closestEntity = ogreEntity;
        // break;
      }
    }
  }

  return closestEntity;
}

//////////////////////////////////////////////////
bool Scene::GetFirstContact(CameraPtr _camera,
                            const math::Vector2i &_mousePos,
                            math::Vector3 &_position)
{
  ignition::math::Vector3d position;
  bool result = this->FirstContact(_camera, _mousePos.Ign(), position);
  _position = position;
  return result;
}

//////////////////////////////////////////////////
bool Scene::FirstContact(CameraPtr _camera,
                         const ignition::math::Vector2i &_mousePos,
                         ignition::math::Vector3d &_position)
{
  bool valid = false;
  Ogre::Camera *ogreCam = _camera->OgreCamera();

  _position = ignition::math::Vector3d::Zero;

  // Ogre::Real closest_distance = -1.0f;
  Ogre::Ray mouseRay = ogreCam->getCameraToViewportRay(
      static_cast<float>(_mousePos.X()) /
      ogreCam->getViewport()->getActualWidth(),
      static_cast<float>(_mousePos.Y()) /
      ogreCam->getViewport()->getActualHeight());

  this->dataPtr->raySceneQuery->setSortByDistance(true);
  this->dataPtr->raySceneQuery->setRay(mouseRay);

  // Perform the scene query
  Ogre::RaySceneQueryResult &result = this->dataPtr->raySceneQuery->execute();
  Ogre::RaySceneQueryResult::iterator iter = result.begin();

  double distance = -1.0;

  // Iterate over all the results.
  for (; iter != result.end() && distance <= 0.0; ++iter)
  {
    // Skip results where the distance is zero or less
    if (iter->distance <= 0.0)
      continue;

    unsigned int flags = iter->movable->getVisibilityFlags();

    // Only accept a hit if there is an entity and not a gui visual
    if (iter->movable &&
        iter->movable->getMovableType().compare("Entity") == 0 &&
        !(flags != GZ_VISIBILITY_ALL && flags & GZ_VISIBILITY_GUI))
    {
      Ogre::Entity *ogreEntity = static_cast<Ogre::Entity*>(iter->movable);

      // mesh data to retrieve
      size_t vertexCount;
      size_t indexCount;
      Ogre::Vector3 *vertices;
      uint64_t *indices;

      // Get the mesh information
      this->MeshInformation(ogreEntity->getMesh().get(), vertexCount,
          vertices, indexCount, indices,
          Conversions::ConvertIgn(
          ogreEntity->getParentNode()->_getDerivedPosition()),
          Conversions::ConvertIgn(
          ogreEntity->getParentNode()->_getDerivedOrientation()),
          Conversions::ConvertIgn(
          ogreEntity->getParentNode()->_getDerivedScale()));

      for (int i = 0; i < static_cast<int>(indexCount); i += 3)
      {
        // when indices size is not divisible by 3
        if (i+2 >= static_cast<int>(indexCount))
          break;

        // check for a hit against this triangle
        std::pair<bool, Ogre::Real> hit = Ogre::Math::intersects(mouseRay,
            vertices[indices[i]],
            vertices[indices[i+1]],
            vertices[indices[i+2]],
            true, false);

        // if it was a hit check if its the closest
        if (hit.first)
        {
          if ((distance < 0.0f) || (hit.second < distance))
          {
            // this is the closest so far, save it off
            distance = hit.second;
          }
        }
      }
<<<<<<< HEAD
      delete[] vertices;
      delete[] indices;
=======
      delete [] vertices;
      delete [] indices;
>>>>>>> ff43b8e4
    }
  }

  // If nothing was hit, then check the terrain.
  if (distance <= 0.0 && this->dataPtr->terrain)
  {
    // The terrain uses a special ray intersection test.
    Ogre::TerrainGroup::RayResult terrainResult =
      this->dataPtr->terrain->OgreTerrain()->rayIntersects(mouseRay);

    if (terrainResult.hit)
    {
      _position = Conversions::ConvertIgn(terrainResult.position);
      valid = true;
    }
  }

  // Compute the interesection point using the mouse ray and a distance
  // value.
  if (_position == ignition::math::Vector3d::Zero && distance > 0.0)
  {
    _position = Conversions::ConvertIgn(mouseRay.getPoint(distance));
    valid = true;
  }

  return valid;
}

//////////////////////////////////////////////////
void Scene::PrintSceneGraph()
{
  this->PrintSceneGraphHelper("", this->dataPtr->manager->getRootSceneNode());
}

//////////////////////////////////////////////////
void Scene::PrintSceneGraphHelper(const std::string &prefix_, Ogre::Node *node_)
{
  Ogre::SceneNode *snode = dynamic_cast<Ogre::SceneNode*>(node_);

  std::string nodeName = node_->getName();
  int numAttachedObjs = 0;
  bool isInSceneGraph = false;
  if (snode)
  {
    numAttachedObjs = snode->numAttachedObjects();
    isInSceneGraph = snode->isInSceneGraph();
  }
  else
  {
    gzerr << "Invalid SceneNode\n";
    return;
  }

  int numChildren = node_->numChildren();
  Ogre::Vector3 pos = node_->getPosition();
  Ogre::Vector3 scale = node_->getScale();

  std::cout << prefix_ << nodeName << "\n";
  std::cout << prefix_ << "  Num Objs[" << numAttachedObjs << "]\n";
  for (int i = 0; i < numAttachedObjs; ++i)
  {
    std::cout << prefix_
      << "    Obj[" << snode->getAttachedObject(i)->getName() << "]\n";
  }
  std::cout << prefix_ << "  Num Children[" << numChildren << "]\n";
  std::cout << prefix_ << "  IsInGraph[" << isInSceneGraph << "]\n";
  std::cout << prefix_
    << "  Pos[" << pos.x << " " << pos.y << " " << pos.z << "]\n";
  std::cout << prefix_
    << "  Scale[" << scale.x << " " << scale.y << " " << scale.z << "]\n";

  for (uint32_t i = 0; i < node_->numChildren(); ++i)
  {
    this->PrintSceneGraphHelper(prefix_ + "  ", node_->getChild(i));
  }
}

//////////////////////////////////////////////////
void Scene::DrawLine(const math::Vector3 &_start,
                     const math::Vector3 &_end,
                     const std::string &_name)
{
  this->DrawLine(_start.Ign(), _end.Ign(), _name);
}

//////////////////////////////////////////////////
void Scene::DrawLine(const ignition::math::Vector3d &_start,
                     const ignition::math::Vector3d &_end,
                     const std::string &_name)
{
  Ogre::SceneNode *sceneNode = NULL;
  Ogre::ManualObject *obj = NULL;
  bool attached = false;

  if (this->dataPtr->manager->hasManualObject(_name))
  {
    sceneNode = this->dataPtr->manager->getSceneNode(_name);
    obj = this->dataPtr->manager->getManualObject(_name);
    attached = true;
  }
  else
  {
    sceneNode =
        this->dataPtr->manager->getRootSceneNode()->createChildSceneNode(_name);
    obj = this->dataPtr->manager->createManualObject(_name);
  }

  sceneNode->setVisible(true);
  obj->setVisible(true);

  obj->clear();
  obj->begin("Gazebo/Red", Ogre::RenderOperation::OT_LINE_LIST);
  obj->position(_start.X(), _start.Y(), _start.Z());
  obj->position(_end.X(), _end.Y(), _end.Z());
  obj->end();

  if (!attached)
    sceneNode->attachObject(obj);
}

//////////////////////////////////////////////////
void Scene::SetFog(const std::string &_type, const common::Color &_color,
                   const double _density, const double _start,
                   const double _end)
{
  Ogre::FogMode fogType = Ogre::FOG_NONE;

  if (_type == "linear")
    fogType = Ogre::FOG_LINEAR;
  else if (_type == "exp")
    fogType = Ogre::FOG_EXP;
  else if (_type == "exp2")
    fogType = Ogre::FOG_EXP2;

  sdf::ElementPtr elem = this->dataPtr->sdf->GetElement("fog");

  elem->GetElement("type")->Set(_type);
  elem->GetElement("color")->Set(_color);
  elem->GetElement("density")->Set(_density);
  elem->GetElement("start")->Set(_start);
  elem->GetElement("end")->Set(_end);

  if (this->dataPtr->manager)
    this->dataPtr->manager->setFog(fogType, Conversions::Convert(_color),
                           _density, _start, _end);
}

//////////////////////////////////////////////////
void Scene::SetVisible(const std::string &_name, const bool _visible)
{
  if (this->dataPtr->manager->hasSceneNode(_name))
    this->dataPtr->manager->getSceneNode(_name)->setVisible(_visible);

  if (this->dataPtr->manager->hasManualObject(_name))
    this->dataPtr->manager->getManualObject(_name)->setVisible(_visible);
}

//////////////////////////////////////////////////
uint32_t Scene::GetId() const
{
  return this->Id();
}

//////////////////////////////////////////////////
uint32_t Scene::Id() const
{
  return this->dataPtr->id;
}

//////////////////////////////////////////////////
std::string Scene::GetIdString() const
{
  return this->IdString();
}

//////////////////////////////////////////////////
std::string Scene::IdString() const
{
  return this->dataPtr->idString;
}

//////////////////////////////////////////////////
void Scene::MeshInformation(const Ogre::Mesh *_mesh,
                            size_t &_vertex_count,
                            Ogre::Vector3* &_vertices,
                            size_t &_index_count,
                            uint64_t* &_indices,
                            const ignition::math::Vector3d &_position,
                            const ignition::math::Quaterniond &_orient,
                            const ignition::math::Vector3d &_scale)
{
  bool added_shared = false;
  size_t current_offset = 0;
  size_t next_offset = 0;
  size_t index_offset = 0;

  _vertex_count = _index_count = 0;

  // Calculate how many vertices and indices we're going to need
  for (uint16_t i = 0; i < _mesh->getNumSubMeshes(); ++i)
  {
    Ogre::SubMesh* submesh = _mesh->getSubMesh(i);

    // We only need to add the shared vertices once
    if (submesh->useSharedVertices)
    {
      if (!added_shared)
      {
        _vertex_count += _mesh->sharedVertexData->vertexCount;
        added_shared = true;
      }
    }
    else
    {
      _vertex_count += submesh->vertexData->vertexCount;
    }

    // Add the indices
    _index_count += submesh->indexData->indexCount;
  }


  // Allocate space for the vertices and indices
  _vertices = new Ogre::Vector3[_vertex_count];
  _indices = new uint64_t[_index_count];

  added_shared = false;

  // Run through the submeshes again, adding the data into the arrays
  for (uint16_t i = 0; i < _mesh->getNumSubMeshes(); ++i)
  {
    Ogre::SubMesh* submesh = _mesh->getSubMesh(i);

    Ogre::VertexData* vertex_data = submesh->useSharedVertices ?
        _mesh->sharedVertexData : submesh->vertexData;

    if ((!submesh->useSharedVertices) ||
        (submesh->useSharedVertices && !added_shared))
    {
      if (submesh->useSharedVertices)
      {
        added_shared = true;
      }

      const Ogre::VertexElement* posElem =
        vertex_data->vertexDeclaration->findElementBySemantic(
            Ogre::VES_POSITION);

      Ogre::HardwareVertexBufferSharedPtr vbuf =
        vertex_data->vertexBufferBinding->getBuffer(posElem->getSource());

      unsigned char *vertex =
        static_cast<unsigned char*>(
            vbuf->lock(Ogre::HardwareBuffer::HBL_READ_ONLY));

      // There is _no_ baseVertexPointerToElement() which takes an
      // Ogre::Real or a double as second argument. So make it float,
      // to avoid trouble when Ogre::Real will be comiled/typedefed as double:
      //      Ogre::Real* pReal;
      float *pReal;

      for (size_t j = 0; j < vertex_data->vertexCount;
           ++j, vertex += vbuf->getVertexSize())
      {
        posElem->baseVertexPointerToElement(vertex, &pReal);
        ignition::math::Vector3d pt(pReal[0], pReal[1], pReal[2]);
        _vertices[current_offset + j] =
            Conversions::Convert((_orient * (pt * _scale)) + _position);
      }

      vbuf->unlock();
      next_offset += vertex_data->vertexCount;
    }

    Ogre::IndexData* index_data = submesh->indexData;
    Ogre::HardwareIndexBufferSharedPtr ibuf = index_data->indexBuffer;

    if ((ibuf->getType() == Ogre::HardwareIndexBuffer::IT_32BIT))
    {
      uint32_t*  pLong = static_cast<uint32_t*>(
          ibuf->lock(Ogre::HardwareBuffer::HBL_READ_ONLY));

      for (size_t k = 0; k < index_data->indexCount; k++)
      {
        _indices[index_offset++] = pLong[k];
      }
    }
    else
    {
      uint64_t*  pLong = static_cast<uint64_t*>(
          ibuf->lock(Ogre::HardwareBuffer::HBL_READ_ONLY));

      uint16_t* pShort = reinterpret_cast<uint16_t*>(pLong);
      for (size_t k = 0; k < index_data->indexCount; k++)
      {
        _indices[index_offset++] = static_cast<uint64_t>(pShort[k]);
      }
    }

    ibuf->unlock();
    current_offset = next_offset;
  }
}

/////////////////////////////////////////////////
bool Scene::ProcessSceneMsg(ConstScenePtr &_msg)
{
  {
    std::lock_guard<std::recursive_mutex> lock(this->dataPtr->poseMsgMutex);
    for (int i = 0; i < _msg->model_size(); ++i)
    {
      PoseMsgs_M::iterator iter =
          this->dataPtr->poseMsgs.find(_msg->model(i).id());
      if (iter != this->dataPtr->poseMsgs.end())
        iter->second.CopyFrom(_msg->model(i).pose());
      else
        this->dataPtr->poseMsgs.insert(
            std::make_pair(_msg->model(i).id(), _msg->model(i).pose()));

      this->dataPtr->poseMsgs[_msg->model(i).id()].set_name(
          _msg->model(i).name());
      this->dataPtr->poseMsgs[_msg->model(i).id()].set_id(_msg->model(i).id());

      this->ProcessModelMsg(_msg->model(i));
    }
  }

  for (int i = 0; i < _msg->light_size(); ++i)
  {
    boost::shared_ptr<msgs::Light> lm(new msgs::Light(_msg->light(i)));
    this->dataPtr->lightFactoryMsgs.push_back(lm);
  }

  for (int i = 0; i < _msg->joint_size(); ++i)
  {
    boost::shared_ptr<msgs::Joint> jm(new msgs::Joint(_msg->joint(i)));
    this->dataPtr->jointMsgs.push_back(jm);
  }

  if (_msg->has_ambient())
    this->SetAmbientColor(msgs::Convert(_msg->ambient()));

  if (_msg->has_background())
    this->SetBackgroundColor(msgs::Convert(_msg->background()));

  if (_msg->has_shadows())
    this->SetShadowsEnabled(_msg->shadows());

  if (_msg->has_grid())
    this->SetGrid(_msg->grid());

  if (_msg->has_origin_visual())
    this->ShowOrigin(_msg->origin_visual());

  // Process the sky message.
  if (_msg->has_sky())
  {
    boost::shared_ptr<msgs::Sky> sm(new msgs::Sky(_msg->sky()));
    this->OnSkyMsg(sm);
  }

  if (_msg->has_fog())
  {
    sdf::ElementPtr elem = this->dataPtr->sdf->GetElement("fog");

    if (_msg->fog().has_color())
      elem->GetElement("color")->Set(
          msgs::Convert(_msg->fog().color()));

    if (_msg->fog().has_density())
      elem->GetElement("density")->Set(_msg->fog().density());

    if (_msg->fog().has_start())
      elem->GetElement("start")->Set(_msg->fog().start());

    if (_msg->fog().has_end())
      elem->GetElement("end")->Set(_msg->fog().end());

    if (_msg->fog().has_type())
    {
      std::string type;
      if (_msg->fog().type() == msgs::Fog::LINEAR)
        type = "linear";
      else if (_msg->fog().type() == msgs::Fog::EXPONENTIAL)
        type = "exp";
      else if (_msg->fog().type() == msgs::Fog::EXPONENTIAL2)
        type = "exp2";
      else
        type = "none";

      elem->GetElement("type")->Set(type);
    }

    this->SetFog(elem->Get<std::string>("type"),
                 elem->Get<common::Color>("color"),
                 elem->Get<double>("density"),
                 elem->Get<double>("start"),
                 elem->Get<double>("end"));
  }
  return true;
}

//////////////////////////////////////////////////
bool Scene::ProcessModelMsg(const msgs::Model &_msg)
{
  std::string modelName, linkName;

  modelName = _msg.name() + "::";
  for (int j = 0; j < _msg.visual_size(); ++j)
  {
    boost::shared_ptr<msgs::Visual> vm(new msgs::Visual(
          _msg.visual(j)));
    this->dataPtr->modelVisualMsgs.push_back(vm);
  }

  // Set the scale of the model visual
  if (_msg.has_scale())
  {
    // update scale using a visual msg
    boost::shared_ptr<msgs::Visual> vm(new msgs::Visual);
    if (_msg.has_id())
      vm->set_id(_msg.id());
    if (_msg.has_name())
      vm->set_name(_msg.name());
    vm->mutable_scale()->set_x(_msg.scale().x());
    vm->mutable_scale()->set_y(_msg.scale().y());
    vm->mutable_scale()->set_z(_msg.scale().z());
    this->dataPtr->modelVisualMsgs.push_back(vm);
  }

  for (int j = 0; j < _msg.joint_size(); ++j)
  {
    boost::shared_ptr<msgs::Joint> jm(new msgs::Joint(
          _msg.joint(j)));
    this->dataPtr->jointMsgs.push_back(jm);

    for (int k = 0; k < _msg.joint(j).sensor_size(); ++k)
    {
      boost::shared_ptr<msgs::Sensor> sm(new msgs::Sensor(
            _msg.joint(j).sensor(k)));
      this->dataPtr->sensorMsgs.push_back(sm);
    }
  }

  for (int j = 0; j < _msg.link_size(); ++j)
  {
    linkName = modelName + _msg.link(j).name();

    {
      std::lock_guard<std::recursive_mutex> lock(this->dataPtr->poseMsgMutex);
      if (_msg.link(j).has_pose())
      {
        PoseMsgs_M::iterator iter =
            this->dataPtr->poseMsgs.find(_msg.link(j).id());
        if (iter != this->dataPtr->poseMsgs.end())
          iter->second.CopyFrom(_msg.link(j).pose());
        else
          this->dataPtr->poseMsgs.insert(
              std::make_pair(_msg.link(j).id(), _msg.link(j).pose()));

        this->dataPtr->poseMsgs[_msg.link(j).id()].set_name(linkName);
        this->dataPtr->poseMsgs[_msg.link(j).id()].set_id(_msg.link(j).id());
      }
    }

    if (_msg.link(j).has_inertial())
    {
      boost::shared_ptr<msgs::Link> lm(new msgs::Link(_msg.link(j)));
      this->dataPtr->linkMsgs.push_back(lm);
    }

    if (_msg.link(j).visual_size() > 0)
    {
      // note: the first visual in the link is the link visual
      msgs::VisualPtr vm(new msgs::Visual(
            _msg.link(j).visual(0)));
      this->dataPtr->linkVisualMsgs.push_back(vm);
    }

    for (int k = 1; k < _msg.link(j).visual_size(); ++k)
    {
      boost::shared_ptr<msgs::Visual> vm(new msgs::Visual(
            _msg.link(j).visual(k)));
      this->dataPtr->visualMsgs.push_back(vm);
    }

    for (int k = 0; k < _msg.link(j).collision_size(); ++k)
    {
      for (int l = 0;
          l < _msg.link(j).collision(k).visual_size(); l++)
      {
        boost::shared_ptr<msgs::Visual> vm(new msgs::Visual(
              _msg.link(j).collision(k).visual(l)));
        this->dataPtr->collisionVisualMsgs.push_back(vm);
      }
    }

    for (int k = 0; k < _msg.link(j).sensor_size(); ++k)
    {
      boost::shared_ptr<msgs::Sensor> sm(new msgs::Sensor(
            _msg.link(j).sensor(k)));
      this->dataPtr->sensorMsgs.push_back(sm);
    }
  }

  for (int i = 0; i < _msg.model_size(); ++i)
  {
    boost::shared_ptr<msgs::Model> mm(new msgs::Model(_msg.model(i)));
    this->dataPtr->modelMsgs.push_back(mm);
  }

  return true;
}

//////////////////////////////////////////////////
void Scene::OnSensorMsg(ConstSensorPtr &_msg)
{
  std::lock_guard<std::mutex> lock(*this->dataPtr->receiveMutex);
  this->dataPtr->sensorMsgs.push_back(_msg);
}

//////////////////////////////////////////////////
void Scene::OnVisualMsg(ConstVisualPtr &_msg)
{
  std::lock_guard<std::mutex> lock(*this->dataPtr->receiveMutex);
  this->dataPtr->visualMsgs.push_back(_msg);
}

//////////////////////////////////////////////////
void Scene::PreRender()
{
  /* Deferred shading debug code. Delete me soon (July 17, 2012)
  static bool first = true;

  if (!first)
  {
    Ogre::RenderSystem *renderSys =
        this->dataPtr->manager->getDestinationRenderSystem();
    Ogre::RenderSystem::RenderTargetIterator renderIter =
      renderSys->getRenderTargetIterator();

    int i = 0;
    for (; renderIter.current() != renderIter.end(); renderIter.moveNext())
    {
      if (renderIter.current()->second->getNumViewports() > 0)
      {
        std::ostringstream filename, filename2;
        filename << "/tmp/render_targets/iter_" << this->iterations
                 << "_" << i << ".png";
        filename2 << "/tmp/render_targets/iter_"
                  << this->iterations << "_" << i << "_b.png";

        Ogre::MultiRenderTarget *mtarget =
            dynamic_cast<Ogre::MultiRenderTarget *>(
            renderIter.current()->second);
        if (mtarget)
        {
          // std::cout << renderIter.current()->first << "\n";
          mtarget->getBoundSurface(0)->writeContentsToFile(filename.str());

          mtarget->getBoundSurface(1)->writeContentsToFile(filename2.str());
          ++i;
        }
        else
        {
          renderIter.current()->second->writeContentsToFile(filename.str());
          ++i;
        }
      }
    }
    this->iterations++;
  }
  else
    first = false;
  */

  static RequestMsgs_L::iterator rIter;
  static SceneMsgs_L::iterator sIter;
  static ModelMsgs_L::iterator modelIter;
  static VisualMsgs_L::iterator visualIter;
  static LightMsgs_L::iterator lightIter;
  static PoseMsgs_M::iterator pIter;
  static SkeletonPoseMsgs_L::iterator spIter;
  static JointMsgs_L::iterator jointIter;
  static SensorMsgs_L::iterator sensorIter;
  static LinkMsgs_L::iterator linkIter;

  SceneMsgs_L sceneMsgsCopy;
  ModelMsgs_L modelMsgsCopy;
  SensorMsgs_L sensorMsgsCopy;
  LightMsgs_L lightFactoryMsgsCopy;
  LightMsgs_L lightModifyMsgsCopy;
  VisualMsgs_L modelVisualMsgsCopy;
  VisualMsgs_L linkVisualMsgsCopy;
  VisualMsgs_L visualMsgsCopy;
  VisualMsgs_L collisionVisualMsgsCopy;
  JointMsgs_L jointMsgsCopy;
  LinkMsgs_L linkMsgsCopy;

  {
    std::lock_guard<std::mutex> lock(*this->dataPtr->receiveMutex);

    std::copy(this->dataPtr->sceneMsgs.begin(), this->dataPtr->sceneMsgs.end(),
              std::back_inserter(sceneMsgsCopy));
    this->dataPtr->sceneMsgs.clear();

    std::copy(this->dataPtr->modelMsgs.begin(), this->dataPtr->modelMsgs.end(),
              std::back_inserter(modelMsgsCopy));
    this->dataPtr->modelMsgs.clear();

    std::copy(this->dataPtr->sensorMsgs.begin(),
              this->dataPtr->sensorMsgs.end(),
              std::back_inserter(sensorMsgsCopy));
    this->dataPtr->sensorMsgs.clear();

    std::copy(this->dataPtr->lightFactoryMsgs.begin(),
              this->dataPtr->lightFactoryMsgs.end(),
              std::back_inserter(lightFactoryMsgsCopy));
    this->dataPtr->lightFactoryMsgs.clear();

    std::copy(this->dataPtr->lightModifyMsgs.begin(),
              this->dataPtr->lightModifyMsgs.end(),
              std::back_inserter(lightModifyMsgsCopy));
    this->dataPtr->lightModifyMsgs.clear();

    std::copy(this->dataPtr->modelVisualMsgs.begin(),
              this->dataPtr->modelVisualMsgs.end(),
              std::back_inserter(modelVisualMsgsCopy));
    this->dataPtr->modelVisualMsgs.clear();

    std::copy(this->dataPtr->linkVisualMsgs.begin(),
              this->dataPtr->linkVisualMsgs.end(),
              std::back_inserter(linkVisualMsgsCopy));
    this->dataPtr->linkVisualMsgs.clear();

    this->dataPtr->visualMsgs.sort(VisualMessageLessOp);
    std::copy(this->dataPtr->visualMsgs.begin(),
              this->dataPtr->visualMsgs.end(),
              std::back_inserter(visualMsgsCopy));
    this->dataPtr->visualMsgs.clear();

    std::copy(this->dataPtr->collisionVisualMsgs.begin(),
              this->dataPtr->collisionVisualMsgs.end(),
              std::back_inserter(collisionVisualMsgsCopy));
    this->dataPtr->collisionVisualMsgs.clear();

    std::copy(this->dataPtr->jointMsgs.begin(), this->dataPtr->jointMsgs.end(),
              std::back_inserter(jointMsgsCopy));
    this->dataPtr->jointMsgs.clear();

    std::copy(this->dataPtr->linkMsgs.begin(), this->dataPtr->linkMsgs.end(),
              std::back_inserter(linkMsgsCopy));
    this->dataPtr->linkMsgs.clear();
  }

  // Process the scene messages. DO THIS FIRST
  for (sIter = sceneMsgsCopy.begin(); sIter != sceneMsgsCopy.end();)
  {
    if (this->ProcessSceneMsg(*sIter))
    {
      if (!this->dataPtr->initialized)
        RTShaderSystem::Instance()->UpdateShaders();
      this->dataPtr->initialized = true;
      sceneMsgsCopy.erase(sIter++);
    }
    else
      ++sIter;
  }

  // Process the model messages.
  for (modelIter = modelMsgsCopy.begin(); modelIter != modelMsgsCopy.end();)
  {
    if (this->ProcessModelMsg(**modelIter))
      modelMsgsCopy.erase(modelIter++);
    else
      ++modelIter;
  }

  // Process the sensor messages.
  for (sensorIter = sensorMsgsCopy.begin(); sensorIter != sensorMsgsCopy.end();)
  {
    if (this->ProcessSensorMsg(*sensorIter))
      sensorMsgsCopy.erase(sensorIter++);
    else
      ++sensorIter;
  }

  // Process the light factory messages.
  for (lightIter = lightFactoryMsgsCopy.begin();
      lightIter != lightFactoryMsgsCopy.end();)
  {
    if (this->ProcessLightFactoryMsg(*lightIter))
      lightFactoryMsgsCopy.erase(lightIter++);
    else
      ++lightIter;
  }

  // Process the light modify messages.
  for (lightIter = lightModifyMsgsCopy.begin();
      lightIter != lightModifyMsgsCopy.end();)
  {
    if (this->ProcessLightModifyMsg(*lightIter))
      lightModifyMsgsCopy.erase(lightIter++);
    else
      ++lightIter;
  }

  // Process the model visual messages.
  for (visualIter = modelVisualMsgsCopy.begin();
      visualIter != modelVisualMsgsCopy.end();)
  {
    if (this->ProcessVisualMsg(*visualIter, Visual::VT_MODEL))
      modelVisualMsgsCopy.erase(visualIter++);
    else
      ++visualIter;
  }

  // Process the link visual messages.
  for (visualIter = linkVisualMsgsCopy.begin();
      visualIter != linkVisualMsgsCopy.end();)
  {
    if (this->ProcessVisualMsg(*visualIter, Visual::VT_LINK))
      linkVisualMsgsCopy.erase(visualIter++);
    else
      ++visualIter;
  }

  // Process the visual messages.
  for (visualIter = visualMsgsCopy.begin(); visualIter != visualMsgsCopy.end();)
  {
    Visual::VisualType visualType = Visual::VT_VISUAL;
    if ((*visualIter)->has_type())
      visualType = Visual::ConvertVisualType((*visualIter)->type());

    if (this->ProcessVisualMsg(*visualIter, visualType))
      visualMsgsCopy.erase(visualIter++);
    else
      ++visualIter;
  }

  // Process the collision visual messages.
  for (visualIter = collisionVisualMsgsCopy.begin();
      visualIter != collisionVisualMsgsCopy.end();)
  {
    if (this->ProcessVisualMsg(*visualIter, Visual::VT_COLLISION))
      collisionVisualMsgsCopy.erase(visualIter++);
    else
      ++visualIter;
  }

  // Process the joint messages.
  for (jointIter = jointMsgsCopy.begin(); jointIter != jointMsgsCopy.end();)
  {
    if (this->ProcessJointMsg(*jointIter))
      jointMsgsCopy.erase(jointIter++);
    else
      ++jointIter;
  }

  // Process the link messages.
  for (linkIter = linkMsgsCopy.begin(); linkIter != linkMsgsCopy.end();)
  {
    if (this->ProcessLinkMsg(*linkIter))
      linkMsgsCopy.erase(linkIter++);
    else
      ++linkIter;
  }

  // Process the request messages
  for (rIter =  this->dataPtr->requestMsgs.begin();
      rIter != this->dataPtr->requestMsgs.end(); ++rIter)
  {
    this->ProcessRequestMsg(*rIter);
  }
  this->dataPtr->requestMsgs.clear();

  {
    std::lock_guard<std::mutex> lock(*this->dataPtr->receiveMutex);

    std::copy(sceneMsgsCopy.begin(), sceneMsgsCopy.end(),
        std::front_inserter(this->dataPtr->sceneMsgs));

    std::copy(modelMsgsCopy.begin(), modelMsgsCopy.end(),
        std::front_inserter(this->dataPtr->modelMsgs));

    std::copy(sensorMsgsCopy.begin(), sensorMsgsCopy.end(),
        std::front_inserter(this->dataPtr->sensorMsgs));

    std::copy(lightFactoryMsgsCopy.begin(), lightFactoryMsgsCopy.end(),
        std::front_inserter(this->dataPtr->lightFactoryMsgs));

    std::copy(lightModifyMsgsCopy.begin(), lightModifyMsgsCopy.end(),
        std::front_inserter(this->dataPtr->lightModifyMsgs));

    std::copy(modelVisualMsgsCopy.begin(), modelVisualMsgsCopy.end(),
        std::front_inserter(this->dataPtr->modelVisualMsgs));

    std::copy(linkVisualMsgsCopy.begin(), linkVisualMsgsCopy.end(),
        std::front_inserter(this->dataPtr->linkVisualMsgs));

    std::copy(visualMsgsCopy.begin(), visualMsgsCopy.end(),
        std::front_inserter(this->dataPtr->visualMsgs));

    std::copy(collisionVisualMsgsCopy.begin(), collisionVisualMsgsCopy.end(),
        std::front_inserter(this->dataPtr->collisionVisualMsgs));

    std::copy(jointMsgsCopy.begin(), jointMsgsCopy.end(),
        std::front_inserter(this->dataPtr->jointMsgs));

    std::copy(linkMsgsCopy.begin(), linkMsgsCopy.end(),
        std::front_inserter(this->dataPtr->linkMsgs));
  }

  // update the rt shader
  RTShaderSystem::Instance()->Update();

  {
    std::lock_guard<std::recursive_mutex> lock(this->dataPtr->poseMsgMutex);

    // Process all the model messages last. Remove pose message from the list
    // only when a corresponding visual exits. We may receive pose updates
    // over the wire before  we recieve the visual
    pIter = this->dataPtr->poseMsgs.begin();
    while (pIter != this->dataPtr->poseMsgs.end())
    {
      Visual_M::iterator iter = this->dataPtr->visuals.find(pIter->first);
      if (iter != this->dataPtr->visuals.end() && iter->second)
      {
        // If an object is selected, don't let the physics engine move it.
        if (!this->dataPtr->selectedVis
            || this->dataPtr->selectionMode != "move" ||
            (iter->first != this->dataPtr->selectedVis->GetId() &&
            !this->dataPtr->selectedVis->IsAncestorOf(iter->second)))
        {
          ignition::math::Pose3d pose = msgs::ConvertIgn(pIter->second);
          GZ_ASSERT(iter->second, "Visual pointer is NULL");
          iter->second->SetPose(pose);
          PoseMsgs_M::iterator prev = pIter++;
          this->dataPtr->poseMsgs.erase(prev);
        }
        else
          ++pIter;
      }
      else
        ++pIter;
    }

    // process skeleton pose msgs
    spIter = this->dataPtr->skeletonPoseMsgs.begin();
    while (spIter != this->dataPtr->skeletonPoseMsgs.end())
    {
      Visual_M::iterator iter =
          this->dataPtr->visuals.find((*spIter)->model_id());
      for (int i = 0; i < (*spIter)->pose_size(); ++i)
      {
        const msgs::Pose& pose_msg = (*spIter)->pose(i);
        if (pose_msg.has_id())
        {
          Visual_M::iterator iter2 = this->dataPtr->visuals.find(pose_msg.id());
          if (iter2 != this->dataPtr->visuals.end())
          {
            // If an object is selected, don't let the physics engine move it.
            if (!this->dataPtr->selectedVis ||
                this->dataPtr->selectionMode != "move" ||
                (iter->first != this->dataPtr->selectedVis->GetId()&&
                !this->dataPtr->selectedVis->IsAncestorOf(iter->second)))
            {
              ignition::math::Pose3d pose = msgs::ConvertIgn(pose_msg);
              iter2->second->SetPose(pose);
            }
          }
        }
      }

      if (iter != this->dataPtr->visuals.end())
      {
        iter->second->SetSkeletonPose(*(*spIter).get());
        SkeletonPoseMsgs_L::iterator prev = spIter++;
        this->dataPtr->skeletonPoseMsgs.erase(prev);
      }
      else
        ++spIter;
    }

    // official time stamp of approval
    this->dataPtr->sceneSimTimePosesApplied =
        this->dataPtr->sceneSimTimePosesReceived;
  }
}

/////////////////////////////////////////////////
void Scene::OnJointMsg(ConstJointPtr &_msg)
{
  std::lock_guard<std::mutex> lock(*this->dataPtr->receiveMutex);
  this->dataPtr->jointMsgs.push_back(_msg);
}

/////////////////////////////////////////////////
bool Scene::ProcessSensorMsg(ConstSensorPtr &_msg)
{
  if (!this->dataPtr->enableVisualizations)
    return true;

  if ((_msg->type() == "ray" || _msg->type() == "gpu_ray") && _msg->visualize()
      && !_msg->topic().empty())
  {
    std::string rayVisualName = _msg->parent() + "::" + _msg->name();
    if (this->dataPtr->visuals.find(_msg->id()) == this->dataPtr->visuals.end())
    {
      VisualPtr parentVis = this->GetVisual(_msg->parent_id());
      if (!parentVis)
        return false;

      LaserVisualPtr laserVis(new LaserVisual(
            rayVisualName+"_GUIONLY_laser_vis", parentVis, _msg->topic()));
      laserVis->Load();
      laserVis->SetId(_msg->id());
      this->dataPtr->visuals[_msg->id()] = laserVis;
    }
  }
  else if ((_msg->type() == "sonar") && _msg->visualize()
      && !_msg->topic().empty())
  {
    std::string sonarVisualName = _msg->parent() + "::" + _msg->name();
    if (this->dataPtr->visuals.find(_msg->id()) == this->dataPtr->visuals.end())
    {
      VisualPtr parentVis = this->GetVisual(_msg->parent());
      if (!parentVis)
        return false;

      SonarVisualPtr sonarVis(new SonarVisual(
            sonarVisualName+"_GUIONLY_sonar_vis", parentVis, _msg->topic()));
      sonarVis->Load();
      sonarVis->SetId(_msg->id());
      this->dataPtr->visuals[_msg->id()] = sonarVis;
    }
  }
  else if ((_msg->type() == "force_torque") && _msg->visualize()
      && !_msg->topic().empty())
  {
    std::string wrenchVisualName = _msg->parent() + "::" + _msg->name();
    if (this->dataPtr->visuals.find(_msg->id()) == this->dataPtr->visuals.end())
    {
      ConstJointPtr jointMsg = this->dataPtr->joints[_msg->parent()];

      if (!jointMsg)
        return false;

      VisualPtr parentVis = this->GetVisual(jointMsg->child());

      if (!parentVis)
        return false;

      WrenchVisualPtr wrenchVis(new WrenchVisual(
            wrenchVisualName+"_GUIONLY_wrench_vis", parentVis,
            _msg->topic()));
      wrenchVis->Load(jointMsg);
      wrenchVis->SetId(_msg->id());
      this->dataPtr->visuals[_msg->id()] = wrenchVis;
    }
  }
  else if (_msg->type() == "camera" && _msg->visualize())
  {
    VisualPtr parentVis = this->GetVisual(_msg->parent_id());
    if (!parentVis)
      return false;

    // image size is 0 if rendering is unavailable
    if (_msg->camera().image_size().x() > 0 &&
        _msg->camera().image_size().y() > 0)
    {
      Visual_M::iterator iter = this->dataPtr->visuals.find(_msg->id());
      if (iter == this->dataPtr->visuals.end())
      {
        CameraVisualPtr cameraVis(new CameraVisual(
              _msg->name()+"_GUIONLY_camera_vis", parentVis));

        // need to call AttachVisual in order for cameraVis to be added to
        // parentVis' children list so that it can be properly deleted.
        parentVis->AttachVisual(cameraVis);

        cameraVis->SetPose(msgs::ConvertIgn(_msg->pose()));
        cameraVis->SetId(_msg->id());
        cameraVis->Load(_msg->camera());
        this->dataPtr->visuals[cameraVis->GetId()] = cameraVis;
      }
    }
  }
  else if (_msg->type() == "logical_camera" && _msg->visualize())
  {
    VisualPtr parentVis = this->GetVisual(_msg->parent_id());
    if (!parentVis)
      return false;

    Visual_M::iterator iter = this->dataPtr->visuals.find(_msg->id());
    if (iter == this->dataPtr->visuals.end())
    {
      LogicalCameraVisualPtr cameraVis(new LogicalCameraVisual(
            _msg->name()+"_GUIONLY_logical_camera_vis", parentVis));

      // need to call AttachVisual in order for cameraVis to be added to
      // parentVis' children list so that it can be properly deleted.
      parentVis->AttachVisual(cameraVis);

      cameraVis->SetPose(msgs::ConvertIgn(_msg->pose()));
      cameraVis->SetId(_msg->id());
      cameraVis->Load(_msg->logical_camera());
      this->dataPtr->visuals[cameraVis->GetId()] = cameraVis;
    }
    else if (_msg->has_pose())
    {
      iter->second->SetPose(msgs::ConvertIgn(_msg->pose()));
    }
  }
  else if (_msg->type() == "contact" && _msg->visualize() &&
           !_msg->topic().empty())
  {
    ContactVisualPtr contactVis(new ContactVisual(
          _msg->name()+"__GUIONLY_CONTACT_VISUAL__",
          this->dataPtr->worldVisual, _msg->topic()));
    contactVis->SetId(_msg->id());

    this->dataPtr->contactVisId = _msg->id();
    this->dataPtr->visuals[contactVis->GetId()] = contactVis;
  }
  else if (_msg->type() == "rfidtag" && _msg->visualize() &&
           !_msg->topic().empty())
  {
    VisualPtr parentVis = this->GetVisual(_msg->parent());
    if (!parentVis)
      return false;

    RFIDTagVisualPtr rfidVis(new RFIDTagVisual(
          _msg->name() + "_GUIONLY_rfidtag_vis", parentVis, _msg->topic()));
    rfidVis->SetId(_msg->id());

    this->dataPtr->visuals[rfidVis->GetId()] = rfidVis;
  }
  else if (_msg->type() == "rfid" && _msg->visualize() &&
           !_msg->topic().empty())
  {
    VisualPtr parentVis = this->GetVisual(_msg->parent());
    if (!parentVis)
      return false;

    RFIDVisualPtr rfidVis(new RFIDVisual(
          _msg->name() + "_GUIONLY_rfid_vis", parentVis, _msg->topic()));
    rfidVis->SetId(_msg->id());
    this->dataPtr->visuals[rfidVis->GetId()] = rfidVis;
  }
  else if (_msg->type() == "wireless_transmitter" && _msg->visualize() &&
           !_msg->topic().empty())
  {
    VisualPtr parentVis = this->GetVisual(_msg->parent());
    if (!parentVis)
      return false;

    VisualPtr transmitterVis(new TransmitterVisual(
          _msg->name() + "_GUIONLY_transmitter_vis", parentVis, _msg->topic()));
    this->dataPtr->visuals[transmitterVis->GetId()] = transmitterVis;
    transmitterVis->Load();
  }

  return true;
}

/////////////////////////////////////////////////
bool Scene::ProcessLinkMsg(ConstLinkPtr &_msg)
{
  VisualPtr linkVis;

  if (_msg->has_id())
    linkVis = this->GetVisual(_msg->id());
  else
    linkVis = this->GetVisual(_msg->name());

  if (!linkVis)
  {
    gzerr << "No link visual with id[" << _msg->id() << "] and name["
      << _msg->name() << "]\n";
    return false;
  }

  std::string linkName = linkVis->GetName();
  if (!this->GetVisual(linkName + "_COM_VISUAL__"))
  {
    this->CreateCOMVisual(_msg, linkVis);
  }

  if (!this->GetVisual(linkName + "_INERTIA_VISUAL__"))
  {
    this->CreateInertiaVisual(_msg, linkVis);
  }

  if (!this->GetVisual(linkName + "_LINK_FRAME_VISUAL__"))
  {
    this->CreateLinkFrameVisual(_msg, linkVis);
  }

  for (int i = 0; i < _msg->projector_size(); ++i)
  {
    std::string pname = _msg->name() + "::" + _msg->projector(i).name();

    if (this->dataPtr->projectors.find(pname) ==
        this->dataPtr->projectors.end())
    {
      Projector *projector = new Projector(linkVis);
      projector->Load(_msg->projector(i));
      projector->Toggle();
      this->dataPtr->projectors[pname] = projector;
    }
  }

  return true;
}

/////////////////////////////////////////////////
bool Scene::ProcessJointMsg(ConstJointPtr &_msg)
{
  VisualPtr childVis;

  if (_msg->has_child() && _msg->child() == "world")
    childVis = this->dataPtr->worldVisual;
  else if (_msg->has_child_id())
    childVis = this->GetVisual(_msg->child_id());

  if (!childVis)
    return false;

  JointVisualPtr jointVis(new JointVisual(
      _msg->name() + "_JOINT_VISUAL__", childVis));
  jointVis->Load(_msg);
  jointVis->SetVisible(this->dataPtr->showJoints);
  if (_msg->has_id())
    jointVis->SetId(_msg->id());

  this->dataPtr->visuals[jointVis->GetId()] = jointVis;

  return true;
}

/////////////////////////////////////////////////
void Scene::OnScene(ConstScenePtr &_msg)
{
  std::lock_guard<std::mutex> lock(*this->dataPtr->receiveMutex);
  this->dataPtr->sceneMsgs.push_back(_msg);
}

/////////////////////////////////////////////////
void Scene::OnResponse(ConstResponsePtr &_msg)
{
  if (!this->dataPtr->requestMsg ||
      _msg->id() != this->dataPtr->requestMsg->id())
    return;

  msgs::Scene sceneMsg;
  sceneMsg.ParseFromString(_msg->serialized_data());
  boost::shared_ptr<msgs::Scene> sm(new msgs::Scene(sceneMsg));

  std::lock_guard<std::mutex> lock(*this->dataPtr->receiveMutex);
  this->dataPtr->sceneMsgs.push_back(sm);
  this->dataPtr->requestMsg = NULL;
}

/////////////////////////////////////////////////
void Scene::OnRequest(ConstRequestPtr &_msg)
{
  std::lock_guard<std::mutex> lock(*this->dataPtr->receiveMutex);
  this->dataPtr->requestMsgs.push_back(_msg);
}

/////////////////////////////////////////////////
void Scene::ProcessRequestMsg(ConstRequestPtr &_msg)
{
  if (_msg->request() == "entity_info")
  {
    msgs::Response response;
    response.set_id(_msg->id());
    response.set_request(_msg->request());

    Light_M::iterator iter;
    iter = this->dataPtr->lights.find(_msg->data());
    if (iter != this->dataPtr->lights.end())
    {
      msgs::Light lightMsg;
      iter->second->FillMsg(lightMsg);

      std::string *serializedData = response.mutable_serialized_data();
      lightMsg.SerializeToString(serializedData);
      response.set_type(lightMsg.GetTypeName());

      response.set_response("success");
    }
    else
      response.set_response("failure");

    // this->responsePub->Publish(response);
  }
  else if (_msg->request() == "entity_delete")
  {
    Light_M::iterator lightIter = this->dataPtr->lights.find(_msg->data());

    // Check to see if the deleted entity is a light.
    if (lightIter != this->dataPtr->lights.end())
    {
      this->dataPtr->lights.erase(lightIter);
    }
    // Otherwise delete a visual
    else
    {
      VisualPtr visPtr;
      try
      {
        Visual_M::iterator iter;
        iter = this->dataPtr->visuals.find(
            boost::lexical_cast<uint32_t>(_msg->data()));
        visPtr = iter->second;
      } catch(...)
      {
        visPtr = this->GetVisual(_msg->data());
      }

      if (visPtr)
        this->RemoveVisual(visPtr);
    }
  }
  else if (_msg->request() == "show_contact")
  {
    this->ShowContacts(true);
  }
  else if (_msg->request() == "hide_contact")
  {
    this->ShowContacts(false);
  }
  else if (_msg->request() == "show_collision")
  {
    if (_msg->data() == "all")
      this->ShowCollisions(true);
    else
    {
      VisualPtr vis = this->GetVisual(_msg->data());
      if (vis)
        vis->ShowCollision(true);
      else
        gzerr << "Unable to find visual[" << _msg->data() << "]\n";
    }
  }
  else if (_msg->request() == "hide_collision")
  {
    if (_msg->data() == "all")
      this->ShowCollisions(false);
    else
    {
      VisualPtr vis = this->GetVisual(_msg->data());
      if (vis)
        vis->ShowCollision(false);
    }
  }
  else if (_msg->request() == "show_joints")
  {
    if (_msg->data() == "all")
      this->ShowJoints(true);
    else
    {
      VisualPtr vis = this->GetVisual(_msg->data());
      if (vis)
        vis->ShowJoints(true);
      else
        gzerr << "Unable to find joint visual[" << _msg->data() << "]\n";
    }
  }
  else if (_msg->request() == "hide_joints")
  {
    if (_msg->data() == "all")
      this->ShowJoints(false);
    else
    {
      VisualPtr vis = this->GetVisual(_msg->data());
      if (vis)
        vis->ShowJoints(false);
    }
  }
  else if (_msg->request() == "show_com")
  {
    if (_msg->data() == "all")
      this->ShowCOMs(true);
    else
    {
      VisualPtr vis = this->GetVisual(_msg->data());
      if (vis)
        vis->ShowCOM(true);
      else
        gzerr << "Unable to find COM visual[" << _msg->data() << "]\n";
    }
  }
  else if (_msg->request() == "hide_com")
  {
    if (_msg->data() == "all")
      this->ShowCOMs(false);
    else
    {
      VisualPtr vis = this->GetVisual(_msg->data());
      if (vis)
        vis->ShowCOM(false);
    }
  }
  else if (_msg->request() == "show_inertia")
  {
    if (_msg->data() == "all")
      this->ShowInertias(true);
    else
    {
      VisualPtr vis = this->GetVisual(_msg->data());
      if (vis)
        vis->ShowInertia(true);
      else
        gzerr << "Unable to find inertia visual[" << _msg->data() << "]\n";
    }
  }
  else if (_msg->request() == "hide_inertia")
  {
    if (_msg->data() == "all")
      this->ShowInertias(false);
    else
    {
      VisualPtr vis = this->GetVisual(_msg->data());
      if (vis)
        vis->ShowInertia(false);
    }
  }
  else if (_msg->request() == "show_link_frame")
  {
    if (_msg->data() == "all")
      this->ShowLinkFrames(true);
    else
    {
      VisualPtr vis = this->GetVisual(_msg->data());
      if (vis)
        vis->ShowLinkFrame(true);
      else
        gzerr << "Unable to find link frame visual[" << _msg->data() << "]\n";
    }
  }
  else if (_msg->request() == "hide_link_frame")
  {
    if (_msg->data() == "all")
      this->ShowLinkFrames(false);
    else
    {
      VisualPtr vis = this->GetVisual(_msg->data());
      if (vis)
        vis->ShowLinkFrame(false);
    }
  }
  else if (_msg->request() == "set_transparent")
  {
    if (_msg->data() == "all")
      this->SetTransparent(true);
    else
    {
      VisualPtr vis = this->GetVisual(_msg->data());
      if (vis)
        vis->SetTransparency(0.5);
    }
  }
  else if (_msg->request() == "set_wireframe")
  {
    if (_msg->data() == "all")
      this->SetWireframe(true);
    else
    {
      VisualPtr vis = this->GetVisual(_msg->data());
      if (vis)
        vis->SetWireframe(true);
    }
  }
  else if (_msg->request() == "set_solid")
  {
    if (_msg->data() == "all")
      this->SetWireframe(false);
    else
    {
      VisualPtr vis = this->GetVisual(_msg->data());
      if (vis)
        vis->SetWireframe(false);
    }
  }
  else if (_msg->request() == "set_opaque")
  {
    if (_msg->data() == "all")
      this->SetTransparent(false);
    else
    {
      VisualPtr vis = this->GetVisual(_msg->data());
      if (vis)
        vis->SetTransparency(0.0);
    }
  }
  else if (_msg->request() == "show_skeleton")
  {
    if (_msg->data() == "all")
    {
      this->ShowSkeleton(true);
    }
    else
    {
      VisualPtr vis = this->GetVisual(_msg->data());
      if (vis)
      {
        vis->ShowSkeleton(true);
      }
      else
      {
        gzerr << "Unable to find link frame visual[" << _msg->data() << "]\n";
      }
    }
  }
  else if (_msg->request() == "hide_skeleton")
  {
    if (_msg->data() == "all")
      this->ShowSkeleton(false);
    else
    {
      VisualPtr vis = this->GetVisual(_msg->data());
      if (vis)
      {
        vis->ShowSkeleton(false);
      }
      else
      {
        gzerr << "Unable to find link frame visual[" << _msg->data() << "]\n";
      }
    }
  }
}

/////////////////////////////////////////////////
bool Scene::ProcessVisualMsg(ConstVisualPtr &_msg, Visual::VisualType _type)
{
  bool result = false;
  Visual_M::iterator iter = this->dataPtr->visuals.end();

  if (_msg->has_id())
    iter = this->dataPtr->visuals.find(_msg->id());
  else
  {
    VisualPtr vis = this->GetVisual(_msg->name());
    iter = vis ? this->dataPtr->visuals.find(vis->GetId()) :
        this->dataPtr->visuals.end();
  }

  if (_msg->has_delete_me() && _msg->delete_me())
  {
    if (iter != this->dataPtr->visuals.end())
    {
      this->dataPtr->visuals.erase(iter);
      result = true;
    }
  }
  else if (iter != this->dataPtr->visuals.end())
  {
    iter->second->UpdateFromMsg(_msg);
    result = true;
  }
  else
  {
    VisualPtr visual;

    // TODO: A bit of a hack.
    if (_msg->has_geometry() &&
        _msg->geometry().type() == msgs::Geometry::HEIGHTMAP)
    {
      // Ignore collision visuals for the heightmap
      if (_msg->name().find("__COLLISION_VISUAL__") == std::string::npos &&
          this->dataPtr->terrain == NULL)
      {
        try
        {
          if (!this->dataPtr->terrain)
          {
            this->dataPtr->terrain = new Heightmap(shared_from_this());
            this->dataPtr->terrain->LoadFromMsg(_msg);
          }
          else
            gzerr << "Only one Heightmap can be created per Scene\n";
        } catch(...)
        {
          return false;
        }
      }
      return true;
    }

    // If the visual has a parent which is not the name of the scene...
    if (_msg->has_parent_name() && _msg->parent_name() != this->Name())
    {
      if (_msg->has_id())
        iter = this->dataPtr->visuals.find(_msg->id());
      else
      {
        VisualPtr vis = this->GetVisual(_msg->name());
        iter = vis ? this->dataPtr->visuals.find(vis->GetId()) :
            this->dataPtr->visuals.end();
      }

      if (iter != this->dataPtr->visuals.end())
        gzerr << "Visual already exists. This shouldn't happen.\n";

      // Make sure the parent visual exists before trying to add a child
      // visual
      iter = this->dataPtr->visuals.find(_msg->parent_id());
      if (iter != this->dataPtr->visuals.end())
      {
        visual.reset(new Visual(_msg->name(), iter->second));
        if (_msg->has_id())
          visual->SetId(_msg->id());
      }
    }
    else
    {
      // Add a visual that is attached to the scene root
      visual.reset(new Visual(_msg->name(), this->dataPtr->worldVisual));
      if (_msg->has_id())
        visual->SetId(_msg->id());
    }

    if (visual)
    {
      result = true;
      visual->LoadFromMsg(_msg);
      visual->SetType(_type);

      this->dataPtr->visuals[visual->GetId()] = visual;
      if (visual->GetName().find("__COLLISION_VISUAL__") != std::string::npos ||
          visual->GetName().find("__SKELETON_VISUAL__") != std::string::npos)
      {
        visual->SetVisible(false);
        visual->SetVisibilityFlags(GZ_VISIBILITY_GUI);
      }

      visual->ShowCOM(this->dataPtr->showCOMs);
      visual->ShowInertia(this->dataPtr->showInertias);
      visual->ShowLinkFrame(this->dataPtr->showLinkFrames);
      visual->ShowSkeleton(this->dataPtr->showSkeleton);
      visual->ShowCollision(this->dataPtr->showCollisions);
      visual->ShowJoints(this->dataPtr->showJoints);
      if (visual->GetType() == Visual::VT_MODEL)
        visual->SetTransparency(this->dataPtr->transparent ? 0.5 : 0.0);
      visual->SetWireframe(this->dataPtr->wireframe);
    }
  }

  return result;
}

/////////////////////////////////////////////////
common::Time Scene::GetSimTime() const
{
  return this->SimTime();
}

/////////////////////////////////////////////////
common::Time Scene::SimTime() const
{
  std::lock_guard<std::mutex> lock(*this->dataPtr->receiveMutex);
  return this->dataPtr->sceneSimTimePosesApplied;
}

/////////////////////////////////////////////////
void Scene::OnPoseMsg(ConstPosesStampedPtr &_msg)
{
  std::lock_guard<std::recursive_mutex> lock(this->dataPtr->poseMsgMutex);
  this->dataPtr->sceneSimTimePosesReceived =
    common::Time(_msg->time().sec(), _msg->time().nsec());

  for (int i = 0; i < _msg->pose_size(); ++i)
  {
    PoseMsgs_M::iterator iter =
        this->dataPtr->poseMsgs.find(_msg->pose(i).id());
    if (iter != this->dataPtr->poseMsgs.end())
      iter->second.CopyFrom(_msg->pose(i));
    else
      this->dataPtr->poseMsgs.insert(
          std::make_pair(_msg->pose(i).id(), _msg->pose(i)));
  }
}

/////////////////////////////////////////////////
void Scene::OnSkeletonPoseMsg(ConstPoseAnimationPtr &_msg)
{
  std::lock_guard<std::recursive_mutex> lock(this->dataPtr->poseMsgMutex);
  SkeletonPoseMsgs_L::iterator iter;

  // Find an old model message, and remove them
  for (iter = this->dataPtr->skeletonPoseMsgs.begin();
        iter != this->dataPtr->skeletonPoseMsgs.end(); ++iter)
  {
    if ((*iter)->model_name() == _msg->model_name())
    {
      this->dataPtr->skeletonPoseMsgs.erase(iter);
      break;
    }
  }

  this->dataPtr->skeletonPoseMsgs.push_back(_msg);
}

/////////////////////////////////////////////////
void Scene::OnLightFactoryMsg(ConstLightPtr &_msg)
{
  std::lock_guard<std::mutex> lock(*this->dataPtr->receiveMutex);
  this->dataPtr->lightFactoryMsgs.push_back(_msg);
}

/////////////////////////////////////////////////
void Scene::OnLightModifyMsg(ConstLightPtr &_msg)
{
  std::lock_guard<std::mutex> lock(*this->dataPtr->receiveMutex);
  this->dataPtr->lightModifyMsgs.push_back(_msg);
}

/////////////////////////////////////////////////
bool Scene::ProcessLightFactoryMsg(ConstLightPtr &_msg)
{
  Light_M::iterator iter;
  iter = this->dataPtr->lights.find(_msg->name());

  if (iter == this->dataPtr->lights.end())
  {
    LightPtr light(new Light(shared_from_this()));
    light->LoadFromMsg(_msg);
    this->dataPtr->lights[_msg->name()] = light;
    RTShaderSystem::Instance()->UpdateShaders();
  }
  else
  {
    gzerr << "Light [" << _msg->name() << "] already exists."
        << " Use topic ~/light/modify to modify it." << std::endl;
    return false;
  }

  return true;
}

/////////////////////////////////////////////////
bool Scene::ProcessLightModifyMsg(ConstLightPtr &_msg)
{
  Light_M::iterator iter;
  iter = this->dataPtr->lights.find(_msg->name());

  if (iter == this->dataPtr->lights.end())
  {
    gzerr << "Light [" << _msg->name() << "] not found."
        << " Use topic ~/factory/light to spawn a new light." << std::endl;
    return false;
  }
  else
  {
    iter->second->UpdateFromMsg(_msg);
    RTShaderSystem::Instance()->UpdateShaders();
  }

  return true;
}

/////////////////////////////////////////////////
void Scene::OnModelMsg(ConstModelPtr &_msg)
{
  std::lock_guard<std::mutex> lock(*this->dataPtr->receiveMutex);
  this->dataPtr->modelMsgs.push_back(_msg);
}

/////////////////////////////////////////////////
void Scene::OnSkyMsg(ConstSkyPtr &_msg)
{
  if (!this->dataPtr->skyx)
    return;

  Ogre::Root::getSingletonPtr()->addFrameListener(this->dataPtr->skyx);
  this->dataPtr->skyx->update(0);

  this->dataPtr->skyx->setVisible(true);

  SkyX::VClouds::VClouds *vclouds =
    this->dataPtr->skyx->getVCloudsManager()->getVClouds();

  if (_msg->has_time())
  {
    Ogre::Vector3 t = this->dataPtr->skyxController->getTime();
    t.x = math::clamp(_msg->time(), 0.0, 24.0);
    this->dataPtr->skyxController->setTime(t);
  }

  if (_msg->has_sunrise())
  {
    Ogre::Vector3 t = this->dataPtr->skyxController->getTime();
    t.y = math::clamp(_msg->sunrise(), 0.0, 24.0);
    this->dataPtr->skyxController->setTime(t);
  }

  if (_msg->has_sunset())
  {
    Ogre::Vector3 t = this->dataPtr->skyxController->getTime();
    t.z = math::clamp(_msg->sunset(), 0.0, 24.0);
    this->dataPtr->skyxController->setTime(t);
  }

  if (_msg->has_wind_speed())
    vclouds->setWindSpeed(_msg->wind_speed());

  if (_msg->has_wind_direction())
    vclouds->setWindDirection(Ogre::Radian(_msg->wind_direction()));

  if (_msg->has_cloud_ambient())
  {
    vclouds->setAmbientFactors(Ogre::Vector4(
          _msg->cloud_ambient().r(),
          _msg->cloud_ambient().g(),
          _msg->cloud_ambient().b(),
          _msg->cloud_ambient().a()));
  }

  if (_msg->has_humidity())
  {
    Ogre::Vector2 wheater = vclouds->getWheater();
    vclouds->setWheater(math::clamp(_msg->humidity(), 0.0, 1.0),
                        wheater.y, true);
  }

  if (_msg->has_mean_cloud_size())
  {
    Ogre::Vector2 wheater = vclouds->getWheater();
    vclouds->setWheater(wheater.x,
                        math::clamp(_msg->mean_cloud_size(), 0.0, 1.0), true);
  }

  this->dataPtr->skyx->update(0);
}

/////////////////////////////////////////////////
void Scene::SetSky()
{
  // Create SkyX
  this->dataPtr->skyxController = new SkyX::BasicController();
  this->dataPtr->skyx = new SkyX::SkyX(this->dataPtr->manager,
      this->dataPtr->skyxController);
  this->dataPtr->skyx->create();

  this->dataPtr->skyx->setTimeMultiplier(0);

  // Set the time: x = current time[0-24], y = sunrise time[0-24],
  // z = sunset time[0-24]
  this->dataPtr->skyxController->setTime(Ogre::Vector3(10.0, 6.0, 20.0f));

  // Moon phase in [-1,1] range, where -1 means fully covered Moon,
  // 0 clear Moon and 1 fully covered Moon
  this->dataPtr->skyxController->setMoonPhase(0);

  this->dataPtr->skyx->getAtmosphereManager()->setOptions(
      SkyX::AtmosphereManager::Options(
        9.77501f,   // Inner radius
        10.2963f,   // Outer radius
        0.01f,      // Height position
        0.0017f,    // RayleighMultiplier
        0.000675f,  // MieMultiplier
        30,         // Sun Intensity
        Ogre::Vector3(0.57f, 0.54f, 0.44f),  // Wavelength
        -0.991f, 2.5f, 4));

  this->dataPtr->skyx->getVCloudsManager()->setWindSpeed(0.6);

  // Use true to update volumetric clouds based on the time multiplier
  this->dataPtr->skyx->getVCloudsManager()->setAutoupdate(false);

  SkyX::VClouds::VClouds *vclouds =
    this->dataPtr->skyx->getVCloudsManager()->getVClouds();

  // Set wind direction in radians
  vclouds->setWindDirection(Ogre::Radian(0.0));
  vclouds->setAmbientColor(Ogre::Vector3(0.9, 0.9, 1.0));

  // x = sun light power
  // y = sun beta multiplier
  // z = ambient color multiplier
  // w = distance attenuation
  vclouds->setLightResponse(Ogre::Vector4(0.9, 0.6, 0.5, 0.3));
  vclouds->setAmbientFactors(Ogre::Vector4(0.45, 0.3, 0.6, 0.1));
  vclouds->setWheater(.6, .6, false);

  if (true)
  {
    // Create VClouds
    if (!this->dataPtr->skyx->getVCloudsManager()->isCreated())
    {
      // SkyX::MeshManager::getSkydomeRadius(...) works for both finite and
      // infinite(=0) camera far clip distances
      this->dataPtr->skyx->getVCloudsManager()->create(2000.0);
      // this->dataPtr->skyx->getMeshManager()->getSkydomeRadius(
      //    mRenderingCamera));
    }
  }
  else
  {
    // Remove VClouds
    if (this->dataPtr->skyx->getVCloudsManager()->isCreated())
    {
      this->dataPtr->skyx->getVCloudsManager()->remove();
    }
  }

  // vclouds->getLightningManager()->setEnabled(preset.vcLightnings);
  // vclouds->getLightningManager()->setAverageLightningApparitionTime(
  //     preset.vcLightningsAT);
  // vclouds->getLightningManager()->setLightningColor(
  //     preset.vcLightningsColor);
  // vclouds->getLightningManager()->setLightningTimeMultiplier(
  //    preset.vcLightningsTM);

  this->dataPtr->skyx->setVisible(false);
}

/////////////////////////////////////////////////
void Scene::SetShadowsEnabled(bool _value)
{
  // If a usercamera is set to stereo mode, then turn off shadows.
  // If a usercamera uses orthographic projection, then turn off shadows.
  // Our shadow mapping technique disables stereo.
  bool shadowOverride = true;
  for (std::vector<UserCameraPtr>::iterator iter =
       this->dataPtr->userCameras.begin();
       iter != this->dataPtr->userCameras.end() && shadowOverride; ++iter)
  {
    shadowOverride = !(*iter)->StereoEnabled() &&
                     (*iter)->ProjectionType() != "orthographic";
  }

  _value = _value && shadowOverride;

  this->dataPtr->sdf->GetElement("shadows")->Set(_value);

  if (RenderEngine::Instance()->GetRenderPathType() == RenderEngine::DEFERRED)
  {
#if OGRE_VERSION_MAJOR >= 1 && OGRE_VERSION_MINOR >= 8
    this->dataPtr->manager->setShadowTechnique(
        Ogre::SHADOWTYPE_TEXTURE_ADDITIVE);
    this->dataPtr->manager->setShadowTextureCasterMaterial(
        "DeferredRendering/Shadows/RSMCaster_Spot");
    this->dataPtr->manager->setShadowTextureCount(1);
    this->dataPtr->manager->setShadowFarDistance(150);
    // Use a value of "2" to use a different depth buffer pool and
    // avoid sharing this with the Backbuffer's
    this->dataPtr->manager->setShadowTextureConfig(0, 1024, 1024,
        Ogre::PF_FLOAT32_RGBA, 0, 2);
    this->dataPtr->manager->setShadowDirectionalLightExtrusionDistance(75);
    this->dataPtr->manager->setShadowCasterRenderBackFaces(false);
    this->dataPtr->manager->setShadowTextureSelfShadow(true);
    this->dataPtr->manager->setShadowDirLightTextureOffset(1.75);
#endif
  }
  else if (RenderEngine::Instance()->GetRenderPathType() ==
           RenderEngine::FORWARD)
  {
    // RT Shader shadows
    if (_value)
      RTShaderSystem::Instance()->ApplyShadows(shared_from_this());
    else
      RTShaderSystem::Instance()->RemoveShadows(shared_from_this());
  }
  else
  {
    this->dataPtr->manager->setShadowCasterRenderBackFaces(false);
    this->dataPtr->manager->setShadowTextureSize(512);

    // The default shadows.
    if (_value && this->dataPtr->manager->getShadowTechnique()
        != Ogre::SHADOWTYPE_TEXTURE_ADDITIVE)
    {
      this->dataPtr->manager->setShadowTechnique(
          Ogre::SHADOWTYPE_TEXTURE_ADDITIVE);
    }
    else
      this->dataPtr->manager->setShadowTechnique(Ogre::SHADOWTYPE_NONE);
  }
}

/////////////////////////////////////////////////
bool Scene::GetShadowsEnabled() const
{
  return this->dataPtr->sdf->Get<bool>("shadows");
}

/////////////////////////////////////////////////
void Scene::AddVisual(VisualPtr _vis)
{
  if (this->dataPtr->visuals.find(_vis->GetId()) !=
      this->dataPtr->visuals.end())
  {
    gzwarn << "Duplicate visuals detected[" << _vis->GetName() << "]\n";
  }

  this->dataPtr->visuals[_vis->GetId()] = _vis;
}

/////////////////////////////////////////////////
void Scene::RemoveVisual(uint32_t _id)
{
  // Delete the visual
  auto iter = this->dataPtr->visuals.find(_id);
  if (iter != this->dataPtr->visuals.end())
  {
    VisualPtr vis = iter->second;
    // Remove all projectors attached to the visual
    auto piter = this->dataPtr->projectors.begin();
    while (piter != this->dataPtr->projectors.end())
    {
      // Check to see if the projector is a child of the visual that is
      // being removed.
      if (piter->second->GetParent()->GetRootVisual()->GetName() ==
          vis->GetRootVisual()->GetName())
      {
        delete piter->second;
        this->dataPtr->projectors.erase(piter++);
      }
      else
        ++piter;
    }
    this->RemoveVisualizations(vis);

    vis->Fini();
    this->dataPtr->visuals.erase(iter);
    if (this->dataPtr->selectedVis && this->dataPtr->selectedVis->GetId() ==
        vis->GetId())
      this->dataPtr->selectedVis.reset();
  }
}

/////////////////////////////////////////////////
void Scene::RemoveVisual(VisualPtr _vis)
{
  this->RemoveVisual(_vis->GetId());
}

/////////////////////////////////////////////////
void Scene::SetVisualId(VisualPtr _vis, uint32_t _id)
{
  if (!_vis)
    return;

  auto iter = this->dataPtr->visuals.find(_vis->GetId());
  if (iter != this->dataPtr->visuals.end())
  {
    this->dataPtr->visuals.erase(_vis->GetId());
    this->dataPtr->visuals[_id] = _vis;
    _vis->SetId(_id);
  }
}

/////////////////////////////////////////////////
void Scene::AddLight(LightPtr _light)
{
  std::string n = this->StripSceneName(_light->Name());
  const auto iter = this->dataPtr->lights.find(n);
  if (iter != this->dataPtr->lights.end())
    gzerr << "Duplicate lights detected[" << _light->Name() << "]\n";

  this->dataPtr->lights[n] = _light;
}

/////////////////////////////////////////////////
void Scene::RemoveLight(LightPtr _light)
{
  if (_light)
  {
    // Delete the light
    std::string n = this->StripSceneName(_light->Name());
    this->dataPtr->lights.erase(n);
  }
}

/////////////////////////////////////////////////
void Scene::SetGrid(const bool _enabled)
{
  if (_enabled && this->dataPtr->grids.empty())
  {
    Grid *grid = new Grid(this, 20, 1, 10, common::Color(0.3, 0.3, 0.3, 0.5));
    grid->Init();
    this->dataPtr->grids.push_back(grid);

    grid = new Grid(this, 4, 5, 20, common::Color(0.8, 0.8, 0.8, 0.5));
    grid->Init();
    this->dataPtr->grids.push_back(grid);
  }
  else
  {
    for (uint32_t i = 0; i < this->dataPtr->grids.size(); ++i)
    {
      this->dataPtr->grids[i]->Enable(_enabled);
    }
  }
}

/////////////////////////////////////////////////
void Scene::ShowOrigin(const bool _show)
{
  this->dataPtr->originVisual->SetVisible(_show);
}

//////////////////////////////////////////////////
std::string Scene::StripSceneName(const std::string &_name) const
{
  if (_name.find(this->Name() + "::") != std::string::npos)
    return _name.substr(this->Name().size() + 2);
  else
    return _name;
}

//////////////////////////////////////////////////
Heightmap *Scene::GetHeightmap() const
{
  std::lock_guard<std::mutex> lock(*this->dataPtr->receiveMutex);
  return this->dataPtr->terrain;
}

/////////////////////////////////////////////////
void Scene::CreateCOMVisual(ConstLinkPtr &_msg, VisualPtr _linkVisual)
{
  COMVisualPtr comVis(new COMVisual(_linkVisual->GetName() + "_COM_VISUAL__",
                                    _linkVisual));
  comVis->Load(_msg);
  comVis->SetVisible(this->dataPtr->showCOMs);
  this->dataPtr->visuals[comVis->GetId()] = comVis;
}

/////////////////////////////////////////////////
void Scene::CreateCOMVisual(sdf::ElementPtr _elem, VisualPtr _linkVisual)
{
  COMVisualPtr comVis(new COMVisual(_linkVisual->GetName() + "_COM_VISUAL__",
                                    _linkVisual));
  comVis->Load(_elem);
  comVis->SetVisible(false);
  this->dataPtr->visuals[comVis->GetId()] = comVis;
}

/////////////////////////////////////////////////
void Scene::CreateInertiaVisual(ConstLinkPtr &_msg, VisualPtr _linkVisual)
{
  InertiaVisualPtr inertiaVis(new InertiaVisual(_linkVisual->GetName() +
      "_INERTIA_VISUAL__", _linkVisual));
  inertiaVis->Load(_msg);
  inertiaVis->SetVisible(this->dataPtr->showInertias);
  this->dataPtr->visuals[inertiaVis->GetId()] = inertiaVis;
}

/////////////////////////////////////////////////
void Scene::CreateInertiaVisual(sdf::ElementPtr _elem, VisualPtr _linkVisual)
{
  InertiaVisualPtr inertiaVis(new InertiaVisual(_linkVisual->GetName() +
      "_INERTIA_VISUAL__", _linkVisual));
  inertiaVis->Load(_elem);
  inertiaVis->SetVisible(false);
  this->dataPtr->visuals[inertiaVis->GetId()] = inertiaVis;
}

/////////////////////////////////////////////////
void Scene::CreateLinkFrameVisual(ConstLinkPtr &/*_msg*/, VisualPtr _linkVisual)
{
  LinkFrameVisualPtr linkFrameVis(new LinkFrameVisual(_linkVisual->GetName() +
      "_LINK_FRAME_VISUAL__", _linkVisual));
  linkFrameVis->Load();
  linkFrameVis->SetVisible(this->dataPtr->showLinkFrames);
  this->dataPtr->visuals[linkFrameVis->GetId()] = linkFrameVis;
}

/////////////////////////////////////////////////
void Scene::RemoveVisualizations(rendering::VisualPtr _vis)
{
  std::vector<VisualPtr> toRemove;
  for (unsigned int i = 0; i < _vis->GetChildCount(); ++i)
  {
    rendering::VisualPtr childVis = _vis->GetChild(i);
    Visual::VisualType visType = childVis->GetType();
    if (visType == Visual::VT_PHYSICS || visType == Visual::VT_SENSOR
        || visType == Visual::VT_GUI)
    {
      // do not remove ModelManipulator's SelectionObj
      // FIXME remove this hardcoded check, issue #1832
      if (std::dynamic_pointer_cast<SelectionObj>(childVis) != NULL)
        continue;

      toRemove.push_back(childVis);
    }
  }
  for (auto vis : toRemove)
    this->RemoveVisual(vis);
}

/////////////////////////////////////////////////
void Scene::SetWireframe(const bool _show)
{
  this->dataPtr->wireframe = _show;
  for (auto visual : this->dataPtr->visuals)
  {
    visual.second->SetWireframe(_show);
  }

  if (this->dataPtr->terrain)
    this->dataPtr->terrain->SetWireframe(_show);
}

/////////////////////////////////////////////////
void Scene::SetTransparent(const bool _show)
{
  this->dataPtr->transparent = _show;
  for (auto visual : this->dataPtr->visuals)
  {
    if (visual.second->GetType() == Visual::VT_MODEL)
      visual.second->SetTransparency(_show ? 0.5 : 0.0);
  }
}

/////////////////////////////////////////////////
void Scene::ShowCOMs(const bool _show)
{
  this->dataPtr->showCOMs = _show;
  for (auto visual : this->dataPtr->visuals)
  {
    visual.second->ShowCOM(_show);
  }
}

/////////////////////////////////////////////////
void Scene::ShowInertias(const bool _show)
{
  this->dataPtr->showInertias = _show;
  for (auto visual : this->dataPtr->visuals)
  {
    visual.second->ShowInertia(_show);
  }
}

/////////////////////////////////////////////////
void Scene::ShowLinkFrames(const bool _show)
{
  this->dataPtr->showLinkFrames = _show;
  for (auto visual : this->dataPtr->visuals)
  {
    visual.second->ShowLinkFrame(_show);
  }
}

/////////////////////////////////////////////////
void Scene::ShowSkeleton(const bool _show)
{
  this->dataPtr->showSkeleton = _show;
  for (auto visual : this->dataPtr->visuals)
  {
    visual.second->ShowSkeleton(_show);
  }
}

/////////////////////////////////////////////////
void Scene::ShowCollisions(const bool _show)
{
  this->dataPtr->showCollisions = _show;
  for (auto visual : this->dataPtr->visuals)
  {
    visual.second->ShowCollision(_show);
  }
}

/////////////////////////////////////////////////
void Scene::ShowJoints(const bool _show)
{
  this->dataPtr->showJoints = _show;
  for (auto visual : this->dataPtr->visuals)
  {
    visual.second->ShowJoints(_show);
  }
}

/////////////////////////////////////////////////
void Scene::ShowContacts(const bool _show)
{
  ContactVisualPtr vis;

  if (this->dataPtr->contactVisId == GZ_UINT32_MAX && _show)
  {
    vis.reset(new ContactVisual("__GUIONLY_CONTACT_VISUAL__",
              this->dataPtr->worldVisual, "~/physics/contacts"));
    vis->SetEnabled(_show);
    this->dataPtr->contactVisId = vis->GetId();
    this->dataPtr->visuals[this->dataPtr->contactVisId] = vis;
  }
  else
    vis = std::dynamic_pointer_cast<ContactVisual>(
        this->dataPtr->visuals[this->dataPtr->contactVisId]);

  if (vis)
    vis->SetEnabled(_show);
  else
    gzerr << "Unable to get contact visualization. This should never happen.\n";
}

/////////////////////////////////////////////////
void Scene::ShowClouds(const bool _show)
{
  if (!this->dataPtr->skyx)
    return;

  SkyX::VCloudsManager *mgr = this->dataPtr->skyx->getVCloudsManager();
  if (mgr)
  {
    SkyX::VClouds::VClouds *vclouds =
        this->dataPtr->skyx->getVCloudsManager()->getVClouds();
    if (vclouds)
      vclouds->setVisible(_show);
  }
}

/////////////////////////////////////////////////
bool Scene::GetShowClouds() const
{
  return this->ShowClouds();
}

/////////////////////////////////////////////////
bool Scene::ShowClouds() const
{
  if (!this->dataPtr->skyx)
    return false;

  SkyX::VCloudsManager *mgr = this->dataPtr->skyx->getVCloudsManager();
  if (mgr)
  {
    SkyX::VClouds::VClouds *vclouds =
        this->dataPtr->skyx->getVCloudsManager()->getVClouds();
    if (vclouds)
      return vclouds->isVisible();
  }

  return false;
}

/////////////////////////////////////////////////
void Scene::SetSkyXMode(const unsigned int _mode)
{
  /// \todo This function is currently called on initialization of rendering
  /// based sensors to disable clouds and moon. More testing is required to
  /// make sure it functions correctly when called during a render update,
  /// issue #693.

  if (!this->dataPtr->skyx)
    return;

  bool enabled = _mode != GZ_SKYX_NONE;
  this->dataPtr->skyx->setEnabled(enabled);

  if (!enabled)
    return;

  this->dataPtr->skyx->setCloudsEnabled(_mode & GZ_SKYX_CLOUDS);
  this->dataPtr->skyx->setMoonEnabled(_mode & GZ_SKYX_MOON);
}

/////////////////////////////////////////////////
SkyX::SkyX *Scene::GetSkyX() const
{
  return this->dataPtr->skyx;
}

/////////////////////////////////////////////////
void Scene::RemoveProjectors()
{
  for (std::map<std::string, Projector *>::iterator iter =
      this->dataPtr->projectors.begin();
      iter != this->dataPtr->projectors.end(); ++iter)
  {
    delete iter->second;
  }
  this->dataPtr->projectors.clear();
}

/////////////////////////////////////////////////
void Scene::ToggleLayer(const int32_t _layer)
{
  for (auto visual : this->dataPtr->visuals)
  {
    visual.second->ToggleLayer(_layer);
  }
}<|MERGE_RESOLUTION|>--- conflicted
+++ resolved
@@ -1303,13 +1303,8 @@
           }
         }
       }
-<<<<<<< HEAD
-      delete[] vertices;
-      delete[] indices;
-=======
       delete [] vertices;
       delete [] indices;
->>>>>>> ff43b8e4
     }
   }
 
