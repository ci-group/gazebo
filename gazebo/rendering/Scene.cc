/*
 * Copyright (C) 2015-2016 Open Source Robotics Foundation
 *
 * Licensed under the Apache License, Version 2.0 (the "License");
 * you may not use this file except in compliance with the License.
 * You may obtain a copy of the License at
 *
 *     http://www.apache.org/licenses/LICENSE-2.0
 *
 * Unless required by applicable law or agreed to in writing, software
 * distributed under the License is distributed on an "AS IS" BASIS,
 * WITHOUT WARRANTIES OR CONDITIONS OF ANY KIND, either express or implied.
 * See the License for the specific language governing permissions and
 * limitations under the License.
 *
*/

#include <functional>

#include <boost/lexical_cast.hpp>

#include "gazebo/rendering/skyx/include/SkyX.h"
#include "gazebo/rendering/ogre_gazebo.h"

#include "gazebo/msgs/msgs.hh"

#include "gazebo/common/Exception.hh"
#include "gazebo/common/Assert.hh"
#include "gazebo/common/Console.hh"
#include "gazebo/rendering/Road2d.hh"
#include "gazebo/rendering/Projector.hh"
#include "gazebo/rendering/Heightmap.hh"
#include "gazebo/rendering/RenderEvents.hh"
#include "gazebo/rendering/LaserVisual.hh"
#include "gazebo/rendering/SonarVisual.hh"
#include "gazebo/rendering/WrenchVisual.hh"
#include "gazebo/rendering/CameraVisual.hh"
#include "gazebo/rendering/LogicalCameraVisual.hh"
#include "gazebo/rendering/JointVisual.hh"
#include "gazebo/rendering/COMVisual.hh"
#include "gazebo/rendering/InertiaVisual.hh"
#include "gazebo/rendering/LinkFrameVisual.hh"
#include "gazebo/rendering/MarkerVisual.hh"
#include "gazebo/rendering/ContactVisual.hh"
#include "gazebo/rendering/Conversions.hh"
#include "gazebo/rendering/Light.hh"
#include "gazebo/rendering/Visual.hh"
#include "gazebo/rendering/RenderEngine.hh"
#include "gazebo/rendering/UserCamera.hh"
#include "gazebo/rendering/Camera.hh"
#include "gazebo/rendering/WideAngleCamera.hh"
#include "gazebo/rendering/DepthCamera.hh"
#include "gazebo/rendering/GpuLaser.hh"
#include "gazebo/rendering/Grid.hh"
#include "gazebo/rendering/OriginVisual.hh"
#include "gazebo/rendering/RFIDVisual.hh"
#include "gazebo/rendering/RFIDTagVisual.hh"
#include "gazebo/rendering/VideoVisual.hh"
#include "gazebo/rendering/TransmitterVisual.hh"
#include "gazebo/rendering/SelectionObj.hh"

#if OGRE_VERSION_MAJOR >= 1 && OGRE_VERSION_MINOR >= 8
#include "gazebo/rendering/deferred_shading/SSAOLogic.hh"
#include "gazebo/rendering/deferred_shading/GBufferSchemeHandler.hh"
#include "gazebo/rendering/deferred_shading/NullSchemeHandler.hh"
#include "gazebo/rendering/deferred_shading/MergeSchemeHandler.hh"
#include "gazebo/rendering/deferred_shading/DeferredLightCP.hh"
#endif

#include "gazebo/rendering/RTShaderSystem.hh"
#include "gazebo/transport/TransportIface.hh"
#include "gazebo/transport/Node.hh"

#include "gazebo/rendering/ScenePrivate.hh"
#include "gazebo/rendering/Scene.hh"

#ifdef HAVE_OCULUS
#include "gazebo/rendering/OculusCamera.hh"
#endif

using namespace gazebo;
using namespace rendering;

uint32_t ScenePrivate::idCounter = 0;

struct VisualMessageLess {
    bool operator() (boost::shared_ptr<msgs::Visual const> _i,
                     boost::shared_ptr<msgs::Visual const> _j)
    {
      return _i->name().size() < _j->name().size();
    }
} VisualMessageLessOp;

//////////////////////////////////////////////////
Scene::Scene()
  : dataPtr(new ScenePrivate)
{
}

//////////////////////////////////////////////////
Scene::Scene(const std::string &_name, const bool _enableVisualizations,
    const bool _isServer)
  : dataPtr(new ScenePrivate)
{
  // \todo: This is a hack. There is no guarantee (other than the
  // improbability of creating an extreme number of visuals), that
  // this contactVisId is unique.
  this->dataPtr->contactVisId = GZ_UINT32_MAX;

  this->dataPtr->initialized = false;
  this->dataPtr->showCOMs = false;
  this->dataPtr->showInertias = false;
  this->dataPtr->showLinkFrames = false;
  this->dataPtr->showSkeleton = false;
  this->dataPtr->showCollisions = false;
  this->dataPtr->showJoints = false;
  this->dataPtr->transparent = false;
  this->dataPtr->wireframe = false;

  this->dataPtr->requestMsg = NULL;
  this->dataPtr->enableVisualizations = _enableVisualizations;
  this->dataPtr->node = transport::NodePtr(new transport::Node());
  this->dataPtr->node->Init(_name);
  this->dataPtr->id = ScenePrivate::idCounter++;
  this->dataPtr->idString = std::to_string(this->dataPtr->id);

  this->dataPtr->name = _name;
  this->dataPtr->manager = NULL;
  this->dataPtr->raySceneQuery = NULL;
  this->dataPtr->skyx = NULL;

  this->dataPtr->receiveMutex = new std::mutex();

  this->dataPtr->connections.push_back(
      event::Events::ConnectPreRender(std::bind(&Scene::PreRender, this)));

  this->dataPtr->connections.push_back(
      rendering::Events::ConnectToggleLayer(
        std::bind(&Scene::ToggleLayer, this, std::placeholders::_1)));

  this->dataPtr->sensorSub = this->dataPtr->node->Subscribe("~/sensor",
                                          &Scene::OnSensorMsg, this, true);
  this->dataPtr->visSub =
      this->dataPtr->node->Subscribe("~/visual", &Scene::OnVisualMsg, this);

  this->dataPtr->lightFactorySub =
      this->dataPtr->node->Subscribe("~/factory/light",
      &Scene::OnLightFactoryMsg, this);

  this->dataPtr->lightModifySub =
      this->dataPtr->node->Subscribe("~/light/modify",
      &Scene::OnLightModifyMsg, this);

  if (_isServer)
  {
    this->dataPtr->poseSub = this->dataPtr->node->Subscribe("~/pose/local/info",
        &Scene::OnPoseMsg, this);
  }
  else
  {
    this->dataPtr->poseSub = this->dataPtr->node->Subscribe("~/pose/info",
        &Scene::OnPoseMsg, this);
  }

  this->dataPtr->jointSub =
      this->dataPtr->node->Subscribe("~/joint", &Scene::OnJointMsg, this);
  this->dataPtr->skeletonPoseSub =
      this->dataPtr->node->Subscribe("~/skeleton_pose/info",
      &Scene::OnSkeletonPoseMsg, this);
  this->dataPtr->skySub =
      this->dataPtr->node->Subscribe("~/sky", &Scene::OnSkyMsg, this);
  this->dataPtr->modelInfoSub = this->dataPtr->node->Subscribe("~/model/info",
                                             &Scene::OnModelMsg, this);

  this->dataPtr->roadSub =
      this->dataPtr->node->Subscribe("~/roads", &Scene::OnRoadMsg, this, true);

  this->dataPtr->requestPub =
      this->dataPtr->node->Advertise<msgs::Request>("~/request");

  this->dataPtr->requestSub = this->dataPtr->node->Subscribe("~/request",
      &Scene::OnRequest, this);

  this->dataPtr->responseSub = this->dataPtr->node->Subscribe("~/response",
      &Scene::OnResponse, this, true);
  this->dataPtr->sceneSub =
      this->dataPtr->node->Subscribe("~/scene", &Scene::OnScene, this);
  this->dataPtr->statsSub = this->dataPtr->node->Subscribe(
      "~/world_stats", &Scene::OnStats, this);

  this->dataPtr->sdf.reset(new sdf::Element);
  sdf::initFile("scene.sdf", this->dataPtr->sdf);

  this->dataPtr->terrain = NULL;
  this->dataPtr->selectedVis.reset();

  this->dataPtr->sceneSimTimePosesApplied = common::Time();
  this->dataPtr->sceneSimTimePosesReceived = common::Time();
}

//////////////////////////////////////////////////
void Scene::Clear()
{
  this->dataPtr->node->Fini();
  this->dataPtr->modelMsgs.clear();
  this->dataPtr->visualMsgs.clear();
  this->dataPtr->lightFactoryMsgs.clear();
  this->dataPtr->lightModifyMsgs.clear();
  this->dataPtr->poseMsgs.clear();
  this->dataPtr->sceneMsgs.clear();
  this->dataPtr->jointMsgs.clear();
  this->dataPtr->linkMsgs.clear();
  this->dataPtr->sensorMsgs.clear();
  this->dataPtr->roadMsgs.clear();

  this->dataPtr->poseSub.reset();
  this->dataPtr->jointSub.reset();
  this->dataPtr->sensorSub.reset();
  this->dataPtr->sceneSub.reset();
  this->dataPtr->skeletonPoseSub.reset();
  this->dataPtr->visSub.reset();
  this->dataPtr->skySub.reset();
  this->dataPtr->lightFactorySub.reset();
  this->dataPtr->lightModifySub.reset();
  this->dataPtr->requestSub.reset();
  this->dataPtr->responseSub.reset();
  this->dataPtr->modelInfoSub.reset();
  this->dataPtr->responsePub.reset();
  this->dataPtr->requestPub.reset();
  this->dataPtr->roadSub.reset();

  this->dataPtr->joints.clear();

  delete this->dataPtr->terrain;
  this->dataPtr->terrain = NULL;

  while (!this->dataPtr->visuals.empty())
    this->RemoveVisual(this->dataPtr->visuals.begin()->first);

  this->dataPtr->visuals.clear();

  if (this->dataPtr->originVisual)
  {
    this->dataPtr->originVisual->Fini();
    this->dataPtr->originVisual.reset();
  }

  if (this->dataPtr->worldVisual)
  {
    this->dataPtr->worldVisual->Fini();
    this->dataPtr->worldVisual.reset();
  }

  while (!this->dataPtr->lights.empty())
    if (this->dataPtr->lights.begin()->second)
      this->RemoveLight(this->dataPtr->lights.begin()->second);
  this->dataPtr->lights.clear();

  for (uint32_t i = 0; i < this->dataPtr->grids.size(); ++i)
    delete this->dataPtr->grids[i];
  this->dataPtr->grids.clear();

  for (unsigned int i = 0; i < this->dataPtr->cameras.size(); ++i)
    this->dataPtr->cameras[i]->Fini();
  this->dataPtr->cameras.clear();

  for (unsigned int i = 0; i < this->dataPtr->userCameras.size(); ++i)
    this->dataPtr->userCameras[i]->Fini();
  this->dataPtr->userCameras.clear();

  delete this->dataPtr->skyx;
  this->dataPtr->skyx = NULL;

  RTShaderSystem::Instance()->RemoveScene(this->Name());

  this->dataPtr->connections.clear();

  this->dataPtr->initialized = false;
}

//////////////////////////////////////////////////
Scene::~Scene()
{
  delete this->dataPtr->requestMsg;
  this->dataPtr->requestMsg = NULL;
  delete this->dataPtr->receiveMutex;
  this->dataPtr->receiveMutex = NULL;

  // raySceneQuery deletion handled by ogre
  this->dataPtr->raySceneQuery= NULL;

  this->Clear();

  this->dataPtr->sdf->Reset();
  this->dataPtr->sdf.reset();
}

//////////////////////////////////////////////////
void Scene::Load(sdf::ElementPtr _sdf)
{
  this->dataPtr->sdf->Copy(_sdf);
  this->Load();
}

//////////////////////////////////////////////////
void Scene::Load()
{
  this->dataPtr->initialized = false;
  Ogre::Root *root = RenderEngine::Instance()->Root();

  if (this->dataPtr->manager)
    root->destroySceneManager(this->dataPtr->manager);

  this->dataPtr->manager = root->createSceneManager(Ogre::ST_GENERIC);
  this->dataPtr->manager->setAmbientLight(
      Ogre::ColourValue(0.1, 0.1, 0.1, 0.1));

#if OGRE_VERSION_MAJOR > 1 || OGRE_VERSION_MINOR >= 9
  this->dataPtr->manager->addRenderQueueListener(
      RenderEngine::Instance()->OverlaySystem());
#endif
}

//////////////////////////////////////////////////
VisualPtr Scene::GetWorldVisual() const
{
  return this->WorldVisual();
}

//////////////////////////////////////////////////
VisualPtr Scene::WorldVisual() const
{
  return this->dataPtr->worldVisual;
}

//////////////////////////////////////////////////
void Scene::Init()
{
  this->dataPtr->worldVisual.reset(new Visual("__world_node__",
      shared_from_this()));
  this->dataPtr->worldVisual->SetId(0);
  this->dataPtr->visuals[0] = this->dataPtr->worldVisual;

  // RTShader system self-enables if the render path type is FORWARD,
  RTShaderSystem::Instance()->AddScene(shared_from_this());
  RTShaderSystem::Instance()->ApplyShadows(shared_from_this());

  if (RenderEngine::Instance()->GetRenderPathType() == RenderEngine::DEFERRED)
    this->InitDeferredShading();

  for (uint32_t i = 0; i < this->dataPtr->grids.size(); ++i)
    this->dataPtr->grids[i]->Init();

  // Create Sky. This initializes SkyX, and makes it invisible. A Sky
  // message must be received (via a scene message or on the ~/sky topic).
  try
  {
    this->SetSky();
  }
  catch(...)
  {
    gzerr << "Failed to create the sky\n";
  }

  // Create Fog
  if (this->dataPtr->sdf->HasElement("fog"))
  {
    sdf::ElementPtr fogElem = this->dataPtr->sdf->GetElement("fog");
    this->SetFog(fogElem->Get<std::string>("type"),
                 fogElem->Get<common::Color>("color"),
                 fogElem->Get<double>("density"),
                 fogElem->Get<double>("start"),
                 fogElem->Get<double>("end"));
  }

  // Create ray scene query
  this->dataPtr->raySceneQuery =
      this->dataPtr->manager->createRayQuery(Ogre::Ray());
  this->dataPtr->raySceneQuery->setSortByDistance(true);
  this->dataPtr->raySceneQuery->setQueryMask(
      Ogre::SceneManager::ENTITY_TYPE_MASK);

  // Force shadows on.
  this->SetShadowsEnabled(true);

  // Create origin visual
  this->dataPtr->originVisual.reset(new OriginVisual("__WORLD_ORIGIN__",
      this->dataPtr->worldVisual));
  this->dataPtr->originVisual->Load();

  this->dataPtr->requestPub->WaitForConnection();
  this->dataPtr->requestMsg = msgs::CreateRequest("scene_info");
  this->dataPtr->requestPub->Publish(*this->dataPtr->requestMsg);
<<<<<<< HEAD

  Road2d *road = new Road2d();
  road->Load(this->dataPtr->worldVisual);

  // Initialize the marker manager
  if (!this->dataPtr->markerManager.Init(shared_from_this()))
  {
    gzerr << "Unable to initialize the MarkerManager. Marker visualizations "
      << "will not work.\n";
  }
=======
>>>>>>> b8d817cd
}

//////////////////////////////////////////////////
bool Scene::GetInitialized() const
{
  return this->Initialized();
}

//////////////////////////////////////////////////
bool Scene::Initialized() const
{
  return this->dataPtr->initialized;
}

//////////////////////////////////////////////////
void Scene::InitDeferredShading()
{
#if OGRE_VERSION_MAJOR > 1 || OGRE_VERSION_MINOR >= 8
  Ogre::CompositorManager &compMgr = Ogre::CompositorManager::getSingleton();

  // Deferred Shading scheme handler
  Ogre::MaterialManager::getSingleton().addListener(
      new GBufferSchemeHandler(GBufferMaterialGenerator::GBT_FAT),
      "DSGBuffer");

  // Deferred Lighting scheme handlers
  Ogre::MaterialManager::getSingleton().addListener(
      new GBufferSchemeHandler(GBufferMaterialGenerator::GBT_NORMAL_AND_DEPTH),
      "DLGBuffer");
  Ogre::MaterialManager::getSingleton().addListener(
      new MergeSchemeHandler(false), "DLMerge");

  Ogre::MaterialManager::getSingleton().addListener(
      new NullSchemeHandler, "NoGBuffer");

  compMgr.registerCustomCompositionPass("DeferredShadingLight",
      new DeferredLightCompositionPass<DeferredShading>);
  compMgr.registerCustomCompositionPass("DeferredLightingLight",
      new DeferredLightCompositionPass<DeferredLighting>);

  compMgr.registerCompositorLogic("SSAOLogic", new SSAOLogic);

  // Create and instance geometry for VPL
  Ogre::MeshPtr VPLMesh =
    Ogre::MeshManager::getSingleton().createManual("VPLMesh",
        Ogre::ResourceGroupManager::AUTODETECT_RESOURCE_GROUP_NAME);

  Ogre::SubMesh *submeshMesh = VPLMesh->createSubMesh();
  submeshMesh->operationType = Ogre::RenderOperation::OT_TRIANGLE_LIST;
  submeshMesh->indexData = new Ogre::IndexData();
  submeshMesh->vertexData = new Ogre::VertexData();
  submeshMesh->useSharedVertices = false;
  VPLMesh->_setBoundingSphereRadius(10.8f);
  VPLMesh->_setBounds(Ogre::AxisAlignedBox(
        Ogre::Vector3(-10.8, -10.8, -10.8), Ogre::Vector3(10.8, 10.8, 10.8)));

  GeomUtils::CreateSphere(submeshMesh->vertexData, submeshMesh->indexData,
      1.0, 6, 6, false, false);

  int numVPLs = 400;
  Ogre::InstanceManager *im =
    this->dataPtr->manager->createInstanceManager("VPL_InstanceMgr",
      "VPLMesh", Ogre::ResourceGroupManager::AUTODETECT_RESOURCE_GROUP_NAME,
          Ogre::InstanceManager::HWInstancingBasic, numVPLs, Ogre::IM_USEALL);

  for (int i = 0; i < numVPLs; ++i)
  {
    // Ogre::InstancedEntity *new_entity =
    im->createInstancedEntity("DeferredLighting/VPL");
  }

  im->setBatchesAsStaticAndUpdate(true);
#endif
}

//////////////////////////////////////////////////
Ogre::SceneManager *Scene::GetManager() const
{
  return this->OgreSceneManager();
}

//////////////////////////////////////////////////
Ogre::SceneManager *Scene::OgreSceneManager() const
{
  return this->dataPtr->manager;
}

//////////////////////////////////////////////////
std::string Scene::GetName() const
{
  return this->Name();
}

//////////////////////////////////////////////////
std::string Scene::Name() const
{
  return this->dataPtr->name;
}

//////////////////////////////////////////////////
void Scene::SetAmbientColor(const common::Color &_color)
{
  this->dataPtr->sdf->GetElement("ambient")->Set(_color);

  // Ambient lighting
  if (this->dataPtr->manager &&
      Conversions::Convert(this->dataPtr->manager->getAmbientLight()) != _color)
  {
    this->dataPtr->manager->setAmbientLight(Conversions::Convert(_color));
  }
}

//////////////////////////////////////////////////
common::Color Scene::GetAmbientColor() const
{
  return this->AmbientColor();
}

//////////////////////////////////////////////////
common::Color Scene::AmbientColor() const
{
  return this->dataPtr->sdf->Get<common::Color>("ambient");
}

//////////////////////////////////////////////////
void Scene::SetBackgroundColor(const common::Color &_color)
{
  this->dataPtr->sdf->GetElement("background")->Set(_color);
  Ogre::ColourValue clr = Conversions::Convert(_color);

  std::vector<CameraPtr>::iterator iter;
  for (iter = this->dataPtr->cameras.begin();
      iter != this->dataPtr->cameras.end(); ++iter)
  {
    if ((*iter)->OgreViewport() &&
        (*iter)->OgreViewport()->getBackgroundColour() != clr)
      (*iter)->OgreViewport()->setBackgroundColour(clr);
  }

  std::vector<UserCameraPtr>::iterator iter2;
  for (iter2 = this->dataPtr->userCameras.begin();
       iter2 != this->dataPtr->userCameras.end(); ++iter2)
  {
    if ((*iter2)->OgreViewport() &&
        (*iter2)->OgreViewport()->getBackgroundColour() != clr)
    {
      (*iter2)->OgreViewport()->setBackgroundColour(clr);
    }
  }
}

//////////////////////////////////////////////////
common::Color Scene::GetBackgroundColor() const
{
  return this->BackgroundColor();
}

//////////////////////////////////////////////////
common::Color Scene::BackgroundColor() const
{
  return this->dataPtr->sdf->Get<common::Color>("background");
}

//////////////////////////////////////////////////
void Scene::CreateGrid(const uint32_t cell_count, const float cell_length,
                       const float line_width, const common::Color &color)
{
  Grid *grid = new Grid(this, cell_count, cell_length, line_width, color);

  if (this->dataPtr->manager)
    grid->Init();

  this->dataPtr->grids.push_back(grid);
}

//////////////////////////////////////////////////
Grid *Scene::GetGrid(const uint32_t index) const
{
  if (index >= this->dataPtr->grids.size())
  {
    gzerr << "Scene::GetGrid() Invalid index\n";
    return NULL;
  }

  return this->dataPtr->grids[index];
}

//////////////////////////////////////////////////
uint32_t Scene::GetGridCount() const
{
  return this->GridCount();
}

//////////////////////////////////////////////////
uint32_t Scene::GridCount() const
{
  return this->dataPtr->grids.size();
}

//////////////////////////////////////////////////
CameraPtr Scene::CreateCamera(const std::string &_name, const bool _autoRender)
{
  CameraPtr camera(new Camera(_name, shared_from_this(), _autoRender));
  this->dataPtr->cameras.push_back(camera);

  return camera;
}

//////////////////////////////////////////////////
DepthCameraPtr Scene::CreateDepthCamera(const std::string &_name,
                                        const bool _autoRender)
{
  DepthCameraPtr camera(new DepthCamera(this->dataPtr->name + "::" + _name,
        shared_from_this(), _autoRender));
  this->dataPtr->cameras.push_back(camera);

  return camera;
}

//////////////////////////////////////////////////
WideAngleCameraPtr Scene::CreateWideAngleCamera(const std::string &_name,
                                                const bool _autoRender)
{
  WideAngleCameraPtr camera(new WideAngleCamera(_name,
        shared_from_this(), _autoRender));
  this->dataPtr->cameras.push_back(camera);

  return camera;
}

//////////////////////////////////////////////////
GpuLaserPtr Scene::CreateGpuLaser(const std::string &_name,
                                  const bool _autoRender)
{
  GpuLaserPtr camera(new GpuLaser(this->dataPtr->name + "::" + _name,
        shared_from_this(), _autoRender));
  this->dataPtr->cameras.push_back(camera);

  return camera;
}

//////////////////////////////////////////////////
uint32_t Scene::GetCameraCount() const
{
  return this->CameraCount();
}

//////////////////////////////////////////////////
uint32_t Scene::CameraCount() const
{
  return this->dataPtr->cameras.size();
}

//////////////////////////////////////////////////
CameraPtr Scene::GetCamera(const uint32_t index) const
{
  CameraPtr cam;

  if (index < this->dataPtr->cameras.size())
    cam = this->dataPtr->cameras[index];

  return cam;
}

//////////////////////////////////////////////////
CameraPtr Scene::GetCamera(const std::string &_name) const
{
  CameraPtr result;
  std::vector<CameraPtr>::const_iterator iter;
  for (iter = this->dataPtr->cameras.begin();
      iter != this->dataPtr->cameras.end(); ++iter)
  {
    if ((*iter)->Name() == _name)
      result = *iter;
  }

  return result;
}

#ifdef HAVE_OCULUS
//////////////////////////////////////////////////
OculusCameraPtr Scene::CreateOculusCamera(const std::string &_name)
{
  OculusCameraPtr camera(new OculusCamera(_name, shared_from_this()));

  if (camera->Ready())
  {
    camera->Load();
    camera->Init();
    this->dataPtr->oculusCameras.push_back(camera);
  }

  return camera;
}

//////////////////////////////////////////////////
uint32_t Scene::GetOculusCameraCount() const
{
  return this->OculusCameraCount();
}

//////////////////////////////////////////////////
uint32_t Scene::OculusCameraCount() const
{
  return this->dataPtr->oculusCameras.size();
}
#endif

//////////////////////////////////////////////////
UserCameraPtr Scene::CreateUserCamera(const std::string &_name,
                                      const bool _stereoEnabled)
{
  UserCameraPtr camera(new UserCamera(_name, shared_from_this(),
        _stereoEnabled));
  camera->Load();
  camera->Init();
  this->dataPtr->userCameras.push_back(camera);

  return camera;
}

//////////////////////////////////////////////////
uint32_t Scene::GetUserCameraCount() const
{
  return this->UserCameraCount();
}

//////////////////////////////////////////////////
uint32_t Scene::UserCameraCount() const
{
  return this->dataPtr->userCameras.size();
}

//////////////////////////////////////////////////
UserCameraPtr Scene::GetUserCamera(const uint32_t index) const
{
  UserCameraPtr cam;

  if (index < this->dataPtr->userCameras.size())
    cam = this->dataPtr->userCameras[index];

  return cam;
}

//////////////////////////////////////////////////
void Scene::RemoveCamera(const std::string &_name)
{
  for (auto iter = this->dataPtr->cameras.begin();
      iter != this->dataPtr->cameras.end(); ++iter)
  {
    if ((*iter)->Name() == _name)
    {
      (*iter)->Fini();
      (*iter).reset();
      this->dataPtr->cameras.erase(iter);
      break;
    }
  }
}

//////////////////////////////////////////////////
LightPtr Scene::GetLight(const std::string &_name) const
{
  LightPtr result;
  std::string n = this->StripSceneName(_name);
  Light_M::const_iterator iter = this->dataPtr->lights.find(n);
  if (iter != this->dataPtr->lights.end())
    result = iter->second;
  return result;
}

//////////////////////////////////////////////////
uint32_t Scene::GetLightCount() const
{
  return this->LightCount();
}

//////////////////////////////////////////////////
uint32_t Scene::LightCount() const
{
  return this->dataPtr->lights.size();
}

//////////////////////////////////////////////////
LightPtr Scene::GetLight(const uint32_t _index) const
{
  LightPtr result;
  if (_index < this->dataPtr->lights.size())
  {
    Light_M::const_iterator iter = this->dataPtr->lights.begin();
    std::advance(iter, _index);
    result = iter->second;
  }
  else
  {
    gzerr << "Error: light index(" << _index << ") larger than light count("
          << this->dataPtr->lights.size() << "\n";
  }

  return result;
}

//////////////////////////////////////////////////
VisualPtr Scene::GetVisual(const uint32_t _id) const
{
  Visual_M::const_iterator iter = this->dataPtr->visuals.find(_id);
  if (iter != this->dataPtr->visuals.end())
    return iter->second;
  return VisualPtr();
}

//////////////////////////////////////////////////
VisualPtr Scene::GetVisual(const std::string &_name) const
{
  VisualPtr result;

  Visual_M::const_iterator iter;
  for (iter = this->dataPtr->visuals.begin();
      iter != this->dataPtr->visuals.end(); ++iter)
  {
    if (iter->second->GetName() == _name)
      break;
  }

  if (iter != this->dataPtr->visuals.end())
    result = iter->second;
  else
  {
    std::string otherName = this->Name() + "::" + _name;
    for (iter = this->dataPtr->visuals.begin();
        iter != this->dataPtr->visuals.end(); ++iter)
    {
      if (iter->second->GetName() == otherName)
        break;
    }

    if (iter != this->dataPtr->visuals.end())
      result = iter->second;
  }

  return result;
}

//////////////////////////////////////////////////
uint32_t Scene::GetVisualCount() const
{
  return this->VisualCount();
}

//////////////////////////////////////////////////
uint32_t Scene::VisualCount() const
{
  return this->dataPtr->visuals.size();
}

//////////////////////////////////////////////////
void Scene::SelectVisual(const std::string &_name, const std::string &_mode)
{
  this->dataPtr->selectedVis = this->GetVisual(_name);
  this->dataPtr->selectionMode = _mode;
}

//////////////////////////////////////////////////
VisualPtr Scene::GetSelectedVisual() const
{
  return this->SelectedVisual();
}

//////////////////////////////////////////////////
VisualPtr Scene::SelectedVisual() const
{
  return this->dataPtr->selectedVis;
}

//////////////////////////////////////////////////
VisualPtr Scene::GetVisualAt(CameraPtr _camera,
                             const math::Vector2i &_mousePos,
                             std::string &_mod)
{
  return this->VisualAt(_camera, _mousePos.Ign(), _mod);
}

//////////////////////////////////////////////////
VisualPtr Scene::VisualAt(CameraPtr _camera,
                          const ignition::math::Vector2i &_mousePos,
                          std::string &_mod)
{
  VisualPtr visual;
  Ogre::Entity *closestEntity = this->OgreEntityAt(_camera, _mousePos, false);

  _mod = "";
  if (closestEntity)
  {
    // Make sure we set the _mod only if we have found a selection object
    if (closestEntity->getName().substr(0, 15) == "__SELECTION_OBJ" &&
        closestEntity->getUserObjectBindings().getUserAny().getType()
        == typeid(std::string))
    {
      try
      {
        _mod = Ogre::any_cast<std::string>(
            closestEntity->getUserObjectBindings().getUserAny());
      }
      catch(boost::bad_any_cast &e)
      {
        gzerr << "boost any_cast error:" << e.what() << "\n";
      }
    }

    try
    {
      visual = this->GetVisual(Ogre::any_cast<std::string>(
            closestEntity->getUserObjectBindings().getUserAny()));
    }
    catch(boost::bad_any_cast &e)
    {
      gzerr << "boost any_cast error:" << e.what() << "\n";
    }
  }

  return visual;
}

//////////////////////////////////////////////////
VisualPtr Scene::GetModelVisualAt(CameraPtr _camera,
                                  const math::Vector2i &_mousePos)
{
  return this->ModelVisualAt(_camera, _mousePos.Ign());
}

//////////////////////////////////////////////////
VisualPtr Scene::ModelVisualAt(CameraPtr _camera,
                               const ignition::math::Vector2i &_mousePos)
{
  VisualPtr vis = this->VisualAt(_camera, _mousePos);
  if (vis)
    vis = this->GetVisual(vis->GetName().substr(0, vis->GetName().find("::")));

  return vis;
}

//////////////////////////////////////////////////
void Scene::SnapVisualToNearestBelow(const std::string &_visualName)
{
  VisualPtr visBelow = this->VisualBelow(_visualName);
  VisualPtr vis = this->GetVisual(_visualName);

  if (vis && visBelow)
  {
    math::Vector3 pos = vis->GetWorldPose().pos;
    double dz = vis->GetBoundingBox().min.z - visBelow->GetBoundingBox().max.z;
    pos.z -= dz;
    vis->SetWorldPosition(pos);
  }
}

//////////////////////////////////////////////////
VisualPtr Scene::GetVisualBelow(const std::string &_visualName)
{
  return this->VisualBelow(_visualName);
}

//////////////////////////////////////////////////
VisualPtr Scene::VisualBelow(const std::string &_visualName)
{
  VisualPtr result;
  VisualPtr vis = this->GetVisual(_visualName);

  if (vis)
  {
    std::vector<VisualPtr> below;
    this->VisualsBelowPoint(vis->GetWorldPose().pos.Ign(), below);

    double maxZ = -10000;

    for (uint32_t i = 0; i < below.size(); ++i)
    {
      if (below[i]->GetName().find(vis->GetName()) != 0
          && below[i]->GetBoundingBox().max.z > maxZ)
      {
        maxZ = below[i]->GetBoundingBox().max.z;
        result = below[i];
      }
    }
  }

  return result;
}

//////////////////////////////////////////////////
double Scene::GetHeightBelowPoint(const math::Vector3 &_pt)
{
  return this->HeightBelowPoint(_pt.Ign());
}

//////////////////////////////////////////////////
double Scene::HeightBelowPoint(const ignition::math::Vector3d &_pt)
{
  double height = 0;
  Ogre::Ray ray(Conversions::Convert(_pt), Ogre::Vector3(0, 0, -1));

  if (!this->dataPtr->raySceneQuery)
  {
    this->dataPtr->raySceneQuery =
        this->dataPtr->manager->createRayQuery(Ogre::Ray());
  }
  this->dataPtr->raySceneQuery->setRay(ray);
  this->dataPtr->raySceneQuery->setSortByDistance(true, 0);

  // Perform the scene query
  Ogre::RaySceneQueryResult &result = this->dataPtr->raySceneQuery->execute();
  Ogre::RaySceneQueryResult::iterator iter;

  for (iter = result.begin(); iter != result.end(); ++iter)
  {
    // is the result a MovableObject
    if (iter->movable && iter->movable->getMovableType().compare("Entity") == 0)
    {
      if (!iter->movable->isVisible() ||
          iter->movable->getName().find("__COLLISION_VISUAL__") !=
          std::string::npos)
        continue;
      if (iter->movable->getName().substr(0, 15) == "__SELECTION_OBJ")
        continue;

      height = _pt.Z() - iter->distance;
      break;
    }
  }

  // The default ray scene query does not work with terrain, so we have to
  // check ourselves.
  if (this->dataPtr->terrain)
  {
    double terrainHeight =
        this->dataPtr->terrain->Height(_pt.X(), _pt.Y(), _pt.Z());
    if (terrainHeight <= _pt.Z())
      height = std::max(height, terrainHeight);
  }

  return height;
}

//////////////////////////////////////////////////
void Scene::GetVisualsBelowPoint(const math::Vector3 &_pt,
                                 std::vector<VisualPtr> &_visuals)
{
  return this->VisualsBelowPoint(_pt.Ign(), _visuals);
}

//////////////////////////////////////////////////
void Scene::VisualsBelowPoint(const ignition::math::Vector3d &_pt,
                              std::vector<VisualPtr> &_visuals)
{
  Ogre::Ray ray(Conversions::Convert(_pt), Ogre::Vector3(0, 0, -1));

  if (!this->dataPtr->raySceneQuery)
  {
    this->dataPtr->raySceneQuery =
        this->dataPtr->manager->createRayQuery(Ogre::Ray());
  }

  this->dataPtr->raySceneQuery->setRay(ray);
  this->dataPtr->raySceneQuery->setSortByDistance(true, 0);

  // Perform the scene query
  Ogre::RaySceneQueryResult &result = this->dataPtr->raySceneQuery->execute();
  Ogre::RaySceneQueryResult::iterator iter = result.begin();

  _visuals.clear();

  for (iter = result.begin(); iter != result.end(); ++iter)
  {
    // is the result a MovableObject
    if (iter->movable && iter->movable->getMovableType().compare("Entity") == 0)
    {
      if (!iter->movable->isVisible() ||
          iter->movable->getName().find("__COLLISION_VISUAL__") !=
          std::string::npos)
        continue;
      if (iter->movable->getName().substr(0, 15) == "__SELECTION_OBJ")
        continue;

      Ogre::Entity *ogreEntity = static_cast<Ogre::Entity*>(iter->movable);
      if (ogreEntity)
      {
        try
        {
          VisualPtr v = this->GetVisual(Ogre::any_cast<std::string>(
                ogreEntity->getUserObjectBindings().getUserAny()));
          if (v)
            _visuals.push_back(v);
        }
        catch(boost::bad_any_cast &e)
        {
          gzerr << "boost any_cast error:" << e.what() << "\n";
        }
      }
    }
  }
}

//////////////////////////////////////////////////
VisualPtr Scene::GetVisualAt(CameraPtr _camera,
                             const math::Vector2i &_mousePos)
{
  return this->VisualAt(_camera, _mousePos.Ign());
}

//////////////////////////////////////////////////
VisualPtr Scene::VisualAt(CameraPtr _camera,
                          const ignition::math::Vector2i &_mousePos)
{
  VisualPtr visual;

  Ogre::Entity *closestEntity = this->OgreEntityAt(_camera,
                                                    _mousePos, true);
  if (closestEntity)
  {
    try
    {
      visual = this->GetVisual(Ogre::any_cast<std::string>(
            closestEntity->getUserObjectBindings().getUserAny()));
    }
    catch(boost::bad_any_cast &e)
    {
      gzerr << "boost any_cast error:" << e.what() << "\n";
    }
  }

  return visual;
}

/////////////////////////////////////////////////
Ogre::Entity *Scene::OgreEntityAt(CameraPtr _camera,
                                  const ignition::math::Vector2i &_mousePos,
                                  const bool _ignoreSelectionObj)
{
  Ogre::Camera *ogreCam = _camera->OgreCamera();

  Ogre::Real closest_distance = -1.0f;
  Ogre::Ray mouseRay = ogreCam->getCameraToViewportRay(
      static_cast<float>(_mousePos.X()) /
      ogreCam->getViewport()->getActualWidth(),
      static_cast<float>(_mousePos.Y()) /
      ogreCam->getViewport()->getActualHeight());

  this->dataPtr->raySceneQuery->setRay(mouseRay);

  // Perform the scene query
  Ogre::RaySceneQueryResult &result = this->dataPtr->raySceneQuery->execute();
  Ogre::RaySceneQueryResult::iterator iter = result.begin();
  Ogre::Entity *closestEntity = NULL;

  for (iter = result.begin(); iter != result.end(); ++iter)
  {
    // is the result a MovableObject
    if (iter->movable && iter->movable->getMovableType().compare("Entity") == 0)
    {
      if (!iter->movable->isVisible() ||
          iter->movable->getName().find("__COLLISION_VISUAL__") !=
          std::string::npos)
        continue;
      if (_ignoreSelectionObj &&
          iter->movable->getName().substr(0, 15) == "__SELECTION_OBJ")
        continue;

      Ogre::Entity *ogreEntity = static_cast<Ogre::Entity*>(iter->movable);

      // mesh data to retrieve
      size_t vertex_count;
      size_t index_count;
      Ogre::Vector3 *vertices;
      uint64_t *indices;

      // Get the mesh information
      this->MeshInformation(ogreEntity->getMesh().get(), vertex_count,
          vertices, index_count, indices,
          Conversions::ConvertIgn(
            ogreEntity->getParentNode()->_getDerivedPosition()),
          Conversions::ConvertIgn(
          ogreEntity->getParentNode()->_getDerivedOrientation()),
          Conversions::ConvertIgn(
          ogreEntity->getParentNode()->_getDerivedScale()));

      bool new_closest_found = false;
      for (int i = 0; i < static_cast<int>(index_count); i += 3)
      {
        // when indices size is not divisible by 3
        if (i+2 >= static_cast<int>(index_count))
          break;

        // check for a hit against this triangle
        std::pair<bool, Ogre::Real> hit = Ogre::Math::intersects(mouseRay,
            vertices[indices[i]],
            vertices[indices[i+1]],
            vertices[indices[i+2]],
            true, false);

        // if it was a hit check if its the closest
        if (hit.first)
        {
          if ((closest_distance < 0.0f) || (hit.second < closest_distance))
          {
            // this is the closest so far, save it off
            closest_distance = hit.second;
            new_closest_found = true;
          }
        }
      }

      delete [] vertices;
      delete [] indices;

      if (new_closest_found)
      {
        closestEntity = ogreEntity;
        // break;
      }
    }
  }

  return closestEntity;
}

//////////////////////////////////////////////////
bool Scene::GetFirstContact(CameraPtr _camera,
                            const math::Vector2i &_mousePos,
                            math::Vector3 &_position)
{
  ignition::math::Vector3d position;
  bool result = this->FirstContact(_camera, _mousePos.Ign(), position);
  _position = position;
  return result;
}

//////////////////////////////////////////////////
bool Scene::FirstContact(CameraPtr _camera,
                         const ignition::math::Vector2i &_mousePos,
                         ignition::math::Vector3d &_position)
{
  bool valid = false;
  Ogre::Camera *ogreCam = _camera->OgreCamera();

  _position = ignition::math::Vector3d::Zero;

  // Ogre::Real closest_distance = -1.0f;
  Ogre::Ray mouseRay = ogreCam->getCameraToViewportRay(
      static_cast<float>(_mousePos.X()) /
      ogreCam->getViewport()->getActualWidth(),
      static_cast<float>(_mousePos.Y()) /
      ogreCam->getViewport()->getActualHeight());

  this->dataPtr->raySceneQuery->setSortByDistance(true);
  this->dataPtr->raySceneQuery->setRay(mouseRay);

  // Perform the scene query
  Ogre::RaySceneQueryResult &result = this->dataPtr->raySceneQuery->execute();
  Ogre::RaySceneQueryResult::iterator iter = result.begin();

  double distance = -1.0;

  // Iterate over all the results.
  for (; iter != result.end() && distance <= 0.0; ++iter)
  {
    // Skip results where the distance is zero or less
    if (iter->distance <= 0.0)
      continue;

    unsigned int flags = iter->movable->getVisibilityFlags();

    // Only accept a hit if there is an entity and not a gui visual
    if (iter->movable && iter->movable->getVisible() &&
        iter->movable->getMovableType().compare("Entity") == 0 &&
        !(flags != GZ_VISIBILITY_ALL && flags & GZ_VISIBILITY_GUI
        && !(flags & GZ_VISIBILITY_SELECTABLE)))
    {
      Ogre::Entity *ogreEntity = static_cast<Ogre::Entity*>(iter->movable);

      // mesh data to retrieve
      size_t vertexCount;
      size_t indexCount;
      Ogre::Vector3 *vertices;
      uint64_t *indices;

      // Get the mesh information
      this->MeshInformation(ogreEntity->getMesh().get(), vertexCount,
          vertices, indexCount, indices,
          Conversions::ConvertIgn(
          ogreEntity->getParentNode()->_getDerivedPosition()),
          Conversions::ConvertIgn(
          ogreEntity->getParentNode()->_getDerivedOrientation()),
          Conversions::ConvertIgn(
          ogreEntity->getParentNode()->_getDerivedScale()));

      for (int i = 0; i < static_cast<int>(indexCount); i += 3)
      {
        // when indices size is not divisible by 3
        if (i+2 >= static_cast<int>(indexCount))
          break;

        // check for a hit against this triangle
        std::pair<bool, Ogre::Real> hit = Ogre::Math::intersects(mouseRay,
            vertices[indices[i]],
            vertices[indices[i+1]],
            vertices[indices[i+2]],
            true, false);

        // if it was a hit check if its the closest
        if (hit.first)
        {
          if ((distance < 0.0f) || (hit.second < distance))
          {
            // this is the closest so far, save it off
            distance = hit.second;
          }
        }
      }
      delete [] vertices;
      delete [] indices;
    }
  }

  // If nothing was hit, then check the terrain.
  if (distance <= 0.0 && this->dataPtr->terrain)
  {
    // The terrain uses a special ray intersection test.
    Ogre::TerrainGroup::RayResult terrainResult =
      this->dataPtr->terrain->OgreTerrain()->rayIntersects(mouseRay);

    if (terrainResult.hit)
    {
      _position = Conversions::ConvertIgn(terrainResult.position);
      valid = true;
    }
  }

  // Compute the interesection point using the mouse ray and a distance
  // value.
  if (_position == ignition::math::Vector3d::Zero && distance > 0.0)
  {
    _position = Conversions::ConvertIgn(mouseRay.getPoint(distance));
    valid = true;
  }

  return valid;
}

//////////////////////////////////////////////////
void Scene::PrintSceneGraph()
{
  this->PrintSceneGraphHelper("", this->dataPtr->manager->getRootSceneNode());
}

//////////////////////////////////////////////////
void Scene::PrintSceneGraphHelper(const std::string &prefix_, Ogre::Node *node_)
{
  Ogre::SceneNode *snode = dynamic_cast<Ogre::SceneNode*>(node_);

  std::string nodeName = node_->getName();
  int numAttachedObjs = 0;
  bool isInSceneGraph = false;
  if (snode)
  {
    numAttachedObjs = snode->numAttachedObjects();
    isInSceneGraph = snode->isInSceneGraph();
  }
  else
  {
    gzerr << "Invalid SceneNode\n";
    return;
  }

  int numChildren = node_->numChildren();
  Ogre::Vector3 pos = node_->getPosition();
  Ogre::Vector3 scale = node_->getScale();

  std::cout << prefix_ << nodeName << "\n";
  std::cout << prefix_ << "  Num Objs[" << numAttachedObjs << "]\n";
  for (int i = 0; i < numAttachedObjs; ++i)
  {
    std::cout << prefix_
      << "    Obj[" << snode->getAttachedObject(i)->getName() << "]\n";
  }
  std::cout << prefix_ << "  Num Children[" << numChildren << "]\n";
  std::cout << prefix_ << "  IsInGraph[" << isInSceneGraph << "]\n";
  std::cout << prefix_
    << "  Pos[" << pos.x << " " << pos.y << " " << pos.z << "]\n";
  std::cout << prefix_
    << "  Scale[" << scale.x << " " << scale.y << " " << scale.z << "]\n";

  for (uint32_t i = 0; i < node_->numChildren(); ++i)
  {
    this->PrintSceneGraphHelper(prefix_ + "  ", node_->getChild(i));
  }
}

//////////////////////////////////////////////////
void Scene::DrawLine(const math::Vector3 &_start,
                     const math::Vector3 &_end,
                     const std::string &_name)
{
  this->DrawLine(_start.Ign(), _end.Ign(), _name);
}

//////////////////////////////////////////////////
void Scene::DrawLine(const ignition::math::Vector3d &_start,
                     const ignition::math::Vector3d &_end,
                     const std::string &_name)
{
  Ogre::SceneNode *sceneNode = NULL;
  Ogre::ManualObject *obj = NULL;
  bool attached = false;

  if (this->dataPtr->manager->hasManualObject(_name))
  {
    sceneNode = this->dataPtr->manager->getSceneNode(_name);
    obj = this->dataPtr->manager->getManualObject(_name);
    attached = true;
  }
  else
  {
    sceneNode =
        this->dataPtr->manager->getRootSceneNode()->createChildSceneNode(_name);
    obj = this->dataPtr->manager->createManualObject(_name);
  }

  sceneNode->setVisible(true);
  obj->setVisible(true);

  obj->clear();
  obj->begin("Gazebo/Red", Ogre::RenderOperation::OT_LINE_LIST);
  obj->position(_start.X(), _start.Y(), _start.Z());
  obj->position(_end.X(), _end.Y(), _end.Z());
  obj->end();

  if (!attached)
    sceneNode->attachObject(obj);
}

//////////////////////////////////////////////////
void Scene::SetFog(const std::string &_type, const common::Color &_color,
                   const double _density, const double _start,
                   const double _end)
{
  Ogre::FogMode fogType = Ogre::FOG_NONE;

  if (_type == "linear")
    fogType = Ogre::FOG_LINEAR;
  else if (_type == "exp")
    fogType = Ogre::FOG_EXP;
  else if (_type == "exp2")
    fogType = Ogre::FOG_EXP2;

  sdf::ElementPtr elem = this->dataPtr->sdf->GetElement("fog");

  elem->GetElement("type")->Set(_type);
  elem->GetElement("color")->Set(_color);
  elem->GetElement("density")->Set(_density);
  elem->GetElement("start")->Set(_start);
  elem->GetElement("end")->Set(_end);

  if (this->dataPtr->manager)
    this->dataPtr->manager->setFog(fogType, Conversions::Convert(_color),
                           _density, _start, _end);
}

//////////////////////////////////////////////////
void Scene::SetVisible(const std::string &_name, const bool _visible)
{
  if (this->dataPtr->manager->hasSceneNode(_name))
    this->dataPtr->manager->getSceneNode(_name)->setVisible(_visible);

  if (this->dataPtr->manager->hasManualObject(_name))
    this->dataPtr->manager->getManualObject(_name)->setVisible(_visible);
}

//////////////////////////////////////////////////
uint32_t Scene::GetId() const
{
  return this->Id();
}

//////////////////////////////////////////////////
uint32_t Scene::Id() const
{
  return this->dataPtr->id;
}

//////////////////////////////////////////////////
std::string Scene::GetIdString() const
{
  return this->IdString();
}

//////////////////////////////////////////////////
std::string Scene::IdString() const
{
  return this->dataPtr->idString;
}

//////////////////////////////////////////////////
void Scene::MeshInformation(const Ogre::Mesh *_mesh,
                            size_t &_vertex_count,
                            Ogre::Vector3* &_vertices,
                            size_t &_index_count,
                            uint64_t* &_indices,
                            const ignition::math::Vector3d &_position,
                            const ignition::math::Quaterniond &_orient,
                            const ignition::math::Vector3d &_scale)
{
  bool added_shared = false;
  size_t current_offset = 0;
  size_t next_offset = 0;
  size_t index_offset = 0;

  _vertex_count = _index_count = 0;

  // Calculate how many vertices and indices we're going to need
  for (uint16_t i = 0; i < _mesh->getNumSubMeshes(); ++i)
  {
    Ogre::SubMesh* submesh = _mesh->getSubMesh(i);

    // We only need to add the shared vertices once
    if (submesh->useSharedVertices)
    {
      if (!added_shared)
      {
        _vertex_count += _mesh->sharedVertexData->vertexCount;
        added_shared = true;
      }
    }
    else
    {
      _vertex_count += submesh->vertexData->vertexCount;
    }

    // Add the indices
    _index_count += submesh->indexData->indexCount;
  }


  // Allocate space for the vertices and indices
  _vertices = new Ogre::Vector3[_vertex_count];
  _indices = new uint64_t[_index_count];

  added_shared = false;

  // Run through the submeshes again, adding the data into the arrays
  for (uint16_t i = 0; i < _mesh->getNumSubMeshes(); ++i)
  {
    Ogre::SubMesh* submesh = _mesh->getSubMesh(i);

    Ogre::VertexData* vertex_data = submesh->useSharedVertices ?
        _mesh->sharedVertexData : submesh->vertexData;

    if ((!submesh->useSharedVertices) ||
        (submesh->useSharedVertices && !added_shared))
    {
      if (submesh->useSharedVertices)
      {
        added_shared = true;
      }

      const Ogre::VertexElement* posElem =
        vertex_data->vertexDeclaration->findElementBySemantic(
            Ogre::VES_POSITION);

      Ogre::HardwareVertexBufferSharedPtr vbuf =
        vertex_data->vertexBufferBinding->getBuffer(posElem->getSource());

      unsigned char *vertex =
        static_cast<unsigned char*>(
            vbuf->lock(Ogre::HardwareBuffer::HBL_READ_ONLY));

      // There is _no_ baseVertexPointerToElement() which takes an
      // Ogre::Real or a double as second argument. So make it float,
      // to avoid trouble when Ogre::Real will be comiled/typedefed as double:
      //      Ogre::Real* pReal;
      float *pReal;

      for (size_t j = 0; j < vertex_data->vertexCount;
           ++j, vertex += vbuf->getVertexSize())
      {
        posElem->baseVertexPointerToElement(vertex, &pReal);
        ignition::math::Vector3d pt(pReal[0], pReal[1], pReal[2]);
        _vertices[current_offset + j] =
            Conversions::Convert((_orient * (pt * _scale)) + _position);
      }

      vbuf->unlock();
      next_offset += vertex_data->vertexCount;
    }

    Ogre::IndexData* index_data = submesh->indexData;
    Ogre::HardwareIndexBufferSharedPtr ibuf = index_data->indexBuffer;

    if ((ibuf->getType() == Ogre::HardwareIndexBuffer::IT_32BIT))
    {
      uint32_t*  pLong = static_cast<uint32_t*>(
          ibuf->lock(Ogre::HardwareBuffer::HBL_READ_ONLY));

      for (size_t k = 0; k < index_data->indexCount; k++)
      {
        _indices[index_offset++] = pLong[k];
      }
    }
    else
    {
      uint64_t*  pLong = static_cast<uint64_t*>(
          ibuf->lock(Ogre::HardwareBuffer::HBL_READ_ONLY));

      uint16_t* pShort = reinterpret_cast<uint16_t*>(pLong);
      for (size_t k = 0; k < index_data->indexCount; k++)
      {
        _indices[index_offset++] = static_cast<uint64_t>(pShort[k]);
      }
    }

    ibuf->unlock();
    current_offset = next_offset;
  }
}

/////////////////////////////////////////////////
bool Scene::ProcessSceneMsg(ConstScenePtr &_msg)
{
  {
    std::lock_guard<std::recursive_mutex> lock(this->dataPtr->poseMsgMutex);
    for (int i = 0; i < _msg->model_size(); ++i)
    {
      PoseMsgs_M::iterator iter =
          this->dataPtr->poseMsgs.find(_msg->model(i).id());
      if (iter != this->dataPtr->poseMsgs.end())
        iter->second.CopyFrom(_msg->model(i).pose());
      else
        this->dataPtr->poseMsgs.insert(
            std::make_pair(_msg->model(i).id(), _msg->model(i).pose()));

      this->dataPtr->poseMsgs[_msg->model(i).id()].set_name(
          _msg->model(i).name());
      this->dataPtr->poseMsgs[_msg->model(i).id()].set_id(_msg->model(i).id());

      this->ProcessModelMsg(_msg->model(i));
    }
  }

  for (int i = 0; i < _msg->light_size(); ++i)
  {
    boost::shared_ptr<msgs::Light> lm(new msgs::Light(_msg->light(i)));
    this->dataPtr->lightFactoryMsgs.push_back(lm);
  }

  for (int i = 0; i < _msg->joint_size(); ++i)
  {
    boost::shared_ptr<msgs::Joint> jm(new msgs::Joint(_msg->joint(i)));
    this->dataPtr->jointMsgs.push_back(jm);
  }

  if (_msg->has_ambient())
    this->SetAmbientColor(msgs::Convert(_msg->ambient()));

  if (_msg->has_background())
    this->SetBackgroundColor(msgs::Convert(_msg->background()));

  if (_msg->has_shadows())
    this->SetShadowsEnabled(_msg->shadows());

  if (_msg->has_grid())
    this->SetGrid(_msg->grid());

  if (_msg->has_origin_visual())
    this->ShowOrigin(_msg->origin_visual());

  // Process the sky message.
  if (_msg->has_sky())
  {
    boost::shared_ptr<msgs::Sky> sm(new msgs::Sky(_msg->sky()));
    this->OnSkyMsg(sm);
  }

  if (_msg->has_fog())
  {
    sdf::ElementPtr elem = this->dataPtr->sdf->GetElement("fog");

    if (_msg->fog().has_color())
      elem->GetElement("color")->Set(
          msgs::Convert(_msg->fog().color()));

    if (_msg->fog().has_density())
      elem->GetElement("density")->Set(_msg->fog().density());

    if (_msg->fog().has_start())
      elem->GetElement("start")->Set(_msg->fog().start());

    if (_msg->fog().has_end())
      elem->GetElement("end")->Set(_msg->fog().end());

    if (_msg->fog().has_type())
    {
      std::string type;
      if (_msg->fog().type() == msgs::Fog::LINEAR)
        type = "linear";
      else if (_msg->fog().type() == msgs::Fog::EXPONENTIAL)
        type = "exp";
      else if (_msg->fog().type() == msgs::Fog::EXPONENTIAL2)
        type = "exp2";
      else
        type = "none";

      elem->GetElement("type")->Set(type);
    }

    this->SetFog(elem->Get<std::string>("type"),
                 elem->Get<common::Color>("color"),
                 elem->Get<double>("density"),
                 elem->Get<double>("start"),
                 elem->Get<double>("end"));
  }
  return true;
}

//////////////////////////////////////////////////
bool Scene::ProcessModelMsg(const msgs::Model &_msg)
{
  std::string modelName, linkName;

  modelName = _msg.name() + "::";
  for (int j = 0; j < _msg.visual_size(); ++j)
  {
    boost::shared_ptr<msgs::Visual> vm(new msgs::Visual(
          _msg.visual(j)));
    this->dataPtr->modelVisualMsgs.push_back(vm);
  }

  // Set the scale of the model visual
  if (_msg.has_scale())
  {
    // update scale using a visual msg
    boost::shared_ptr<msgs::Visual> vm(new msgs::Visual);
    if (_msg.has_id())
      vm->set_id(_msg.id());
    if (_msg.has_name())
      vm->set_name(_msg.name());
    vm->mutable_scale()->set_x(_msg.scale().x());
    vm->mutable_scale()->set_y(_msg.scale().y());
    vm->mutable_scale()->set_z(_msg.scale().z());
    this->dataPtr->modelVisualMsgs.push_back(vm);
  }

  for (int j = 0; j < _msg.joint_size(); ++j)
  {
    boost::shared_ptr<msgs::Joint> jm(new msgs::Joint(
          _msg.joint(j)));
    this->dataPtr->jointMsgs.push_back(jm);

    for (int k = 0; k < _msg.joint(j).sensor_size(); ++k)
    {
      boost::shared_ptr<msgs::Sensor> sm(new msgs::Sensor(
            _msg.joint(j).sensor(k)));
      this->dataPtr->sensorMsgs.push_back(sm);
    }
  }

  for (int j = 0; j < _msg.link_size(); ++j)
  {
    linkName = modelName + _msg.link(j).name();

    {
      std::lock_guard<std::recursive_mutex> lock(this->dataPtr->poseMsgMutex);
      if (_msg.link(j).has_pose())
      {
        PoseMsgs_M::iterator iter =
            this->dataPtr->poseMsgs.find(_msg.link(j).id());
        if (iter != this->dataPtr->poseMsgs.end())
          iter->second.CopyFrom(_msg.link(j).pose());
        else
          this->dataPtr->poseMsgs.insert(
              std::make_pair(_msg.link(j).id(), _msg.link(j).pose()));

        this->dataPtr->poseMsgs[_msg.link(j).id()].set_name(linkName);
        this->dataPtr->poseMsgs[_msg.link(j).id()].set_id(_msg.link(j).id());
      }
    }

    if (_msg.link(j).has_inertial())
    {
      boost::shared_ptr<msgs::Link> lm(new msgs::Link(_msg.link(j)));
      this->dataPtr->linkMsgs.push_back(lm);
    }

    if (_msg.link(j).visual_size() > 0)
    {
      // note: the first visual in the link is the link visual
      msgs::VisualPtr vm(new msgs::Visual(
            _msg.link(j).visual(0)));
      this->dataPtr->linkVisualMsgs.push_back(vm);
    }

    for (int k = 1; k < _msg.link(j).visual_size(); ++k)
    {
      boost::shared_ptr<msgs::Visual> vm(new msgs::Visual(
            _msg.link(j).visual(k)));
      this->dataPtr->visualMsgs.push_back(vm);
    }

    for (int k = 0; k < _msg.link(j).collision_size(); ++k)
    {
      for (int l = 0;
          l < _msg.link(j).collision(k).visual_size(); l++)
      {
        boost::shared_ptr<msgs::Visual> vm(new msgs::Visual(
              _msg.link(j).collision(k).visual(l)));
        this->dataPtr->collisionVisualMsgs.push_back(vm);
      }
    }

    for (int k = 0; k < _msg.link(j).sensor_size(); ++k)
    {
      boost::shared_ptr<msgs::Sensor> sm(new msgs::Sensor(
            _msg.link(j).sensor(k)));
      this->dataPtr->sensorMsgs.push_back(sm);
    }
  }

  for (int i = 0; i < _msg.model_size(); ++i)
  {
    boost::shared_ptr<msgs::Model> mm(new msgs::Model(_msg.model(i)));
    this->dataPtr->modelMsgs.push_back(mm);
  }

  return true;
}

//////////////////////////////////////////////////
void Scene::OnSensorMsg(ConstSensorPtr &_msg)
{
  std::lock_guard<std::mutex> lock(*this->dataPtr->receiveMutex);
  this->dataPtr->sensorMsgs.push_back(_msg);
}

//////////////////////////////////////////////////
void Scene::OnVisualMsg(ConstVisualPtr &_msg)
{
  std::lock_guard<std::mutex> lock(*this->dataPtr->receiveMutex);
  this->dataPtr->visualMsgs.push_back(_msg);
}

//////////////////////////////////////////////////
void Scene::PreRender()
{
  /* Deferred shading debug code. Delete me soon (July 17, 2012)
  static bool first = true;

  if (!first)
  {
    Ogre::RenderSystem *renderSys =
        this->dataPtr->manager->getDestinationRenderSystem();
    Ogre::RenderSystem::RenderTargetIterator renderIter =
      renderSys->getRenderTargetIterator();

    int i = 0;
    for (; renderIter.current() != renderIter.end(); renderIter.moveNext())
    {
      if (renderIter.current()->second->getNumViewports() > 0)
      {
        std::ostringstream filename, filename2;
        filename << "/tmp/render_targets/iter_" << this->iterations
                 << "_" << i << ".png";
        filename2 << "/tmp/render_targets/iter_"
                  << this->iterations << "_" << i << "_b.png";

        Ogre::MultiRenderTarget *mtarget =
            dynamic_cast<Ogre::MultiRenderTarget *>(
            renderIter.current()->second);
        if (mtarget)
        {
          // std::cout << renderIter.current()->first << "\n";
          mtarget->getBoundSurface(0)->writeContentsToFile(filename.str());

          mtarget->getBoundSurface(1)->writeContentsToFile(filename2.str());
          ++i;
        }
        else
        {
          renderIter.current()->second->writeContentsToFile(filename.str());
          ++i;
        }
      }
    }
    this->iterations++;
  }
  else
    first = false;
  */

  static RequestMsgs_L::iterator rIter;
  static SceneMsgs_L::iterator sIter;
  static ModelMsgs_L::iterator modelIter;
  static VisualMsgs_L::iterator visualIter;
  static LightMsgs_L::iterator lightIter;
  static PoseMsgs_M::iterator pIter;
  static SkeletonPoseMsgs_L::iterator spIter;
  static JointMsgs_L::iterator jointIter;
  static SensorMsgs_L::iterator sensorIter;
  static LinkMsgs_L::iterator linkIter;

  SceneMsgs_L sceneMsgsCopy;
  ModelMsgs_L modelMsgsCopy;
  SensorMsgs_L sensorMsgsCopy;
  LightMsgs_L lightFactoryMsgsCopy;
  LightMsgs_L lightModifyMsgsCopy;
  VisualMsgs_L modelVisualMsgsCopy;
  VisualMsgs_L linkVisualMsgsCopy;
  VisualMsgs_L visualMsgsCopy;
  VisualMsgs_L collisionVisualMsgsCopy;
  JointMsgs_L jointMsgsCopy;
  LinkMsgs_L linkMsgsCopy;
  RoadMsgs_L roadMsgsCopy;

  {
    std::lock_guard<std::mutex> lock(*this->dataPtr->receiveMutex);

    std::copy(this->dataPtr->sceneMsgs.begin(), this->dataPtr->sceneMsgs.end(),
              std::back_inserter(sceneMsgsCopy));
    this->dataPtr->sceneMsgs.clear();

    std::copy(this->dataPtr->modelMsgs.begin(), this->dataPtr->modelMsgs.end(),
              std::back_inserter(modelMsgsCopy));
    this->dataPtr->modelMsgs.clear();

    std::copy(this->dataPtr->sensorMsgs.begin(),
              this->dataPtr->sensorMsgs.end(),
              std::back_inserter(sensorMsgsCopy));
    this->dataPtr->sensorMsgs.clear();

    std::copy(this->dataPtr->lightFactoryMsgs.begin(),
              this->dataPtr->lightFactoryMsgs.end(),
              std::back_inserter(lightFactoryMsgsCopy));
    this->dataPtr->lightFactoryMsgs.clear();

    std::copy(this->dataPtr->lightModifyMsgs.begin(),
              this->dataPtr->lightModifyMsgs.end(),
              std::back_inserter(lightModifyMsgsCopy));
    this->dataPtr->lightModifyMsgs.clear();

    std::copy(this->dataPtr->modelVisualMsgs.begin(),
              this->dataPtr->modelVisualMsgs.end(),
              std::back_inserter(modelVisualMsgsCopy));
    this->dataPtr->modelVisualMsgs.clear();

    std::copy(this->dataPtr->linkVisualMsgs.begin(),
              this->dataPtr->linkVisualMsgs.end(),
              std::back_inserter(linkVisualMsgsCopy));
    this->dataPtr->linkVisualMsgs.clear();

    this->dataPtr->visualMsgs.sort(VisualMessageLessOp);
    std::copy(this->dataPtr->visualMsgs.begin(),
              this->dataPtr->visualMsgs.end(),
              std::back_inserter(visualMsgsCopy));
    this->dataPtr->visualMsgs.clear();

    std::copy(this->dataPtr->collisionVisualMsgs.begin(),
              this->dataPtr->collisionVisualMsgs.end(),
              std::back_inserter(collisionVisualMsgsCopy));
    this->dataPtr->collisionVisualMsgs.clear();

    std::copy(this->dataPtr->jointMsgs.begin(), this->dataPtr->jointMsgs.end(),
              std::back_inserter(jointMsgsCopy));
    this->dataPtr->jointMsgs.clear();

    std::copy(this->dataPtr->linkMsgs.begin(), this->dataPtr->linkMsgs.end(),
              std::back_inserter(linkMsgsCopy));
    this->dataPtr->linkMsgs.clear();

    std::copy(this->dataPtr->roadMsgs.begin(), this->dataPtr->roadMsgs.end(),
              std::back_inserter(roadMsgsCopy));
    this->dataPtr->roadMsgs.clear();
  }

  // Process the scene messages. DO THIS FIRST
  for (sIter = sceneMsgsCopy.begin(); sIter != sceneMsgsCopy.end();)
  {
    if (this->ProcessSceneMsg(*sIter))
    {
      if (!this->dataPtr->initialized)
        RTShaderSystem::Instance()->UpdateShaders();
      this->dataPtr->initialized = true;
      sceneMsgsCopy.erase(sIter++);
    }
    else
      ++sIter;
  }

  // Process the model messages.
  for (modelIter = modelMsgsCopy.begin(); modelIter != modelMsgsCopy.end();)
  {
    if (this->ProcessModelMsg(**modelIter))
      modelMsgsCopy.erase(modelIter++);
    else
      ++modelIter;
  }

  // Process the sensor messages.
  for (sensorIter = sensorMsgsCopy.begin(); sensorIter != sensorMsgsCopy.end();)
  {
    if (this->ProcessSensorMsg(*sensorIter))
      sensorMsgsCopy.erase(sensorIter++);
    else
      ++sensorIter;
  }

  // Process the light factory messages.
  for (lightIter = lightFactoryMsgsCopy.begin();
      lightIter != lightFactoryMsgsCopy.end();)
  {
    if (this->ProcessLightFactoryMsg(*lightIter))
      lightFactoryMsgsCopy.erase(lightIter++);
    else
      ++lightIter;
  }

  // Process the light modify messages.
  for (lightIter = lightModifyMsgsCopy.begin();
      lightIter != lightModifyMsgsCopy.end();)
  {
    if (this->ProcessLightModifyMsg(*lightIter))
      lightModifyMsgsCopy.erase(lightIter++);
    else
      ++lightIter;
  }

  // Process the model visual messages.
  for (visualIter = modelVisualMsgsCopy.begin();
      visualIter != modelVisualMsgsCopy.end();)
  {
    if (this->ProcessVisualMsg(*visualIter, Visual::VT_MODEL))
      modelVisualMsgsCopy.erase(visualIter++);
    else
      ++visualIter;
  }

  // Process the link visual messages.
  for (visualIter = linkVisualMsgsCopy.begin();
      visualIter != linkVisualMsgsCopy.end();)
  {
    if (this->ProcessVisualMsg(*visualIter, Visual::VT_LINK))
      linkVisualMsgsCopy.erase(visualIter++);
    else
      ++visualIter;
  }

  // Process the visual messages.
  for (visualIter = visualMsgsCopy.begin(); visualIter != visualMsgsCopy.end();)
  {
    Visual::VisualType visualType = Visual::VT_VISUAL;
    if ((*visualIter)->has_type())
      visualType = Visual::ConvertVisualType((*visualIter)->type());

    if (this->ProcessVisualMsg(*visualIter, visualType))
      visualMsgsCopy.erase(visualIter++);
    else
      ++visualIter;
  }

  // Process the collision visual messages.
  for (visualIter = collisionVisualMsgsCopy.begin();
      visualIter != collisionVisualMsgsCopy.end();)
  {
    if (this->ProcessVisualMsg(*visualIter, Visual::VT_COLLISION))
      collisionVisualMsgsCopy.erase(visualIter++);
    else
      ++visualIter;
  }

  // Process the joint messages.
  for (jointIter = jointMsgsCopy.begin(); jointIter != jointMsgsCopy.end();)
  {
    if (this->ProcessJointMsg(*jointIter))
      jointMsgsCopy.erase(jointIter++);
    else
      ++jointIter;
  }

  // Process the link messages.
  for (linkIter = linkMsgsCopy.begin(); linkIter != linkMsgsCopy.end();)
  {
    if (this->ProcessLinkMsg(*linkIter))
      linkMsgsCopy.erase(linkIter++);
    else
      ++linkIter;
  }

  // Process the request messages
  for (rIter =  this->dataPtr->requestMsgs.begin();
      rIter != this->dataPtr->requestMsgs.end(); ++rIter)
  {
    this->ProcessRequestMsg(*rIter);
  }
  this->dataPtr->requestMsgs.clear();

  {
    std::lock_guard<std::mutex> lock(*this->dataPtr->receiveMutex);

    std::copy(sceneMsgsCopy.begin(), sceneMsgsCopy.end(),
        std::front_inserter(this->dataPtr->sceneMsgs));

    std::copy(modelMsgsCopy.begin(), modelMsgsCopy.end(),
        std::front_inserter(this->dataPtr->modelMsgs));

    std::copy(sensorMsgsCopy.begin(), sensorMsgsCopy.end(),
        std::front_inserter(this->dataPtr->sensorMsgs));

    std::copy(lightFactoryMsgsCopy.begin(), lightFactoryMsgsCopy.end(),
        std::front_inserter(this->dataPtr->lightFactoryMsgs));

    std::copy(lightModifyMsgsCopy.begin(), lightModifyMsgsCopy.end(),
        std::front_inserter(this->dataPtr->lightModifyMsgs));

    std::copy(modelVisualMsgsCopy.begin(), modelVisualMsgsCopy.end(),
        std::front_inserter(this->dataPtr->modelVisualMsgs));

    std::copy(linkVisualMsgsCopy.begin(), linkVisualMsgsCopy.end(),
        std::front_inserter(this->dataPtr->linkVisualMsgs));

    std::copy(visualMsgsCopy.begin(), visualMsgsCopy.end(),
        std::front_inserter(this->dataPtr->visualMsgs));

    std::copy(collisionVisualMsgsCopy.begin(), collisionVisualMsgsCopy.end(),
        std::front_inserter(this->dataPtr->collisionVisualMsgs));

    std::copy(jointMsgsCopy.begin(), jointMsgsCopy.end(),
        std::front_inserter(this->dataPtr->jointMsgs));

    std::copy(linkMsgsCopy.begin(), linkMsgsCopy.end(),
        std::front_inserter(this->dataPtr->linkMsgs));
  }

  // update the rt shader
  RTShaderSystem::Instance()->Update();

  {
    std::lock_guard<std::recursive_mutex> lock(this->dataPtr->poseMsgMutex);

    // Process all the model messages last. Remove pose message from the list
    // only when a corresponding visual exits. We may receive pose updates
    // over the wire before  we recieve the visual
    pIter = this->dataPtr->poseMsgs.begin();
    while (pIter != this->dataPtr->poseMsgs.end())
    {
      Visual_M::iterator iter = this->dataPtr->visuals.find(pIter->first);
      if (iter != this->dataPtr->visuals.end() && iter->second)
      {
        // If an object is selected, don't let the physics engine move it.
        if (!this->dataPtr->selectedVis
            || this->dataPtr->selectionMode != "move" ||
            (iter->first != this->dataPtr->selectedVis->GetId() &&
            !this->dataPtr->selectedVis->IsAncestorOf(iter->second)))
        {
          ignition::math::Pose3d pose = msgs::ConvertIgn(pIter->second);
          GZ_ASSERT(iter->second, "Visual pointer is NULL");
          iter->second->SetPose(pose);
          PoseMsgs_M::iterator prev = pIter++;
          this->dataPtr->poseMsgs.erase(prev);
        }
        else
          ++pIter;
      }
      else
        ++pIter;
    }

    // process skeleton pose msgs
    spIter = this->dataPtr->skeletonPoseMsgs.begin();
    while (spIter != this->dataPtr->skeletonPoseMsgs.end())
    {
      Visual_M::iterator iter =
          this->dataPtr->visuals.find((*spIter)->model_id());
      for (int i = 0; i < (*spIter)->pose_size(); ++i)
      {
        const msgs::Pose& pose_msg = (*spIter)->pose(i);
        if (pose_msg.has_id())
        {
          Visual_M::iterator iter2 = this->dataPtr->visuals.find(pose_msg.id());
          if (iter2 != this->dataPtr->visuals.end())
          {
            // If an object is selected, don't let the physics engine move it.
            if (!this->dataPtr->selectedVis ||
                this->dataPtr->selectionMode != "move" ||
                (iter->first != this->dataPtr->selectedVis->GetId()&&
                !this->dataPtr->selectedVis->IsAncestorOf(iter->second)))
            {
              ignition::math::Pose3d pose = msgs::ConvertIgn(pose_msg);
              iter2->second->SetPose(pose);
            }
          }
        }
      }

      if (iter != this->dataPtr->visuals.end())
      {
        iter->second->SetSkeletonPose(*(*spIter).get());
        SkeletonPoseMsgs_L::iterator prev = spIter++;
        this->dataPtr->skeletonPoseMsgs.erase(prev);
      }
      else
        ++spIter;
    }

    // Process the road messages.
    for (const auto &msg : roadMsgsCopy)
    {
      Road2dPtr road(new Road2d(msg->name(), this->dataPtr->worldVisual));
      road->Load(*msg);
      this->dataPtr->visuals[road->GetId()] = road;
    }

    // official time stamp of approval
    this->dataPtr->sceneSimTimePosesApplied =
        this->dataPtr->sceneSimTimePosesReceived;
  }
}

/////////////////////////////////////////////////
void Scene::OnJointMsg(ConstJointPtr &_msg)
{
  std::lock_guard<std::mutex> lock(*this->dataPtr->receiveMutex);
  this->dataPtr->jointMsgs.push_back(_msg);
}

/////////////////////////////////////////////////
bool Scene::ProcessSensorMsg(ConstSensorPtr &_msg)
{
  if (!this->dataPtr->enableVisualizations)
    return true;

  if ((_msg->type() == "ray" || _msg->type() == "gpu_ray") && _msg->visualize()
      && !_msg->topic().empty())
  {
    std::string rayVisualName = _msg->parent() + "::" + _msg->name();
    if (this->dataPtr->visuals.find(_msg->id()) == this->dataPtr->visuals.end())
    {
      VisualPtr parentVis = this->GetVisual(_msg->parent_id());
      if (!parentVis)
        return false;

      LaserVisualPtr laserVis(new LaserVisual(
            rayVisualName+"_GUIONLY_laser_vis", parentVis, _msg->topic()));
      laserVis->Load();
      laserVis->SetId(_msg->id());
      this->dataPtr->visuals[_msg->id()] = laserVis;
    }
  }
  else if ((_msg->type() == "sonar") && _msg->visualize()
      && !_msg->topic().empty())
  {
    std::string sonarVisualName = _msg->parent() + "::" + _msg->name();
    if (this->dataPtr->visuals.find(_msg->id()) == this->dataPtr->visuals.end())
    {
      VisualPtr parentVis = this->GetVisual(_msg->parent());
      if (!parentVis)
        return false;

      SonarVisualPtr sonarVis(new SonarVisual(
            sonarVisualName+"_GUIONLY_sonar_vis", parentVis, _msg->topic()));
      sonarVis->Load();
      sonarVis->SetId(_msg->id());
      this->dataPtr->visuals[_msg->id()] = sonarVis;
    }
  }
  else if ((_msg->type() == "force_torque") && _msg->visualize()
      && !_msg->topic().empty())
  {
    std::string wrenchVisualName = _msg->parent() + "::" + _msg->name();
    if (this->dataPtr->visuals.find(_msg->id()) == this->dataPtr->visuals.end())
    {
      ConstJointPtr jointMsg = this->dataPtr->joints[_msg->parent()];

      if (!jointMsg)
        return false;

      VisualPtr parentVis = this->GetVisual(jointMsg->child());

      if (!parentVis)
        return false;

      WrenchVisualPtr wrenchVis(new WrenchVisual(
            wrenchVisualName+"_GUIONLY_wrench_vis", parentVis,
            _msg->topic()));
      wrenchVis->Load(jointMsg);
      wrenchVis->SetId(_msg->id());
      this->dataPtr->visuals[_msg->id()] = wrenchVis;
    }
  }
  else if (_msg->type() == "camera" && _msg->visualize())
  {
    VisualPtr parentVis = this->GetVisual(_msg->parent_id());
    if (!parentVis)
      return false;

    // image size is 0 if rendering is unavailable
    if (_msg->camera().image_size().x() > 0 &&
        _msg->camera().image_size().y() > 0)
    {
      Visual_M::iterator iter = this->dataPtr->visuals.find(_msg->id());
      if (iter == this->dataPtr->visuals.end())
      {
        CameraVisualPtr cameraVis(new CameraVisual(
              _msg->name()+"_GUIONLY_camera_vis", parentVis));

        // need to call AttachVisual in order for cameraVis to be added to
        // parentVis' children list so that it can be properly deleted.
        parentVis->AttachVisual(cameraVis);

        cameraVis->SetPose(msgs::ConvertIgn(_msg->pose()));
        cameraVis->SetId(_msg->id());
        cameraVis->Load(_msg->camera());
        this->dataPtr->visuals[cameraVis->GetId()] = cameraVis;
      }
    }
  }
  else if (_msg->type() == "logical_camera" && _msg->visualize())
  {
    VisualPtr parentVis = this->GetVisual(_msg->parent_id());
    if (!parentVis)
      return false;

    Visual_M::iterator iter = this->dataPtr->visuals.find(_msg->id());
    if (iter == this->dataPtr->visuals.end())
    {
      LogicalCameraVisualPtr cameraVis(new LogicalCameraVisual(
            _msg->name()+"_GUIONLY_logical_camera_vis", parentVis));

      // need to call AttachVisual in order for cameraVis to be added to
      // parentVis' children list so that it can be properly deleted.
      parentVis->AttachVisual(cameraVis);

      cameraVis->SetPose(msgs::ConvertIgn(_msg->pose()));
      cameraVis->SetId(_msg->id());
      cameraVis->Load(_msg->logical_camera());
      this->dataPtr->visuals[cameraVis->GetId()] = cameraVis;
    }
    else if (_msg->has_pose())
    {
      iter->second->SetPose(msgs::ConvertIgn(_msg->pose()));
    }
  }
  else if (_msg->type() == "contact" && _msg->visualize() &&
           !_msg->topic().empty())
  {
    ContactVisualPtr contactVis(new ContactVisual(
          _msg->name()+"__GUIONLY_CONTACT_VISUAL__",
          this->dataPtr->worldVisual, _msg->topic()));
    contactVis->SetId(_msg->id());

    this->dataPtr->contactVisId = _msg->id();
    this->dataPtr->visuals[contactVis->GetId()] = contactVis;
  }
  else if (_msg->type() == "rfidtag" && _msg->visualize() &&
           !_msg->topic().empty())
  {
    VisualPtr parentVis = this->GetVisual(_msg->parent());
    if (!parentVis)
      return false;

    RFIDTagVisualPtr rfidVis(new RFIDTagVisual(
          _msg->name() + "_GUIONLY_rfidtag_vis", parentVis, _msg->topic()));
    rfidVis->SetId(_msg->id());

    this->dataPtr->visuals[rfidVis->GetId()] = rfidVis;
  }
  else if (_msg->type() == "rfid" && _msg->visualize() &&
           !_msg->topic().empty())
  {
    VisualPtr parentVis = this->GetVisual(_msg->parent());
    if (!parentVis)
      return false;

    RFIDVisualPtr rfidVis(new RFIDVisual(
          _msg->name() + "_GUIONLY_rfid_vis", parentVis, _msg->topic()));
    rfidVis->SetId(_msg->id());
    this->dataPtr->visuals[rfidVis->GetId()] = rfidVis;
  }
  else if (_msg->type() == "wireless_transmitter" && _msg->visualize() &&
           !_msg->topic().empty())
  {
    VisualPtr parentVis = this->GetVisual(_msg->parent());
    if (!parentVis)
      return false;

    VisualPtr transmitterVis(new TransmitterVisual(
          _msg->name() + "_GUIONLY_transmitter_vis", parentVis, _msg->topic()));
    this->dataPtr->visuals[transmitterVis->GetId()] = transmitterVis;
    transmitterVis->Load();
  }

  return true;
}

/////////////////////////////////////////////////
bool Scene::ProcessLinkMsg(ConstLinkPtr &_msg)
{
  VisualPtr linkVis;

  if (_msg->has_id())
    linkVis = this->GetVisual(_msg->id());
  else
    linkVis = this->GetVisual(_msg->name());

  if (!linkVis)
  {
    gzerr << "No link visual with id[" << _msg->id() << "] and name["
      << _msg->name() << "]\n";
    return false;
  }

  std::string linkName = linkVis->GetName();
  if (!this->GetVisual(linkName + "_COM_VISUAL__"))
  {
    this->CreateCOMVisual(_msg, linkVis);
  }

  if (!this->GetVisual(linkName + "_INERTIA_VISUAL__"))
  {
    this->CreateInertiaVisual(_msg, linkVis);
  }

  if (!this->GetVisual(linkName + "_LINK_FRAME_VISUAL__"))
  {
    this->CreateLinkFrameVisual(_msg, linkVis);
  }

  for (int i = 0; i < _msg->projector_size(); ++i)
  {
    std::string pname = _msg->name() + "::" + _msg->projector(i).name();

    if (this->dataPtr->projectors.find(pname) ==
        this->dataPtr->projectors.end())
    {
      Projector *projector = new Projector(linkVis);
      projector->Load(_msg->projector(i));
      projector->Toggle();
      this->dataPtr->projectors[pname] = projector;
    }
  }

  return true;
}

/////////////////////////////////////////////////
bool Scene::ProcessJointMsg(ConstJointPtr &_msg)
{
  VisualPtr childVis;

  if (_msg->has_child() && _msg->child() == "world")
    childVis = this->dataPtr->worldVisual;
  else if (_msg->has_child_id())
    childVis = this->GetVisual(_msg->child_id());

  if (!childVis)
    return false;

  JointVisualPtr jointVis(new JointVisual(
      _msg->name() + "_JOINT_VISUAL__", childVis));
  jointVis->Load(_msg);
  jointVis->SetVisible(this->dataPtr->showJoints);
  if (_msg->has_id())
    jointVis->SetId(_msg->id());

  this->dataPtr->visuals[jointVis->GetId()] = jointVis;

  return true;
}

/////////////////////////////////////////////////
void Scene::OnScene(ConstScenePtr &_msg)
{
  std::lock_guard<std::mutex> lock(*this->dataPtr->receiveMutex);
  this->dataPtr->sceneMsgs.push_back(_msg);
}

/////////////////////////////////////////////////
void Scene::OnResponse(ConstResponsePtr &_msg)
{
  if (!this->dataPtr->requestMsg ||
      _msg->id() != this->dataPtr->requestMsg->id())
    return;

  msgs::Scene sceneMsg;
  sceneMsg.ParseFromString(_msg->serialized_data());
  boost::shared_ptr<msgs::Scene> sm(new msgs::Scene(sceneMsg));

  std::lock_guard<std::mutex> lock(*this->dataPtr->receiveMutex);
  this->dataPtr->sceneMsgs.push_back(sm);
  this->dataPtr->requestMsg = NULL;
}

/////////////////////////////////////////////////
void Scene::OnRequest(ConstRequestPtr &_msg)
{
  std::lock_guard<std::mutex> lock(*this->dataPtr->receiveMutex);
  this->dataPtr->requestMsgs.push_back(_msg);
}

/////////////////////////////////////////////////
void Scene::ProcessRequestMsg(ConstRequestPtr &_msg)
{
  if (_msg->request() == "entity_info")
  {
    msgs::Response response;
    response.set_id(_msg->id());
    response.set_request(_msg->request());

    Light_M::iterator iter;
    iter = this->dataPtr->lights.find(_msg->data());
    if (iter != this->dataPtr->lights.end())
    {
      msgs::Light lightMsg;
      iter->second->FillMsg(lightMsg);

      std::string *serializedData = response.mutable_serialized_data();
      lightMsg.SerializeToString(serializedData);
      response.set_type(lightMsg.GetTypeName());

      response.set_response("success");
    }
    else
      response.set_response("failure");

    // this->responsePub->Publish(response);
  }
  else if (_msg->request() == "entity_delete")
  {
    Light_M::iterator lightIter = this->dataPtr->lights.find(_msg->data());

    // Check to see if the deleted entity is a light.
    if (lightIter != this->dataPtr->lights.end())
    {
      this->dataPtr->lights.erase(lightIter);
    }
    // Otherwise delete a visual
    else
    {
      VisualPtr visPtr;
      try
      {
        uint32_t visId = boost::lexical_cast<uint32_t>(_msg->data());
        auto iter = this->dataPtr->visuals.find(visId);
        if (iter != this->dataPtr->visuals.end())
          visPtr = iter->second;
        else
          visPtr = this->GetVisual(_msg->data());
      } catch(...)
      {
        visPtr = this->GetVisual(_msg->data());
      }

      if (visPtr)
        this->RemoveVisual(visPtr);
    }
  }
  else if (_msg->request() == "show_contact")
  {
    this->ShowContacts(true);
  }
  else if (_msg->request() == "hide_contact")
  {
    this->ShowContacts(false);
  }
  else if (_msg->request() == "show_collision")
  {
    if (_msg->data() == "all")
      this->ShowCollisions(true);
    else
    {
      VisualPtr vis = this->GetVisual(_msg->data());
      if (vis)
        vis->ShowCollision(true);
      else
        gzerr << "Unable to find visual[" << _msg->data() << "]\n";
    }
  }
  else if (_msg->request() == "hide_collision")
  {
    if (_msg->data() == "all")
      this->ShowCollisions(false);
    else
    {
      VisualPtr vis = this->GetVisual(_msg->data());
      if (vis)
        vis->ShowCollision(false);
    }
  }
  else if (_msg->request() == "show_joints")
  {
    if (_msg->data() == "all")
      this->ShowJoints(true);
    else
    {
      VisualPtr vis = this->GetVisual(_msg->data());
      if (vis)
        vis->ShowJoints(true);
      else
        gzerr << "Unable to find joint visual[" << _msg->data() << "]\n";
    }
  }
  else if (_msg->request() == "hide_joints")
  {
    if (_msg->data() == "all")
      this->ShowJoints(false);
    else
    {
      VisualPtr vis = this->GetVisual(_msg->data());
      if (vis)
        vis->ShowJoints(false);
    }
  }
  else if (_msg->request() == "show_com")
  {
    if (_msg->data() == "all")
      this->ShowCOMs(true);
    else
    {
      VisualPtr vis = this->GetVisual(_msg->data());
      if (vis)
        vis->ShowCOM(true);
      else
        gzerr << "Unable to find COM visual[" << _msg->data() << "]\n";
    }
  }
  else if (_msg->request() == "hide_com")
  {
    if (_msg->data() == "all")
      this->ShowCOMs(false);
    else
    {
      VisualPtr vis = this->GetVisual(_msg->data());
      if (vis)
        vis->ShowCOM(false);
    }
  }
  else if (_msg->request() == "show_inertia")
  {
    if (_msg->data() == "all")
      this->ShowInertias(true);
    else
    {
      VisualPtr vis = this->GetVisual(_msg->data());
      if (vis)
        vis->ShowInertia(true);
      else
        gzerr << "Unable to find inertia visual[" << _msg->data() << "]\n";
    }
  }
  else if (_msg->request() == "hide_inertia")
  {
    if (_msg->data() == "all")
      this->ShowInertias(false);
    else
    {
      VisualPtr vis = this->GetVisual(_msg->data());
      if (vis)
        vis->ShowInertia(false);
    }
  }
  else if (_msg->request() == "show_link_frame")
  {
    if (_msg->data() == "all")
      this->ShowLinkFrames(true);
    else
    {
      VisualPtr vis = this->GetVisual(_msg->data());
      if (vis)
        vis->ShowLinkFrame(true);
      else
        gzerr << "Unable to find link frame visual[" << _msg->data() << "]\n";
    }
  }
  else if (_msg->request() == "hide_link_frame")
  {
    if (_msg->data() == "all")
      this->ShowLinkFrames(false);
    else
    {
      VisualPtr vis = this->GetVisual(_msg->data());
      if (vis)
        vis->ShowLinkFrame(false);
    }
  }
  else if (_msg->request() == "set_transparent")
  {
    if (_msg->data() == "all")
      this->SetTransparent(true);
    else
    {
      VisualPtr vis = this->GetVisual(_msg->data());
      if (vis)
        vis->SetTransparency(0.5);
    }
  }
  else if (_msg->request() == "set_wireframe")
  {
    if (_msg->data() == "all")
      this->SetWireframe(true);
    else
    {
      VisualPtr vis = this->GetVisual(_msg->data());
      if (vis)
        vis->SetWireframe(true);
    }
  }
  else if (_msg->request() == "set_solid")
  {
    if (_msg->data() == "all")
      this->SetWireframe(false);
    else
    {
      VisualPtr vis = this->GetVisual(_msg->data());
      if (vis)
        vis->SetWireframe(false);
    }
  }
  else if (_msg->request() == "set_opaque")
  {
    if (_msg->data() == "all")
      this->SetTransparent(false);
    else
    {
      VisualPtr vis = this->GetVisual(_msg->data());
      if (vis)
        vis->SetTransparency(0.0);
    }
  }
  else if (_msg->request() == "show_skeleton")
  {
    if (_msg->data() == "all")
    {
      this->ShowSkeleton(true);
    }
    else
    {
      VisualPtr vis = this->GetVisual(_msg->data());
      if (vis)
      {
        vis->ShowSkeleton(true);
      }
      else
      {
        gzerr << "Unable to find link frame visual[" << _msg->data() << "]\n";
      }
    }
  }
  else if (_msg->request() == "hide_skeleton")
  {
    if (_msg->data() == "all")
      this->ShowSkeleton(false);
    else
    {
      VisualPtr vis = this->GetVisual(_msg->data());
      if (vis)
      {
        vis->ShowSkeleton(false);
      }
      else
      {
        gzerr << "Unable to find link frame visual[" << _msg->data() << "]\n";
      }
    }
  }
}

/////////////////////////////////////////////////
bool Scene::ProcessVisualMsg(ConstVisualPtr &_msg, Visual::VisualType _type)
{
  bool result = false;
  Visual_M::iterator iter = this->dataPtr->visuals.end();

  if (_msg->has_id())
    iter = this->dataPtr->visuals.find(_msg->id());
  else
  {
    VisualPtr vis = this->GetVisual(_msg->name());
    iter = vis ? this->dataPtr->visuals.find(vis->GetId()) :
        this->dataPtr->visuals.end();
  }

  if (_msg->has_delete_me() && _msg->delete_me())
  {
    if (iter != this->dataPtr->visuals.end())
    {
      this->dataPtr->visuals.erase(iter);
      result = true;
    }
  }
  else if (iter != this->dataPtr->visuals.end())
  {
    iter->second->UpdateFromMsg(_msg);
    result = true;
  }
  else
  {
    VisualPtr visual;

    // TODO: A bit of a hack.
    if (_msg->has_geometry() &&
        _msg->geometry().type() == msgs::Geometry::HEIGHTMAP)
    {
      // Ignore collision visuals for the heightmap
      if (_msg->name().find("__COLLISION_VISUAL__") == std::string::npos &&
          this->dataPtr->terrain == NULL)
      {
        try
        {
          if (!this->dataPtr->terrain)
          {
            this->dataPtr->terrain = new Heightmap(shared_from_this());
            this->dataPtr->terrain->LoadFromMsg(_msg);
          }
          else
            gzerr << "Only one Heightmap can be created per Scene\n";
        } catch(...)
        {
          return false;
        }
      }
      return true;
    }

    // If the visual has a parent which is not the name of the scene...
    if (_msg->has_parent_name() && _msg->parent_name() != this->Name())
    {
      if (_msg->has_id())
        iter = this->dataPtr->visuals.find(_msg->id());
      else
      {
        VisualPtr vis = this->GetVisual(_msg->name());
        iter = vis ? this->dataPtr->visuals.find(vis->GetId()) :
            this->dataPtr->visuals.end();
      }

      if (iter != this->dataPtr->visuals.end())
        gzerr << "Visual already exists. This shouldn't happen.\n";

      // Make sure the parent visual exists before trying to add a child
      // visual
      iter = this->dataPtr->visuals.find(_msg->parent_id());
      if (iter != this->dataPtr->visuals.end())
      {
        visual.reset(new Visual(_msg->name(), iter->second));
        if (_msg->has_id())
          visual->SetId(_msg->id());
      }
    }
    else
    {
      // Add a visual that is attached to the scene root
      visual.reset(new Visual(_msg->name(), this->dataPtr->worldVisual));
      if (_msg->has_id())
        visual->SetId(_msg->id());
    }

    if (visual)
    {
      result = true;
      visual->LoadFromMsg(_msg);
      visual->SetType(_type);

      this->dataPtr->visuals[visual->GetId()] = visual;
      if (visual->GetName().find("__COLLISION_VISUAL__") != std::string::npos ||
          visual->GetName().find("__SKELETON_VISUAL__") != std::string::npos)
      {
        visual->SetVisible(false);
        visual->SetVisibilityFlags(GZ_VISIBILITY_GUI);
      }

      visual->ShowCOM(this->dataPtr->showCOMs);
      visual->ShowInertia(this->dataPtr->showInertias);
      visual->ShowLinkFrame(this->dataPtr->showLinkFrames);
      visual->ShowCollision(this->dataPtr->showCollisions);
      visual->ShowJoints(this->dataPtr->showJoints);
      if (visual->GetType() == Visual::VT_MODEL)
      {
        visual->ShowSkeleton(this->dataPtr->showSkeleton);
        visual->SetTransparency(this->dataPtr->transparent ? 0.5 : 0.0);
      }
      visual->SetWireframe(this->dataPtr->wireframe);
    }
  }

  return result;
}

/////////////////////////////////////////////////
common::Time Scene::GetSimTime() const
{
  return this->SimTime();
}

/////////////////////////////////////////////////
common::Time Scene::SimTime() const
{
  std::lock_guard<std::mutex> lock(*this->dataPtr->receiveMutex);
  return this->dataPtr->sceneSimTimePosesApplied;
}

/////////////////////////////////////////////////
void Scene::OnPoseMsg(ConstPosesStampedPtr &_msg)
{
  std::lock_guard<std::recursive_mutex> lock(this->dataPtr->poseMsgMutex);
  this->dataPtr->sceneSimTimePosesReceived =
    common::Time(_msg->time().sec(), _msg->time().nsec());

  for (int i = 0; i < _msg->pose_size(); ++i)
  {
    PoseMsgs_M::iterator iter =
        this->dataPtr->poseMsgs.find(_msg->pose(i).id());
    if (iter != this->dataPtr->poseMsgs.end())
      iter->second.CopyFrom(_msg->pose(i));
    else
      this->dataPtr->poseMsgs.insert(
          std::make_pair(_msg->pose(i).id(), _msg->pose(i)));
  }
}

/////////////////////////////////////////////////
void Scene::OnSkeletonPoseMsg(ConstPoseAnimationPtr &_msg)
{
  std::lock_guard<std::recursive_mutex> lock(this->dataPtr->poseMsgMutex);
  SkeletonPoseMsgs_L::iterator iter;

  // Find an old model message, and remove them
  for (iter = this->dataPtr->skeletonPoseMsgs.begin();
        iter != this->dataPtr->skeletonPoseMsgs.end(); ++iter)
  {
    if ((*iter)->model_name() == _msg->model_name())
    {
      this->dataPtr->skeletonPoseMsgs.erase(iter);
      break;
    }
  }

  this->dataPtr->skeletonPoseMsgs.push_back(_msg);
}

/////////////////////////////////////////////////
void Scene::OnRoadMsg(ConstRoadPtr &_msg)
{
  std::lock_guard<std::mutex> lock(*this->dataPtr->receiveMutex);
  this->dataPtr->roadMsgs.push_back(_msg);
}

/////////////////////////////////////////////////
void Scene::OnLightFactoryMsg(ConstLightPtr &_msg)
{
  std::lock_guard<std::mutex> lock(*this->dataPtr->receiveMutex);
  this->dataPtr->lightFactoryMsgs.push_back(_msg);
}

/////////////////////////////////////////////////
void Scene::OnLightModifyMsg(ConstLightPtr &_msg)
{
  std::lock_guard<std::mutex> lock(*this->dataPtr->receiveMutex);
  this->dataPtr->lightModifyMsgs.push_back(_msg);
}

/////////////////////////////////////////////////
bool Scene::ProcessLightFactoryMsg(ConstLightPtr &_msg)
{
  Light_M::iterator iter;
  iter = this->dataPtr->lights.find(_msg->name());

  if (iter == this->dataPtr->lights.end())
  {
    LightPtr light(new Light(shared_from_this()));
    light->LoadFromMsg(_msg);
    this->dataPtr->lights[_msg->name()] = light;
    RTShaderSystem::Instance()->UpdateShaders();
  }
  else
  {
    gzerr << "Light [" << _msg->name() << "] already exists."
        << " Use topic ~/light/modify to modify it." << std::endl;
    return false;
  }

  return true;
}

/////////////////////////////////////////////////
bool Scene::ProcessLightModifyMsg(ConstLightPtr &_msg)
{
  Light_M::iterator iter;
  iter = this->dataPtr->lights.find(_msg->name());

  if (iter == this->dataPtr->lights.end())
  {
    gzerr << "Light [" << _msg->name() << "] not found."
        << " Use topic ~/factory/light to spawn a new light." << std::endl;
    return false;
  }
  else
  {
    iter->second->UpdateFromMsg(_msg);
    RTShaderSystem::Instance()->UpdateShaders();
  }

  return true;
}

/////////////////////////////////////////////////
void Scene::OnModelMsg(ConstModelPtr &_msg)
{
  std::lock_guard<std::mutex> lock(*this->dataPtr->receiveMutex);
  this->dataPtr->modelMsgs.push_back(_msg);
}

/////////////////////////////////////////////////
void Scene::OnSkyMsg(ConstSkyPtr &_msg)
{
  if (!this->dataPtr->skyx)
    return;

  Ogre::Root::getSingletonPtr()->addFrameListener(this->dataPtr->skyx);
  this->dataPtr->skyx->update(0);

  this->dataPtr->skyx->setVisible(true);

  SkyX::VClouds::VClouds *vclouds =
    this->dataPtr->skyx->getVCloudsManager()->getVClouds();

  if (_msg->has_time())
  {
    Ogre::Vector3 t = this->dataPtr->skyxController->getTime();
    t.x = math::clamp(_msg->time(), 0.0, 24.0);
    this->dataPtr->skyxController->setTime(t);
  }

  if (_msg->has_sunrise())
  {
    Ogre::Vector3 t = this->dataPtr->skyxController->getTime();
    t.y = math::clamp(_msg->sunrise(), 0.0, 24.0);
    this->dataPtr->skyxController->setTime(t);
  }

  if (_msg->has_sunset())
  {
    Ogre::Vector3 t = this->dataPtr->skyxController->getTime();
    t.z = math::clamp(_msg->sunset(), 0.0, 24.0);
    this->dataPtr->skyxController->setTime(t);
  }

  if (_msg->has_wind_speed())
    vclouds->setWindSpeed(_msg->wind_speed());

  if (_msg->has_wind_direction())
    vclouds->setWindDirection(Ogre::Radian(_msg->wind_direction()));

  if (_msg->has_cloud_ambient())
  {
    vclouds->setAmbientFactors(Ogre::Vector4(
          _msg->cloud_ambient().r(),
          _msg->cloud_ambient().g(),
          _msg->cloud_ambient().b(),
          _msg->cloud_ambient().a()));
  }

  if (_msg->has_humidity())
  {
    Ogre::Vector2 wheater = vclouds->getWheater();
    vclouds->setWheater(math::clamp(_msg->humidity(), 0.0, 1.0),
                        wheater.y, true);
  }

  if (_msg->has_mean_cloud_size())
  {
    Ogre::Vector2 wheater = vclouds->getWheater();
    vclouds->setWheater(wheater.x,
                        math::clamp(_msg->mean_cloud_size(), 0.0, 1.0), true);
  }

  this->dataPtr->skyx->update(0);
}

/////////////////////////////////////////////////
void Scene::SetSky()
{
  // Create SkyX
  this->dataPtr->skyxController = new SkyX::BasicController();
  this->dataPtr->skyx = new SkyX::SkyX(this->dataPtr->manager,
      this->dataPtr->skyxController);
  this->dataPtr->skyx->create();

  this->dataPtr->skyx->setTimeMultiplier(0);

  // Set the time: x = current time[0-24], y = sunrise time[0-24],
  // z = sunset time[0-24]
  this->dataPtr->skyxController->setTime(Ogre::Vector3(10.0, 6.0, 20.0f));

  // Moon phase in [-1,1] range, where -1 means fully covered Moon,
  // 0 clear Moon and 1 fully covered Moon
  this->dataPtr->skyxController->setMoonPhase(0);

  this->dataPtr->skyx->getAtmosphereManager()->setOptions(
      SkyX::AtmosphereManager::Options(
        9.77501f,   // Inner radius
        10.2963f,   // Outer radius
        0.01f,      // Height position
        0.0017f,    // RayleighMultiplier
        0.000675f,  // MieMultiplier
        30,         // Sun Intensity
        Ogre::Vector3(0.57f, 0.54f, 0.44f),  // Wavelength
        -0.991f, 2.5f, 4));

  this->dataPtr->skyx->getVCloudsManager()->setWindSpeed(0.6);

  // Use true to update volumetric clouds based on the time multiplier
  this->dataPtr->skyx->getVCloudsManager()->setAutoupdate(false);

  SkyX::VClouds::VClouds *vclouds =
    this->dataPtr->skyx->getVCloudsManager()->getVClouds();

  // Set wind direction in radians
  vclouds->setWindDirection(Ogre::Radian(0.0));
  vclouds->setAmbientColor(Ogre::Vector3(0.9, 0.9, 1.0));

  // x = sun light power
  // y = sun beta multiplier
  // z = ambient color multiplier
  // w = distance attenuation
  vclouds->setLightResponse(Ogre::Vector4(0.9, 0.6, 0.5, 0.3));
  vclouds->setAmbientFactors(Ogre::Vector4(0.45, 0.3, 0.6, 0.1));
  vclouds->setWheater(.6, .6, false);

  if (true)
  {
    // Create VClouds
    if (!this->dataPtr->skyx->getVCloudsManager()->isCreated())
    {
      // SkyX::MeshManager::getSkydomeRadius(...) works for both finite and
      // infinite(=0) camera far clip distances
      this->dataPtr->skyx->getVCloudsManager()->create(2000.0);
      // this->dataPtr->skyx->getMeshManager()->getSkydomeRadius(
      //    mRenderingCamera));
    }
  }
  else
  {
    // Remove VClouds
    if (this->dataPtr->skyx->getVCloudsManager()->isCreated())
    {
      this->dataPtr->skyx->getVCloudsManager()->remove();
    }
  }

  // vclouds->getLightningManager()->setEnabled(preset.vcLightnings);
  // vclouds->getLightningManager()->setAverageLightningApparitionTime(
  //     preset.vcLightningsAT);
  // vclouds->getLightningManager()->setLightningColor(
  //     preset.vcLightningsColor);
  // vclouds->getLightningManager()->setLightningTimeMultiplier(
  //    preset.vcLightningsTM);

  this->dataPtr->skyx->setVisible(false);
}

/////////////////////////////////////////////////
void Scene::SetShadowsEnabled(bool _value)
{
  // If a usercamera is set to stereo mode, then turn off shadows.
  // If a usercamera uses orthographic projection, then turn off shadows.
  // Our shadow mapping technique disables stereo.
  bool shadowOverride = true;
  for (std::vector<UserCameraPtr>::iterator iter =
       this->dataPtr->userCameras.begin();
       iter != this->dataPtr->userCameras.end() && shadowOverride; ++iter)
  {
    shadowOverride = !(*iter)->StereoEnabled() &&
                     (*iter)->ProjectionType() != "orthographic";
  }

  _value = _value && shadowOverride;

  this->dataPtr->sdf->GetElement("shadows")->Set(_value);

  if (RenderEngine::Instance()->GetRenderPathType() == RenderEngine::DEFERRED)
  {
#if OGRE_VERSION_MAJOR >= 1 && OGRE_VERSION_MINOR >= 8
    this->dataPtr->manager->setShadowTechnique(
        Ogre::SHADOWTYPE_TEXTURE_ADDITIVE);
    this->dataPtr->manager->setShadowTextureCasterMaterial(
        "DeferredRendering/Shadows/RSMCaster_Spot");
    this->dataPtr->manager->setShadowTextureCount(1);
    this->dataPtr->manager->setShadowFarDistance(150);
    // Use a value of "2" to use a different depth buffer pool and
    // avoid sharing this with the Backbuffer's
    this->dataPtr->manager->setShadowTextureConfig(0, 1024, 1024,
        Ogre::PF_FLOAT32_RGBA, 0, 2);
    this->dataPtr->manager->setShadowDirectionalLightExtrusionDistance(75);
    this->dataPtr->manager->setShadowCasterRenderBackFaces(false);
    this->dataPtr->manager->setShadowTextureSelfShadow(true);
    this->dataPtr->manager->setShadowDirLightTextureOffset(1.75);
#endif
  }
  else if (RenderEngine::Instance()->GetRenderPathType() ==
           RenderEngine::FORWARD)
  {
    // RT Shader shadows
    if (_value)
      RTShaderSystem::Instance()->ApplyShadows(shared_from_this());
    else
      RTShaderSystem::Instance()->RemoveShadows(shared_from_this());
  }
  else
  {
    this->dataPtr->manager->setShadowCasterRenderBackFaces(false);
    this->dataPtr->manager->setShadowTextureSize(512);

    // The default shadows.
    if (_value && this->dataPtr->manager->getShadowTechnique()
        != Ogre::SHADOWTYPE_TEXTURE_ADDITIVE)
    {
      this->dataPtr->manager->setShadowTechnique(
          Ogre::SHADOWTYPE_TEXTURE_ADDITIVE);
    }
    else
      this->dataPtr->manager->setShadowTechnique(Ogre::SHADOWTYPE_NONE);
  }
}

/////////////////////////////////////////////////
bool Scene::GetShadowsEnabled() const
{
  return this->dataPtr->sdf->Get<bool>("shadows");
}

/////////////////////////////////////////////////
void Scene::AddVisual(VisualPtr _vis)
{
  if (this->dataPtr->visuals.find(_vis->GetId()) !=
      this->dataPtr->visuals.end())
  {
    gzwarn << "Duplicate visuals detected[" << _vis->GetName() << "]\n";
  }

  this->dataPtr->visuals[_vis->GetId()] = _vis;
}

/////////////////////////////////////////////////
void Scene::RemoveVisual(uint32_t _id)
{
  // Delete the visual
  auto iter = this->dataPtr->visuals.find(_id);
  if (iter != this->dataPtr->visuals.end())
  {
    VisualPtr vis = iter->second;
    // Remove all projectors attached to the visual
    auto piter = this->dataPtr->projectors.begin();
    while (piter != this->dataPtr->projectors.end())
    {
      // Check to see if the projector is a child of the visual that is
      // being removed.
      if (piter->second->GetParent()->GetRootVisual()->GetName() ==
          vis->GetRootVisual()->GetName())
      {
        delete piter->second;
        this->dataPtr->projectors.erase(piter++);
      }
      else
        ++piter;
    }
    this->dataPtr->visuals.erase(iter);

    this->RemoveVisualizations(vis);
    vis->Fini();

    if (this->dataPtr->selectedVis && this->dataPtr->selectedVis->GetId() ==
        vis->GetId())
      this->dataPtr->selectedVis.reset();
  }
}

/////////////////////////////////////////////////
void Scene::RemoveVisual(VisualPtr _vis)
{
  this->RemoveVisual(_vis->GetId());
}

/////////////////////////////////////////////////
void Scene::SetVisualId(VisualPtr _vis, uint32_t _id)
{
  if (!_vis)
    return;

  auto iter = this->dataPtr->visuals.find(_vis->GetId());
  if (iter != this->dataPtr->visuals.end())
  {
    this->dataPtr->visuals.erase(_vis->GetId());
    this->dataPtr->visuals[_id] = _vis;
    _vis->SetId(_id);
  }
}

/////////////////////////////////////////////////
void Scene::AddLight(LightPtr _light)
{
  std::string n = this->StripSceneName(_light->Name());
  const auto iter = this->dataPtr->lights.find(n);
  if (iter != this->dataPtr->lights.end())
    gzerr << "Duplicate lights detected[" << _light->Name() << "]\n";

  this->dataPtr->lights[n] = _light;
}

/////////////////////////////////////////////////
void Scene::RemoveLight(LightPtr _light)
{
  if (_light)
  {
    // Delete the light
    std::string n = this->StripSceneName(_light->Name());
    this->dataPtr->lights.erase(n);
  }
}

/////////////////////////////////////////////////
void Scene::SetGrid(const bool _enabled)
{
  if (_enabled && this->dataPtr->grids.empty())
  {
    Grid *grid = new Grid(this, 20, 1, 10, common::Color(0.3, 0.3, 0.3, 0.5));
    grid->Init();
    this->dataPtr->grids.push_back(grid);
  }
  else
  {
    for (uint32_t i = 0; i < this->dataPtr->grids.size(); ++i)
    {
      this->dataPtr->grids[i]->Enable(_enabled);
    }
  }
}

/////////////////////////////////////////////////
void Scene::ShowOrigin(const bool _show)
{
  this->dataPtr->originVisual->SetVisible(_show);
}

//////////////////////////////////////////////////
std::string Scene::StripSceneName(const std::string &_name) const
{
  if (_name.find(this->Name() + "::") != std::string::npos)
    return _name.substr(this->Name().size() + 2);
  else
    return _name;
}

//////////////////////////////////////////////////
Heightmap *Scene::GetHeightmap() const
{
  std::lock_guard<std::mutex> lock(*this->dataPtr->receiveMutex);
  return this->dataPtr->terrain;
}

/////////////////////////////////////////////////
void Scene::CreateCOMVisual(ConstLinkPtr &_msg, VisualPtr _linkVisual)
{
  COMVisualPtr comVis(new COMVisual(_linkVisual->GetName() + "_COM_VISUAL__",
                                    _linkVisual));
  comVis->Load(_msg);
  comVis->SetVisible(this->dataPtr->showCOMs);
  this->dataPtr->visuals[comVis->GetId()] = comVis;
}

/////////////////////////////////////////////////
void Scene::CreateCOMVisual(sdf::ElementPtr _elem, VisualPtr _linkVisual)
{
  COMVisualPtr comVis(new COMVisual(_linkVisual->GetName() + "_COM_VISUAL__",
                                    _linkVisual));
  comVis->Load(_elem);
  comVis->SetVisible(false);
  this->dataPtr->visuals[comVis->GetId()] = comVis;
}

/////////////////////////////////////////////////
void Scene::CreateInertiaVisual(ConstLinkPtr &_msg, VisualPtr _linkVisual)
{
  InertiaVisualPtr inertiaVis(new InertiaVisual(_linkVisual->GetName() +
      "_INERTIA_VISUAL__", _linkVisual));
  inertiaVis->Load(_msg);
  inertiaVis->SetVisible(this->dataPtr->showInertias);
  this->dataPtr->visuals[inertiaVis->GetId()] = inertiaVis;
}

/////////////////////////////////////////////////
void Scene::CreateInertiaVisual(sdf::ElementPtr _elem, VisualPtr _linkVisual)
{
  InertiaVisualPtr inertiaVis(new InertiaVisual(_linkVisual->GetName() +
      "_INERTIA_VISUAL__", _linkVisual));
  inertiaVis->Load(_elem);
  inertiaVis->SetVisible(false);
  this->dataPtr->visuals[inertiaVis->GetId()] = inertiaVis;
}

/////////////////////////////////////////////////
void Scene::CreateLinkFrameVisual(ConstLinkPtr &/*_msg*/, VisualPtr _linkVisual)
{
  LinkFrameVisualPtr linkFrameVis(new LinkFrameVisual(_linkVisual->GetName() +
      "_LINK_FRAME_VISUAL__", _linkVisual));
  linkFrameVis->Load();
  linkFrameVis->SetVisible(this->dataPtr->showLinkFrames);
  this->dataPtr->visuals[linkFrameVis->GetId()] = linkFrameVis;
}

/////////////////////////////////////////////////
void Scene::RemoveVisualizations(rendering::VisualPtr _vis)
{
  for (unsigned int i = 0; i < _vis->GetChildCount(); ++i)
  {
    rendering::VisualPtr childVis = _vis->GetChild(i);

    // do not remove ModelManipulator's SelectionObj
    // FIXME remove this hardcoded check, issue #1832
    SelectionObjPtr vis = std::dynamic_pointer_cast<SelectionObj>(childVis);
    if (vis != NULL)
      vis->Detach();
  }
}

/////////////////////////////////////////////////
void Scene::SetWireframe(const bool _show)
{
  this->dataPtr->wireframe = _show;
  for (auto visual : this->dataPtr->visuals)
  {
    visual.second->SetWireframe(_show);
  }

  if (this->dataPtr->terrain)
    this->dataPtr->terrain->SetWireframe(_show);
}

/////////////////////////////////////////////////
void Scene::SetTransparent(const bool _show)
{
  this->dataPtr->transparent = _show;
  for (auto visual : this->dataPtr->visuals)
  {
    if (visual.second->GetType() == Visual::VT_MODEL)
      visual.second->SetTransparency(_show ? 0.5 : 0.0);
  }
}

/////////////////////////////////////////////////
void Scene::ShowCOMs(const bool _show)
{
  this->dataPtr->showCOMs = _show;
  for (auto visual : this->dataPtr->visuals)
  {
    visual.second->ShowCOM(_show);
  }
}

/////////////////////////////////////////////////
void Scene::ShowInertias(const bool _show)
{
  this->dataPtr->showInertias = _show;
  for (auto visual : this->dataPtr->visuals)
  {
    visual.second->ShowInertia(_show);
  }
}

/////////////////////////////////////////////////
void Scene::ShowLinkFrames(const bool _show)
{
  this->dataPtr->showLinkFrames = _show;
  for (auto visual : this->dataPtr->visuals)
  {
    visual.second->ShowLinkFrame(_show);
  }
}

/////////////////////////////////////////////////
void Scene::ShowSkeleton(const bool _show)
{
  this->dataPtr->showSkeleton = _show;
  for (auto visual : this->dataPtr->visuals)
  {
    if (visual.second->GetType() == Visual::VT_MODEL)
      visual.second->ShowSkeleton(_show);
  }
}

/////////////////////////////////////////////////
void Scene::ShowCollisions(const bool _show)
{
  this->dataPtr->showCollisions = _show;
  for (auto visual : this->dataPtr->visuals)
  {
    visual.second->ShowCollision(_show);
  }
}

/////////////////////////////////////////////////
void Scene::ShowJoints(const bool _show)
{
  this->dataPtr->showJoints = _show;
  for (auto visual : this->dataPtr->visuals)
  {
    visual.second->ShowJoints(_show);
  }
}

/////////////////////////////////////////////////
void Scene::ShowContacts(const bool _show)
{
  ContactVisualPtr vis;

  if (this->dataPtr->contactVisId == GZ_UINT32_MAX && _show)
  {
    vis.reset(new ContactVisual("__GUIONLY_CONTACT_VISUAL__",
              this->dataPtr->worldVisual, "~/physics/contacts"));
    vis->SetEnabled(_show);
    this->dataPtr->contactVisId = vis->GetId();
    this->dataPtr->visuals[this->dataPtr->contactVisId] = vis;
  }
  else
    vis = std::dynamic_pointer_cast<ContactVisual>(
        this->dataPtr->visuals[this->dataPtr->contactVisId]);

  if (vis)
    vis->SetEnabled(_show);
  else
    gzerr << "Unable to get contact visualization. This should never happen.\n";
}

/////////////////////////////////////////////////
void Scene::ShowClouds(const bool _show)
{
  if (!this->dataPtr->skyx)
    return;

  SkyX::VCloudsManager *mgr = this->dataPtr->skyx->getVCloudsManager();
  if (mgr)
  {
    SkyX::VClouds::VClouds *vclouds =
        this->dataPtr->skyx->getVCloudsManager()->getVClouds();
    if (vclouds)
      vclouds->setVisible(_show);
  }
}

/////////////////////////////////////////////////
bool Scene::GetShowClouds() const
{
  return this->ShowClouds();
}

/////////////////////////////////////////////////
bool Scene::ShowClouds() const
{
  if (!this->dataPtr->skyx)
    return false;

  SkyX::VCloudsManager *mgr = this->dataPtr->skyx->getVCloudsManager();
  if (mgr)
  {
    SkyX::VClouds::VClouds *vclouds =
        this->dataPtr->skyx->getVCloudsManager()->getVClouds();
    if (vclouds)
      return vclouds->isVisible();
  }

  return false;
}

/////////////////////////////////////////////////
void Scene::SetSkyXMode(const unsigned int _mode)
{
  /// \todo This function is currently called on initialization of rendering
  /// based sensors to disable clouds and moon. More testing is required to
  /// make sure it functions correctly when called during a render update,
  /// issue #693.

  if (!this->dataPtr->skyx)
    return;

  bool enabled = _mode != GZ_SKYX_NONE;
  this->dataPtr->skyx->setEnabled(enabled);

  if (!enabled)
    return;

  this->dataPtr->skyx->setCloudsEnabled(_mode & GZ_SKYX_CLOUDS);
  this->dataPtr->skyx->setMoonEnabled(_mode & GZ_SKYX_MOON);
}

/////////////////////////////////////////////////
SkyX::SkyX *Scene::GetSkyX() const
{
  return this->dataPtr->skyx;
}

/////////////////////////////////////////////////
void Scene::RemoveProjectors()
{
  for (std::map<std::string, Projector *>::iterator iter =
      this->dataPtr->projectors.begin();
      iter != this->dataPtr->projectors.end(); ++iter)
  {
    delete iter->second;
  }
  this->dataPtr->projectors.clear();
}

/////////////////////////////////////////////////
void Scene::ToggleLayer(const int32_t _layer)
{
  for (auto visual : this->dataPtr->visuals)
  {
    visual.second->ToggleLayer(_layer);
  }
}

/////////////////////////////////////////////////
void Scene::OnStats(ConstWorldStatisticsPtr &_msg)
{
  this->dataPtr->simTime = msgs::Convert(_msg->sim_time());
}<|MERGE_RESOLUTION|>--- conflicted
+++ resolved
@@ -391,10 +391,6 @@
   this->dataPtr->requestPub->WaitForConnection();
   this->dataPtr->requestMsg = msgs::CreateRequest("scene_info");
   this->dataPtr->requestPub->Publish(*this->dataPtr->requestMsg);
-<<<<<<< HEAD
-
-  Road2d *road = new Road2d();
-  road->Load(this->dataPtr->worldVisual);
 
   // Initialize the marker manager
   if (!this->dataPtr->markerManager.Init(shared_from_this()))
@@ -402,8 +398,6 @@
     gzerr << "Unable to initialize the MarkerManager. Marker visualizations "
       << "will not work.\n";
   }
-=======
->>>>>>> b8d817cd
 }
 
 //////////////////////////////////////////////////
