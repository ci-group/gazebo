/*
 * Copyright (C) 2015 Open Source Robotics Foundation
 *
 * Licensed under the Apache License, Version 2.0 (the "License");
 * you may not use this file except in compliance with the License.
 * You may obtain a copy of the License at
 *
 *     http://www.apache.org/licenses/LICENSE-2.0
 *
 * Unless required by applicable law or agreed to in writing, software
 * distributed under the License is distributed on an "AS IS" BASIS,
 * WITHOUT WARRANTIES OR CONDITIONS OF ANY KIND, either express or implied.
 * See the License for the specific language governing permissions and
 * limitations under the License.
 *
*/

#include <functional>

#include <boost/lexical_cast.hpp>

#include "gazebo/rendering/skyx/include/SkyX.h"
#include "gazebo/rendering/ogre_gazebo.h"

#include "gazebo/msgs/msgs.hh"

#include "gazebo/common/Exception.hh"
#include "gazebo/common/Assert.hh"
#include "gazebo/common/Console.hh"
#include "gazebo/rendering/Road2d.hh"
#include "gazebo/rendering/Projector.hh"
#include "gazebo/rendering/Heightmap.hh"
#include "gazebo/rendering/RenderEvents.hh"
#include "gazebo/rendering/LaserVisual.hh"
#include "gazebo/rendering/SonarVisual.hh"
#include "gazebo/rendering/WrenchVisual.hh"
#include "gazebo/rendering/CameraVisual.hh"
#include "gazebo/rendering/LogicalCameraVisual.hh"
#include "gazebo/rendering/JointVisual.hh"
#include "gazebo/rendering/COMVisual.hh"
#include "gazebo/rendering/InertiaVisual.hh"
#include "gazebo/rendering/LinkFrameVisual.hh"
#include "gazebo/rendering/ContactVisual.hh"
#include "gazebo/rendering/Conversions.hh"
#include "gazebo/rendering/Light.hh"
#include "gazebo/rendering/Visual.hh"
#include "gazebo/rendering/RenderEngine.hh"
#include "gazebo/rendering/UserCamera.hh"
#include "gazebo/rendering/Camera.hh"
#include "gazebo/rendering/WideAngleCamera.hh"
#include "gazebo/rendering/DepthCamera.hh"
#include "gazebo/rendering/GpuLaser.hh"
#include "gazebo/rendering/Grid.hh"
#include "gazebo/rendering/OriginVisual.hh"
#include "gazebo/rendering/RFIDVisual.hh"
#include "gazebo/rendering/RFIDTagVisual.hh"
#include "gazebo/rendering/VideoVisual.hh"
#include "gazebo/rendering/TransmitterVisual.hh"
#include "gazebo/rendering/SelectionObj.hh"

#if OGRE_VERSION_MAJOR >= 1 && OGRE_VERSION_MINOR >= 8
#include "gazebo/rendering/deferred_shading/SSAOLogic.hh"
#include "gazebo/rendering/deferred_shading/GBufferSchemeHandler.hh"
#include "gazebo/rendering/deferred_shading/NullSchemeHandler.hh"
#include "gazebo/rendering/deferred_shading/MergeSchemeHandler.hh"
#include "gazebo/rendering/deferred_shading/DeferredLightCP.hh"
#endif

#include "gazebo/rendering/RTShaderSystem.hh"
#include "gazebo/transport/TransportIface.hh"
#include "gazebo/transport/Node.hh"

#include "gazebo/rendering/ScenePrivate.hh"
#include "gazebo/rendering/Scene.hh"

#ifdef HAVE_OCULUS
#include "gazebo/rendering/OculusCamera.hh"
#endif

using namespace gazebo;
using namespace rendering;

uint32_t ScenePrivate::idCounter = 0;

struct VisualMessageLess {
    bool operator() (boost::shared_ptr<msgs::Visual const> _i,
                     boost::shared_ptr<msgs::Visual const> _j)
    {
      return _i->name().size() < _j->name().size();
    }
} VisualMessageLessOp;

//////////////////////////////////////////////////
Scene::Scene()
  : dataPtr(new ScenePrivate)
{
}

//////////////////////////////////////////////////
Scene::Scene(const std::string &_name, const bool _enableVisualizations,
    const bool _isServer)
  : dataPtr(new ScenePrivate)
{
  // \todo: This is a hack. There is no guarantee (other than the
  // improbability of creating an extreme number of visuals), that
  // this contactVisId is unique.
  this->dataPtr->contactVisId = GZ_UINT32_MAX;

  this->dataPtr->initialized = false;
  this->dataPtr->showCOMs = false;
  this->dataPtr->showInertias = false;
  this->dataPtr->showLinkFrames = false;
  this->dataPtr->showCollisions = false;
  this->dataPtr->showJoints = false;
  this->dataPtr->transparent = false;
  this->dataPtr->wireframe = false;

  this->dataPtr->requestMsg = NULL;
  this->dataPtr->enableVisualizations = _enableVisualizations;
  this->dataPtr->node = transport::NodePtr(new transport::Node());
  this->dataPtr->node->Init(_name);
  this->dataPtr->id = ScenePrivate::idCounter++;
  this->dataPtr->idString = std::to_string(this->dataPtr->id);

  this->dataPtr->name = _name;
  this->dataPtr->manager = NULL;
  this->dataPtr->raySceneQuery = NULL;
  this->dataPtr->skyx = NULL;

  this->dataPtr->receiveMutex = new std::mutex();

  this->dataPtr->connections.push_back(
      event::Events::ConnectPreRender(std::bind(&Scene::PreRender, this)));

  this->dataPtr->connections.push_back(
      rendering::Events::ConnectToggleLayer(
        std::bind(&Scene::ToggleLayer, this, std::placeholders::_1)));

  this->dataPtr->sensorSub = this->dataPtr->node->Subscribe("~/sensor",
                                          &Scene::OnSensorMsg, this, true);
  this->dataPtr->visSub =
      this->dataPtr->node->Subscribe("~/visual", &Scene::OnVisualMsg, this);

  this->dataPtr->lightFactorySub =
      this->dataPtr->node->Subscribe("~/factory/light",
      &Scene::OnLightFactoryMsg, this);

  this->dataPtr->lightModifySub =
      this->dataPtr->node->Subscribe("~/light/modify",
      &Scene::OnLightModifyMsg, this);

  if (_isServer)
  {
    this->dataPtr->poseSub = this->dataPtr->node->Subscribe("~/pose/local/info",
        &Scene::OnPoseMsg, this);
  }
  else
  {
    this->dataPtr->poseSub = this->dataPtr->node->Subscribe("~/pose/info",
        &Scene::OnPoseMsg, this);
  }

  this->dataPtr->jointSub =
      this->dataPtr->node->Subscribe("~/joint", &Scene::OnJointMsg, this);
  this->dataPtr->skeletonPoseSub =
      this->dataPtr->node->Subscribe("~/skeleton_pose/info",
      &Scene::OnSkeletonPoseMsg, this);
  this->dataPtr->skySub =
      this->dataPtr->node->Subscribe("~/sky", &Scene::OnSkyMsg, this);
  this->dataPtr->modelInfoSub = this->dataPtr->node->Subscribe("~/model/info",
                                             &Scene::OnModelMsg, this);

  this->dataPtr->requestPub =
      this->dataPtr->node->Advertise<msgs::Request>("~/request");

  this->dataPtr->requestSub = this->dataPtr->node->Subscribe("~/request",
      &Scene::OnRequest, this);

  this->dataPtr->responseSub = this->dataPtr->node->Subscribe("~/response",
      &Scene::OnResponse, this, true);
  this->dataPtr->sceneSub =
      this->dataPtr->node->Subscribe("~/scene", &Scene::OnScene, this);

  this->dataPtr->sdf.reset(new sdf::Element);
  sdf::initFile("scene.sdf", this->dataPtr->sdf);

  this->dataPtr->terrain = NULL;
  this->dataPtr->selectedVis.reset();

  this->dataPtr->sceneSimTimePosesApplied = common::Time();
  this->dataPtr->sceneSimTimePosesReceived = common::Time();
}

//////////////////////////////////////////////////
void Scene::Clear()
{
  this->dataPtr->node->Fini();
  this->dataPtr->modelMsgs.clear();
  this->dataPtr->visualMsgs.clear();
  this->dataPtr->lightFactoryMsgs.clear();
  this->dataPtr->lightModifyMsgs.clear();
  this->dataPtr->poseMsgs.clear();
  this->dataPtr->sceneMsgs.clear();
  this->dataPtr->jointMsgs.clear();
  this->dataPtr->linkMsgs.clear();
  this->dataPtr->sensorMsgs.clear();

  this->dataPtr->poseSub.reset();
  this->dataPtr->jointSub.reset();
  this->dataPtr->sensorSub.reset();
  this->dataPtr->sceneSub.reset();
  this->dataPtr->skeletonPoseSub.reset();
  this->dataPtr->visSub.reset();
  this->dataPtr->skySub.reset();
  this->dataPtr->lightFactorySub.reset();
  this->dataPtr->lightModifySub.reset();
  this->dataPtr->requestSub.reset();
  this->dataPtr->responseSub.reset();
  this->dataPtr->modelInfoSub.reset();
  this->dataPtr->responsePub.reset();
  this->dataPtr->requestPub.reset();

  this->dataPtr->joints.clear();

  delete this->dataPtr->terrain;
  this->dataPtr->terrain = NULL;

  while (!this->dataPtr->visuals.empty())
    this->RemoveVisual(this->dataPtr->visuals.begin()->first);

  this->dataPtr->visuals.clear();

  if (this->dataPtr->originVisual)
  {
    this->dataPtr->originVisual->Fini();
    this->dataPtr->originVisual.reset();
  }

  if (this->dataPtr->worldVisual)
  {
    this->dataPtr->worldVisual->Fini();
    this->dataPtr->worldVisual.reset();
  }

  while (!this->dataPtr->lights.empty())
    if (this->dataPtr->lights.begin()->second)
      this->RemoveLight(this->dataPtr->lights.begin()->second);
  this->dataPtr->lights.clear();

  for (uint32_t i = 0; i < this->dataPtr->grids.size(); ++i)
    delete this->dataPtr->grids[i];
  this->dataPtr->grids.clear();

  for (unsigned int i = 0; i < this->dataPtr->cameras.size(); ++i)
    this->dataPtr->cameras[i]->Fini();
  this->dataPtr->cameras.clear();

  for (unsigned int i = 0; i < this->dataPtr->userCameras.size(); ++i)
    this->dataPtr->userCameras[i]->Fini();
  this->dataPtr->userCameras.clear();

  delete this->dataPtr->skyx;
  this->dataPtr->skyx = NULL;

  RTShaderSystem::Instance()->RemoveScene(this->Name());

  this->dataPtr->connections.clear();

  this->dataPtr->initialized = false;
}

//////////////////////////////////////////////////
Scene::~Scene()
{
  delete this->dataPtr->requestMsg;
  this->dataPtr->requestMsg = NULL;
  delete this->dataPtr->receiveMutex;
  this->dataPtr->receiveMutex = NULL;

  // raySceneQuery deletion handled by ogre
  this->dataPtr->raySceneQuery= NULL;

  this->Clear();

  this->dataPtr->sdf->Reset();
  this->dataPtr->sdf.reset();
}

//////////////////////////////////////////////////
void Scene::Load(sdf::ElementPtr _sdf)
{
  this->dataPtr->sdf->Copy(_sdf);
  this->Load();
}

//////////////////////////////////////////////////
void Scene::Load()
{
  this->dataPtr->initialized = false;
  Ogre::Root *root = RenderEngine::Instance()->Root();

  if (this->dataPtr->manager)
    root->destroySceneManager(this->dataPtr->manager);

  this->dataPtr->manager = root->createSceneManager(Ogre::ST_GENERIC);
  this->dataPtr->manager->setAmbientLight(
      Ogre::ColourValue(0.1, 0.1, 0.1, 0.1));

#if OGRE_VERSION_MAJOR > 1 || OGRE_VERSION_MINOR >= 9
  this->dataPtr->manager->addRenderQueueListener(
      RenderEngine::Instance()->OverlaySystem());
#endif
}

//////////////////////////////////////////////////
VisualPtr Scene::GetWorldVisual() const
{
  return this->WorldVisual();
}

//////////////////////////////////////////////////
VisualPtr Scene::WorldVisual() const
{
  return this->dataPtr->worldVisual;
}

//////////////////////////////////////////////////
void Scene::Init()
{
  this->dataPtr->worldVisual.reset(new Visual("__world_node__",
      shared_from_this()));
  this->dataPtr->worldVisual->SetId(0);
  this->dataPtr->visuals[0] = this->dataPtr->worldVisual;

  // RTShader system self-enables if the render path type is FORWARD,
  RTShaderSystem::Instance()->AddScene(shared_from_this());
  RTShaderSystem::Instance()->ApplyShadows(shared_from_this());

  if (RenderEngine::Instance()->GetRenderPathType() == RenderEngine::DEFERRED)
    this->InitDeferredShading();

  for (uint32_t i = 0; i < this->dataPtr->grids.size(); ++i)
    this->dataPtr->grids[i]->Init();

  // Create Sky. This initializes SkyX, and makes it invisible. A Sky
  // message must be received (via a scene message or on the ~/sky topic).
  try
  {
    this->SetSky();
  }
  catch(...)
  {
    gzerr << "Failed to create the sky\n";
  }

  // Create Fog
  if (this->dataPtr->sdf->HasElement("fog"))
  {
    sdf::ElementPtr fogElem = this->dataPtr->sdf->GetElement("fog");
    this->SetFog(fogElem->Get<std::string>("type"),
                 fogElem->Get<common::Color>("color"),
                 fogElem->Get<double>("density"),
                 fogElem->Get<double>("start"),
                 fogElem->Get<double>("end"));
  }

  // Create ray scene query
  this->dataPtr->raySceneQuery =
      this->dataPtr->manager->createRayQuery(Ogre::Ray());
  this->dataPtr->raySceneQuery->setSortByDistance(true);
  this->dataPtr->raySceneQuery->setQueryMask(
      Ogre::SceneManager::ENTITY_TYPE_MASK);

  // Force shadows on.
  this->SetShadowsEnabled(true);

  // Create origin visual
  this->dataPtr->originVisual.reset(new OriginVisual("__WORLD_ORIGIN__",
      this->dataPtr->worldVisual));
  this->dataPtr->originVisual->Load();

  this->dataPtr->requestPub->WaitForConnection();
  this->dataPtr->requestMsg = msgs::CreateRequest("scene_info");
  this->dataPtr->requestPub->Publish(*this->dataPtr->requestMsg);

  Road2d *road = new Road2d();
  road->Load(this->dataPtr->worldVisual);
}

//////////////////////////////////////////////////
bool Scene::GetInitialized() const
{
  return this->Initialized();
}

//////////////////////////////////////////////////
bool Scene::Initialized() const
{
  return this->dataPtr->initialized;
}

//////////////////////////////////////////////////
void Scene::InitDeferredShading()
{
#if OGRE_VERSION_MAJOR > 1 || OGRE_VERSION_MINOR >= 8
  Ogre::CompositorManager &compMgr = Ogre::CompositorManager::getSingleton();

  // Deferred Shading scheme handler
  Ogre::MaterialManager::getSingleton().addListener(
      new GBufferSchemeHandler(GBufferMaterialGenerator::GBT_FAT),
      "DSGBuffer");

  // Deferred Lighting scheme handlers
  Ogre::MaterialManager::getSingleton().addListener(
      new GBufferSchemeHandler(GBufferMaterialGenerator::GBT_NORMAL_AND_DEPTH),
      "DLGBuffer");
  Ogre::MaterialManager::getSingleton().addListener(
      new MergeSchemeHandler(false), "DLMerge");

  Ogre::MaterialManager::getSingleton().addListener(
      new NullSchemeHandler, "NoGBuffer");

  compMgr.registerCustomCompositionPass("DeferredShadingLight",
      new DeferredLightCompositionPass<DeferredShading>);
  compMgr.registerCustomCompositionPass("DeferredLightingLight",
      new DeferredLightCompositionPass<DeferredLighting>);

  compMgr.registerCompositorLogic("SSAOLogic", new SSAOLogic);

  // Create and instance geometry for VPL
  Ogre::MeshPtr VPLMesh =
    Ogre::MeshManager::getSingleton().createManual("VPLMesh",
        Ogre::ResourceGroupManager::AUTODETECT_RESOURCE_GROUP_NAME);

  Ogre::SubMesh *submeshMesh = VPLMesh->createSubMesh();
  submeshMesh->operationType = Ogre::RenderOperation::OT_TRIANGLE_LIST;
  submeshMesh->indexData = new Ogre::IndexData();
  submeshMesh->vertexData = new Ogre::VertexData();
  submeshMesh->useSharedVertices = false;
  VPLMesh->_setBoundingSphereRadius(10.8f);
  VPLMesh->_setBounds(Ogre::AxisAlignedBox(
        Ogre::Vector3(-10.8, -10.8, -10.8), Ogre::Vector3(10.8, 10.8, 10.8)));

  GeomUtils::CreateSphere(submeshMesh->vertexData, submeshMesh->indexData,
      1.0, 6, 6, false, false);

  int numVPLs = 400;
  Ogre::InstanceManager *im =
    this->dataPtr->manager->createInstanceManager("VPL_InstanceMgr",
      "VPLMesh", Ogre::ResourceGroupManager::AUTODETECT_RESOURCE_GROUP_NAME,
          Ogre::InstanceManager::HWInstancingBasic, numVPLs, Ogre::IM_USEALL);

  for (int i = 0; i < numVPLs; ++i)
  {
    // Ogre::InstancedEntity *new_entity =
    im->createInstancedEntity("DeferredLighting/VPL");
  }

  im->setBatchesAsStaticAndUpdate(true);
#endif
}

//////////////////////////////////////////////////
Ogre::SceneManager *Scene::GetManager() const
{
  return this->OgreSceneManager();
}

//////////////////////////////////////////////////
Ogre::SceneManager *Scene::OgreSceneManager() const
{
  return this->dataPtr->manager;
}

//////////////////////////////////////////////////
std::string Scene::GetName() const
{
  return this->Name();
}

//////////////////////////////////////////////////
std::string Scene::Name() const
{
  return this->dataPtr->name;
}

//////////////////////////////////////////////////
void Scene::SetAmbientColor(const common::Color &_color)
{
  this->dataPtr->sdf->GetElement("ambient")->Set(_color);

  // Ambient lighting
  if (this->dataPtr->manager &&
      Conversions::Convert(this->dataPtr->manager->getAmbientLight()) != _color)
  {
    this->dataPtr->manager->setAmbientLight(Conversions::Convert(_color));
  }
}

//////////////////////////////////////////////////
common::Color Scene::GetAmbientColor() const
{
  return this->AmbientColor();
}

//////////////////////////////////////////////////
common::Color Scene::AmbientColor() const
{
  return this->dataPtr->sdf->Get<common::Color>("ambient");
}

//////////////////////////////////////////////////
void Scene::SetBackgroundColor(const common::Color &_color)
{
  this->dataPtr->sdf->GetElement("background")->Set(_color);
  Ogre::ColourValue clr = Conversions::Convert(_color);

  std::vector<CameraPtr>::iterator iter;
  for (iter = this->dataPtr->cameras.begin();
      iter != this->dataPtr->cameras.end(); ++iter)
  {
    // TODO do not merge forward. Changes are part of an ABI compatible fix
    // for wideangle camera background color.
    auto cam = boost::dynamic_pointer_cast<WideAngleCamera>(*iter);
    if (cam)
      cam->SetBackgroundColor(_color);
    else if ((*iter)->OgreViewport() &&
        (*iter)->OgreViewport()->getBackgroundColour() != clr)
      (*iter)->OgreViewport()->setBackgroundColour(clr);
  }

  std::vector<UserCameraPtr>::iterator iter2;
  for (iter2 = this->dataPtr->userCameras.begin();
       iter2 != this->dataPtr->userCameras.end(); ++iter2)
  {
    if ((*iter2)->OgreViewport() &&
        (*iter2)->OgreViewport()->getBackgroundColour() != clr)
    {
      (*iter2)->OgreViewport()->setBackgroundColour(clr);
    }
  }
}

//////////////////////////////////////////////////
common::Color Scene::GetBackgroundColor() const
{
  return this->BackgroundColor();
}

//////////////////////////////////////////////////
common::Color Scene::BackgroundColor() const
{
  return this->dataPtr->sdf->Get<common::Color>("background");
}

//////////////////////////////////////////////////
void Scene::CreateGrid(const uint32_t cell_count, const float cell_length,
                       const float line_width, const common::Color &color)
{
  Grid *grid = new Grid(this, cell_count, cell_length, line_width, color);

  if (this->dataPtr->manager)
    grid->Init();

  this->dataPtr->grids.push_back(grid);
}

//////////////////////////////////////////////////
Grid *Scene::GetGrid(const uint32_t index) const
{
  if (index >= this->dataPtr->grids.size())
  {
    gzerr << "Scene::GetGrid() Invalid index\n";
    return NULL;
  }

  return this->dataPtr->grids[index];
}

//////////////////////////////////////////////////
uint32_t Scene::GetGridCount() const
{
  return this->GridCount();
}

//////////////////////////////////////////////////
uint32_t Scene::GridCount() const
{
  return this->dataPtr->grids.size();
}

//////////////////////////////////////////////////
CameraPtr Scene::CreateCamera(const std::string &_name, const bool _autoRender)
{
  CameraPtr camera(new Camera(_name, shared_from_this(), _autoRender));
  this->dataPtr->cameras.push_back(camera);

  return camera;
}

//////////////////////////////////////////////////
DepthCameraPtr Scene::CreateDepthCamera(const std::string &_name,
                                        const bool _autoRender)
{
  DepthCameraPtr camera(new DepthCamera(this->dataPtr->name + "::" + _name,
        shared_from_this(), _autoRender));
  this->dataPtr->cameras.push_back(camera);

  return camera;
}

//////////////////////////////////////////////////
WideAngleCameraPtr Scene::CreateWideAngleCamera(const std::string &_name,
                                                const bool _autoRender)
{
  WideAngleCameraPtr camera(new WideAngleCamera(_name,
        shared_from_this(), _autoRender));
  this->dataPtr->cameras.push_back(camera);

  return camera;
}

//////////////////////////////////////////////////
GpuLaserPtr Scene::CreateGpuLaser(const std::string &_name,
                                  const bool _autoRender)
{
  GpuLaserPtr camera(new GpuLaser(this->dataPtr->name + "::" + _name,
        shared_from_this(), _autoRender));
  this->dataPtr->cameras.push_back(camera);

  return camera;
}

//////////////////////////////////////////////////
uint32_t Scene::GetCameraCount() const
{
  return this->CameraCount();
}

//////////////////////////////////////////////////
uint32_t Scene::CameraCount() const
{
  return this->dataPtr->cameras.size();
}

//////////////////////////////////////////////////
CameraPtr Scene::GetCamera(const uint32_t index) const
{
  CameraPtr cam;

  if (index < this->dataPtr->cameras.size())
    cam = this->dataPtr->cameras[index];

  return cam;
}

//////////////////////////////////////////////////
CameraPtr Scene::GetCamera(const std::string &_name) const
{
  CameraPtr result;
  std::vector<CameraPtr>::const_iterator iter;
  for (iter = this->dataPtr->cameras.begin();
      iter != this->dataPtr->cameras.end(); ++iter)
  {
    if ((*iter)->Name() == _name)
      result = *iter;
  }

  return result;
}

#ifdef HAVE_OCULUS
//////////////////////////////////////////////////
OculusCameraPtr Scene::CreateOculusCamera(const std::string &_name)
{
  OculusCameraPtr camera(new OculusCamera(_name, shared_from_this()));

  if (camera->Ready())
  {
    camera->Load();
    camera->Init();
    this->dataPtr->oculusCameras.push_back(camera);
  }

  return camera;
}

//////////////////////////////////////////////////
uint32_t Scene::GetOculusCameraCount() const
{
  return this->OculusCameraCount();
}

//////////////////////////////////////////////////
uint32_t Scene::OculusCameraCount() const
{
  return this->dataPtr->oculusCameras.size();
}
#endif

//////////////////////////////////////////////////
UserCameraPtr Scene::CreateUserCamera(const std::string &_name,
                                      const bool _stereoEnabled)
{
  UserCameraPtr camera(new UserCamera(_name, shared_from_this(),
        _stereoEnabled));
  camera->Load();
  camera->Init();
  this->dataPtr->userCameras.push_back(camera);

  return camera;
}

//////////////////////////////////////////////////
uint32_t Scene::GetUserCameraCount() const
{
  return this->UserCameraCount();
}

//////////////////////////////////////////////////
uint32_t Scene::UserCameraCount() const
{
  return this->dataPtr->userCameras.size();
}

//////////////////////////////////////////////////
UserCameraPtr Scene::GetUserCamera(const uint32_t index) const
{
  UserCameraPtr cam;

  if (index < this->dataPtr->userCameras.size())
    cam = this->dataPtr->userCameras[index];

  return cam;
}

//////////////////////////////////////////////////
void Scene::RemoveCamera(const std::string &_name)
{
  for (auto iter = this->dataPtr->cameras.begin();
      iter != this->dataPtr->cameras.end(); ++iter)
  {
    if ((*iter)->Name() == _name)
    {
      (*iter)->Fini();
      (*iter).reset();
      this->dataPtr->cameras.erase(iter);
      break;
    }
  }
}

//////////////////////////////////////////////////
LightPtr Scene::GetLight(const std::string &_name) const
{
  LightPtr result;
  std::string n = this->StripSceneName(_name);
  Light_M::const_iterator iter = this->dataPtr->lights.find(n);
  if (iter != this->dataPtr->lights.end())
    result = iter->second;
  return result;
}

//////////////////////////////////////////////////
uint32_t Scene::GetLightCount() const
{
  return this->LightCount();
}

//////////////////////////////////////////////////
uint32_t Scene::LightCount() const
{
  return this->dataPtr->lights.size();
}

//////////////////////////////////////////////////
LightPtr Scene::GetLight(const uint32_t _index) const
{
  LightPtr result;
  if (_index < this->dataPtr->lights.size())
  {
    Light_M::const_iterator iter = this->dataPtr->lights.begin();
    std::advance(iter, _index);
    result = iter->second;
  }
  else
  {
    gzerr << "Error: light index(" << _index << ") larger than light count("
          << this->dataPtr->lights.size() << "\n";
  }

  return result;
}

//////////////////////////////////////////////////
VisualPtr Scene::GetVisual(const uint32_t _id) const
{
  Visual_M::const_iterator iter = this->dataPtr->visuals.find(_id);
  if (iter != this->dataPtr->visuals.end())
    return iter->second;
  return VisualPtr();
}

//////////////////////////////////////////////////
VisualPtr Scene::GetVisual(const std::string &_name) const
{
  VisualPtr result;

  Visual_M::const_iterator iter;
  for (iter = this->dataPtr->visuals.begin();
      iter != this->dataPtr->visuals.end(); ++iter)
  {
    if (iter->second->GetName() == _name)
      break;
  }

  if (iter != this->dataPtr->visuals.end())
    result = iter->second;
  else
  {
    std::string otherName = this->Name() + "::" + _name;
    for (iter = this->dataPtr->visuals.begin();
        iter != this->dataPtr->visuals.end(); ++iter)
    {
      if (iter->second->GetName() == otherName)
        break;
    }

    if (iter != this->dataPtr->visuals.end())
      result = iter->second;
  }

  return result;
}

//////////////////////////////////////////////////
uint32_t Scene::GetVisualCount() const
{
  return this->VisualCount();
}

//////////////////////////////////////////////////
uint32_t Scene::VisualCount() const
{
  return this->dataPtr->visuals.size();
}

//////////////////////////////////////////////////
void Scene::SelectVisual(const std::string &_name, const std::string &_mode)
{
  this->dataPtr->selectedVis = this->GetVisual(_name);
  this->dataPtr->selectionMode = _mode;
}

//////////////////////////////////////////////////
VisualPtr Scene::GetSelectedVisual() const
{
  return this->SelectedVisual();
}

//////////////////////////////////////////////////
VisualPtr Scene::SelectedVisual() const
{
  return this->dataPtr->selectedVis;
}

//////////////////////////////////////////////////
VisualPtr Scene::GetVisualAt(CameraPtr _camera,
                             const math::Vector2i &_mousePos,
                             std::string &_mod)
{
  return this->VisualAt(_camera, _mousePos.Ign(), _mod);
}

//////////////////////////////////////////////////
VisualPtr Scene::VisualAt(CameraPtr _camera,
                          const ignition::math::Vector2i &_mousePos,
                          std::string &_mod)
{
  VisualPtr visual;
  Ogre::Entity *closestEntity = this->OgreEntityAt(_camera, _mousePos, false);

  _mod = "";
  if (closestEntity)
  {
    // Make sure we set the _mod only if we have found a selection object
    if (closestEntity->getName().substr(0, 15) == "__SELECTION_OBJ" &&
        closestEntity->getUserObjectBindings().getUserAny().getType()
        == typeid(std::string))
    {
      try
      {
        _mod = Ogre::any_cast<std::string>(
            closestEntity->getUserObjectBindings().getUserAny());
      }
      catch(boost::bad_any_cast &e)
      {
        gzerr << "boost any_cast error:" << e.what() << "\n";
      }
    }

    try
    {
      visual = this->GetVisual(Ogre::any_cast<std::string>(
            closestEntity->getUserObjectBindings().getUserAny()));
    }
    catch(boost::bad_any_cast &e)
    {
      gzerr << "boost any_cast error:" << e.what() << "\n";
    }
  }

  return visual;
}

//////////////////////////////////////////////////
VisualPtr Scene::GetModelVisualAt(CameraPtr _camera,
                                  const math::Vector2i &_mousePos)
{
  return this->ModelVisualAt(_camera, _mousePos.Ign());
}

//////////////////////////////////////////////////
VisualPtr Scene::ModelVisualAt(CameraPtr _camera,
                               const ignition::math::Vector2i &_mousePos)
{
  VisualPtr vis = this->VisualAt(_camera, _mousePos);
  if (vis)
    vis = this->GetVisual(vis->GetName().substr(0, vis->GetName().find("::")));

  return vis;
}

//////////////////////////////////////////////////
void Scene::SnapVisualToNearestBelow(const std::string &_visualName)
{
  VisualPtr visBelow = this->VisualBelow(_visualName);
  VisualPtr vis = this->GetVisual(_visualName);

  if (vis && visBelow)
  {
    math::Vector3 pos = vis->GetWorldPose().pos;
    double dz = vis->GetBoundingBox().min.z - visBelow->GetBoundingBox().max.z;
    pos.z -= dz;
    vis->SetWorldPosition(pos);
  }
}

//////////////////////////////////////////////////
VisualPtr Scene::GetVisualBelow(const std::string &_visualName)
{
  return this->VisualBelow(_visualName);
}

//////////////////////////////////////////////////
VisualPtr Scene::VisualBelow(const std::string &_visualName)
{
  VisualPtr result;
  VisualPtr vis = this->GetVisual(_visualName);

  if (vis)
  {
    std::vector<VisualPtr> below;
    this->VisualsBelowPoint(vis->GetWorldPose().pos.Ign(), below);

    double maxZ = -10000;

    for (uint32_t i = 0; i < below.size(); ++i)
    {
      if (below[i]->GetName().find(vis->GetName()) != 0
          && below[i]->GetBoundingBox().max.z > maxZ)
      {
        maxZ = below[i]->GetBoundingBox().max.z;
        result = below[i];
      }
    }
  }

  return result;
}

//////////////////////////////////////////////////
double Scene::GetHeightBelowPoint(const math::Vector3 &_pt)
{
  return this->HeightBelowPoint(_pt.Ign());
}

//////////////////////////////////////////////////
double Scene::HeightBelowPoint(const ignition::math::Vector3d &_pt)
{
  double height = 0;
  Ogre::Ray ray(Conversions::Convert(_pt), Ogre::Vector3(0, 0, -1));

  if (!this->dataPtr->raySceneQuery)
  {
    this->dataPtr->raySceneQuery =
        this->dataPtr->manager->createRayQuery(Ogre::Ray());
  }
  this->dataPtr->raySceneQuery->setRay(ray);
  this->dataPtr->raySceneQuery->setSortByDistance(true, 0);

  // Perform the scene query
  Ogre::RaySceneQueryResult &result = this->dataPtr->raySceneQuery->execute();
  Ogre::RaySceneQueryResult::iterator iter;

  for (iter = result.begin(); iter != result.end(); ++iter)
  {
    // is the result a MovableObject
    if (iter->movable && iter->movable->getMovableType().compare("Entity") == 0)
    {
      if (!iter->movable->isVisible() ||
          iter->movable->getName().find("__COLLISION_VISUAL__") !=
          std::string::npos)
        continue;
      if (iter->movable->getName().substr(0, 15) == "__SELECTION_OBJ")
        continue;

      height = _pt.Z() - iter->distance;
      break;
    }
  }

  // The default ray scene query does not work with terrain, so we have to
  // check ourselves.
  if (this->dataPtr->terrain)
  {
    double terrainHeight =
        this->dataPtr->terrain->Height(_pt.X(), _pt.Y(), _pt.Z());
    if (terrainHeight <= _pt.Z())
      height = std::max(height, terrainHeight);
  }

  return height;
}

//////////////////////////////////////////////////
void Scene::GetVisualsBelowPoint(const math::Vector3 &_pt,
                                 std::vector<VisualPtr> &_visuals)
{
  return this->VisualsBelowPoint(_pt.Ign(), _visuals);
}

//////////////////////////////////////////////////
void Scene::VisualsBelowPoint(const ignition::math::Vector3d &_pt,
                              std::vector<VisualPtr> &_visuals)
{
  Ogre::Ray ray(Conversions::Convert(_pt), Ogre::Vector3(0, 0, -1));

  if (!this->dataPtr->raySceneQuery)
  {
    this->dataPtr->raySceneQuery =
        this->dataPtr->manager->createRayQuery(Ogre::Ray());
  }

  this->dataPtr->raySceneQuery->setRay(ray);
  this->dataPtr->raySceneQuery->setSortByDistance(true, 0);

  // Perform the scene query
  Ogre::RaySceneQueryResult &result = this->dataPtr->raySceneQuery->execute();
  Ogre::RaySceneQueryResult::iterator iter = result.begin();

  _visuals.clear();

  for (iter = result.begin(); iter != result.end(); ++iter)
  {
    // is the result a MovableObject
    if (iter->movable && iter->movable->getMovableType().compare("Entity") == 0)
    {
      if (!iter->movable->isVisible() ||
          iter->movable->getName().find("__COLLISION_VISUAL__") !=
          std::string::npos)
        continue;
      if (iter->movable->getName().substr(0, 15) == "__SELECTION_OBJ")
        continue;

      Ogre::Entity *ogreEntity = static_cast<Ogre::Entity*>(iter->movable);
      if (ogreEntity)
      {
        try
        {
          VisualPtr v = this->GetVisual(Ogre::any_cast<std::string>(
                ogreEntity->getUserObjectBindings().getUserAny()));
          if (v)
            _visuals.push_back(v);
        }
        catch(boost::bad_any_cast &e)
        {
          gzerr << "boost any_cast error:" << e.what() << "\n";
        }
      }
    }
  }
}

//////////////////////////////////////////////////
VisualPtr Scene::GetVisualAt(CameraPtr _camera,
                             const math::Vector2i &_mousePos)
{
  return this->VisualAt(_camera, _mousePos.Ign());
}

//////////////////////////////////////////////////
VisualPtr Scene::VisualAt(CameraPtr _camera,
                          const ignition::math::Vector2i &_mousePos)
{
  VisualPtr visual;

  Ogre::Entity *closestEntity = this->OgreEntityAt(_camera,
                                                    _mousePos, true);
  if (closestEntity)
  {
    try
    {
      visual = this->GetVisual(Ogre::any_cast<std::string>(
            closestEntity->getUserObjectBindings().getUserAny()));
    }
    catch(boost::bad_any_cast &e)
    {
      gzerr << "boost any_cast error:" << e.what() << "\n";
    }
  }

  return visual;
}

/////////////////////////////////////////////////
Ogre::Entity *Scene::OgreEntityAt(CameraPtr _camera,
                                  const ignition::math::Vector2i &_mousePos,
                                  const bool _ignoreSelectionObj)
{
  Ogre::Camera *ogreCam = _camera->OgreCamera();

  Ogre::Real closest_distance = -1.0f;
  Ogre::Ray mouseRay = ogreCam->getCameraToViewportRay(
      static_cast<float>(_mousePos.X()) /
      ogreCam->getViewport()->getActualWidth(),
      static_cast<float>(_mousePos.Y()) /
      ogreCam->getViewport()->getActualHeight());

  this->dataPtr->raySceneQuery->setRay(mouseRay);

  // Perform the scene query
  Ogre::RaySceneQueryResult &result = this->dataPtr->raySceneQuery->execute();
  Ogre::RaySceneQueryResult::iterator iter = result.begin();
  Ogre::Entity *closestEntity = NULL;

  for (iter = result.begin(); iter != result.end(); ++iter)
  {
    // is the result a MovableObject
    if (iter->movable && iter->movable->getMovableType().compare("Entity") == 0)
    {
      if (!iter->movable->isVisible() ||
          iter->movable->getName().find("__COLLISION_VISUAL__") !=
          std::string::npos)
        continue;
      if (_ignoreSelectionObj &&
          iter->movable->getName().substr(0, 15) == "__SELECTION_OBJ")
        continue;

      Ogre::Entity *ogreEntity = static_cast<Ogre::Entity*>(iter->movable);

      // mesh data to retrieve
      size_t vertex_count;
      size_t index_count;
      Ogre::Vector3 *vertices;
      uint64_t *indices;

      // Get the mesh information
      this->MeshInformation(ogreEntity->getMesh().get(), vertex_count,
          vertices, index_count, indices,
          Conversions::ConvertIgn(
            ogreEntity->getParentNode()->_getDerivedPosition()),
          Conversions::ConvertIgn(
          ogreEntity->getParentNode()->_getDerivedOrientation()),
          Conversions::ConvertIgn(
          ogreEntity->getParentNode()->_getDerivedScale()));

      bool new_closest_found = false;
      for (int i = 0; i < static_cast<int>(index_count); i += 3)
      {
        // when indices size is not divisible by 3
        if (i+2 >= static_cast<int>(index_count))
          break;

        // check for a hit against this triangle
        std::pair<bool, Ogre::Real> hit = Ogre::Math::intersects(mouseRay,
            vertices[indices[i]],
            vertices[indices[i+1]],
            vertices[indices[i+2]],
            true, false);

        // if it was a hit check if its the closest
        if (hit.first)
        {
          if ((closest_distance < 0.0f) || (hit.second < closest_distance))
          {
            // this is the closest so far, save it off
            closest_distance = hit.second;
            new_closest_found = true;
          }
        }
      }

      delete [] vertices;
      delete [] indices;

      if (new_closest_found)
      {
        closestEntity = ogreEntity;
        // break;
      }
    }
  }

  return closestEntity;
}

//////////////////////////////////////////////////
bool Scene::GetFirstContact(CameraPtr _camera,
                            const math::Vector2i &_mousePos,
                            math::Vector3 &_position)
{
  ignition::math::Vector3d position;
  bool result = this->FirstContact(_camera, _mousePos.Ign(), position);
  _position = position;
  return result;
}

//////////////////////////////////////////////////
bool Scene::FirstContact(CameraPtr _camera,
                         const ignition::math::Vector2i &_mousePos,
                         ignition::math::Vector3d &_position)
{
  bool valid = false;
  Ogre::Camera *ogreCam = _camera->OgreCamera();

  _position = ignition::math::Vector3d::Zero;

  // Ogre::Real closest_distance = -1.0f;
  Ogre::Ray mouseRay = ogreCam->getCameraToViewportRay(
      static_cast<float>(_mousePos.X()) /
      ogreCam->getViewport()->getActualWidth(),
      static_cast<float>(_mousePos.Y()) /
      ogreCam->getViewport()->getActualHeight());

  this->dataPtr->raySceneQuery->setSortByDistance(true);
  this->dataPtr->raySceneQuery->setRay(mouseRay);

  // Perform the scene query
  Ogre::RaySceneQueryResult &result = this->dataPtr->raySceneQuery->execute();
  Ogre::RaySceneQueryResult::iterator iter = result.begin();

  double distance = -1.0;

  // Iterate over all the results.
  for (; iter != result.end() && distance <= 0.0; ++iter)
  {
    // Skip results where the distance is zero or less
    if (iter->distance <= 0.0)
      continue;

    unsigned int flags = iter->movable->getVisibilityFlags();

    // Only accept a hit if there is an entity and not a gui visual
    if (iter->movable && iter->movable->getVisible() &&
        iter->movable->getMovableType().compare("Entity") == 0 &&
        !(flags != GZ_VISIBILITY_ALL && flags & GZ_VISIBILITY_GUI
        && !(flags & GZ_VISIBILITY_SELECTABLE)))
    {
      Ogre::Entity *ogreEntity = static_cast<Ogre::Entity*>(iter->movable);

      // mesh data to retrieve
      size_t vertexCount;
      size_t indexCount;
      Ogre::Vector3 *vertices;
      uint64_t *indices;

      // Get the mesh information
      this->MeshInformation(ogreEntity->getMesh().get(), vertexCount,
          vertices, indexCount, indices,
          Conversions::ConvertIgn(
          ogreEntity->getParentNode()->_getDerivedPosition()),
          Conversions::ConvertIgn(
          ogreEntity->getParentNode()->_getDerivedOrientation()),
          Conversions::ConvertIgn(
          ogreEntity->getParentNode()->_getDerivedScale()));

      for (int i = 0; i < static_cast<int>(indexCount); i += 3)
      {
        // when indices size is not divisible by 3
        if (i+2 >= static_cast<int>(indexCount))
          break;

        // check for a hit against this triangle
        std::pair<bool, Ogre::Real> hit = Ogre::Math::intersects(mouseRay,
            vertices[indices[i]],
            vertices[indices[i+1]],
            vertices[indices[i+2]],
            true, false);

        // if it was a hit check if its the closest
        if (hit.first)
        {
          if ((distance < 0.0f) || (hit.second < distance))
          {
            // this is the closest so far, save it off
            distance = hit.second;
          }
        }
      }
    }
  }

  // If nothing was hit, then check the terrain.
  if (distance <= 0.0 && this->dataPtr->terrain)
  {
    // The terrain uses a special ray intersection test.
    Ogre::TerrainGroup::RayResult terrainResult =
      this->dataPtr->terrain->OgreTerrain()->rayIntersects(mouseRay);

    if (terrainResult.hit)
    {
      _position = Conversions::ConvertIgn(terrainResult.position);
      valid = true;
    }
  }

  // Compute the interesection point using the mouse ray and a distance
  // value.
  if (_position == ignition::math::Vector3d::Zero && distance > 0.0)
  {
    _position = Conversions::ConvertIgn(mouseRay.getPoint(distance));
    valid = true;
  }

  return valid;
}

//////////////////////////////////////////////////
void Scene::PrintSceneGraph()
{
  this->PrintSceneGraphHelper("", this->dataPtr->manager->getRootSceneNode());
}

//////////////////////////////////////////////////
void Scene::PrintSceneGraphHelper(const std::string &prefix_, Ogre::Node *node_)
{
  Ogre::SceneNode *snode = dynamic_cast<Ogre::SceneNode*>(node_);

  std::string nodeName = node_->getName();
  int numAttachedObjs = 0;
  bool isInSceneGraph = false;
  if (snode)
  {
    numAttachedObjs = snode->numAttachedObjects();
    isInSceneGraph = snode->isInSceneGraph();
  }
  else
  {
    gzerr << "Invalid SceneNode\n";
    return;
  }

  int numChildren = node_->numChildren();
  Ogre::Vector3 pos = node_->getPosition();
  Ogre::Vector3 scale = node_->getScale();

  std::cout << prefix_ << nodeName << "\n";
  std::cout << prefix_ << "  Num Objs[" << numAttachedObjs << "]\n";
  for (int i = 0; i < numAttachedObjs; ++i)
  {
    std::cout << prefix_
      << "    Obj[" << snode->getAttachedObject(i)->getName() << "]\n";
  }
  std::cout << prefix_ << "  Num Children[" << numChildren << "]\n";
  std::cout << prefix_ << "  IsInGraph[" << isInSceneGraph << "]\n";
  std::cout << prefix_
    << "  Pos[" << pos.x << " " << pos.y << " " << pos.z << "]\n";
  std::cout << prefix_
    << "  Scale[" << scale.x << " " << scale.y << " " << scale.z << "]\n";

  for (uint32_t i = 0; i < node_->numChildren(); ++i)
  {
    this->PrintSceneGraphHelper(prefix_ + "  ", node_->getChild(i));
  }
}

//////////////////////////////////////////////////
void Scene::DrawLine(const math::Vector3 &_start,
                     const math::Vector3 &_end,
                     const std::string &_name)
{
  this->DrawLine(_start.Ign(), _end.Ign(), _name);
}

//////////////////////////////////////////////////
void Scene::DrawLine(const ignition::math::Vector3d &_start,
                     const ignition::math::Vector3d &_end,
                     const std::string &_name)
{
  Ogre::SceneNode *sceneNode = NULL;
  Ogre::ManualObject *obj = NULL;
  bool attached = false;

  if (this->dataPtr->manager->hasManualObject(_name))
  {
    sceneNode = this->dataPtr->manager->getSceneNode(_name);
    obj = this->dataPtr->manager->getManualObject(_name);
    attached = true;
  }
  else
  {
    sceneNode =
        this->dataPtr->manager->getRootSceneNode()->createChildSceneNode(_name);
    obj = this->dataPtr->manager->createManualObject(_name);
  }

  sceneNode->setVisible(true);
  obj->setVisible(true);

  obj->clear();
  obj->begin("Gazebo/Red", Ogre::RenderOperation::OT_LINE_LIST);
  obj->position(_start.X(), _start.Y(), _start.Z());
  obj->position(_end.X(), _end.Y(), _end.Z());
  obj->end();

  if (!attached)
    sceneNode->attachObject(obj);
}

//////////////////////////////////////////////////
void Scene::SetFog(const std::string &_type, const common::Color &_color,
                   const double _density, const double _start,
                   const double _end)
{
  Ogre::FogMode fogType = Ogre::FOG_NONE;

  if (_type == "linear")
    fogType = Ogre::FOG_LINEAR;
  else if (_type == "exp")
    fogType = Ogre::FOG_EXP;
  else if (_type == "exp2")
    fogType = Ogre::FOG_EXP2;

  sdf::ElementPtr elem = this->dataPtr->sdf->GetElement("fog");

  elem->GetElement("type")->Set(_type);
  elem->GetElement("color")->Set(_color);
  elem->GetElement("density")->Set(_density);
  elem->GetElement("start")->Set(_start);
  elem->GetElement("end")->Set(_end);

  if (this->dataPtr->manager)
    this->dataPtr->manager->setFog(fogType, Conversions::Convert(_color),
                           _density, _start, _end);
}

//////////////////////////////////////////////////
void Scene::SetVisible(const std::string &_name, const bool _visible)
{
  if (this->dataPtr->manager->hasSceneNode(_name))
    this->dataPtr->manager->getSceneNode(_name)->setVisible(_visible);

  if (this->dataPtr->manager->hasManualObject(_name))
    this->dataPtr->manager->getManualObject(_name)->setVisible(_visible);
}

//////////////////////////////////////////////////
uint32_t Scene::GetId() const
{
  return this->Id();
}

//////////////////////////////////////////////////
uint32_t Scene::Id() const
{
  return this->dataPtr->id;
}

//////////////////////////////////////////////////
std::string Scene::GetIdString() const
{
  return this->IdString();
}

//////////////////////////////////////////////////
std::string Scene::IdString() const
{
  return this->dataPtr->idString;
}

//////////////////////////////////////////////////
void Scene::MeshInformation(const Ogre::Mesh *_mesh,
                            size_t &_vertex_count,
                            Ogre::Vector3* &_vertices,
                            size_t &_index_count,
                            uint64_t* &_indices,
                            const ignition::math::Vector3d &_position,
                            const ignition::math::Quaterniond &_orient,
                            const ignition::math::Vector3d &_scale)
{
  bool added_shared = false;
  size_t current_offset = 0;
  size_t next_offset = 0;
  size_t index_offset = 0;

  _vertex_count = _index_count = 0;

  // Calculate how many vertices and indices we're going to need
  for (uint16_t i = 0; i < _mesh->getNumSubMeshes(); ++i)
  {
    Ogre::SubMesh* submesh = _mesh->getSubMesh(i);

    // We only need to add the shared vertices once
    if (submesh->useSharedVertices)
    {
      if (!added_shared)
      {
        _vertex_count += _mesh->sharedVertexData->vertexCount;
        added_shared = true;
      }
    }
    else
    {
      _vertex_count += submesh->vertexData->vertexCount;
    }

    // Add the indices
    _index_count += submesh->indexData->indexCount;
  }


  // Allocate space for the vertices and indices
  _vertices = new Ogre::Vector3[_vertex_count];
  _indices = new uint64_t[_index_count];

  added_shared = false;

  // Run through the submeshes again, adding the data into the arrays
  for (uint16_t i = 0; i < _mesh->getNumSubMeshes(); ++i)
  {
    Ogre::SubMesh* submesh = _mesh->getSubMesh(i);

    Ogre::VertexData* vertex_data = submesh->useSharedVertices ?
        _mesh->sharedVertexData : submesh->vertexData;

    if ((!submesh->useSharedVertices) ||
        (submesh->useSharedVertices && !added_shared))
    {
      if (submesh->useSharedVertices)
      {
        added_shared = true;
      }

      const Ogre::VertexElement* posElem =
        vertex_data->vertexDeclaration->findElementBySemantic(
            Ogre::VES_POSITION);

      Ogre::HardwareVertexBufferSharedPtr vbuf =
        vertex_data->vertexBufferBinding->getBuffer(posElem->getSource());

      unsigned char *vertex =
        static_cast<unsigned char*>(
            vbuf->lock(Ogre::HardwareBuffer::HBL_READ_ONLY));

      // There is _no_ baseVertexPointerToElement() which takes an
      // Ogre::Real or a double as second argument. So make it float,
      // to avoid trouble when Ogre::Real will be comiled/typedefed as double:
      //      Ogre::Real* pReal;
      float *pReal;

      for (size_t j = 0; j < vertex_data->vertexCount;
           ++j, vertex += vbuf->getVertexSize())
      {
        posElem->baseVertexPointerToElement(vertex, &pReal);
        ignition::math::Vector3d pt(pReal[0], pReal[1], pReal[2]);
        _vertices[current_offset + j] =
            Conversions::Convert((_orient * (pt * _scale)) + _position);
      }

      vbuf->unlock();
      next_offset += vertex_data->vertexCount;
    }

    Ogre::IndexData* index_data = submesh->indexData;
    Ogre::HardwareIndexBufferSharedPtr ibuf = index_data->indexBuffer;

    if ((ibuf->getType() == Ogre::HardwareIndexBuffer::IT_32BIT))
    {
      uint32_t*  pLong = static_cast<uint32_t*>(
          ibuf->lock(Ogre::HardwareBuffer::HBL_READ_ONLY));

      for (size_t k = 0; k < index_data->indexCount; k++)
      {
        _indices[index_offset++] = pLong[k];
      }
    }
    else
    {
      uint64_t*  pLong = static_cast<uint64_t*>(
          ibuf->lock(Ogre::HardwareBuffer::HBL_READ_ONLY));

      uint16_t* pShort = reinterpret_cast<uint16_t*>(pLong);
      for (size_t k = 0; k < index_data->indexCount; k++)
      {
        _indices[index_offset++] = static_cast<uint64_t>(pShort[k]);
      }
    }

    ibuf->unlock();
    current_offset = next_offset;
  }
}

/////////////////////////////////////////////////
bool Scene::ProcessSceneMsg(ConstScenePtr &_msg)
{
  {
    std::lock_guard<std::recursive_mutex> lock(this->dataPtr->poseMsgMutex);
    for (int i = 0; i < _msg->model_size(); ++i)
    {
      PoseMsgs_M::iterator iter =
          this->dataPtr->poseMsgs.find(_msg->model(i).id());
      if (iter != this->dataPtr->poseMsgs.end())
        iter->second.CopyFrom(_msg->model(i).pose());
      else
        this->dataPtr->poseMsgs.insert(
            std::make_pair(_msg->model(i).id(), _msg->model(i).pose()));

      this->dataPtr->poseMsgs[_msg->model(i).id()].set_name(
          _msg->model(i).name());
      this->dataPtr->poseMsgs[_msg->model(i).id()].set_id(_msg->model(i).id());

      this->ProcessModelMsg(_msg->model(i));
    }
  }

  for (int i = 0; i < _msg->light_size(); ++i)
  {
    boost::shared_ptr<msgs::Light> lm(new msgs::Light(_msg->light(i)));
    this->dataPtr->lightFactoryMsgs.push_back(lm);
  }

  for (int i = 0; i < _msg->joint_size(); ++i)
  {
    boost::shared_ptr<msgs::Joint> jm(new msgs::Joint(_msg->joint(i)));
    this->dataPtr->jointMsgs.push_back(jm);
  }

  if (_msg->has_ambient())
    this->SetAmbientColor(msgs::Convert(_msg->ambient()));

  if (_msg->has_background())
    this->SetBackgroundColor(msgs::Convert(_msg->background()));

  if (_msg->has_shadows())
    this->SetShadowsEnabled(_msg->shadows());

  if (_msg->has_grid())
    this->SetGrid(_msg->grid());

  if (_msg->has_origin_visual())
    this->ShowOrigin(_msg->origin_visual());

  // Process the sky message.
  if (_msg->has_sky())
  {
    boost::shared_ptr<msgs::Sky> sm(new msgs::Sky(_msg->sky()));
    this->OnSkyMsg(sm);
  }

  if (_msg->has_fog())
  {
    sdf::ElementPtr elem = this->dataPtr->sdf->GetElement("fog");

    if (_msg->fog().has_color())
      elem->GetElement("color")->Set(
          msgs::Convert(_msg->fog().color()));

    if (_msg->fog().has_density())
      elem->GetElement("density")->Set(_msg->fog().density());

    if (_msg->fog().has_start())
      elem->GetElement("start")->Set(_msg->fog().start());

    if (_msg->fog().has_end())
      elem->GetElement("end")->Set(_msg->fog().end());

    if (_msg->fog().has_type())
    {
      std::string type;
      if (_msg->fog().type() == msgs::Fog::LINEAR)
        type = "linear";
      else if (_msg->fog().type() == msgs::Fog::EXPONENTIAL)
        type = "exp";
      else if (_msg->fog().type() == msgs::Fog::EXPONENTIAL2)
        type = "exp2";
      else
        type = "none";

      elem->GetElement("type")->Set(type);
    }

    this->SetFog(elem->Get<std::string>("type"),
                 elem->Get<common::Color>("color"),
                 elem->Get<double>("density"),
                 elem->Get<double>("start"),
                 elem->Get<double>("end"));
  }
  return true;
}

//////////////////////////////////////////////////
bool Scene::ProcessModelMsg(const msgs::Model &_msg)
{
  std::string modelName, linkName;

  modelName = _msg.name() + "::";
  for (int j = 0; j < _msg.visual_size(); ++j)
  {
    boost::shared_ptr<msgs::Visual> vm(new msgs::Visual(
          _msg.visual(j)));
    this->dataPtr->modelVisualMsgs.push_back(vm);
  }

  // Set the scale of the model visual
  if (_msg.has_scale())
  {
    // update scale using a visual msg
    boost::shared_ptr<msgs::Visual> vm(new msgs::Visual);
    if (_msg.has_id())
      vm->set_id(_msg.id());
    if (_msg.has_name())
      vm->set_name(_msg.name());
    vm->mutable_scale()->set_x(_msg.scale().x());
    vm->mutable_scale()->set_y(_msg.scale().y());
    vm->mutable_scale()->set_z(_msg.scale().z());
    this->dataPtr->modelVisualMsgs.push_back(vm);
  }

  for (int j = 0; j < _msg.joint_size(); ++j)
  {
    boost::shared_ptr<msgs::Joint> jm(new msgs::Joint(
          _msg.joint(j)));
    this->dataPtr->jointMsgs.push_back(jm);

    for (int k = 0; k < _msg.joint(j).sensor_size(); ++k)
    {
      boost::shared_ptr<msgs::Sensor> sm(new msgs::Sensor(
            _msg.joint(j).sensor(k)));
      this->dataPtr->sensorMsgs.push_back(sm);
    }
  }

  for (int j = 0; j < _msg.link_size(); ++j)
  {
    linkName = modelName + _msg.link(j).name();

    {
      std::lock_guard<std::recursive_mutex> lock(this->dataPtr->poseMsgMutex);
      if (_msg.link(j).has_pose())
      {
        PoseMsgs_M::iterator iter =
            this->dataPtr->poseMsgs.find(_msg.link(j).id());
        if (iter != this->dataPtr->poseMsgs.end())
          iter->second.CopyFrom(_msg.link(j).pose());
        else
          this->dataPtr->poseMsgs.insert(
              std::make_pair(_msg.link(j).id(), _msg.link(j).pose()));

        this->dataPtr->poseMsgs[_msg.link(j).id()].set_name(linkName);
        this->dataPtr->poseMsgs[_msg.link(j).id()].set_id(_msg.link(j).id());
      }
    }

    if (_msg.link(j).has_inertial())
    {
      boost::shared_ptr<msgs::Link> lm(new msgs::Link(_msg.link(j)));
      this->dataPtr->linkMsgs.push_back(lm);
    }

    if (_msg.link(j).visual_size() > 0)
    {
      // note: the first visual in the link is the link visual
      msgs::VisualPtr vm(new msgs::Visual(
            _msg.link(j).visual(0)));
      this->dataPtr->linkVisualMsgs.push_back(vm);
    }

    for (int k = 1; k < _msg.link(j).visual_size(); ++k)
    {
      boost::shared_ptr<msgs::Visual> vm(new msgs::Visual(
            _msg.link(j).visual(k)));
      this->dataPtr->visualMsgs.push_back(vm);
    }

    for (int k = 0; k < _msg.link(j).collision_size(); ++k)
    {
      for (int l = 0;
          l < _msg.link(j).collision(k).visual_size(); l++)
      {
        boost::shared_ptr<msgs::Visual> vm(new msgs::Visual(
              _msg.link(j).collision(k).visual(l)));
        this->dataPtr->collisionVisualMsgs.push_back(vm);
      }
    }

    for (int k = 0; k < _msg.link(j).sensor_size(); ++k)
    {
      boost::shared_ptr<msgs::Sensor> sm(new msgs::Sensor(
            _msg.link(j).sensor(k)));
      this->dataPtr->sensorMsgs.push_back(sm);
    }
  }

  for (int i = 0; i < _msg.model_size(); ++i)
  {
    boost::shared_ptr<msgs::Model> mm(new msgs::Model(_msg.model(i)));
    this->dataPtr->modelMsgs.push_back(mm);
  }

  return true;
}

//////////////////////////////////////////////////
void Scene::OnSensorMsg(ConstSensorPtr &_msg)
{
  std::lock_guard<std::mutex> lock(*this->dataPtr->receiveMutex);
  this->dataPtr->sensorMsgs.push_back(_msg);
}

//////////////////////////////////////////////////
void Scene::OnVisualMsg(ConstVisualPtr &_msg)
{
  std::lock_guard<std::mutex> lock(*this->dataPtr->receiveMutex);
  this->dataPtr->visualMsgs.push_back(_msg);
}

//////////////////////////////////////////////////
void Scene::PreRender()
{
  /* Deferred shading debug code. Delete me soon (July 17, 2012)
  static bool first = true;

  if (!first)
  {
    Ogre::RenderSystem *renderSys =
        this->dataPtr->manager->getDestinationRenderSystem();
    Ogre::RenderSystem::RenderTargetIterator renderIter =
      renderSys->getRenderTargetIterator();

    int i = 0;
    for (; renderIter.current() != renderIter.end(); renderIter.moveNext())
    {
      if (renderIter.current()->second->getNumViewports() > 0)
      {
        std::ostringstream filename, filename2;
        filename << "/tmp/render_targets/iter_" << this->iterations
                 << "_" << i << ".png";
        filename2 << "/tmp/render_targets/iter_"
                  << this->iterations << "_" << i << "_b.png";

        Ogre::MultiRenderTarget *mtarget =
            dynamic_cast<Ogre::MultiRenderTarget *>(
            renderIter.current()->second);
        if (mtarget)
        {
          // std::cout << renderIter.current()->first << "\n";
          mtarget->getBoundSurface(0)->writeContentsToFile(filename.str());

          mtarget->getBoundSurface(1)->writeContentsToFile(filename2.str());
          ++i;
        }
        else
        {
          renderIter.current()->second->writeContentsToFile(filename.str());
          ++i;
        }
      }
    }
    this->iterations++;
  }
  else
    first = false;
  */

  static RequestMsgs_L::iterator rIter;
  static SceneMsgs_L::iterator sIter;
  static ModelMsgs_L::iterator modelIter;
  static VisualMsgs_L::iterator visualIter;
  static LightMsgs_L::iterator lightIter;
  static PoseMsgs_M::iterator pIter;
  static SkeletonPoseMsgs_L::iterator spIter;
  static JointMsgs_L::iterator jointIter;
  static SensorMsgs_L::iterator sensorIter;
  static LinkMsgs_L::iterator linkIter;

  SceneMsgs_L sceneMsgsCopy;
  ModelMsgs_L modelMsgsCopy;
  SensorMsgs_L sensorMsgsCopy;
  LightMsgs_L lightFactoryMsgsCopy;
  LightMsgs_L lightModifyMsgsCopy;
  VisualMsgs_L modelVisualMsgsCopy;
  VisualMsgs_L linkVisualMsgsCopy;
  VisualMsgs_L visualMsgsCopy;
  VisualMsgs_L collisionVisualMsgsCopy;
  JointMsgs_L jointMsgsCopy;
  LinkMsgs_L linkMsgsCopy;

  {
    std::lock_guard<std::mutex> lock(*this->dataPtr->receiveMutex);

    std::copy(this->dataPtr->sceneMsgs.begin(), this->dataPtr->sceneMsgs.end(),
              std::back_inserter(sceneMsgsCopy));
    this->dataPtr->sceneMsgs.clear();

    std::copy(this->dataPtr->modelMsgs.begin(), this->dataPtr->modelMsgs.end(),
              std::back_inserter(modelMsgsCopy));
    this->dataPtr->modelMsgs.clear();

    std::copy(this->dataPtr->sensorMsgs.begin(),
              this->dataPtr->sensorMsgs.end(),
              std::back_inserter(sensorMsgsCopy));
    this->dataPtr->sensorMsgs.clear();

    std::copy(this->dataPtr->lightFactoryMsgs.begin(),
              this->dataPtr->lightFactoryMsgs.end(),
              std::back_inserter(lightFactoryMsgsCopy));
    this->dataPtr->lightFactoryMsgs.clear();

    std::copy(this->dataPtr->lightModifyMsgs.begin(),
              this->dataPtr->lightModifyMsgs.end(),
              std::back_inserter(lightModifyMsgsCopy));
    this->dataPtr->lightModifyMsgs.clear();

    std::copy(this->dataPtr->modelVisualMsgs.begin(),
              this->dataPtr->modelVisualMsgs.end(),
              std::back_inserter(modelVisualMsgsCopy));
    this->dataPtr->modelVisualMsgs.clear();

    std::copy(this->dataPtr->linkVisualMsgs.begin(),
              this->dataPtr->linkVisualMsgs.end(),
              std::back_inserter(linkVisualMsgsCopy));
    this->dataPtr->linkVisualMsgs.clear();

    this->dataPtr->visualMsgs.sort(VisualMessageLessOp);
    std::copy(this->dataPtr->visualMsgs.begin(),
              this->dataPtr->visualMsgs.end(),
              std::back_inserter(visualMsgsCopy));
    this->dataPtr->visualMsgs.clear();

    std::copy(this->dataPtr->collisionVisualMsgs.begin(),
              this->dataPtr->collisionVisualMsgs.end(),
              std::back_inserter(collisionVisualMsgsCopy));
    this->dataPtr->collisionVisualMsgs.clear();

    std::copy(this->dataPtr->jointMsgs.begin(), this->dataPtr->jointMsgs.end(),
              std::back_inserter(jointMsgsCopy));
    this->dataPtr->jointMsgs.clear();

    std::copy(this->dataPtr->linkMsgs.begin(), this->dataPtr->linkMsgs.end(),
              std::back_inserter(linkMsgsCopy));
    this->dataPtr->linkMsgs.clear();
  }

  // Process the scene messages. DO THIS FIRST
  for (sIter = sceneMsgsCopy.begin(); sIter != sceneMsgsCopy.end();)
  {
    if (this->ProcessSceneMsg(*sIter))
    {
      if (!this->dataPtr->initialized)
        RTShaderSystem::Instance()->UpdateShaders();
      this->dataPtr->initialized = true;
      sceneMsgsCopy.erase(sIter++);
    }
    else
      ++sIter;
  }

  // Process the model messages.
  for (modelIter = modelMsgsCopy.begin(); modelIter != modelMsgsCopy.end();)
  {
    if (this->ProcessModelMsg(**modelIter))
      modelMsgsCopy.erase(modelIter++);
    else
      ++modelIter;
  }

  // Process the sensor messages.
  for (sensorIter = sensorMsgsCopy.begin(); sensorIter != sensorMsgsCopy.end();)
  {
    if (this->ProcessSensorMsg(*sensorIter))
      sensorMsgsCopy.erase(sensorIter++);
    else
      ++sensorIter;
  }

  // Process the light factory messages.
  for (lightIter = lightFactoryMsgsCopy.begin();
      lightIter != lightFactoryMsgsCopy.end();)
  {
    if (this->ProcessLightFactoryMsg(*lightIter))
      lightFactoryMsgsCopy.erase(lightIter++);
    else
      ++lightIter;
  }

  // Process the light modify messages.
  for (lightIter = lightModifyMsgsCopy.begin();
      lightIter != lightModifyMsgsCopy.end();)
  {
    if (this->ProcessLightModifyMsg(*lightIter))
      lightModifyMsgsCopy.erase(lightIter++);
    else
      ++lightIter;
  }

  // Process the model visual messages.
  for (visualIter = modelVisualMsgsCopy.begin();
      visualIter != modelVisualMsgsCopy.end();)
  {
    if (this->ProcessVisualMsg(*visualIter, Visual::VT_MODEL))
      modelVisualMsgsCopy.erase(visualIter++);
    else
      ++visualIter;
  }

  // Process the link visual messages.
  for (visualIter = linkVisualMsgsCopy.begin();
      visualIter != linkVisualMsgsCopy.end();)
  {
    if (this->ProcessVisualMsg(*visualIter, Visual::VT_LINK))
      linkVisualMsgsCopy.erase(visualIter++);
    else
      ++visualIter;
  }

  // Process the visual messages.
  for (visualIter = visualMsgsCopy.begin(); visualIter != visualMsgsCopy.end();)
  {
    Visual::VisualType visualType = Visual::VT_VISUAL;
    if ((*visualIter)->has_type())
      visualType = Visual::ConvertVisualType((*visualIter)->type());

    if (this->ProcessVisualMsg(*visualIter, visualType))
      visualMsgsCopy.erase(visualIter++);
    else
      ++visualIter;
  }

  // Process the collision visual messages.
  for (visualIter = collisionVisualMsgsCopy.begin();
      visualIter != collisionVisualMsgsCopy.end();)
  {
    if (this->ProcessVisualMsg(*visualIter, Visual::VT_COLLISION))
      collisionVisualMsgsCopy.erase(visualIter++);
    else
      ++visualIter;
  }

  // Process the joint messages.
  for (jointIter = jointMsgsCopy.begin(); jointIter != jointMsgsCopy.end();)
  {
    if (this->ProcessJointMsg(*jointIter))
      jointMsgsCopy.erase(jointIter++);
    else
      ++jointIter;
  }

  // Process the link messages.
  for (linkIter = linkMsgsCopy.begin(); linkIter != linkMsgsCopy.end();)
  {
    if (this->ProcessLinkMsg(*linkIter))
      linkMsgsCopy.erase(linkIter++);
    else
      ++linkIter;
  }

  // Process the request messages
  for (rIter =  this->dataPtr->requestMsgs.begin();
      rIter != this->dataPtr->requestMsgs.end(); ++rIter)
  {
    this->ProcessRequestMsg(*rIter);
  }
  this->dataPtr->requestMsgs.clear();

  {
    std::lock_guard<std::mutex> lock(*this->dataPtr->receiveMutex);

    std::copy(sceneMsgsCopy.begin(), sceneMsgsCopy.end(),
        std::front_inserter(this->dataPtr->sceneMsgs));

    std::copy(modelMsgsCopy.begin(), modelMsgsCopy.end(),
        std::front_inserter(this->dataPtr->modelMsgs));

    std::copy(sensorMsgsCopy.begin(), sensorMsgsCopy.end(),
        std::front_inserter(this->dataPtr->sensorMsgs));

    std::copy(lightFactoryMsgsCopy.begin(), lightFactoryMsgsCopy.end(),
        std::front_inserter(this->dataPtr->lightFactoryMsgs));

    std::copy(lightModifyMsgsCopy.begin(), lightModifyMsgsCopy.end(),
        std::front_inserter(this->dataPtr->lightModifyMsgs));

    std::copy(modelVisualMsgsCopy.begin(), modelVisualMsgsCopy.end(),
        std::front_inserter(this->dataPtr->modelVisualMsgs));

    std::copy(linkVisualMsgsCopy.begin(), linkVisualMsgsCopy.end(),
        std::front_inserter(this->dataPtr->linkVisualMsgs));

    std::copy(visualMsgsCopy.begin(), visualMsgsCopy.end(),
        std::front_inserter(this->dataPtr->visualMsgs));

    std::copy(collisionVisualMsgsCopy.begin(), collisionVisualMsgsCopy.end(),
        std::front_inserter(this->dataPtr->collisionVisualMsgs));

    std::copy(jointMsgsCopy.begin(), jointMsgsCopy.end(),
        std::front_inserter(this->dataPtr->jointMsgs));

    std::copy(linkMsgsCopy.begin(), linkMsgsCopy.end(),
        std::front_inserter(this->dataPtr->linkMsgs));
  }

  // update the rt shader
  RTShaderSystem::Instance()->Update();

  {
    std::lock_guard<std::recursive_mutex> lock(this->dataPtr->poseMsgMutex);

    // Process all the model messages last. Remove pose message from the list
    // only when a corresponding visual exits. We may receive pose updates
    // over the wire before  we recieve the visual
    pIter = this->dataPtr->poseMsgs.begin();
    while (pIter != this->dataPtr->poseMsgs.end())
    {
      Visual_M::iterator iter = this->dataPtr->visuals.find(pIter->first);
      if (iter != this->dataPtr->visuals.end() && iter->second)
      {
        // If an object is selected, don't let the physics engine move it.
        if (!this->dataPtr->selectedVis
            || this->dataPtr->selectionMode != "move" ||
            (iter->first != this->dataPtr->selectedVis->GetId() &&
            !this->dataPtr->selectedVis->IsAncestorOf(iter->second)))
        {
          ignition::math::Pose3d pose = msgs::ConvertIgn(pIter->second);
          GZ_ASSERT(iter->second, "Visual pointer is NULL");
          iter->second->SetPose(pose);
          PoseMsgs_M::iterator prev = pIter++;
          this->dataPtr->poseMsgs.erase(prev);
        }
        else
          ++pIter;
      }
      else
        ++pIter;
    }

    // process skeleton pose msgs
    spIter = this->dataPtr->skeletonPoseMsgs.begin();
    while (spIter != this->dataPtr->skeletonPoseMsgs.end())
    {
      Visual_M::iterator iter =
          this->dataPtr->visuals.find((*spIter)->model_id());
      for (int i = 0; i < (*spIter)->pose_size(); ++i)
      {
        const msgs::Pose& pose_msg = (*spIter)->pose(i);
        if (pose_msg.has_id())
        {
          Visual_M::iterator iter2 = this->dataPtr->visuals.find(pose_msg.id());
          if (iter2 != this->dataPtr->visuals.end())
          {
            // If an object is selected, don't let the physics engine move it.
            if (!this->dataPtr->selectedVis ||
                this->dataPtr->selectionMode != "move" ||
                (iter->first != this->dataPtr->selectedVis->GetId()&&
                !this->dataPtr->selectedVis->IsAncestorOf(iter->second)))
            {
              ignition::math::Pose3d pose = msgs::ConvertIgn(pose_msg);
              iter2->second->SetPose(pose);
            }
          }
        }
      }

      if (iter != this->dataPtr->visuals.end())
      {
        iter->second->SetSkeletonPose(*(*spIter).get());
        SkeletonPoseMsgs_L::iterator prev = spIter++;
        this->dataPtr->skeletonPoseMsgs.erase(prev);
      }
      else
        ++spIter;
    }

    // official time stamp of approval
    this->dataPtr->sceneSimTimePosesApplied =
        this->dataPtr->sceneSimTimePosesReceived;
  }
}

/////////////////////////////////////////////////
void Scene::OnJointMsg(ConstJointPtr &_msg)
{
  std::lock_guard<std::mutex> lock(*this->dataPtr->receiveMutex);
  this->dataPtr->jointMsgs.push_back(_msg);
}

/////////////////////////////////////////////////
bool Scene::ProcessSensorMsg(ConstSensorPtr &_msg)
{
  if (!this->dataPtr->enableVisualizations)
    return true;

  if ((_msg->type() == "ray" || _msg->type() == "gpu_ray") && _msg->visualize()
      && !_msg->topic().empty())
  {
    std::string rayVisualName = _msg->parent() + "::" + _msg->name();
    if (this->dataPtr->visuals.find(_msg->id()) == this->dataPtr->visuals.end())
    {
      VisualPtr parentVis = this->GetVisual(_msg->parent_id());
      if (!parentVis)
        return false;

      LaserVisualPtr laserVis(new LaserVisual(
            rayVisualName+"_GUIONLY_laser_vis", parentVis, _msg->topic()));
      laserVis->Load();
      laserVis->SetId(_msg->id());
      this->dataPtr->visuals[_msg->id()] = laserVis;
    }
  }
  else if ((_msg->type() == "sonar") && _msg->visualize()
      && !_msg->topic().empty())
  {
    std::string sonarVisualName = _msg->parent() + "::" + _msg->name();
    if (this->dataPtr->visuals.find(_msg->id()) == this->dataPtr->visuals.end())
    {
      VisualPtr parentVis = this->GetVisual(_msg->parent());
      if (!parentVis)
        return false;

      SonarVisualPtr sonarVis(new SonarVisual(
            sonarVisualName+"_GUIONLY_sonar_vis", parentVis, _msg->topic()));
      sonarVis->Load();
      sonarVis->SetId(_msg->id());
      this->dataPtr->visuals[_msg->id()] = sonarVis;
    }
  }
  else if ((_msg->type() == "force_torque") && _msg->visualize()
      && !_msg->topic().empty())
  {
    std::string wrenchVisualName = _msg->parent() + "::" + _msg->name();
    if (this->dataPtr->visuals.find(_msg->id()) == this->dataPtr->visuals.end())
    {
      ConstJointPtr jointMsg = this->dataPtr->joints[_msg->parent()];

      if (!jointMsg)
        return false;

      VisualPtr parentVis = this->GetVisual(jointMsg->child());

      if (!parentVis)
        return false;

      WrenchVisualPtr wrenchVis(new WrenchVisual(
            wrenchVisualName+"_GUIONLY_wrench_vis", parentVis,
            _msg->topic()));
      wrenchVis->Load(jointMsg);
      wrenchVis->SetId(_msg->id());
      this->dataPtr->visuals[_msg->id()] = wrenchVis;
    }
  }
  else if (_msg->type() == "camera" && _msg->visualize())
  {
    VisualPtr parentVis = this->GetVisual(_msg->parent_id());
    if (!parentVis)
      return false;

    // image size is 0 if rendering is unavailable
    if (_msg->camera().image_size().x() > 0 &&
        _msg->camera().image_size().y() > 0)
    {
      Visual_M::iterator iter = this->dataPtr->visuals.find(_msg->id());
      if (iter == this->dataPtr->visuals.end())
      {
        CameraVisualPtr cameraVis(new CameraVisual(
              _msg->name()+"_GUIONLY_camera_vis", parentVis));

        // need to call AttachVisual in order for cameraVis to be added to
        // parentVis' children list so that it can be properly deleted.
        parentVis->AttachVisual(cameraVis);

        cameraVis->SetPose(msgs::ConvertIgn(_msg->pose()));
        cameraVis->SetId(_msg->id());
        cameraVis->Load(_msg->camera());
        this->dataPtr->visuals[cameraVis->GetId()] = cameraVis;
      }
    }
  }
  else if (_msg->type() == "logical_camera" && _msg->visualize())
  {
    VisualPtr parentVis = this->GetVisual(_msg->parent_id());
    if (!parentVis)
      return false;

    Visual_M::iterator iter = this->dataPtr->visuals.find(_msg->id());
    if (iter == this->dataPtr->visuals.end())
    {
      LogicalCameraVisualPtr cameraVis(new LogicalCameraVisual(
            _msg->name()+"_GUIONLY_logical_camera_vis", parentVis));

      // need to call AttachVisual in order for cameraVis to be added to
      // parentVis' children list so that it can be properly deleted.
      parentVis->AttachVisual(cameraVis);

      cameraVis->SetPose(msgs::ConvertIgn(_msg->pose()));
      cameraVis->SetId(_msg->id());
      cameraVis->Load(_msg->logical_camera());
      this->dataPtr->visuals[cameraVis->GetId()] = cameraVis;
    }
    else if (_msg->has_pose())
    {
      iter->second->SetPose(msgs::ConvertIgn(_msg->pose()));
    }
  }
  else if (_msg->type() == "contact" && _msg->visualize() &&
           !_msg->topic().empty())
  {
    ContactVisualPtr contactVis(new ContactVisual(
          _msg->name()+"__GUIONLY_CONTACT_VISUAL__",
          this->dataPtr->worldVisual, _msg->topic()));
    contactVis->SetId(_msg->id());

    this->dataPtr->contactVisId = _msg->id();
    this->dataPtr->visuals[contactVis->GetId()] = contactVis;
  }
  else if (_msg->type() == "rfidtag" && _msg->visualize() &&
           !_msg->topic().empty())
  {
    VisualPtr parentVis = this->GetVisual(_msg->parent());
    if (!parentVis)
      return false;

    RFIDTagVisualPtr rfidVis(new RFIDTagVisual(
          _msg->name() + "_GUIONLY_rfidtag_vis", parentVis, _msg->topic()));
    rfidVis->SetId(_msg->id());

    this->dataPtr->visuals[rfidVis->GetId()] = rfidVis;
  }
  else if (_msg->type() == "rfid" && _msg->visualize() &&
           !_msg->topic().empty())
  {
    VisualPtr parentVis = this->GetVisual(_msg->parent());
    if (!parentVis)
      return false;

    RFIDVisualPtr rfidVis(new RFIDVisual(
          _msg->name() + "_GUIONLY_rfid_vis", parentVis, _msg->topic()));
    rfidVis->SetId(_msg->id());
    this->dataPtr->visuals[rfidVis->GetId()] = rfidVis;
  }
  else if (_msg->type() == "wireless_transmitter" && _msg->visualize() &&
           !_msg->topic().empty())
  {
    VisualPtr parentVis = this->GetVisual(_msg->parent());
    if (!parentVis)
      return false;

    VisualPtr transmitterVis(new TransmitterVisual(
          _msg->name() + "_GUIONLY_transmitter_vis", parentVis, _msg->topic()));
    this->dataPtr->visuals[transmitterVis->GetId()] = transmitterVis;
    transmitterVis->Load();
  }

  return true;
}

/////////////////////////////////////////////////
bool Scene::ProcessLinkMsg(ConstLinkPtr &_msg)
{
  VisualPtr linkVis;

  if (_msg->has_id())
    linkVis = this->GetVisual(_msg->id());
  else
    linkVis = this->GetVisual(_msg->name());

  if (!linkVis)
  {
    gzerr << "No link visual with id[" << _msg->id() << "] and name["
      << _msg->name() << "]\n";
    return false;
  }

  for (int i = 0; i < _msg->projector_size(); ++i)
  {
    std::string pname = _msg->name() + "::" + _msg->projector(i).name();

    if (this->dataPtr->projectors.find(pname) ==
        this->dataPtr->projectors.end())
    {
      Projector *projector = new Projector(linkVis);
      projector->Load(_msg->projector(i));
      projector->Toggle();
      this->dataPtr->projectors[pname] = projector;
    }
  }

  linkVis->SetTypeMsg(&*_msg);

  // Trigger visualizations that depend on type msg
  linkVis->ShowInertia(this->dataPtr->showInertias);
  linkVis->ShowCOM(this->dataPtr->showCOMs);
  linkVis->ShowLinkFrame(this->dataPtr->showLinkFrames);
  linkVis->ShowCollision(this->dataPtr->showCollisions);
  linkVis->ShowJoints(this->dataPtr->showJoints);

  return true;
}

/////////////////////////////////////////////////
bool Scene::ProcessJointMsg(ConstJointPtr &_msg)
{
  VisualPtr childVis;

  if (_msg->has_child() && _msg->child() == "world")
    childVis = this->dataPtr->worldVisual;
  else if (_msg->has_child_id())
    childVis = this->GetVisual(_msg->child_id());

  if (!childVis)
    return false;

  childVis->AddPendingChild(std::make_pair(Visual::VT_PHYSICS, &*_msg));
  // If this needs to be added, make sure it is called after all of the visuals
  // the childVis link have been loaded
  // childVis->ShowJoints(this->dataPtr->showJoints);

  return true;
}

/////////////////////////////////////////////////
void Scene::OnScene(ConstScenePtr &_msg)
{
  std::lock_guard<std::mutex> lock(*this->dataPtr->receiveMutex);
  this->dataPtr->sceneMsgs.push_back(_msg);
}

/////////////////////////////////////////////////
void Scene::OnResponse(ConstResponsePtr &_msg)
{
  if (!this->dataPtr->requestMsg ||
      _msg->id() != this->dataPtr->requestMsg->id())
    return;

  msgs::Scene sceneMsg;
  sceneMsg.ParseFromString(_msg->serialized_data());
  boost::shared_ptr<msgs::Scene> sm(new msgs::Scene(sceneMsg));

  std::lock_guard<std::mutex> lock(*this->dataPtr->receiveMutex);
  this->dataPtr->sceneMsgs.push_back(sm);
  this->dataPtr->requestMsg = NULL;
}

/////////////////////////////////////////////////
void Scene::OnRequest(ConstRequestPtr &_msg)
{
  std::lock_guard<std::mutex> lock(*this->dataPtr->receiveMutex);
  this->dataPtr->requestMsgs.push_back(_msg);
}

/////////////////////////////////////////////////
void Scene::ProcessRequestMsg(ConstRequestPtr &_msg)
{
  if (_msg->request() == "entity_info")
  {
    msgs::Response response;
    response.set_id(_msg->id());
    response.set_request(_msg->request());

    Light_M::iterator iter;
    iter = this->dataPtr->lights.find(_msg->data());
    if (iter != this->dataPtr->lights.end())
    {
      msgs::Light lightMsg;
      iter->second->FillMsg(lightMsg);

      std::string *serializedData = response.mutable_serialized_data();
      lightMsg.SerializeToString(serializedData);
      response.set_type(lightMsg.GetTypeName());

      response.set_response("success");
    }
    else
      response.set_response("failure");

    // this->responsePub->Publish(response);
  }
  else if (_msg->request() == "entity_delete")
  {
    Light_M::iterator lightIter = this->dataPtr->lights.find(_msg->data());

    // Check to see if the deleted entity is a light.
    if (lightIter != this->dataPtr->lights.end())
    {
      this->dataPtr->lights.erase(lightIter);
    }
    // Otherwise delete a visual
    else
    {
      VisualPtr visPtr;
      try
      {
        auto iter = this->dataPtr->visuals.find(
            boost::lexical_cast<uint32_t>(_msg->data()));
        if (iter != this->dataPtr->visuals.end())
          visPtr = iter->second;
      } catch(...)
      {
        visPtr = this->GetVisual(_msg->data());
      }

      if (visPtr)
        this->RemoveVisual(visPtr);
    }
  }
  else if (_msg->request() == "show_contact")
  {
    this->ShowContacts(true);
  }
  else if (_msg->request() == "hide_contact")
  {
    this->ShowContacts(false);
  }
  else if (_msg->request() == "show_collision")
  {
    if (_msg->data() == "all")
      this->ShowCollisions(true);
    else
    {
      VisualPtr vis = this->GetVisual(_msg->data());
      if (vis)
        vis->ShowCollision(true);
      else
        gzerr << "Unable to find visual[" << _msg->data() << "]\n";
    }
  }
  else if (_msg->request() == "hide_collision")
  {
    if (_msg->data() == "all")
      this->ShowCollisions(false);
    else
    {
      VisualPtr vis = this->GetVisual(_msg->data());
      if (vis)
        vis->ShowCollision(false);
    }
  }
  else if (_msg->request() == "show_joints")
  {
    if (_msg->data() == "all")
      this->ShowJoints(true);
    else
    {
      VisualPtr vis = this->GetVisual(_msg->data());
      if (vis)
        vis->ShowJoints(true);
      else
        gzerr << "Unable to find joint visual[" << _msg->data() << "]\n";
    }
  }
  else if (_msg->request() == "hide_joints")
  {
    if (_msg->data() == "all")
      this->ShowJoints(false);
    else
    {
      VisualPtr vis = this->GetVisual(_msg->data());
      if (vis)
        vis->ShowJoints(false);
    }
  }
  else if (_msg->request() == "show_com")
  {
    if (_msg->data() == "all")
      this->ShowCOMs(true);
    else
    {
      VisualPtr vis = this->GetVisual(_msg->data());
      if (vis)
        vis->ShowCOM(true);
      else
        gzerr << "Unable to find COM visual[" << _msg->data() << "]\n";
    }
  }
  else if (_msg->request() == "hide_com")
  {
    if (_msg->data() == "all")
      this->ShowCOMs(false);
    else
    {
      VisualPtr vis = this->GetVisual(_msg->data());
      if (vis)
        vis->ShowCOM(false);
    }
  }
  else if (_msg->request() == "show_inertia")
  {
    if (_msg->data() == "all")
      this->ShowInertias(true);
    else
    {
      VisualPtr vis = this->GetVisual(_msg->data());
      if (vis)
        vis->ShowInertia(true);
      else
        gzerr << "Unable to find inertia visual[" << _msg->data() << "]\n";
    }
  }
  else if (_msg->request() == "hide_inertia")
  {
    if (_msg->data() == "all")
      this->ShowInertias(false);
    else
    {
      VisualPtr vis = this->GetVisual(_msg->data());
      if (vis)
        vis->ShowInertia(false);
    }
  }
  else if (_msg->request() == "show_link_frame")
  {
    if (_msg->data() == "all")
      this->ShowLinkFrames(true);
    else
    {
      VisualPtr vis = this->GetVisual(_msg->data());
      if (vis)
        vis->ShowLinkFrame(true);
      else
        gzerr << "Unable to find link frame visual[" << _msg->data() << "]\n";
    }
  }
  else if (_msg->request() == "hide_link_frame")
  {
    if (_msg->data() == "all")
      this->ShowLinkFrames(false);
    else
    {
      VisualPtr vis = this->GetVisual(_msg->data());
      if (vis)
        vis->ShowLinkFrame(false);
    }
  }
  else if (_msg->request() == "set_transparent")
  {
    if (_msg->data() == "all")
      this->SetTransparent(true);
    else
    {
      VisualPtr vis = this->GetVisual(_msg->data());
      if (vis)
        vis->SetTransparency(0.5);
    }
  }
  else if (_msg->request() == "set_wireframe")
  {
    if (_msg->data() == "all")
      this->SetWireframe(true);
    else
    {
      VisualPtr vis = this->GetVisual(_msg->data());
      if (vis)
        vis->SetWireframe(true);
    }
  }
  else if (_msg->request() == "set_solid")
  {
    if (_msg->data() == "all")
      this->SetWireframe(false);
    else
    {
      VisualPtr vis = this->GetVisual(_msg->data());
      if (vis)
        vis->SetWireframe(false);
    }
  }
  else if (_msg->request() == "set_opaque")
  {
    if (_msg->data() == "all")
      this->SetTransparent(false);
    else
    {
      VisualPtr vis = this->GetVisual(_msg->data());
      if (vis)
        vis->SetTransparency(0.0);
    }
  }
  else if (_msg->request() == "show_skeleton")
  {
    VisualPtr vis = this->GetVisual(_msg->data());
    bool show = (math::equal(_msg->dbl_data(), 1.0)) ? true : false;
      if (vis)
        vis->ShowSkeleton(show);
  }
}

/////////////////////////////////////////////////
bool Scene::ProcessVisualMsg(ConstVisualPtr &_msg, Visual::VisualType _type)
{
  Visual_M::iterator iter = this->dataPtr->visuals.end();

  if (_msg->has_id())
    iter = this->dataPtr->visuals.find(_msg->id());
  else
  {
    VisualPtr vis = this->GetVisual(_msg->name());
    iter = vis ? this->dataPtr->visuals.find(vis->GetId()) :
        this->dataPtr->visuals.end();
  }

  // Deleting a visual
  if (_msg->has_delete_me() && _msg->delete_me())
  {
    if (iter != this->dataPtr->visuals.end())
    {
      this->dataPtr->visuals.erase(iter);
      return true;
    }
    else
      return false;
  }

  // Updating existing visual
  if (iter != this->dataPtr->visuals.end())
  {
    iter->second->UpdateFromMsg(_msg);
    return true;
  }

  // Creating heightmap
  // FIXME: A bit of a hack.
  if (_msg->has_geometry() &&
      _msg->geometry().type() == msgs::Geometry::HEIGHTMAP &&
      _type != Visual::VT_COLLISION)
  {
    if (this->dataPtr->terrain)
    {
      // Only one Heightmap can be created per Scene
      return true;
    }
    else
    {
      if (!this->dataPtr->terrain)
      {
        // create a dummy visual for loading heightmap visual plugin
        // TODO make heightmap a visual to avoid special treatment here?
        VisualPtr visual(new Visual(_msg->name(), this->dataPtr->worldVisual));
        auto m = *_msg.get();
        m.clear_material();
        visual->Load(msgs::VisualToSDF(m));

        this->dataPtr->terrain = new Heightmap(shared_from_this());
        // check the material fields and set material if it is specified
        if (_msg->has_material())
        {
          auto matMsg = _msg->material();
          if (matMsg.has_script())
          {
            auto scriptMsg = matMsg.script();
            for (auto const uri : scriptMsg.uri())
            {
              if (!uri.empty())
                RenderEngine::Instance()->AddResourcePath(uri);
            }
            std::string matName = scriptMsg.name();
            this->dataPtr->terrain->SetMaterial(matName);
          }
        }
        this->dataPtr->terrain->SetLOD(this->dataPtr->heightmapLOD);
        this->dataPtr->terrain->LoadFromMsg(_msg);
      }
    }
    return true;
  }

  // Creating collision
  if (_type == Visual::VT_COLLISION)
  {
    // Collisions need a parent
    if (!_msg->has_parent_name() && !_msg->has_parent_id())
    {
      gzerr << "Missing parent for collision visual [" << _msg->name() << "]"
          << std::endl;
      return false;
    }

    // Make sure the parent visual exists before trying to add a child visual
    auto parent = this->dataPtr->visuals.find(_msg->parent_id());
    if (parent == this->dataPtr->visuals.end())
    {
      return false;
    }

    parent->second->AddPendingChild(std::make_pair(_type, &*_msg));
    parent->second->ShowCollision(this->dataPtr->showCollisions);

    return true;
  }

  // All other visuals
  VisualPtr visual;

  // If the visual has a parent which is not the name of the scene...
  if (_msg->has_parent_name() && _msg->parent_name() != this->Name())
  {
    // Make sure the parent visual exists before trying to add a child
    // visual
    iter = this->dataPtr->visuals.find(_msg->parent_id());
    if (iter == this->dataPtr->visuals.end())
    {
      return false;
    }

    visual.reset(new Visual(_msg->name(), iter->second));
  }
  else
  {
    // Add a visual that is attached to the scene root
    visual.reset(new Visual(_msg->name(), this->dataPtr->worldVisual));
  }

  if (_msg->has_id())
    visual->SetId(_msg->id());

  visual->LoadFromMsg(_msg);
  visual->SetType(_type);

  this->dataPtr->visuals[visual->GetId()] = visual;
  if (visual->GetName().find("__SKELETON_VISUAL__") != std::string::npos)
  {
    visual->SetVisible(false);
    visual->SetVisibilityFlags(GZ_VISIBILITY_GUI);
  }

  if (visual->GetType() == Visual::VT_MODEL)
    visual->SetTransparency(this->dataPtr->transparent ? 0.5 : 0.0);
  visual->SetWireframe(this->dataPtr->wireframe);

  return true;
}

/////////////////////////////////////////////////
common::Time Scene::GetSimTime() const
{
  return this->SimTime();
}

/////////////////////////////////////////////////
common::Time Scene::SimTime() const
{
  std::lock_guard<std::mutex> lock(*this->dataPtr->receiveMutex);
  return this->dataPtr->sceneSimTimePosesApplied;
}

/////////////////////////////////////////////////
void Scene::OnPoseMsg(ConstPosesStampedPtr &_msg)
{
  std::lock_guard<std::recursive_mutex> lock(this->dataPtr->poseMsgMutex);
  this->dataPtr->sceneSimTimePosesReceived =
    common::Time(_msg->time().sec(), _msg->time().nsec());

  for (int i = 0; i < _msg->pose_size(); ++i)
  {
    PoseMsgs_M::iterator iter =
        this->dataPtr->poseMsgs.find(_msg->pose(i).id());
    if (iter != this->dataPtr->poseMsgs.end())
      iter->second.CopyFrom(_msg->pose(i));
    else
      this->dataPtr->poseMsgs.insert(
          std::make_pair(_msg->pose(i).id(), _msg->pose(i)));
  }
}

/////////////////////////////////////////////////
void Scene::OnSkeletonPoseMsg(ConstPoseAnimationPtr &_msg)
{
  std::lock_guard<std::mutex> lock(*this->dataPtr->receiveMutex);
  SkeletonPoseMsgs_L::iterator iter;

  // Find an old model message, and remove them
  for (iter = this->dataPtr->skeletonPoseMsgs.begin();
        iter != this->dataPtr->skeletonPoseMsgs.end(); ++iter)
  {
    if ((*iter)->model_name() == _msg->model_name())
    {
      this->dataPtr->skeletonPoseMsgs.erase(iter);
      break;
    }
  }

  this->dataPtr->skeletonPoseMsgs.push_back(_msg);
}

/////////////////////////////////////////////////
void Scene::OnLightFactoryMsg(ConstLightPtr &_msg)
{
  std::lock_guard<std::mutex> lock(*this->dataPtr->receiveMutex);
  this->dataPtr->lightFactoryMsgs.push_back(_msg);
}

/////////////////////////////////////////////////
void Scene::OnLightModifyMsg(ConstLightPtr &_msg)
{
  std::lock_guard<std::mutex> lock(*this->dataPtr->receiveMutex);
  this->dataPtr->lightModifyMsgs.push_back(_msg);
}

/////////////////////////////////////////////////
bool Scene::ProcessLightFactoryMsg(ConstLightPtr &_msg)
{
  Light_M::iterator iter;
  iter = this->dataPtr->lights.find(_msg->name());

  if (iter == this->dataPtr->lights.end())
  {
    LightPtr light(new Light(shared_from_this()));
    light->LoadFromMsg(_msg);
    this->dataPtr->lights[_msg->name()] = light;
    RTShaderSystem::Instance()->UpdateShaders();
  }
  else
  {
    gzerr << "Light [" << _msg->name() << "] already exists."
        << " Use topic ~/light/modify to modify it." << std::endl;
    return false;
  }

  return true;
}

/////////////////////////////////////////////////
bool Scene::ProcessLightModifyMsg(ConstLightPtr &_msg)
{
  Light_M::iterator iter;
  iter = this->dataPtr->lights.find(_msg->name());

  if (iter == this->dataPtr->lights.end())
  {
    // commented out for now as sometimes physics light messages could arrive
    // before the rendering light is created, e.g. light pose updates.
    // See issue #1778
    // gzerr << "Light [" << _msg->name() << "] not found."
    //     << " Use topic ~/factory/light to spawn a new light." << std::endl;
    return false;
  }
  else
  {
    iter->second->UpdateFromMsg(_msg);
    RTShaderSystem::Instance()->UpdateShaders();
  }

  return true;
}

/////////////////////////////////////////////////
void Scene::OnModelMsg(ConstModelPtr &_msg)
{
  std::lock_guard<std::mutex> lock(*this->dataPtr->receiveMutex);
  this->dataPtr->modelMsgs.push_back(_msg);
}

/////////////////////////////////////////////////
void Scene::OnSkyMsg(ConstSkyPtr &_msg)
{
  if (!this->dataPtr->skyx)
    return;

  Ogre::Root::getSingletonPtr()->addFrameListener(this->dataPtr->skyx);
  this->dataPtr->skyx->update(0);

  this->dataPtr->skyx->setVisible(true);

  SkyX::VClouds::VClouds *vclouds =
    this->dataPtr->skyx->getVCloudsManager()->getVClouds();

  if (_msg->has_time())
  {
    Ogre::Vector3 t = this->dataPtr->skyxController->getTime();
    t.x = math::clamp(_msg->time(), 0.0, 24.0);
    this->dataPtr->skyxController->setTime(t);
  }

  if (_msg->has_sunrise())
  {
    Ogre::Vector3 t = this->dataPtr->skyxController->getTime();
    t.y = math::clamp(_msg->sunrise(), 0.0, 24.0);
    this->dataPtr->skyxController->setTime(t);
  }

  if (_msg->has_sunset())
  {
    Ogre::Vector3 t = this->dataPtr->skyxController->getTime();
    t.z = math::clamp(_msg->sunset(), 0.0, 24.0);
    this->dataPtr->skyxController->setTime(t);
  }

  if (_msg->has_wind_speed())
    vclouds->setWindSpeed(_msg->wind_speed());

  if (_msg->has_wind_direction())
    vclouds->setWindDirection(Ogre::Radian(_msg->wind_direction()));

  if (_msg->has_cloud_ambient())
  {
    vclouds->setAmbientFactors(Ogre::Vector4(
          _msg->cloud_ambient().r(),
          _msg->cloud_ambient().g(),
          _msg->cloud_ambient().b(),
          _msg->cloud_ambient().a()));
  }

  if (_msg->has_humidity())
  {
    Ogre::Vector2 wheater = vclouds->getWheater();
    vclouds->setWheater(math::clamp(_msg->humidity(), 0.0, 1.0),
                        wheater.y, true);
  }

  if (_msg->has_mean_cloud_size())
  {
    Ogre::Vector2 wheater = vclouds->getWheater();
    vclouds->setWheater(wheater.x,
                        math::clamp(_msg->mean_cloud_size(), 0.0, 1.0), true);
  }

  this->dataPtr->skyx->update(0);
}

/////////////////////////////////////////////////
void Scene::SetSky()
{
  // Create SkyX
  this->dataPtr->skyxController = new SkyX::BasicController();
  this->dataPtr->skyx = new SkyX::SkyX(this->dataPtr->manager,
      this->dataPtr->skyxController);
  this->dataPtr->skyx->create();

  this->dataPtr->skyx->setTimeMultiplier(0);

  // Set the time: x = current time[0-24], y = sunrise time[0-24],
  // z = sunset time[0-24]
  this->dataPtr->skyxController->setTime(Ogre::Vector3(10.0, 6.0, 20.0f));

  // Moon phase in [-1,1] range, where -1 means fully covered Moon,
  // 0 clear Moon and 1 fully covered Moon
  this->dataPtr->skyxController->setMoonPhase(0);

  this->dataPtr->skyx->getAtmosphereManager()->setOptions(
      SkyX::AtmosphereManager::Options(
        9.77501f,   // Inner radius
        10.2963f,   // Outer radius
        0.01f,      // Height position
        0.0017f,    // RayleighMultiplier
        0.000675f,  // MieMultiplier
        30,         // Sun Intensity
        Ogre::Vector3(0.57f, 0.54f, 0.44f),  // Wavelength
        -0.991f, 2.5f, 4));

  this->dataPtr->skyx->getVCloudsManager()->setWindSpeed(0.6);

  // Use true to update volumetric clouds based on the time multiplier
  this->dataPtr->skyx->getVCloudsManager()->setAutoupdate(false);

  SkyX::VClouds::VClouds *vclouds =
    this->dataPtr->skyx->getVCloudsManager()->getVClouds();

  // Set wind direction in radians
  vclouds->setWindDirection(Ogre::Radian(0.0));
  vclouds->setAmbientColor(Ogre::Vector3(0.9, 0.9, 1.0));

  // x = sun light power
  // y = sun beta multiplier
  // z = ambient color multiplier
  // w = distance attenuation
  vclouds->setLightResponse(Ogre::Vector4(0.9, 0.6, 0.5, 0.3));
  vclouds->setAmbientFactors(Ogre::Vector4(0.45, 0.3, 0.6, 0.1));
  vclouds->setWheater(.6, .6, false);

  if (true)
  {
    // Create VClouds
    if (!this->dataPtr->skyx->getVCloudsManager()->isCreated())
    {
      // SkyX::MeshManager::getSkydomeRadius(...) works for both finite and
      // infinite(=0) camera far clip distances
      this->dataPtr->skyx->getVCloudsManager()->create(2000.0);
      // this->dataPtr->skyx->getMeshManager()->getSkydomeRadius(
      //    mRenderingCamera));
    }
  }
  else
  {
    // Remove VClouds
    if (this->dataPtr->skyx->getVCloudsManager()->isCreated())
    {
      this->dataPtr->skyx->getVCloudsManager()->remove();
    }
  }

  // vclouds->getLightningManager()->setEnabled(preset.vcLightnings);
  // vclouds->getLightningManager()->setAverageLightningApparitionTime(
  //     preset.vcLightningsAT);
  // vclouds->getLightningManager()->setLightningColor(
  //     preset.vcLightningsColor);
  // vclouds->getLightningManager()->setLightningTimeMultiplier(
  //    preset.vcLightningsTM);

  this->dataPtr->skyx->setVisible(false);
}

/////////////////////////////////////////////////
void Scene::SetShadowsEnabled(bool _value)
{
  // If a usercamera is set to stereo mode, then turn off shadows.
  // If a usercamera uses orthographic projection, then turn off shadows.
  // Our shadow mapping technique disables stereo.
  bool shadowOverride = true;
  for (std::vector<UserCameraPtr>::iterator iter =
       this->dataPtr->userCameras.begin();
       iter != this->dataPtr->userCameras.end() && shadowOverride; ++iter)
  {
    shadowOverride = !(*iter)->StereoEnabled() &&
                     (*iter)->ProjectionType() != "orthographic";
  }

  _value = _value && shadowOverride;

  this->dataPtr->sdf->GetElement("shadows")->Set(_value);

  if (RenderEngine::Instance()->GetRenderPathType() == RenderEngine::DEFERRED)
  {
#if OGRE_VERSION_MAJOR >= 1 && OGRE_VERSION_MINOR >= 8
    this->dataPtr->manager->setShadowTechnique(
        Ogre::SHADOWTYPE_TEXTURE_ADDITIVE);
    this->dataPtr->manager->setShadowTextureCasterMaterial(
        "DeferredRendering/Shadows/RSMCaster_Spot");
    this->dataPtr->manager->setShadowTextureCount(1);
    this->dataPtr->manager->setShadowFarDistance(150);
    // Use a value of "2" to use a different depth buffer pool and
    // avoid sharing this with the Backbuffer's
    this->dataPtr->manager->setShadowTextureConfig(0,
        this->dataPtr->shadowTextureSize, this->dataPtr->shadowTextureSize,
        Ogre::PF_FLOAT32_RGBA, 0, 2);
    this->dataPtr->manager->setShadowDirectionalLightExtrusionDistance(75);
    this->dataPtr->manager->setShadowCasterRenderBackFaces(false);
    this->dataPtr->manager->setShadowTextureSelfShadow(true);
    this->dataPtr->manager->setShadowDirLightTextureOffset(1.75);
#endif
  }
  else if (RenderEngine::Instance()->GetRenderPathType() ==
           RenderEngine::FORWARD)
  {
    // RT Shader shadows
    if (_value)
      RTShaderSystem::Instance()->ApplyShadows(shared_from_this());
    else
      RTShaderSystem::Instance()->RemoveShadows(shared_from_this());
  }
  else
  {
    this->dataPtr->manager->setShadowCasterRenderBackFaces(false);
    this->dataPtr->manager->setShadowTextureSize(
        this->dataPtr->shadowTextureSize);

    // The default shadows.
    if (_value && this->dataPtr->manager->getShadowTechnique()
        != Ogre::SHADOWTYPE_TEXTURE_ADDITIVE)
    {
      this->dataPtr->manager->setShadowTechnique(
          Ogre::SHADOWTYPE_TEXTURE_ADDITIVE);
    }
    else
      this->dataPtr->manager->setShadowTechnique(Ogre::SHADOWTYPE_NONE);
  }
}

/////////////////////////////////////////////////
bool Scene::GetShadowsEnabled() const
{
  return ShadowsEnabled();
}

/////////////////////////////////////////////////
bool Scene::ShadowsEnabled() const
{
  return this->dataPtr->sdf->Get<bool>("shadows");
}

/////////////////////////////////////////////////
bool Scene::SetShadowTextureSize(const unsigned int _size)
{
  // check if texture size is a power of 2
<<<<<<< HEAD
  if (!(_size > 0u && ((_size & (_size-1)) == 0u)))
=======
  if (!ignition::math::isPowerOfTwo(_size))
>>>>>>> 7d9690ca
  {
    gzerr << "Shadow texture size must be a power of 2" << std::endl;
    return false;
  }
  this->dataPtr->shadowTextureSize = _size;

  if (RenderEngine::Instance()->GetRenderPathType() ==
      RenderEngine::FORWARD)
  {
    // RT Shader shadows
    if (!RTShaderSystem::Instance()->SetShadowTextureSize(_size))
      return false;

    if (this->ShadowsEnabled())
    {
      // re-enable the shadows to take effect
      this->SetShadowsEnabled(false);
      this->SetShadowsEnabled(true);
    }
  }
  else
  {
    this->dataPtr->manager->setShadowTextureSize(
        this->dataPtr->shadowTextureSize);
  }
  return true;
}

/////////////////////////////////////////////////
unsigned int Scene::ShadowTextureSize() const
{
  if (RenderEngine::Instance()->GetRenderPathType() ==
      RenderEngine::FORWARD)
    return RTShaderSystem::Instance()->ShadowTextureSize();
  else
    return this->dataPtr->shadowTextureSize;
}

/////////////////////////////////////////////////
void Scene::AddVisual(VisualPtr _vis)
{
  if (this->dataPtr->visuals.find(_vis->GetId()) !=
      this->dataPtr->visuals.end())
  {
    gzwarn << "Duplicate visuals detected[" << _vis->GetName() << "]\n";
  }

  this->dataPtr->visuals[_vis->GetId()] = _vis;
}

/////////////////////////////////////////////////
void Scene::RemoveVisual(uint32_t _id)
{
  // Delete the visual
  auto iter = this->dataPtr->visuals.find(_id);
  if (iter != this->dataPtr->visuals.end())
  {
    VisualPtr vis = iter->second;
    // Remove all projectors attached to the visual
    auto piter = this->dataPtr->projectors.begin();
    while (piter != this->dataPtr->projectors.end())
    {
      // Check to see if the projector is a child of the visual that is
      // being removed.
      if (piter->second->GetParent()->GetRootVisual()->GetName() ==
          vis->GetRootVisual()->GetName())
      {
        delete piter->second;
        this->dataPtr->projectors.erase(piter++);
      }
      else
        ++piter;
    }
    this->RemoveVisualizations(vis);

    vis->Fini();
    this->dataPtr->visuals.erase(iter);
    if (this->dataPtr->selectedVis && this->dataPtr->selectedVis->GetId() ==
        vis->GetId())
      this->dataPtr->selectedVis.reset();
  }
}

/////////////////////////////////////////////////
void Scene::RemoveVisual(VisualPtr _vis)
{
  this->RemoveVisual(_vis->GetId());
}

/////////////////////////////////////////////////
void Scene::SetVisualId(VisualPtr _vis, uint32_t _id)
{
  if (!_vis)
    return;

  auto iter = this->dataPtr->visuals.find(_vis->GetId());
  if (iter != this->dataPtr->visuals.end())
  {
    this->dataPtr->visuals.erase(_vis->GetId());
    this->dataPtr->visuals[_id] = _vis;
    _vis->SetId(_id);
  }
}

/////////////////////////////////////////////////
void Scene::AddLight(LightPtr _light)
{
  std::string n = this->StripSceneName(_light->Name());
  const auto iter = this->dataPtr->lights.find(n);
  if (iter != this->dataPtr->lights.end())
    gzerr << "Duplicate lights detected[" << _light->Name() << "]\n";

  this->dataPtr->lights[n] = _light;
}

/////////////////////////////////////////////////
void Scene::RemoveLight(LightPtr _light)
{
  if (_light)
  {
    // Delete the light
    std::string n = this->StripSceneName(_light->Name());
    this->dataPtr->lights.erase(n);
  }
}

/////////////////////////////////////////////////
void Scene::SetGrid(const bool _enabled)
{
  if (_enabled && this->dataPtr->grids.empty())
  {
    Grid *grid = new Grid(this, 20, 1, 10, common::Color(0.3, 0.3, 0.3, 0.5));
    grid->Init();
    this->dataPtr->grids.push_back(grid);

    grid = new Grid(this, 4, 5, 20, common::Color(0.8, 0.8, 0.8, 0.5));
    grid->Init();
    this->dataPtr->grids.push_back(grid);
  }
  else
  {
    for (uint32_t i = 0; i < this->dataPtr->grids.size(); ++i)
    {
      this->dataPtr->grids[i]->Enable(_enabled);
    }
  }
}

/////////////////////////////////////////////////
void Scene::ShowOrigin(const bool _show)
{
  this->dataPtr->originVisual->SetVisible(_show);
}

//////////////////////////////////////////////////
std::string Scene::StripSceneName(const std::string &_name) const
{
  if (_name.find(this->Name() + "::") != std::string::npos)
    return _name.substr(this->Name().size() + 2);
  else
    return _name;
}

//////////////////////////////////////////////////
Heightmap *Scene::GetHeightmap() const
{
  std::lock_guard<std::mutex> lock(*this->dataPtr->receiveMutex);
  return this->dataPtr->terrain;
}

/////////////////////////////////////////////////
void Scene::SetHeightmapLOD(const unsigned int _value)
{
  this->dataPtr->heightmapLOD = _value;
  if (this->dataPtr->terrain)
    this->dataPtr->terrain->SetLOD(this->dataPtr->heightmapLOD);
}

/////////////////////////////////////////////////
unsigned int Scene::HeightmapLOD() const
{
  if (this->dataPtr->terrain)
    return this->dataPtr->terrain->LOD();

  return this->dataPtr->heightmapLOD;
}

/////////////////////////////////////////////////
void Scene::CreateCOMVisual(ConstLinkPtr &_msg, VisualPtr _linkVisual)
{
  COMVisualPtr comVis(new COMVisual(_linkVisual->GetName() + "_COM_VISUAL__",
                                    _linkVisual));
  comVis->Load(_msg);
  comVis->SetVisible(this->dataPtr->showCOMs);
  this->dataPtr->visuals[comVis->GetId()] = comVis;
}

/////////////////////////////////////////////////
void Scene::CreateCOMVisual(sdf::ElementPtr _elem, VisualPtr _linkVisual)
{
  COMVisualPtr comVis(new COMVisual(_linkVisual->GetName() + "_COM_VISUAL__",
                                    _linkVisual));
  comVis->Load(_elem);
  comVis->SetVisible(false);
  this->dataPtr->visuals[comVis->GetId()] = comVis;
}

/////////////////////////////////////////////////
void Scene::CreateInertiaVisual(ConstLinkPtr &_msg, VisualPtr _linkVisual)
{
  InertiaVisualPtr inertiaVis(new InertiaVisual(_linkVisual->GetName() +
      "_INERTIA_VISUAL__", _linkVisual));
  inertiaVis->Load(_msg);
  inertiaVis->SetVisible(this->dataPtr->showInertias);
  this->dataPtr->visuals[inertiaVis->GetId()] = inertiaVis;
}

/////////////////////////////////////////////////
void Scene::CreateInertiaVisual(sdf::ElementPtr _elem, VisualPtr _linkVisual)
{
  InertiaVisualPtr inertiaVis(new InertiaVisual(_linkVisual->GetName() +
      "_INERTIA_VISUAL__", _linkVisual));
  inertiaVis->Load(_elem);
  inertiaVis->SetVisible(false);
  this->dataPtr->visuals[inertiaVis->GetId()] = inertiaVis;
}

/////////////////////////////////////////////////
void Scene::CreateLinkFrameVisual(ConstLinkPtr &/*_msg*/, VisualPtr _linkVisual)
{
  LinkFrameVisualPtr linkFrameVis(new LinkFrameVisual(_linkVisual->GetName() +
      "_LINK_FRAME_VISUAL__", _linkVisual));
  linkFrameVis->Load();
  linkFrameVis->SetVisible(this->dataPtr->showLinkFrames);
  this->dataPtr->visuals[linkFrameVis->GetId()] = linkFrameVis;
}

/////////////////////////////////////////////////
void Scene::RemoveVisualizations(rendering::VisualPtr _vis)
{
  std::vector<VisualPtr> toRemove;
  for (unsigned int i = 0; i < _vis->GetChildCount(); ++i)
  {
    rendering::VisualPtr childVis = _vis->GetChild(i);
    Visual::VisualType visType = childVis->GetType();
    if (visType == Visual::VT_PHYSICS || visType == Visual::VT_SENSOR
        || visType == Visual::VT_GUI)
    {
      // do not remove ModelManipulator's SelectionObj
      // FIXME remove this hardcoded check, issue #1832
      if (std::dynamic_pointer_cast<SelectionObj>(childVis) != NULL)
        continue;

      toRemove.push_back(childVis);
    }
  }
  for (auto vis : toRemove)
    this->RemoveVisual(vis);
}

/////////////////////////////////////////////////
void Scene::SetWireframe(const bool _show)
{
  this->dataPtr->wireframe = _show;
  for (auto visual : this->dataPtr->visuals)
  {
    visual.second->SetWireframe(_show);
  }

  if (this->dataPtr->terrain)
    this->dataPtr->terrain->SetWireframe(_show);
}

/////////////////////////////////////////////////
bool Scene::Wireframe() const
{
  return this->dataPtr->wireframe;
}

/////////////////////////////////////////////////
void Scene::SetTransparent(const bool _show)
{
  this->dataPtr->transparent = _show;
  for (auto visual : this->dataPtr->visuals)
  {
    if (visual.second->GetType() == Visual::VT_MODEL)
      visual.second->SetTransparency(_show ? 0.5 : 0.0);
  }
}

/////////////////////////////////////////////////
void Scene::ShowCOMs(const bool _show)
{
  this->dataPtr->showCOMs = _show;
  for (auto visual : this->dataPtr->visuals)
  {
    visual.second->ShowCOM(_show);
  }
}

/////////////////////////////////////////////////
void Scene::ShowInertias(const bool _show)
{
  this->dataPtr->showInertias = _show;
  for (auto visual : this->dataPtr->visuals)
  {
    visual.second->ShowInertia(_show);
  }
}

/////////////////////////////////////////////////
void Scene::ShowLinkFrames(const bool _show)
{
  this->dataPtr->showLinkFrames = _show;
  for (auto visual : this->dataPtr->visuals)
  {
    visual.second->ShowLinkFrame(_show);
  }
}

/////////////////////////////////////////////////
void Scene::ShowCollisions(const bool _show)
{
  this->dataPtr->showCollisions = _show;
  for (auto visual : this->dataPtr->visuals)
  {
    visual.second->ShowCollision(_show);
  }
}

/////////////////////////////////////////////////
void Scene::ShowJoints(const bool _show)
{
  this->dataPtr->showJoints = _show;
  for (auto visual : this->dataPtr->visuals)
  {
    visual.second->ShowJoints(_show);
  }
}

/////////////////////////////////////////////////
void Scene::ShowContacts(const bool _show)
{
  ContactVisualPtr vis;

  if (this->dataPtr->contactVisId == GZ_UINT32_MAX && _show)
  {
    vis.reset(new ContactVisual("__GUIONLY_CONTACT_VISUAL__",
              this->dataPtr->worldVisual, "~/physics/contacts"));
    vis->SetEnabled(_show);
    this->dataPtr->contactVisId = vis->GetId();
    this->dataPtr->visuals[this->dataPtr->contactVisId] = vis;
  }
  else
    vis = std::dynamic_pointer_cast<ContactVisual>(
        this->dataPtr->visuals[this->dataPtr->contactVisId]);

  if (vis)
    vis->SetEnabled(_show);
  else
    gzerr << "Unable to get contact visualization. This should never happen.\n";
}

/////////////////////////////////////////////////
void Scene::ShowClouds(const bool _show)
{
  if (!this->dataPtr->skyx)
    return;

  SkyX::VCloudsManager *mgr = this->dataPtr->skyx->getVCloudsManager();
  if (mgr)
  {
    SkyX::VClouds::VClouds *vclouds =
        this->dataPtr->skyx->getVCloudsManager()->getVClouds();
    if (vclouds)
      vclouds->setVisible(_show);
  }
}

/////////////////////////////////////////////////
bool Scene::GetShowClouds() const
{
  return this->ShowClouds();
}

/////////////////////////////////////////////////
bool Scene::ShowClouds() const
{
  if (!this->dataPtr->skyx)
    return false;

  SkyX::VCloudsManager *mgr = this->dataPtr->skyx->getVCloudsManager();
  if (mgr)
  {
    SkyX::VClouds::VClouds *vclouds =
        this->dataPtr->skyx->getVCloudsManager()->getVClouds();
    if (vclouds)
      return vclouds->isVisible();
  }

  return false;
}

/////////////////////////////////////////////////
void Scene::SetSkyXMode(const unsigned int _mode)
{
  /// \todo This function is currently called on initialization of rendering
  /// based sensors to disable clouds and moon. More testing is required to
  /// make sure it functions correctly when called during a render update,
  /// issue #693.

  if (!this->dataPtr->skyx)
    return;

  bool enabled = _mode != GZ_SKYX_NONE;
  this->dataPtr->skyx->setEnabled(enabled);

  if (!enabled)
    return;

  this->dataPtr->skyx->setCloudsEnabled(_mode & GZ_SKYX_CLOUDS);
  this->dataPtr->skyx->setMoonEnabled(_mode & GZ_SKYX_MOON);
}

/////////////////////////////////////////////////
SkyX::SkyX *Scene::GetSkyX() const
{
  return this->dataPtr->skyx;
}

/////////////////////////////////////////////////
void Scene::RemoveProjectors()
{
  for (std::map<std::string, Projector *>::iterator iter =
      this->dataPtr->projectors.begin();
      iter != this->dataPtr->projectors.end(); ++iter)
  {
    delete iter->second;
  }
  this->dataPtr->projectors.clear();
}

/////////////////////////////////////////////////
void Scene::ToggleLayer(const int32_t _layer)
{
  for (auto visual : this->dataPtr->visuals)
  {
    visual.second->ToggleLayer(_layer);
  }
}<|MERGE_RESOLUTION|>--- conflicted
+++ resolved
@@ -3200,11 +3200,7 @@
 bool Scene::SetShadowTextureSize(const unsigned int _size)
 {
   // check if texture size is a power of 2
-<<<<<<< HEAD
-  if (!(_size > 0u && ((_size & (_size-1)) == 0u)))
-=======
   if (!ignition::math::isPowerOfTwo(_size))
->>>>>>> 7d9690ca
   {
     gzerr << "Shadow texture size must be a power of 2" << std::endl;
     return false;
