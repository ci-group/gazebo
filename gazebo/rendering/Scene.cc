/*
 * Copyright (C) 2015-2016 Open Source Robotics Foundation
 *
 * Licensed under the Apache License, Version 2.0 (the "License");
 * you may not use this file except in compliance with the License.
 * You may obtain a copy of the License at
 *
 *     http://www.apache.org/licenses/LICENSE-2.0
 *
 * Unless required by applicable law or agreed to in writing, software
 * distributed under the License is distributed on an "AS IS" BASIS,
 * WITHOUT WARRANTIES OR CONDITIONS OF ANY KIND, either express or implied.
 * See the License for the specific language governing permissions and
 * limitations under the License.
 *
*/

#include <functional>

#include <boost/lexical_cast.hpp>

#include "gazebo/rendering/skyx/include/SkyX.h"
#include "gazebo/rendering/ogre_gazebo.h"

#include "gazebo/msgs/msgs.hh"

#include "gazebo/common/Exception.hh"
#include "gazebo/common/Assert.hh"
#include "gazebo/common/Console.hh"
#include "gazebo/rendering/Road2d.hh"
#include "gazebo/rendering/Projector.hh"
#include "gazebo/rendering/Heightmap.hh"
#include "gazebo/rendering/RenderEvents.hh"
#include "gazebo/rendering/LaserVisual.hh"
#include "gazebo/rendering/SonarVisual.hh"
#include "gazebo/rendering/WrenchVisual.hh"
#include "gazebo/rendering/CameraVisual.hh"
#include "gazebo/rendering/LogicalCameraVisual.hh"
#include "gazebo/rendering/JointVisual.hh"
#include "gazebo/rendering/COMVisual.hh"
#include "gazebo/rendering/InertiaVisual.hh"
#include "gazebo/rendering/LinkFrameVisual.hh"
#include "gazebo/rendering/ContactVisual.hh"
#include "gazebo/rendering/Conversions.hh"
#include "gazebo/rendering/Light.hh"
#include "gazebo/rendering/Visual.hh"
#include "gazebo/rendering/RenderEngine.hh"
#include "gazebo/rendering/UserCamera.hh"
#include "gazebo/rendering/Camera.hh"
#include "gazebo/rendering/WideAngleCamera.hh"
#include "gazebo/rendering/DepthCamera.hh"
#include "gazebo/rendering/GpuLaser.hh"
#include "gazebo/rendering/Grid.hh"
#include "gazebo/rendering/OriginVisual.hh"
#include "gazebo/rendering/RFIDVisual.hh"
#include "gazebo/rendering/RFIDTagVisual.hh"
#include "gazebo/rendering/VideoVisual.hh"
#include "gazebo/rendering/TransmitterVisual.hh"
#include "gazebo/rendering/SelectionObj.hh"

#if OGRE_VERSION_MAJOR >= 1 && OGRE_VERSION_MINOR >= 8
#include "gazebo/rendering/deferred_shading/SSAOLogic.hh"
#include "gazebo/rendering/deferred_shading/GBufferSchemeHandler.hh"
#include "gazebo/rendering/deferred_shading/NullSchemeHandler.hh"
#include "gazebo/rendering/deferred_shading/MergeSchemeHandler.hh"
#include "gazebo/rendering/deferred_shading/DeferredLightCP.hh"
#endif

#include "gazebo/rendering/RTShaderSystem.hh"
#include "gazebo/transport/TransportIface.hh"
#include "gazebo/transport/Node.hh"

#include "gazebo/rendering/ScenePrivate.hh"
#include "gazebo/rendering/Scene.hh"

#ifdef HAVE_OCULUS
#include "gazebo/rendering/OculusCamera.hh"
#endif

using namespace gazebo;
using namespace rendering;

uint32_t ScenePrivate::idCounter = 0;

struct VisualMessageLess {
    bool operator() (boost::shared_ptr<msgs::Visual const> _i,
                     boost::shared_ptr<msgs::Visual const> _j)
    {
      return _i->name().size() < _j->name().size();
    }
} VisualMessageLessOp;

//////////////////////////////////////////////////
Scene::Scene()
  : dataPtr(new ScenePrivate)
{
}

//////////////////////////////////////////////////
Scene::Scene(const std::string &_name, const bool _enableVisualizations,
    const bool _isServer)
  : dataPtr(new ScenePrivate)
{
  // \todo: This is a hack. There is no guarantee (other than the
  // improbability of creating an extreme number of visuals), that
  // this contactVisId is unique.
  this->dataPtr->contactVisId = GZ_UINT32_MAX;

  this->dataPtr->initialized = false;
  this->dataPtr->showCOMs = false;
  this->dataPtr->showInertias = false;
  this->dataPtr->showLinkFrames = false;
  this->dataPtr->showSkeleton = false;
  this->dataPtr->showCollisions = false;
  this->dataPtr->showJoints = false;
  this->dataPtr->transparent = false;
  this->dataPtr->wireframe = false;

  this->dataPtr->requestMsg = NULL;
  this->dataPtr->enableVisualizations = _enableVisualizations;
  this->dataPtr->node = transport::NodePtr(new transport::Node());
  this->dataPtr->node->Init(_name);
  this->dataPtr->id = ScenePrivate::idCounter++;
  this->dataPtr->idString = std::to_string(this->dataPtr->id);

  this->dataPtr->name = _name;
  this->dataPtr->manager = NULL;
  this->dataPtr->raySceneQuery = NULL;
  this->dataPtr->skyx = NULL;

  this->dataPtr->receiveMutex = new std::mutex();

  this->dataPtr->connections.push_back(
      event::Events::ConnectPreRender(std::bind(&Scene::PreRender, this)));

  this->dataPtr->connections.push_back(
      rendering::Events::ConnectToggleLayer(
        std::bind(&Scene::ToggleLayer, this, std::placeholders::_1)));

  this->dataPtr->sensorSub = this->dataPtr->node->Subscribe("~/sensor",
                                          &Scene::OnSensorMsg, this, true);
  this->dataPtr->visSub =
      this->dataPtr->node->Subscribe("~/visual", &Scene::OnVisualMsg, this);

  this->dataPtr->lightFactorySub =
      this->dataPtr->node->Subscribe("~/factory/light",
      &Scene::OnLightFactoryMsg, this);

  this->dataPtr->lightModifySub =
      this->dataPtr->node->Subscribe("~/light/modify",
      &Scene::OnLightModifyMsg, this);

  if (_isServer)
  {
    this->dataPtr->poseSub = this->dataPtr->node->Subscribe("~/pose/local/info",
        &Scene::OnPoseMsg, this);
  }
  else
  {
    this->dataPtr->poseSub = this->dataPtr->node->Subscribe("~/pose/info",
        &Scene::OnPoseMsg, this);
  }

  this->dataPtr->jointSub =
      this->dataPtr->node->Subscribe("~/joint", &Scene::OnJointMsg, this);
  this->dataPtr->skeletonPoseSub =
      this->dataPtr->node->Subscribe("~/skeleton_pose/info",
      &Scene::OnSkeletonPoseMsg, this);
  this->dataPtr->skySub =
      this->dataPtr->node->Subscribe("~/sky", &Scene::OnSkyMsg, this);
  this->dataPtr->modelInfoSub = this->dataPtr->node->Subscribe("~/model/info",
                                             &Scene::OnModelMsg, this);

  this->dataPtr->requestPub =
      this->dataPtr->node->Advertise<msgs::Request>("~/request");

  this->dataPtr->requestSub = this->dataPtr->node->Subscribe("~/request",
      &Scene::OnRequest, this);

  this->dataPtr->responseSub = this->dataPtr->node->Subscribe("~/response",
      &Scene::OnResponse, this, true);
  this->dataPtr->sceneSub =
      this->dataPtr->node->Subscribe("~/scene", &Scene::OnScene, this);

  this->dataPtr->sdf.reset(new sdf::Element);
  sdf::initFile("scene.sdf", this->dataPtr->sdf);

  this->dataPtr->terrain = NULL;
  this->dataPtr->selectedVis.reset();

  this->dataPtr->sceneSimTimePosesApplied = common::Time();
  this->dataPtr->sceneSimTimePosesReceived = common::Time();
}

//////////////////////////////////////////////////
void Scene::Clear()
{
  this->dataPtr->node->Fini();
  this->dataPtr->modelMsgs.clear();
  this->dataPtr->visualMsgs.clear();
  this->dataPtr->lightFactoryMsgs.clear();
  this->dataPtr->lightModifyMsgs.clear();
  this->dataPtr->poseMsgs.clear();
  this->dataPtr->sceneMsgs.clear();
  this->dataPtr->jointMsgs.clear();
  this->dataPtr->linkMsgs.clear();
  this->dataPtr->sensorMsgs.clear();

  this->dataPtr->poseSub.reset();
  this->dataPtr->jointSub.reset();
  this->dataPtr->sensorSub.reset();
  this->dataPtr->sceneSub.reset();
  this->dataPtr->skeletonPoseSub.reset();
  this->dataPtr->visSub.reset();
  this->dataPtr->skySub.reset();
  this->dataPtr->lightFactorySub.reset();
  this->dataPtr->lightModifySub.reset();
  this->dataPtr->requestSub.reset();
  this->dataPtr->responseSub.reset();
  this->dataPtr->modelInfoSub.reset();
  this->dataPtr->responsePub.reset();
  this->dataPtr->requestPub.reset();

  this->dataPtr->joints.clear();

  delete this->dataPtr->terrain;
  this->dataPtr->terrain = NULL;

  while (!this->dataPtr->visuals.empty())
    this->RemoveVisual(this->dataPtr->visuals.begin()->first);

  this->dataPtr->visuals.clear();

  if (this->dataPtr->originVisual)
  {
    this->dataPtr->originVisual->Fini();
    this->dataPtr->originVisual.reset();
  }

  if (this->dataPtr->worldVisual)
  {
    this->dataPtr->worldVisual->Fini();
    this->dataPtr->worldVisual.reset();
  }

  while (!this->dataPtr->lights.empty())
    if (this->dataPtr->lights.begin()->second)
      this->RemoveLight(this->dataPtr->lights.begin()->second);
  this->dataPtr->lights.clear();

  for (uint32_t i = 0; i < this->dataPtr->grids.size(); ++i)
    delete this->dataPtr->grids[i];
  this->dataPtr->grids.clear();

  for (unsigned int i = 0; i < this->dataPtr->cameras.size(); ++i)
    this->dataPtr->cameras[i]->Fini();
  this->dataPtr->cameras.clear();

  for (unsigned int i = 0; i < this->dataPtr->userCameras.size(); ++i)
    this->dataPtr->userCameras[i]->Fini();
  this->dataPtr->userCameras.clear();

  delete this->dataPtr->skyx;
  this->dataPtr->skyx = NULL;

  RTShaderSystem::Instance()->RemoveScene(this->Name());

  this->dataPtr->connections.clear();

  this->dataPtr->initialized = false;
}

//////////////////////////////////////////////////
Scene::~Scene()
{
  delete this->dataPtr->requestMsg;
  this->dataPtr->requestMsg = NULL;
  delete this->dataPtr->receiveMutex;
  this->dataPtr->receiveMutex = NULL;

  // raySceneQuery deletion handled by ogre
  this->dataPtr->raySceneQuery= NULL;

  this->Clear();

  this->dataPtr->sdf->Reset();
  this->dataPtr->sdf.reset();
}

//////////////////////////////////////////////////
void Scene::Load(sdf::ElementPtr _sdf)
{
  this->dataPtr->sdf->Copy(_sdf);
  this->Load();
}

//////////////////////////////////////////////////
void Scene::Load()
{
  this->dataPtr->initialized = false;
  Ogre::Root *root = RenderEngine::Instance()->Root();

  if (this->dataPtr->manager)
    root->destroySceneManager(this->dataPtr->manager);

  this->dataPtr->manager = root->createSceneManager(Ogre::ST_GENERIC);
  this->dataPtr->manager->setAmbientLight(
      Ogre::ColourValue(0.1, 0.1, 0.1, 0.1));

#if OGRE_VERSION_MAJOR > 1 || OGRE_VERSION_MINOR >= 9
  this->dataPtr->manager->addRenderQueueListener(
      RenderEngine::Instance()->OverlaySystem());
#endif
}

//////////////////////////////////////////////////
VisualPtr Scene::GetWorldVisual() const
{
  return this->WorldVisual();
}

//////////////////////////////////////////////////
VisualPtr Scene::WorldVisual() const
{
  return this->dataPtr->worldVisual;
}

//////////////////////////////////////////////////
void Scene::Init()
{
  this->dataPtr->worldVisual.reset(new Visual("__world_node__",
      shared_from_this()));
  this->dataPtr->worldVisual->SetId(0);
  this->dataPtr->visuals[0] = this->dataPtr->worldVisual;

  // RTShader system self-enables if the render path type is FORWARD,
  RTShaderSystem::Instance()->AddScene(shared_from_this());
  RTShaderSystem::Instance()->ApplyShadows(shared_from_this());

  if (RenderEngine::Instance()->GetRenderPathType() == RenderEngine::DEFERRED)
    this->InitDeferredShading();

  for (uint32_t i = 0; i < this->dataPtr->grids.size(); ++i)
    this->dataPtr->grids[i]->Init();

  // Create Sky. This initializes SkyX, and makes it invisible. A Sky
  // message must be received (via a scene message or on the ~/sky topic).
  try
  {
    this->SetSky();
  }
  catch(...)
  {
    gzerr << "Failed to create the sky\n";
  }

  // Create Fog
  if (this->dataPtr->sdf->HasElement("fog"))
  {
    sdf::ElementPtr fogElem = this->dataPtr->sdf->GetElement("fog");
    this->SetFog(fogElem->Get<std::string>("type"),
                 fogElem->Get<common::Color>("color"),
                 fogElem->Get<double>("density"),
                 fogElem->Get<double>("start"),
                 fogElem->Get<double>("end"));
  }

  // Create ray scene query
  this->dataPtr->raySceneQuery =
      this->dataPtr->manager->createRayQuery(Ogre::Ray());
  this->dataPtr->raySceneQuery->setSortByDistance(true);
  this->dataPtr->raySceneQuery->setQueryMask(
      Ogre::SceneManager::ENTITY_TYPE_MASK);

  // Force shadows on.
  this->SetShadowsEnabled(true);

  // Create origin visual
  this->dataPtr->originVisual.reset(new OriginVisual("__WORLD_ORIGIN__",
      this->dataPtr->worldVisual));
  this->dataPtr->originVisual->Load();

  this->dataPtr->requestPub->WaitForConnection();
  this->dataPtr->requestMsg = msgs::CreateRequest("scene_info");
  this->dataPtr->requestPub->Publish(*this->dataPtr->requestMsg);

  Road2d *road = new Road2d();
  road->Load(this->dataPtr->worldVisual);
}

//////////////////////////////////////////////////
bool Scene::GetInitialized() const
{
  return this->Initialized();
}

//////////////////////////////////////////////////
bool Scene::Initialized() const
{
  return this->dataPtr->initialized;
}

//////////////////////////////////////////////////
void Scene::InitDeferredShading()
{
#if OGRE_VERSION_MAJOR > 1 || OGRE_VERSION_MINOR >= 8
  Ogre::CompositorManager &compMgr = Ogre::CompositorManager::getSingleton();

  // Deferred Shading scheme handler
  Ogre::MaterialManager::getSingleton().addListener(
      new GBufferSchemeHandler(GBufferMaterialGenerator::GBT_FAT),
      "DSGBuffer");

  // Deferred Lighting scheme handlers
  Ogre::MaterialManager::getSingleton().addListener(
      new GBufferSchemeHandler(GBufferMaterialGenerator::GBT_NORMAL_AND_DEPTH),
      "DLGBuffer");
  Ogre::MaterialManager::getSingleton().addListener(
      new MergeSchemeHandler(false), "DLMerge");

  Ogre::MaterialManager::getSingleton().addListener(
      new NullSchemeHandler, "NoGBuffer");

  compMgr.registerCustomCompositionPass("DeferredShadingLight",
      new DeferredLightCompositionPass<DeferredShading>);
  compMgr.registerCustomCompositionPass("DeferredLightingLight",
      new DeferredLightCompositionPass<DeferredLighting>);

  compMgr.registerCompositorLogic("SSAOLogic", new SSAOLogic);

  // Create and instance geometry for VPL
  Ogre::MeshPtr VPLMesh =
    Ogre::MeshManager::getSingleton().createManual("VPLMesh",
        Ogre::ResourceGroupManager::AUTODETECT_RESOURCE_GROUP_NAME);

  Ogre::SubMesh *submeshMesh = VPLMesh->createSubMesh();
  submeshMesh->operationType = Ogre::RenderOperation::OT_TRIANGLE_LIST;
  submeshMesh->indexData = new Ogre::IndexData();
  submeshMesh->vertexData = new Ogre::VertexData();
  submeshMesh->useSharedVertices = false;
  VPLMesh->_setBoundingSphereRadius(10.8f);
  VPLMesh->_setBounds(Ogre::AxisAlignedBox(
        Ogre::Vector3(-10.8, -10.8, -10.8), Ogre::Vector3(10.8, 10.8, 10.8)));

  GeomUtils::CreateSphere(submeshMesh->vertexData, submeshMesh->indexData,
      1.0, 6, 6, false, false);

  int numVPLs = 400;
  Ogre::InstanceManager *im =
    this->dataPtr->manager->createInstanceManager("VPL_InstanceMgr",
      "VPLMesh", Ogre::ResourceGroupManager::AUTODETECT_RESOURCE_GROUP_NAME,
          Ogre::InstanceManager::HWInstancingBasic, numVPLs, Ogre::IM_USEALL);

  for (int i = 0; i < numVPLs; ++i)
  {
    // Ogre::InstancedEntity *new_entity =
    im->createInstancedEntity("DeferredLighting/VPL");
  }

  im->setBatchesAsStaticAndUpdate(true);
#endif
}

//////////////////////////////////////////////////
Ogre::SceneManager *Scene::GetManager() const
{
  return this->OgreSceneManager();
}

//////////////////////////////////////////////////
Ogre::SceneManager *Scene::OgreSceneManager() const
{
  return this->dataPtr->manager;
}

//////////////////////////////////////////////////
std::string Scene::GetName() const
{
  return this->Name();
}

//////////////////////////////////////////////////
std::string Scene::Name() const
{
  return this->dataPtr->name;
}

//////////////////////////////////////////////////
void Scene::SetAmbientColor(const common::Color &_color)
{
  this->dataPtr->sdf->GetElement("ambient")->Set(_color);

  // Ambient lighting
  if (this->dataPtr->manager &&
      Conversions::Convert(this->dataPtr->manager->getAmbientLight()) != _color)
  {
    this->dataPtr->manager->setAmbientLight(Conversions::Convert(_color));
  }
}

//////////////////////////////////////////////////
common::Color Scene::GetAmbientColor() const
{
  return this->AmbientColor();
}

//////////////////////////////////////////////////
common::Color Scene::AmbientColor() const
{
  return this->dataPtr->sdf->Get<common::Color>("ambient");
}

//////////////////////////////////////////////////
void Scene::SetBackgroundColor(const common::Color &_color)
{
  this->dataPtr->sdf->GetElement("background")->Set(_color);
  Ogre::ColourValue clr = Conversions::Convert(_color);

  std::vector<CameraPtr>::iterator iter;
  for (iter = this->dataPtr->cameras.begin();
      iter != this->dataPtr->cameras.end(); ++iter)
  {
    if ((*iter)->OgreViewport() &&
        (*iter)->OgreViewport()->getBackgroundColour() != clr)
      (*iter)->OgreViewport()->setBackgroundColour(clr);
  }

  std::vector<UserCameraPtr>::iterator iter2;
  for (iter2 = this->dataPtr->userCameras.begin();
       iter2 != this->dataPtr->userCameras.end(); ++iter2)
  {
    if ((*iter2)->OgreViewport() &&
        (*iter2)->OgreViewport()->getBackgroundColour() != clr)
    {
      (*iter2)->OgreViewport()->setBackgroundColour(clr);
    }
  }
}

//////////////////////////////////////////////////
common::Color Scene::GetBackgroundColor() const
{
  return this->BackgroundColor();
}

//////////////////////////////////////////////////
common::Color Scene::BackgroundColor() const
{
  return this->dataPtr->sdf->Get<common::Color>("background");
}

//////////////////////////////////////////////////
void Scene::CreateGrid(const uint32_t cell_count, const float cell_length,
                       const float line_width, const common::Color &color)
{
  Grid *grid = new Grid(this, cell_count, cell_length, line_width, color);

  if (this->dataPtr->manager)
    grid->Init();

  this->dataPtr->grids.push_back(grid);
}

//////////////////////////////////////////////////
Grid *Scene::GetGrid(const uint32_t index) const
{
  if (index >= this->dataPtr->grids.size())
  {
    gzerr << "Scene::GetGrid() Invalid index\n";
    return NULL;
  }

  return this->dataPtr->grids[index];
}

//////////////////////////////////////////////////
uint32_t Scene::GetGridCount() const
{
  return this->GridCount();
}

//////////////////////////////////////////////////
uint32_t Scene::GridCount() const
{
  return this->dataPtr->grids.size();
}

//////////////////////////////////////////////////
CameraPtr Scene::CreateCamera(const std::string &_name, const bool _autoRender)
{
  CameraPtr camera(new Camera(_name, shared_from_this(), _autoRender));
  this->dataPtr->cameras.push_back(camera);

  return camera;
}

//////////////////////////////////////////////////
DepthCameraPtr Scene::CreateDepthCamera(const std::string &_name,
                                        const bool _autoRender)
{
  DepthCameraPtr camera(new DepthCamera(this->dataPtr->name + "::" + _name,
        shared_from_this(), _autoRender));
  this->dataPtr->cameras.push_back(camera);

  return camera;
}

//////////////////////////////////////////////////
WideAngleCameraPtr Scene::CreateWideAngleCamera(const std::string &_name,
                                                const bool _autoRender)
{
  WideAngleCameraPtr camera(new WideAngleCamera(_name,
        shared_from_this(), _autoRender));
  this->dataPtr->cameras.push_back(camera);

  return camera;
}

//////////////////////////////////////////////////
GpuLaserPtr Scene::CreateGpuLaser(const std::string &_name,
                                  const bool _autoRender)
{
  GpuLaserPtr camera(new GpuLaser(this->dataPtr->name + "::" + _name,
        shared_from_this(), _autoRender));
  this->dataPtr->cameras.push_back(camera);

  return camera;
}

//////////////////////////////////////////////////
uint32_t Scene::GetCameraCount() const
{
  return this->CameraCount();
}

//////////////////////////////////////////////////
uint32_t Scene::CameraCount() const
{
  return this->dataPtr->cameras.size();
}

//////////////////////////////////////////////////
CameraPtr Scene::GetCamera(const uint32_t index) const
{
  CameraPtr cam;

  if (index < this->dataPtr->cameras.size())
    cam = this->dataPtr->cameras[index];

  return cam;
}

//////////////////////////////////////////////////
CameraPtr Scene::GetCamera(const std::string &_name) const
{
  CameraPtr result;
  std::vector<CameraPtr>::const_iterator iter;
  for (iter = this->dataPtr->cameras.begin();
      iter != this->dataPtr->cameras.end(); ++iter)
  {
    if ((*iter)->Name() == _name)
      result = *iter;
  }

  return result;
}

#ifdef HAVE_OCULUS
//////////////////////////////////////////////////
OculusCameraPtr Scene::CreateOculusCamera(const std::string &_name)
{
  OculusCameraPtr camera(new OculusCamera(_name, shared_from_this()));

  if (camera->Ready())
  {
    camera->Load();
    camera->Init();
    this->dataPtr->oculusCameras.push_back(camera);
  }

  return camera;
}

//////////////////////////////////////////////////
uint32_t Scene::GetOculusCameraCount() const
{
  return this->OculusCameraCount();
}

//////////////////////////////////////////////////
uint32_t Scene::OculusCameraCount() const
{
  return this->dataPtr->oculusCameras.size();
}
#endif

//////////////////////////////////////////////////
UserCameraPtr Scene::CreateUserCamera(const std::string &_name,
                                      const bool _stereoEnabled)
{
  UserCameraPtr camera(new UserCamera(_name, shared_from_this(),
        _stereoEnabled));
  camera->Load();
  camera->Init();
  this->dataPtr->userCameras.push_back(camera);

  return camera;
}

//////////////////////////////////////////////////
uint32_t Scene::GetUserCameraCount() const
{
  return this->UserCameraCount();
}

//////////////////////////////////////////////////
uint32_t Scene::UserCameraCount() const
{
  return this->dataPtr->userCameras.size();
}

//////////////////////////////////////////////////
UserCameraPtr Scene::GetUserCamera(const uint32_t index) const
{
  UserCameraPtr cam;

  if (index < this->dataPtr->userCameras.size())
    cam = this->dataPtr->userCameras[index];

  return cam;
}

//////////////////////////////////////////////////
void Scene::RemoveCamera(const std::string &_name)
{
  for (auto iter = this->dataPtr->cameras.begin();
      iter != this->dataPtr->cameras.end(); ++iter)
  {
    if ((*iter)->Name() == _name)
    {
      (*iter)->Fini();
      (*iter).reset();
      this->dataPtr->cameras.erase(iter);
      break;
    }
  }
}

//////////////////////////////////////////////////
LightPtr Scene::GetLight(const std::string &_name) const
{
  LightPtr result;
  std::string n = this->StripSceneName(_name);
  Light_M::const_iterator iter = this->dataPtr->lights.find(n);
  if (iter != this->dataPtr->lights.end())
    result = iter->second;
  return result;
}

//////////////////////////////////////////////////
uint32_t Scene::GetLightCount() const
{
  return this->LightCount();
}

//////////////////////////////////////////////////
uint32_t Scene::LightCount() const
{
  return this->dataPtr->lights.size();
}

//////////////////////////////////////////////////
LightPtr Scene::GetLight(const uint32_t _index) const
{
  LightPtr result;
  if (_index < this->dataPtr->lights.size())
  {
    Light_M::const_iterator iter = this->dataPtr->lights.begin();
    std::advance(iter, _index);
    result = iter->second;
  }
  else
  {
    gzerr << "Error: light index(" << _index << ") larger than light count("
          << this->dataPtr->lights.size() << "\n";
  }

  return result;
}

//////////////////////////////////////////////////
VisualPtr Scene::GetVisual(const uint32_t _id) const
{
  Visual_M::const_iterator iter = this->dataPtr->visuals.find(_id);
  if (iter != this->dataPtr->visuals.end())
    return iter->second;
  return VisualPtr();
}

//////////////////////////////////////////////////
VisualPtr Scene::GetVisual(const std::string &_name) const
{
  VisualPtr result;

  Visual_M::const_iterator iter;
  for (iter = this->dataPtr->visuals.begin();
      iter != this->dataPtr->visuals.end(); ++iter)
  {
    if (iter->second->GetName() == _name)
      break;
  }

  if (iter != this->dataPtr->visuals.end())
    result = iter->second;
  else
  {
    std::string otherName = this->Name() + "::" + _name;
    for (iter = this->dataPtr->visuals.begin();
        iter != this->dataPtr->visuals.end(); ++iter)
    {
      if (iter->second->GetName() == otherName)
        break;
    }

    if (iter != this->dataPtr->visuals.end())
      result = iter->second;
  }

  return result;
}

//////////////////////////////////////////////////
uint32_t Scene::GetVisualCount() const
{
  return this->VisualCount();
}

//////////////////////////////////////////////////
uint32_t Scene::VisualCount() const
{
  return this->dataPtr->visuals.size();
}

//////////////////////////////////////////////////
void Scene::SelectVisual(const std::string &_name, const std::string &_mode)
{
  this->dataPtr->selectedVis = this->GetVisual(_name);
  this->dataPtr->selectionMode = _mode;
}

//////////////////////////////////////////////////
VisualPtr Scene::GetSelectedVisual() const
{
  return this->SelectedVisual();
}

//////////////////////////////////////////////////
VisualPtr Scene::SelectedVisual() const
{
  return this->dataPtr->selectedVis;
}

//////////////////////////////////////////////////
VisualPtr Scene::GetVisualAt(CameraPtr _camera,
                             const math::Vector2i &_mousePos,
                             std::string &_mod)
{
  return this->VisualAt(_camera, _mousePos.Ign(), _mod);
}

//////////////////////////////////////////////////
VisualPtr Scene::VisualAt(CameraPtr _camera,
                          const ignition::math::Vector2i &_mousePos,
                          std::string &_mod)
{
  VisualPtr visual;
  Ogre::Entity *closestEntity = this->OgreEntityAt(_camera, _mousePos, false);

  _mod = "";
  if (closestEntity)
  {
    // Make sure we set the _mod only if we have found a selection object
    if (closestEntity->getName().substr(0, 15) == "__SELECTION_OBJ" &&
        closestEntity->getUserObjectBindings().getUserAny().getType()
        == typeid(std::string))
    {
      try
      {
        _mod = Ogre::any_cast<std::string>(
            closestEntity->getUserObjectBindings().getUserAny());
      }
      catch(boost::bad_any_cast &e)
      {
        gzerr << "boost any_cast error:" << e.what() << "\n";
      }
    }

    try
    {
      visual = this->GetVisual(Ogre::any_cast<std::string>(
            closestEntity->getUserObjectBindings().getUserAny()));
    }
    catch(boost::bad_any_cast &e)
    {
      gzerr << "boost any_cast error:" << e.what() << "\n";
    }
  }

  return visual;
}

//////////////////////////////////////////////////
VisualPtr Scene::GetModelVisualAt(CameraPtr _camera,
                                  const math::Vector2i &_mousePos)
{
  return this->ModelVisualAt(_camera, _mousePos.Ign());
}

//////////////////////////////////////////////////
VisualPtr Scene::ModelVisualAt(CameraPtr _camera,
                               const ignition::math::Vector2i &_mousePos)
{
  VisualPtr vis = this->VisualAt(_camera, _mousePos);
  if (vis)
    vis = this->GetVisual(vis->GetName().substr(0, vis->GetName().find("::")));

  return vis;
}

//////////////////////////////////////////////////
void Scene::SnapVisualToNearestBelow(const std::string &_visualName)
{
  VisualPtr visBelow = this->VisualBelow(_visualName);
  VisualPtr vis = this->GetVisual(_visualName);

  if (vis && visBelow)
  {
    math::Vector3 pos = vis->GetWorldPose().pos;
    double dz = vis->GetBoundingBox().min.z - visBelow->GetBoundingBox().max.z;
    pos.z -= dz;
    vis->SetWorldPosition(pos);
  }
}

//////////////////////////////////////////////////
VisualPtr Scene::GetVisualBelow(const std::string &_visualName)
{
  return this->VisualBelow(_visualName);
}

//////////////////////////////////////////////////
VisualPtr Scene::VisualBelow(const std::string &_visualName)
{
  VisualPtr result;
  VisualPtr vis = this->GetVisual(_visualName);

  if (vis)
  {
    std::vector<VisualPtr> below;
    this->VisualsBelowPoint(vis->GetWorldPose().pos.Ign(), below);

    double maxZ = -10000;

    for (uint32_t i = 0; i < below.size(); ++i)
    {
      if (below[i]->GetName().find(vis->GetName()) != 0
          && below[i]->GetBoundingBox().max.z > maxZ)
      {
        maxZ = below[i]->GetBoundingBox().max.z;
        result = below[i];
      }
    }
  }

  return result;
}

//////////////////////////////////////////////////
double Scene::GetHeightBelowPoint(const math::Vector3 &_pt)
{
  return this->HeightBelowPoint(_pt.Ign());
}

//////////////////////////////////////////////////
double Scene::HeightBelowPoint(const ignition::math::Vector3d &_pt)
{
  double height = 0;
  Ogre::Ray ray(Conversions::Convert(_pt), Ogre::Vector3(0, 0, -1));

  if (!this->dataPtr->raySceneQuery)
  {
    this->dataPtr->raySceneQuery =
        this->dataPtr->manager->createRayQuery(Ogre::Ray());
  }
  this->dataPtr->raySceneQuery->setRay(ray);
  this->dataPtr->raySceneQuery->setSortByDistance(true, 0);

  // Perform the scene query
  Ogre::RaySceneQueryResult &result = this->dataPtr->raySceneQuery->execute();
  Ogre::RaySceneQueryResult::iterator iter;

  for (iter = result.begin(); iter != result.end(); ++iter)
  {
    // is the result a MovableObject
    if (iter->movable && iter->movable->getMovableType().compare("Entity") == 0)
    {
      if (!iter->movable->isVisible() ||
          iter->movable->getName().find("__COLLISION_VISUAL__") !=
          std::string::npos)
        continue;
      if (iter->movable->getName().substr(0, 15) == "__SELECTION_OBJ")
        continue;

      height = _pt.Z() - iter->distance;
      break;
    }
  }

  // The default ray scene query does not work with terrain, so we have to
  // check ourselves.
  if (this->dataPtr->terrain)
  {
    double terrainHeight =
        this->dataPtr->terrain->Height(_pt.X(), _pt.Y(), _pt.Z());
    if (terrainHeight <= _pt.Z())
      height = std::max(height, terrainHeight);
  }

  return height;
}

//////////////////////////////////////////////////
void Scene::GetVisualsBelowPoint(const math::Vector3 &_pt,
                                 std::vector<VisualPtr> &_visuals)
{
  return this->VisualsBelowPoint(_pt.Ign(), _visuals);
}

//////////////////////////////////////////////////
void Scene::VisualsBelowPoint(const ignition::math::Vector3d &_pt,
                              std::vector<VisualPtr> &_visuals)
{
  Ogre::Ray ray(Conversions::Convert(_pt), Ogre::Vector3(0, 0, -1));

  if (!this->dataPtr->raySceneQuery)
  {
    this->dataPtr->raySceneQuery =
        this->dataPtr->manager->createRayQuery(Ogre::Ray());
  }

  this->dataPtr->raySceneQuery->setRay(ray);
  this->dataPtr->raySceneQuery->setSortByDistance(true, 0);

  // Perform the scene query
  Ogre::RaySceneQueryResult &result = this->dataPtr->raySceneQuery->execute();
  Ogre::RaySceneQueryResult::iterator iter = result.begin();

  _visuals.clear();

  for (iter = result.begin(); iter != result.end(); ++iter)
  {
    // is the result a MovableObject
    if (iter->movable && iter->movable->getMovableType().compare("Entity") == 0)
    {
      if (!iter->movable->isVisible() ||
          iter->movable->getName().find("__COLLISION_VISUAL__") !=
          std::string::npos)
        continue;
      if (iter->movable->getName().substr(0, 15) == "__SELECTION_OBJ")
        continue;

      Ogre::Entity *ogreEntity = static_cast<Ogre::Entity*>(iter->movable);
      if (ogreEntity)
      {
        try
        {
          VisualPtr v = this->GetVisual(Ogre::any_cast<std::string>(
                ogreEntity->getUserObjectBindings().getUserAny()));
          if (v)
            _visuals.push_back(v);
        }
        catch(boost::bad_any_cast &e)
        {
          gzerr << "boost any_cast error:" << e.what() << "\n";
        }
      }
    }
  }
}

//////////////////////////////////////////////////
VisualPtr Scene::GetVisualAt(CameraPtr _camera,
                             const math::Vector2i &_mousePos)
{
  return this->VisualAt(_camera, _mousePos.Ign());
}

//////////////////////////////////////////////////
VisualPtr Scene::VisualAt(CameraPtr _camera,
                          const ignition::math::Vector2i &_mousePos)
{
  VisualPtr visual;

  Ogre::Entity *closestEntity = this->OgreEntityAt(_camera,
                                                    _mousePos, true);
  if (closestEntity)
  {
    try
    {
      visual = this->GetVisual(Ogre::any_cast<std::string>(
            closestEntity->getUserObjectBindings().getUserAny()));
    }
    catch(boost::bad_any_cast &e)
    {
      gzerr << "boost any_cast error:" << e.what() << "\n";
    }
  }

  return visual;
}

/////////////////////////////////////////////////
Ogre::Entity *Scene::OgreEntityAt(CameraPtr _camera,
                                  const ignition::math::Vector2i &_mousePos,
                                  const bool _ignoreSelectionObj)
{
  Ogre::Camera *ogreCam = _camera->OgreCamera();

  Ogre::Real closest_distance = -1.0f;
  Ogre::Ray mouseRay = ogreCam->getCameraToViewportRay(
      static_cast<float>(_mousePos.X()) /
      ogreCam->getViewport()->getActualWidth(),
      static_cast<float>(_mousePos.Y()) /
      ogreCam->getViewport()->getActualHeight());

  this->dataPtr->raySceneQuery->setRay(mouseRay);

  // Perform the scene query
  Ogre::RaySceneQueryResult &result = this->dataPtr->raySceneQuery->execute();
  Ogre::RaySceneQueryResult::iterator iter = result.begin();
  Ogre::Entity *closestEntity = NULL;

  for (iter = result.begin(); iter != result.end(); ++iter)
  {
    // is the result a MovableObject
    if (iter->movable && iter->movable->getMovableType().compare("Entity") == 0)
    {
      if (!iter->movable->isVisible() ||
          iter->movable->getName().find("__COLLISION_VISUAL__") !=
          std::string::npos)
        continue;
      if (_ignoreSelectionObj &&
          iter->movable->getName().substr(0, 15) == "__SELECTION_OBJ")
        continue;

      Ogre::Entity *ogreEntity = static_cast<Ogre::Entity*>(iter->movable);

      // mesh data to retrieve
      size_t vertex_count;
      size_t index_count;
      Ogre::Vector3 *vertices;
      uint64_t *indices;

      // Get the mesh information
      this->MeshInformation(ogreEntity->getMesh().get(), vertex_count,
          vertices, index_count, indices,
          Conversions::ConvertIgn(
            ogreEntity->getParentNode()->_getDerivedPosition()),
          Conversions::ConvertIgn(
          ogreEntity->getParentNode()->_getDerivedOrientation()),
          Conversions::ConvertIgn(
          ogreEntity->getParentNode()->_getDerivedScale()));

      bool new_closest_found = false;
      for (int i = 0; i < static_cast<int>(index_count); i += 3)
      {
        // when indices size is not divisible by 3
        if (i+2 >= static_cast<int>(index_count))
          break;

        // check for a hit against this triangle
        std::pair<bool, Ogre::Real> hit = Ogre::Math::intersects(mouseRay,
            vertices[indices[i]],
            vertices[indices[i+1]],
            vertices[indices[i+2]],
            true, false);

        // if it was a hit check if its the closest
        if (hit.first)
        {
          if ((closest_distance < 0.0f) || (hit.second < closest_distance))
          {
            // this is the closest so far, save it off
            closest_distance = hit.second;
            new_closest_found = true;
          }
        }
      }

      delete [] vertices;
      delete [] indices;

      if (new_closest_found)
      {
        closestEntity = ogreEntity;
        // break;
      }
    }
  }

  return closestEntity;
}

//////////////////////////////////////////////////
bool Scene::GetFirstContact(CameraPtr _camera,
                            const math::Vector2i &_mousePos,
                            math::Vector3 &_position)
{
  ignition::math::Vector3d position;
  bool result = this->FirstContact(_camera, _mousePos.Ign(), position);
  _position = position;
  return result;
}

//////////////////////////////////////////////////
bool Scene::FirstContact(CameraPtr _camera,
                         const ignition::math::Vector2i &_mousePos,
                         ignition::math::Vector3d &_position)
{
  bool valid = false;
  Ogre::Camera *ogreCam = _camera->OgreCamera();

  _position = ignition::math::Vector3d::Zero;

  // Ogre::Real closest_distance = -1.0f;
  Ogre::Ray mouseRay = ogreCam->getCameraToViewportRay(
      static_cast<float>(_mousePos.X()) /
      ogreCam->getViewport()->getActualWidth(),
      static_cast<float>(_mousePos.Y()) /
      ogreCam->getViewport()->getActualHeight());

  this->dataPtr->raySceneQuery->setSortByDistance(true);
  this->dataPtr->raySceneQuery->setRay(mouseRay);

  // Perform the scene query
  Ogre::RaySceneQueryResult &result = this->dataPtr->raySceneQuery->execute();
  Ogre::RaySceneQueryResult::iterator iter = result.begin();

  double distance = -1.0;

  // Iterate over all the results.
  for (; iter != result.end() && distance <= 0.0; ++iter)
  {
    // Skip results where the distance is zero or less
    if (iter->distance <= 0.0)
      continue;

    unsigned int flags = iter->movable->getVisibilityFlags();

    // Only accept a hit if there is an entity and not a gui visual
    if (iter->movable &&
        iter->movable->getMovableType().compare("Entity") == 0 &&
        !(flags != GZ_VISIBILITY_ALL && flags & GZ_VISIBILITY_GUI))
    {
      Ogre::Entity *ogreEntity = static_cast<Ogre::Entity*>(iter->movable);

      // mesh data to retrieve
      size_t vertexCount;
      size_t indexCount;
      Ogre::Vector3 *vertices;
      uint64_t *indices;

      // Get the mesh information
      this->MeshInformation(ogreEntity->getMesh().get(), vertexCount,
          vertices, indexCount, indices,
          Conversions::ConvertIgn(
          ogreEntity->getParentNode()->_getDerivedPosition()),
          Conversions::ConvertIgn(
          ogreEntity->getParentNode()->_getDerivedOrientation()),
          Conversions::ConvertIgn(
          ogreEntity->getParentNode()->_getDerivedScale()));

      for (int i = 0; i < static_cast<int>(indexCount); i += 3)
      {
        // when indices size is not divisible by 3
        if (i+2 >= static_cast<int>(indexCount))
          break;

        // check for a hit against this triangle
        std::pair<bool, Ogre::Real> hit = Ogre::Math::intersects(mouseRay,
            vertices[indices[i]],
            vertices[indices[i+1]],
            vertices[indices[i+2]],
            true, false);

        // if it was a hit check if its the closest
        if (hit.first)
        {
          if ((distance < 0.0f) || (hit.second < distance))
          {
            // this is the closest so far, save it off
            distance = hit.second;
          }
        }
      }
      delete [] vertices;
      delete [] indices;
    }
  }

  // If nothing was hit, then check the terrain.
  if (distance <= 0.0 && this->dataPtr->terrain)
  {
    // The terrain uses a special ray intersection test.
    Ogre::TerrainGroup::RayResult terrainResult =
      this->dataPtr->terrain->OgreTerrain()->rayIntersects(mouseRay);

    if (terrainResult.hit)
    {
      _position = Conversions::ConvertIgn(terrainResult.position);
      valid = true;
    }
  }

  // Compute the interesection point using the mouse ray and a distance
  // value.
  if (_position == ignition::math::Vector3d::Zero && distance > 0.0)
  {
    _position = Conversions::ConvertIgn(mouseRay.getPoint(distance));
    valid = true;
  }

  return valid;
}

//////////////////////////////////////////////////
void Scene::PrintSceneGraph()
{
  this->PrintSceneGraphHelper("", this->dataPtr->manager->getRootSceneNode());
}

//////////////////////////////////////////////////
void Scene::PrintSceneGraphHelper(const std::string &prefix_, Ogre::Node *node_)
{
  Ogre::SceneNode *snode = dynamic_cast<Ogre::SceneNode*>(node_);

  std::string nodeName = node_->getName();
  int numAttachedObjs = 0;
  bool isInSceneGraph = false;
  if (snode)
  {
    numAttachedObjs = snode->numAttachedObjects();
    isInSceneGraph = snode->isInSceneGraph();
  }
  else
  {
    gzerr << "Invalid SceneNode\n";
    return;
  }

  int numChildren = node_->numChildren();
  Ogre::Vector3 pos = node_->getPosition();
  Ogre::Vector3 scale = node_->getScale();

  std::cout << prefix_ << nodeName << "\n";
  std::cout << prefix_ << "  Num Objs[" << numAttachedObjs << "]\n";
  for (int i = 0; i < numAttachedObjs; ++i)
  {
    std::cout << prefix_
      << "    Obj[" << snode->getAttachedObject(i)->getName() << "]\n";
  }
  std::cout << prefix_ << "  Num Children[" << numChildren << "]\n";
  std::cout << prefix_ << "  IsInGraph[" << isInSceneGraph << "]\n";
  std::cout << prefix_
    << "  Pos[" << pos.x << " " << pos.y << " " << pos.z << "]\n";
  std::cout << prefix_
    << "  Scale[" << scale.x << " " << scale.y << " " << scale.z << "]\n";

  for (uint32_t i = 0; i < node_->numChildren(); ++i)
  {
    this->PrintSceneGraphHelper(prefix_ + "  ", node_->getChild(i));
  }
}

//////////////////////////////////////////////////
void Scene::DrawLine(const math::Vector3 &_start,
                     const math::Vector3 &_end,
                     const std::string &_name)
{
  this->DrawLine(_start.Ign(), _end.Ign(), _name);
}

//////////////////////////////////////////////////
void Scene::DrawLine(const ignition::math::Vector3d &_start,
                     const ignition::math::Vector3d &_end,
                     const std::string &_name)
{
  Ogre::SceneNode *sceneNode = NULL;
  Ogre::ManualObject *obj = NULL;
  bool attached = false;

  if (this->dataPtr->manager->hasManualObject(_name))
  {
    sceneNode = this->dataPtr->manager->getSceneNode(_name);
    obj = this->dataPtr->manager->getManualObject(_name);
    attached = true;
  }
  else
  {
    sceneNode =
        this->dataPtr->manager->getRootSceneNode()->createChildSceneNode(_name);
    obj = this->dataPtr->manager->createManualObject(_name);
  }

  sceneNode->setVisible(true);
  obj->setVisible(true);

  obj->clear();
  obj->begin("Gazebo/Red", Ogre::RenderOperation::OT_LINE_LIST);
  obj->position(_start.X(), _start.Y(), _start.Z());
  obj->position(_end.X(), _end.Y(), _end.Z());
  obj->end();

  if (!attached)
    sceneNode->attachObject(obj);
}

//////////////////////////////////////////////////
void Scene::SetFog(const std::string &_type, const common::Color &_color,
                   const double _density, const double _start,
                   const double _end)
{
  Ogre::FogMode fogType = Ogre::FOG_NONE;

  if (_type == "linear")
    fogType = Ogre::FOG_LINEAR;
  else if (_type == "exp")
    fogType = Ogre::FOG_EXP;
  else if (_type == "exp2")
    fogType = Ogre::FOG_EXP2;

  sdf::ElementPtr elem = this->dataPtr->sdf->GetElement("fog");

  elem->GetElement("type")->Set(_type);
  elem->GetElement("color")->Set(_color);
  elem->GetElement("density")->Set(_density);
  elem->GetElement("start")->Set(_start);
  elem->GetElement("end")->Set(_end);

  if (this->dataPtr->manager)
    this->dataPtr->manager->setFog(fogType, Conversions::Convert(_color),
                           _density, _start, _end);
}

//////////////////////////////////////////////////
void Scene::SetVisible(const std::string &_name, const bool _visible)
{
  if (this->dataPtr->manager->hasSceneNode(_name))
    this->dataPtr->manager->getSceneNode(_name)->setVisible(_visible);

  if (this->dataPtr->manager->hasManualObject(_name))
    this->dataPtr->manager->getManualObject(_name)->setVisible(_visible);
}

//////////////////////////////////////////////////
uint32_t Scene::GetId() const
{
  return this->Id();
}

//////////////////////////////////////////////////
uint32_t Scene::Id() const
{
  return this->dataPtr->id;
}

//////////////////////////////////////////////////
std::string Scene::GetIdString() const
{
  return this->IdString();
}

//////////////////////////////////////////////////
std::string Scene::IdString() const
{
  return this->dataPtr->idString;
}

//////////////////////////////////////////////////
void Scene::MeshInformation(const Ogre::Mesh *_mesh,
                            size_t &_vertex_count,
                            Ogre::Vector3* &_vertices,
                            size_t &_index_count,
                            uint64_t* &_indices,
                            const ignition::math::Vector3d &_position,
                            const ignition::math::Quaterniond &_orient,
                            const ignition::math::Vector3d &_scale)
{
  bool added_shared = false;
  size_t current_offset = 0;
  size_t next_offset = 0;
  size_t index_offset = 0;

  _vertex_count = _index_count = 0;

  // Calculate how many vertices and indices we're going to need
  for (uint16_t i = 0; i < _mesh->getNumSubMeshes(); ++i)
  {
    Ogre::SubMesh* submesh = _mesh->getSubMesh(i);

    // We only need to add the shared vertices once
    if (submesh->useSharedVertices)
    {
      if (!added_shared)
      {
        _vertex_count += _mesh->sharedVertexData->vertexCount;
        added_shared = true;
      }
    }
    else
    {
      _vertex_count += submesh->vertexData->vertexCount;
    }

    // Add the indices
    _index_count += submesh->indexData->indexCount;
  }


  // Allocate space for the vertices and indices
  _vertices = new Ogre::Vector3[_vertex_count];
  _indices = new uint64_t[_index_count];

  added_shared = false;

  // Run through the submeshes again, adding the data into the arrays
  for (uint16_t i = 0; i < _mesh->getNumSubMeshes(); ++i)
  {
    Ogre::SubMesh* submesh = _mesh->getSubMesh(i);

    Ogre::VertexData* vertex_data = submesh->useSharedVertices ?
        _mesh->sharedVertexData : submesh->vertexData;

    if ((!submesh->useSharedVertices) ||
        (submesh->useSharedVertices && !added_shared))
    {
      if (submesh->useSharedVertices)
      {
        added_shared = true;
      }

      const Ogre::VertexElement* posElem =
        vertex_data->vertexDeclaration->findElementBySemantic(
            Ogre::VES_POSITION);

      Ogre::HardwareVertexBufferSharedPtr vbuf =
        vertex_data->vertexBufferBinding->getBuffer(posElem->getSource());

      unsigned char *vertex =
        static_cast<unsigned char*>(
            vbuf->lock(Ogre::HardwareBuffer::HBL_READ_ONLY));

      // There is _no_ baseVertexPointerToElement() which takes an
      // Ogre::Real or a double as second argument. So make it float,
      // to avoid trouble when Ogre::Real will be comiled/typedefed as double:
      //      Ogre::Real* pReal;
      float *pReal;

      for (size_t j = 0; j < vertex_data->vertexCount;
           ++j, vertex += vbuf->getVertexSize())
      {
        posElem->baseVertexPointerToElement(vertex, &pReal);
        ignition::math::Vector3d pt(pReal[0], pReal[1], pReal[2]);
        _vertices[current_offset + j] =
            Conversions::Convert((_orient * (pt * _scale)) + _position);
      }

      vbuf->unlock();
      next_offset += vertex_data->vertexCount;
    }

    Ogre::IndexData* index_data = submesh->indexData;
    Ogre::HardwareIndexBufferSharedPtr ibuf = index_data->indexBuffer;

    if ((ibuf->getType() == Ogre::HardwareIndexBuffer::IT_32BIT))
    {
      uint32_t*  pLong = static_cast<uint32_t*>(
          ibuf->lock(Ogre::HardwareBuffer::HBL_READ_ONLY));

      for (size_t k = 0; k < index_data->indexCount; k++)
      {
        _indices[index_offset++] = pLong[k];
      }
    }
    else
    {
      uint64_t*  pLong = static_cast<uint64_t*>(
          ibuf->lock(Ogre::HardwareBuffer::HBL_READ_ONLY));

      uint16_t* pShort = reinterpret_cast<uint16_t*>(pLong);
      for (size_t k = 0; k < index_data->indexCount; k++)
      {
        _indices[index_offset++] = static_cast<uint64_t>(pShort[k]);
      }
    }

    ibuf->unlock();
    current_offset = next_offset;
  }
}

/////////////////////////////////////////////////
bool Scene::ProcessSceneMsg(ConstScenePtr &_msg)
{
  {
    std::lock_guard<std::recursive_mutex> lock(this->dataPtr->poseMsgMutex);
    for (int i = 0; i < _msg->model_size(); ++i)
    {
      PoseMsgs_M::iterator iter =
          this->dataPtr->poseMsgs.find(_msg->model(i).id());
      if (iter != this->dataPtr->poseMsgs.end())
        iter->second.CopyFrom(_msg->model(i).pose());
      else
        this->dataPtr->poseMsgs.insert(
            std::make_pair(_msg->model(i).id(), _msg->model(i).pose()));

      this->dataPtr->poseMsgs[_msg->model(i).id()].set_name(
          _msg->model(i).name());
      this->dataPtr->poseMsgs[_msg->model(i).id()].set_id(_msg->model(i).id());

      this->ProcessModelMsg(_msg->model(i));
    }
  }

  for (int i = 0; i < _msg->light_size(); ++i)
  {
    boost::shared_ptr<msgs::Light> lm(new msgs::Light(_msg->light(i)));
    this->dataPtr->lightFactoryMsgs.push_back(lm);
  }

  for (int i = 0; i < _msg->joint_size(); ++i)
  {
    boost::shared_ptr<msgs::Joint> jm(new msgs::Joint(_msg->joint(i)));
    this->dataPtr->jointMsgs.push_back(jm);
  }

  if (_msg->has_ambient())
    this->SetAmbientColor(msgs::Convert(_msg->ambient()));

  if (_msg->has_background())
    this->SetBackgroundColor(msgs::Convert(_msg->background()));

  if (_msg->has_shadows())
    this->SetShadowsEnabled(_msg->shadows());

  if (_msg->has_grid())
    this->SetGrid(_msg->grid());

  if (_msg->has_origin_visual())
    this->ShowOrigin(_msg->origin_visual());

  // Process the sky message.
  if (_msg->has_sky())
  {
    boost::shared_ptr<msgs::Sky> sm(new msgs::Sky(_msg->sky()));
    this->OnSkyMsg(sm);
  }

  if (_msg->has_fog())
  {
    sdf::ElementPtr elem = this->dataPtr->sdf->GetElement("fog");

    if (_msg->fog().has_color())
      elem->GetElement("color")->Set(
          msgs::Convert(_msg->fog().color()));

    if (_msg->fog().has_density())
      elem->GetElement("density")->Set(_msg->fog().density());

    if (_msg->fog().has_start())
      elem->GetElement("start")->Set(_msg->fog().start());

    if (_msg->fog().has_end())
      elem->GetElement("end")->Set(_msg->fog().end());

    if (_msg->fog().has_type())
    {
      std::string type;
      if (_msg->fog().type() == msgs::Fog::LINEAR)
        type = "linear";
      else if (_msg->fog().type() == msgs::Fog::EXPONENTIAL)
        type = "exp";
      else if (_msg->fog().type() == msgs::Fog::EXPONENTIAL2)
        type = "exp2";
      else
        type = "none";

      elem->GetElement("type")->Set(type);
    }

    this->SetFog(elem->Get<std::string>("type"),
                 elem->Get<common::Color>("color"),
                 elem->Get<double>("density"),
                 elem->Get<double>("start"),
                 elem->Get<double>("end"));
  }
  return true;
}

//////////////////////////////////////////////////
bool Scene::ProcessModelMsg(const msgs::Model &_msg)
{
  std::string modelName, linkName;

  modelName = _msg.name() + "::";
  for (int j = 0; j < _msg.visual_size(); ++j)
  {
    boost::shared_ptr<msgs::Visual> vm(new msgs::Visual(
          _msg.visual(j)));
    this->dataPtr->modelVisualMsgs.push_back(vm);
  }

  // Set the scale of the model visual
  if (_msg.has_scale())
  {
    // update scale using a visual msg
    boost::shared_ptr<msgs::Visual> vm(new msgs::Visual);
    if (_msg.has_id())
      vm->set_id(_msg.id());
    if (_msg.has_name())
      vm->set_name(_msg.name());
    vm->mutable_scale()->set_x(_msg.scale().x());
    vm->mutable_scale()->set_y(_msg.scale().y());
    vm->mutable_scale()->set_z(_msg.scale().z());
    this->dataPtr->modelVisualMsgs.push_back(vm);
  }

  for (int j = 0; j < _msg.joint_size(); ++j)
  {
    boost::shared_ptr<msgs::Joint> jm(new msgs::Joint(
          _msg.joint(j)));
    this->dataPtr->jointMsgs.push_back(jm);

    for (int k = 0; k < _msg.joint(j).sensor_size(); ++k)
    {
      boost::shared_ptr<msgs::Sensor> sm(new msgs::Sensor(
            _msg.joint(j).sensor(k)));
      this->dataPtr->sensorMsgs.push_back(sm);
    }
  }

  for (int j = 0; j < _msg.link_size(); ++j)
  {
    linkName = modelName + _msg.link(j).name();

    {
      std::lock_guard<std::recursive_mutex> lock(this->dataPtr->poseMsgMutex);
      if (_msg.link(j).has_pose())
      {
        PoseMsgs_M::iterator iter =
            this->dataPtr->poseMsgs.find(_msg.link(j).id());
        if (iter != this->dataPtr->poseMsgs.end())
          iter->second.CopyFrom(_msg.link(j).pose());
        else
          this->dataPtr->poseMsgs.insert(
              std::make_pair(_msg.link(j).id(), _msg.link(j).pose()));

        this->dataPtr->poseMsgs[_msg.link(j).id()].set_name(linkName);
        this->dataPtr->poseMsgs[_msg.link(j).id()].set_id(_msg.link(j).id());
      }
    }

    if (_msg.link(j).has_inertial())
    {
      boost::shared_ptr<msgs::Link> lm(new msgs::Link(_msg.link(j)));
      this->dataPtr->linkMsgs.push_back(lm);
    }

    if (_msg.link(j).visual_size() > 0)
    {
      // note: the first visual in the link is the link visual
      msgs::VisualPtr vm(new msgs::Visual(
            _msg.link(j).visual(0)));
      this->dataPtr->linkVisualMsgs.push_back(vm);
    }

    for (int k = 1; k < _msg.link(j).visual_size(); ++k)
    {
      boost::shared_ptr<msgs::Visual> vm(new msgs::Visual(
            _msg.link(j).visual(k)));
      this->dataPtr->visualMsgs.push_back(vm);
    }

    for (int k = 0; k < _msg.link(j).collision_size(); ++k)
    {
      for (int l = 0;
          l < _msg.link(j).collision(k).visual_size(); l++)
      {
        boost::shared_ptr<msgs::Visual> vm(new msgs::Visual(
              _msg.link(j).collision(k).visual(l)));
        this->dataPtr->collisionVisualMsgs.push_back(vm);
      }
    }

    for (int k = 0; k < _msg.link(j).sensor_size(); ++k)
    {
      boost::shared_ptr<msgs::Sensor> sm(new msgs::Sensor(
            _msg.link(j).sensor(k)));
      this->dataPtr->sensorMsgs.push_back(sm);
    }
  }

  for (int i = 0; i < _msg.model_size(); ++i)
  {
    boost::shared_ptr<msgs::Model> mm(new msgs::Model(_msg.model(i)));
    this->dataPtr->modelMsgs.push_back(mm);
  }

  return true;
}

//////////////////////////////////////////////////
void Scene::OnSensorMsg(ConstSensorPtr &_msg)
{
  std::lock_guard<std::mutex> lock(*this->dataPtr->receiveMutex);
  this->dataPtr->sensorMsgs.push_back(_msg);
}

//////////////////////////////////////////////////
void Scene::OnVisualMsg(ConstVisualPtr &_msg)
{
  std::lock_guard<std::mutex> lock(*this->dataPtr->receiveMutex);
  this->dataPtr->visualMsgs.push_back(_msg);
}

//////////////////////////////////////////////////
void Scene::PreRender()
{
  /* Deferred shading debug code. Delete me soon (July 17, 2012)
  static bool first = true;

  if (!first)
  {
    Ogre::RenderSystem *renderSys =
        this->dataPtr->manager->getDestinationRenderSystem();
    Ogre::RenderSystem::RenderTargetIterator renderIter =
      renderSys->getRenderTargetIterator();

    int i = 0;
    for (; renderIter.current() != renderIter.end(); renderIter.moveNext())
    {
      if (renderIter.current()->second->getNumViewports() > 0)
      {
        std::ostringstream filename, filename2;
        filename << "/tmp/render_targets/iter_" << this->iterations
                 << "_" << i << ".png";
        filename2 << "/tmp/render_targets/iter_"
                  << this->iterations << "_" << i << "_b.png";

        Ogre::MultiRenderTarget *mtarget =
            dynamic_cast<Ogre::MultiRenderTarget *>(
            renderIter.current()->second);
        if (mtarget)
        {
          // std::cout << renderIter.current()->first << "\n";
          mtarget->getBoundSurface(0)->writeContentsToFile(filename.str());

          mtarget->getBoundSurface(1)->writeContentsToFile(filename2.str());
          ++i;
        }
        else
        {
          renderIter.current()->second->writeContentsToFile(filename.str());
          ++i;
        }
      }
    }
    this->iterations++;
  }
  else
    first = false;
  */

  static RequestMsgs_L::iterator rIter;
  static SceneMsgs_L::iterator sIter;
  static ModelMsgs_L::iterator modelIter;
  static VisualMsgs_L::iterator visualIter;
  static LightMsgs_L::iterator lightIter;
  static PoseMsgs_M::iterator pIter;
  static SkeletonPoseMsgs_L::iterator spIter;
  static JointMsgs_L::iterator jointIter;
  static SensorMsgs_L::iterator sensorIter;
  static LinkMsgs_L::iterator linkIter;

  SceneMsgs_L sceneMsgsCopy;
  ModelMsgs_L modelMsgsCopy;
  SensorMsgs_L sensorMsgsCopy;
  LightMsgs_L lightFactoryMsgsCopy;
  LightMsgs_L lightModifyMsgsCopy;
  VisualMsgs_L modelVisualMsgsCopy;
  VisualMsgs_L linkVisualMsgsCopy;
  VisualMsgs_L visualMsgsCopy;
  VisualMsgs_L collisionVisualMsgsCopy;
  JointMsgs_L jointMsgsCopy;
  LinkMsgs_L linkMsgsCopy;

  {
    std::lock_guard<std::mutex> lock(*this->dataPtr->receiveMutex);

    std::copy(this->dataPtr->sceneMsgs.begin(), this->dataPtr->sceneMsgs.end(),
              std::back_inserter(sceneMsgsCopy));
    this->dataPtr->sceneMsgs.clear();

    std::copy(this->dataPtr->modelMsgs.begin(), this->dataPtr->modelMsgs.end(),
              std::back_inserter(modelMsgsCopy));
    this->dataPtr->modelMsgs.clear();

    std::copy(this->dataPtr->sensorMsgs.begin(),
              this->dataPtr->sensorMsgs.end(),
              std::back_inserter(sensorMsgsCopy));
    this->dataPtr->sensorMsgs.clear();

    std::copy(this->dataPtr->lightFactoryMsgs.begin(),
              this->dataPtr->lightFactoryMsgs.end(),
              std::back_inserter(lightFactoryMsgsCopy));
    this->dataPtr->lightFactoryMsgs.clear();

    std::copy(this->dataPtr->lightModifyMsgs.begin(),
              this->dataPtr->lightModifyMsgs.end(),
              std::back_inserter(lightModifyMsgsCopy));
    this->dataPtr->lightModifyMsgs.clear();

    std::copy(this->dataPtr->modelVisualMsgs.begin(),
              this->dataPtr->modelVisualMsgs.end(),
              std::back_inserter(modelVisualMsgsCopy));
    this->dataPtr->modelVisualMsgs.clear();

    std::copy(this->dataPtr->linkVisualMsgs.begin(),
              this->dataPtr->linkVisualMsgs.end(),
              std::back_inserter(linkVisualMsgsCopy));
    this->dataPtr->linkVisualMsgs.clear();

    this->dataPtr->visualMsgs.sort(VisualMessageLessOp);
    std::copy(this->dataPtr->visualMsgs.begin(),
              this->dataPtr->visualMsgs.end(),
              std::back_inserter(visualMsgsCopy));
    this->dataPtr->visualMsgs.clear();

    std::copy(this->dataPtr->collisionVisualMsgs.begin(),
              this->dataPtr->collisionVisualMsgs.end(),
              std::back_inserter(collisionVisualMsgsCopy));
    this->dataPtr->collisionVisualMsgs.clear();

    std::copy(this->dataPtr->jointMsgs.begin(), this->dataPtr->jointMsgs.end(),
              std::back_inserter(jointMsgsCopy));
    this->dataPtr->jointMsgs.clear();

    std::copy(this->dataPtr->linkMsgs.begin(), this->dataPtr->linkMsgs.end(),
              std::back_inserter(linkMsgsCopy));
    this->dataPtr->linkMsgs.clear();
  }

  // Process the scene messages. DO THIS FIRST
  for (sIter = sceneMsgsCopy.begin(); sIter != sceneMsgsCopy.end();)
  {
    if (this->ProcessSceneMsg(*sIter))
    {
      if (!this->dataPtr->initialized)
        RTShaderSystem::Instance()->UpdateShaders();
      this->dataPtr->initialized = true;
      sceneMsgsCopy.erase(sIter++);
    }
    else
      ++sIter;
  }

  // Process the model messages.
  for (modelIter = modelMsgsCopy.begin(); modelIter != modelMsgsCopy.end();)
  {
    if (this->ProcessModelMsg(**modelIter))
      modelMsgsCopy.erase(modelIter++);
    else
      ++modelIter;
  }

  // Process the sensor messages.
  for (sensorIter = sensorMsgsCopy.begin(); sensorIter != sensorMsgsCopy.end();)
  {
    if (this->ProcessSensorMsg(*sensorIter))
      sensorMsgsCopy.erase(sensorIter++);
    else
      ++sensorIter;
  }

  // Process the light factory messages.
  for (lightIter = lightFactoryMsgsCopy.begin();
      lightIter != lightFactoryMsgsCopy.end();)
  {
    if (this->ProcessLightFactoryMsg(*lightIter))
      lightFactoryMsgsCopy.erase(lightIter++);
    else
      ++lightIter;
  }

  // Process the light modify messages.
  for (lightIter = lightModifyMsgsCopy.begin();
      lightIter != lightModifyMsgsCopy.end();)
  {
    if (this->ProcessLightModifyMsg(*lightIter))
      lightModifyMsgsCopy.erase(lightIter++);
    else
      ++lightIter;
  }

  // Process the model visual messages.
  for (visualIter = modelVisualMsgsCopy.begin();
      visualIter != modelVisualMsgsCopy.end();)
  {
    if (this->ProcessVisualMsg(*visualIter, Visual::VT_MODEL))
      modelVisualMsgsCopy.erase(visualIter++);
    else
      ++visualIter;
  }

  // Process the link visual messages.
  for (visualIter = linkVisualMsgsCopy.begin();
      visualIter != linkVisualMsgsCopy.end();)
  {
    if (this->ProcessVisualMsg(*visualIter, Visual::VT_LINK))
      linkVisualMsgsCopy.erase(visualIter++);
    else
      ++visualIter;
  }

  // Process the visual messages.
  for (visualIter = visualMsgsCopy.begin(); visualIter != visualMsgsCopy.end();)
  {
    Visual::VisualType visualType = Visual::VT_VISUAL;
    if ((*visualIter)->has_type())
      visualType = Visual::ConvertVisualType((*visualIter)->type());

    if (this->ProcessVisualMsg(*visualIter, visualType))
      visualMsgsCopy.erase(visualIter++);
    else
      ++visualIter;
  }

  // Process the collision visual messages.
  for (visualIter = collisionVisualMsgsCopy.begin();
      visualIter != collisionVisualMsgsCopy.end();)
  {
    if (this->ProcessVisualMsg(*visualIter, Visual::VT_COLLISION))
      collisionVisualMsgsCopy.erase(visualIter++);
    else
      ++visualIter;
  }

  // Process the joint messages.
  for (jointIter = jointMsgsCopy.begin(); jointIter != jointMsgsCopy.end();)
  {
    if (this->ProcessJointMsg(*jointIter))
      jointMsgsCopy.erase(jointIter++);
    else
      ++jointIter;
  }

  // Process the link messages.
  for (linkIter = linkMsgsCopy.begin(); linkIter != linkMsgsCopy.end();)
  {
    if (this->ProcessLinkMsg(*linkIter))
      linkMsgsCopy.erase(linkIter++);
    else
      ++linkIter;
  }

  // Process the request messages
  for (rIter =  this->dataPtr->requestMsgs.begin();
      rIter != this->dataPtr->requestMsgs.end(); ++rIter)
  {
    this->ProcessRequestMsg(*rIter);
  }
  this->dataPtr->requestMsgs.clear();

  {
    std::lock_guard<std::mutex> lock(*this->dataPtr->receiveMutex);

    std::copy(sceneMsgsCopy.begin(), sceneMsgsCopy.end(),
        std::front_inserter(this->dataPtr->sceneMsgs));

    std::copy(modelMsgsCopy.begin(), modelMsgsCopy.end(),
        std::front_inserter(this->dataPtr->modelMsgs));

    std::copy(sensorMsgsCopy.begin(), sensorMsgsCopy.end(),
        std::front_inserter(this->dataPtr->sensorMsgs));

    std::copy(lightFactoryMsgsCopy.begin(), lightFactoryMsgsCopy.end(),
        std::front_inserter(this->dataPtr->lightFactoryMsgs));

    std::copy(lightModifyMsgsCopy.begin(), lightModifyMsgsCopy.end(),
        std::front_inserter(this->dataPtr->lightModifyMsgs));

    std::copy(modelVisualMsgsCopy.begin(), modelVisualMsgsCopy.end(),
        std::front_inserter(this->dataPtr->modelVisualMsgs));

    std::copy(linkVisualMsgsCopy.begin(), linkVisualMsgsCopy.end(),
        std::front_inserter(this->dataPtr->linkVisualMsgs));

    std::copy(visualMsgsCopy.begin(), visualMsgsCopy.end(),
        std::front_inserter(this->dataPtr->visualMsgs));

    std::copy(collisionVisualMsgsCopy.begin(), collisionVisualMsgsCopy.end(),
        std::front_inserter(this->dataPtr->collisionVisualMsgs));

    std::copy(jointMsgsCopy.begin(), jointMsgsCopy.end(),
        std::front_inserter(this->dataPtr->jointMsgs));

    std::copy(linkMsgsCopy.begin(), linkMsgsCopy.end(),
        std::front_inserter(this->dataPtr->linkMsgs));
  }

  // update the rt shader
  RTShaderSystem::Instance()->Update();

  {
    std::lock_guard<std::recursive_mutex> lock(this->dataPtr->poseMsgMutex);

    // Process all the model messages last. Remove pose message from the list
    // only when a corresponding visual exits. We may receive pose updates
    // over the wire before  we recieve the visual
    pIter = this->dataPtr->poseMsgs.begin();
    while (pIter != this->dataPtr->poseMsgs.end())
    {
      Visual_M::iterator iter = this->dataPtr->visuals.find(pIter->first);
      if (iter != this->dataPtr->visuals.end() && iter->second)
      {
        // If an object is selected, don't let the physics engine move it.
        if (!this->dataPtr->selectedVis
            || this->dataPtr->selectionMode != "move" ||
            (iter->first != this->dataPtr->selectedVis->GetId() &&
            !this->dataPtr->selectedVis->IsAncestorOf(iter->second)))
        {
          ignition::math::Pose3d pose = msgs::ConvertIgn(pIter->second);
          GZ_ASSERT(iter->second, "Visual pointer is NULL");
          iter->second->SetPose(pose);
          PoseMsgs_M::iterator prev = pIter++;
          this->dataPtr->poseMsgs.erase(prev);
        }
        else
          ++pIter;
      }
      else
        ++pIter;
    }

    // process skeleton pose msgs
    spIter = this->dataPtr->skeletonPoseMsgs.begin();
    while (spIter != this->dataPtr->skeletonPoseMsgs.end())
    {
      Visual_M::iterator iter =
          this->dataPtr->visuals.find((*spIter)->model_id());
      for (int i = 0; i < (*spIter)->pose_size(); ++i)
      {
        const msgs::Pose& pose_msg = (*spIter)->pose(i);
        if (pose_msg.has_id())
        {
          Visual_M::iterator iter2 = this->dataPtr->visuals.find(pose_msg.id());
          if (iter2 != this->dataPtr->visuals.end())
          {
            // If an object is selected, don't let the physics engine move it.
            if (!this->dataPtr->selectedVis ||
                this->dataPtr->selectionMode != "move" ||
                (iter->first != this->dataPtr->selectedVis->GetId()&&
                !this->dataPtr->selectedVis->IsAncestorOf(iter->second)))
            {
              ignition::math::Pose3d pose = msgs::ConvertIgn(pose_msg);
              iter2->second->SetPose(pose);
            }
          }
        }
      }

      if (iter != this->dataPtr->visuals.end())
      {
        iter->second->SetSkeletonPose(*(*spIter).get());
        SkeletonPoseMsgs_L::iterator prev = spIter++;
        this->dataPtr->skeletonPoseMsgs.erase(prev);
      }
      else
        ++spIter;
    }

    // official time stamp of approval
    this->dataPtr->sceneSimTimePosesApplied =
        this->dataPtr->sceneSimTimePosesReceived;
  }
}

/////////////////////////////////////////////////
void Scene::OnJointMsg(ConstJointPtr &_msg)
{
  std::lock_guard<std::mutex> lock(*this->dataPtr->receiveMutex);
  this->dataPtr->jointMsgs.push_back(_msg);
}

/////////////////////////////////////////////////
bool Scene::ProcessSensorMsg(ConstSensorPtr &_msg)
{
  if (!this->dataPtr->enableVisualizations)
    return true;

  if ((_msg->type() == "ray" || _msg->type() == "gpu_ray") && _msg->visualize()
      && !_msg->topic().empty())
  {
    std::string rayVisualName = _msg->parent() + "::" + _msg->name();
    if (this->dataPtr->visuals.find(_msg->id()) == this->dataPtr->visuals.end())
    {
      VisualPtr parentVis = this->GetVisual(_msg->parent_id());
      if (!parentVis)
        return false;

      LaserVisualPtr laserVis(new LaserVisual(
            rayVisualName+"_GUIONLY_laser_vis", parentVis, _msg->topic()));
      laserVis->Load();
      laserVis->SetId(_msg->id());
      this->dataPtr->visuals[_msg->id()] = laserVis;
    }
  }
  else if ((_msg->type() == "sonar") && _msg->visualize()
      && !_msg->topic().empty())
  {
    std::string sonarVisualName = _msg->parent() + "::" + _msg->name();
    if (this->dataPtr->visuals.find(_msg->id()) == this->dataPtr->visuals.end())
    {
      VisualPtr parentVis = this->GetVisual(_msg->parent());
      if (!parentVis)
        return false;

      SonarVisualPtr sonarVis(new SonarVisual(
            sonarVisualName+"_GUIONLY_sonar_vis", parentVis, _msg->topic()));
      sonarVis->Load();
      sonarVis->SetId(_msg->id());
      this->dataPtr->visuals[_msg->id()] = sonarVis;
    }
  }
  else if ((_msg->type() == "force_torque") && _msg->visualize()
      && !_msg->topic().empty())
  {
    std::string wrenchVisualName = _msg->parent() + "::" + _msg->name();
    if (this->dataPtr->visuals.find(_msg->id()) == this->dataPtr->visuals.end())
    {
      ConstJointPtr jointMsg = this->dataPtr->joints[_msg->parent()];

      if (!jointMsg)
        return false;

      VisualPtr parentVis = this->GetVisual(jointMsg->child());

      if (!parentVis)
        return false;

      WrenchVisualPtr wrenchVis(new WrenchVisual(
            wrenchVisualName+"_GUIONLY_wrench_vis", parentVis,
            _msg->topic()));
      wrenchVis->Load(jointMsg);
      wrenchVis->SetId(_msg->id());
      this->dataPtr->visuals[_msg->id()] = wrenchVis;
    }
  }
  else if (_msg->type() == "camera" && _msg->visualize())
  {
    VisualPtr parentVis = this->GetVisual(_msg->parent_id());
    if (!parentVis)
      return false;

    // image size is 0 if rendering is unavailable
    if (_msg->camera().image_size().x() > 0 &&
        _msg->camera().image_size().y() > 0)
    {
      Visual_M::iterator iter = this->dataPtr->visuals.find(_msg->id());
      if (iter == this->dataPtr->visuals.end())
      {
        CameraVisualPtr cameraVis(new CameraVisual(
              _msg->name()+"_GUIONLY_camera_vis", parentVis));

        // need to call AttachVisual in order for cameraVis to be added to
        // parentVis' children list so that it can be properly deleted.
        parentVis->AttachVisual(cameraVis);

        cameraVis->SetPose(msgs::ConvertIgn(_msg->pose()));
        cameraVis->SetId(_msg->id());
        cameraVis->Load(_msg->camera());
        this->dataPtr->visuals[cameraVis->GetId()] = cameraVis;
      }
    }
  }
  else if (_msg->type() == "logical_camera" && _msg->visualize())
  {
    VisualPtr parentVis = this->GetVisual(_msg->parent_id());
    if (!parentVis)
      return false;

    Visual_M::iterator iter = this->dataPtr->visuals.find(_msg->id());
    if (iter == this->dataPtr->visuals.end())
    {
      LogicalCameraVisualPtr cameraVis(new LogicalCameraVisual(
            _msg->name()+"_GUIONLY_logical_camera_vis", parentVis));

      // need to call AttachVisual in order for cameraVis to be added to
      // parentVis' children list so that it can be properly deleted.
      parentVis->AttachVisual(cameraVis);

      cameraVis->SetPose(msgs::ConvertIgn(_msg->pose()));
      cameraVis->SetId(_msg->id());
      cameraVis->Load(_msg->logical_camera());
      this->dataPtr->visuals[cameraVis->GetId()] = cameraVis;
    }
    else if (_msg->has_pose())
    {
      iter->second->SetPose(msgs::ConvertIgn(_msg->pose()));
    }
  }
  else if (_msg->type() == "contact" && _msg->visualize() &&
           !_msg->topic().empty())
  {
    ContactVisualPtr contactVis(new ContactVisual(
          _msg->name()+"__GUIONLY_CONTACT_VISUAL__",
          this->dataPtr->worldVisual, _msg->topic()));
    contactVis->SetId(_msg->id());

    this->dataPtr->contactVisId = _msg->id();
    this->dataPtr->visuals[contactVis->GetId()] = contactVis;
  }
  else if (_msg->type() == "rfidtag" && _msg->visualize() &&
           !_msg->topic().empty())
  {
    VisualPtr parentVis = this->GetVisual(_msg->parent());
    if (!parentVis)
      return false;

    RFIDTagVisualPtr rfidVis(new RFIDTagVisual(
          _msg->name() + "_GUIONLY_rfidtag_vis", parentVis, _msg->topic()));
    rfidVis->SetId(_msg->id());

    this->dataPtr->visuals[rfidVis->GetId()] = rfidVis;
  }
  else if (_msg->type() == "rfid" && _msg->visualize() &&
           !_msg->topic().empty())
  {
    VisualPtr parentVis = this->GetVisual(_msg->parent());
    if (!parentVis)
      return false;

    RFIDVisualPtr rfidVis(new RFIDVisual(
          _msg->name() + "_GUIONLY_rfid_vis", parentVis, _msg->topic()));
    rfidVis->SetId(_msg->id());
    this->dataPtr->visuals[rfidVis->GetId()] = rfidVis;
  }
  else if (_msg->type() == "wireless_transmitter" && _msg->visualize() &&
           !_msg->topic().empty())
  {
    VisualPtr parentVis = this->GetVisual(_msg->parent());
    if (!parentVis)
      return false;

    VisualPtr transmitterVis(new TransmitterVisual(
          _msg->name() + "_GUIONLY_transmitter_vis", parentVis, _msg->topic()));
    this->dataPtr->visuals[transmitterVis->GetId()] = transmitterVis;
    transmitterVis->Load();
  }

  return true;
}

/////////////////////////////////////////////////
bool Scene::ProcessLinkMsg(ConstLinkPtr &_msg)
{
  VisualPtr linkVis;

  if (_msg->has_id())
    linkVis = this->GetVisual(_msg->id());
  else
    linkVis = this->GetVisual(_msg->name());

  if (!linkVis)
  {
    gzerr << "No link visual with id[" << _msg->id() << "] and name["
      << _msg->name() << "]\n";
    return false;
  }

  std::string linkName = linkVis->GetName();
  if (!this->GetVisual(linkName + "_COM_VISUAL__"))
  {
    this->CreateCOMVisual(_msg, linkVis);
  }

  if (!this->GetVisual(linkName + "_INERTIA_VISUAL__"))
  {
    this->CreateInertiaVisual(_msg, linkVis);
  }

  if (!this->GetVisual(linkName + "_LINK_FRAME_VISUAL__"))
  {
    this->CreateLinkFrameVisual(_msg, linkVis);
  }

  for (int i = 0; i < _msg->projector_size(); ++i)
  {
    std::string pname = _msg->name() + "::" + _msg->projector(i).name();

    if (this->dataPtr->projectors.find(pname) ==
        this->dataPtr->projectors.end())
    {
      Projector *projector = new Projector(linkVis);
      projector->Load(_msg->projector(i));
      projector->Toggle();
      this->dataPtr->projectors[pname] = projector;
    }
  }

  return true;
}

/////////////////////////////////////////////////
bool Scene::ProcessJointMsg(ConstJointPtr &_msg)
{
  VisualPtr childVis;

  if (_msg->has_child() && _msg->child() == "world")
    childVis = this->dataPtr->worldVisual;
  else if (_msg->has_child_id())
    childVis = this->GetVisual(_msg->child_id());

  if (!childVis)
    return false;

  JointVisualPtr jointVis(new JointVisual(
      _msg->name() + "_JOINT_VISUAL__", childVis));
  jointVis->Load(_msg);
  jointVis->SetVisible(this->dataPtr->showJoints);
  if (_msg->has_id())
    jointVis->SetId(_msg->id());

  this->dataPtr->visuals[jointVis->GetId()] = jointVis;

  return true;
}

/////////////////////////////////////////////////
void Scene::OnScene(ConstScenePtr &_msg)
{
  std::lock_guard<std::mutex> lock(*this->dataPtr->receiveMutex);
  this->dataPtr->sceneMsgs.push_back(_msg);
}

/////////////////////////////////////////////////
void Scene::OnResponse(ConstResponsePtr &_msg)
{
  if (!this->dataPtr->requestMsg ||
      _msg->id() != this->dataPtr->requestMsg->id())
    return;

  msgs::Scene sceneMsg;
  sceneMsg.ParseFromString(_msg->serialized_data());
  boost::shared_ptr<msgs::Scene> sm(new msgs::Scene(sceneMsg));

  std::lock_guard<std::mutex> lock(*this->dataPtr->receiveMutex);
  this->dataPtr->sceneMsgs.push_back(sm);
  this->dataPtr->requestMsg = NULL;
}

/////////////////////////////////////////////////
void Scene::OnRequest(ConstRequestPtr &_msg)
{
  std::lock_guard<std::mutex> lock(*this->dataPtr->receiveMutex);
  this->dataPtr->requestMsgs.push_back(_msg);
}

/////////////////////////////////////////////////
void Scene::ProcessRequestMsg(ConstRequestPtr &_msg)
{
  if (_msg->request() == "entity_info")
  {
    msgs::Response response;
    response.set_id(_msg->id());
    response.set_request(_msg->request());

    Light_M::iterator iter;
    iter = this->dataPtr->lights.find(_msg->data());
    if (iter != this->dataPtr->lights.end())
    {
      msgs::Light lightMsg;
      iter->second->FillMsg(lightMsg);

      std::string *serializedData = response.mutable_serialized_data();
      lightMsg.SerializeToString(serializedData);
      response.set_type(lightMsg.GetTypeName());

      response.set_response("success");
    }
    else
      response.set_response("failure");

    // this->responsePub->Publish(response);
  }
  else if (_msg->request() == "entity_delete")
  {
    Light_M::iterator lightIter = this->dataPtr->lights.find(_msg->data());

    // Check to see if the deleted entity is a light.
    if (lightIter != this->dataPtr->lights.end())
    {
      this->dataPtr->lights.erase(lightIter);
    }
    // Otherwise delete a visual
    else
    {
      VisualPtr visPtr;
      try
      {
<<<<<<< HEAD
        uint32_t visId = boost::lexical_cast<uint32_t>(_msg->data());
        auto iter = this->dataPtr->visuals.find(visId);
        if (iter != this->dataPtr->visuals.end())
          visPtr = iter->second;
        else
          visPtr = this->GetVisual(_msg->data());
=======
        auto iter = this->dataPtr->visuals.find(
            boost::lexical_cast<uint32_t>(_msg->data()));
        if (iter != this->dataPtr->visuals.end())
          visPtr = iter->second;
>>>>>>> 7f94bf50
      } catch(...)
      {
        visPtr = this->GetVisual(_msg->data());
      }

      if (visPtr)
        this->RemoveVisual(visPtr);
    }
  }
  else if (_msg->request() == "show_contact")
  {
    this->ShowContacts(true);
  }
  else if (_msg->request() == "hide_contact")
  {
    this->ShowContacts(false);
  }
  else if (_msg->request() == "show_collision")
  {
    if (_msg->data() == "all")
      this->ShowCollisions(true);
    else
    {
      VisualPtr vis = this->GetVisual(_msg->data());
      if (vis)
        vis->ShowCollision(true);
      else
        gzerr << "Unable to find visual[" << _msg->data() << "]\n";
    }
  }
  else if (_msg->request() == "hide_collision")
  {
    if (_msg->data() == "all")
      this->ShowCollisions(false);
    else
    {
      VisualPtr vis = this->GetVisual(_msg->data());
      if (vis)
        vis->ShowCollision(false);
    }
  }
  else if (_msg->request() == "show_joints")
  {
    if (_msg->data() == "all")
      this->ShowJoints(true);
    else
    {
      VisualPtr vis = this->GetVisual(_msg->data());
      if (vis)
        vis->ShowJoints(true);
      else
        gzerr << "Unable to find joint visual[" << _msg->data() << "]\n";
    }
  }
  else if (_msg->request() == "hide_joints")
  {
    if (_msg->data() == "all")
      this->ShowJoints(false);
    else
    {
      VisualPtr vis = this->GetVisual(_msg->data());
      if (vis)
        vis->ShowJoints(false);
    }
  }
  else if (_msg->request() == "show_com")
  {
    if (_msg->data() == "all")
      this->ShowCOMs(true);
    else
    {
      VisualPtr vis = this->GetVisual(_msg->data());
      if (vis)
        vis->ShowCOM(true);
      else
        gzerr << "Unable to find COM visual[" << _msg->data() << "]\n";
    }
  }
  else if (_msg->request() == "hide_com")
  {
    if (_msg->data() == "all")
      this->ShowCOMs(false);
    else
    {
      VisualPtr vis = this->GetVisual(_msg->data());
      if (vis)
        vis->ShowCOM(false);
    }
  }
  else if (_msg->request() == "show_inertia")
  {
    if (_msg->data() == "all")
      this->ShowInertias(true);
    else
    {
      VisualPtr vis = this->GetVisual(_msg->data());
      if (vis)
        vis->ShowInertia(true);
      else
        gzerr << "Unable to find inertia visual[" << _msg->data() << "]\n";
    }
  }
  else if (_msg->request() == "hide_inertia")
  {
    if (_msg->data() == "all")
      this->ShowInertias(false);
    else
    {
      VisualPtr vis = this->GetVisual(_msg->data());
      if (vis)
        vis->ShowInertia(false);
    }
  }
  else if (_msg->request() == "show_link_frame")
  {
    if (_msg->data() == "all")
      this->ShowLinkFrames(true);
    else
    {
      VisualPtr vis = this->GetVisual(_msg->data());
      if (vis)
        vis->ShowLinkFrame(true);
      else
        gzerr << "Unable to find link frame visual[" << _msg->data() << "]\n";
    }
  }
  else if (_msg->request() == "hide_link_frame")
  {
    if (_msg->data() == "all")
      this->ShowLinkFrames(false);
    else
    {
      VisualPtr vis = this->GetVisual(_msg->data());
      if (vis)
        vis->ShowLinkFrame(false);
    }
  }
  else if (_msg->request() == "set_transparent")
  {
    if (_msg->data() == "all")
      this->SetTransparent(true);
    else
    {
      VisualPtr vis = this->GetVisual(_msg->data());
      if (vis)
        vis->SetTransparency(0.5);
    }
  }
  else if (_msg->request() == "set_wireframe")
  {
    if (_msg->data() == "all")
      this->SetWireframe(true);
    else
    {
      VisualPtr vis = this->GetVisual(_msg->data());
      if (vis)
        vis->SetWireframe(true);
    }
  }
  else if (_msg->request() == "set_solid")
  {
    if (_msg->data() == "all")
      this->SetWireframe(false);
    else
    {
      VisualPtr vis = this->GetVisual(_msg->data());
      if (vis)
        vis->SetWireframe(false);
    }
  }
  else if (_msg->request() == "set_opaque")
  {
    if (_msg->data() == "all")
      this->SetTransparent(false);
    else
    {
      VisualPtr vis = this->GetVisual(_msg->data());
      if (vis)
        vis->SetTransparency(0.0);
    }
  }
  else if (_msg->request() == "show_skeleton")
  {
    if (_msg->data() == "all")
    {
      this->ShowSkeleton(true);
    }
    else
    {
      VisualPtr vis = this->GetVisual(_msg->data());
      if (vis)
      {
        vis->ShowSkeleton(true);
      }
      else
      {
        gzerr << "Unable to find link frame visual[" << _msg->data() << "]\n";
      }
    }
  }
  else if (_msg->request() == "hide_skeleton")
  {
    if (_msg->data() == "all")
      this->ShowSkeleton(false);
    else
    {
      VisualPtr vis = this->GetVisual(_msg->data());
      if (vis)
      {
        vis->ShowSkeleton(false);
      }
      else
      {
        gzerr << "Unable to find link frame visual[" << _msg->data() << "]\n";
      }
    }
  }
}

/////////////////////////////////////////////////
bool Scene::ProcessVisualMsg(ConstVisualPtr &_msg, Visual::VisualType _type)
{
  bool result = false;
  Visual_M::iterator iter = this->dataPtr->visuals.end();

  if (_msg->has_id())
    iter = this->dataPtr->visuals.find(_msg->id());
  else
  {
    VisualPtr vis = this->GetVisual(_msg->name());
    iter = vis ? this->dataPtr->visuals.find(vis->GetId()) :
        this->dataPtr->visuals.end();
  }

  if (_msg->has_delete_me() && _msg->delete_me())
  {
    if (iter != this->dataPtr->visuals.end())
    {
      this->dataPtr->visuals.erase(iter);
      result = true;
    }
  }
  else if (iter != this->dataPtr->visuals.end())
  {
    iter->second->UpdateFromMsg(_msg);
    result = true;
  }
  else
  {
    VisualPtr visual;

    // TODO: A bit of a hack.
    if (_msg->has_geometry() &&
        _msg->geometry().type() == msgs::Geometry::HEIGHTMAP)
    {
      // Ignore collision visuals for the heightmap
      if (_msg->name().find("__COLLISION_VISUAL__") == std::string::npos &&
          this->dataPtr->terrain == NULL)
      {
        try
        {
          if (!this->dataPtr->terrain)
          {
            this->dataPtr->terrain = new Heightmap(shared_from_this());
            this->dataPtr->terrain->LoadFromMsg(_msg);
          }
          else
            gzerr << "Only one Heightmap can be created per Scene\n";
        } catch(...)
        {
          return false;
        }
      }
      return true;
    }

    // If the visual has a parent which is not the name of the scene...
    if (_msg->has_parent_name() && _msg->parent_name() != this->Name())
    {
      if (_msg->has_id())
        iter = this->dataPtr->visuals.find(_msg->id());
      else
      {
        VisualPtr vis = this->GetVisual(_msg->name());
        iter = vis ? this->dataPtr->visuals.find(vis->GetId()) :
            this->dataPtr->visuals.end();
      }

      if (iter != this->dataPtr->visuals.end())
        gzerr << "Visual already exists. This shouldn't happen.\n";

      // Make sure the parent visual exists before trying to add a child
      // visual
      iter = this->dataPtr->visuals.find(_msg->parent_id());
      if (iter != this->dataPtr->visuals.end())
      {
        visual.reset(new Visual(_msg->name(), iter->second));
        if (_msg->has_id())
          visual->SetId(_msg->id());
      }
    }
    else
    {
      // Add a visual that is attached to the scene root
      visual.reset(new Visual(_msg->name(), this->dataPtr->worldVisual));
      if (_msg->has_id())
        visual->SetId(_msg->id());
    }

    if (visual)
    {
      result = true;
      visual->LoadFromMsg(_msg);
      visual->SetType(_type);

      this->dataPtr->visuals[visual->GetId()] = visual;
      if (visual->GetName().find("__COLLISION_VISUAL__") != std::string::npos ||
          visual->GetName().find("__SKELETON_VISUAL__") != std::string::npos)
      {
        visual->SetVisible(false);
        visual->SetVisibilityFlags(GZ_VISIBILITY_GUI);
      }

      visual->ShowCOM(this->dataPtr->showCOMs);
      visual->ShowInertia(this->dataPtr->showInertias);
      visual->ShowLinkFrame(this->dataPtr->showLinkFrames);
      visual->ShowSkeleton(this->dataPtr->showSkeleton);
      visual->ShowCollision(this->dataPtr->showCollisions);
      visual->ShowJoints(this->dataPtr->showJoints);
      if (visual->GetType() == Visual::VT_MODEL)
        visual->SetTransparency(this->dataPtr->transparent ? 0.5 : 0.0);
      visual->SetWireframe(this->dataPtr->wireframe);
    }
  }

  return result;
}

/////////////////////////////////////////////////
common::Time Scene::GetSimTime() const
{
  return this->SimTime();
}

/////////////////////////////////////////////////
common::Time Scene::SimTime() const
{
  std::lock_guard<std::mutex> lock(*this->dataPtr->receiveMutex);
  return this->dataPtr->sceneSimTimePosesApplied;
}

/////////////////////////////////////////////////
void Scene::OnPoseMsg(ConstPosesStampedPtr &_msg)
{
  std::lock_guard<std::recursive_mutex> lock(this->dataPtr->poseMsgMutex);
  this->dataPtr->sceneSimTimePosesReceived =
    common::Time(_msg->time().sec(), _msg->time().nsec());

  for (int i = 0; i < _msg->pose_size(); ++i)
  {
    PoseMsgs_M::iterator iter =
        this->dataPtr->poseMsgs.find(_msg->pose(i).id());
    if (iter != this->dataPtr->poseMsgs.end())
      iter->second.CopyFrom(_msg->pose(i));
    else
      this->dataPtr->poseMsgs.insert(
          std::make_pair(_msg->pose(i).id(), _msg->pose(i)));
  }
}

/////////////////////////////////////////////////
void Scene::OnSkeletonPoseMsg(ConstPoseAnimationPtr &_msg)
{
  std::lock_guard<std::recursive_mutex> lock(this->dataPtr->poseMsgMutex);
  SkeletonPoseMsgs_L::iterator iter;

  // Find an old model message, and remove them
  for (iter = this->dataPtr->skeletonPoseMsgs.begin();
        iter != this->dataPtr->skeletonPoseMsgs.end(); ++iter)
  {
    if ((*iter)->model_name() == _msg->model_name())
    {
      this->dataPtr->skeletonPoseMsgs.erase(iter);
      break;
    }
  }

  this->dataPtr->skeletonPoseMsgs.push_back(_msg);
}

/////////////////////////////////////////////////
void Scene::OnLightFactoryMsg(ConstLightPtr &_msg)
{
  std::lock_guard<std::mutex> lock(*this->dataPtr->receiveMutex);
  this->dataPtr->lightFactoryMsgs.push_back(_msg);
}

/////////////////////////////////////////////////
void Scene::OnLightModifyMsg(ConstLightPtr &_msg)
{
  std::lock_guard<std::mutex> lock(*this->dataPtr->receiveMutex);
  this->dataPtr->lightModifyMsgs.push_back(_msg);
}

/////////////////////////////////////////////////
bool Scene::ProcessLightFactoryMsg(ConstLightPtr &_msg)
{
  Light_M::iterator iter;
  iter = this->dataPtr->lights.find(_msg->name());

  if (iter == this->dataPtr->lights.end())
  {
    LightPtr light(new Light(shared_from_this()));
    light->LoadFromMsg(_msg);
    this->dataPtr->lights[_msg->name()] = light;
    RTShaderSystem::Instance()->UpdateShaders();
  }
  else
  {
    gzerr << "Light [" << _msg->name() << "] already exists."
        << " Use topic ~/light/modify to modify it." << std::endl;
    return false;
  }

  return true;
}

/////////////////////////////////////////////////
bool Scene::ProcessLightModifyMsg(ConstLightPtr &_msg)
{
  Light_M::iterator iter;
  iter = this->dataPtr->lights.find(_msg->name());

  if (iter == this->dataPtr->lights.end())
  {
    gzerr << "Light [" << _msg->name() << "] not found."
        << " Use topic ~/factory/light to spawn a new light." << std::endl;
    return false;
  }
  else
  {
    iter->second->UpdateFromMsg(_msg);
    RTShaderSystem::Instance()->UpdateShaders();
  }

  return true;
}

/////////////////////////////////////////////////
void Scene::OnModelMsg(ConstModelPtr &_msg)
{
  std::lock_guard<std::mutex> lock(*this->dataPtr->receiveMutex);
  this->dataPtr->modelMsgs.push_back(_msg);
}

/////////////////////////////////////////////////
void Scene::OnSkyMsg(ConstSkyPtr &_msg)
{
  if (!this->dataPtr->skyx)
    return;

  Ogre::Root::getSingletonPtr()->addFrameListener(this->dataPtr->skyx);
  this->dataPtr->skyx->update(0);

  this->dataPtr->skyx->setVisible(true);

  SkyX::VClouds::VClouds *vclouds =
    this->dataPtr->skyx->getVCloudsManager()->getVClouds();

  if (_msg->has_time())
  {
    Ogre::Vector3 t = this->dataPtr->skyxController->getTime();
    t.x = math::clamp(_msg->time(), 0.0, 24.0);
    this->dataPtr->skyxController->setTime(t);
  }

  if (_msg->has_sunrise())
  {
    Ogre::Vector3 t = this->dataPtr->skyxController->getTime();
    t.y = math::clamp(_msg->sunrise(), 0.0, 24.0);
    this->dataPtr->skyxController->setTime(t);
  }

  if (_msg->has_sunset())
  {
    Ogre::Vector3 t = this->dataPtr->skyxController->getTime();
    t.z = math::clamp(_msg->sunset(), 0.0, 24.0);
    this->dataPtr->skyxController->setTime(t);
  }

  if (_msg->has_wind_speed())
    vclouds->setWindSpeed(_msg->wind_speed());

  if (_msg->has_wind_direction())
    vclouds->setWindDirection(Ogre::Radian(_msg->wind_direction()));

  if (_msg->has_cloud_ambient())
  {
    vclouds->setAmbientFactors(Ogre::Vector4(
          _msg->cloud_ambient().r(),
          _msg->cloud_ambient().g(),
          _msg->cloud_ambient().b(),
          _msg->cloud_ambient().a()));
  }

  if (_msg->has_humidity())
  {
    Ogre::Vector2 wheater = vclouds->getWheater();
    vclouds->setWheater(math::clamp(_msg->humidity(), 0.0, 1.0),
                        wheater.y, true);
  }

  if (_msg->has_mean_cloud_size())
  {
    Ogre::Vector2 wheater = vclouds->getWheater();
    vclouds->setWheater(wheater.x,
                        math::clamp(_msg->mean_cloud_size(), 0.0, 1.0), true);
  }

  this->dataPtr->skyx->update(0);
}

/////////////////////////////////////////////////
void Scene::SetSky()
{
  // Create SkyX
  this->dataPtr->skyxController = new SkyX::BasicController();
  this->dataPtr->skyx = new SkyX::SkyX(this->dataPtr->manager,
      this->dataPtr->skyxController);
  this->dataPtr->skyx->create();

  this->dataPtr->skyx->setTimeMultiplier(0);

  // Set the time: x = current time[0-24], y = sunrise time[0-24],
  // z = sunset time[0-24]
  this->dataPtr->skyxController->setTime(Ogre::Vector3(10.0, 6.0, 20.0f));

  // Moon phase in [-1,1] range, where -1 means fully covered Moon,
  // 0 clear Moon and 1 fully covered Moon
  this->dataPtr->skyxController->setMoonPhase(0);

  this->dataPtr->skyx->getAtmosphereManager()->setOptions(
      SkyX::AtmosphereManager::Options(
        9.77501f,   // Inner radius
        10.2963f,   // Outer radius
        0.01f,      // Height position
        0.0017f,    // RayleighMultiplier
        0.000675f,  // MieMultiplier
        30,         // Sun Intensity
        Ogre::Vector3(0.57f, 0.54f, 0.44f),  // Wavelength
        -0.991f, 2.5f, 4));

  this->dataPtr->skyx->getVCloudsManager()->setWindSpeed(0.6);

  // Use true to update volumetric clouds based on the time multiplier
  this->dataPtr->skyx->getVCloudsManager()->setAutoupdate(false);

  SkyX::VClouds::VClouds *vclouds =
    this->dataPtr->skyx->getVCloudsManager()->getVClouds();

  // Set wind direction in radians
  vclouds->setWindDirection(Ogre::Radian(0.0));
  vclouds->setAmbientColor(Ogre::Vector3(0.9, 0.9, 1.0));

  // x = sun light power
  // y = sun beta multiplier
  // z = ambient color multiplier
  // w = distance attenuation
  vclouds->setLightResponse(Ogre::Vector4(0.9, 0.6, 0.5, 0.3));
  vclouds->setAmbientFactors(Ogre::Vector4(0.45, 0.3, 0.6, 0.1));
  vclouds->setWheater(.6, .6, false);

  if (true)
  {
    // Create VClouds
    if (!this->dataPtr->skyx->getVCloudsManager()->isCreated())
    {
      // SkyX::MeshManager::getSkydomeRadius(...) works for both finite and
      // infinite(=0) camera far clip distances
      this->dataPtr->skyx->getVCloudsManager()->create(2000.0);
      // this->dataPtr->skyx->getMeshManager()->getSkydomeRadius(
      //    mRenderingCamera));
    }
  }
  else
  {
    // Remove VClouds
    if (this->dataPtr->skyx->getVCloudsManager()->isCreated())
    {
      this->dataPtr->skyx->getVCloudsManager()->remove();
    }
  }

  // vclouds->getLightningManager()->setEnabled(preset.vcLightnings);
  // vclouds->getLightningManager()->setAverageLightningApparitionTime(
  //     preset.vcLightningsAT);
  // vclouds->getLightningManager()->setLightningColor(
  //     preset.vcLightningsColor);
  // vclouds->getLightningManager()->setLightningTimeMultiplier(
  //    preset.vcLightningsTM);

  this->dataPtr->skyx->setVisible(false);
}

/////////////////////////////////////////////////
void Scene::SetShadowsEnabled(bool _value)
{
  // If a usercamera is set to stereo mode, then turn off shadows.
  // If a usercamera uses orthographic projection, then turn off shadows.
  // Our shadow mapping technique disables stereo.
  bool shadowOverride = true;
  for (std::vector<UserCameraPtr>::iterator iter =
       this->dataPtr->userCameras.begin();
       iter != this->dataPtr->userCameras.end() && shadowOverride; ++iter)
  {
    shadowOverride = !(*iter)->StereoEnabled() &&
                     (*iter)->ProjectionType() != "orthographic";
  }

  _value = _value && shadowOverride;

  this->dataPtr->sdf->GetElement("shadows")->Set(_value);

  if (RenderEngine::Instance()->GetRenderPathType() == RenderEngine::DEFERRED)
  {
#if OGRE_VERSION_MAJOR >= 1 && OGRE_VERSION_MINOR >= 8
    this->dataPtr->manager->setShadowTechnique(
        Ogre::SHADOWTYPE_TEXTURE_ADDITIVE);
    this->dataPtr->manager->setShadowTextureCasterMaterial(
        "DeferredRendering/Shadows/RSMCaster_Spot");
    this->dataPtr->manager->setShadowTextureCount(1);
    this->dataPtr->manager->setShadowFarDistance(150);
    // Use a value of "2" to use a different depth buffer pool and
    // avoid sharing this with the Backbuffer's
    this->dataPtr->manager->setShadowTextureConfig(0, 1024, 1024,
        Ogre::PF_FLOAT32_RGBA, 0, 2);
    this->dataPtr->manager->setShadowDirectionalLightExtrusionDistance(75);
    this->dataPtr->manager->setShadowCasterRenderBackFaces(false);
    this->dataPtr->manager->setShadowTextureSelfShadow(true);
    this->dataPtr->manager->setShadowDirLightTextureOffset(1.75);
#endif
  }
  else if (RenderEngine::Instance()->GetRenderPathType() ==
           RenderEngine::FORWARD)
  {
    // RT Shader shadows
    if (_value)
      RTShaderSystem::Instance()->ApplyShadows(shared_from_this());
    else
      RTShaderSystem::Instance()->RemoveShadows(shared_from_this());
  }
  else
  {
    this->dataPtr->manager->setShadowCasterRenderBackFaces(false);
    this->dataPtr->manager->setShadowTextureSize(512);

    // The default shadows.
    if (_value && this->dataPtr->manager->getShadowTechnique()
        != Ogre::SHADOWTYPE_TEXTURE_ADDITIVE)
    {
      this->dataPtr->manager->setShadowTechnique(
          Ogre::SHADOWTYPE_TEXTURE_ADDITIVE);
    }
    else
      this->dataPtr->manager->setShadowTechnique(Ogre::SHADOWTYPE_NONE);
  }
}

/////////////////////////////////////////////////
bool Scene::GetShadowsEnabled() const
{
  return this->dataPtr->sdf->Get<bool>("shadows");
}

/////////////////////////////////////////////////
void Scene::AddVisual(VisualPtr _vis)
{
  if (this->dataPtr->visuals.find(_vis->GetId()) !=
      this->dataPtr->visuals.end())
  {
    gzwarn << "Duplicate visuals detected[" << _vis->GetName() << "]\n";
  }

  this->dataPtr->visuals[_vis->GetId()] = _vis;
}

/////////////////////////////////////////////////
void Scene::RemoveVisual(uint32_t _id)
{
  // Delete the visual
  auto iter = this->dataPtr->visuals.find(_id);
  if (iter != this->dataPtr->visuals.end())
  {
    VisualPtr vis = iter->second;
    // Remove all projectors attached to the visual
    auto piter = this->dataPtr->projectors.begin();
    while (piter != this->dataPtr->projectors.end())
    {
      // Check to see if the projector is a child of the visual that is
      // being removed.
      if (piter->second->GetParent()->GetRootVisual()->GetName() ==
          vis->GetRootVisual()->GetName())
      {
        delete piter->second;
        this->dataPtr->projectors.erase(piter++);
      }
      else
        ++piter;
    }
<<<<<<< HEAD

=======
    this->RemoveVisualizations(vis);

    vis->Fini();
>>>>>>> 7f94bf50
    this->dataPtr->visuals.erase(iter);
    vis->Fini();

    if (this->dataPtr->selectedVis && this->dataPtr->selectedVis->GetId() ==
        vis->GetId())
      this->dataPtr->selectedVis.reset();
  }
}

/////////////////////////////////////////////////
void Scene::RemoveVisual(VisualPtr _vis)
{
  this->RemoveVisual(_vis->GetId());
}

/////////////////////////////////////////////////
void Scene::SetVisualId(VisualPtr _vis, uint32_t _id)
{
  if (!_vis)
    return;

  auto iter = this->dataPtr->visuals.find(_vis->GetId());
  if (iter != this->dataPtr->visuals.end())
  {
    this->dataPtr->visuals.erase(_vis->GetId());
    this->dataPtr->visuals[_id] = _vis;
    _vis->SetId(_id);
  }
}

/////////////////////////////////////////////////
void Scene::AddLight(LightPtr _light)
{
  std::string n = this->StripSceneName(_light->Name());
  const auto iter = this->dataPtr->lights.find(n);
  if (iter != this->dataPtr->lights.end())
    gzerr << "Duplicate lights detected[" << _light->Name() << "]\n";

  this->dataPtr->lights[n] = _light;
}

/////////////////////////////////////////////////
void Scene::RemoveLight(LightPtr _light)
{
  if (_light)
  {
    // Delete the light
    std::string n = this->StripSceneName(_light->Name());
    this->dataPtr->lights.erase(n);
  }
}

/////////////////////////////////////////////////
void Scene::SetGrid(const bool _enabled)
{
  if (_enabled && this->dataPtr->grids.empty())
  {
    Grid *grid = new Grid(this, 20, 1, 10, common::Color(0.3, 0.3, 0.3, 0.5));
    grid->Init();
    this->dataPtr->grids.push_back(grid);

    grid = new Grid(this, 4, 5, 20, common::Color(0.8, 0.8, 0.8, 0.5));
    grid->Init();
    this->dataPtr->grids.push_back(grid);
  }
  else
  {
    for (uint32_t i = 0; i < this->dataPtr->grids.size(); ++i)
    {
      this->dataPtr->grids[i]->Enable(_enabled);
    }
  }
}

/////////////////////////////////////////////////
void Scene::ShowOrigin(const bool _show)
{
  this->dataPtr->originVisual->SetVisible(_show);
}

//////////////////////////////////////////////////
std::string Scene::StripSceneName(const std::string &_name) const
{
  if (_name.find(this->Name() + "::") != std::string::npos)
    return _name.substr(this->Name().size() + 2);
  else
    return _name;
}

//////////////////////////////////////////////////
Heightmap *Scene::GetHeightmap() const
{
  std::lock_guard<std::mutex> lock(*this->dataPtr->receiveMutex);
  return this->dataPtr->terrain;
}

/////////////////////////////////////////////////
void Scene::CreateCOMVisual(ConstLinkPtr &_msg, VisualPtr _linkVisual)
{
  COMVisualPtr comVis(new COMVisual(_linkVisual->GetName() + "_COM_VISUAL__",
                                    _linkVisual));
  comVis->Load(_msg);
  comVis->SetVisible(this->dataPtr->showCOMs);
  this->dataPtr->visuals[comVis->GetId()] = comVis;
}

/////////////////////////////////////////////////
void Scene::CreateCOMVisual(sdf::ElementPtr _elem, VisualPtr _linkVisual)
{
  COMVisualPtr comVis(new COMVisual(_linkVisual->GetName() + "_COM_VISUAL__",
                                    _linkVisual));
  comVis->Load(_elem);
  comVis->SetVisible(false);
  this->dataPtr->visuals[comVis->GetId()] = comVis;
}

/////////////////////////////////////////////////
void Scene::CreateInertiaVisual(ConstLinkPtr &_msg, VisualPtr _linkVisual)
{
  InertiaVisualPtr inertiaVis(new InertiaVisual(_linkVisual->GetName() +
      "_INERTIA_VISUAL__", _linkVisual));
  inertiaVis->Load(_msg);
  inertiaVis->SetVisible(this->dataPtr->showInertias);
  this->dataPtr->visuals[inertiaVis->GetId()] = inertiaVis;
}

/////////////////////////////////////////////////
void Scene::CreateInertiaVisual(sdf::ElementPtr _elem, VisualPtr _linkVisual)
{
  InertiaVisualPtr inertiaVis(new InertiaVisual(_linkVisual->GetName() +
      "_INERTIA_VISUAL__", _linkVisual));
  inertiaVis->Load(_elem);
  inertiaVis->SetVisible(false);
  this->dataPtr->visuals[inertiaVis->GetId()] = inertiaVis;
}

/////////////////////////////////////////////////
void Scene::CreateLinkFrameVisual(ConstLinkPtr &/*_msg*/, VisualPtr _linkVisual)
{
  LinkFrameVisualPtr linkFrameVis(new LinkFrameVisual(_linkVisual->GetName() +
      "_LINK_FRAME_VISUAL__", _linkVisual));
  linkFrameVis->Load();
  linkFrameVis->SetVisible(this->dataPtr->showLinkFrames);
  this->dataPtr->visuals[linkFrameVis->GetId()] = linkFrameVis;
}

/////////////////////////////////////////////////
void Scene::RemoveVisualizations(rendering::VisualPtr _vis)
{
  std::vector<VisualPtr> toRemove;
  for (unsigned int i = 0; i < _vis->GetChildCount(); ++i)
  {
    rendering::VisualPtr childVis = _vis->GetChild(i);
    Visual::VisualType visType = childVis->GetType();
    if (visType == Visual::VT_PHYSICS || visType == Visual::VT_SENSOR
        || visType == Visual::VT_GUI)
    {
      // do not remove ModelManipulator's SelectionObj
      // FIXME remove this hardcoded check, issue #1832
      if (std::dynamic_pointer_cast<SelectionObj>(childVis) != NULL)
        continue;

      toRemove.push_back(childVis);
    }
  }
  for (auto vis : toRemove)
    this->RemoveVisual(vis);
}

/////////////////////////////////////////////////
void Scene::SetWireframe(const bool _show)
{
  this->dataPtr->wireframe = _show;
  for (auto visual : this->dataPtr->visuals)
  {
    visual.second->SetWireframe(_show);
  }

  if (this->dataPtr->terrain)
    this->dataPtr->terrain->SetWireframe(_show);
}

/////////////////////////////////////////////////
void Scene::SetTransparent(const bool _show)
{
  this->dataPtr->transparent = _show;
  for (auto visual : this->dataPtr->visuals)
  {
    if (visual.second->GetType() == Visual::VT_MODEL)
      visual.second->SetTransparency(_show ? 0.5 : 0.0);
  }
}

/////////////////////////////////////////////////
void Scene::ShowCOMs(const bool _show)
{
  this->dataPtr->showCOMs = _show;
  for (auto visual : this->dataPtr->visuals)
  {
    visual.second->ShowCOM(_show);
  }
}

/////////////////////////////////////////////////
void Scene::ShowInertias(const bool _show)
{
  this->dataPtr->showInertias = _show;
  for (auto visual : this->dataPtr->visuals)
  {
    visual.second->ShowInertia(_show);
  }
}

/////////////////////////////////////////////////
void Scene::ShowLinkFrames(const bool _show)
{
  this->dataPtr->showLinkFrames = _show;
  for (auto visual : this->dataPtr->visuals)
  {
    visual.second->ShowLinkFrame(_show);
  }
}

/////////////////////////////////////////////////
void Scene::ShowSkeleton(const bool _show)
{
  this->dataPtr->showSkeleton = _show;
  for (auto visual : this->dataPtr->visuals)
  {
    visual.second->ShowSkeleton(_show);
  }
}

/////////////////////////////////////////////////
void Scene::ShowCollisions(const bool _show)
{
  this->dataPtr->showCollisions = _show;
  for (auto visual : this->dataPtr->visuals)
  {
    visual.second->ShowCollision(_show);
  }
}

/////////////////////////////////////////////////
void Scene::ShowJoints(const bool _show)
{
  this->dataPtr->showJoints = _show;
  for (auto visual : this->dataPtr->visuals)
  {
    visual.second->ShowJoints(_show);
  }
}

/////////////////////////////////////////////////
void Scene::ShowContacts(const bool _show)
{
  ContactVisualPtr vis;

  if (this->dataPtr->contactVisId == GZ_UINT32_MAX && _show)
  {
    vis.reset(new ContactVisual("__GUIONLY_CONTACT_VISUAL__",
              this->dataPtr->worldVisual, "~/physics/contacts"));
    vis->SetEnabled(_show);
    this->dataPtr->contactVisId = vis->GetId();
    this->dataPtr->visuals[this->dataPtr->contactVisId] = vis;
  }
  else
    vis = std::dynamic_pointer_cast<ContactVisual>(
        this->dataPtr->visuals[this->dataPtr->contactVisId]);

  if (vis)
    vis->SetEnabled(_show);
  else
    gzerr << "Unable to get contact visualization. This should never happen.\n";
}

/////////////////////////////////////////////////
void Scene::ShowClouds(const bool _show)
{
  if (!this->dataPtr->skyx)
    return;

  SkyX::VCloudsManager *mgr = this->dataPtr->skyx->getVCloudsManager();
  if (mgr)
  {
    SkyX::VClouds::VClouds *vclouds =
        this->dataPtr->skyx->getVCloudsManager()->getVClouds();
    if (vclouds)
      vclouds->setVisible(_show);
  }
}

/////////////////////////////////////////////////
bool Scene::GetShowClouds() const
{
  return this->ShowClouds();
}

/////////////////////////////////////////////////
bool Scene::ShowClouds() const
{
  if (!this->dataPtr->skyx)
    return false;

  SkyX::VCloudsManager *mgr = this->dataPtr->skyx->getVCloudsManager();
  if (mgr)
  {
    SkyX::VClouds::VClouds *vclouds =
        this->dataPtr->skyx->getVCloudsManager()->getVClouds();
    if (vclouds)
      return vclouds->isVisible();
  }

  return false;
}

/////////////////////////////////////////////////
void Scene::SetSkyXMode(const unsigned int _mode)
{
  /// \todo This function is currently called on initialization of rendering
  /// based sensors to disable clouds and moon. More testing is required to
  /// make sure it functions correctly when called during a render update,
  /// issue #693.

  if (!this->dataPtr->skyx)
    return;

  bool enabled = _mode != GZ_SKYX_NONE;
  this->dataPtr->skyx->setEnabled(enabled);

  if (!enabled)
    return;

  this->dataPtr->skyx->setCloudsEnabled(_mode & GZ_SKYX_CLOUDS);
  this->dataPtr->skyx->setMoonEnabled(_mode & GZ_SKYX_MOON);
}

/////////////////////////////////////////////////
SkyX::SkyX *Scene::GetSkyX() const
{
  return this->dataPtr->skyx;
}

/////////////////////////////////////////////////
void Scene::RemoveProjectors()
{
  for (std::map<std::string, Projector *>::iterator iter =
      this->dataPtr->projectors.begin();
      iter != this->dataPtr->projectors.end(); ++iter)
  {
    delete iter->second;
  }
  this->dataPtr->projectors.clear();
}

/////////////////////////////////////////////////
void Scene::ToggleLayer(const int32_t _layer)
{
  for (auto visual : this->dataPtr->visuals)
  {
    visual.second->ToggleLayer(_layer);
  }
}<|MERGE_RESOLUTION|>--- conflicted
+++ resolved
@@ -2518,19 +2518,12 @@
       VisualPtr visPtr;
       try
       {
-<<<<<<< HEAD
         uint32_t visId = boost::lexical_cast<uint32_t>(_msg->data());
         auto iter = this->dataPtr->visuals.find(visId);
         if (iter != this->dataPtr->visuals.end())
           visPtr = iter->second;
         else
           visPtr = this->GetVisual(_msg->data());
-=======
-        auto iter = this->dataPtr->visuals.find(
-            boost::lexical_cast<uint32_t>(_msg->data()));
-        if (iter != this->dataPtr->visuals.end())
-          visPtr = iter->second;
->>>>>>> 7f94bf50
       } catch(...)
       {
         visPtr = this->GetVisual(_msg->data());
@@ -3240,13 +3233,6 @@
       else
         ++piter;
     }
-<<<<<<< HEAD
-
-=======
-    this->RemoveVisualizations(vis);
-
-    vis->Fini();
->>>>>>> 7f94bf50
     this->dataPtr->visuals.erase(iter);
     vis->Fini();
 
