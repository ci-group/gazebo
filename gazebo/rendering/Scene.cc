--- conflicted
+++ resolved
@@ -24,10 +24,6 @@
 #include "gazebo/common/Exception.hh"
 #include "gazebo/common/Assert.hh"
 #include "gazebo/common/Console.hh"
-<<<<<<< HEAD
-#include "gazebo/gazebo_config.h"
-=======
->>>>>>> 0967b3e4
 #include "gazebo/rendering/Road2d.hh"
 #include "gazebo/rendering/Projector.hh"
 #include "gazebo/rendering/Heightmap.hh"
@@ -614,29 +610,6 @@
 #endif
 
 //////////////////////////////////////////////////
-#ifdef HAVE_OCULUS
-OculusCameraPtr Scene::CreateOculusCamera(const std::string &_name)
-{
-  OculusCameraPtr camera(new OculusCamera(_name, shared_from_this()));
-
-  if (camera->Ready())
-  {
-    camera->Load();
-    camera->Init();
-    this->oculusCameras.push_back(camera);
-  }
-
-  return camera;
-}
-
-//////////////////////////////////////////////////
-uint32_t Scene::GetOculusCameraCount() const
-{
-  return this->oculusCameras.size();
-}
-#endif
-
-//////////////////////////////////////////////////
 UserCameraPtr Scene::CreateUserCamera(const std::string &_name)
 {
   UserCameraPtr camera(new UserCamera(_name, shared_from_this()));
@@ -1898,14 +1871,6 @@
         const msgs::Pose& pose_msg = (*spIter)->pose(i);
         if (pose_msg.has_id())
         {
-<<<<<<< HEAD
-          Visual_M::iterator iter2 = this->visuals.find(pose_msg.id());
-          if (iter2 != this->visuals.end())
-          {
-            // If an object is selected, don't let the physics engine move it.
-            if (!this->selectedVis || this->selectionMode != "move" ||
-              iter->first != this->selectedVis->GetId())
-=======
           Visual_M::iterator iter2 = this->dataPtr->visuals.find(pose_msg.id());
           if (iter2 != this->dataPtr->visuals.end())
           {
@@ -1913,7 +1878,6 @@
             if (!this->dataPtr->selectedVis ||
                 this->dataPtr->selectionMode != "move" ||
                 iter->first != this->dataPtr->selectedVis->GetId())
->>>>>>> 0967b3e4
             {
               math::Pose pose = msgs::Convert(pose_msg);
               iter2->second->SetPose(pose);
@@ -2041,11 +2005,7 @@
         cameraVis->SetPose(msgs::Convert(_msg->pose()));
         cameraVis->SetId(_msg->id());
         cameraVis->Load(_msg->camera());
-<<<<<<< HEAD
-        this->visuals[cameraVis->GetId()] = cameraVis;
-=======
         this->dataPtr->visuals[cameraVis->GetId()] = cameraVis;
->>>>>>> 0967b3e4
       }
     }
   }
@@ -2560,11 +2520,7 @@
   {
     LightPtr light(new Light(shared_from_this()));
     light->LoadFromMsg(_msg);
-<<<<<<< HEAD
-    this->lights[_msg->name()] = light;
-=======
     this->dataPtr->lights[_msg->name()] = light;
->>>>>>> 0967b3e4
     RTShaderSystem::Instance()->UpdateShaders();
   }
   else
@@ -2865,28 +2821,6 @@
 }
 
 /////////////////////////////////////////////////
-void Scene::AddLight(LightPtr _light)
-{
-  std::string n = this->StripSceneName(_light->GetName());
-  Light_M::iterator iter = this->lights.find(n);
-  if (iter != this->lights.end())
-    gzerr << "Duplicate lights detected[" << _light->GetName() << "]\n";
-
-  this->lights[n] = _light;
-}
-
-/////////////////////////////////////////////////
-void Scene::RemoveLight(LightPtr _light)
-{
-  if (_light)
-  {
-    // Delete the light
-    std::string n = this->StripSceneName(_light->GetName());
-    this->lights.erase(n);
-  }
-}
-
-/////////////////////////////////////////////////
 void Scene::SetGrid(bool _enabled)
 {
   if (_enabled && this->dataPtr->grids.empty())
@@ -2941,11 +2875,7 @@
                                     _linkVisual));
   comVis->Load(_elem);
   comVis->SetVisible(false);
-<<<<<<< HEAD
-  this->visuals[comVis->GetId()] = comVis;
-=======
   this->dataPtr->visuals[comVis->GetId()] = comVis;
->>>>>>> 0967b3e4
 }
 
 /////////////////////////////////////////////////
