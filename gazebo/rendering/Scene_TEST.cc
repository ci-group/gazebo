--- conflicted
+++ resolved
@@ -105,15 +105,6 @@
   // Load a world containing 3 simple shapes
   Load("worlds/shapes.world");
 
-<<<<<<< HEAD
-  // FIXME need a camera otherwise test produces a gl vertex buffer error
-  ignition::math::Pose3d cameraStartPose(0, 0, 0, 0, 0, 0);
-  std::string cameraName = "test_camera";
-  SpawnCamera("test_camera_model", cameraName,
-      cameraStartPose.Pos(), cameraStartPose.Rot().Euler());
-
-=======
->>>>>>> a21b8877
   // Get the scene
   gazebo::rendering::ScenePtr scene = gazebo::rendering::get_scene();
   ASSERT_TRUE(scene != nullptr);
@@ -215,15 +206,6 @@
   // Load a world containing 3 simple shapes
   Load("worlds/shapes.world");
 
-<<<<<<< HEAD
-  // FIXME need a camera otherwise test produces a gl vertex buffer error
-  ignition::math::Pose3d cameraStartPose(0, 0, 0, 0, 0, 0);
-  std::string cameraName = "test_camera";
-  SpawnCamera("test_camera_model", cameraName,
-      cameraStartPose.Pos(), cameraStartPose.Rot().Euler());
-
-=======
->>>>>>> a21b8877
   // Get the scene
   gazebo::rendering::ScenePtr scene = gazebo::rendering::get_scene();
   ASSERT_TRUE(scene != nullptr);
