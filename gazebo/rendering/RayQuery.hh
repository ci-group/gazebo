--- conflicted
+++ resolved
@@ -14,10 +14,6 @@
  * limitations under the License.
  *
 */
-<<<<<<< HEAD
-
-=======
->>>>>>> de341de4
 #ifndef GAZEBO_RENDERING_RAYQUERY_HH_
 #define GAZEBO_RENDERING_RAYQUERY_HH_
 
