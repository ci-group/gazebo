--- conflicted
+++ resolved
@@ -14,6 +14,7 @@
  * limitations under the License.
  *
 */
+
 /* Desc: A camera sensor using OpenGL
  * Author: Nate Koenig
  * Date: 15 July 2003
@@ -31,7 +32,6 @@
 #include "gazebo/common/Exception.hh"
 #include "gazebo/math/Pose.hh"
 
-<<<<<<< HEAD
 #include "gazebo/rendering/ogre_gazebo.h"
 #include "gazebo/rendering/RTShaderSystem.hh"
 #include "gazebo/rendering/RenderEngine.hh"
@@ -39,13 +39,6 @@
 #include "gazebo/rendering/Conversions.hh"
 #include "gazebo/rendering/Scene.hh"
 #include "gazebo/rendering/Camera.hh"
-=======
-#include "rendering/Visual.hh"
-#include "rendering/Conversions.hh"
-#include "rendering/Scene.hh"
-#include "rendering/Camera.hh"
-#include "rendering/RenderEngine.hh"
->>>>>>> 6b9c4702
 
 using namespace gazebo;
 using namespace rendering;
@@ -165,7 +158,8 @@
 
   if (this->sdf->HasElement("horizontal_fov"))
   {
-    double angle = this->sdf->GetValueDouble("horizontal_fov");
+    sdf::ElementPtr elem = this->sdf->GetElement("horizontal_fov");
+    double angle = elem->GetValueDouble();
     if (angle < 0.01 || angle > M_PI)
     {
       gzthrow("Camera horizontal field of veiw invalid.");
@@ -177,12 +171,6 @@
 //////////////////////////////////////////////////
 void Camera::Init()
 {
-  if (this->scene->GetManager() == NULL)
-  {
-    gzwarn << "No X, no camera\n";
-    return;
-  }
-
   this->SetSceneNode(
       this->scene->GetManager()->getRootSceneNode()->createChildSceneNode(
         this->GetName() + "_SceneNode"));
@@ -409,11 +397,6 @@
 //////////////////////////////////////////////////
 void Camera::SetWorldPosition(const math::Vector3 &_pos)
 {
-  if (this->sceneNode == NULL)
-  {
-    gzwarn <<  "No X, no camera\n";
-    return;
-  }
   this->sceneNode->setPosition(Ogre::Vector3(_pos.x, _pos.y, _pos.z));
 }
 
@@ -425,11 +408,6 @@
   p.SetFromEuler(math::Vector3(0, rpy.y, 0));
   s.SetFromEuler(math::Vector3(rpy.x, 0, rpy.z));
 
-  if (this->sceneNode == NULL)
-  {
-    gzwarn <<  "No X, no camera\n";
-    return;
-  }
   this->sceneNode->setOrientation(
       Ogre::Quaternion(s.w, s.x, s.y, s.z));
 
@@ -1031,12 +1009,6 @@
 //////////////////////////////////////////////////
 void Camera::CreateRenderTexture(const std::string &textureName)
 {
-  if (!rendering::RenderEngine::Instance()->xAvailable)
-  {
-    gzwarn <<  "No X, no camera\n";
-    return;
-  }
-
   // Create the render texture
   this->renderTexture = (Ogre::TextureManager::getSingleton().createManual(
       textureName,
@@ -1206,12 +1178,6 @@
 bool Camera::AttachToVisualImpl(VisualPtr _visual, bool _inheritOrientation,
     double /*_minDist*/, double /*_maxDist*/)
 {
-  if (this->sceneNode == NULL)
-  {
-    // gzwarn <<  "No X, no camera\n";
-    return false;
-  }
-
   if (this->sceneNode->getParent())
       this->sceneNode->getParent()->removeChild(this->sceneNode);
 
