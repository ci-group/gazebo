/*
 * Copyright (C) 2012-2013 Open Source Robotics Foundation
 *
 * Licensed under the Apache License, Version 2.0 (the "License");
 * you may not use this file except in compliance with the License.
 * You may obtain a copy of the License at
 *
 *     http://www.apache.org/licenses/LICENSE-2.0
 *
 * Unless required by applicable law or agreed to in writing, software
 * distributed under the License is distributed on an "AS IS" BASIS,
 * WITHOUT WARRANTIES OR CONDITIONS OF ANY KIND, either express or implied.
 * See the License for the specific language governing permissions and
 * limitations under the License.
 *
*/

#include <dirent.h>
#include <sstream>
#include <boost/filesystem.hpp>
#include <sdf/sdf.hh>

// Moved to top to avoid osx compilation errors
#include "gazebo/math/Rand.hh"

#include "gazebo/rendering/skyx/include/SkyX.h"

#include "gazebo/common/Assert.hh"
#include "gazebo/common/Events.hh"
#include "gazebo/common/Console.hh"
#include "gazebo/common/Exception.hh"
#include "gazebo/math/Pose.hh"

#include "gazebo/rendering/ogre_gazebo.h"
#include "gazebo/rendering/RTShaderSystem.hh"
#include "gazebo/rendering/RenderEngine.hh"
#include "gazebo/rendering/Visual.hh"
#include "gazebo/rendering/Conversions.hh"
#include "gazebo/rendering/Scene.hh"
#include "gazebo/rendering/CameraPrivate.hh"
#include "gazebo/rendering/Camera.hh"

using namespace gazebo;
using namespace rendering;


unsigned int CameraPrivate::cameraCounter = 0;

namespace gazebo
{
namespace rendering
{
// We'll create an instance of this class for each camera, to be used to inject
// random values on each render call.
class GaussianNoiseCompositorListener
  : public Ogre::CompositorInstance::Listener
{
  /// \brief Constructor, setting mean and standard deviation.
  public: GaussianNoiseCompositorListener(double _mean, double _stddev):
      mean(_mean), stddev(_stddev) {}

  /// \brief Callback that OGRE will invoke for us on each render call
  public: virtual void notifyMaterialRender(unsigned int _pass_id,
                                            Ogre::MaterialPtr & _mat)
  {
    // modify material here (wont alter the base material!), called for
    // every drawn geometry instance (i.e. compositor render_quad)

    // Sample three values within the range [0,1.0] and set them for use in
    // the fragment shader, which will interpret them as offsets from (0,0)
    // to use when computing pseudo-random values.
    Ogre::Vector3 offsets(math::Rand::GetDblUniform(0.0, 1.0),
                          math::Rand::GetDblUniform(0.0, 1.0),
                          math::Rand::GetDblUniform(0.0, 1.0));
    // These calls are setting parameters that are declared in two places:
    // 1. media/materials/scripts/gazebo.material, in
    //    fragment_program Gazebo/GaussianCameraNoiseFS
    // 2. media/materials/scripts/camera_noise_gaussian_fs.glsl
    _mat->getTechnique(0)->getPass(_pass_id)->
        getFragmentProgramParameters()->
        setNamedConstant("offsets", offsets);
    _mat->getTechnique(0)->getPass(_pass_id)->
        getFragmentProgramParameters()->
        setNamedConstant("mean", static_cast<Ogre::Real>(this->mean));
    _mat->getTechnique(0)->getPass(_pass_id)->
        getFragmentProgramParameters()->
        setNamedConstant("stddev", static_cast<Ogre::Real>(this->stddev));
  }

  /// \brief Mean that we'll pass down to the GLSL fragment shader.
  private: double mean;
  /// \brief Standard deviation that we'll pass down to the GLSL fragment
  /// shader.
  private: double stddev;
};

// We'll create an instance of this class for each camera, to be used to inject
// random values on each render call.
class LensDistortionCompositorListener
  : public Ogre::CompositorInstance::Listener
{
  /// \brief Constructor, setting mean and standard deviation.
  public: LensDistortionCompositorListener()
  {
  }

  /// \brief Callback that OGRE will invoke for us on each render call
  public: virtual void notifyMaterialRender(unsigned int _pass_id,
                                            Ogre::MaterialPtr & _mat)
  {
    // These calls are setting parameters that are declared in two places:
    // 1. media/materials/scripts/gazebo.material, in
    //    fragment_program Gazebo/CameraDistortionFS
    // 2. media/materials/scripts/camera_distortion_fs.glsl
    _mat->getTechnique(0)->getPass(_pass_id)->
        getFragmentProgramParameters()->setNamedConstant("k1",
        static_cast<Ogre::Real>(this->k1));
    _mat->getTechnique(0)->getPass(_pass_id)->
        getFragmentProgramParameters()->setNamedConstant("k2",
        static_cast<Ogre::Real>(this->k2));
    _mat->getTechnique(0)->getPass(_pass_id)->
        getFragmentProgramParameters()->setNamedConstant("k3",
        static_cast<Ogre::Real>(this->k3));
    _mat->getTechnique(0)->getPass(_pass_id)->
        getFragmentProgramParameters()->setNamedConstant("p1",
        static_cast<Ogre::Real>(this->p1));
    _mat->getTechnique(0)->getPass(_pass_id)->
        getFragmentProgramParameters()->setNamedConstant("p2",
        static_cast<Ogre::Real>(this->p2));
  }

  /// \brief Distortion coefficient k1.
  private: double k1;

  /// \brief Distortion coefficient k2.
  private: double k2;

  /// \brief Distortion coefficient k3.
  private: double k3;

  /// \brief Distortion coefficient p1.
  private: double p1;

  /// \brief Distortion coefficient p2.
  private: double p2;
};

}  // namespace rendering
}  // namespace gazebo

//////////////////////////////////////////////////
Camera::Camera(const std::string &_name, ScenePtr _scene,
               bool _autoRender)
  : dataPtr(new CameraPrivate)
{
  this->initialized = false;
  this->sdf.reset(new sdf::Element);
  sdf::initFile("camera.sdf", this->sdf);

  this->animState = NULL;
  this->windowId = 0;
  this->scene = _scene;

  this->newData = false;

  this->textureWidth = this->textureHeight = 0;

  this->saveFrameBuffer = NULL;
  this->saveCount = 0;
  this->bayerFrameBuffer = NULL;

  this->name = _name;
  this->scopedName = this->scene->GetName() + "::" + _name;
  this->scopedUniqueName = this->scopedName + "(" +
    boost::lexical_cast<std::string>(++this->dataPtr->cameraCounter) + ")";

  this->renderTarget = NULL;
  this->renderTexture = NULL;

  this->captureData = false;
  this->captureDataOnce = false;

  this->camera = NULL;
  this->viewport = NULL;

  this->pitchNode = NULL;
  this->sceneNode = NULL;

  this->screenshotPath = getenv("HOME");
  this->screenshotPath += "/.gazebo/pictures";

  // Connect to the render signal
  this->connections.push_back(
      event::Events::ConnectPostRender(boost::bind(&Camera::Update, this)));

  if (_autoRender)
  {
    this->connections.push_back(event::Events::ConnectRender(
          boost::bind(&Camera::Render, this, false)));
    this->connections.push_back(
        event::Events::ConnectPostRender(
          boost::bind(&Camera::PostRender, this)));
  }

  this->lastRenderWallTime = common::Time::GetWallTime();

  // Set default render rate to unlimited
  this->SetRenderRate(0.0);

<<<<<<< HEAD
  this->distortionActive = false;
=======
  this->dataPtr->node = transport::NodePtr(new transport::Node());
  this->dataPtr->node->Init();
>>>>>>> 37bba015
}

//////////////////////////////////////////////////
Camera::~Camera()
{
  delete [] this->saveFrameBuffer;
  delete [] this->bayerFrameBuffer;

  this->pitchNode = NULL;
  this->sceneNode = NULL;

  if (this->renderTexture && this->scene->GetInitialized())
    Ogre::TextureManager::getSingleton().remove(this->renderTexture->getName());
  this->renderTexture = NULL;
  this->renderTarget = NULL;

  if (this->camera && this->scene && this->scene->GetManager())
  {
    this->scene->GetManager()->destroyCamera(this->scopedUniqueName);
    this->camera = NULL;
  }

  this->connections.clear();

  this->sdf->Reset();
  this->sdf.reset();

  delete this->dataPtr;
  this->dataPtr = NULL;
}

//////////////////////////////////////////////////
void Camera::Load(sdf::ElementPtr _sdf)
{
  this->sdf->Copy(_sdf);
  this->Load();
}

//////////////////////////////////////////////////
void Camera::Load()
{
  sdf::ElementPtr imgElem = this->sdf->GetElement("image");
  if (imgElem)
  {
    this->imageWidth = imgElem->Get<int>("width");
    this->imageHeight = imgElem->Get<int>("height");
    this->imageFormat = this->GetOgrePixelFormat(
        imgElem->Get<std::string>("format"));
  }
  else
    gzthrow("Camera has no <image> tag.");

  // Create the directory to store frames
  if (this->sdf->HasElement("save") &&
      this->sdf->GetElement("save")->Get<bool>("enabled"))
  {
    sdf::ElementPtr elem = this->sdf->GetElement("save");
    std::string command;

    command = "mkdir " + elem->Get<std::string>("path")+ " 2>>/dev/null";
    if (system(command.c_str()) < 0)
      gzerr << "Error making directory\n";
  }

  if (this->sdf->HasElement("horizontal_fov"))
  {
    sdf::ElementPtr elem = this->sdf->GetElement("horizontal_fov");
    double angle = elem->Get<double>();
    if (angle < 0.01 || angle > M_PI)
    {
      gzthrow("Camera horizontal field of view invalid.");
    }
    this->SetHFOV(angle);
  }

  // Handle noise model settings.
  this->dataPtr->noiseActive = false;
  if (this->sdf->HasElement("noise"))
  {
    sdf::ElementPtr noiseElem = this->sdf->GetElement("noise");
    std::string type = noiseElem->Get<std::string>("type");
    if (type == "gaussian")
    {
      this->dataPtr->noiseType = CameraPrivate::GAUSSIAN;
      this->dataPtr->noiseMean = noiseElem->Get<double>("mean");
      this->dataPtr->noiseStdDev = noiseElem->Get<double>("stddev");
      this->dataPtr->noiseActive = true;
      this->dataPtr->gaussianNoiseCompositorListener.reset(new
        GaussianNoiseCompositorListener(this->dataPtr->noiseMean,
          this->dataPtr->noiseStdDev));
      gzlog << "applying Gaussian noise model with mean "
        << this->dataPtr->noiseMean <<
        " and stddev " << this->dataPtr->noiseStdDev << std::endl;
    }
    else
      gzwarn << "ignoring unknown noise model type \"" << type << "\"" <<
        std::endl;
  }

<<<<<<< HEAD
  if (this->sdf->HasElement("distortion"))
  {
    sdf::ElementPtr distortionElem = this->sdf->GetElement("distortion");

    this->distortionActive = true;
/*    std::string type = noiseElem->GetValueString("type");
    if (type == "gaussian")
    {
      this->noiseType = GAUSSIAN;
      this->noiseMean = noiseElem->GetValueDouble("mean");
      this->noiseStdDev = noiseElem->GetValueDouble("stddev");
      this->noiseActive = true;
      this->gaussianNoiseCompositorListener.reset(new
        GaussianNoiseCompositorListener(this->noiseMean, this->noiseStdDev));
      gzlog << "applying Gaussian noise model with mean " << this->noiseMean <<
        " and stddev " << this->noiseStdDev << std::endl;
    }
    else
      gzwarn << "ignoring unknown noise model type \"" << type << "\"" <<
        std::endl;*/
=======
  // Only create a command subscription for real cameras. Ignore camera's
  // created for visualization purposes.
  if (this->name.find("_GUIONLY_") == std::string::npos)
  {
    this->dataPtr->cmdSub = this->dataPtr->node->Subscribe(
        "~/" + this->GetName() + "/cmd", &Camera::OnCmdMsg, this, true);
>>>>>>> 37bba015
  }
}

//////////////////////////////////////////////////
void Camera::Init()
{
  this->SetSceneNode(
      this->scene->GetManager()->getRootSceneNode()->createChildSceneNode(
        this->scopedUniqueName + "_SceneNode"));

  this->CreateCamera();

  // Create a scene node to control pitch motion
  this->pitchNode =
    this->sceneNode->createChildSceneNode(this->scopedUniqueName + "PitchNode");
  this->pitchNode->pitch(Ogre::Degree(0));

  this->pitchNode->attachObject(this->camera);
  this->camera->setAutoAspectRatio(true);

  this->sceneNode->setInheritScale(false);
  this->pitchNode->setInheritScale(false);

  this->saveCount = 0;

  this->SetClipDist();
}

//////////////////////////////////////////////////
void Camera::Fini()
{
  this->initialized = false;
  this->connections.clear();
  this->dataPtr->node.reset();

  if (this->dataPtr->gaussianNoiseCompositorListener)
  {
    this->dataPtr->gaussianNoiseInstance->removeListener(
      this->dataPtr->gaussianNoiseCompositorListener.get());
  }

  RTShaderSystem::DetachViewport(this->viewport, this->scene);

  if (this->renderTarget && this->scene->GetInitialized())
    this->renderTarget->removeAllViewports();

  this->viewport = NULL;
  this->renderTarget = NULL;

  this->connections.clear();
}

//////////////////////////////////////////////////
void Camera::SetWindowId(unsigned int windowId_)
{
  this->windowId = windowId_;
}

//////////////////////////////////////////////////
unsigned int Camera::GetWindowId() const
{
  return this->windowId;
}

//////////////////////////////////////////////////
void Camera::SetScene(ScenePtr _scene)
{
  this->scene = _scene;
}

//////////////////////////////////////////////////
void Camera::Update()
{
  boost::mutex::scoped_lock lock(this->dataPtr->receiveMutex);

  // Process all the command messages.
  for (CameraPrivate::CameraCmdMsgs_L::iterator iter =
      this->dataPtr->commandMsgs.begin();
      iter != this->dataPtr->commandMsgs.end(); ++iter)
  {
    if ((*iter)->has_follow_model())
      this->TrackVisual((*iter)->follow_model());
  }
  this->dataPtr->commandMsgs.clear();

  std::list<msgs::Request>::iterator iter = this->requests.begin();
  while (iter != this->requests.end())
  {
    bool erase = false;
    if ((*iter).request() == "track_visual")
    {
      if (this->TrackVisualImpl((*iter).data()))
        erase = true;
    }
    else if ((*iter).request() == "attach_visual")
    {
      msgs::TrackVisual msg;
      msg.ParseFromString((*iter).data());
      bool result = false;

      if (msg.id() < GZ_UINT32_MAX)
        result = this->AttachToVisualImpl(msg.id(),
            msg.inherit_orientation(), msg.min_dist(), msg.max_dist());
      else
        result = this->AttachToVisualImpl(msg.name(),
            msg.inherit_orientation(), msg.min_dist(), msg.max_dist());

      if (result)
        erase = true;
    }

    if (erase)
      iter = this->requests.erase(iter);
    else
      ++iter;
  }

  // Update animations
  if (this->animState)
  {
    this->animState->addTime(
        (common::Time::GetWallTime() - this->prevAnimTime).Double());
    this->prevAnimTime = common::Time::GetWallTime();

    if (this->animState->hasEnded())
    {
      try
      {
        this->scene->GetManager()->destroyAnimation(
            std::string(this->animState->getAnimationName()));
      } catch(Ogre::Exception &_e)
      {
      }

      this->animState = NULL;

      this->AnimationComplete();

      if (this->onAnimationComplete)
        this->onAnimationComplete();

      if (!this->dataPtr->moveToPositionQueue.empty())
      {
        this->MoveToPosition(this->dataPtr->moveToPositionQueue[0].first,
                             this->dataPtr->moveToPositionQueue[0].second);
        this->dataPtr->moveToPositionQueue.pop_front();
      }
    }
  }
  else if (this->dataPtr->trackedVisual)
  {
    math::Vector3 direction = this->dataPtr->trackedVisual->GetWorldPose().pos -
                              this->GetWorldPose().pos;

    double yaw = atan2(direction.y, direction.x);
    double pitch = atan2(-direction.z,
                         sqrt(pow(direction.x, 2) + pow(direction.y, 2)));
    pitch = math::clamp(pitch, 0.0, 0.25*M_PI);

    double currPitch = this->GetWorldRotation().GetAsEuler().y;
    double currYaw = this->GetWorldRotation().GetAsEuler().z;

    double pitchError = currPitch - pitch;

    double yawError = currYaw - yaw;
    if (yawError > M_PI)
      yawError -= M_PI*2;
    if (yawError < -M_PI)
      yawError += M_PI*2;

    double pitchAdj = this->dataPtr->trackVisualPitchPID.Update(
        pitchError, 0.01);
    double yawAdj = this->dataPtr->trackVisualYawPID.Update(
        yawError, 0.01);

    this->SetWorldRotation(math::Quaternion(0, currPitch + pitchAdj,
          currYaw + yawAdj));

    double origDistance = 8.0;
    double distance = direction.GetLength();
    double error = origDistance - distance;

    double scaling = this->dataPtr->trackVisualPID.Update(error, 0.3);

    math::Vector3 displacement = direction;
    displacement.Normalize();
    displacement *= scaling;

    math::Vector3 pos = this->GetWorldPosition() + displacement;
    pos.z = math::clamp(pos.z, 3.0, pos.z);

    this->SetWorldPosition(pos);
  }
}

//////////////////////////////////////////////////
void Camera::Render()
{
  this->Render(false);
}

//////////////////////////////////////////////////
void Camera::Render(bool _force)
{
  if (this->initialized && (_force ||
       common::Time::GetWallTime() - this->lastRenderWallTime >=
        this->dataPtr->renderPeriod))
  {
    this->newData = true;
    this->RenderImpl();
  }
}

//////////////////////////////////////////////////
void Camera::RenderImpl()
{
  if (this->renderTarget)
  {
    // Render, but don't swap buffers.
    this->renderTarget->update(false);
  }
}

//////////////////////////////////////////////////
void Camera::ReadPixelBuffer()
{
  this->renderTarget->swapBuffers();

  if (this->newData && (this->captureData || this->captureDataOnce))
  {
    size_t size;
    unsigned int width = this->GetImageWidth();
    unsigned int height = this->GetImageHeight();

    // Get access to the buffer and make an image and write it to file
    size = Ogre::PixelUtil::getMemorySize(width, height, 1,
        static_cast<Ogre::PixelFormat>(this->imageFormat));

    // Allocate buffer
    if (!this->saveFrameBuffer)
      this->saveFrameBuffer = new unsigned char[size];

    memset(this->saveFrameBuffer, 128, size);

    Ogre::PixelBox box(width, height, 1,
        static_cast<Ogre::PixelFormat>(this->imageFormat),
        this->saveFrameBuffer);

#if OGRE_VERSION_MAJOR == 1 && OGRE_VERSION_MINOR < 8
    // Case for UserCamera where there is no RenderTexture but
    // a RenderTarget (RenderWindow) exists. We can not call SetRenderTarget
    // because that overrides the this->renderTarget variable
    if (this->renderTarget && !this->renderTexture)
    {
      // Create the render texture
      this->renderTexture = (Ogre::TextureManager::getSingleton().createManual(
        this->renderTarget->getName() + "_tex",
        "General",
        Ogre::TEX_TYPE_2D,
        this->GetImageWidth(),
        this->GetImageHeight(),
        0,
        (Ogre::PixelFormat)this->imageFormat,
        Ogre::TU_RENDERTARGET)).getPointer();
        Ogre::RenderTexture *rtt
            = this->renderTexture->getBuffer()->getRenderTarget();

      // Setup the viewport to use the texture
      Ogre::Viewport *vp = rtt->addViewport(this->camera);
      vp->setClearEveryFrame(true);
      vp->setShadowsEnabled(true);
      vp->setOverlaysEnabled(false);
    }

    // This update is only needed for client side data captures
    if (this->renderTexture->getBuffer()->getRenderTarget()
        != this->renderTarget)
      this->renderTexture->getBuffer()->getRenderTarget()->update();

    // The code below is equivalent to
    // this->viewport->getTarget()->copyContentsToMemory(box);
    // which causes problems on some machines if running ogre-1.7.4
    Ogre::HardwarePixelBufferSharedPtr pixelBuffer;
    pixelBuffer = this->renderTexture->getBuffer();
    pixelBuffer->blitToMemory(box);
#else
    // There is a fix in ogre-1.8 for a buffer overrun problem in
    // OgreGLXWindow.cpp's copyContentsToMemory(). It fixes reading
    // pixels from buffer into memory.
    this->viewport->getTarget()->copyContentsToMemory(box);
#endif
  }
}

//////////////////////////////////////////////////
common::Time Camera::GetLastRenderWallTime()
{
  return this->lastRenderWallTime;
}

//////////////////////////////////////////////////
void Camera::PostRender()
{
  this->ReadPixelBuffer();

  this->lastRenderWallTime = common::Time::GetWallTime();

  if (this->newData && (this->captureData || this->captureDataOnce))
  {
    if (this->captureDataOnce)
    {
      this->SaveFrame(this->GetFrameFilename());
      this->captureDataOnce = false;
    }

    if (this->sdf->HasElement("save") &&
        this->sdf->GetElement("save")->Get<bool>("enabled"))
    {
      this->SaveFrame(this->GetFrameFilename());
    }

    unsigned int width = this->GetImageWidth();
    unsigned int height = this->GetImageHeight();
    const unsigned char *buffer = this->saveFrameBuffer;

    // do last minute conversion if Bayer pattern is requested, go from R8G8B8
    if ((this->GetImageFormat() == "BAYER_RGGB8") ||
         (this->GetImageFormat() == "BAYER_BGGR8") ||
         (this->GetImageFormat() == "BAYER_GBRG8") ||
         (this->GetImageFormat() == "BAYER_GRBG8"))
    {
      if (!this->bayerFrameBuffer)
        this->bayerFrameBuffer = new unsigned char[width * height];

      this->ConvertRGBToBAYER(this->bayerFrameBuffer,
          this->saveFrameBuffer, this->GetImageFormat(),
          width, height);

      buffer = this->bayerFrameBuffer;
    }

    this->newImageFrame(buffer, width, height, this->GetImageDepth(),
                    this->GetImageFormat());
  }

  this->newData = false;
}

//////////////////////////////////////////////////
math::Vector3 Camera::GetWorldPosition() const
{
  return Conversions::Convert(this->sceneNode->_getDerivedPosition());
}

//////////////////////////////////////////////////
math::Quaternion Camera::GetWorldRotation() const
{
  math::Vector3 sRot, pRot;

  sRot = Conversions::Convert(this->sceneNode->getOrientation()).GetAsEuler();
  pRot = Conversions::Convert(this->pitchNode->getOrientation()).GetAsEuler();

  return math::Quaternion(sRot.x, pRot.y, sRot.z);
}

//////////////////////////////////////////////////
void Camera::SetWorldPose(const math::Pose &_pose)
{
  this->SetWorldPosition(_pose.pos);
  this->SetWorldRotation(_pose.rot);
}

//////////////////////////////////////////////////
math::Pose Camera::GetWorldPose() const
{
  return math::Pose(this->GetWorldPosition(), this->GetWorldRotation());
}

//////////////////////////////////////////////////
void Camera::SetWorldPosition(const math::Vector3 &_pos)
{
  if (this->animState)
    return;

  this->sceneNode->setPosition(Ogre::Vector3(_pos.x, _pos.y, _pos.z));

  // The pitch nodes needs to be told to update its transform
  this->pitchNode->needUpdate();
}

//////////////////////////////////////////////////
void Camera::SetWorldRotation(const math::Quaternion &_quant)
{
  if (this->animState)
    return;

  math::Quaternion p, s;
  math::Vector3 rpy = _quant.GetAsEuler();
  p.SetFromEuler(math::Vector3(0, rpy.y, 0));

  // Set the roll and yaw.
  s.SetFromEuler(math::Vector3(rpy.x, 0, rpy.z));

  this->sceneNode->setOrientation(
      Ogre::Quaternion(s.w, s.x, s.y, s.z));

  this->pitchNode->setOrientation(
      Ogre::Quaternion(p.w, p.x, p.y, p.z));

  this->sceneNode->needUpdate();
  this->pitchNode->needUpdate();
}

//////////////////////////////////////////////////
void Camera::Translate(const math::Vector3 &direction)
{
  Ogre::Vector3 vec(direction.x, direction.y, direction.z);

  this->sceneNode->translate(this->sceneNode->getOrientation() *
      this->pitchNode->getOrientation() * vec);
}

//////////////////////////////////////////////////
void Camera::RotateYaw(math::Angle _angle)
{
  this->sceneNode->roll(Ogre::Radian(_angle.Radian()), Ogre::Node::TS_WORLD);
}

//////////////////////////////////////////////////
void Camera::RotatePitch(math::Angle _angle)
{
  this->pitchNode->yaw(Ogre::Radian(_angle.Radian()));
}


//////////////////////////////////////////////////
void Camera::SetClipDist()
{
  sdf::ElementPtr clipElem = this->sdf->GetElement("clip");
  if (!clipElem)
    gzthrow("Camera has no <clip> tag.");

  if (this->camera)
  {
    this->camera->setNearClipDistance(clipElem->Get<double>("near"));
    this->camera->setFarClipDistance(clipElem->Get<double>("far"));
    this->camera->setRenderingDistance(clipElem->Get<double>("far"));
  }
  else
    gzerr << "Setting clip distances failed -- no camera yet\n";
}

//////////////////////////////////////////////////
void Camera::SetClipDist(float _near, float _far)
{
  sdf::ElementPtr elem = this->sdf->GetElement("clip");

  elem->GetElement("near")->Set(_near);
  elem->GetElement("far")->Set(_far);

  this->SetClipDist();
}

//////////////////////////////////////////////////
void Camera::SetHFOV(math::Angle _angle)
{
  this->sdf->GetElement("horizontal_fov")->Set(_angle.Radian());
}

//////////////////////////////////////////////////
math::Angle Camera::GetHFOV() const
{
  return math::Angle(this->sdf->Get<double>("horizontal_fov"));
}

//////////////////////////////////////////////////
math::Angle Camera::GetVFOV() const
{
  return math::Angle(this->camera->getFOVy().valueRadians());
}

//////////////////////////////////////////////////
void Camera::SetImageSize(unsigned int _w, unsigned int _h)
{
  this->SetImageWidth(_w);
  this->SetImageHeight(_h);
}

//////////////////////////////////////////////////
void Camera::SetImageWidth(unsigned int _w)
{
  sdf::ElementPtr elem = this->sdf->GetElement("image");
  elem->GetElement("width")->Set(_w);
}

//////////////////////////////////////////////////
void Camera::SetImageHeight(unsigned int _h)
{
  sdf::ElementPtr elem = this->sdf->GetElement("image");
  elem->GetElement("height")->Set(_h);
}

//////////////////////////////////////////////////
unsigned int Camera::GetImageWidth() const
{
  unsigned int width = 0;
  if (this->viewport)
  {
    width = this->viewport->getActualWidth();
  }
  else
  {
    sdf::ElementPtr elem = this->sdf->GetElement("image");
    width = elem->Get<int>("width");
  }
  return width;
}

//////////////////////////////////////////////////
unsigned int Camera::GetImageHeight() const
{
  unsigned int height = 0;
  if (this->viewport)
  {
    height = this->viewport->getActualHeight();
  }
  else
  {
    sdf::ElementPtr elem = this->sdf->GetElement("image");
    height = elem->Get<int>("height");
  }
  return height;
}

//////////////////////////////////////////////////
unsigned int Camera::GetImageDepth() const
{
  sdf::ElementPtr imgElem = this->sdf->GetElement("image");
  std::string imgFmt = imgElem->Get<std::string>("format");

  if (imgFmt == "L8" || imgFmt == "L_INT8")
    return 1;
  else if (imgFmt == "R8G8B8" || imgFmt == "RGB_INT8")
    return 3;
  else if (imgFmt == "B8G8R8" || imgFmt == "BGR_INT8")
    return 3;
  else if ((imgFmt == "BAYER_RGGB8") || (imgFmt == "BAYER_BGGR8") ||
            (imgFmt == "BAYER_GBRG8") || (imgFmt == "BAYER_GRBG8"))
    return 1;
  else
  {
    gzerr << "Error parsing image format ("
          << imgFmt << "), using default Ogre::PF_R8G8B8\n";
    return 3;
  }
}

//////////////////////////////////////////////////
std::string Camera::GetImageFormat() const
{
  sdf::ElementPtr imgElem = this->sdf->GetElement("image");
  return imgElem->Get<std::string>("format");
}

//////////////////////////////////////////////////
unsigned int Camera::GetTextureWidth() const
{
  return this->renderTexture->getBuffer(0, 0)->getWidth();
}

//////////////////////////////////////////////////
unsigned int Camera::GetTextureHeight() const
{
  return this->renderTexture->getBuffer(0, 0)->getHeight();
}


//////////////////////////////////////////////////
size_t Camera::GetImageByteSize() const
{
  sdf::ElementPtr elem = this->sdf->GetElement("image");
  return this->GetImageByteSize(elem->Get<int>("width"),
                                elem->Get<int>("height"),
                                this->GetImageFormat());
}

// Get the image size in bytes
size_t Camera::GetImageByteSize(unsigned int _width, unsigned int _height,
                                const std::string &_format)
{
  Ogre::PixelFormat fmt =
    (Ogre::PixelFormat)(Camera::GetOgrePixelFormat(_format));

  return Ogre::PixelUtil::getMemorySize(_width, _height, 1, fmt);
}

int Camera::GetOgrePixelFormat(const std::string &_format)
{
  int result;

  if (_format == "L8" || _format == "L_INT8")
    result = static_cast<int>(Ogre::PF_L8);
  else if (_format == "R8G8B8" || _format == "RGB_INT8")
    result = static_cast<int>(Ogre::PF_BYTE_RGB);
  else if (_format == "B8G8R8" || _format == "BGR_INT8")
    result = static_cast<int>(Ogre::PF_BYTE_BGR);
  else if (_format == "FLOAT32")
    result = static_cast<int>(Ogre::PF_FLOAT32_R);
  else if (_format == "FLOAT16")
    result = static_cast<int>(Ogre::PF_FLOAT16_R);
  else if ((_format == "BAYER_RGGB8") ||
            (_format == "BAYER_BGGR8") ||
            (_format == "BAYER_GBRG8") ||
            (_format == "BAYER_GRBG8"))
  {
    // let ogre generate rgb8 images for all bayer format requests
    // then post process to produce actual bayer images
    result = static_cast<int>(Ogre::PF_BYTE_RGB);
  }
  else
  {
    gzerr << "Error parsing image format (" << _format
          << "), using default Ogre::PF_R8G8B8\n";
    result = static_cast<int>(Ogre::PF_R8G8B8);
  }

  return result;
}

//////////////////////////////////////////////////
void Camera::EnableSaveFrame(bool _enable)
{
  sdf::ElementPtr elem = this->sdf->GetElement("save");
  elem->GetAttribute("enabled")->Set(_enable);
  this->captureData = _enable;
}

//////////////////////////////////////////////////
bool Camera::GetCaptureData() const
{
  return this->captureData;
}

//////////////////////////////////////////////////
void Camera::SetSaveFramePathname(const std::string &_pathname)
{
  sdf::ElementPtr elem = this->sdf->GetElement("save");
  elem->GetElement("path")->Set(_pathname);

  // Create the directory to store frames
  if (elem->Get<bool>("enabled"))
  {
    std::string command;
    command = "mkdir -p " + _pathname + " 2>>/dev/null";
    if (system(command.c_str()) <0)
      gzerr << "Error making directory\n";
  }
}

//////////////////////////////////////////////////
Ogre::Camera *Camera::GetOgreCamera() const
{
  return this->camera;
}

//////////////////////////////////////////////////
Ogre::Viewport *Camera::GetViewport() const
{
  return this->viewport;
}

//////////////////////////////////////////////////
double Camera::GetNearClip()
{
  if (this->camera)
    return this->camera->getNearClipDistance();
  else
    return 0;
}

//////////////////////////////////////////////////
double Camera::GetFarClip()
{
  if (this->camera)
    return this->camera->getFarClipDistance();
  else
    return 0;
}

//////////////////////////////////////////////////
unsigned int Camera::GetViewportWidth() const
{
  if (this->renderTarget)
    return this->renderTarget->getViewport(0)->getActualWidth();
  else if (this->camera && this->camera->getViewport())
    return this->camera->getViewport()->getActualWidth();
  else
    return 0;
}

//////////////////////////////////////////////////
unsigned int Camera::GetViewportHeight() const
{
  if (this->renderTarget)
    return this->renderTarget->getViewport(0)->getActualHeight();
  else if (this->camera && this->camera->getViewport())
    return this->camera->getViewport()->getActualHeight();
  else
    return 0;
}

//////////////////////////////////////////////////
void Camera::SetAspectRatio(float ratio)
{
  this->camera->setAspectRatio(ratio);
}

//////////////////////////////////////////////////
float Camera::GetAspectRatio() const
{
  return this->camera->getAspectRatio();
}

//////////////////////////////////////////////////
math::Vector3 Camera::GetUp()
{
  Ogre::Vector3 up = this->camera->getRealUp();
  return math::Vector3(up.x, up.y, up.z);
}

//////////////////////////////////////////////////
math::Vector3 Camera::GetRight()
{
  Ogre::Vector3 right = this->camera->getRealRight();
  return math::Vector3(right.x, right.y, right.z);
}

//////////////////////////////////////////////////
void Camera::SetSceneNode(Ogre::SceneNode *_node)
{
  this->sceneNode = _node;
}

//////////////////////////////////////////////////
Ogre::SceneNode *Camera::GetSceneNode() const
{
  return this->sceneNode;
}

//////////////////////////////////////////////////
Ogre::SceneNode *Camera::GetPitchNode() const
{
  return this->pitchNode;
}

//////////////////////////////////////////////////
const unsigned char *Camera::GetImageData(unsigned int _i)
{
  if (_i != 0)
    gzerr << "Camera index must be zero for cam";

  // do last minute conversion if Bayer pattern is requested, go from R8G8B8
  if ((this->GetImageFormat() == "BAYER_RGGB8") ||
       (this->GetImageFormat() == "BAYER_BGGR8") ||
       (this->GetImageFormat() == "BAYER_GBRG8") ||
       (this->GetImageFormat() == "BAYER_GRBG8"))
  {
    return this->bayerFrameBuffer;
  }
  else
    return this->saveFrameBuffer;
}

//////////////////////////////////////////////////
std::string Camera::GetName() const
{
  return this->name;
}

//////////////////////////////////////////////////
std::string Camera::GetScopedName() const
{
  return this->scopedName;
}

//////////////////////////////////////////////////
bool Camera::SaveFrame(const std::string &_filename)
{
  return Camera::SaveFrame(this->saveFrameBuffer, this->GetImageWidth(),
                          this->GetImageHeight(), this->GetImageDepth(),
                          this->GetImageFormat(), _filename);
}

//////////////////////////////////////////////////
std::string Camera::GetFrameFilename()
{
  sdf::ElementPtr saveElem = this->sdf->GetElement("save");

  std::string path = saveElem->Get<std::string>("path");
  boost::filesystem::path pathToFile;

  std::string friendlyName = this->scopedUniqueName;

  boost::replace_all(friendlyName, "::", "_");

  if (this->captureDataOnce)
  {
    pathToFile = this->screenshotPath;
    std::string timestamp = common::Time::GetWallTimeAsISOString();
    boost::replace_all(timestamp, ":", "_");
    pathToFile /= friendlyName + "-" + timestamp + ".jpg";
  }
  else
  {
    pathToFile = (path.empty()) ? "." : path;
    pathToFile /= str(boost::format("%s-%04d.jpg")
        % friendlyName.c_str() % this->saveCount);
    this->saveCount++;
  }

  // Create a directory if not present
  if (!boost::filesystem::exists(pathToFile.parent_path()))
    boost::filesystem::create_directories(pathToFile.parent_path());

  return pathToFile.string();
}

/////////////////////////////////////////////////
std::string Camera::GetScreenshotPath() const
{
  return this->screenshotPath;
}

/////////////////////////////////////////////////
bool Camera::SaveFrame(const unsigned char *_image,
                       unsigned int _width, unsigned int _height, int _depth,
                       const std::string &_format,
                       const std::string &_filename)
{
  if (!_image)
  {
    gzerr << "Can't save an empty image\n";
    return false;
  }

  Ogre::ImageCodec::ImageData *imgData;
  Ogre::Codec * pCodec;
  size_t size, pos;

  // Create image data structure
  imgData  = new Ogre::ImageCodec::ImageData();
  imgData->width  =  _width;
  imgData->height = _height;
  imgData->depth  = _depth;
  imgData->format = (Ogre::PixelFormat)Camera::GetOgrePixelFormat(_format);
  size = Camera::GetImageByteSize(_width, _height, _format);

  // Wrap buffer in a chunk
  Ogre::MemoryDataStreamPtr stream(
      new Ogre::MemoryDataStream(const_cast<unsigned char*>(_image),
        size, false));

  // Get codec
  Ogre::String filename = _filename;
  pos = filename.find_last_of(".");
  Ogre::String extension;

  while (pos != filename.length() - 1)
    extension += filename[++pos];

  // Get the codec
  pCodec = Ogre::Codec::getCodec(extension);

  // Write out
  Ogre::Codec::CodecDataPtr codecDataPtr(imgData);
  pCodec->codeToFile(stream, filename, codecDataPtr);

  return true;
}

//////////////////////////////////////////////////
void Camera::ToggleShowWireframe()
{
  if (this->camera)
  {
    if (this->camera->getPolygonMode() == Ogre::PM_WIREFRAME)
      this->camera->setPolygonMode(Ogre::PM_SOLID);
    else
      this->camera->setPolygonMode(Ogre::PM_WIREFRAME);
  }
}

//////////////////////////////////////////////////
void Camera::ShowWireframe(bool s)
{
  if (this->camera)
  {
    if (s)
    {
      this->camera->setPolygonMode(Ogre::PM_WIREFRAME);
    }
    else
    {
      this->camera->setPolygonMode(Ogre::PM_SOLID);
    }
  }
}

//////////////////////////////////////////////////
void Camera::GetCameraToViewportRay(int _screenx, int _screeny,
                                    math::Vector3 &_origin,
                                    math::Vector3 &_dir)
{
  Ogre::Ray ray = this->camera->getCameraToViewportRay(
      static_cast<float>(_screenx) / this->GetViewportWidth(),
      static_cast<float>(_screeny) / this->GetViewportHeight());

  _origin.Set(ray.getOrigin().x, ray.getOrigin().y, ray.getOrigin().z);
  _dir.Set(ray.getDirection().x, ray.getDirection().y, ray.getDirection().z);
}


//////////////////////////////////////////////////
void Camera::ConvertRGBToBAYER(unsigned char* dst, unsigned char* src,
                               std::string format, int width, int height)
{
  if (src)
  {
    // do last minute conversion if Bayer pattern is requested, go from R8G8B8
    if (format == "BAYER_RGGB8")
    {
      for (int i = 0; i < width; i++)
      {
        for (int j = 0; j < height; j++)
        {
          //
          // RG
          // GB
          //
          // determine position
          if (j%2)  // even column
            if (i%2)  // even row, red
              dst[i+j*width] = src[i*3+j*width*3+2];
            else  // odd row, green
              dst[i+j*width] = src[i*3+j*width*3+1];
          else  // odd column
            if (i%2)  // even row, green
              dst[i+j*width] = src[i*3+j*width*3+1];
            else  // odd row, blue
              dst[i+j*width] = src[i*3+j*width*3+0];
        }
      }
    }
    else if (format == "BAYER_BGGR8")
    {
      for (int i = 0; i < width; i++)
      {
        for (int j = 0; j < height; j++)
        {
          //
          // BG
          // GR
          //
          // determine position
          if (j%2)  // even column
            if (i%2)  // even row, blue
              dst[i+j*width] = src[i*3+j*width*3+0];
            else  // odd row, green
              dst[i+j*width] = src[i*3+j*width*3+1];
          else  // odd column
            if (i%2)  // even row, green
              dst[i+j*width] = src[i*3+j*width*3+1];
            else  // odd row, red
              dst[i+j*width] = src[i*3+j*width*3+2];
        }
      }
    }
    else if (format == "BAYER_GBRG8")
    {
      for (int i = 0; i < width; i++)
      {
        for (int j = 0; j < height; j++)
        {
          //
          // GB
          // RG
          //
          // determine position
          if (j%2)  // even column
            if (i%2)  // even row, green
              dst[i+j*width] = src[i*3+j*width*3+1];
            else  // odd row, blue
              dst[i+j*width] = src[i*3+j*width*3+2];
          else  // odd column
            if (i%2)  // even row, red
              dst[i+j*width] = src[i*3+j*width*3+0];
            else  // odd row, green
              dst[i+j*width] = src[i*3+j*width*3+1];
        }
      }
    }
    else if (format == "BAYER_GRBG8")
    {
      for (int i = 0; i < width; i++)
      {
        for (int j = 0; j < height; j++)
        {
          //
          // GR
          // BG
          //
          // determine position
          if (j%2)  // even column
            if (i%2)  // even row, green
              dst[i+j*width] = src[i*3+j*width*3+1];
            else  // odd row, red
              dst[i+j*width] = src[i*3+j*width*3+0];
          else  // odd column
            if (i%2)  // even row, blue
              dst[i+j*width] = src[i*3+j*width*3+2];
            else  // odd row, green
              dst[i+j*width] = src[i*3+j*width*3+1];
        }
      }
    }
  }
}

//////////////////////////////////////////////////
void Camera::SetCaptureData(bool _value)
{
  this->captureData = _value;
}

//////////////////////////////////////////////////
void Camera::SetCaptureDataOnce()
{
  this->captureDataOnce = true;
}

//////////////////////////////////////////////////
void Camera::CreateRenderTexture(const std::string &_textureName)
{
  // Create the render texture
  this->renderTexture = (Ogre::TextureManager::getSingleton().createManual(
      _textureName,
      "General",
      Ogre::TEX_TYPE_2D,
      this->GetImageWidth(),
      this->GetImageHeight(),
      0,
      (Ogre::PixelFormat)this->imageFormat,
      Ogre::TU_RENDERTARGET,
      0,
      false,
      4)).getPointer();

  this->SetRenderTarget(this->renderTexture->getBuffer()->getRenderTarget());

  this->initialized = true;
}

//////////////////////////////////////////////////
ScenePtr Camera::GetScene() const
{
  return this->scene;
}

//////////////////////////////////////////////////
void Camera::CreateCamera()
{
  this->camera = this->scene->GetManager()->createCamera(
      this->scopedUniqueName);

  this->camera->setFixedYawAxis(false);
  this->camera->yaw(Ogre::Degree(-90.0));
  this->camera->roll(Ogre::Degree(-90.0));
}

//////////////////////////////////////////////////
bool Camera::GetWorldPointOnPlane(int _x, int _y,
                                  const math::Plane &_plane,
                                  math::Vector3 &_result)
{
  math::Vector3 origin, dir;
  double dist;

  // Cast two rays from the camera into the world
  this->GetCameraToViewportRay(_x, _y, origin, dir);

  dist = _plane.Distance(origin, dir);

  _result = origin + dir * dist;

  if (!math::equal(dist, -1.0))
    return true;
  else
    return false;
}

//////////////////////////////////////////////////
void Camera::SetRenderTarget(Ogre::RenderTarget *_target)
{
  this->renderTarget = _target;

  if (this->renderTarget)
  {
    // Setup the viewport to use the texture
    this->viewport = this->renderTarget->addViewport(this->camera);
    this->viewport->setClearEveryFrame(true);
    this->viewport->setShadowsEnabled(true);
    this->viewport->setOverlaysEnabled(false);

    RTShaderSystem::AttachViewport(this->viewport, this->GetScene());

    this->viewport->setBackgroundColour(
        Conversions::Convert(this->scene->GetBackgroundColor()));
    this->viewport->setVisibilityMask(GZ_VISIBILITY_ALL &
        ~(GZ_VISIBILITY_GUI | GZ_VISIBILITY_SELECTABLE));

    double ratio = static_cast<double>(this->viewport->getActualWidth()) /
                   static_cast<double>(this->viewport->getActualHeight());

    double hfov = this->GetHFOV().Radian();
    double vfov = 2.0 * atan(tan(hfov / 2.0) / ratio);
    this->camera->setAspectRatio(ratio);
    this->camera->setFOVy(Ogre::Radian(vfov));

    // Setup Deferred rendering for the camera
    if (RenderEngine::Instance()->GetRenderPathType() == RenderEngine::DEFERRED)
    {
      // Deferred shading GBuffer compositor
      this->dataPtr->dsGBufferInstance =
        Ogre::CompositorManager::getSingleton().addCompositor(this->viewport,
            "DeferredShading/GBuffer");

      // Deferred lighting GBuffer compositor
      this->dataPtr->dlGBufferInstance =
        Ogre::CompositorManager::getSingleton().addCompositor(this->viewport,
            "DeferredLighting/GBuffer");

      // Deferred shading: Merging compositor
      this->dataPtr->dsMergeInstance =
        Ogre::CompositorManager::getSingleton().addCompositor(this->viewport,
            "DeferredShading/ShowLit");

      // Deferred lighting: Merging compositor
      this->dataPtr->dlMergeInstance =
        Ogre::CompositorManager::getSingleton().addCompositor(this->viewport,
            "DeferredLighting/ShowLit");

      // Screen space ambient occlusion
      // this->dataPtr->this->ssaoInstance =
      //  Ogre::CompositorManager::getSingleton().addCompositor(this->viewport,
      //      "DeferredShading/SSAO");

      this->dataPtr->dsGBufferInstance->setEnabled(false);
      this->dataPtr->dsMergeInstance->setEnabled(false);

      this->dataPtr->dlGBufferInstance->setEnabled(true);
      this->dataPtr->dlMergeInstance->setEnabled(true);

      // this->dataPtr->this->ssaoInstance->setEnabled(false);
    }

    // Noise
    if (this->dataPtr->noiseActive)
    {
      switch (this->dataPtr->noiseType)
      {
<<<<<<< HEAD
        case GAUSSIAN:
          this->gaussianNoiseInstance =
              Ogre::CompositorManager::getSingleton().addCompositor(
=======
        case CameraPrivate::GAUSSIAN:
          this->dataPtr->gaussianNoiseInstance =
            Ogre::CompositorManager::getSingleton().addCompositor(
>>>>>>> 37bba015
              this->viewport, "CameraNoise/Gaussian");
          this->dataPtr->gaussianNoiseInstance->setEnabled(true);
          // gaussianNoiseCompositorListener was allocated in Load()
<<<<<<< HEAD
          this->gaussianNoiseInstance->addListener(
              this->gaussianNoiseCompositorListener.get());
=======
          this->dataPtr->gaussianNoiseInstance->addListener(
            this->dataPtr->gaussianNoiseCompositorListener.get());
>>>>>>> 37bba015
          break;
        default:
          GZ_ASSERT(false, "Invalid noise model type");
      }
    }

    // Distortion
    if (this->distortionActive)
    {
      this->lensDistortionInstance =
          Ogre::CompositorManager::getSingleton().addCompositor(
          this->viewport, "CameraDistortion/Default");
      this->lensDistortionInstance->setEnabled(true);
      this->lensDistortionInstance->addListener(
          this->lensDistortionCompositorListener.get());
    }

    if (this->GetScene()->skyx != NULL)
      this->renderTarget->addListener(this->GetScene()->skyx);
  }
}

//////////////////////////////////////////////////
void Camera::AttachToVisual(uint32_t _visualId,
                            bool _inheritOrientation,
                            double _minDist, double _maxDist)
{
  msgs::Request request;
  msgs::TrackVisual track;

  track.set_name(this->GetName() + "_attach_to_visual_track");
  track.set_id(_visualId);
  track.set_min_dist(_minDist);
  track.set_max_dist(_maxDist);
  track.set_inherit_orientation(_inheritOrientation);

  std::string *serializedData = request.mutable_data();
  track.SerializeToString(serializedData);

  request.set_request("attach_visual");
  request.set_id(_visualId);
  this->requests.push_back(request);
}

//////////////////////////////////////////////////
void Camera::AttachToVisual(const std::string &_visualName,
                            bool _inheritOrientation,
                            double _minDist, double _maxDist)
{
  msgs::Request request;
  msgs::TrackVisual track;

  VisualPtr visual = this->scene->GetVisual(_visualName);

  if (visual)
    track.set_id(visual->GetId());
  else
    track.set_id(GZ_UINT32_MAX);

  track.set_name(_visualName);
  track.set_min_dist(_minDist);
  track.set_max_dist(_maxDist);
  track.set_inherit_orientation(_inheritOrientation);

  std::string *serializedData = request.mutable_data();
  track.SerializeToString(serializedData);

  request.set_request("attach_visual");
  request.set_id(0);
  this->requests.push_back(request);
}

//////////////////////////////////////////////////
void Camera::TrackVisual(const std::string &_name)
{
  msgs::Request request;
  request.set_request("track_visual");
  request.set_data(_name);
  request.set_id(0);
  this->requests.push_back(request);
}

//////////////////////////////////////////////////
bool Camera::AttachToVisualImpl(uint32_t _id,
    bool _inheritOrientation, double _minDist, double _maxDist)
{
  VisualPtr visual = this->scene->GetVisual(_id);
  return this->AttachToVisualImpl(visual, _inheritOrientation,
                                  _minDist, _maxDist);
}

//////////////////////////////////////////////////
bool Camera::AttachToVisualImpl(const std::string &_name,
    bool _inheritOrientation, double _minDist, double _maxDist)
{
  VisualPtr visual = this->scene->GetVisual(_name);
  return this->AttachToVisualImpl(visual, _inheritOrientation,
                                  _minDist, _maxDist);
}

//////////////////////////////////////////////////
bool Camera::AttachToVisualImpl(VisualPtr _visual, bool _inheritOrientation,
    double /*_minDist*/, double /*_maxDist*/)
{
  if (this->sceneNode->getParent())
      this->sceneNode->getParent()->removeChild(this->sceneNode);

  if (_visual)
  {
    math::Pose origPose = this->GetWorldPose();
    _visual->GetSceneNode()->addChild(this->sceneNode);
    this->sceneNode->setInheritOrientation(_inheritOrientation);
    this->SetWorldPose(origPose);
    return true;
  }

  return false;
}

//////////////////////////////////////////////////
bool Camera::TrackVisualImpl(const std::string &_name)
{
  VisualPtr visual = this->scene->GetVisual(_name);
  if (visual)
    return this->TrackVisualImpl(visual);
  else
    this->dataPtr->trackedVisual.reset();

  return false;
}

//////////////////////////////////////////////////
bool Camera::TrackVisualImpl(VisualPtr _visual)
{
  // if (this->sceneNode->getParent())
  //  this->sceneNode->getParent()->removeChild(this->sceneNode);

  if (_visual)
  {
    this->dataPtr->trackVisualPID.Init(0.25, 0, 0, 0, 0, 1.0, 0.0);
    this->dataPtr->trackVisualPitchPID.Init(0.05, 0, 0, 0, 0, 1.0, 0.0);
    this->dataPtr->trackVisualYawPID.Init(0.05, 0, 0, 0, 0, 1.0, 0.0);

    this->dataPtr->trackedVisual = _visual;
  }
  else
  {
    this->dataPtr->trackedVisual.reset();
  }

  return true;
}

//////////////////////////////////////////////////
Ogre::Texture *Camera::GetRenderTexture() const
{
  return this->renderTexture;
}

/////////////////////////////////////////////////
math::Vector3 Camera::GetDirection() const
{
  return Conversions::Convert(this->camera->getDerivedDirection());
}

/////////////////////////////////////////////////
bool Camera::IsVisible(VisualPtr _visual)
{
  if (this->camera && _visual)
  {
    math::Box bbox = _visual->GetBoundingBox();
    Ogre::AxisAlignedBox box;
    box.setMinimum(bbox.min.x, bbox.min.y, bbox.min.z);
    box.setMaximum(bbox.max.x, bbox.max.y, bbox.max.z);

    return this->camera->isVisible(box);
  }

  return false;
}

/////////////////////////////////////////////////
bool Camera::IsVisible(const std::string &_visualName)
{
  return this->IsVisible(this->scene->GetVisual(_visualName));
}

/////////////////////////////////////////////////
bool Camera::IsAnimating() const
{
  return this->animState != NULL;
}

/////////////////////////////////////////////////
bool Camera::MoveToPosition(const math::Pose &_pose, double _time)
{
  if (this->animState)
  {
    this->dataPtr->moveToPositionQueue.push_back(std::make_pair(_pose, _time));
    return false;
  }

  Ogre::TransformKeyFrame *key;
  math::Vector3 rpy = _pose.rot.GetAsEuler();
  math::Vector3 start = this->GetWorldPose().pos;

  double dyaw =  this->GetWorldRotation().GetAsEuler().z - rpy.z;

  if (dyaw > M_PI)
    rpy.z += 2*M_PI;
  else if (dyaw < -M_PI)
    rpy.z -= 2*M_PI;

  Ogre::Quaternion yawFinal(Ogre::Radian(rpy.z), Ogre::Vector3(0, 0, 1));
  Ogre::Quaternion pitchFinal(Ogre::Radian(rpy.y), Ogre::Vector3(0, 1, 0));

  std::string trackName = "cameratrack";
  int i = 0;
  while (this->scene->GetManager()->hasAnimation(trackName))
  {
    trackName = std::string("cameratrack_") +
      boost::lexical_cast<std::string>(i);
    i++;
  }

  Ogre::Animation *anim =
    this->scene->GetManager()->createAnimation(trackName, _time);
  anim->setInterpolationMode(Ogre::Animation::IM_SPLINE);

  Ogre::NodeAnimationTrack *strack = anim->createNodeTrack(0, this->sceneNode);
  Ogre::NodeAnimationTrack *ptrack = anim->createNodeTrack(1, this->pitchNode);

  key = strack->createNodeKeyFrame(0);
  key->setTranslate(Ogre::Vector3(start.x, start.y, start.z));
  key->setRotation(this->sceneNode->getOrientation());

  key = ptrack->createNodeKeyFrame(0);
  key->setRotation(this->pitchNode->getOrientation());

  key = strack->createNodeKeyFrame(_time);
  key->setTranslate(Ogre::Vector3(_pose.pos.x, _pose.pos.y, _pose.pos.z));
  key->setRotation(yawFinal);

  key = ptrack->createNodeKeyFrame(_time);
  key->setRotation(pitchFinal);

  this->animState =
    this->scene->GetManager()->createAnimationState(trackName);

  this->animState->setTimePosition(0);
  this->animState->setEnabled(true);
  this->animState->setLoop(false);
  this->prevAnimTime = common::Time::GetWallTime();

  return true;
}

/////////////////////////////////////////////////
bool Camera::MoveToPositions(const std::vector<math::Pose> &_pts,
                             double _time, boost::function<void()> _onComplete)
{
  if (this->animState)
    return false;

  this->onAnimationComplete = _onComplete;

  Ogre::TransformKeyFrame *key;
  math::Vector3 start = this->GetWorldPose().pos;

  std::string trackName = "cameratrack";
  int i = 0;
  while (this->scene->GetManager()->hasAnimation(trackName))
  {
    trackName = std::string("cameratrack_") +
      boost::lexical_cast<std::string>(i);
    i++;
  }

  Ogre::Animation *anim =
    this->scene->GetManager()->createAnimation(trackName, _time);
  anim->setInterpolationMode(Ogre::Animation::IM_SPLINE);

  Ogre::NodeAnimationTrack *strack = anim->createNodeTrack(0, this->sceneNode);
  Ogre::NodeAnimationTrack *ptrack = anim->createNodeTrack(1, this->pitchNode);

  key = strack->createNodeKeyFrame(0);
  key->setTranslate(Ogre::Vector3(start.x, start.y, start.z));
  key->setRotation(this->sceneNode->getOrientation());

  key = ptrack->createNodeKeyFrame(0);
  key->setRotation(this->pitchNode->getOrientation());

  double dt = _time / (_pts.size()-1);
  double tt = 0;

  double prevYaw = this->GetWorldRotation().GetAsEuler().z;
  for (unsigned int j = 0; j < _pts.size(); j++)
  {
    math::Vector3 pos = _pts[j].pos;
    math::Vector3 rpy = _pts[j].rot.GetAsEuler();
    double dyaw = prevYaw - rpy.z;

    if (dyaw > M_PI)
      rpy.z += 2*M_PI;
    else if (dyaw < -M_PI)
      rpy.z -= 2*M_PI;

    prevYaw = rpy.z;
    Ogre::Quaternion yawFinal(Ogre::Radian(rpy.z), Ogre::Vector3(0, 0, 1));
    Ogre::Quaternion pitchFinal(Ogre::Radian(rpy.y), Ogre::Vector3(0, 1, 0));

    key = strack->createNodeKeyFrame(tt);
    key->setTranslate(Ogre::Vector3(pos.x, pos.y, pos.z));
    key->setRotation(yawFinal);

    key = ptrack->createNodeKeyFrame(tt);
    key->setRotation(pitchFinal);

    tt += dt;
  }

  this->animState = this->scene->GetManager()->createAnimationState(trackName);

  this->animState->setTimePosition(0);
  this->animState->setEnabled(true);
  this->animState->setLoop(false);
  this->prevAnimTime = common::Time::GetWallTime();

  return true;
}

//////////////////////////////////////////////////
void Camera::SetRenderRate(double _hz)
{
  if (_hz > 0.0)
    this->dataPtr->renderPeriod = 1.0 / _hz;
  else
    this->dataPtr->renderPeriod = 0.0;
}

//////////////////////////////////////////////////
double Camera::GetRenderRate() const
{
  return 1.0 / this->dataPtr->renderPeriod.Double();
}

//////////////////////////////////////////////////
void Camera::AnimationComplete()
{
}

//////////////////////////////////////////////////
bool Camera::GetInitialized() const
{
  return this->initialized && this->scene->GetInitialized();
}

//////////////////////////////////////////////////
void Camera::OnCmdMsg(ConstCameraCmdPtr &_msg)
{
  boost::mutex::scoped_lock lock(this->dataPtr->receiveMutex);
  this->dataPtr->commandMsgs.push_back(_msg);
}<|MERGE_RESOLUTION|>--- conflicted
+++ resolved
@@ -207,12 +207,10 @@
   // Set default render rate to unlimited
   this->SetRenderRate(0.0);
 
-<<<<<<< HEAD
-  this->distortionActive = false;
-=======
+  this->dataPtr->distortionActive = false;
+
   this->dataPtr->node = transport::NodePtr(new transport::Node());
   this->dataPtr->node->Init();
->>>>>>> 37bba015
 }
 
 //////////////////////////////////////////////////
@@ -312,35 +310,22 @@
         std::endl;
   }
 
-<<<<<<< HEAD
-  if (this->sdf->HasElement("distortion"))
-  {
-    sdf::ElementPtr distortionElem = this->sdf->GetElement("distortion");
-
-    this->distortionActive = true;
-/*    std::string type = noiseElem->GetValueString("type");
-    if (type == "gaussian")
-    {
-      this->noiseType = GAUSSIAN;
-      this->noiseMean = noiseElem->GetValueDouble("mean");
-      this->noiseStdDev = noiseElem->GetValueDouble("stddev");
-      this->noiseActive = true;
-      this->gaussianNoiseCompositorListener.reset(new
-        GaussianNoiseCompositorListener(this->noiseMean, this->noiseStdDev));
-      gzlog << "applying Gaussian noise model with mean " << this->noiseMean <<
-        " and stddev " << this->noiseStdDev << std::endl;
-    }
-    else
-      gzwarn << "ignoring unknown noise model type \"" << type << "\"" <<
-        std::endl;*/
-=======
   // Only create a command subscription for real cameras. Ignore camera's
   // created for visualization purposes.
   if (this->name.find("_GUIONLY_") == std::string::npos)
   {
     this->dataPtr->cmdSub = this->dataPtr->node->Subscribe(
         "~/" + this->GetName() + "/cmd", &Camera::OnCmdMsg, this, true);
->>>>>>> 37bba015
+  }
+
+
+  if (this->sdf->HasElement("distortion"))
+  {
+    sdf::ElementPtr distortionElem = this->sdf->GetElement("distortion");
+
+    this->dataPtr->distortionActive = true;
+    this->dataPtr->lensDistortionCompositorListener.reset(new
+      LensDistortionCompositorListener());
   }
 }
 
@@ -380,6 +365,12 @@
   {
     this->dataPtr->gaussianNoiseInstance->removeListener(
       this->dataPtr->gaussianNoiseCompositorListener.get());
+  }
+
+  if (this->dataPtr->lensDistortionCompositorListener)
+  {
+    this->dataPtr->lensDistortionInstance->removeListener(
+      this->dataPtr->lensDistortionCompositorListener.get());
   }
 
   RTShaderSystem::DetachViewport(this->viewport, this->scene);
@@ -1511,25 +1502,14 @@
     {
       switch (this->dataPtr->noiseType)
       {
-<<<<<<< HEAD
-        case GAUSSIAN:
-          this->gaussianNoiseInstance =
-              Ogre::CompositorManager::getSingleton().addCompositor(
-=======
         case CameraPrivate::GAUSSIAN:
           this->dataPtr->gaussianNoiseInstance =
-            Ogre::CompositorManager::getSingleton().addCompositor(
->>>>>>> 37bba015
+              Ogre::CompositorManager::getSingleton().addCompositor(
               this->viewport, "CameraNoise/Gaussian");
           this->dataPtr->gaussianNoiseInstance->setEnabled(true);
           // gaussianNoiseCompositorListener was allocated in Load()
-<<<<<<< HEAD
-          this->gaussianNoiseInstance->addListener(
-              this->gaussianNoiseCompositorListener.get());
-=======
           this->dataPtr->gaussianNoiseInstance->addListener(
             this->dataPtr->gaussianNoiseCompositorListener.get());
->>>>>>> 37bba015
           break;
         default:
           GZ_ASSERT(false, "Invalid noise model type");
@@ -1537,14 +1517,14 @@
     }
 
     // Distortion
-    if (this->distortionActive)
+    if (this->dataPtr->distortionActive)
     {
-      this->lensDistortionInstance =
+      this->dataPtr->lensDistortionInstance =
           Ogre::CompositorManager::getSingleton().addCompositor(
           this->viewport, "CameraDistortion/Default");
-      this->lensDistortionInstance->setEnabled(true);
-      this->lensDistortionInstance->addListener(
-          this->lensDistortionCompositorListener.get());
+      this->dataPtr->lensDistortionInstance->setEnabled(true);
+      this->dataPtr->lensDistortionInstance->addListener(
+          this->dataPtr->lensDistortionCompositorListener.get());
     }
 
     if (this->GetScene()->skyx != NULL)
