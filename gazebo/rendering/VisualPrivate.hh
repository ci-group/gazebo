/*
 * Copyright (C) 2012-2013 Open Source Robotics Foundation
 *
 * Licensed under the Apache License, Version 2.0 (the "License");
 * you may not use this file except in compliance with the License.
 * You may obtain a copy of the License at
 *
 *     http://www.apache.org/licenses/LICENSE-2.0
 *
 * Unless required by applicable law or agreed to in writing, software
 * distributed under the License is distributed on an "AS IS" BASIS,
 * WITHOUT WARRANTIES OR CONDITIONS OF ANY KIND, either express or implied.
 * See the License for the specific language governing permissions and
 * limitations under the License.
 *
*/

#ifndef _VISUAL_PRIVATE_HH_
#define _VISUAL_PRIVATE_HH_

#include <string>
#include <utility>
#include <list>
#include <vector>

#include <sdf/sdf.hh>

#include "gazebo/msgs/msgs.hh"
#include "gazebo/common/Event.hh"
#include "gazebo/math/Box.hh"
#include "gazebo/math/Pose.hh"
#include "gazebo/math/Quaternion.hh"
#include "gazebo/math/Vector3.hh"
#include "gazebo/math/Vector2d.hh"

#include "gazebo/rendering/RenderTypes.hh"
#include "gazebo/common/CommonTypes.hh"

namespace Ogre
{
  class MovableObject;
  class SceneNode;
  class StaticGeometry;
  class RibbonTrail;
  class AnimationState;
  class SkeletonInstance;
}

namespace gazebo
{
  namespace rendering
  {
    class WireBox;

    /// \brief Private data for the Visual class
    class VisualPrivate
    {
      /// \brief Pointer to the visual's scene.
      public: ScenePtr scene;

      /// \brief Pointer to the visual's scene node in Ogre.
      public: Ogre::SceneNode *sceneNode;

      /// \brief Parent visual.
      public: VisualPtr parent;

      /// \brief The SDF element for the visual.
      public: sdf::ElementPtr sdf;

      /// \brief The unique name for the visual's material.
      public: std::string myMaterialName;

      /// \brief The original name for the visual's material.
      public: std::string origMaterialName;

      /// \brief Transparency value.
      public: float transparency;

      /// \brief True if visual casts shadows.
      public: bool castShadows;

      /// \brief True if the visual is static, which allows Ogre to improve
      /// performance.
      public: bool isStatic;

      /// \brief Pointer to the static geometry.
      public: Ogre::StaticGeometry *staticGeom;

      /// \brief True if rendered.
      public: bool visible;

      /// \brief The ribbon train created by the visual.
      public: Ogre::RibbonTrail *ribbonTrail;

      /// \brief The visual's skeleton, used only for person simulation.
      public: Ogre::SkeletonInstance *skeleton;

      /// \brief Connection for the pre render event.
      public: event::ConnectionPtr preRenderConnection;

      /// \brief List of all the lines created.
      public: std::list<DynamicLines*> lines;

      /// \brief Lines and their vertices connected to this visual.
      public: std::list< std::pair<DynamicLines*, unsigned int> > lineVertices;

      /// \brief Name of the visual.
      public: std::string name;

      /// \brief Children visuals.
      public: std::vector<VisualPtr> children;

      /// \brief Used to animate the visual.
      public: Ogre::AnimationState *animState;

      /// \brief Time of the previous animation step.
      public: common::Time prevAnimTime;

      /// \brief Callback for the animation complete event.
      public: boost::function<void()> onAnimationComplete;

      /// \brief True to use RT shader system.
      public: bool useRTShader;

      /// \brief True if initialized.
      public: bool initialized;

      /// \brief A wire frame bounding box.
      public: WireBox *boundingBox;

      /// \brief Unique id of this visual.
      public: uint32_t id;

      /// \brief Counter used to create unique ids.
      public: static uint32_t visualIdCount;

      /// \brief Scale of visual.
      public: math::Vector3 scale;

      /// \brief True if lighting will be applied to this visual.
      public: bool lighting;

      /// \brief A list of visual plugins.
      public: std::vector<VisualPluginPtr> plugins;

      /// \brief The visual's mesh name.
      public: std::string meshName;

      /// \brief The visual's submesh name.
      public: std::string subMeshName;
<<<<<<< HEAD
=======

      /// \brief Ambient color of the viusal.
      public: common::Color ambient;

      /// \brief Diffuse color of the viusal.
      public: common::Color diffuse;

      /// \brief Specular color of the viusal.
      public: common::Color specular;

      /// \brief Emissive color of the viusal.
      public: common::Color emissive;
>>>>>>> 9dbe9907
    };
    /// \}
  }
}
#endif<|MERGE_RESOLUTION|>--- conflicted
+++ resolved
@@ -148,8 +148,6 @@
 
       /// \brief The visual's submesh name.
       public: std::string subMeshName;
-<<<<<<< HEAD
-=======
 
       /// \brief Ambient color of the viusal.
       public: common::Color ambient;
@@ -162,7 +160,6 @@
 
       /// \brief Emissive color of the viusal.
       public: common::Color emissive;
->>>>>>> 9dbe9907
     };
     /// \}
   }
