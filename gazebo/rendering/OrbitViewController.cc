/*
 * Copyright 2011 Nate Koenig
 *
 * Licensed under the Apache License, Version 2.0 (the "License");
 * you may not use this file except in compliance with the License.
 * You may obtain a copy of the License at
 *
 *     http://www.apache.org/licenses/LICENSE-2.0
 *
 * Unless required by applicable law or agreed to in writing, software
 * distributed under the License is distributed on an "AS IS" BASIS,
 * WITHOUT WARRANTIES OR CONDITIONS OF ANY KIND, either express or implied.
 * See the License for the specific language governing permissions and
 * limitations under the License.
 *
*/
#include "common/MouseEvent.hh"
#include "math/Vector2i.hh"
#include "math/Angle.hh"

#include "rendering/Scene.hh"
#include "rendering/Visual.hh"
#include "rendering/UserCamera.hh"
#include "rendering/OrbitViewController.hh"

#define TYPE_STRING "orbit"
#define MIN_DISTANCE 0.01

using namespace gazebo;
using namespace rendering;


static const float PITCH_LIMIT_LOW = -M_PI*0.5 + 0.001;
static const float PITCH_LIMIT_HIGH = M_PI*0.5 - 0.001;

//////////////////////////////////////////////////
OrbitViewController::OrbitViewController(UserCameraPtr _camera)
  : ViewController(_camera), distance(5.0f)
{
  this->minDist = MIN_DISTANCE;
  this->maxDist = 0;
  this->typeString = TYPE_STRING;
}

//////////////////////////////////////////////////
OrbitViewController::~OrbitViewController()
{
}

//////////////////////////////////////////////////
void OrbitViewController::Init(const math::Vector3 &_focalPoint)
{
  math::Vector3 rpy = this->camera->GetWorldPose().rot.GetAsEuler();
  this->yaw = rpy.z;
  this->pitch = rpy.y;

  this->focalPoint = _focalPoint;
  this->distance = this->camera->GetWorldPosition().Distance(this->focalPoint);
  if (this->distance <= 1.0)
    std::cout << "Distance[" << this->distance << "]\n";
}

//////////////////////////////////////////////////
void OrbitViewController::SetDistanceRange(double _minDist, double _maxDist)
{
  this->minDist = _minDist;
  this->maxDist = _maxDist;
  if (this->distance > this->maxDist)
    this->distance = this->maxDist;
  if (this->distance < this->minDist)
    this->distance = this->minDist;
}

//////////////////////////////////////////////////
void OrbitViewController::Init()
{
  double dist = -1;
  math::Vector3 fp;

  // Try to get a point on a plane to use as the reference point
  int width = this->camera->GetViewportWidth();
  int height = this->camera->GetViewportHeight();
  if (this->camera->GetWorldPointOnPlane(width/2.0, height/2.0,
        math::Plane(math::Vector3(0, 0, 1)), fp))
  {
    dist = this->camera->GetWorldPosition().Distance(fp);
  }

  // If the plane is too far away.
  if (dist < 0 || dist > 20 || math::isnan(dist))
  {
    // First, see if the camera is looking at the origin.
    math::Vector3 dir = this->camera->GetDirection();
    dir.Normalize();
    math::Vector3 origin(0, 0, 0);
    math::Vector3 cameraPos = this->camera->GetWorldPose().pos;
    double distOrigin = cameraPos.Distance(origin);

    dist = origin.GetDistToLine(cameraPos, cameraPos + dir * distOrigin);

    if (math::equal(dist, 0.0, 1e-3))
      dist = distOrigin;
    else
    {
      // If camera is not looking at the origin, see if the camera's
      // direction projected on the ground plane interescts the origin.
      // Otherwise, choose a default distance of 10m for the focal point
      cameraPos.z = 0;
      distOrigin = cameraPos.Distance(origin);
      dist = origin.GetDistToLine(cameraPos, cameraPos + dir * distOrigin);
      if (math::equal(dist, 0.0, 1e-3))
        dist = distOrigin;
      else
        dist = 10;

      cameraPos = this->camera->GetWorldPose().pos;
    }
    if (dist > 10)
      dist = 10.0;
    fp = cameraPos + dir * dist;
  }

  fp.Correct();
  this->Init(fp);
}

//////////////////////////////////////////////////
void OrbitViewController::Update()
{
}

//////////////////////////////////////////////////
void OrbitViewController::HandleKeyPressEvent(const std::string &_key)
{
  if (_key == "x" || _key == "y" || _key == "z")
    this->key = _key;
}

//////////////////////////////////////////////////
void OrbitViewController::HandleKeyReleaseEvent(const std::string &_key)
{
  if (_key == "x" || _key == "y" || _key == "z")
    this->key.clear();
}

//////////////////////////////////////////////////
void OrbitViewController::HandleMouseEvent(const common::MouseEvent &_event)
{
  if (!this->enabled)
    return;

  math::Vector2i drag = _event.pos - _event.prevPos;

  math::Vector3 directionVec(0, 0, 0);

  int width = this->camera->GetViewportWidth();
  int height = this->camera->GetViewportHeight();

  if (_event.buttons & common::MouseEvent::MIDDLE)
  {
    if (_event.pressPos == _event.pos)
    {
      this->focalPoint = this->camera->GetScene()->GetFirstContact(this->camera,
          math::Vector2i(width*0.5, height *0.5));
      this->distance = this->camera->GetWorldPose().pos.Distance(
          this->focalPoint);
    }


    /// Lock rotation to an axis if the "y" or "z" key is pressed.
    if (!this->key.empty() && (this->key == "y" || this->key == "z"))
    {
      // Limit rotation about the "y" axis.
      if (this->key == "y")
      {
        this->pitch += drag.y * _event.moveScale * 0.2;
        this->NormalizePitch(this->pitch);
      }
      // Limit rotation about the "z" axis.
      else
      {
        this->yaw += drag.x * _event.moveScale * -0.2;
        this->NormalizeYaw(this->yaw);
      }
    }
    // Otherwise rotate about "y" and "z".
    else
    {
      this->yaw += drag.x * _event.moveScale * -0.2;
      this->pitch += drag.y * _event.moveScale * 0.2;
      this->NormalizeYaw(this->yaw);
      this->NormalizePitch(this->pitch);
    }
  }
  else if (_event.buttons & common::MouseEvent::LEFT)
  {
    this->distance =
      this->camera->GetWorldPose().pos.Distance(this->focalPoint);

    double fovY = this->camera->GetVFOV().Radian();
    double fovX = 2.0f * atan(tan(fovY / 2.0f) *
        this->camera->GetAspectRatio());

    math::Vector3 translation;

    // If the "x", "y", or "z" key is pressed, then lock translation to the
    // indicated axis.
    if (!this->key.empty())
    {
      if (this->key == "x")
        translation.Set((drag.y / static_cast<float>(height)) *
<<<<<<< HEAD
                        this->distance * tan(fovY / 2.0) * 2.0, 0.0,0.0);
=======
                        this->distance * tan(fovY / 2.0) * 2.0, 0.0, 0.0);
>>>>>>> d40bcdca
      else if (this->key == "y")
        translation.Set(0.0, (drag.x / static_cast<float>(width)) *
                        this->distance * tan(fovX / 2.0) * 2.0, 0.0);
      else if (this->key == "z")
        translation.Set(0.0, 0.0, (drag.y / static_cast<float>(height)) *
                        this->distance * tan(fovY / 2.0) * 2.0);
      else
        gzerr << "Unable to handle key [" << this->key << "] in orbit view "
              << "controller.\n";

      // Translate in the global coordinate frame
      this->TranslateGlobal(translation);
    }
    else
    {
      // Translate in the "y" "z" plane.
      translation.Set(0.0,
          (drag.x / static_cast<float>(width)) *
          this->distance * tan(fovX / 2.0) * 2.0,
          (drag.y / static_cast<float>(height)) *
          this->distance * tan(fovY / 2.0) * 2.0);

      // Translate in the local coordinate frame
      this->TranslateLocal(translation);
    }
  }
  else if (_event.type == common::MouseEvent::SCROLL)
  {
    int factor = 40;

    if (!_event.alt)
    {
      if (this->posCache.x != _event.pos.x ||
          this->posCache.y != _event.pos.y )
      {
        this->worldFocal =
          this->camera->GetScene()->GetFirstContact(this->camera,
                                                    _event.pos);
        this->distance = this->camera->GetWorldPose().pos.Distance(
            this->focalPoint);
      }
      this->posCache = _event.pos;

      // This is not perfect, but it does a decent enough job.
      if (_event.scroll.y < 0)
        this->focalPoint += (this->worldFocal - this->focalPoint) * 0.04;
      else
        this->focalPoint += (this->focalPoint - this->worldFocal) * 0.04;
    }
    else
      factor = 80;

    // This assumes that _event.scroll.y is -1 or +1
    this->Zoom(-(_event.scroll.y * factor) * _event.moveScale *
               (this->distance / 10.0));
  }

  this->UpdatePose();
}

//////////////////////////////////////////////////
void OrbitViewController::TranslateLocal(math::Vector3 vec)
{
  this->focalPoint += this->camera->GetWorldPose().rot * vec;
}

//////////////////////////////////////////////////
void OrbitViewController::TranslateGlobal(math::Vector3 vec)
{
  this->focalPoint += vec;
}

//////////////////////////////////////////////////
void OrbitViewController::SetDistance(float _d)
{
  this->distance = _d;
}

//////////////////////////////////////////////////
void OrbitViewController::SetFocalPoint(const math::Vector3 &_fp)
{
  this->focalPoint = _fp;
}

//////////////////////////////////////////////////
math::Vector3 OrbitViewController::GetFocalPoint() const
{
  return this->focalPoint;
}

//////////////////////////////////////////////////
void OrbitViewController::SetYaw(double _yaw)
{
  this->yaw = _yaw;
}

//////////////////////////////////////////////////
void OrbitViewController::SetPitch(double _pitch)
{
  this->pitch = _pitch;
}


//////////////////////////////////////////////////
void OrbitViewController::NormalizeYaw(float &v)
{
  v = fmod(v, M_PI*2);
  if (v < 0.0f)
  {
    v = M_PI * 2 + v;
  }
}

//////////////////////////////////////////////////
void OrbitViewController::NormalizePitch(float &v)
{
  if (v < PITCH_LIMIT_LOW)
    v = PITCH_LIMIT_LOW;
  else if (v > PITCH_LIMIT_HIGH)
    v = PITCH_LIMIT_HIGH;
}

//////////////////////////////////////////////////
void OrbitViewController::Zoom(float _amount)
{
  this->distance -= _amount;
  if (this->distance <= this->minDist)
    this->distance = this->minDist;
  if (this->maxDist > 0 && this->distance >= this->maxDist)
    this->distance = this->maxDist;
}

//////////////////////////////////////////////////
std::string OrbitViewController::GetTypeString()
{
  return TYPE_STRING;
}


//////////////////////////////////////////////////
void OrbitViewController::UpdatePose()
{
  math::Vector3 pos;

  pos.x = this->distance * -cos(this->yaw) * cos(this->pitch);
  pos.y = this->distance * -sin(this->yaw) * cos(this->pitch);
  pos.z = this->distance * sin(this->pitch);

  pos += this->focalPoint;

  this->camera->SetWorldPosition(pos);

  math::Quaternion rot;
  math::Vector3 rpy(0, this->pitch, this->yaw);
  rot.SetFromEuler(rpy);
  this->camera->SetWorldRotation(rot);
}<|MERGE_RESOLUTION|>--- conflicted
+++ resolved
@@ -209,11 +209,7 @@
     {
       if (this->key == "x")
         translation.Set((drag.y / static_cast<float>(height)) *
-<<<<<<< HEAD
-                        this->distance * tan(fovY / 2.0) * 2.0, 0.0,0.0);
-=======
                         this->distance * tan(fovY / 2.0) * 2.0, 0.0, 0.0);
->>>>>>> d40bcdca
       else if (this->key == "y")
         translation.Set(0.0, (drag.x / static_cast<float>(width)) *
                         this->distance * tan(fovX / 2.0) * 2.0, 0.0);
