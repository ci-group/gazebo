/*
 * Copyright (C) 2014-2015 Open Source Robotics Foundation
 *
 * Licensed under the Apache License, Version 2.0 (the "License");
 * you may not use this file except in compliance with the License.
 * You may obtain a copy of the License at
 *
 *     http://www.apache.org/licenses/LICENSE-2.0
 *
 * Unless required by applicable law or agreed to in writing, software
 * distributed under the License is distributed on an "AS IS" BASIS,
 * WITHOUT WARRANTIES OR CONDITIONS OF ANY KIND, either express or implied.
 * See the License for the specific language governing permissions and
 * limitations under the License.
 *
*/

#include <gtest/gtest.h>
#include "gazebo/math/Rand.hh"
#include "gazebo/rendering/RenderingIface.hh"
#include "gazebo/rendering/Scene.hh"
#include "gazebo/rendering/Visual.hh"
#include "test/ServerFixture.hh"


using namespace gazebo;
class Visual_TEST : public ServerFixture
{
};

/////////////////////////////////////////////////
std::string GetVisualSDFString(const std::string &_name,
    const std::string &_geomType = "box",
    gazebo::math::Pose _pose = gazebo::math::Pose::Zero,
    double _transparency = 0, bool _castShadows = true,
    const std::string &_material = "Gazebo/Grey",
    bool _lighting = true,
    const common::Color &_ambient = common::Color::White,
    const common::Color &_diffuse = common::Color::White,
<<<<<<< HEAD
    const common::Color &_specular = common::Color::White,
    const common::Color &_emissive = common::Color::White)
=======
    const common::Color &_specular = common::Color::Black,
    const common::Color &_emissive = common::Color::Black)
>>>>>>> 138f5fbb
{
  std::stringstream visualString;
  visualString
      << "<sdf version='1.5'>"
      << "  <visual name='" << _name << "'>"
      << "    <pose>" << _pose << "</pose>"
      << "    <geometry>";
  if (_geomType == "box")
  {
    visualString
      << "      <box>"
      << "        <size>1.0 1.0 1.0</size>"
      << "      </box>";
  }
  else if (_geomType == "sphere")
  {
    visualString
      << "      <sphere>"
      << "        <radius>0.5</radius>"
      << "      </sphere>";
  }
  else if (_geomType == "cylinder")
  {
    visualString
      << "      <cylinder>"
      << "        <radius>0.5</radius>"
      << "        <length>1.0</length>"
      << "      </cylinder>";
  }
  visualString
      << "    </geometry>"
      << "    <material>"
      << "      <script>"
      << "        <uri>file://media/materials/scripts/gazebo.material</uri>"
      << "        <name>" << _material << "</name>"
      << "      </script>"
      << "      <lighting>" << _lighting << "</lighting>"
      << "      <ambient>" << _ambient << "</ambient>"
      << "      <diffuse>" << _diffuse << "</diffuse>"
      << "      <specular>" << _specular << "</specular>"
      << "      <emissive>" << _emissive << "</emissive>"
      << "    </material>"
      << "    <transparency>" << _transparency << "</transparency>"
      << "    <cast_shadows>" << _castShadows << "</cast_shadows>"
      << "  </visual>"
      << "</sdf>";
  return visualString.str();
}

/////////////////////////////////////////////////
<<<<<<< HEAD
=======
void CreateColorMaterial(const std::string &_materialName,
    const common::Color &_ambient, const common::Color &_diffuse,
    const common::Color &_specular, const common::Color &_emissive)
{
  // test setup - create a material for testing
  Ogre::MaterialPtr ogreMaterial =
      Ogre::MaterialManager::getSingleton().create(_materialName, "General");
  for (unsigned int i = 0; i < ogreMaterial->getNumTechniques(); ++i)
  {
    Ogre::Technique *technique = ogreMaterial->getTechnique(i);
    for (unsigned int j = 0; j < technique->getNumPasses(); ++j)
    {
      Ogre::Pass *pass = technique->getPass(j);
      pass->setAmbient(rendering::Conversions::Convert(_ambient));
      pass->setDiffuse(rendering::Conversions::Convert(_diffuse));
      pass->setSpecular(rendering::Conversions::Convert(_specular));
      pass->setSelfIllumination(rendering::Conversions::Convert(_emissive));
      EXPECT_EQ(rendering::Conversions::Convert(pass->getAmbient()), _ambient);
      EXPECT_EQ(rendering::Conversions::Convert(pass->getDiffuse()), _diffuse);
      EXPECT_EQ(rendering::Conversions::Convert(pass->getSpecular()),
          _specular);
      EXPECT_EQ(rendering::Conversions::Convert(pass->getSelfIllumination()),
          _emissive);
    }
  }
}

/////////////////////////////////////////////////
>>>>>>> 138f5fbb
TEST_F(Visual_TEST, BoundingBox)
{
  Load("worlds/empty.world");

  // Spawn a box and check its bounding box dimensions.
  SpawnBox("box", math::Vector3(1, 1, 1), math::Vector3(10, 10, 1),
      math::Vector3(0, 0, 0));

  // FIXME need a camera otherwise test produces a gl vertex buffer error
  math::Pose cameraStartPose(0, 0, 0, 0, 0, 0);
  std::string cameraName = "test_camera";
  SpawnCamera("test_camera_model", cameraName,
      cameraStartPose.pos, cameraStartPose.rot.GetAsEuler());

  gazebo::rendering::ScenePtr scene = gazebo::rendering::get_scene();
  ASSERT_TRUE(scene != NULL);

  int sleep = 0;
  int maxSleep = 50;
  rendering::VisualPtr visual;
  while (!visual && sleep < maxSleep)
  {
    visual = scene->GetVisual("box");
    common::Time::MSleep(1000);
    sleep++;
  }
  ASSERT_TRUE(visual != NULL);

  // verify initial bounding box
  math::Vector3 bboxMin(-0.5, -0.5, -0.5);
  math::Vector3 bboxMax(0.5, 0.5, 0.5);
  math::Box boundingBox = visual->GetBoundingBox();
  EXPECT_EQ(boundingBox.min, bboxMin);
  EXPECT_EQ(boundingBox.max, bboxMax);

  // verify scale
  math::Vector3 scale = visual->GetScale();
  EXPECT_EQ(scale, math::Vector3(1, 1, 1));

  // set new scale
  math::Vector3 scaleToSet(2, 3, 4);
  visual->SetScale(scaleToSet);

  // verify new scale
  math::Vector3 newScale = visual->GetScale();
  EXPECT_EQ(newScale, scaleToSet);
  EXPECT_EQ(newScale, math::Vector3(2, 3, 4));

  // verify local bounding box dimensions remain the same
  math::Box newBoundingBox = visual->GetBoundingBox();
  EXPECT_EQ(newBoundingBox.min, bboxMin);
  EXPECT_EQ(newBoundingBox.max, bboxMax);

  // verify local bounding box dimensions with scale applied
  EXPECT_EQ(newScale*newBoundingBox.min, newScale*bboxMin);
  EXPECT_EQ(newScale*newBoundingBox.max, newScale*bboxMax);
  EXPECT_EQ(newScale*newBoundingBox.min, math::Vector3(-1, -1.5, -2));
  EXPECT_EQ(newScale*newBoundingBox.max, math::Vector3(1, 1.5, 2));
}

/////////////////////////////////////////////////
TEST_F(Visual_TEST, GetGeometryType)
{
  Load("worlds/empty.world");

  gazebo::rendering::ScenePtr scene = gazebo::rendering::get_scene();
  ASSERT_TRUE(scene != NULL);

  // box geom
  sdf::ElementPtr boxSDF(new sdf::Element);
  sdf::initFile("visual.sdf", boxSDF);
  sdf::readString(GetVisualSDFString("visual_box", "box"), boxSDF);
  gazebo::rendering::VisualPtr boxVis(
      new gazebo::rendering::Visual("box_visual", scene));
  boxVis->Load(boxSDF);
  EXPECT_EQ(boxVis->GetGeometryType(), "box");

  // sphere geom
  sdf::ElementPtr sphereSDF(new sdf::Element);
  sdf::initFile("visual.sdf", sphereSDF);
  sdf::readString(GetVisualSDFString("visual_sphere", "sphere"), sphereSDF);
  gazebo::rendering::VisualPtr sphereVis(
      new gazebo::rendering::Visual("sphere_visual", scene));
  sphereVis->Load(sphereSDF);
  EXPECT_EQ(sphereVis->GetGeometryType(), "sphere");

  // cylinder geom
  sdf::ElementPtr cylinderSDF(new sdf::Element);
  sdf::initFile("visual.sdf", cylinderSDF);
  sdf::readString(GetVisualSDFString("visual_cylinder", "cylinder"),
      cylinderSDF);
  gazebo::rendering::VisualPtr cylinderVis(
      new gazebo::rendering::Visual("cylinder_visual", scene));
  cylinderVis->Load(cylinderSDF);
  EXPECT_EQ(cylinderVis->GetGeometryType(), "cylinder");
}

/////////////////////////////////////////////////
TEST_F(Visual_TEST, CastShadows)
{
  Load("worlds/empty.world");

  gazebo::rendering::ScenePtr scene = gazebo::rendering::get_scene();
  ASSERT_TRUE(scene != NULL);

  // load a model that casts shadows by default
  sdf::ElementPtr boxSDF(new sdf::Element);
  sdf::initFile("visual.sdf", boxSDF);
  sdf::readString(GetVisualSDFString("visual_box_has_shadows", "box",
      gazebo::math::Pose::Zero, 0, true), boxSDF);
  gazebo::rendering::VisualPtr boxVis(
      new gazebo::rendering::Visual("box_visual", scene));
  boxVis->Load(boxSDF);
  EXPECT_TRUE(boxVis->GetCastShadows());

  // load another model that does not cast shadows by default
  sdf::ElementPtr boxSDF2(new sdf::Element);
  sdf::initFile("visual.sdf", boxSDF2);
  sdf::readString(GetVisualSDFString("visual_box_has_no_shadows", "box",
      gazebo::math::Pose::Zero, 0, false), boxSDF2);
  gazebo::rendering::VisualPtr boxVis2(
      new gazebo::rendering::Visual("box_visual2", scene));
  boxVis2->Load(boxSDF2);
  EXPECT_FALSE(boxVis2->GetCastShadows());

  // test changing cast shadow property
  boxVis->SetCastShadows(false);
  EXPECT_FALSE(boxVis->GetCastShadows());
  boxVis2->SetCastShadows(true);
  EXPECT_TRUE(boxVis2->GetCastShadows());
}

/////////////////////////////////////////////////
TEST_F(Visual_TEST, Transparency)
{
  Load("worlds/empty.world");

  gazebo::rendering::ScenePtr scene = gazebo::rendering::get_scene();
  ASSERT_TRUE(scene != NULL);

  sdf::ElementPtr sphereSDF(new sdf::Element);
  sdf::initFile("visual.sdf", sphereSDF);
  sdf::readString(GetVisualSDFString("visual_sphere_no_transparency", "sphere",
      gazebo::math::Pose::Zero, 0), sphereSDF);
  gazebo::rendering::VisualPtr sphereVis(
      new gazebo::rendering::Visual("sphere_visual", scene));
  sphereVis->Load(sphereSDF);
  EXPECT_DOUBLE_EQ(sphereVis->GetTransparency(), 0);

  sdf::ElementPtr sphereSDF2(new sdf::Element);
  sdf::initFile("visual.sdf", sphereSDF2);
  sdf::readString(GetVisualSDFString("visual_sphere_semi_transparent", "sphere",
      gazebo::math::Pose::Zero, 0.5), sphereSDF2);
  gazebo::rendering::VisualPtr sphereVis2(
      new gazebo::rendering::Visual("sphere_visual2", scene));
  sphereVis2->Load(sphereSDF2);
  EXPECT_DOUBLE_EQ(sphereVis2->GetTransparency(), 0.5f);

  // test changing transparency property
  sphereVis->SetTransparency(0.3f);
  EXPECT_DOUBLE_EQ(sphereVis->GetTransparency(), 0.3f);
  sphereVis2->SetTransparency(1.0f);
  EXPECT_DOUBLE_EQ(sphereVis2->GetTransparency(), 1.0f);
}

/////////////////////////////////////////////////
TEST_F(Visual_TEST, Material)
{
  Load("worlds/empty.world");

  gazebo::rendering::ScenePtr scene = gazebo::rendering::get_scene();
  ASSERT_TRUE(scene != NULL);

  sdf::ElementPtr boxSDF(new sdf::Element);
  sdf::initFile("visual.sdf", boxSDF);
  sdf::readString(GetVisualSDFString("visual_box_red", "box",
      gazebo::math::Pose::Zero, 0, true, "Gazebo/Red"), boxSDF);
  gazebo::rendering::VisualPtr boxVis(
      new gazebo::rendering::Visual("box_visual", scene));
  boxVis->Load(boxSDF);
  // visual generates a new material with unique name so the name is slightly
  // longer with a prefix of the visual name
  EXPECT_TRUE(
      boxVis->GetMaterialName().find("Gazebo/Red") != std::string::npos);

  sdf::ElementPtr boxSDF2(new sdf::Element);
  sdf::initFile("visual.sdf", boxSDF2);
  sdf::readString(GetVisualSDFString("visual_box_white", "box",
      gazebo::math::Pose::Zero, 0, true, "Gazebo/White", true), boxSDF2);
  gazebo::rendering::VisualPtr boxVis2(
      new gazebo::rendering::Visual("box_visual2", scene));
  boxVis2->Load(boxSDF2);
  EXPECT_TRUE(
      boxVis2->GetMaterialName().find("Gazebo/White") != std::string::npos);

  // test changing to use non-unique materials
  boxVis->SetMaterial("Gazebo/Yellow", false);
  EXPECT_EQ(boxVis->GetMaterialName(), "Gazebo/Yellow");
  boxVis2->SetMaterial("Gazebo/OrangeTransparent", false);
  EXPECT_EQ(boxVis2->GetMaterialName(), "Gazebo/OrangeTransparent");
}

/////////////////////////////////////////////////
TEST_F(Visual_TEST, Lighting)
{
  Load("worlds/empty.world");

  gazebo::rendering::ScenePtr scene = gazebo::rendering::get_scene();
  ASSERT_TRUE(scene != NULL);

  sdf::ElementPtr cylinderSDF(new sdf::Element);
  sdf::initFile("visual.sdf", cylinderSDF);
  sdf::readString(GetVisualSDFString("visual_cylinder_lighting", "cylinder",
      gazebo::math::Pose::Zero, 0, true, "Gazebo/Grey", true), cylinderSDF);
  gazebo::rendering::VisualPtr cylinderVis(
      new gazebo::rendering::Visual("cylinder_visual", scene));
  cylinderVis->Load(cylinderSDF);
  EXPECT_TRUE(cylinderVis->GetLighting());

  sdf::ElementPtr cylinderSDF2(new sdf::Element);
  sdf::initFile("visual.sdf", cylinderSDF2);
  sdf::readString(GetVisualSDFString("visual_cylinder_no_lighting", "cylinder",
      gazebo::math::Pose::Zero, 0, true, "Gazebo/Grey", false), cylinderSDF2);
  gazebo::rendering::VisualPtr cylinderVis2(
      new gazebo::rendering::Visual("cylinder_visual2", scene));
  cylinderVis2->Load(cylinderSDF2);
  EXPECT_FALSE(cylinderVis2->GetLighting());

  // test changing lighting property
  cylinderVis->SetLighting(false);
  EXPECT_FALSE(cylinderVis->GetLighting());
  cylinderVis2->SetLighting(true);
  EXPECT_TRUE(cylinderVis2->GetLighting());
}

/////////////////////////////////////////////////
TEST_F(Visual_TEST, Color)
{
  Load("worlds/empty.world");

  gazebo::rendering::ScenePtr scene = gazebo::rendering::get_scene();
  ASSERT_TRUE(scene != NULL);

  sdf::ElementPtr cylinderSDF(new sdf::Element);
  sdf::initFile("visual.sdf", cylinderSDF);
  sdf::readString(GetVisualSDFString("visual_cylinder_black", "cylinder",
      gazebo::math::Pose::Zero, 0, true, "Gazebo/Grey", true,
      common::Color::Black, common::Color::Black, common::Color::Black,
      common::Color::Black), cylinderSDF);
  gazebo::rendering::VisualPtr cylinderVis(
      new gazebo::rendering::Visual("cylinder_visual", scene));
  cylinderVis->Load(cylinderSDF);
  EXPECT_EQ(cylinderVis->GetAmbient(), common::Color::Black);
  EXPECT_EQ(cylinderVis->GetDiffuse(), common::Color::Black);
  EXPECT_EQ(cylinderVis->GetSpecular(), common::Color::Black);
  EXPECT_EQ(cylinderVis->GetEmissive(), common::Color::Black);

  sdf::ElementPtr cylinderSDF2(new sdf::Element);
  sdf::initFile("visual.sdf", cylinderSDF2);
<<<<<<< HEAD
  sdf::readString(GetVisualSDFString("visual_cylinder_black", "cylinder",
=======
  sdf::readString(GetVisualSDFString("visual_cylinder_color", "cylinder",
>>>>>>> 138f5fbb
      gazebo::math::Pose::Zero, 0, true, "Gazebo/Grey", true,
      common::Color::Green, common::Color::Blue, common::Color::Red,
      common::Color::Yellow), cylinderSDF2);
  gazebo::rendering::VisualPtr cylinderVis2(
      new gazebo::rendering::Visual("cylinder_visual2", scene));
  cylinderVis2->Load(cylinderSDF2);
  EXPECT_EQ(cylinderVis2->GetAmbient(), common::Color::Green);
  EXPECT_EQ(cylinderVis2->GetDiffuse(), common::Color::Blue);
  EXPECT_EQ(cylinderVis2->GetSpecular(), common::Color::Red);
  EXPECT_EQ(cylinderVis2->GetEmissive(), common::Color::Yellow);

  // test changing ambient/diffuse/specular colors
  {
    common::Color color(0.1, 0.2, 0.3, 0.4);
    cylinderVis->SetAmbient(color);
    EXPECT_EQ(cylinderVis->GetAmbient(), color);
  }
  {
    common::Color color(1.0, 1.0, 1.0, 1.0);
    cylinderVis->SetDiffuse(color);
    EXPECT_EQ(cylinderVis->GetDiffuse(), color);
  }
  {
    common::Color color(0.5, 0.6, 0.4, 0.0);
    cylinderVis->SetSpecular(color);
    EXPECT_EQ(cylinderVis->GetSpecular(), color);
  }
  {
    common::Color color(0.9, 0.8, 0.7, 0.6);
    cylinderVis->SetEmissive(color);
    EXPECT_EQ(cylinderVis->GetEmissive(), color);
  }

  {
    common::Color color(0.0, 0.0, 0.0, 0.0);
    cylinderVis2->SetAmbient(color);
    EXPECT_EQ(cylinderVis2->GetAmbient(), color);
  }
  {
    common::Color color(1.0, 1.0, 1.0, 1.0);
    cylinderVis2->SetDiffuse(color);
    EXPECT_EQ(cylinderVis2->GetDiffuse(), color);
  }
  // test with color values that are out of range but should still work,
  // rendering engine should clamp the values internally
  {
    common::Color color(5.0, 5.0, 5.5, 5.1);
    cylinderVis2->SetSpecular(color);
    EXPECT_EQ(cylinderVis2->GetSpecular(), color);
  }
  {
    common::Color color(-5.0, -5.0, -5.5, -5.1);
    cylinderVis2->SetEmissive(color);
    EXPECT_EQ(cylinderVis2->GetEmissive(), color);
  }
}

/////////////////////////////////////////////////
<<<<<<< HEAD
=======
TEST_F(Visual_TEST, ColorMaterial)
{
  Load("worlds/empty.world");

  gazebo::rendering::ScenePtr scene = gazebo::rendering::get_scene();
  ASSERT_TRUE(scene != NULL);

  std::string materialName = "Test/Grey";
  CreateColorMaterial(materialName, common::Color(0.3, 0.3, 0.3, 1.0),
      common::Color(0.7, 0.7, 0.7, 1.0), common::Color(0.01, 0.01, 0.01, 1.0),
      common::Color::Black);

  // test with a visual that only has a material name and no color components.
  std::string visualName = "boxMaterialColor";
  math::Pose visualPose = math::Pose::Zero;
  std::stringstream visualString;
  visualString
      << "<sdf version='" << SDF_VERSION << "'>"
      << "  <visual name='" << visualName << "'>"
      << "    <pose>" << visualPose << "</pose>"
      << "    <geometry>"
      << "      <box>"
      << "        <size>1.0 1.0 1.0</size>"
      << "      </box>"
      << "    </geometry>"
      << "    <material>"
      << "      <script>"
      << "        <uri>file://media/materials/scripts/gazebo.material</uri>"
      << "        <name>" << materialName << "</name>"
      << "      </script>"
      << "    </material>"
      << "  </visual>"
      << "</sdf>";

  sdf::ElementPtr boxSDF(new sdf::Element);
  sdf::initFile("visual.sdf", boxSDF);
  sdf::readString(visualString.str(), boxSDF);
  gazebo::rendering::VisualPtr boxVis(
      new gazebo::rendering::Visual("box_visual", scene));
  boxVis->Load(boxSDF);

  EXPECT_TRUE(
      boxVis->GetMaterialName().find(materialName) != std::string::npos);

  // Verify the visual color components are the same as the ones specified in
  // the material script
  EXPECT_EQ(boxVis->GetAmbient(), common::Color(0.3, 0.3, 0.3, 1.0));
  EXPECT_EQ(boxVis->GetDiffuse(), common::Color(0.7, 0.7, 0.7, 1.0));
  EXPECT_EQ(boxVis->GetSpecular(), common::Color(0.01, 0.01, 0.01, 1.0));
  EXPECT_EQ(boxVis->GetEmissive(), common::Color::Black);

  // test changing diffuse colors and verify color again.
  common::Color redColor(1.0, 0.0, 0.0, 1.0);
  boxVis->SetDiffuse(redColor);
  EXPECT_EQ(boxVis->GetAmbient(), common::Color(0.3, 0.3, 0.3, 1.0));
  EXPECT_EQ(boxVis->GetDiffuse(), redColor);
  EXPECT_EQ(boxVis->GetSpecular(), common::Color(0.01, 0.01, 0.01, 1.0));
  EXPECT_EQ(boxVis->GetEmissive(), common::Color::Black);

  // test setting a different material name
  std::string greenMaterialName = "Test/Green";
  CreateColorMaterial(greenMaterialName, common::Color(0.0, 1.0, 0.0, 1.0),
      common::Color(0.0, 1.0, 0.0, 1.0), common::Color(0.1, 0.1, 0.1, 1.0),
      common::Color::Black);
  boxVis->SetMaterial(greenMaterialName);
  EXPECT_TRUE(
      boxVis->GetMaterialName().find(greenMaterialName) != std::string::npos);

  // Verify the visual color components are the same as the ones in the new
  // material script
  EXPECT_EQ(boxVis->GetAmbient(), common::Color(0.0, 1.0, 0.0, 1.0));
  EXPECT_EQ(boxVis->GetDiffuse(), common::Color(0.0, 1.0, 0.0, 1.0));
  EXPECT_EQ(boxVis->GetSpecular(), common::Color(0.1, 0.1, 0.1, 1.0));
  EXPECT_EQ(boxVis->GetEmissive(), common::Color::Black);

  // test setting back to original material color
  boxVis->SetMaterial(materialName);
  EXPECT_TRUE(
      boxVis->GetMaterialName().find(materialName) != std::string::npos);

  // Verify the visual color components are the same as the ones in the
  // original material script
  EXPECT_EQ(boxVis->GetAmbient(), common::Color(0.3, 0.3, 0.3, 1.0));
  EXPECT_EQ(boxVis->GetDiffuse(), common::Color(0.7, 0.7, 0.7, 1.0));
  EXPECT_EQ(boxVis->GetSpecular(), common::Color(0.01, 0.01, 0.01, 1.0));
  EXPECT_EQ(boxVis->GetEmissive(), common::Color::Black);

  // test with a semi-transparent color material
  std::string redTransparentMaterialName = "Test/RedTransparent";
  CreateColorMaterial(redTransparentMaterialName,
      common::Color(1.0, 0.0, 0.0, 0.2), common::Color(1.0, 0.0, 0.0, 0.4),
      common::Color(0.1, 0.1, 0.1, 0.6), common::Color(1.0, 0.0, 0.0, 0.8));
  boxVis->SetMaterial(redTransparentMaterialName);
  EXPECT_TRUE(boxVis->GetMaterialName().find(redTransparentMaterialName)
      != std::string::npos);

  // Verify the visual color components are the same as the ones in the new
  // material script
  EXPECT_EQ(boxVis->GetAmbient(), common::Color(1.0, 0.0, 0.0, 0.2));
  EXPECT_EQ(boxVis->GetDiffuse(), common::Color(1.0, 0.0, 0.0, 0.4));
  EXPECT_EQ(boxVis->GetSpecular(), common::Color(0.1, 0.1, 0.1, 0.6));
  EXPECT_EQ(boxVis->GetEmissive(), common::Color(1.0, 0.0, 0.0, 0.8));

  // update transparency and verify diffuse alpha value has changed
  boxVis->SetTransparency(0.5f);
  EXPECT_DOUBLE_EQ(boxVis->GetTransparency(), 0.5f);
  EXPECT_EQ(boxVis->GetAmbient(), common::Color(1.0, 0.0, 0.0, 0.2));
  EXPECT_EQ(boxVis->GetDiffuse(), common::Color(1.0, 0.0, 0.0, 0.5));
  EXPECT_EQ(boxVis->GetSpecular(), common::Color(0.1, 0.1, 0.1, 0.6));
  EXPECT_EQ(boxVis->GetEmissive(), common::Color(1.0, 0.0, 0.0, 0.8));
}

/////////////////////////////////////////////////
>>>>>>> 138f5fbb
TEST_F(Visual_TEST, UpdateMeshFromMsg)
{
  Load("worlds/empty.world");

  gazebo::rendering::ScenePtr scene = gazebo::rendering::get_scene();
  ASSERT_TRUE(scene != NULL);

  sdf::ElementPtr meshUpdateSDF(new sdf::Element);
  sdf::initFile("visual.sdf", meshUpdateSDF);
  sdf::readString(GetVisualSDFString("visual_mesh_update"), meshUpdateSDF);
  gazebo::rendering::VisualPtr meshUpdateVis(
      new gazebo::rendering::Visual("visual_mesh_update_visual", scene));
  meshUpdateVis->Load(meshUpdateSDF);

  EXPECT_EQ(meshUpdateVis->GetMeshName(), "unit_box");
  EXPECT_EQ(meshUpdateVis->GetSubMeshName(), "");

  msgs::VisualPtr visualMsg(new msgs::Visual);
  msgs::Geometry *geomMsg = visualMsg->mutable_geometry();
  geomMsg->set_type(msgs::Geometry::MESH);
  msgs::MeshGeom *meshMsg = geomMsg->mutable_mesh();
  std::string meshFile = "polaris_ranger_ev/meshes/polaris.dae";
  meshMsg->set_filename("model://" + meshFile);
  meshMsg->set_submesh("Steering_Wheel");
  meshUpdateVis->UpdateFromMsg(visualMsg);

  // verify new mesh and submesh names
  EXPECT_TRUE(meshUpdateVis->GetMeshName().find(meshFile) != std::string::npos);
  EXPECT_EQ(meshUpdateVis->GetSubMeshName(), "Steering_Wheel");

  // verify updated sdf
  sdf::ElementPtr visualUpdateSDF = meshUpdateVis->GetSDF();
  sdf::ElementPtr geomSDF = visualUpdateSDF->GetElement("geometry");
  sdf::ElementPtr meshSDF = geomSDF->GetElement("mesh");
  EXPECT_EQ(meshSDF->Get<std::string>("uri"), "model://" + meshFile);
  sdf::ElementPtr submeshSDF = meshSDF->GetElement("submesh");
  EXPECT_EQ(submeshSDF->Get<std::string>("name"), "Steering_Wheel");
}

/////////////////////////////////////////////////
int main(int argc, char **argv)
{
  ::testing::InitGoogleTest(&argc, argv);
  return RUN_ALL_TESTS();
}<|MERGE_RESOLUTION|>--- conflicted
+++ resolved
@@ -37,13 +37,8 @@
     bool _lighting = true,
     const common::Color &_ambient = common::Color::White,
     const common::Color &_diffuse = common::Color::White,
-<<<<<<< HEAD
-    const common::Color &_specular = common::Color::White,
-    const common::Color &_emissive = common::Color::White)
-=======
     const common::Color &_specular = common::Color::Black,
     const common::Color &_emissive = common::Color::Black)
->>>>>>> 138f5fbb
 {
   std::stringstream visualString;
   visualString
@@ -94,8 +89,6 @@
 }
 
 /////////////////////////////////////////////////
-<<<<<<< HEAD
-=======
 void CreateColorMaterial(const std::string &_materialName,
     const common::Color &_ambient, const common::Color &_diffuse,
     const common::Color &_specular, const common::Color &_emissive)
@@ -124,7 +117,6 @@
 }
 
 /////////////////////////////////////////////////
->>>>>>> 138f5fbb
 TEST_F(Visual_TEST, BoundingBox)
 {
   Load("worlds/empty.world");
@@ -384,11 +376,7 @@
 
   sdf::ElementPtr cylinderSDF2(new sdf::Element);
   sdf::initFile("visual.sdf", cylinderSDF2);
-<<<<<<< HEAD
-  sdf::readString(GetVisualSDFString("visual_cylinder_black", "cylinder",
-=======
   sdf::readString(GetVisualSDFString("visual_cylinder_color", "cylinder",
->>>>>>> 138f5fbb
       gazebo::math::Pose::Zero, 0, true, "Gazebo/Grey", true,
       common::Color::Green, common::Color::Blue, common::Color::Red,
       common::Color::Yellow), cylinderSDF2);
@@ -447,8 +435,6 @@
 }
 
 /////////////////////////////////////////////////
-<<<<<<< HEAD
-=======
 TEST_F(Visual_TEST, ColorMaterial)
 {
   Load("worlds/empty.world");
@@ -562,7 +548,6 @@
 }
 
 /////////////////////////////////////////////////
->>>>>>> 138f5fbb
 TEST_F(Visual_TEST, UpdateMeshFromMsg)
 {
   Load("worlds/empty.world");
