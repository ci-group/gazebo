--- conflicted
+++ resolved
@@ -14,8 +14,8 @@
  * limitations under the License.
  *
 */
-#ifndef GAZEBO_RENDERING_CAMERAPRIVATE_HH_
-#define GAZEBO_RENDERING_CAMERAPRIVATE_HH_
+#ifndef _GAZEBO_RENDERING_CAMERAPRIVATE_HH_
+#define _GAZEBO_RENDERING_CAMERAPRIVATE_HH_
 
 #include <deque>
 #include <mutex>
@@ -109,16 +109,14 @@
       /// \brief Maximum distance between the camera and tracked model.
       public: double trackMaxDistance;
 
-<<<<<<< HEAD
+      /// \brief Video encoder.
+      public: common::VideoEncoder videoEncoder;
+
       /// \brief If set to true, the camera yaws around a fixed axis.
       public: bool yawFixed;
 
       /// \brief Fixed axis to yaw around.
       public: ignition::math::Vector3d yawFixedAxis;
-=======
-      /// \brief Video encoder.
-      public: common::VideoEncoder videoEncoder;
->>>>>>> b69d26ea
     };
   }
 }
