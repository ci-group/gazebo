/*
 * Copyright (C) 2012-2015 Open Source Robotics Foundation
 *
 * Licensed under the Apache License, Version 2.0 (the "License");
 * you may not use this file except in compliance with the License.
 * You may obtain a copy of the License at
 *
 *     http://www.apache.org/licenses/LICENSE-2.0
 *
 * Unless required by applicable law or agreed to in writing, software
 * distributed under the License is distributed on an "AS IS" BASIS,
 * WITHOUT WARRANTIES OR CONDITIONS OF ANY KIND, either express or implied.
 * See the License for the specific language governing permissions and
 * limitations under the License.
 *
*/
#ifndef _GAZEBO_USERCAMERA_HH_
#define _GAZEBO_USERCAMERA_HH_

#include <string>
#include <vector>

#include "gazebo/rendering/Camera.hh"
#include "gazebo/rendering/RenderTypes.hh"
#include "gazebo/common/CommonTypes.hh"
#include "gazebo/util/system.hh"

namespace gazebo
{
  class UserCameraPrivate;

  namespace rendering
  {
    /// \addtogroup gazebo_rendering
    /// \{

    /// \class UserCamera UserCamera.hh rendering/rendering.hh
    /// \brief A camera used for user visualization of a scene
    class GAZEBO_VISIBLE UserCamera : public Camera
    {
      /// \brief Constructor
      /// \param[in] _name Name of the camera.
      /// \param[in] _scene Scene to put the camera in.
      /// \param[in] _stereoEnabled True to enable stereo rendering. This is
      /// here for compatibility with 3D monitors/TVs.
      public: UserCamera(const std::string &_name, ScenePtr _scene,
                  bool _stereoEnabled = false);

      /// \brief Destructor
      public: virtual ~UserCamera();

      /// \brief Load the user camera.
      /// \param[in] _sdf Parameters for the camera.
      public: void Load(sdf::ElementPtr _sdf);

      // Documentation inherited
      public: virtual void SetClipDist(float _near, float _far);

      /// \brief Generic load function
      public: void Load();

      /// \brief Initialize
      public: void Init();

      /// \brief Render the camera
      public: virtual void Update();

      /// \brief Post render
      public: virtual void PostRender();

      /// \brief Finialize
      public: void Fini();

      /// \brief Set the pose in the world coordinate frame.
      /// \param[in] _pose New pose of the camera.
      public: virtual void SetWorldPose(const math::Pose &_pose);

      /// \brief Handle a mouse event.
      /// \param[in] _evt The mouse event.
      public: void HandleMouseEvent(const common::MouseEvent &_evt);

      /// \brief Handle a key press.
      /// \param[in] _key The key pressed.
      public: void HandleKeyPressEvent(const std::string &_key);

      /// \brief Handle a key release.
      /// \param[in] _key The key released.
      public: void HandleKeyReleaseEvent(const std::string &_key);

      /// \brief Set view controller.
      /// \param[in] _type The type of view controller: "orbit", "fps"
      public: void SetViewController(const std::string &_type);

      /// \brief Set view controller
      /// \param[in] _type The type of view controller: "orbit", "fps"
      /// \param[in] _pos The initial pose of the camera.
      public: void SetViewController(const std::string &_type,
                                     const math::Vector3 &_pos);

      /// \brief Get current view controller type.
      /// \return Type of the current view controller: "orbit", "fps"
      public: std::string GetViewControllerTypeString();

      /// \brief Resize the camera.
      /// \param[in] _w Width of the camera image.
      /// \param[in] _h Height of the camera image.
      public: void Resize(unsigned int _w, unsigned int _h);

      /// \brief Set the dimensions of the viewport.
      /// \param[in] _x X position of the viewport.
      /// \param[in] _y Y position of the viewport.
      /// \param[in] _w Width of the viewport.
      /// \param[in] _h Height of the viewport.
      public: void SetViewportDimensions(float _x, float _y,
                                         float _w, float _h);

      /// \brief Move the camera to focus on a visual.
      /// \param[in] _visual Visual to move the camera to.
      public: void MoveToVisual(VisualPtr _visual);

      // Doxygen automatically pulls in the correct documentation.
      public: virtual bool MoveToPosition(const math::Pose &_pose,
                                          double _time);

      /// \brief Move the camera to focus on a visual.
      /// \param[in] _visualName Name of the visual to move the camera to.
      public: void MoveToVisual(const std::string &_visualName);

      /// \brief Set to true to enable rendering
      ///
      /// Use this only if you really know what you're doing.
      /// \param[in] _target The new rendering target.
      public: virtual void SetRenderTarget(Ogre::RenderTarget *_target);

      /// \brief Set whether the view controller is enabled.
      ///
      /// The view controller is used to handle user camera movements.
      /// \param[in] _value True to enable viewcontroller, False to
      /// disable.
      public: void EnableViewController(bool _value) const;

      /// \brief Get an entity at a pixel location using a camera. Used for
      /// mouse picking.
      /// \param[in] _mousePos The position of the mouse in screen coordinates
      /// \param[out] _mod Used for object manipulation
      /// \return The selected entity, or NULL
      public: VisualPtr GetVisual(const math::Vector2i &_mousePos,
                                  std::string &_mod);

      /// \brief Get a visual at a mouse position
      /// \param[in] _mousePos 2D position of the mouse in pixels.
      public: VisualPtr GetVisual(const math::Vector2i &_mousePos) const;

      /// \brief Set the point the camera should orbit around.
      /// \param[in] _pt The focal point
      public: void SetFocalPoint(const math::Vector3 &_pt);

      // Documentation inherited
      public: virtual unsigned int GetImageWidth() const;

      // Documentation inherited
      public: virtual unsigned int GetImageHeight() const;

      /// brief Show if the user camera pose has changed in the world file.
      /// return true if the camera pose changed in the world file.
      public: bool IsCameraSetInWorldFile();

      /// brief Set if the user camera pose has changed in the world file.
      /// \param[in] _value True if the camera pose changed in the world file.
      public: void SetUseSDFPose(bool _value);

      /// brief Enable or disable camera control through ~/user_camera/joy_twist
      /// gz topic. Defaults to true.
      /// \param[in] _value True to enable camera pose control by
      /// gz topic ~/user_camera/joy_twist.
      public: void SetJoyTwistControl(bool _value);

      /// brief Enable or disable camera control through ~/user_camera/joy_pose
      /// gz topic. Defaults to true.
      /// \param[in] _value True to enable camera pose control by
      /// gz topic ~/user_camera/joy_pose.
      public: void SetJoyPoseControl(bool _value);

      /// \brief Get whether stereo is enabled.
      /// \return True if stereo is enabled.
      public: bool StereoEnabled() const;

<<<<<<< HEAD
      /// \brief Turn on/off stereo rendering. Stereo must be initially enable in 
      /// the ~/.gazebo/gui.ini file using:
=======
      /// \brief Turn on/off stereo rendering. Stereo must be initially
      /// enable in the ~/.gazebo/gui.ini file using:
>>>>>>> 192d0a76
      ///
      ///     [rendering]
      ///     stereo=1
      ///
      /// \param[in] _enable True to turn on stereo, false to turn off.
      public: void EnableStereo(bool _enable);

      /// \brief Set the camera to be attached to a visual.
      ///
      /// This causes the camera to move in relation to the specified visual.
      /// \param[in] _visual The visual to attach to.
      /// \param[in] _inheritOrientation True if the camera should also
      /// rotate when the visual rotates.
      /// \param[in] _minDist Minimum distance the camera can get to the
      /// visual.
      /// \param[in] _maxDist Maximum distance the camera can get from the
      /// visual.
      /// \return True if successfully attach to the visual.
      protected: virtual bool AttachToVisualImpl(VisualPtr _visual,
                     bool _inheritOrientation, double _minDist = 0,
                     double _maxDist = 0);

      // Documentation inherited.
      protected: virtual void AnimationComplete();

      /// \brief Set the camera to track a scene node.
      ///
      /// Tracking just causes the camera to rotate to follow the visual.
      /// \param[in] _visual Visual to track.
      /// \return True if the camera is now tracking the visual.
      protected: virtual bool TrackVisualImpl(VisualPtr _visual);

      // Documentation inherited.
      protected: virtual void UpdateFOV();

      /// \brief Toggle whether to show the visual.
      private: void ToggleShowVisual();

      /// \brief Set whether to show the visual.
      /// \param[in] _show True to show the visual representation for this
      /// camera. Currently disabled.
      private: void ShowVisual(bool _show);

      /// \brief Callback used when the camera has finished moving to
      /// a visual.
      private: void OnMoveToVisualComplete();

      /// \brief Handles incoming relative joystick messages.
      /// Incoming joystick messages are used to control
      /// translation and rotation rates of the camera position.
      /// \param[in] _msg New joystick message.
      private: void OnJoyTwist(ConstJoystickPtr &_msg);

      /// \brief Handles incoming absolute joystick messages.
      /// Incoming joystick messages are used to control
      /// camera's world pose.
      /// \param[in] _msg New pose message.
      private: void OnJoyPose(ConstPosePtr &_msg);

      /// \internal
      /// \brief Pointer to private data.
      private: UserCameraPrivate *dataPtr;
    };
    /// \}
  }
}
#endif<|MERGE_RESOLUTION|>--- conflicted
+++ resolved
@@ -185,13 +185,8 @@
       /// \return True if stereo is enabled.
       public: bool StereoEnabled() const;
 
-<<<<<<< HEAD
-      /// \brief Turn on/off stereo rendering. Stereo must be initially enable in 
-      /// the ~/.gazebo/gui.ini file using:
-=======
       /// \brief Turn on/off stereo rendering. Stereo must be initially
       /// enable in the ~/.gazebo/gui.ini file using:
->>>>>>> 192d0a76
       ///
       ///     [rendering]
       ///     stereo=1
