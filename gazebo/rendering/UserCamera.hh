/*
 * Copyright (C) 2012-2015 Open Source Robotics Foundation
 *
 * Licensed under the Apache License, Version 2.0 (the "License");
 * you may not use this file except in compliance with the License.
 * You may obtain a copy of the License at
 *
 *     http://www.apache.org/licenses/LICENSE-2.0
 *
 * Unless required by applicable law or agreed to in writing, software
 * distributed under the License is distributed on an "AS IS" BASIS,
 * WITHOUT WARRANTIES OR CONDITIONS OF ANY KIND, either express or implied.
 * See the License for the specific language governing permissions and
 * limitations under the License.
 *
*/
#ifndef _GAZEBO_USERCAMERA_HH_
#define _GAZEBO_USERCAMERA_HH_

#include <string>
#include <vector>

#include "gazebo/rendering/Camera.hh"
#include "gazebo/rendering/RenderTypes.hh"
#include "gazebo/common/CommonTypes.hh"
#include "gazebo/util/system.hh"

namespace gazebo
{
  class UserCameraPrivate;

  namespace rendering
  {
    /// \addtogroup gazebo_rendering
    /// \{

    /// \class UserCamera UserCamera.hh rendering/rendering.hh
    /// \brief A camera used for user visualization of a scene
    class GAZEBO_VISIBLE UserCamera : public Camera
    {
      /// \brief Constructor
      /// \param[in] _name Name of the camera.
      /// \param[in] _scene Scene to put the camera in.
      /// \param[in] _stereoEnabled True to enable stereo rendering. This is
      /// here for compatibility with 3D monitors/TVs.
      public: UserCamera(const std::string &_name, ScenePtr _scene,
                  bool _stereoEnabled = false);

      /// \brief Destructor
      public: virtual ~UserCamera();

      /// \brief Load the user camera.
      /// \param[in] _sdf Parameters for the camera.
      public: void Load(sdf::ElementPtr _sdf);

      // Documentation inherited
      public: virtual void SetClipDist(float _near, float _far);

      /// \brief Generic load function
      public: void Load();

      /// \brief Initialize
      public: void Init();

      /// \brief Render the camera
      public: virtual void Update();

      /// \brief Post render
      public: virtual void PostRender();

      /// \brief Finialize
      public: void Fini();

      /// \brief Set the pose in the world coordinate frame.
      /// \param[in] _pose New pose of the camera.
      public: virtual void SetWorldPose(const math::Pose &_pose);

      /// \brief Handle a mouse event.
      /// \param[in] _evt The mouse event.
      public: void HandleMouseEvent(const common::MouseEvent &_evt);

      /// \brief Handle a key press.
      /// \param[in] _key The key pressed.
      public: void HandleKeyPressEvent(const std::string &_key);

      /// \brief Handle a key release.
      /// \param[in] _key The key released.
      public: void HandleKeyReleaseEvent(const std::string &_key);

      /// \brief Set view controller.
      /// \param[in] _type The type of view controller: "orbit", "fps"
      public: void SetViewController(const std::string &_type);

      /// \brief Set view controller
      /// \param[in] _type The type of view controller: "orbit", "fps"
      /// \param[in] _pos The initial pose of the camera.
      public: void SetViewController(const std::string &_type,
                                     const math::Vector3 &_pos);

      /// \brief Get current view controller type.
      /// \return Type of the current view controller: "orbit", "fps"
      public: std::string GetViewControllerTypeString();

      /// \brief Resize the camera.
      /// \param[in] _w Width of the camera image.
      /// \param[in] _h Height of the camera image.
      public: void Resize(unsigned int _w, unsigned int _h);

      /// \brief Set the dimensions of the viewport.
      /// \param[in] _x X position of the viewport.
      /// \param[in] _y Y position of the viewport.
      /// \param[in] _w Width of the viewport.
      /// \param[in] _h Height of the viewport.
      public: void SetViewportDimensions(float _x, float _y,
                                         float _w, float _h);

      /// \brief Get the average frames per second
      /// \return The average rendering frames per second
      public: float GetAvgFPS() const;

      /// \brief Get the triangle count.
      /// \return The number of triangles currently being rendered.
      public: unsigned int GetTriangleCount() const;

      /// \brief Move the camera to focus on a visual.
      /// \param[in] _visual Visual to move the camera to.
      public: void MoveToVisual(VisualPtr _visual);

      // Doxygen automatically pulls in the correct documentation.
      public: virtual bool MoveToPosition(const math::Pose &_pose,
                                          double _time);

      /// \brief Move the camera to focus on a visual.
      /// \param[in] _visualName Name of the visual to move the camera to.
      public: void MoveToVisual(const std::string &_visualName);

      /// \brief Set to true to enable rendering
      ///
      /// Use this only if you really know what you're doing.
      /// \param[in] _target The new rendering target.
      public: virtual void SetRenderTarget(Ogre::RenderTarget *_target);

      /// \brief Set whether the view controller is enabled.
      ///
      /// The view controller is used to handle user camera movements.
      /// \param[in] _value True to enable viewcontroller, False to
      /// disable.
      public: void EnableViewController(bool _value) const;

      /// \brief Get an entity at a pixel location using a camera. Used for
      /// mouse picking.
      /// \param[in] _mousePos The position of the mouse in screen coordinates
      /// \param[out] _mod Used for object manipulation
      /// \return The selected entity, or NULL
      public: VisualPtr GetVisual(const math::Vector2i &_mousePos,
                                  std::string &_mod);

      /// \brief Get a visual at a mouse position
      /// \param[in] _mousePos 2D position of the mouse in pixels.
      public: VisualPtr GetVisual(const math::Vector2i &_mousePos) const;

      /// \brief Set the point the camera should orbit around.
      /// \param[in] _pt The focal point
      public: void SetFocalPoint(const math::Vector3 &_pt);

      // Documentation inherited
      public: virtual unsigned int GetImageWidth() const;

      // Documentation inherited
      public: virtual unsigned int GetImageHeight() const;

      /// brief Show if the user camera pose has changed in the world file.
      /// return true if the camera pose changed in the world file.
      public: bool IsCameraSetInWorldFile();

      /// brief Set if the user camera pose has changed in the world file.
      /// \param[in] _value True if the camera pose changed in the world file.
      public: void SetUseSDFPose(bool _value);

      /// brief Enable or disable camera control through ~/user_camera/joy_twist
      /// gz topic. Defaults to true.
      /// \param[in] _value True to enable camera pose control by
      /// gz topic ~/user_camera/joy_twist.
      public: void SetJoyTwistControl(bool _value);

      /// brief Enable or disable camera control through ~/user_camera/joy_pose
      /// gz topic. Defaults to true.
      /// \param[in] _value True to enable camera pose control by
      /// gz topic ~/user_camera/joy_pose.
      public: void SetJoyPoseControl(bool _value);

      /// \brief Get whether stereo is enabled.
      /// \return True if stereo is enabled.
      public: bool StereoEnabled() const;

<<<<<<< HEAD
      /// \brief Turn on/off stereo rendering. Stereo must be initially enable
=======
      /// \brief Turn on/off stereo rendering. Stereo must be initially enabled
>>>>>>> 71817550
      /// in the ~/.gazebo/gui.ini file using:
      ///
      ///     [rendering]
      ///     stereo=1
      ///
      /// \param[in] _enable True to turn on stereo, false to turn off.
      public: void EnableStereo(bool _enable);

      /// \brief Set the camera to be attached to a visual.
      ///
      /// This causes the camera to move in relation to the specified visual.
      /// \param[in] _visual The visual to attach to.
      /// \param[in] _inheritOrientation True if the camera should also
      /// rotate when the visual rotates.
      /// \param[in] _minDist Minimum distance the camera can get to the
      /// visual.
      /// \param[in] _maxDist Maximum distance the camera can get from the
      /// visual.
      /// \return True if successfully attach to the visual.
      protected: virtual bool AttachToVisualImpl(VisualPtr _visual,
                     bool _inheritOrientation, double _minDist = 0,
                     double _maxDist = 0);

      // Documentation inherited.
      protected: virtual void AnimationComplete();

      /// \brief Set the camera to track a scene node.
      ///
      /// Tracking just causes the camera to rotate to follow the visual.
      /// \param[in] _visual Visual to track.
      /// \return True if the camera is now tracking the visual.
      protected: virtual bool TrackVisualImpl(VisualPtr _visual);

      // Documentation inherited.
      protected: virtual void UpdateFOV();

      /// \brief Toggle whether to show the visual.
      private: void ToggleShowVisual();

      /// \brief Set whether to show the visual.
      /// \param[in] _show True to show the visual representation for this
      /// camera. Currently disabled.
      private: void ShowVisual(bool _show);

      /// \brief Callback used when the camera has finished moving to
      /// a visual.
      private: void OnMoveToVisualComplete();

      /// \brief Handles incoming relative joystick messages.
      /// Incoming joystick messages are used to control
      /// translation and rotation rates of the camera position.
      /// \param[in] _msg New joystick message.
      private: void OnJoyTwist(ConstJoystickPtr &_msg);

      /// \brief Handles incoming absolute joystick messages.
      /// Incoming joystick messages are used to control
      /// camera's world pose.
      /// \param[in] _msg New pose message.
      private: void OnJoyPose(ConstPosePtr &_msg);

      /// \internal
      /// \brief Pointer to private data.
      private: UserCameraPrivate *dataPtr;
    };
    /// \}
  }
}
#endif<|MERGE_RESOLUTION|>--- conflicted
+++ resolved
@@ -193,11 +193,7 @@
       /// \return True if stereo is enabled.
       public: bool StereoEnabled() const;
 
-<<<<<<< HEAD
-      /// \brief Turn on/off stereo rendering. Stereo must be initially enable
-=======
       /// \brief Turn on/off stereo rendering. Stereo must be initially enabled
->>>>>>> 71817550
       /// in the ~/.gazebo/gui.ini file using:
       ///
       ///     [rendering]
