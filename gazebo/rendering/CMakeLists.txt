--- conflicted
+++ resolved
@@ -121,10 +121,6 @@
   ${ogre_libraries}
   ${OPENGL_LIBRARIES}
   ${CEGUI_LIBRARIES}
-<<<<<<< HEAD
-  X11
-=======
->>>>>>> 6bb302ab
 )
 
 if (NOT APPLE)
