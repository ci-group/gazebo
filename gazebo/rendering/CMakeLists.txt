--- conflicted
+++ resolved
@@ -162,14 +162,11 @@
 gz_build_tests(${gtest_sources} EXTRA_LIBS gazebo_rendering)
 
 set (gtest_sources_dri
-<<<<<<< HEAD
   ApplyWrenchVisual_TEST.cc
   ArrowVisual_TEST.cc
   AxisVisual_TEST.cc
+  Camera_TEST.cc
   CameraVisual_TEST.cc
-=======
-  Camera_TEST.cc
->>>>>>> 58ed9f30
   COMVisual_TEST.cc
   ContactVisual_TEST.cc
   Distortion_TEST.cc
