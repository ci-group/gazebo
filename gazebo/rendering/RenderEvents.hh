--- conflicted
+++ resolved
@@ -72,22 +72,14 @@
                   event::ConnectionPtr _connection)
               {toggleLayer.Disconnect(_connection);}
 
-<<<<<<< HEAD
-      /// \brief Connect to a layer toggle event.
-=======
       /// \brief Connect to a new layer event.
->>>>>>> 36713017
       /// \param[in] _subscriber Callback to trigger when event occurs.
       /// \return Pointer the connection. This must stay in scope.
       public: template<typename T>
               static event::ConnectionPtr ConnectNewLayer(T _subscriber)
               {return newLayer.Connect(_subscriber);}
 
-<<<<<<< HEAD
-      /// \brief Disconnect from a layer toggle event.
-=======
       /// \brief Disconnect from a new layer event.
->>>>>>> 36713017
       /// \param[in] _connection The connection to disconnect.
       public: static void DisconnectNewLayer(
                   event::ConnectionPtr _connection)
@@ -102,11 +94,7 @@
       /// \brief The event used to turn on/off a layer.
       public: static event::EventT<void (const int32_t)> toggleLayer;
 
-<<<<<<< HEAD
-      /// \brief The event used to turn on/off a layer.
-=======
       /// \brief The event used to indicate that a new layer is present.
->>>>>>> 36713017
       public: static event::EventT<void (const int32_t)> newLayer;
     };
     /// \}
