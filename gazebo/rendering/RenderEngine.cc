/*
 * Copyright 2012 Open Source Robotics Foundation
 *
 * Licensed under the Apache License, Version 2.0 (the "License");
 * you may not use this file except in compliance with the License.
 * You may obtain a copy of the License at
 *
 *     http://www.apache.org/licenses/LICENSE-2.0
 *
 * Unless required by applicable law or agreed to in writing, software
 * distributed under the License is distributed on an "AS IS" BASIS,
 * WITHOUT WARRANTIES OR CONDITIONS OF ANY KIND, either express or implied.
 * See the License for the specific language governing permissions and
 * limitations under the License.
 *
*/
/* Desc: Middleman between OGRE and Gazebo
 * Author: Nate Koenig
 * Date: 13 Feb 2006
 */

#ifdef  __APPLE__
# include <QtCore/qglobal.h>
#endif

#ifndef Q_OS_MAC  // Not Apple
# include <X11/Xlib.h>
# include <X11/Xutil.h>
# include <GL/glx.h>
#endif

#include <sys/types.h>
#include <dirent.h>
#include <string>
#include <iostream>

#include <boost/filesystem.hpp>

#include "rendering/ogre_gazebo.h"

#include "gazebo_config.h"

#include "transport/TransportIface.hh"
#include "transport/Node.hh"
#include "transport/Subscriber.hh"

#include "common/CommonIface.hh"
#include "common/Color.hh"
#include "common/Events.hh"
#include "common/Exception.hh"
#include "common/Console.hh"
#include "common/SystemPaths.hh"

#include "rendering/Material.hh"
#include "rendering/RenderEvents.hh"
#include "rendering/RTShaderSystem.hh"
#include "rendering/WindowManager.hh"
#include "rendering/Scene.hh"
#include "rendering/Grid.hh"
#include "rendering/Visual.hh"
#include "rendering/UserCamera.hh"
#include "rendering/RenderEngine.hh"

using namespace gazebo;
using namespace rendering;

//////////////////////////////////////////////////
RenderEngine::RenderEngine()
{
  this->logManager = NULL;
  this->root = NULL;

  this->dummyDisplay = NULL;

  this->initialized = false;

  this->renderPathType = NONE;
  this->windowManager.reset(new WindowManager);
}

//////////////////////////////////////////////////
RenderEngine::~RenderEngine()
{
  // this->Fini();
}

//////////////////////////////////////////////////
void RenderEngine::Load()
{
  if (!this->CreateContext())
  {
    gzwarn << "Unable to create X window. Rendering will be disabled\n";
    return;
  }

  if (!this->root)
  {
    this->connections.push_back(event::Events::ConnectPreRender(
          boost::bind(&RenderEngine::PreRender, this)));
    this->connections.push_back(event::Events::ConnectRender(
          boost::bind(&RenderEngine::Render, this)));
    this->connections.push_back(event::Events::ConnectPostRender(
          boost::bind(&RenderEngine::PostRender, this)));

    // Create a new log manager and prevent output from going to stdout
    this->logManager = new Ogre::LogManager();

    std::string logPath = common::SystemPaths::Instance()->GetLogPath();
    logPath += "/ogre.log";

    this->logManager->createLog(logPath, true, false, false);

    // Make the root
    try
    {
      this->root = new Ogre::Root();
    }
    catch(Ogre::Exception &e)
    {
      gzthrow("Unable to create an Ogre rendering environment, no Root ");
    }

    // Load all the plugins
    this->LoadPlugins();

    // Setup the rendering system, and create the context
    this->SetupRenderSystem();

    // Initialize the root node, and don't create a window
    this->root->initialise(false);

    // Setup the available resources
    this->SetupResources();
  }

  std::stringstream stream;
  stream << (int32_t)this->dummyWindowId;

  this->windowManager->CreateWindow(stream.str(), 1, 1);
  this->CheckSystemCapabilities();
}

//////////////////////////////////////////////////
ScenePtr RenderEngine::CreateScene(const std::string &_name,
                                   bool _enableVisualizations)
{
  if (this->renderPathType == NONE)
    return ScenePtr();

  ScenePtr scene(new Scene(_name, _enableVisualizations));
  this->scenes.push_back(scene);

  scene->Load();
  if (this->initialized)
    scene->Init();
  else
    gzerr << "RenderEngine is not initialized\n";

  rendering::Events::createScene(_name);

  return scene;
}

//////////////////////////////////////////////////
void RenderEngine::RemoveScene(const std::string &_name)
{
  if (this->renderPathType == NONE)
    return;

  std::vector<ScenePtr>::iterator iter;

  for (iter = this->scenes.begin(); iter != this->scenes.end(); ++iter)
    if ((*iter)->GetName() == _name)
      break;

  if (iter != this->scenes.end())
  {
    RTShaderSystem::Instance()->Clear();
    rendering::Events::removeScene(_name);

    (*iter)->Clear();
    (*iter).reset();
    this->scenes.erase(iter);
  }
}

//////////////////////////////////////////////////
ScenePtr RenderEngine::GetScene(const std::string &_name)
{
  if (this->renderPathType == NONE)
    return ScenePtr();

  std::vector<ScenePtr>::iterator iter;

  for (iter = this->scenes.begin(); iter != this->scenes.end(); ++iter)
    if (_name.empty() || (*iter)->GetName() == _name)
      return (*iter);

  return ScenePtr();
}

//////////////////////////////////////////////////
ScenePtr RenderEngine::GetScene(unsigned int index)
{
  if (index < this->scenes.size())
    return this->scenes[index];
  else
  {
    gzerr << "Invalid Scene Index[" << index << "]\n";
    return ScenePtr();
  }
}

//////////////////////////////////////////////////
unsigned int RenderEngine::GetSceneCount() const
{
  return this->scenes.size();
}

//////////////////////////////////////////////////
void RenderEngine::PreRender()
{
  this->root->_fireFrameStarted();
}

//////////////////////////////////////////////////
void RenderEngine::Render()
{
}

//////////////////////////////////////////////////
void RenderEngine::PostRender()
{
  // _fireFrameRenderingQueued needs to be here for CEGUI to work
  this->root->_fireFrameRenderingQueued();
  this->root->_fireFrameEnded();
}

//////////////////////////////////////////////////
void RenderEngine::Init()
{
  if (this->renderPathType == NONE)
    return;

  this->node = transport::NodePtr(new transport::Node());
  this->node->Init();
  this->initialized = false;

  Ogre::ColourValue ambient;

  /// Create a dummy rendering context.
  /// This will allow gazebo to run headless. And it also allows OGRE to
  /// initialize properly

  // Set default mipmap level (NB some APIs ignore this)
  Ogre::TextureManager::getSingleton().setDefaultNumMipmaps(5);

  // init the resources
  Ogre::ResourceGroupManager::getSingleton().initialiseAllResourceGroups();

  Ogre::MaterialManager::getSingleton().setDefaultTextureFiltering(
      Ogre::TFO_ANISOTROPIC);

  RTShaderSystem::Instance()->Init();
  rendering::Material::CreateMaterials();

  for (unsigned int i = 0; i < this->scenes.size(); i++)
    this->scenes[i]->Init();

  this->initialized = true;
}


//////////////////////////////////////////////////
void RenderEngine::Fini()
{
  if (!this->initialized)
    return;

  if (this->node)
    this->node->Fini();
  this->node.reset();

  this->connections.clear();

  // TODO: this was causing a segfault on shutdown
  // Close all the windows first;
  this->windowManager->Fini();

  RTShaderSystem::Instance()->Fini();

  this->scenes.clear();

  // TODO: this was causing a segfault. Need to debug, and put back in
  if (this->root)
  {
    this->root->shutdown();
    /*const Ogre::Root::PluginInstanceList ll =
     this->root->getInstalledPlugins();

    for (Ogre::Root::PluginInstanceList::const_iterator iter = ll.begin();
         iter != ll.end(); iter++)
    {
      this->root->unloadPlugin((*iter)->getName());
      this->root->uninstallPlugin(*iter);
    }
    */

    try
    {
      delete this->root;
    }
    catch(...)
    { }
  }
  this->root = NULL;

  delete this->logManager;
  this->logManager = NULL;

#ifndef Q_OS_MAC
  if (this->dummyDisplay)
  {
    glXDestroyContext(static_cast<Display*>(this->dummyDisplay),
                      static_cast<GLXContext>(this->dummyContext));
    XDestroyWindow(static_cast<Display*>(this->dummyDisplay),
                   this->dummyWindowId);
    XCloseDisplay(static_cast<Display*>(this->dummyDisplay));
    this->dummyDisplay = NULL;
  }
#endif

  this->initialized = false;
}

//////////////////////////////////////////////////
void RenderEngine::LoadPlugins()
{
  std::list<std::string>::iterator iter;
  std::list<std::string> ogrePaths =
    common::SystemPaths::Instance()->GetOgrePaths();

  for (iter = ogrePaths.begin();
       iter!= ogrePaths.end(); ++iter)
  {
    std::string path(*iter);
    DIR *dir = opendir(path.c_str());

    if (dir == NULL)
    {
      continue;
    }
    closedir(dir);

    std::vector<std::string> plugins;
    std::vector<std::string>::iterator piter;

#ifdef __APPLE__
    std::string prefix = "lib";
    std::string extension = ".dylib";
#else
    std::string prefix = "";
    std::string extension = ".so";
#endif

    plugins.push_back(path+"/"+prefix+"RenderSystem_GL");
    plugins.push_back(path+"/"+prefix+"Plugin_ParticleFX");
    plugins.push_back(path+"/"+prefix+"Plugin_BSPSceneManager");
    plugins.push_back(path+"/"+prefix+"Plugin_OctreeSceneManager");

    for (piter = plugins.begin(); piter!= plugins.end(); ++piter)
    {
      try
      {
        // Load the plugin into OGRE
        this->root->loadPlugin(*piter+extension);
      }
      catch(Ogre::Exception &e)
      {
        try
        {
          // Load the debug plugin into OGRE
          this->root->loadPlugin(*piter+"_d"+extension);
        }
        catch(Ogre::Exception &ed)
        {
          if ((*piter).find("RenderSystem") != std::string::npos)
          {
            gzerr << "Unable to load Ogre Plugin[" << *piter
                  << "]. Rendering will not be possible."
                  << "Make sure you have installed OGRE and Gazebo properly.\n";
          }
        }
      }
    }
  }
}

/////////////////////////////////////////////////
void RenderEngine::AddResourcePath(const std::string &_uri)
{
  if (_uri == "__default__" || _uri.empty())
    return;

  std::string path = common::find_file_path(_uri);

  if (path.empty())
  {
    gzerr << "URI doesn't exist[" << _uri << "]\n";
    return;
  }

  try
  {
    if (!Ogre::ResourceGroupManager::getSingleton().resourceLocationExists(
          path, "General"))
    {
      Ogre::ResourceGroupManager::getSingleton().addResourceLocation(
          path, "FileSystem", "General", true);
      Ogre::ResourceGroupManager::getSingleton().initialiseResourceGroup(
          "General");

      // Parse all material files in the path if any exist
      boost::filesystem::path dir(path);
      std::list<boost::filesystem::path> resultSet;

      if (boost::filesystem::exists(dir) &&
          boost::filesystem::is_directory(dir))
      {
        std::vector<boost::filesystem::path> paths;
        std::copy(boost::filesystem::directory_iterator(dir),
            boost::filesystem::directory_iterator(),
            std::back_inserter(paths));
        std::sort(paths.begin(), paths.end());

        // Iterate over all the models in the current gazebo path
        for (std::vector<boost::filesystem::path>::iterator dIter =
            paths.begin(); dIter != paths.end(); ++dIter)
        {
          if (dIter->filename().extension() == ".material")
          {
            boost::filesystem::path fullPath = path / dIter->filename();

            Ogre::DataStreamPtr stream =
              Ogre::ResourceGroupManager::getSingleton().openResource(
                  fullPath.string(), "General");

            // There is a material file under there somewhere, read the thing in
            try
            {
              Ogre::MaterialManager::getSingleton().parseScript(
                  stream, "General");
              Ogre::MaterialPtr matPtr =
                Ogre::MaterialManager::getSingleton().getByName(
                    fullPath.string());

              if (!matPtr.isNull())
              {
                // is this necessary to do here? Someday try it without
                matPtr->compile();
                matPtr->load();
              }
            }
            catch(Ogre::Exception& e)
            {
              gzerr << "Unable to parse material file[" << fullPath << "]\n";
            }
            stream->close();
          }
        }
      }
    }
  }
  catch(Ogre::Exception)
  {
    gzthrow(std::string("Unable to load Ogre Resources.\nMake sure the") +
        "resources path in the world file is set correctly.");
  }
}

//////////////////////////////////////////////////
RenderEngine::RenderPathType RenderEngine::GetRenderPathType() const
{
  return this->renderPathType;
}

//////////////////////////////////////////////////
void RenderEngine::SetupResources()
{
  std::vector< std::pair<std::string, std::string> > archNames;
  std::vector< std::pair<std::string, std::string> >::iterator aiter;
  std::list<std::string>::const_iterator iter;
  std::list<std::string> paths =
    common::SystemPaths::Instance()->GetGazeboPaths();

  std::list<std::string> mediaDirs;
  mediaDirs.push_back("media");
  mediaDirs.push_back("Media");

  for (iter = paths.begin(); iter != paths.end(); ++iter)
  {
    DIR *dir;
    if ((dir = opendir((*iter).c_str())) == NULL)
    {
      continue;
    }
    closedir(dir);

    archNames.push_back(
        std::make_pair((*iter)+"/", "General"));

    for (std::list<std::string>::iterator mediaIter = mediaDirs.begin();
         mediaIter != mediaDirs.end(); ++mediaIter)
    {
      std::string prefix = (*iter) + "/" + (*mediaIter);

      archNames.push_back(
          std::make_pair(prefix, "General"));
      archNames.push_back(
          std::make_pair(prefix + "/skyx", "SkyX"));
      archNames.push_back(
          std::make_pair(prefix + "/rtshaderlib", "General"));
      archNames.push_back(
          std::make_pair(prefix + "/materials/programs", "General"));
      archNames.push_back(
          std::make_pair(prefix + "/materials/scripts", "General"));
      archNames.push_back(
          std::make_pair(prefix + "/materials/textures", "General"));
      archNames.push_back(
          std::make_pair(prefix + "/media/models", "General"));
      archNames.push_back(
          std::make_pair(prefix + "/fonts", "Fonts"));
      archNames.push_back(
          std::make_pair(prefix + "/gui/looknfeel", "LookNFeel"));
      archNames.push_back(
          std::make_pair(prefix + "/gui/schemes", "Schemes"));
      archNames.push_back(
          std::make_pair(prefix + "/gui/imagesets", "Imagesets"));
      archNames.push_back(
          std::make_pair(prefix + "/gui/fonts", "Fonts"));
      archNames.push_back(
          std::make_pair(prefix + "/gui/layouts", "Layouts"));
      archNames.push_back(
          std::make_pair(prefix + "/gui/animations", "Animations"));
    }

    for (aiter = archNames.begin(); aiter!= archNames.end(); ++aiter)
    {
      try
      {
        Ogre::ResourceGroupManager::getSingleton().addResourceLocation(
            aiter->first, "FileSystem", aiter->second);
      }
      catch(Ogre::Exception)
      {
        gzthrow(std::string("Unable to load Ogre Resources.\n") +
            "Make sure the resources path in the world file is set correctly.");
      }
    }
  }
}

//////////////////////////////////////////////////
void RenderEngine::SetupRenderSystem()
{
  Ogre::RenderSystem *renderSys;
  const Ogre::RenderSystemList *rsList;

  // Set parameters of render system (window size, etc.)
#if OGRE_VERSION_MAJOR == 1 && OGRE_VERSION_MINOR == 6
  rsList = this->root->getAvailableRenderers();
#else
  rsList = &(this->root->getAvailableRenderers());
#endif

  int c = 0;

  renderSys = NULL;

  do
  {
    if (c == static_cast<int>(rsList->size()))
      break;

    renderSys = rsList->at(c);
    c++;
  }
  while (renderSys &&
         renderSys->getName().compare("OpenGL Rendering Subsystem") != 0);

  if (renderSys == NULL)
  {
    gzthrow("unable to find OpenGL rendering system. OGRE is probably "
            "installed incorrectly. Double check the OGRE cmake output, "
            "and make sure OpenGL is enabled.");
  }

  // We operate in windowed mode
  renderSys->setConfigOption("Full Screen", "No");

  /// We used to allow the user to set the RTT mode to PBuffer, FBO, or Copy.
  ///   Copy is slow, and there doesn't seem to be a good reason to use it
  ///   PBuffer limits the size of the renderable area of the RTT to the
  ///           size of the first window created.
  ///   FBO seem to be the only good option
  renderSys->setConfigOption("RTT Preferred Mode", "FBO");

  renderSys->setConfigOption("FSAA", "4");

  this->root->setRenderSystem(renderSys);
}

/////////////////////////////////////////////////
bool RenderEngine::CreateContext()
{
  bool result = true;

#ifdef Q_OS_MAC
  this->dummyDisplay = 0;
#else
  try
  {
    this->dummyDisplay = XOpenDisplay(0);
    if (!this->dummyDisplay)
    {
      gzerr << "Can't open display: " << XDisplayName(0) << "\n";
      return false;
    }

    int screen = DefaultScreen(this->dummyDisplay);

    int attribList[] = {GLX_RGBA, GLX_DOUBLEBUFFER, GLX_DEPTH_SIZE, 16,
      GLX_STENCIL_SIZE, 8, None };

    XVisualInfo *dummyVisual = glXChooseVisual(
        static_cast<Display*>(this->dummyDisplay),
        screen, static_cast<int *>(attribList));

    if (!dummyVisual)
    {
      gzerr << "Unable to create glx visual\n";
      return false;
    }

    this->dummyWindowId = XCreateSimpleWindow(
        static_cast<Display*>(this->dummyDisplay),
        RootWindow(static_cast<Display*>(this->dummyDisplay), screen),
        0, 0, 1, 1, 0, 0, 0);

    this->dummyContext = glXCreateContext(
        static_cast<Display*>(this->dummyDisplay),
        dummyVisual, NULL, 1);

    if (!this->dummyContext)
    {
      gzerr << "Unable to create glx context\n";
      return false;
    }

    glXMakeCurrent(static_cast<Display*>(this->dummyDisplay),
        this->dummyWindowId, static_cast<GLXContext>(this->dummyContext));
  }
  catch(...)
  {
    result = false;
  }
<<<<<<< HEAD
#endif
=======
>>>>>>> 5026cb35

  return result;
}

/////////////////////////////////////////////////
void RenderEngine::CheckSystemCapabilities()
{
  const Ogre::RenderSystemCapabilities *capabilities;
  Ogre::RenderSystemCapabilities::ShaderProfiles profiles;
  Ogre::RenderSystemCapabilities::ShaderProfiles::const_iterator iter;

  capabilities = this->root->getRenderSystem()->getCapabilities();
  profiles = capabilities->getSupportedShaderProfiles();

  bool hasFragmentPrograms =
    capabilities->hasCapability(Ogre::RSC_FRAGMENT_PROGRAM);

  bool hasVertexPrograms =
    capabilities->hasCapability(Ogre::RSC_VERTEX_PROGRAM);

  // bool hasGeometryPrograms =
  //  capabilities->hasCapability(Ogre::RSC_GEOMETRY_PROGRAM);

  // bool hasRenderToVertexBuffer =
  //  capabilities->hasCapability(Ogre::RSC_HWRENDER_TO_VERTEX_BUFFER);

  // int multiRenderTargetCount = capabilities->getNumMultiRenderTargets();

  bool hasFBO =
    capabilities->hasCapability(Ogre::RSC_FBO);

  bool hasGLSL =
    std::find(profiles.begin(), profiles.end(), "glsl") != profiles.end();

  if (!hasFragmentPrograms || !hasVertexPrograms)
    gzwarn << "Vertex and fragment shaders are missing. "
           << "Fixed function rendering will be used.\n";

  if (!hasGLSL)
    gzwarn << "GLSL is missing."
           << "Fixed function rendering will be used.\n";

  if (!hasFBO)
    gzwarn << "Frame Buffer Objects (FBO) is missing. "
           << "Rendering will be disabled.\n";

  this->renderPathType = RenderEngine::NONE;

  if (hasFBO && hasGLSL && hasVertexPrograms && hasFragmentPrograms)
    this->renderPathType = RenderEngine::FORWARD;
  else if (hasFBO)
    this->renderPathType = RenderEngine::VERTEX;

  // Disable deferred rendering for now. Needs more work.
  // if (hasRenderToVertexBuffer && multiRenderTargetCount >= 8)
  //  this->renderPathType = RenderEngine::DEFERRED;
}

/////////////////////////////////////////////////
WindowManagerPtr RenderEngine::GetWindowManager() const
{
  return this->windowManager;
}<|MERGE_RESOLUTION|>--- conflicted
+++ resolved
@@ -664,10 +664,7 @@
   {
     result = false;
   }
-<<<<<<< HEAD
 #endif
-=======
->>>>>>> 5026cb35
 
   return result;
 }
