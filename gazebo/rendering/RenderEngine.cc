--- conflicted
+++ resolved
@@ -14,9 +14,15 @@
  * limitations under the License.
  *
 */
+#ifdef _WIN32
+  // Ensure that Winsock2.h is included before Windows.h, which can get
+  // pulled in by anybody (e.g., Boost).
+  #include <Winsock2.h>
+#endif
 
 #include <string>
 #include <iostream>
+#include <boost/bind.hpp>
 #include <boost/filesystem.hpp>
 #include <sys/types.h>
 
@@ -31,24 +37,11 @@
 # include <GL/glx.h>
 #endif
 
-<<<<<<< HEAD
 #ifndef _WIN32
   #include <dirent.h>
 #else
-  // Ensure that Winsock2.h is included before Windows.h, which can get
-  // pulled in by anybody (e.g., Boost).
-  #include <Winsock2.h>
   #include "gazebo/common/win_dirent.h"
 #endif
-=======
-#include <sys/types.h>
-#include <dirent.h>
-#include <string>
-#include <iostream>
-
-#include <boost/bind.hpp>
-#include <boost/filesystem.hpp>
->>>>>>> e0bc65ca
 
 #include "gazebo/rendering/ogre_gazebo.h"
 
