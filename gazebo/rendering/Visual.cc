--- conflicted
+++ resolved
@@ -98,10 +98,7 @@
   this->dataPtr->castShadows = true;
   this->dataPtr->visible = true;
   this->dataPtr->layer = -1;
-<<<<<<< HEAD
-=======
   this->dataPtr->inheritTransparency = true;
->>>>>>> 47fc6e1e
 
   std::string uniqueName = this->GetName();
   int index = 0;
@@ -140,10 +137,7 @@
   this->dataPtr->castShadows = true;
   this->dataPtr->visible = true;
   this->dataPtr->layer = -1;
-<<<<<<< HEAD
-=======
   this->dataPtr->inheritTransparency = true;
->>>>>>> 47fc6e1e
 
   Ogre::SceneNode *pnode = NULL;
   if (_parent)
@@ -254,10 +248,7 @@
   if (_newParent == this->dataPtr->scene->GetWorldVisual())
     result->SetWorldPose(this->GetWorldPose());
   result->ShowCollision(false);
-<<<<<<< HEAD
-=======
   result->SetInheritTransparency(this->InheritTransparency());
->>>>>>> 47fc6e1e
 
   result->SetName(_name);
   return result;
@@ -303,10 +294,7 @@
   this->dataPtr->ribbonTrail = NULL;
   this->dataPtr->staticGeom = NULL;
   this->dataPtr->layer = -1;
-<<<<<<< HEAD
-=======
   this->dataPtr->wireframe = false;
->>>>>>> 47fc6e1e
 
   if (this->dataPtr->useRTShader)
     RTShaderSystem::Instance()->AttachEntity(this);
@@ -1365,10 +1353,6 @@
 }
 
 //////////////////////////////////////////////////
-<<<<<<< HEAD
-void Visual::SetTransparencyInnerLoop(Ogre::SceneNode *_sceneNode)
-{
-=======
 bool Visual::Wireframe() const
 {
   return this->dataPtr->wireframe;
@@ -1380,7 +1364,6 @@
   float derivedTransparency = this->dataPtr->inheritTransparency ?
       this->DerivedTransparency() : this->dataPtr->transparency;
 
->>>>>>> 47fc6e1e
   for (unsigned int i = 0; i < _sceneNode->numAttachedObjects(); ++i)
   {
     Ogre::Entity *entity = NULL;
@@ -1433,11 +1416,7 @@
           }
 
           dc = pass->getDiffuse();
-<<<<<<< HEAD
-          dc.a = (1.0f - this->dataPtr->transparency);
-=======
           dc.a = (1.0f - derivedTransparency);
->>>>>>> 47fc6e1e
           pass->setDiffuse(dc);
           this->dataPtr->diffuse = Conversions::Convert(dc);
 
@@ -1451,11 +1430,7 @@
             {
               textureUnitState->setAlphaOperation(
                   Ogre::LBX_SOURCE1, Ogre::LBS_MANUAL, Ogre::LBS_CURRENT,
-<<<<<<< HEAD
-                  1.0 - this->dataPtr->transparency);
-=======
                   1.0 - derivedTransparency);
->>>>>>> 47fc6e1e
             }
           }
         }
@@ -1499,36 +1474,6 @@
 
   this->dataPtr->transparency = std::min(
       std::max(_trans, static_cast<float>(0.0)), static_cast<float>(1.0));
-<<<<<<< HEAD
-
-  for (auto child : this->dataPtr->children)
-  {
-    // Don't change some visualizations when link changes
-    if (!(this->GetType() == VT_LINK &&
-        (child->GetType() == VT_GUI ||
-         child->GetType() == VT_PHYSICS ||
-         child->GetType() == VT_SENSOR)))
-    {
-      child->SetTransparency(_trans);
-    }
-  }
-
-  this->SetTransparencyInnerLoop(this->dataPtr->sceneNode);
-
-  // For child nodes' scene nodes
-  for (unsigned int i = 0; i < this->dataPtr->sceneNode->numChildren(); ++i)
-  {
-    Ogre::SceneNode *childSceneNode = dynamic_cast<Ogre::SceneNode*>(
-        this->dataPtr->sceneNode->getChild(i));
-
-    this->SetTransparencyInnerLoop(childSceneNode);
-  }
-
-  if (this->dataPtr->useRTShader && this->dataPtr->scene->GetInitialized())
-    RTShaderSystem::Instance()->UpdateShaders();
-
-  this->dataPtr->sdf->GetElement("transparency")->Set(_trans);
-=======
 
   // cascade is true by default in gazebo versions <= 6
   this->UpdateTransparency(true);
@@ -1544,7 +1489,6 @@
 bool Visual::InheritTransparency() const
 {
   return this->dataPtr->inheritTransparency;
->>>>>>> 47fc6e1e
 }
 
 //////////////////////////////////////////////////
@@ -1599,31 +1543,6 @@
 }
 
 //////////////////////////////////////////////////
-<<<<<<< HEAD
-void Visual::SetCastShadows(bool _shadows)
-{
-  for (int i = 0; i < this->dataPtr->sceneNode->numAttachedObjects(); i++)
-  {
-    Ogre::MovableObject *obj = this->dataPtr->sceneNode->getAttachedObject(i);
-    obj->setCastShadows(_shadows);
-  }
-
-  if (this->IsStatic() && this->dataPtr->staticGeom)
-    this->dataPtr->staticGeom->setCastShadows(_shadows);
-
-  this->dataPtr->castShadows = _shadows;
-  this->dataPtr->sdf->GetElement("cast_shadows")->Set(_shadows);
-}
-
-//////////////////////////////////////////////////
-bool Visual::GetCastShadows() const
-{
-  return this->dataPtr->castShadows;
-}
-
-//////////////////////////////////////////////////
-void Visual::SetVisible(bool _visible, bool _cascade)
-=======
 float Visual::DerivedTransparency() const
 {
   if (!this->InheritTransparency())
@@ -1648,45 +1567,36 @@
 
 //////////////////////////////////////////////////
 void Visual::SetCastShadows(bool _shadows)
->>>>>>> 47fc6e1e
+{
+  for (int i = 0; i < this->dataPtr->sceneNode->numAttachedObjects(); i++)
+  {
+    Ogre::MovableObject *obj = this->dataPtr->sceneNode->getAttachedObject(i);
+    obj->setCastShadows(_shadows);
+  }
+
+  if (this->IsStatic() && this->dataPtr->staticGeom)
+    this->dataPtr->staticGeom->setCastShadows(_shadows);
+
+  this->dataPtr->castShadows = _shadows;
+  this->dataPtr->sdf->GetElement("cast_shadows")->Set(_shadows);
+}
+
+//////////////////////////////////////////////////
+bool Visual::GetCastShadows() const
+{
+  return this->dataPtr->castShadows;
+}
+
+//////////////////////////////////////////////////
+void Visual::SetVisible(bool _visible, bool _cascade)
 {
   this->dataPtr->sceneNode->setVisible(_visible, _cascade);
   if (_cascade)
   {
-<<<<<<< HEAD
     for (auto child: this->dataPtr->children)
       child->SetVisible(_visible);
   }
 
-=======
-    Ogre::MovableObject *obj = this->dataPtr->sceneNode->getAttachedObject(i);
-    obj->setCastShadows(_shadows);
-  }
-
-  if (this->IsStatic() && this->dataPtr->staticGeom)
-    this->dataPtr->staticGeom->setCastShadows(_shadows);
-
-  this->dataPtr->castShadows = _shadows;
-  this->dataPtr->sdf->GetElement("cast_shadows")->Set(_shadows);
-}
-
-//////////////////////////////////////////////////
-bool Visual::GetCastShadows() const
-{
-  return this->dataPtr->castShadows;
-}
-
-//////////////////////////////////////////////////
-void Visual::SetVisible(bool _visible, bool _cascade)
-{
-  this->dataPtr->sceneNode->setVisible(_visible, _cascade);
-  if (_cascade)
-  {
-    for (auto child: this->dataPtr->children)
-      child->SetVisible(_visible);
-  }
-
->>>>>>> 47fc6e1e
   this->dataPtr->visible = _visible;
 }
 
@@ -2943,7 +2853,6 @@
     this->SetVisible(_show);
 
   for (auto &child : this->dataPtr->children)
-<<<<<<< HEAD
   {
     child->ShowCOM(_show);
   }
@@ -2957,21 +2866,6 @@
 
   for (auto &child : this->dataPtr->children)
   {
-=======
-  {
-    child->ShowCOM(_show);
-  }
-}
-
-//////////////////////////////////////////////////
-void Visual::ShowInertia(bool _show)
-{
-  if (this->GetName().find("INERTIA_VISUAL__") != std::string::npos)
-    this->SetVisible(_show);
-
-  for (auto &child : this->dataPtr->children)
-  {
->>>>>>> 47fc6e1e
     child->ShowInertia(_show);
   }
 }
