/*
 * Copyright 2012 Open Source Robotics Foundation
 *
 * Licensed under the Apache License, Version 2.0 (the "License");
 * you may not use this file except in compliance with the License.
 * You may obtain a copy of the License at
 *
 *     http://www.apache.org/licenses/LICENSE-2.0
 *
 * Unless required by applicable law or agreed to in writing, software
 * distributed under the License is distributed on an "AS IS" BASIS,
 * WITHOUT WARRANTIES OR CONDITIONS OF ANY KIND, either express or implied.
 * See the License for the specific language governing permissions and
 * limitations under the License.
 *
*/
/* Desc: Ogre Visual Class
 * Author: Nate Koenig
 * Date: 14 Dec 2007
 */

#include "gazebo/rendering/ogre_gazebo.h"
#include "gazebo/sdf/sdf.hh"

#include "gazebo/msgs/msgs.hh"
#include "gazebo/common/Assert.hh"
#include "gazebo/common/Events.hh"
#include "gazebo/common/Common.hh"

#include "gazebo/rendering/WireBox.hh"
#include "gazebo/rendering/Conversions.hh"
#include "gazebo/rendering/DynamicLines.hh"
#include "gazebo/rendering/Scene.hh"
#include "gazebo/rendering/RTShaderSystem.hh"
#include "gazebo/rendering/RenderEngine.hh"
#include "gazebo/common/MeshManager.hh"
#include "gazebo/common/Console.hh"
#include "gazebo/common/Exception.hh"
#include "gazebo/common/Mesh.hh"
#include "gazebo/common/Skeleton.hh"
#include "gazebo/rendering/Material.hh"
#include "gazebo/rendering/Visual.hh"
#include "gazebo/common/Plugin.hh"

using namespace gazebo;
using namespace rendering;


//////////////////////////////////////////////////
Visual::Visual(const std::string &_name, VisualPtr _parent, bool _useRTShader)
{
  this->boundingBox = NULL;
  this->useRTShader = _useRTShader;

  this->sdf.reset(new sdf::Element);
  sdf::initFile("visual.sdf", this->sdf);

  this->SetName(_name);
  this->sceneNode = NULL;
  this->animState = NULL;
  this->initialized = false;

  Ogre::SceneNode *pnode = NULL;
  if (_parent)
    pnode = _parent->GetSceneNode();
  else
  {
    gzerr << "Create a visual, invalid parent!!!\n";
    return;
  }

  if (!pnode)
  {
    gzerr << "Unable to get parent scene node\n";
    return;
  }

  std::string uniqueName = this->GetName();
  int index = 0;
  while (pnode->getCreator()->hasSceneNode(uniqueName))
    uniqueName = this->GetName() + "_" +
                 boost::lexical_cast<std::string>(index++);

  this->SetName(uniqueName);

  this->sceneNode = pnode->createChildSceneNode(this->GetName());

  this->parent = _parent;
  this->scene = this->parent->GetScene();
  this->Init();
}

//////////////////////////////////////////////////
Visual::Visual(const std::string &_name, ScenePtr _scene, bool _useRTShader)
{
  this->boundingBox = NULL;
  this->useRTShader = _useRTShader;

  this->sdf.reset(new sdf::Element);
  sdf::initFile("visual.sdf", this->sdf);

  this->SetName(_name);
  this->sceneNode = NULL;
  this->animState = NULL;
  this->skeleton = NULL;
  this->initialized = false;

  std::string uniqueName = this->GetName();
  int index = 0;
  while (_scene->GetManager()->hasSceneNode(uniqueName))
  {
    uniqueName = this->GetName() + "_" +
                 boost::lexical_cast<std::string>(index++);
  }

  this->scene = _scene;
  this->SetName(uniqueName);
  this->sceneNode =
    this->scene->GetManager()->getRootSceneNode()->createChildSceneNode(
        this->GetName());

  this->Init();
}

//////////////////////////////////////////////////
Visual::~Visual()
{
  RTShaderSystem::Instance()->DetachEntity(this);

  if (this->preRenderConnection)
    event::Events::DisconnectPreRender(this->preRenderConnection);

  delete this->boundingBox;

  // delete instance from lines vector
  /*for (std::list<DynamicLines*>::iterator iter = this->lines.begin();
       iter!= this->lines.end(); ++iter)
    delete *iter;
    */
  this->lines.clear();


  if (this->sceneNode != NULL)
  {
    this->DestroyAllAttachedMovableObjects(this->sceneNode);
    this->sceneNode->removeAndDestroyAllChildren();
    this->scene->GetManager()->destroySceneNode(this->sceneNode->getName());
    this->sceneNode = NULL;
  }

  this->sdf->Reset();
  this->sdf.reset();
  this->parent.reset();
  this->children.clear();
}

/////////////////////////////////////////////////
void Visual::Fini()
{
  this->plugins.clear();
  // Detach from the parent
  if (this->parent)
    this->parent->DetachVisual(this->GetName());

  // Detach all children
  std::vector<VisualPtr>::iterator iter;
  for (iter = this->children.begin(); iter != this->children.end(); ++iter)
  {
    this->sceneNode->removeChild((*iter)->GetSceneNode());
    (*iter)->parent.reset();
    (*iter).reset();
  }

  this->children.clear();

  if (this->sceneNode != NULL)
  {
    this->DestroyAllAttachedMovableObjects(this->sceneNode);
    this->sceneNode->removeAndDestroyAllChildren();
    this->sceneNode->detachAllObjects();

    this->scene->GetManager()->destroySceneNode(this->sceneNode);
    this->sceneNode = NULL;
  }

  RTShaderSystem::Instance()->DetachEntity(this);
}

/////////////////////////////////////////////////
VisualPtr Visual::Clone(const std::string &_name, VisualPtr _newParent)
{
  VisualPtr result(new Visual(_name, _newParent));
  result->Load(this->sdf);

  std::vector<VisualPtr>::iterator iter;
  for (iter = this->children.begin(); iter != this->children.end(); ++iter)
  {
    result->children.push_back((*iter)->Clone((*iter)->GetName(), result));
  }

  result->SetWorldPose(this->GetWorldPose());
  result->ShowCollision(false);

  return result;
}

/////////////////////////////////////////////////
void Visual::DestroyAllAttachedMovableObjects(Ogre::SceneNode* _sceneNode)
{
  if (!_sceneNode)
    return;

  // Destroy all the attached objects
  Ogre::SceneNode::ObjectIterator itObject =
    _sceneNode->getAttachedObjectIterator();

  while (itObject.hasMoreElements())
  {
    Ogre::Entity *ent = static_cast<Ogre::Entity*>(itObject.getNext());
    if (ent->getMovableType() != DynamicLines::GetMovableType())
      this->scene->GetManager()->destroyEntity(ent);
    else
      delete ent;
  }

  // Recurse to child SceneNodes
  Ogre::SceneNode::ChildNodeIterator itChild = _sceneNode->getChildIterator();

  while (itChild.hasMoreElements())
  {
    Ogre::SceneNode* pChildNode =
      static_cast<Ogre::SceneNode*>(itChild.getNext());
    this->DestroyAllAttachedMovableObjects(pChildNode);
  }
}

//////////////////////////////////////////////////
void Visual::Init()
{
  this->transparency = 0.0;
  this->isStatic = false;
  this->visible = true;
  this->ribbonTrail = NULL;
  this->staticGeom = NULL;

  if (this->useRTShader)
    RTShaderSystem::Instance()->AttachEntity(this);

  this->initialized = true;
}

//////////////////////////////////////////////////
void Visual::LoadFromMsg(const boost::shared_ptr< msgs::Visual const> &_msg)
{
  sdf::ElementPtr geomElem = this->sdf->GetElement("geometry");
  geomElem->ClearElements();

  if (_msg->has_geometry())
  {
    if (_msg->geometry().type() == msgs::Geometry::BOX)
    {
      sdf::ElementPtr elem = geomElem->AddElement("box");
      elem->GetElement("size")->Set(
          msgs::Convert(_msg->geometry().box().size()));
    }
    else if (_msg->geometry().type() == msgs::Geometry::SPHERE)
    {
      sdf::ElementPtr elem = geomElem->AddElement("sphere");
      elem->GetElement("radius")->Set(_msg->geometry().sphere().radius());
    }
    else if (_msg->geometry().type() == msgs::Geometry::CYLINDER)
    {
      sdf::ElementPtr elem = geomElem->AddElement("cylinder");
      elem->GetElement("radius")->Set(_msg->geometry().cylinder().radius());
      elem->GetElement("length")->Set(_msg->geometry().cylinder().length());
    }
    else if (_msg->geometry().type() == msgs::Geometry::PLANE)
    {
      math::Plane plane = msgs::Convert(_msg->geometry().plane());
      sdf::ElementPtr elem = geomElem->AddElement("plane");
      elem->GetElement("normal")->Set(plane.normal);
      elem->GetElement("size")->Set(plane.size);
    }
    else if (_msg->geometry().type() == msgs::Geometry::MESH)
    {
      sdf::ElementPtr elem = geomElem->AddElement("mesh");
      elem->GetElement("uri")->Set(_msg->geometry().mesh().filename());

      if (_msg->geometry().mesh().has_submesh())
      {
        elem->GetElement("submesh")->GetElement("name")->Set(
            _msg->geometry().mesh().submesh());
      }

      if (_msg->geometry().mesh().has_center_submesh())
      {
        elem->GetElement("submesh")->GetElement("center")->Set(
            _msg->geometry().mesh().center_submesh());
      }
    }
  }

  if (_msg->has_pose())
  {
    sdf::ElementPtr elem = this->sdf->GetElement("pose");
    math::Pose p(msgs::Convert(_msg->pose().position()),
                  msgs::Convert(_msg->pose().orientation()));

    elem->Set(p);
  }

  if (_msg->has_material())
  {
    if (_msg->material().has_script())
    {
      sdf::ElementPtr elem =
        this->sdf->GetElement("material")->GetElement("script");
      elem->GetElement("name")->Set(_msg->material().script().name());
      for (int i = 0; i < _msg->material().script().uri_size(); ++i)
      {
        sdf::ElementPtr uriElem = elem->AddElement("uri");
        uriElem->Set(_msg->material().script().uri(i));
      }
    }

    if (_msg->material().has_ambient())
    {
      sdf::ElementPtr elem = this->sdf->GetElement("material");
      elem->GetElement("ambient")->Set(
          msgs::Convert(_msg->material().ambient()));
    }

    if (_msg->material().has_diffuse())
    {
      sdf::ElementPtr elem = this->sdf->GetElement("material");
      elem->GetElement("diffuse")->Set(
          msgs::Convert(_msg->material().diffuse()));
    }

    if (_msg->material().has_specular())
    {
      sdf::ElementPtr elem = this->sdf->GetElement("material");
      elem->GetElement("specular")->Set(
          msgs::Convert(_msg->material().specular()));
    }

    if (_msg->material().has_emissive())
    {
      sdf::ElementPtr elem = this->sdf->GetElement("material");
      elem->GetElement("emissive")->Set(
          msgs::Convert(_msg->material().emissive()));
    }
  }

  if (_msg->has_cast_shadows())
    this->sdf->GetElement("cast_shadows")->Set(_msg->cast_shadows());

  if (_msg->has_laser_retro())
    this->sdf->GetElement("laser_retro")->Set(_msg->laser_retro());

  if (_msg->has_plugin())
  {
    sdf::ElementPtr elem = this->sdf->GetElement("plugin");
    if (_msg->plugin().has_name())
      elem->GetAttribute("name")->Set(_msg->plugin().name());
    if (_msg->plugin().has_filename())
      elem->GetAttribute("filename")->Set(_msg->plugin().filename());
  }

  this->Load();
  this->UpdateFromMsg(_msg);
}

//////////////////////////////////////////////////
void Visual::Load(sdf::ElementPtr _sdf)
{
  this->sdf->Copy(_sdf);
  this->Load();
  this->scene->AddVisual(shared_from_this());
}

//////////////////////////////////////////////////
void Visual::Load()
{
  std::ostringstream stream;
  math::Pose pose;
  Ogre::Vector3 meshSize(1, 1, 1);
  Ogre::MovableObject *obj = NULL;

  if (this->parent)
    this->parent->AttachVisual(shared_from_this());

  // Read the desired position and rotation of the mesh
  pose = this->sdf->GetValuePose("pose");

  std::string meshName = this->GetMeshName();
  std::string subMeshName = this->GetSubMeshName();
  bool centerSubMesh = this->GetCenterSubMesh();

  if (!meshName.empty())
  {
    try
    {
      // Create the visual
      stream << "VISUAL_" << this->sceneNode->getName();
      obj = this->AttachMesh(meshName, subMeshName, centerSubMesh,
          stream.str());
    }
    catch(Ogre::Exception &e)
    {
      gzerr << "Ogre Error:" << e.getFullDescription() << "\n";
      gzerr << "Unable to create a mesh from " <<  meshName << "\n";
      return;
    }
  }

  Ogre::Entity *ent = static_cast<Ogre::Entity *>(obj);
  if (ent)
  {
    if (ent->hasSkeleton())
      this->skeleton = ent->getSkeleton();

    for (unsigned int i = 0; i < ent->getNumSubEntities(); i++)
    {
      ent->getSubEntity(i)->setCustomParameter(1, Ogre::Vector4(
          this->sdf->GetValueDouble("laser_retro"), 0.0, 0.0, 0.0));
    }
  }

  // Set the pose of the scene node
  this->SetPose(pose);

  // Get the size of the mesh
  if (obj)
    meshSize = obj->getBoundingBox().getSize();

  math::Vector3 scale = this->GetScale();
  this->sceneNode->setScale(scale.x, scale.y, scale.z);

  // Set the material of the mesh
  if (this->sdf->HasElement("material"))
  {
    sdf::ElementPtr matElem = this->sdf->GetElement("material");
    if (matElem->HasElement("script"))
    {
      sdf::ElementPtr scriptElem = matElem->GetElement("script");
      sdf::ElementPtr uriElem = scriptElem->GetElement("uri");

      // Add all the URI paths to the render engine
      while (uriElem)
      {
        std::string matUri = uriElem->GetValueString();
        if (!matUri.empty())
          RenderEngine::Instance()->AddResourcePath(matUri);
        uriElem = uriElem->GetNextElement("uri");
      }

      std::string matName = scriptElem->GetValueString("name");

      if (!matName.empty())
        this->SetMaterial(matName);
    }
    else if (matElem->HasElement("ambient"))
      this->SetAmbient(matElem->GetValueColor("ambient"));
    else if (matElem->HasElement("diffuse"))
      this->SetDiffuse(matElem->GetValueColor("diffuse"));
    else if (matElem->HasElement("specular"))
      this->SetSpecular(matElem->GetValueColor("specular"));
    else if (matElem->HasElement("emissive"))
      this->SetEmissive(matElem->GetValueColor("emissive"));
  }

  // Allow the mesh to cast shadows
  this->SetCastShadows(this->sdf->GetValueBool("cast_shadows"));
  this->LoadPlugins();
}

//////////////////////////////////////////////////
void Visual::Update()
{
  if (!this->visible)
    return;

  std::list<DynamicLines*>::iterator iter;

  // Update the lines
  for (iter = this->lines.begin(); iter != this->lines.end(); ++iter)
    (*iter)->Update();

  std::list< std::pair<DynamicLines*, unsigned int> >::iterator liter;
  for (liter = this->lineVertices.begin();
       liter != this->lineVertices.end(); ++liter)
  {
    liter->first->SetPoint(liter->second,
        Conversions::Convert(this->sceneNode->_getDerivedPosition()));
    liter->first->Update();
  }

  if (this->animState)
  {
    this->animState->addTime(
        (common::Time::GetWallTime() - this->prevAnimTime).Double());
    this->prevAnimTime = common::Time::GetWallTime();
    if (this->animState->hasEnded())
    {
      this->animState = NULL;
      this->sceneNode->getCreator()->destroyAnimation(
          this->GetName() + "_animation");
      if (this->onAnimationComplete)
        this->onAnimationComplete();
      // event::Events::DisconnectPreRender(this->preRenderConnection);
    }
  }
}

//////////////////////////////////////////////////
void Visual::SetName(const std::string &_name)
{
  this->name = _name;
  this->sdf->GetAttribute("name")->Set(_name);
}

//////////////////////////////////////////////////
std::string Visual::GetName() const
{
  return this->name;
}

//////////////////////////////////////////////////
void Visual::AttachVisual(VisualPtr _vis)
{
  if (!_vis)
    gzerr << "Visual is null\n";
  else
  {
    if (_vis->GetSceneNode()->getParentSceneNode())
    {
      _vis->GetSceneNode()->getParentSceneNode()->removeChild(
          _vis->GetSceneNode());
    }
    this->sceneNode->addChild(_vis->GetSceneNode());
    this->children.push_back(_vis);
    _vis->parent = shared_from_this();
  }
}

//////////////////////////////////////////////////
void Visual::DetachVisual(VisualPtr _vis)
{
  this->DetachVisual(_vis->GetName());
}

//////////////////////////////////////////////////
void Visual::DetachVisual(const std::string &_name)
{
  std::vector<VisualPtr>::iterator iter;
  for (iter = this->children.begin(); iter != this->children.end(); ++iter)
  {
    if ((*iter)->GetName() == _name)
    {
      this->sceneNode->removeChild((*iter)->GetSceneNode());
      (*iter)->parent.reset();
      this->children.erase(iter);
      break;
    }
  }
}

//////////////////////////////////////////////////
void Visual::AttachObject(Ogre::MovableObject *_obj)
{
  // This code makes plane render before grids. This allows grids to overlay
  // planes, and then other elements to overlay both planes and grids.
  // if (this->sdf->HasElement("geometry"))
  // if (this->sdf->GetElement("geometry")->HasElement("plane"))
  // _obj->setRenderQueueGroup(Ogre::RENDER_QUEUE_SKIES_EARLY+1);

  if (!this->HasAttachedObject(_obj->getName()))
  {
    this->sceneNode->attachObject(_obj);
    if (this->useRTShader)
      RTShaderSystem::Instance()->UpdateShaders();
    _obj->setUserAny(Ogre::Any(this->GetName()));
  }
  else
    gzerr << "Visual[" << this->GetName() << "] already has object["
          << _obj->getName() << "] attached.";

  _obj->setVisibilityFlags(GZ_VISIBILITY_ALL & ~GZ_VISIBILITY_NOT_SELECTABLE);
}

//////////////////////////////////////////////////
bool Visual::HasAttachedObject(const std::string &_name)
{
  for (unsigned int i = 0; i < this->sceneNode->numAttachedObjects(); ++i)
  {
    if (this->sceneNode->getAttachedObject(i)->getName() == _name)
      return true;
  }

  return false;
}

//////////////////////////////////////////////////
unsigned int Visual::GetAttachedObjectCount() const
{
  return this->sceneNode->numAttachedObjects();
}

//////////////////////////////////////////////////
void Visual::DetachObjects()
{
  this->sceneNode->detachAllObjects();
}

//////////////////////////////////////////////////
unsigned int Visual::GetChildCount()
{
  return this->children.size();
}

//////////////////////////////////////////////////
VisualPtr Visual::GetChild(unsigned int _num)
{
  if (_num < this->children.size())
    return this->children[_num];
  return VisualPtr();
}

//////////////////////////////////////////////////
void Visual::MakeStatic()
{
  /*if (!this->staticGeom)
    this->staticGeom =
    this->sceneNode->getCreator()->createStaticGeometry(
    this->sceneNode->getName() + "_Static");

  // Add the scene node to the static geometry
  this->staticGeom->addSceneNode(this->sceneNode);

  // Build the static geometry
  this->staticGeom->build();

  // Prevent double rendering
  this->sceneNode->setVisible(false);
  this->sceneNode->detachAllObjects();
  */
}

//////////////////////////////////////////////////
Ogre::MovableObject *Visual::AttachMesh(const std::string &_meshName,
                                        const std::string &_subMesh,
                                        bool _centerSubmesh,
                                        const std::string &_objName)
{
  if (_meshName.empty())
    return NULL;

  Ogre::MovableObject *obj;
  std::string objName = _objName;
  std::string meshName = _meshName;
  meshName += _subMesh.empty() ? "" : "::" + _subMesh;

  if (objName.empty())
    objName = this->sceneNode->getName() + "_ENTITY_" + meshName;

  this->InsertMesh(_meshName, _subMesh, _centerSubmesh);

  obj = (Ogre::MovableObject*)
    (this->sceneNode->getCreator()->createEntity(objName, meshName));

  this->AttachObject(obj);
  return obj;
}

//////////////////////////////////////////////////
void Visual::SetScale(const math::Vector3 &_scale)
{
  sdf::ElementPtr geomElem = this->sdf->GetElement("geometry");

  if (geomElem->HasElement("box"))
    geomElem->GetElement("box")->GetElement("size")->Set(_scale);
  else if (geomElem->HasElement("sphere"))
    geomElem->GetElement("sphere")->GetElement("radius")->Set(_scale.x/2.0);
  else if (geomElem->HasElement("cylinder"))
  {
    geomElem->GetElement("cylinder")->GetElement("radius")->Set(_scale.x/2.0);
    geomElem->GetElement("cylinder")->GetElement("length")->Set(_scale.z);
  }
  else if (geomElem->HasElement("mesh"))
    geomElem->GetElement("mesh")->GetElement("scale")->Set(_scale);

  this->sceneNode->setScale(Conversions::Convert(_scale));
}

//////////////////////////////////////////////////
math::Vector3 Visual::GetScale()
{
  math::Vector3 result(1, 1, 1);
  if (this->sdf->HasElement("geometry"))
  {
    sdf::ElementPtr geomElem = this->sdf->GetElement("geometry");

    if (geomElem->HasElement("box"))
    {
      result = geomElem->GetElement("box")->GetValueVector3("size");
    }
    else if (geomElem->HasElement("sphere"))
    {
      double r = geomElem->GetElement("sphere")->GetValueDouble("radius");
      result.Set(r * 2.0, r * 2.0, r * 2.0);
    }
    else if (geomElem->HasElement("cylinder"))
    {
      double r = geomElem->GetElement("cylinder")->GetValueDouble("radius");
      double l = geomElem->GetElement("cylinder")->GetValueDouble("length");
      result.Set(r * 2.0, r * 2.0, l);
    }
    else if (geomElem->HasElement("plane"))
    {
      math::Vector2d size =
        geomElem->GetElement("plane")->GetValueVector2d("size");
      result.Set(size.x, size.y, 1);
    }
    else if (geomElem->HasElement("mesh"))
    {
      result = geomElem->GetElement("mesh")->GetValueVector3("scale");
    }
  }

  return result;
}


//////////////////////////////////////////////////
void Visual::SetMaterial(const std::string &_materialName, bool _unique)
{
  if (_materialName.empty() || _materialName == "__default__")
    return;

  if (_unique)
  {
    // Create a custom material name
    std::string newMaterialName;
    newMaterialName = this->sceneNode->getName() + "_MATERIAL_" + _materialName;

    if (this->GetMaterialName() == newMaterialName)
      return;

    this->myMaterialName = newMaterialName;

    Ogre::MaterialPtr origMaterial;
    try
    {
      this->origMaterialName = _materialName;
      // Get the original material
      origMaterial =
        Ogre::MaterialManager::getSingleton().getByName(_materialName);
    }
    catch(Ogre::Exception &e)
    {
      gzwarn << "Unable to get Material[" << _materialName << "] for Geometry["
        << this->sceneNode->getName() << ". Object will appear white.\n";
      return;
    }

    if (origMaterial.isNull())
    {
      gzwarn << "Unable to get Material[" << _materialName << "] for Geometry["
        << this->sceneNode->getName() << ". Object will appear white\n";
      return;
    }

    Ogre::MaterialPtr myMaterial;

    // Clone the material. This will allow us to change the look of each geom
    // individually.
    if (Ogre::MaterialManager::getSingleton().resourceExists(
          this->myMaterialName))
    {
      myMaterial =
        (Ogre::MaterialPtr)(Ogre::MaterialManager::getSingleton().getByName(
              this->myMaterialName));
    }
    else
    {
      myMaterial = origMaterial->clone(this->myMaterialName);
    }
  }
  else
  {
    this->myMaterialName = _materialName;
  }

  try
  {
    for (int i = 0; i < this->sceneNode->numAttachedObjects(); i++)
    {
      Ogre::MovableObject *obj = this->sceneNode->getAttachedObject(i);

      if (dynamic_cast<Ogre::Entity*>(obj))
        ((Ogre::Entity*)obj)->setMaterialName(this->myMaterialName);
      else if (dynamic_cast<Ogre::SimpleRenderable*>(obj))
        ((Ogre::SimpleRenderable*)obj)->setMaterial(this->myMaterialName);
    }

    // Apply material to all child scene nodes
    for (unsigned int i = 0; i < this->sceneNode->numChildren(); ++i)
    {
      Ogre::SceneNode *sn = (Ogre::SceneNode*)(this->sceneNode->getChild(i));
      for (int j = 0; j < sn->numAttachedObjects(); j++)
      {
        Ogre::MovableObject *obj = sn->getAttachedObject(j);

        if (dynamic_cast<Ogre::Entity*>(obj))
          ((Ogre::Entity*)obj)->setMaterialName(this->myMaterialName);
        else
          ((Ogre::SimpleRenderable*)obj)->setMaterial(this->myMaterialName);
      }
    }
  }
  catch(Ogre::Exception &e)
  {
    gzwarn << "Unable to set Material[" << this->myMaterialName
           << "] to Geometry["
           << this->sceneNode->getName() << ". Object will appear white.\n";
  }

  // Apply material to all child visuals
  for (std::vector<VisualPtr>::iterator iter = this->children.begin();
       iter != this->children.end(); ++iter)
  {
    (*iter)->SetMaterial(_materialName, _unique);
  }

  if (this->useRTShader)
    RTShaderSystem::Instance()->UpdateShaders();
}

/////////////////////////////////////////////////
void Visual::SetAmbient(const common::Color &_color)
{
  if (this->myMaterialName.empty())
  {
    std::string matName = this->GetName() + "_MATERIAL_";
    Ogre::MaterialManager::getSingleton().create(matName, "General");
    this->SetMaterial(matName);
  }

  for (unsigned int i = 0; i < this->children.size(); ++i)
  {
    this->children[i]->SetAmbient(_color);
  }

  for (unsigned int i = 0; i < this->sceneNode->numAttachedObjects(); ++i)
  {
    Ogre::Entity *entity = NULL;
    Ogre::MovableObject *obj = this->sceneNode->getAttachedObject(i);

    entity = dynamic_cast<Ogre::Entity*>(obj);

    if (!entity)
      continue;

    // For each ogre::entity
    for (unsigned int j = 0; j < entity->getNumSubEntities(); j++)
    {
      Ogre::SubEntity *subEntity = entity->getSubEntity(j);
      Ogre::MaterialPtr material = subEntity->getMaterial();

      unsigned int techniqueCount, passCount;
      Ogre::Technique *technique;
      Ogre::Pass *pass;
      Ogre::ColourValue dc;

      for (techniqueCount = 0; techniqueCount < material->getNumTechniques();
           techniqueCount++)
      {
        technique = material->getTechnique(techniqueCount);
        technique->setLightingEnabled(true);

        for (passCount = 0; passCount < technique->getNumPasses(); passCount++)
        {
          pass = technique->getPass(passCount);
          pass->setAmbient(Conversions::Convert(_color));
        }
      }
    }
  }

  for (unsigned int i = 0; i < this->children.size(); ++i)
  {
    this->children[i]->SetSpecular(_color);
  }
}

/// Set the diffuse color of the visual
void Visual::SetDiffuse(const common::Color &_color)
{
  if (this->myMaterialName.empty())
  {
    std::string matName = this->GetName() + "_MATERIAL_";
    Ogre::MaterialManager::getSingleton().create(matName, "General");
    this->SetMaterial(matName);
  }

  for (unsigned int i = 0; i < this->sceneNode->numAttachedObjects(); i++)
  {
    Ogre::Entity *entity = NULL;
    Ogre::MovableObject *obj = this->sceneNode->getAttachedObject(i);

    entity = dynamic_cast<Ogre::Entity*>(obj);

    if (!entity)
    {
      continue;
    }

    // For each ogre::entity
    for (unsigned int j = 0; j < entity->getNumSubEntities(); j++)
    {
      Ogre::SubEntity *subEntity = entity->getSubEntity(j);
      Ogre::MaterialPtr material = subEntity->getMaterial();

      unsigned int techniqueCount, passCount;
      Ogre::Technique *technique;
      Ogre::Pass *pass;
      Ogre::ColourValue dc;

      for (techniqueCount = 0; techniqueCount < material->getNumTechniques();
           techniqueCount++)
      {
        technique = material->getTechnique(techniqueCount);
        technique->setLightingEnabled(true);

        for (passCount = 0; passCount < technique->getNumPasses(); passCount++)
        {
          pass = technique->getPass(passCount);
          pass->setDiffuse(Conversions::Convert(_color));
        }
      }
    }
  }

  for (unsigned int i = 0; i < this->children.size(); ++i)
  {
    this->children[i]->SetDiffuse(_color);
  }
}

/// Set the specular color of the visual
void Visual::SetSpecular(const common::Color &_color)
{
  if (this->myMaterialName.empty())
  {
    std::string matName = this->GetName() + "_MATERIAL_";
    Ogre::MaterialManager::getSingleton().create(matName, "General");
    this->SetMaterial(matName);
  }

  for (unsigned int i = 0; i < this->sceneNode->numAttachedObjects(); i++)
  {
    Ogre::Entity *entity = NULL;
    Ogre::MovableObject *obj = this->sceneNode->getAttachedObject(i);

    entity = dynamic_cast<Ogre::Entity*>(obj);

    if (!entity)
      continue;

    // For each ogre::entity
    for (unsigned int j = 0; j < entity->getNumSubEntities(); j++)
    {
      Ogre::SubEntity *subEntity = entity->getSubEntity(j);
      Ogre::MaterialPtr material = subEntity->getMaterial();

      unsigned int techniqueCount, passCount;
      Ogre::Technique *technique;
      Ogre::Pass *pass;
      Ogre::ColourValue dc;

      for (techniqueCount = 0; techniqueCount < material->getNumTechniques();
           techniqueCount++)
      {
        technique = material->getTechnique(techniqueCount);
        technique->setLightingEnabled(true);

        for (passCount = 0; passCount < technique->getNumPasses(); passCount++)
        {
          pass = technique->getPass(passCount);
          pass->setSpecular(Conversions::Convert(_color));
        }
      }
    }
  }

  for (unsigned int i = 0; i < this->children.size(); ++i)
  {
    this->children[i]->SetSpecular(_color);
  }
}

/////////////////////////////////////////////////
void Visual::AttachAxes()
{
  std::ostringstream nodeName;

  nodeName << this->sceneNode->getName() << "_AXES_NODE";

  if (!this->sceneNode->getCreator()->hasEntity("axis_cylinder"))
    this->InsertMesh(common::MeshManager::Instance()->GetMesh("axis_cylinder"));

  Ogre::SceneNode *node = this->sceneNode->createChildSceneNode(nodeName.str());
  Ogre::SceneNode *x, *y, *z;

  x = node->createChildSceneNode(nodeName.str() + "_axisX");
  x->setInheritScale(true);
  x->translate(.25, 0, 0);
  x->yaw(Ogre::Radian(M_PI/2.0));

  y = node->createChildSceneNode(nodeName.str() + "_axisY");
  y->setInheritScale(true);
  y->translate(0, .25, 0);
  y->pitch(Ogre::Radian(M_PI/2.0));

  z = node->createChildSceneNode(nodeName.str() + "_axisZ");
  z->translate(0, 0, .25);
  z->setInheritScale(true);

  Ogre::MovableObject *xobj, *yobj, *zobj;

  xobj = (Ogre::MovableObject*)(node->getCreator()->createEntity(
        nodeName.str()+"X_AXIS", "axis_cylinder"));
  xobj->setCastShadows(false);
  ((Ogre::Entity*)xobj)->setMaterialName("Gazebo/Red");

  yobj = (Ogre::MovableObject*)(node->getCreator()->createEntity(
        nodeName.str()+"Y_AXIS", "axis_cylinder"));
  yobj->setCastShadows(false);
  ((Ogre::Entity*)yobj)->setMaterialName("Gazebo/Green");

  zobj = (Ogre::MovableObject*)(node->getCreator()->createEntity(
        nodeName.str()+"Z_AXIS", "axis_cylinder"));
  zobj->setCastShadows(false);
  ((Ogre::Entity*)zobj)->setMaterialName("Gazebo/Blue");

  x->attachObject(xobj);
  y->attachObject(yobj);
  z->attachObject(zobj);
}


//////////////////////////////////////////////////
void Visual::SetWireframe(bool _show)
{
  std::vector<VisualPtr>::iterator iter;
  for (iter = this->children.begin(); iter != this->children.end(); ++iter)
  {
    (*iter)->SetWireframe(_show);
  }

  for (unsigned int i = 0; i < this->sceneNode->numAttachedObjects(); i++)
  {
    Ogre::Entity *entity = NULL;
    Ogre::MovableObject *obj = this->sceneNode->getAttachedObject(i);

    entity = dynamic_cast<Ogre::Entity*>(obj);

    if (!entity)
      continue;

    // For each ogre::entity
    for (unsigned int j = 0; j < entity->getNumSubEntities(); j++)
    {
      Ogre::SubEntity *subEntity = entity->getSubEntity(j);
      Ogre::MaterialPtr material = subEntity->getMaterial();

      unsigned int techniqueCount, passCount;
      Ogre::Technique *technique;
      Ogre::Pass *pass;

      for (techniqueCount = 0; techniqueCount < material->getNumTechniques();
           techniqueCount++)
      {
        technique = material->getTechnique(techniqueCount);

        for (passCount = 0; passCount < technique->getNumPasses(); passCount++)
        {
          pass = technique->getPass(passCount);
          if (_show)
            pass->setPolygonMode(Ogre::PM_WIREFRAME);
          else
            pass->setPolygonMode(Ogre::PM_SOLID);
        }
      }
    }
  }
}

//////////////////////////////////////////////////
void Visual::SetTransparency(float _trans)
{
  if (math::equal(_trans, this->transparency))
    return;

  this->transparency = std::min(
      std::max(_trans, static_cast<float>(0.0)), static_cast<float>(1.0));
  std::vector<VisualPtr>::iterator iter;
  for (iter = this->children.begin(); iter != this->children.end(); ++iter)
  {
    (*iter)->SetTransparency(_trans);
  }

  for (unsigned int i = 0; i < this->sceneNode->numAttachedObjects(); i++)
  {
    Ogre::Entity *entity = NULL;
    Ogre::MovableObject *obj = this->sceneNode->getAttachedObject(i);

    entity = dynamic_cast<Ogre::Entity*>(obj);

    if (!entity)
      continue;

    // For each ogre::entity
    for (unsigned int j = 0; j < entity->getNumSubEntities(); j++)
    {
      Ogre::SubEntity *subEntity = entity->getSubEntity(j);
      Ogre::MaterialPtr material = subEntity->getMaterial();

      unsigned int techniqueCount, passCount;
      Ogre::Technique *technique;
      Ogre::Pass *pass;
      Ogre::ColourValue dc;

      for (techniqueCount = 0; techniqueCount < material->getNumTechniques();
           techniqueCount++)
      {
        technique = material->getTechnique(techniqueCount);

        for (passCount = 0; passCount < technique->getNumPasses(); passCount++)
        {
          pass = technique->getPass(passCount);
          // Need to fix transparency
          if (!pass->isProgrammable() &&
              pass->getPolygonMode() == Ogre::PM_SOLID)
          {
            pass->setSceneBlending(Ogre::SBT_TRANSPARENT_ALPHA);
          }

          if (this->transparency > 0.0)
          {
            pass->setDepthWriteEnabled(false);
            pass->setDepthCheckEnabled(true);
          }
          else
          {
            pass->setDepthWriteEnabled(true);
            pass->setDepthCheckEnabled(true);
          }


          dc = pass->getDiffuse();
          dc.a =(1.0f - this->transparency);
          pass->setDiffuse(dc);
        }
      }
    }
  }

  if (this->useRTShader)
    RTShaderSystem::Instance()->UpdateShaders();
}

//////////////////////////////////////////////////
void Visual::SetHighlighted(bool _highlighted)
{
  if (_highlighted)
  {
    // Create the bounding box if it's not already created.
    if (!this->boundingBox)
    {
      this->boundingBox = new WireBox(shared_from_this(),
                                      this->GetBoundingBox());
    }

    this->boundingBox->SetVisible(true);
  }
  else if (this->boundingBox)
  {
    this->boundingBox->SetVisible(false);
  }
}

//////////////////////////////////////////////////
void Visual::SetEmissive(const common::Color &_color)
{
  for (unsigned int i = 0; i < this->sceneNode->numAttachedObjects(); i++)
  {
    Ogre::Entity *entity = NULL;
    Ogre::MovableObject *obj = this->sceneNode->getAttachedObject(i);

    entity = dynamic_cast<Ogre::Entity*>(obj);

    if (!entity)
      continue;

    // For each ogre::entity
    for (unsigned int j = 0; j < entity->getNumSubEntities(); j++)
    {
      Ogre::SubEntity *subEntity = entity->getSubEntity(j);
      Ogre::MaterialPtr material = subEntity->getMaterial();

      unsigned int techniqueCount, passCount;
      Ogre::Technique *technique;
      Ogre::Pass *pass;
      Ogre::ColourValue dc;

      for (techniqueCount = 0; techniqueCount < material->getNumTechniques();
          techniqueCount++)
      {
        technique = material->getTechnique(techniqueCount);

        for (passCount = 0; passCount < technique->getNumPasses();
            passCount++)
        {
          pass = technique->getPass(passCount);
          pass->setSelfIllumination(Conversions::Convert(_color));
        }
      }
    }
  }

  for (unsigned int i = 0; i < this->children.size(); ++i)
  {
    this->children[i]->SetEmissive(_color);
  }
}

//////////////////////////////////////////////////
float Visual::GetTransparency()
{
  return this->transparency;
}

//////////////////////////////////////////////////
void Visual::SetCastShadows(bool shadows)
{
  for (int i = 0; i < this->sceneNode->numAttachedObjects(); i++)
  {
    Ogre::MovableObject *obj = this->sceneNode->getAttachedObject(i);
    obj->setCastShadows(shadows);
  }

  if (this->IsStatic() && this->staticGeom)
    this->staticGeom->setCastShadows(shadows);
}

//////////////////////////////////////////////////
void Visual::SetVisible(bool _visible, bool _cascade)
{
  this->sceneNode->setVisible(_visible, _cascade);
  this->visible = _visible;
}

//////////////////////////////////////////////////
uint32_t Visual::GetVisibilityFlags()
{
  if (this->sceneNode->numAttachedObjects() > 0)
  {
    return this->sceneNode->getAttachedObject(0)->getVisibilityFlags();
  }

  return GZ_VISIBILITY_ALL;
}

//////////////////////////////////////////////////
void Visual::ToggleVisible()
{
  this->SetVisible(!this->GetVisible());
}

//////////////////////////////////////////////////
bool Visual::GetVisible() const
{
  return this->visible;
}

//////////////////////////////////////////////////
void Visual::SetPosition(const math::Vector3 &_pos)
{
  /*if (this->IsStatic() && this->staticGeom)
  {
    this->staticGeom->reset();
    delete this->staticGeom;
    this->staticGeom = NULL;
    // this->staticGeom->setOrigin(Ogre::Vector3(pos.x, pos.y, pos.z));
  }*/
  GZ_ASSERT(this->sceneNode, "Visual SceneNode is NULL");
  this->sceneNode->setPosition(_pos.x, _pos.y, _pos.z);
}

//////////////////////////////////////////////////
void Visual::SetRotation(const math::Quaternion &_rot)
{
  GZ_ASSERT(this->sceneNode, "Visual SceneNode is NULL");
  this->sceneNode->setOrientation(
      Ogre::Quaternion(_rot.w, _rot.x, _rot.y, _rot.z));
}

//////////////////////////////////////////////////
void Visual::SetPose(const math::Pose &_pose)
{
  this->SetPosition(_pose.pos);
  this->SetRotation(_pose.rot);
}

//////////////////////////////////////////////////
math::Vector3 Visual::GetPosition() const
{
  return Conversions::Convert(this->sceneNode->getPosition());
}

//////////////////////////////////////////////////
math::Quaternion Visual::GetRotation() const
{
  return Conversions::Convert(this->sceneNode->getOrientation());
}

//////////////////////////////////////////////////
math::Pose Visual::GetPose() const
{
  math::Pose pos;
  pos.pos = this->GetPosition();
  pos.rot = this->GetRotation();
  return pos;
}

//////////////////////////////////////////////////
void Visual::SetWorldPose(const math::Pose _pose)
{
  this->SetWorldPosition(_pose.pos);
  this->SetWorldRotation(_pose.rot);
}

//////////////////////////////////////////////////
void Visual::SetWorldPosition(const math::Vector3 &_pos)
{
  this->sceneNode->_setDerivedPosition(Conversions::Convert(_pos));
}

//////////////////////////////////////////////////
void Visual::SetWorldRotation(const math::Quaternion &_q)
{
  this->sceneNode->_setDerivedOrientation(Conversions::Convert(_q));
}

//////////////////////////////////////////////////
math::Pose Visual::GetWorldPose() const
{
  math::Pose pose;

  Ogre::Vector3 vpos;
  Ogre::Quaternion vquatern;

  vpos = this->sceneNode->_getDerivedPosition();
  pose.pos.x = vpos.x;
  pose.pos.y = vpos.y;
  pose.pos.z = vpos.z;

  vquatern = this->sceneNode->_getDerivedOrientation();
  pose.rot.w = vquatern.w;
  pose.rot.x = vquatern.x;
  pose.rot.y = vquatern.y;
  pose.rot.z = vquatern.z;

  return pose;
}


//////////////////////////////////////////////////
Ogre::SceneNode * Visual::GetSceneNode() const
{
  return this->sceneNode;
}


//////////////////////////////////////////////////
bool Visual::IsStatic() const
{
  return this->isStatic;
}

//////////////////////////////////////////////////
void Visual::EnableTrackVisual(VisualPtr _vis)
{
  this->sceneNode->setAutoTracking(true, _vis->GetSceneNode());
}

//////////////////////////////////////////////////
void Visual::DisableTrackVisual()
{
  this->sceneNode->setAutoTracking(false);
}

//////////////////////////////////////////////////
std::string Visual::GetNormalMap() const
{
  std::string file = this->sdf->GetElement("material")->GetElement(
      "shader")->GetElement("normal_map")->GetValueString();

  std::string uriFile = common::find_file(file);
  if (!uriFile.empty())
    file = uriFile;

  return file;
}

//////////////////////////////////////////////////
void Visual::SetNormalMap(const std::string &_nmap)
{
  this->sdf->GetElement("material")->GetElement(
      "shader")->GetElement("normal_map")->GetValue()->Set(_nmap);
  if (this->useRTShader)
    RTShaderSystem::Instance()->UpdateShaders();
}

//////////////////////////////////////////////////
std::string Visual::GetShaderType() const
{
  return this->sdf->GetElement("material")->GetElement(
      "shader")->GetValueString("type");
}

//////////////////////////////////////////////////
void Visual::SetShaderType(const std::string &_type)
{
  this->sdf->GetElement("material")->GetElement(
      "shader")->GetAttribute("type")->Set(_type);
  if (this->useRTShader)
    RTShaderSystem::Instance()->UpdateShaders();
}


//////////////////////////////////////////////////
void Visual::SetRibbonTrail(bool _value, const common::Color &_initialColor,
                            const common::Color &_changeColor)
{
  if (this->ribbonTrail == NULL)
  {
    this->ribbonTrail =
      this->scene->GetManager()->createRibbonTrail(this->GetName() +
                                                   "_RibbonTrail");
    this->ribbonTrail->setMaterialName("Gazebo/RibbonTrail");
    // this->ribbonTrail->setTrailLength(100);
    this->ribbonTrail->setMaxChainElements(10000);
    // this->ribbonTrail->setNumberOfChains(1);
    this->ribbonTrail->setVisible(false);
    this->ribbonTrail->setCastShadows(false);
    this->ribbonTrail->setInitialWidth(0, 0.05);
    this->scene->GetManager()->getRootSceneNode()->attachObject(
        this->ribbonTrail);

    this->ribbonTrail->setInitialColour(0, Conversions::Convert(_initialColor));
    this->ribbonTrail->setColourChange(0, Conversions::Convert(_changeColor));
  }


  if (_value)
  {
    try
    {
      this->ribbonTrail->addNode(this->sceneNode);
    }
    catch(...)
    {
      gzerr << "Unable to create ribbon trail\n";
    }
  }
  else
  {
    this->ribbonTrail->removeNode(this->sceneNode);
    this->ribbonTrail->clearChain(0);
  }
  this->ribbonTrail->setVisible(_value);
}

//////////////////////////////////////////////////
DynamicLines *Visual::CreateDynamicLine(RenderOpType type)
{
  this->preRenderConnection = event::Events::ConnectPreRender(
      boost::bind(&Visual::Update, this));

  DynamicLines *line = new DynamicLines(type);
  this->lines.push_back(line);
  this->AttachObject(line);
  return line;
}

//////////////////////////////////////////////////
void Visual::DeleteDynamicLine(DynamicLines *_line)
{
  // delete instance from lines vector
  for (std::list<DynamicLines*>::iterator iter = this->lines.begin();
       iter!= this->lines.end(); ++iter)
  {
    if (*iter == _line)
    {
      this->lines.erase(iter);
      break;
    }
  }
}

//////////////////////////////////////////////////
void Visual::AttachLineVertex(DynamicLines *_line, unsigned int _index)
{
  this->lineVertices.push_back(std::make_pair(_line, _index));
  _line->SetPoint(_index, this->GetWorldPose().pos);
}

//////////////////////////////////////////////////
std::string Visual::GetMaterialName() const
{
  return this->myMaterialName;
}

//////////////////////////////////////////////////
math::Box Visual::GetBoundingBox() const
{
  math::Box box;
  this->GetBoundsHelper(this->GetSceneNode(), box);
  return box;
}

//////////////////////////////////////////////////
void Visual::GetBoundsHelper(Ogre::SceneNode *node, math::Box &box) const
{
  node->_updateBounds();

  Ogre::SceneNode::ChildNodeIterator it = node->getChildIterator();

  for (int i = 0; i < node->numAttachedObjects(); i++)
  {
    Ogre::MovableObject *obj = node->getAttachedObject(i);

    if (obj->isVisible() && obj->getMovableType() != "gazebo::dynamiclines"
        && obj->getVisibilityFlags() != GZ_VISIBILITY_GUI)
    {
      Ogre::Any any = obj->getUserAny();
      if (any.getType() == typeid(std::string))
      {
        std::string str = Ogre::any_cast<std::string>(any);
        if (str.substr(0, 3) == "rot" || str.substr(0, 5) == "trans")
          continue;
      }

      Ogre::AxisAlignedBox bb = obj->getBoundingBox();

      math::Vector3 min;
      math::Vector3 max;
      math::Quaternion rotDiff;
      math::Vector3 posDiff;

      rotDiff = Conversions::Convert(node->_getDerivedOrientation()) -
                this->GetWorldPose().rot;

      posDiff = Conversions::Convert(node->_getDerivedPosition()) -
                this->GetWorldPose().pos;

      // Ogre does not return a valid bounding box for lights.
      if (obj->getMovableType() == "Light")
      {
        min = math::Vector3(-0.5, -0.5, -0.5);
        max = math::Vector3(0.5, 0.5, 0.5);
      }
      else
      {
        min = rotDiff *
          Conversions::Convert(bb.getMinimum() * node->getScale()) + posDiff;
        max = rotDiff *
          Conversions::Convert(bb.getMaximum() * node->getScale()) + posDiff;
      }


      box.Merge(math::Box(min, max));
    }
  }

  while (it.hasMoreElements())
  {
    Ogre::SceneNode *next = dynamic_cast<Ogre::SceneNode*>(it.getNext());
    this->GetBoundsHelper(next, box);
  }
}

//////////////////////////////////////////////////
void Visual::InsertMesh(const std::string &_meshName,
                        const std::string &_subMesh,
                        bool _centerSubmesh)
{
  const common::Mesh *mesh;
  if (!common::MeshManager::Instance()->HasMesh(_meshName))
  {
    mesh = common::MeshManager::Instance()->Load(_meshName);
    if (!mesh)
<<<<<<< HEAD
      gzthrow("Unable to create a mesh from " + _meshName);
=======
    {
      gzerr << "Unable to create a mesh from " << _meshName << "\n";
      return;
    }
>>>>>>> 6477c5f0
  }
  else
  {
    mesh = common::MeshManager::Instance()->GetMesh(_meshName);
  }

  this->InsertMesh(mesh, _subMesh, _centerSubmesh);

  // Add the mesh into OGRE
  /*if (!this->sceneNode->getCreator()->hasEntity(_meshName) &&
      common::MeshManager::Instance()->HasMesh(_meshName))
  {
    const common::Mesh *mesh =
      common::MeshManager::Instance()->GetMesh(_meshName);
    this->InsertMesh(mesh);
  }*/
}

//////////////////////////////////////////////////
void Visual::InsertMesh(const common::Mesh *_mesh, const std::string &_subMesh,
    bool _centerSubmesh)
{
  Ogre::MeshPtr ogreMesh;

  GZ_ASSERT(_mesh != NULL, "Unable to insert a NULL mesh");

  RenderEngine::Instance()->AddResourcePath(_mesh->GetPath());

  if (_mesh->GetSubMeshCount() == 0)
  {
    gzerr << "Visual::InsertMesh no submeshes, this is an invalid mesh\n";
    return;
  }

  // Don't re-add existing meshes
  if (Ogre::MeshManager::getSingleton().resourceExists(_mesh->GetName()))
  {
    return;
  }

  try
  {
    // Create a new mesh specifically for manual definition.
    if (_subMesh.empty())
    {
      ogreMesh = Ogre::MeshManager::getSingleton().createManual(
          _mesh->GetName(),
          Ogre::ResourceGroupManager::DEFAULT_RESOURCE_GROUP_NAME);
    }
    else
    {
      ogreMesh = Ogre::MeshManager::getSingleton().createManual(
          _mesh->GetName() + "::" + _subMesh,
          Ogre::ResourceGroupManager::DEFAULT_RESOURCE_GROUP_NAME);
    }

    Ogre::SkeletonPtr ogreSkeleton;

    if (_mesh->HasSkeleton())
    {
      common::Skeleton *skel = _mesh->GetSkeleton();
      ogreSkeleton = Ogre::SkeletonManager::getSingleton().create(
        _mesh->GetName() + "_skeleton",
        Ogre::ResourceGroupManager::DEFAULT_RESOURCE_GROUP_NAME,
        true);

      for (unsigned int i = 0; i < skel->GetNumNodes(); i++)
      {
        common::SkeletonNode *node = skel->GetNodeByHandle(i);
        Ogre::Bone *bone = ogreSkeleton->createBone(node->GetName());

        if (node->GetParent())
          ogreSkeleton->getBone(node->GetParent()->GetName())->addChild(bone);

        math::Matrix4 trans = node->GetTransform();
        math::Vector3 pos = trans.GetTranslation();
        math::Quaternion q = trans.GetRotation();
        bone->setPosition(Ogre::Vector3(pos.x, pos.y, pos.z));
        bone->setOrientation(Ogre::Quaternion(q.w, q.x, q.y, q.z));
        bone->setInheritOrientation(true);
        bone->setManuallyControlled(true);
        bone->setInitialState();
      }
      ogreMesh->setSkeletonName(_mesh->GetName() + "_skeleton");
    }

    for (unsigned int i = 0; i < _mesh->GetSubMeshCount(); i++)
    {
      if (!_subMesh.empty() && _mesh->GetSubMesh(i)->GetName() != _subMesh)
        continue;

      Ogre::SubMesh *ogreSubMesh;
      Ogre::VertexData *vertexData;
      Ogre::VertexDeclaration* vertexDecl;
      Ogre::HardwareVertexBufferSharedPtr vBuf;
      Ogre::HardwareIndexBufferSharedPtr iBuf;
      float *vertices;
      uint32_t *indices;

      size_t currOffset = 0;

      // Copy the original submesh. We may need to modify the vertices, and
      // we don't want to change the original.
      common::SubMesh subMesh(_mesh->GetSubMesh(i));

      // Recenter the vertices if requested.
      if (_centerSubmesh)
        subMesh.Center();

      ogreSubMesh = ogreMesh->createSubMesh();
      ogreSubMesh->useSharedVertices = false;
      if (subMesh.GetPrimitiveType() == common::SubMesh::TRIANGLES)
        ogreSubMesh->operationType = Ogre::RenderOperation::OT_TRIANGLE_LIST;
      else if (subMesh.GetPrimitiveType() == common::SubMesh::LINES)
        ogreSubMesh->operationType = Ogre::RenderOperation::OT_LINE_LIST;
      else if (subMesh.GetPrimitiveType() == common::SubMesh::LINESTRIPS)
        ogreSubMesh->operationType = Ogre::RenderOperation::OT_LINE_STRIP;
      else if (subMesh.GetPrimitiveType() == common::SubMesh::TRIFANS)
        ogreSubMesh->operationType = Ogre::RenderOperation::OT_TRIANGLE_FAN;
      else if (subMesh.GetPrimitiveType() == common::SubMesh::TRISTRIPS)
        ogreSubMesh->operationType = Ogre::RenderOperation::OT_TRIANGLE_STRIP;
      else if (subMesh.GetPrimitiveType() == common::SubMesh::POINTS)
        ogreSubMesh->operationType = Ogre::RenderOperation::OT_POINT_LIST;
      else
        gzerr << "Unknown primitive type["
              << subMesh.GetPrimitiveType() << "]\n";

      ogreSubMesh->vertexData = new Ogre::VertexData();
      vertexData = ogreSubMesh->vertexData;
      vertexDecl = vertexData->vertexDeclaration;

      // The vertexDecl should contain positions, blending weights, normals,
      // diffiuse colors, specular colors, tex coords. In that order.
      vertexDecl->addElement(0, currOffset, Ogre::VET_FLOAT3,
                             Ogre::VES_POSITION);
      currOffset += Ogre::VertexElement::getTypeSize(Ogre::VET_FLOAT3);

      // TODO: blending weights

      // normals
      if (subMesh.GetNormalCount() > 0)
      {
        vertexDecl->addElement(0, currOffset, Ogre::VET_FLOAT3,
                               Ogre::VES_NORMAL);
        currOffset += Ogre::VertexElement::getTypeSize(Ogre::VET_FLOAT3);
      }

      // TODO: diffuse colors

      // TODO: specular colors

      // two dimensional texture coordinates
      if (subMesh.GetTexCoordCount() > 0)
      {
        vertexDecl->addElement(0, currOffset, Ogre::VET_FLOAT2,
            Ogre::VES_TEXTURE_COORDINATES, 0);
        currOffset += Ogre::VertexElement::getTypeSize(Ogre::VET_FLOAT2);
      }

      // allocate the vertex buffer
      vertexData->vertexCount = subMesh.GetVertexCount();

      vBuf = Ogre::HardwareBufferManager::getSingleton().createVertexBuffer(
                 vertexDecl->getVertexSize(0),
                 vertexData->vertexCount,
                 Ogre::HardwareBuffer::HBU_STATIC_WRITE_ONLY,
                 false);

      vertexData->vertexBufferBinding->setBinding(0, vBuf);
      vertices = static_cast<float*>(vBuf->lock(
                      Ogre::HardwareBuffer::HBL_DISCARD));

      if (_mesh->HasSkeleton())
      {
        common::Skeleton *skel = _mesh->GetSkeleton();
        for (unsigned int j = 0; j < subMesh.GetNodeAssignmentsCount(); j++)
        {
          common::NodeAssignment na = subMesh.GetNodeAssignment(j);
          Ogre::VertexBoneAssignment vba;
          vba.vertexIndex = na.vertexIndex;
          vba.boneIndex = ogreSkeleton->getBone(skel->GetNodeByHandle(
                              na.nodeIndex)->GetName())->getHandle();
          vba.weight = na.weight;
          ogreSubMesh->addBoneAssignment(vba);
        }
      }

      // allocate index buffer
      ogreSubMesh->indexData->indexCount = subMesh.GetIndexCount();

      ogreSubMesh->indexData->indexBuffer =
        Ogre::HardwareBufferManager::getSingleton().createIndexBuffer(
            Ogre::HardwareIndexBuffer::IT_32BIT,
            ogreSubMesh->indexData->indexCount,
            Ogre::HardwareBuffer::HBU_STATIC_WRITE_ONLY,
            false);

      iBuf = ogreSubMesh->indexData->indexBuffer;
      indices = static_cast<uint32_t*>(
          iBuf->lock(Ogre::HardwareBuffer::HBL_DISCARD));

      unsigned int j;

      // Add all the vertices
      for (j = 0; j < subMesh.GetVertexCount(); j++)
      {
        *vertices++ = subMesh.GetVertex(j).x;
        *vertices++ = subMesh.GetVertex(j).y;
        *vertices++ = subMesh.GetVertex(j).z;

        if (subMesh.GetNormalCount() > 0)
        {
          *vertices++ = subMesh.GetNormal(j).x;
          *vertices++ = subMesh.GetNormal(j).y;
          *vertices++ = subMesh.GetNormal(j).z;
        }

        if (subMesh.GetTexCoordCount() > 0)
        {
          *vertices++ = subMesh.GetTexCoord(j).x;
          *vertices++ = subMesh.GetTexCoord(j).y;
        }
      }

      // Add all the indices
      for (j = 0; j < subMesh.GetIndexCount(); j++)
        *indices++ = subMesh.GetIndex(j);

      const common::Material *material;
      material = _mesh->GetMaterial(subMesh.GetMaterialIndex());
      if (material)
      {
        rendering::Material::Update(material);
        ogreSubMesh->setMaterialName(material->GetName());
      }

      // Unlock
      vBuf->unlock();
      iBuf->unlock();
    }

    math::Vector3 max = _mesh->GetMax();
    math::Vector3 min = _mesh->GetMin();

    if (_mesh->HasSkeleton())
    {
      min = math::Vector3(-1, -1, -1);
      max = math::Vector3(1, 1, 1);
    }

    if (!max.IsFinite())
      gzthrow("Max bounding box is not finite[" << max << "]\n");

    if (!min.IsFinite())
      gzthrow("Min bounding box is not finite[" << min << "]\n");

    ogreMesh->_setBounds(Ogre::AxisAlignedBox(
          Ogre::Vector3(min.x, min.y, min.z),
          Ogre::Vector3(max.x, max.y, max.z)),
          false);

    // this line makes clear the mesh is loaded (avoids memory leaks)
    ogreMesh->load();
  }
  catch(Ogre::Exception &e)
  {
    gzerr << "Unable to insert mesh[" << e.getDescription() << "]" << std::endl;
  }
}

//////////////////////////////////////////////////
void Visual::UpdateFromMsg(const boost::shared_ptr< msgs::Visual const> &_msg)
{
  // TODO: Put back in, and check for performance improvements.
  /*if (msg->has_is_static() && msg->is_static())
    this->MakeStatic();
    */

  if (_msg->has_pose())
    this->SetPose(msgs::Convert(_msg->pose()));

  if (_msg->has_visible())
    this->SetVisible(_msg->visible());

  if (_msg->has_transparency())
    this->SetTransparency(_msg->transparency());

  if (_msg->has_material())
  {
    if (_msg->material().has_script())
    {
      for (int i = 0; i < _msg->material().script().uri_size(); ++i)
      {
        RenderEngine::Instance()->AddResourcePath(
            _msg->material().script().uri(i));
      }
      this->SetMaterial(_msg->material().script().name());
    }

    if (_msg->material().has_ambient())
      this->SetAmbient(msgs::Convert(_msg->material().ambient()));

    if (_msg->material().has_diffuse())
      this->SetDiffuse(msgs::Convert(_msg->material().diffuse()));

    if (_msg->material().has_specular())
      this->SetSpecular(msgs::Convert(_msg->material().specular()));

    if (_msg->material().has_emissive())
      this->SetEmissive(msgs::Convert(_msg->material().emissive()));

    if (_msg->material().has_shader_type())
    {
      if (_msg->material().shader_type() == msgs::Material::VERTEX)
      {
        this->SetShaderType("vertex");
      }
      else if (_msg->material().shader_type() == msgs::Material::PIXEL)
      {
        this->SetShaderType("pixel");
      }
      else if (_msg->material().shader_type() ==
          msgs::Material::NORMAL_MAP_OBJECT_SPACE)
      {
        this->SetShaderType("normal_map_object_space");
      }
      else if (_msg->material().shader_type() ==
          msgs::Material::NORMAL_MAP_TANGENT_SPACE)
      {
        this->SetShaderType("normal_map_tangent_space");
      }

      if (_msg->material().has_normal_map())
        this->SetNormalMap(_msg->material().normal_map());
    }
  }

  // TODO: Make sure this isn't necessary
  if (_msg->has_geometry() && _msg->geometry().has_type())
  {
    math::Vector3 scale(1, 1, 1);

    if (_msg->geometry().type() == msgs::Geometry::BOX)
    {
      scale = msgs::Convert(_msg->geometry().box().size());
    }
    else if (_msg->geometry().type() == msgs::Geometry::CYLINDER)
    {
      scale.x = _msg->geometry().cylinder().radius() * 2.0;
      scale.y = _msg->geometry().cylinder().radius() * 2.0;
      scale.z = _msg->geometry().cylinder().length();
    }
    else if (_msg->geometry().type() == msgs::Geometry::SPHERE)
      scale.x = scale.y = scale.z = _msg->geometry().sphere().radius() * 2.0;
    else if (_msg->geometry().type() == msgs::Geometry::PLANE)
    {
      scale.x = scale.y = 1.0;
      if (_msg->geometry().plane().has_size())
      {
        scale.x = _msg->geometry().plane().size().x();
        scale.y = _msg->geometry().plane().size().y();
      }
      scale.z = 1.0;
    }
    else if (_msg->geometry().type() == msgs::Geometry::IMAGE)
      scale.x = scale.y = scale.z = _msg->geometry().image().scale();
    else if (_msg->geometry().type() == msgs::Geometry::HEIGHTMAP)
      scale = msgs::Convert(_msg->geometry().heightmap().size());
    else if (_msg->geometry().type() == msgs::Geometry::MESH)
    {
      if (_msg->geometry().mesh().has_scale())
        scale = msgs::Convert(_msg->geometry().mesh().scale());
      else
        scale.x = scale.y = scale.z = 1.0;
    }
    else if (_msg->geometry().type() == msgs::Geometry::EMPTY)
      scale.x = scale.y = scale.z = 1.0;
    else
      gzerr << "Unknown geometry type[" << _msg->geometry().type() << "]\n";

    this->SetScale(scale);
  }

  /*if (msg->points.size() > 0)
  {
    DynamicLines *lines = this->AddDynamicLine(RENDERING_LINE_LIST);
    for (unsigned int i = 0; i < msg->points.size(); i++)
      lines->AddPoint(msg->points[i]);
  }
  */
}

//////////////////////////////////////////////////
VisualPtr Visual::GetParent() const
{
  return this->parent;
}

//////////////////////////////////////////////////
VisualPtr Visual::GetRootVisual()
{
  VisualPtr p = shared_from_this();
  while (p->GetParent() && p->GetParent()->GetName() != "__world_node__")
    p = p->GetParent();

  return p;
}

//////////////////////////////////////////////////
bool Visual::IsPlane() const
{
  if (this->sdf->HasElement("geometry"))
  {
    sdf::ElementPtr geomElem = this->sdf->GetElement("geometry");
    if (geomElem->HasElement("plane"))
      return true;
  }

  std::vector<VisualPtr>::const_iterator iter;
  for (iter = this->children.begin(); iter != this->children.end(); ++iter)
  {
    if ((*iter)->IsPlane())
      return true;
  }

  return false;
}

//////////////////////////////////////////////////
std::string Visual::GetMeshName() const
{
  if (this->sdf->HasElement("geometry"))
  {
    sdf::ElementPtr geomElem = this->sdf->GetElement("geometry");
    if (geomElem->HasElement("box"))
      return "unit_box";
    else if (geomElem->HasElement("sphere"))
      return "unit_sphere";
    else if (geomElem->HasElement("cylinder"))
      return "unit_cylinder";
    else if (geomElem->HasElement("plane"))
      return "unit_plane";
    else if (geomElem->HasElement("mesh") || geomElem->HasElement("heightmap"))
    {
      sdf::ElementPtr tmpElem = geomElem->GetElement("mesh");
      std::string filename;

      std::string uri = tmpElem->GetValueString("uri");
      if (uri.empty())
      {
        gzerr << "<uri> element missing for geometry element:\n";
        geomElem->PrintValues("  ");

        return std::string();
      }

      filename = common::find_file(uri);

      if (filename == "__default__" || filename.empty())
        gzerr << "No mesh specified\n";

      return filename;
    }
  }

  return std::string();
}

//////////////////////////////////////////////////
std::string Visual::GetSubMeshName() const
{
  std::string result;

  if (this->sdf->HasElement("geometry"))
  {
    sdf::ElementPtr geomElem = this->sdf->GetElement("geometry");
    if (geomElem->HasElement("mesh"))
    {
      sdf::ElementPtr tmpElem = geomElem->GetElement("mesh");
      if (tmpElem->HasElement("submesh"))
        result = tmpElem->GetElement("submesh")->GetValueString("name");
    }
  }

  return result;
}

//////////////////////////////////////////////////
bool Visual::GetCenterSubMesh() const
{
  bool result = false;

  if (this->sdf->HasElement("geometry"))
  {
    sdf::ElementPtr geomElem = this->sdf->GetElement("geometry");
    if (geomElem->HasElement("mesh"))
    {
      sdf::ElementPtr tmpElem = geomElem->GetElement("mesh");
      if (tmpElem->HasElement("submesh"))
        result = tmpElem->GetElement("submesh")->GetValueBool("center");
    }
  }

  return result;
}

//////////////////////////////////////////////////
void Visual::MoveToPositions(const std::vector<math::Pose> &_pts,
                             double _time,
                             boost::function<void()> _onComplete)
{
  Ogre::TransformKeyFrame *key;
  math::Vector3 start = this->GetWorldPose().pos;

  this->onAnimationComplete = _onComplete;

  std::string animName = this->GetName() + "_animation";

  Ogre::Animation *anim =
    this->sceneNode->getCreator()->createAnimation(animName, _time);
  anim->setInterpolationMode(Ogre::Animation::IM_SPLINE);

  Ogre::NodeAnimationTrack *strack = anim->createNodeTrack(0, this->sceneNode);

  key = strack->createNodeKeyFrame(0);
  key->setTranslate(Ogre::Vector3(start.x, start.y, start.z));
  key->setRotation(this->sceneNode->getOrientation());

  double dt = _time / (_pts.size()-1);
  double tt = 0;
  for (unsigned int i = 0; i < _pts.size(); i++)
  {
    key = strack->createNodeKeyFrame(tt);
    key->setTranslate(Ogre::Vector3(
          _pts[i].pos.x, _pts[i].pos.y, _pts[i].pos.z));
    key->setRotation(Conversions::Convert(_pts[i].rot));

    tt += dt;
  }

  this->animState =
    this->sceneNode->getCreator()->createAnimationState(animName);

  this->animState->setTimePosition(0);
  this->animState->setEnabled(true);
  this->animState->setLoop(false);
  this->prevAnimTime = common::Time::GetWallTime();

  if (!this->preRenderConnection)
    this->preRenderConnection =
      event::Events::ConnectPreRender(boost::bind(&Visual::Update, this));
}

//////////////////////////////////////////////////
void Visual::MoveToPosition(const math::Pose &_pose, double _time)
{
  Ogre::TransformKeyFrame *key;
  math::Vector3 start = this->GetWorldPose().pos;
  math::Vector3 rpy = _pose.rot.GetAsEuler();

  math::Quaternion rotFinal(0, rpy.y, rpy.z);

  std::string animName = this->GetName() + "_animation";

  Ogre::Animation *anim =
    this->sceneNode->getCreator()->createAnimation(animName, _time);
  anim->setInterpolationMode(Ogre::Animation::IM_SPLINE);

  Ogre::NodeAnimationTrack *strack = anim->createNodeTrack(0, this->sceneNode);

  key = strack->createNodeKeyFrame(0);
  key->setTranslate(Ogre::Vector3(start.x, start.y, start.z));
  key->setRotation(this->sceneNode->getOrientation());

  key = strack->createNodeKeyFrame(_time);
  key->setTranslate(Ogre::Vector3(_pose.pos.x, _pose.pos.y, _pose.pos.z));
  key->setRotation(Conversions::Convert(rotFinal));

  this->animState =
    this->sceneNode->getCreator()->createAnimationState(animName);

  this->animState->setTimePosition(0);
  this->animState->setEnabled(true);
  this->animState->setLoop(false);
  this->prevAnimTime = common::Time::GetWallTime();

  this->preRenderConnection =
    event::Events::ConnectPreRender(boost::bind(&Visual::Update, this));
}

//////////////////////////////////////////////////
void Visual::ShowBoundingBox()
{
  this->sceneNode->showBoundingBox(true);
}

//////////////////////////////////////////////////
void Visual::SetScene(ScenePtr _scene)
{
  this->scene = _scene;
}

//////////////////////////////////////////////////
ScenePtr Visual::GetScene() const
{
  return this->scene;
}

//////////////////////////////////////////////////
void Visual::ShowCollision(bool _show)
{
  if (this->GetName().find("__COLLISION_VISUAL__") != std::string::npos)
    this->SetVisible(_show);

  std::vector<VisualPtr>::iterator iter;
  for (iter = this->children.begin(); iter != this->children.end(); ++iter)
  {
    (*iter)->ShowCollision(_show);
  }
}

//////////////////////////////////////////////////
void Visual::ShowSkeleton(bool _show)
{
  double transp = 0.0;
  if (_show)
    transp = 0.5;

  ///  make the rest of the model transparent
  this->SetTransparency(transp);

  if (this->GetName().find("__SKELETON_VISUAL__") != std::string::npos)
    this->SetVisible(_show);

  std::vector<VisualPtr>::iterator iter;
  for (iter = this->children.begin(); iter != this->children.end(); ++iter)
  {
    (*iter)->ShowSkeleton(_show);
  }
}

//////////////////////////////////////////////////
void Visual::SetVisibilityFlags(uint32_t _flags)
{
  for (std::vector<VisualPtr>::iterator iter = this->children.begin();
       iter != this->children.end(); ++iter)
  {
    (*iter)->SetVisibilityFlags(_flags);
  }

  for (int i = 0; i < this->sceneNode->numAttachedObjects(); ++i)
  {
    this->sceneNode->getAttachedObject(i)->setVisibilityFlags(_flags);
  }

  for (unsigned int i = 0; i < this->sceneNode->numChildren(); ++i)
  {
    Ogre::SceneNode *sn = (Ogre::SceneNode*)(this->sceneNode->getChild(i));

    for (int j = 0; j < sn->numAttachedObjects(); ++j)
      sn->getAttachedObject(j)->setVisibilityFlags(_flags);
  }
}

//////////////////////////////////////////////////
void Visual::ShowJoints(bool _show)
{
  if (this->GetName().find("JOINT_VISUAL__") != std::string::npos)
    this->SetVisible(_show);

  std::vector<VisualPtr>::iterator iter;
  for (iter = this->children.begin(); iter != this->children.end(); ++iter)
  {
    (*iter)->ShowJoints(_show);
  }
}

//////////////////////////////////////////////////
void Visual::ShowCOM(bool _show)
{
  if (this->GetName().find("COM_VISUAL__") != std::string::npos)
    this->SetVisible(_show);

  std::vector<VisualPtr>::iterator iter;
  for (iter = this->children.begin(); iter != this->children.end(); ++iter)
  {
    (*iter)->ShowCOM(_show);
  }
}

//////////////////////////////////////////////////
void Visual::SetSkeletonPose(const msgs::PoseAnimation &_pose)
{
  if (!this->skeleton)
  {
    gzerr << "Visual " << this->GetName() << " has no skeleton.\n";
    return;
  }

  for (int i = 0; i < _pose.pose_size(); i++)
  {
    const msgs::Pose& bonePose = _pose.pose(i);
    if (!this->skeleton->hasBone(bonePose.name()))
      continue;
    Ogre::Bone *bone = this->skeleton->getBone(bonePose.name());
    Ogre::Vector3 p(bonePose.position().x(),
                    bonePose.position().y(),
                    bonePose.position().z());
    Ogre::Quaternion quat(Ogre::Quaternion(bonePose.orientation().w(),
                                           bonePose.orientation().x(),
                                           bonePose.orientation().y(),
                                           bonePose.orientation().z()));

    bone->setManuallyControlled(true);
    bone->setPosition(p);
    bone->setOrientation(quat);
  }
}


//////////////////////////////////////////////////
void Visual::LoadPlugins()
{
  if (this->sdf->HasElement("plugin"))
  {
    sdf::ElementPtr pluginElem = this->sdf->GetElement("plugin");
    while (pluginElem)
    {
      this->LoadPlugin(pluginElem);
      pluginElem = pluginElem->GetNextElement("plugin");
    }
  }


  for (std::vector<VisualPluginPtr>::iterator iter = this->plugins.begin();
       iter != this->plugins.end(); ++iter)
  {
    (*iter)->Init();
  }
}

//////////////////////////////////////////////////
void Visual::LoadPlugin(const std::string &_filename,
                       const std::string &_name,
                       sdf::ElementPtr _sdf)
{
  gazebo::VisualPluginPtr plugin = gazebo::VisualPlugin::Create(_filename,
                                                              _name);

  if (plugin)
  {
    if (plugin->GetType() != VISUAL_PLUGIN)
    {
      gzerr << "Visual[" << this->GetName() << "] is attempting to load "
            << "a plugin, but detected an incorrect plugin type. "
            << "Plugin filename[" << _filename << "] name[" << _name << "]\n";
      return;
    }
    plugin->Load(shared_from_this(), _sdf);
    this->plugins.push_back(plugin);

    if (this->initialized)
      plugin->Init();
  }
}

//////////////////////////////////////////////////
void Visual::RemovePlugin(const std::string &_name)
{
  std::vector<VisualPluginPtr>::iterator iter;
  for (iter = this->plugins.begin(); iter != this->plugins.end(); ++iter)
  {
    if ((*iter)->GetHandle() == _name)
    {
      this->plugins.erase(iter);
      break;
    }
  }
}

//////////////////////////////////////////////////
void Visual::LoadPlugin(sdf::ElementPtr _sdf)
{
  std::string pluginName = _sdf->GetValueString("name");
  std::string filename = _sdf->GetValueString("filename");
  this->LoadPlugin(filename, pluginName, _sdf);
}<|MERGE_RESOLUTION|>--- conflicted
+++ resolved
@@ -365,6 +365,9 @@
       elem->GetAttribute("name")->Set(_msg->plugin().name());
     if (_msg->plugin().has_filename())
       elem->GetAttribute("filename")->Set(_msg->plugin().filename());
+    TiXmlDocument innerXML;
+    innerXML.Parse(_msg->plugin().innerxml().c_str());
+    sdf::copyChildren(elem, innerXML.RootElement());
   }
 
   this->Load();
@@ -1603,14 +1606,10 @@
   {
     mesh = common::MeshManager::Instance()->Load(_meshName);
     if (!mesh)
-<<<<<<< HEAD
-      gzthrow("Unable to create a mesh from " + _meshName);
-=======
     {
       gzerr << "Unable to create a mesh from " << _meshName << "\n";
       return;
     }
->>>>>>> 6477c5f0
   }
   else
   {
