/*
 * Copyright (C) 2012-2015 Open Source Robotics Foundation
 *
 * Licensed under the Apache License, Version 2.0 (the "License");
 * you may not use this file except in compliance with the License.
 * You may obtain a copy of the License at
 *
 *     http://www.apache.org/licenses/LICENSE-2.0
 *
 * Unless required by applicable law or agreed to in writing, software
 * distributed under the License is distributed on an "AS IS" BASIS,
 * WITHOUT WARRANTIES OR CONDITIONS OF ANY KIND, either express or implied.
 * See the License for the specific language governing permissions and
 * limitations under the License.
 *
*/
#include "gazebo/rendering/ogre_gazebo.h"

#include "gazebo/msgs/msgs.hh"
#include "gazebo/math/Vector2d.hh"
#include "gazebo/common/Assert.hh"
#include "gazebo/common/Event.hh"
#include "gazebo/common/Events.hh"
#include "gazebo/common/CommonIface.hh"
#include "gazebo/common/MeshManager.hh"
#include "gazebo/common/Console.hh"
#include "gazebo/common/Exception.hh"
#include "gazebo/common/Mesh.hh"
#include "gazebo/common/Plugin.hh"
#include "gazebo/common/Skeleton.hh"
#include "gazebo/rendering/RenderEvents.hh"
#include "gazebo/rendering/WireBox.hh"
#include "gazebo/rendering/Conversions.hh"
#include "gazebo/rendering/DynamicLines.hh"
#include "gazebo/rendering/Scene.hh"
#include "gazebo/rendering/RTShaderSystem.hh"
#include "gazebo/rendering/RenderEngine.hh"
#include "gazebo/rendering/Material.hh"
#include "gazebo/rendering/VisualPrivate.hh"
#include "gazebo/rendering/Visual.hh"

using namespace gazebo;
using namespace rendering;

// Note: The value of GZ_UINT32_MAX is reserved as a flag.
uint32_t VisualPrivate::visualIdCount = GZ_UINT32_MAX - 1;

//////////////////////////////////////////////////
Visual::Visual(const std::string &_name, VisualPtr _parent, bool _useRTShader)
  : dataPtr(new VisualPrivate)
{
  this->Init(_name, _parent, _useRTShader);
}

//////////////////////////////////////////////////
Visual::Visual(const std::string &_name, ScenePtr _scene, bool _useRTShader)
  : dataPtr(new VisualPrivate)
{
  this->Init(_name, _scene, _useRTShader);
}

//////////////////////////////////////////////////
Visual::Visual(VisualPrivate &_dataPtr, const std::string &_name,
    VisualPtr _parent, bool _useRTShader)
    : dataPtr(&_dataPtr)
{
  this->Init(_name, _parent, _useRTShader);
}

//////////////////////////////////////////////////
Visual::Visual(VisualPrivate &_dataPtr, const std::string &_name,
    ScenePtr _scene,  bool _useRTShader)
    : dataPtr(&_dataPtr)
{
  this->Init(_name, _scene, _useRTShader);
}

//////////////////////////////////////////////////
void Visual::Init(const std::string &_name, ScenePtr _scene,
    bool _useRTShader)
{
  this->dataPtr->id = this->dataPtr->visualIdCount--;
  this->dataPtr->boundingBox = NULL;
  this->dataPtr->useRTShader = _useRTShader;
  this->dataPtr->visibilityFlags = GZ_VISIBILITY_ALL;

  this->dataPtr->sdf.reset(new sdf::Element);
  sdf::initFile("visual.sdf", this->dataPtr->sdf);

  this->SetName(_name);
  this->dataPtr->sceneNode = NULL;
  this->dataPtr->animState = NULL;
  this->dataPtr->skeleton = NULL;
  this->dataPtr->initialized = false;
  this->dataPtr->lighting = true;
  this->dataPtr->castShadows = true;
  this->dataPtr->visible = true;
  this->dataPtr->layer = -1;

  std::string uniqueName = this->GetName();
  int index = 0;
  while (_scene->GetManager()->hasSceneNode(uniqueName))
  {
    uniqueName = this->GetName() + "_" +
                 boost::lexical_cast<std::string>(index++);
  }

  this->dataPtr->scene = _scene;
  this->SetName(uniqueName);
  this->dataPtr->sceneNode =
    this->dataPtr->scene->GetManager()->getRootSceneNode()->
        createChildSceneNode(this->GetName());

  this->Init();
}

//////////////////////////////////////////////////
void Visual::Init(const std::string &_name, VisualPtr _parent,
    bool _useRTShader)
{
  this->dataPtr->id = this->dataPtr->visualIdCount--;
  this->dataPtr->boundingBox = NULL;
  this->dataPtr->useRTShader = _useRTShader;
  this->dataPtr->scale = math::Vector3::One;

  this->dataPtr->sdf.reset(new sdf::Element);
  sdf::initFile("visual.sdf", this->dataPtr->sdf);

  this->SetName(_name);
  this->dataPtr->sceneNode = NULL;
  this->dataPtr->animState = NULL;
  this->dataPtr->initialized = false;
  this->dataPtr->lighting = true;
  this->dataPtr->castShadows = true;
  this->dataPtr->visible = true;
  this->dataPtr->layer = -1;

  Ogre::SceneNode *pnode = NULL;
  if (_parent)
    pnode = _parent->GetSceneNode();
  else
  {
    gzerr << "Create a visual, invalid parent!!!\n";
    return;
  }

  if (!pnode)
  {
    gzerr << "Unable to get parent scene node\n";
    return;
  }

  std::string uniqueName = this->GetName();
  int index = 0;
  while (pnode->getCreator()->hasSceneNode(uniqueName))
    uniqueName = this->GetName() + "_" +
                 boost::lexical_cast<std::string>(index++);

  this->SetName(uniqueName);

  this->dataPtr->sceneNode = pnode->createChildSceneNode(this->GetName());

  this->dataPtr->parent = _parent;
  this->dataPtr->scene = this->dataPtr->parent->GetScene();
  this->Init();
}

//////////////////////////////////////////////////
Visual::~Visual()
{
  RTShaderSystem::Instance()->DetachEntity(this);

  if (this->dataPtr->preRenderConnection)
    event::Events::DisconnectPreRender(this->dataPtr->preRenderConnection);

  delete this->dataPtr->boundingBox;

  // delete instance from lines vector
  /*for (std::list<DynamicLines*>::iterator iter = this->dataPtr->lines.begin();
       iter != this->dataPtr->lines.end(); ++iter)
    delete *iter;
    */
  this->dataPtr->lines.clear();

  if (this->dataPtr->sceneNode != NULL)
  {
    this->DestroyAllAttachedMovableObjects(this->dataPtr->sceneNode);
    this->dataPtr->sceneNode->removeAndDestroyAllChildren();
    this->dataPtr->scene->GetManager()->destroySceneNode(
        this->dataPtr->sceneNode->getName());
    this->dataPtr->sceneNode = NULL;
  }

  this->dataPtr->scene.reset();
  this->dataPtr->sdf->Reset();
  this->dataPtr->sdf.reset();
  this->dataPtr->parent.reset();
  this->dataPtr->children.clear();

  delete this->dataPtr;
  this->dataPtr = 0;
}

/////////////////////////////////////////////////
void Visual::Fini()
{
  this->dataPtr->plugins.clear();

  // Detach from the parent
  if (this->dataPtr->parent)
  {
    this->dataPtr->parent->DetachVisual(this->GetName());
    this->dataPtr->parent.reset();
  }

  // Detach all children
  std::vector<VisualPtr>::iterator iter;
  for (iter = this->dataPtr->children.begin();
      iter != this->dataPtr->children.end(); ++iter)
  {
    this->dataPtr->sceneNode->removeChild((*iter)->GetSceneNode());
    (*iter)->dataPtr->parent.reset();
    (*iter).reset();
  }

  this->dataPtr->children.clear();

  if (this->dataPtr->sceneNode != NULL)
  {
    this->dataPtr->sceneNode->detachAllObjects();
    this->dataPtr->scene->GetManager()->destroySceneNode(
        this->dataPtr->sceneNode);
    this->dataPtr->sceneNode = NULL;
  }

  if (this->dataPtr->preRenderConnection)
  {
    event::Events::DisconnectPreRender(this->dataPtr->preRenderConnection);
    this->dataPtr->preRenderConnection.reset();
  }

  RTShaderSystem::Instance()->DetachEntity(this);
  this->dataPtr->scene.reset();
}

/////////////////////////////////////////////////
VisualPtr Visual::Clone(const std::string &_name, VisualPtr _newParent)
{
  VisualPtr result(new Visual(_name, _newParent));
  result->Load(this->dataPtr->sdf);
  std::vector<VisualPtr>::iterator iter;
  for (iter = this->dataPtr->children.begin();
      iter != this->dataPtr->children.end(); ++iter)
  {
    (*iter)->Clone((*iter)->GetName(), result);
  }

  if (_newParent == this->dataPtr->scene->GetWorldVisual())
    result->SetWorldPose(this->GetWorldPose());
  result->ShowCollision(false);

  result->SetName(_name);
  return result;
}

/////////////////////////////////////////////////
void Visual::DestroyAllAttachedMovableObjects(Ogre::SceneNode *_sceneNode)
{
  if (!_sceneNode)
    return;

  // Destroy all the attached objects
  Ogre::SceneNode::ObjectIterator itObject =
    _sceneNode->getAttachedObjectIterator();

  while (itObject.hasMoreElements())
  {
    Ogre::Entity *ent = static_cast<Ogre::Entity*>(itObject.getNext());
    if (ent->getMovableType() != DynamicLines::GetMovableType())
      this->dataPtr->scene->GetManager()->destroyEntity(ent);
    else
      delete ent;
  }

  // Recurse to child SceneNodes
  Ogre::SceneNode::ChildNodeIterator itChild = _sceneNode->getChildIterator();

  while (itChild.hasMoreElements())
  {
    Ogre::SceneNode* pChildNode =
        static_cast<Ogre::SceneNode*>(itChild.getNext());
    this->DestroyAllAttachedMovableObjects(pChildNode);
  }
}

//////////////////////////////////////////////////
void Visual::Init()
{
  this->dataPtr->type = VT_ENTITY;
  this->dataPtr->transparency = 0.0;
  this->dataPtr->isStatic = false;
  this->dataPtr->visible = true;
  this->dataPtr->ribbonTrail = NULL;
  this->dataPtr->staticGeom = NULL;
  this->dataPtr->layer = -1;

  if (this->dataPtr->useRTShader)
    RTShaderSystem::Instance()->AttachEntity(this);

  this->dataPtr->initialized = true;
}

//////////////////////////////////////////////////
void Visual::LoadFromMsg(const boost::shared_ptr< msgs::Visual const> &_msg)
{
  this->dataPtr->sdf = msgs::VisualToSDF(*_msg.get());
  this->Load();
  this->UpdateFromMsg(_msg);
}

//////////////////////////////////////////////////
void Visual::Load(sdf::ElementPtr _sdf)
{
  this->dataPtr->sdf->Copy(_sdf);
  this->Load();
}

//////////////////////////////////////////////////
void Visual::Load()
{
  std::ostringstream stream;
  math::Pose pose;
  Ogre::Vector3 meshSize(1, 1, 1);
  Ogre::MovableObject *obj = NULL;

  if (this->dataPtr->parent)
    this->dataPtr->parent->AttachVisual(shared_from_this());

  // Read the desired position and rotation of the mesh
  pose = this->dataPtr->sdf->Get<math::Pose>("pose");

  std::string mesh = this->GetMeshName();
  std::string subMesh = this->GetSubMeshName();
  bool centerSubMesh = this->GetCenterSubMesh();

  if (!mesh.empty())
  {
    try
    {
      // Create the visual
      stream << "VISUAL_" << this->dataPtr->sceneNode->getName();
      obj = this->AttachMesh(mesh, subMesh, centerSubMesh,
          stream.str());
    }
    catch(Ogre::Exception &e)
    {
      gzerr << "Ogre Error:" << e.getFullDescription() << "\n";
      gzerr << "Unable to create a mesh from " <<  mesh << "\n";
      return;
    }
  }

  Ogre::Entity *ent = static_cast<Ogre::Entity *>(obj);
  if (ent)
  {
    if (ent->hasSkeleton())
      this->dataPtr->skeleton = ent->getSkeleton();

    for (unsigned int i = 0; i < ent->getNumSubEntities(); i++)
    {
      ent->getSubEntity(i)->setCustomParameter(1, Ogre::Vector4(
          this->dataPtr->sdf->Get<double>("laser_retro"), 0.0, 0.0, 0.0));
    }
  }

  // Set the pose of the scene node
  this->SetPose(pose);

  // Get the size of the mesh
  if (obj)
    meshSize = obj->getBoundingBox().getSize();

  if (this->dataPtr->sdf->HasElement("geometry"))
  {
    sdf::ElementPtr geomElem = this->dataPtr->sdf->GetElement("geometry");

    bool hasGeom = true;
    if (geomElem->HasElement("box"))
    {
      this->dataPtr->scale =
          geomElem->GetElement("box")->Get<math::Vector3>("size");
    }
    else if (geomElem->HasElement("sphere"))
    {
      double r = geomElem->GetElement("sphere")->Get<double>("radius");
      this->dataPtr->scale.Set(r * 2.0, r * 2.0, r * 2.0);
    }
    else if (geomElem->HasElement("cylinder"))
    {
      double r = geomElem->GetElement("cylinder")->Get<double>("radius");
      double l = geomElem->GetElement("cylinder")->Get<double>("length");
      this->dataPtr->scale.Set(r * 2.0, r * 2.0, l);
    }
    else if (geomElem->HasElement("plane"))
    {
      math::Vector2d size =
        geomElem->GetElement("plane")->Get<math::Vector2d>("size");
      this->dataPtr->scale.Set(size.x, size.y, 1);
    }
    else if (geomElem->HasElement("mesh"))
    {
      this->dataPtr->scale =
          geomElem->GetElement("mesh")->Get<math::Vector3>("scale");
    }
    else
    {
      hasGeom = false;
    }

    if (hasGeom)
    {
      // geom values give the absolute size so compute a scale that will
      // be mulitiply by the current scale to get to the geom size.
      math::Vector3 derivedScale = Conversions::Convert(
          this->dataPtr->sceneNode->_getDerivedScale());
      math::Vector3 toScale = this->dataPtr->scale / derivedScale;
      this->dataPtr->sceneNode->scale(toScale.x, toScale.y, toScale.z);
    }
  }

  // Set the material of the mesh
  if (this->dataPtr->sdf->HasElement("material"))
  {
    sdf::ElementPtr matElem =
        this->dataPtr->sdf->GetElement("material");

    // clone the material sdf to preserve the new values to be set
    // as updating the material name via SetMaterial can affect the
    // ambient/diffuse/specular/emissive color sdf elements.
    sdf::ElementPtr matElemClone = matElem->Clone();

    if (matElem->HasElement("script"))
    {
      sdf::ElementPtr scriptElem = matElem->GetElement("script");
      sdf::ElementPtr uriElem = scriptElem->GetElement("uri");

      // Add all the URI paths to the render engine
      while (uriElem)
      {
        std::string matUri = uriElem->Get<std::string>();
        if (!matUri.empty())
          RenderEngine::Instance()->AddResourcePath(matUri);
        uriElem = uriElem->GetNextElement("uri");
      }

      std::string matName = scriptElem->Get<std::string>("name");

      if (!matName.empty())
        this->SetMaterial(matName);
    }

    if (matElemClone->HasElement("ambient"))
      this->SetAmbient(matElemClone->Get<common::Color>("ambient"));
    if (matElemClone->HasElement("diffuse"))
      this->SetDiffuse(matElemClone->Get<common::Color>("diffuse"));
    if (matElemClone->HasElement("specular"))
      this->SetSpecular(matElemClone->Get<common::Color>("specular"));
    if (matElemClone->HasElement("emissive"))
      this->SetEmissive(matElemClone->Get<common::Color>("emissive"));

    if (matElem->HasElement("lighting"))
    {
      this->SetLighting(matElem->Get<bool>("lighting"));
    }
  }

  if (this->dataPtr->sdf->HasElement("transparency"))
  {
    this->SetTransparency(this->dataPtr->sdf->Get<float>("transparency"));
  }

  // Allow the mesh to cast shadows
  this->SetCastShadows(this->dataPtr->sdf->Get<bool>("cast_shadows"));
  this->LoadPlugins();
  this->dataPtr->scene->AddVisual(shared_from_this());

  // Set meta information
  if (this->dataPtr->sdf->HasElement("meta"))
  {
    if (this->dataPtr->sdf->GetElement("meta")->HasElement("layer"))
    {
      this->dataPtr->layer =
        this->dataPtr->sdf->GetElement("meta")->Get<int32_t>("layer");
      rendering::Events::newLayer(this->dataPtr->layer);
    }
  }
}

//////////////////////////////////////////////////
void Visual::Update()
{
  if (!this->dataPtr->visible)
    return;

  std::list<DynamicLines*>::iterator iter;

  // Update the lines
  for (iter = this->dataPtr->lines.begin(); iter != this->dataPtr->lines.end();
      ++iter)
  {
    (*iter)->Update();
  }

  std::list< std::pair<DynamicLines*, unsigned int> >::iterator liter;
  for (liter = this->dataPtr->lineVertices.begin();
       liter != this->dataPtr->lineVertices.end(); ++liter)
  {
    liter->first->SetPoint(liter->second,
        Conversions::Convert(this->dataPtr->sceneNode->_getDerivedPosition()));
    liter->first->Update();
  }

  if (this->dataPtr->animState)
  {
    this->dataPtr->animState->addTime(
        (common::Time::GetWallTime() - this->dataPtr->prevAnimTime).Double());
    this->dataPtr->prevAnimTime = common::Time::GetWallTime();
    if (this->dataPtr->animState->hasEnded())
    {
      this->dataPtr->animState = NULL;
      this->dataPtr->sceneNode->getCreator()->destroyAnimation(
          this->GetName() + "_animation");
      if (this->dataPtr->onAnimationComplete)
        this->dataPtr->onAnimationComplete();
      // event::Events::DisconnectPreRender(this->preRenderConnection);
    }
  }
}

//////////////////////////////////////////////////
void Visual::SetName(const std::string &_name)
{
  this->dataPtr->name = _name;
  this->dataPtr->sdf->GetAttribute("name")->Set(_name);
}

//////////////////////////////////////////////////
std::string Visual::GetName() const
{
  return this->dataPtr->name;
}

//////////////////////////////////////////////////
void Visual::AttachVisual(VisualPtr _vis)
{
  if (!_vis)
    gzerr << "Visual is null\n";
  else
  {
    if (_vis->GetSceneNode()->getParentSceneNode())
    {
      _vis->GetSceneNode()->getParentSceneNode()->removeChild(
          _vis->GetSceneNode());
    }
    this->dataPtr->sceneNode->addChild(_vis->GetSceneNode());
    this->dataPtr->children.push_back(_vis);
    _vis->dataPtr->parent = shared_from_this();
  }
}

//////////////////////////////////////////////////
void Visual::DetachVisual(VisualPtr _vis)
{
  this->DetachVisual(_vis->GetName());
}

//////////////////////////////////////////////////
void Visual::DetachVisual(const std::string &_name)
{
  std::vector<VisualPtr>::iterator iter;
  for (iter = this->dataPtr->children.begin();
      iter != this->dataPtr->children.end(); ++iter)
  {
    if ((*iter)->GetName() == _name)
    {
      VisualPtr childVis = (*iter);
      this->dataPtr->children.erase(iter);
      this->dataPtr->sceneNode->removeChild(childVis->GetSceneNode());
      childVis->GetParent().reset();
      break;
    }
  }
}

//////////////////////////////////////////////////
void Visual::AttachObject(Ogre::MovableObject *_obj)
{
  // This code makes plane render before grids. This allows grids to overlay
  // planes, and then other elements to overlay both planes and grids.
  // if (this->dataPtr->sdf->HasElement("geometry"))
  // if (this->dataPtr->sdf->GetElement("geometry")->HasElement("plane"))
  // _obj->setRenderQueueGroup(Ogre::RENDER_QUEUE_SKIES_EARLY+1);

  if (!this->HasAttachedObject(_obj->getName()))
  {
    // update to use unique materials
    Ogre::Entity *entity = dynamic_cast<Ogre::Entity *>(_obj);
    if (entity)
    {
      for (unsigned j = 0; j < entity->getNumSubEntities(); ++j)
      {
        Ogre::SubEntity *subEntity = entity->getSubEntity(j);
        Ogre::MaterialPtr material = subEntity->getMaterial();
        if (!material.isNull() &&
            material->getName().find("_MATERIAL_") == std::string::npos)
        {
          std::string newMaterialName;
          newMaterialName = this->dataPtr->sceneNode->getName() +
              "_MATERIAL_" + material->getName();
          material = material->clone(newMaterialName);
          subEntity->setMaterial(material);
        }
      }
    }

    this->dataPtr->sceneNode->attachObject(_obj);
    if (this->dataPtr->useRTShader && this->dataPtr->scene->GetInitialized() &&
      _obj->getName().find("__COLLISION_VISUAL__") == std::string::npos)
    {
      RTShaderSystem::Instance()->UpdateShaders();
    }
    _obj->getUserObjectBindings().setUserAny(Ogre::Any(this->GetName()));
  }
  else
    gzerr << "Visual[" << this->GetName() << "] already has object["
          << _obj->getName() << "] attached.";

  _obj->setVisibilityFlags(GZ_VISIBILITY_ALL);
}

//////////////////////////////////////////////////
bool Visual::HasAttachedObject(const std::string &_name)
{
  for (unsigned int i = 0; i < this->dataPtr->sceneNode->numAttachedObjects();
      ++i)
  {
    if (this->dataPtr->sceneNode->getAttachedObject(i)->getName() == _name)
      return true;
  }

  return false;
}

//////////////////////////////////////////////////
unsigned int Visual::GetAttachedObjectCount() const
{
  return this->dataPtr->sceneNode->numAttachedObjects();
}

//////////////////////////////////////////////////
void Visual::DetachObjects()
{
  this->dataPtr->sceneNode->detachAllObjects();
  this->dataPtr->meshName = "";
  this->dataPtr->subMeshName = "";
  this->dataPtr->myMaterialName = "";
}

//////////////////////////////////////////////////
unsigned int Visual::GetChildCount()
{
  return this->dataPtr->children.size();
}

//////////////////////////////////////////////////
VisualPtr Visual::GetChild(unsigned int _num)
{
  if (_num < this->dataPtr->children.size())
    return this->dataPtr->children[_num];
  return VisualPtr();
}

//////////////////////////////////////////////////
void Visual::MakeStatic()
{
  /*if (!this->staticGeom)
    this->staticGeom =
    this->dataPtr->sceneNode->getCreator()->createStaticGeometry(
    this->dataPtr->sceneNode->getName() + "_Static");

  // Add the scene node to the static geometry
  this->staticGeom->addSceneNode(this->dataPtr->sceneNode);

  // Build the static geometry
  this->staticGeom->build();

  // Prevent double rendering
  this->dataPtr->sceneNode->setVisible(false);
  this->dataPtr->sceneNode->detachAllObjects();
  */
}

//////////////////////////////////////////////////
Ogre::MovableObject *Visual::AttachMesh(const std::string &_meshName,
                                        const std::string &_subMesh,
                                        bool _centerSubmesh,
                                        const std::string &_objName)
{
  if (_meshName.empty())
    return NULL;

  this->dataPtr->meshName = _meshName;
  this->dataPtr->subMeshName = _subMesh;

  Ogre::MovableObject *obj;
  std::string objName = _objName;
  std::string meshName = _meshName;
  meshName += _subMesh.empty() ? "" : "::" + _subMesh;

  if (objName.empty())
    objName = this->dataPtr->sceneNode->getName() + "_ENTITY_" + meshName;

  this->InsertMesh(_meshName, _subMesh, _centerSubmesh);

  if (this->dataPtr->sceneNode->getCreator()->hasEntity(objName))
  {
    obj = (Ogre::MovableObject*)
      (this->dataPtr->sceneNode->getCreator()->getEntity(objName));
  }
  else
  {
    obj = (Ogre::MovableObject*)
        (this->dataPtr->sceneNode->getCreator()->createEntity(objName,
        meshName));
  }

  this->AttachObject(obj);
  return obj;
}

//////////////////////////////////////////////////
void Visual::SetScale(const math::Vector3 &_scale)
{
  if (this->dataPtr->scale == _scale)
    return;

  this->dataPtr->scale = _scale;

  // update geom size based on scale.
  this->UpdateGeomSize(this->dataPtr->scale);

  this->dataPtr->sceneNode->setScale(
      Conversions::Convert(this->dataPtr->scale));
}

//////////////////////////////////////////////////
void Visual::UpdateGeomSize(const math::Vector3 &_scale)
{
  for (std::vector<VisualPtr>::iterator iter = this->dataPtr->children.begin();
       iter != this->dataPtr->children.end(); ++iter)
  {
    (*iter)->UpdateGeomSize(_scale);
  }

  math::Vector3 derivedScale = math::Vector3::One;
  VisualPtr parentVis = this->GetParent();
  if (parentVis)
  {
     derivedScale = Conversions::Convert(
        parentVis->GetSceneNode()->_getDerivedScale());
  }

  sdf::ElementPtr geomElem = this->dataPtr->sdf->GetElement("geometry");
  if (geomElem->HasElement("box"))
  {
    geomElem->GetElement("box")->GetElement("size")->Set(_scale);
  }
  else if (geomElem->HasElement("sphere"))
  {
    geomElem->GetElement("sphere")->GetElement("radius")->Set(
        _scale.x*0.5);
  }
  else if (geomElem->HasElement("cylinder"))
  {
    geomElem->GetElement("cylinder")->GetElement("radius")
        ->Set(_scale.x*0.5);
    geomElem->GetElement("cylinder")->GetElement("length")->Set(_scale.z);
  }
  else if (geomElem->HasElement("mesh"))
    geomElem->GetElement("mesh")->GetElement("scale")->Set(_scale);
}

//////////////////////////////////////////////////
math::Vector3 Visual::GetScale()
{
  return this->dataPtr->scale;
}

//////////////////////////////////////////////////
void Visual::SetLighting(bool _lighting)
{
  if (this->dataPtr->lighting == _lighting)
    return;

  this->dataPtr->lighting = _lighting;

  if (this->dataPtr->useRTShader)
  {
    if (this->dataPtr->lighting)
      RTShaderSystem::Instance()->AttachEntity(this);
    else
    {
      // Detach from RTShaderSystem otherwise setting lighting here will have
      // no effect if shaders are used.
      RTShaderSystem::Instance()->DetachEntity(this);
    }
  }

  try
  {
    for (int i = 0; i < this->dataPtr->sceneNode->numAttachedObjects(); ++i)
    {
      Ogre::MovableObject *obj = this->dataPtr->sceneNode->getAttachedObject(i);

      Ogre::Entity *entity = dynamic_cast<Ogre::Entity*>(obj);
      if (entity)
      {
        for (unsigned j = 0; j < entity->getNumSubEntities(); ++j)
        {
          Ogre::MaterialPtr mat = entity->getSubEntity(j)->getMaterial();
          if (!mat.isNull())
          {
            mat->setLightingEnabled(this->dataPtr->lighting);
          }
        }
      }
    }

    // Apply lighting to all child scene nodes
    for (unsigned int i = 0; i < this->dataPtr->sceneNode->numChildren(); ++i)
    {
      Ogre::SceneNode *sn = dynamic_cast<Ogre::SceneNode *>(
          this->dataPtr->sceneNode->getChild(i));
      for (int j = 0; j < sn->numAttachedObjects(); j++)
      {
        Ogre::MovableObject *obj = sn->getAttachedObject(j);

        Ogre::Entity *entity = dynamic_cast<Ogre::Entity*>(obj);
        if (entity)
        {
          for (unsigned k = 0; k < entity->getNumSubEntities(); ++k)
          {
            Ogre::MaterialPtr mat = entity->getSubEntity(k)->getMaterial();
            if (!mat.isNull())
            {
              mat->setLightingEnabled(this->dataPtr->lighting);
            }
          }
        }
      }
    }
  }
  catch(Ogre::Exception &e)
  {
    gzwarn << "Unable to set lighting to Geometry["
           << this->dataPtr->sceneNode->getName() << ".\n";
  }

  // Apply lighting to all child visuals
  for (std::vector<VisualPtr>::iterator iter = this->dataPtr->children.begin();
       iter != this->dataPtr->children.end(); ++iter)
  {
    (*iter)->SetLighting(this->dataPtr->lighting);
  }

  this->dataPtr->sdf->GetElement("material")
      ->GetElement("lighting")->Set(this->dataPtr->lighting);
}

//////////////////////////////////////////////////
bool Visual::GetLighting() const
{
  return this->dataPtr->lighting;
}

//////////////////////////////////////////////////
void Visual::SetMaterial(const std::string &_materialName, bool _unique)
{
  if (_materialName.empty() || _materialName == "__default__")
    return;

  common::Color matAmbient;
  common::Color matDiffuse;
  common::Color matSpecular;
  common::Color matEmissive;
  bool matColor = rendering::Material::GetMaterialAsColor(
      _materialName, matAmbient, matDiffuse, matSpecular, matEmissive);

  if (_unique)
  {
    // Create a custom material name
    std::string newMaterialName;
    newMaterialName = this->dataPtr->sceneNode->getName() + "_MATERIAL_" +
        _materialName;

    if (this->GetMaterialName() == newMaterialName &&
        matAmbient == this->GetAmbient() &&
        matDiffuse == this->GetDiffuse() &&
        matSpecular == this->GetSpecular() &&
        matEmissive == this->GetEmissive())
      return;

    this->dataPtr->myMaterialName = newMaterialName;

    Ogre::MaterialPtr origMaterial;
    try
    {
      this->dataPtr->origMaterialName = _materialName;
      // Get the original material
      origMaterial =
        Ogre::MaterialManager::getSingleton().getByName(_materialName);
    }
    catch(Ogre::Exception &e)
    {
      gzwarn << "Unable to get Material[" << _materialName << "] for Geometry["
          << this->dataPtr->sceneNode->getName()
          << ". Object will appear white.\n";
      return;
    }

    if (origMaterial.isNull())
    {
      gzwarn << "Unable to get Material[" << _materialName << "] for Geometry["
        << this->dataPtr->sceneNode->getName()
        << ". Object will appear white\n";
      return;
    }

    Ogre::MaterialPtr myMaterial;

    // Clone the material. This will allow us to change the look of each geom
    // individually.
    if (Ogre::MaterialManager::getSingleton().resourceExists(
          this->dataPtr->myMaterialName))
    {
      myMaterial =
        (Ogre::MaterialPtr)(Ogre::MaterialManager::getSingleton().getByName(
              this->dataPtr->myMaterialName));
    }
    else
    {
      myMaterial = origMaterial->clone(this->dataPtr->myMaterialName);
    }
  }
  else
  {
    if ( this->dataPtr->myMaterialName == _materialName)
      return;
    this->dataPtr->myMaterialName = _materialName;
  }

  try
  {
    for (unsigned int i = 0;
        i < this->dataPtr->sceneNode->numAttachedObjects(); ++i)
    {
      Ogre::MovableObject *obj = this->dataPtr->sceneNode->getAttachedObject(i);
      Ogre::Entity *entity = dynamic_cast<Ogre::Entity *>(obj);
      if (entity)
        entity->setMaterialName(this->dataPtr->myMaterialName);
      else
      {
        Ogre::SimpleRenderable *simpleRenderable =
            dynamic_cast<Ogre::SimpleRenderable *>(obj);
        if (simpleRenderable)
          simpleRenderable->setMaterial(this->dataPtr->myMaterialName);
      }
    }

    // Apply material to all child scene nodes
    for (unsigned int i = 0; i < this->dataPtr->sceneNode->numChildren(); ++i)
    {
      Ogre::SceneNode *sn = dynamic_cast<Ogre::SceneNode*>(
          this->dataPtr->sceneNode->getChild(i));
      for (int j = 0; j < sn->numAttachedObjects(); j++)
      {
        Ogre::MovableObject *obj = sn->getAttachedObject(j);

        if (dynamic_cast<Ogre::Entity*>(obj))
          ((Ogre::Entity*)obj)->setMaterialName(this->dataPtr->myMaterialName);
        else
        {
          ((Ogre::SimpleRenderable*)obj)->setMaterial(
              this->dataPtr->myMaterialName);
        }
      }
    }
  }
  catch(Ogre::Exception &e)
  {
    gzwarn << "Unable to set Material[" << this->dataPtr->myMaterialName
           << "] to Geometry["
           << this->dataPtr->sceneNode->getName()
           << ". Object will appear white.\n";
  }

  // check if material has color components, if so, set them.
  if (matColor)
  {
    this->SetAmbient(matAmbient);
    this->SetDiffuse(matDiffuse);
    this->SetSpecular(matSpecular);
    this->SetEmissive(matEmissive);
  }

  // Re-apply the transparency filter for the last known transparency value
  this->SetTransparencyInnerLoop();

  // Apply material to all child visuals
  for (std::vector<VisualPtr>::iterator iter = this->dataPtr->children.begin();
       iter != this->dataPtr->children.end(); ++iter)
  {
    (*iter)->SetMaterial(_materialName, _unique);
  }

  if (this->dataPtr->useRTShader && this->dataPtr->scene->GetInitialized()
      && this->dataPtr->lighting &&
      this->GetName().find("__COLLISION_VISUAL__") == std::string::npos)
  {
    RTShaderSystem::Instance()->UpdateShaders();
  }

  this->dataPtr->sdf->GetElement("material")->GetElement("script")
      ->GetElement("name")->Set(_materialName);
}

/////////////////////////////////////////////////
void Visual::SetAmbient(const common::Color &_color)
{
  if (!this->dataPtr->lighting)
    return;

  if (this->dataPtr->myMaterialName.empty())
  {
    std::string matName = this->GetName() + "_MATERIAL_";
    Ogre::MaterialManager::getSingleton().create(matName, "General");
    this->SetMaterial(matName);
  }

  for (unsigned int i = 0; i < this->dataPtr->children.size(); ++i)
  {
    this->dataPtr->children[i]->SetAmbient(_color);
  }

  for (unsigned int i = 0; i < this->dataPtr->sceneNode->numAttachedObjects();
      ++i)
  {
    Ogre::Entity *entity = NULL;
    Ogre::MovableObject *obj = this->dataPtr->sceneNode->getAttachedObject(i);

    entity = dynamic_cast<Ogre::Entity*>(obj);

    if (!entity)
      continue;

    // For each ogre::entity
    for (unsigned int j = 0; j < entity->getNumSubEntities(); j++)
    {
      Ogre::SubEntity *subEntity = entity->getSubEntity(j);
      Ogre::MaterialPtr material = subEntity->getMaterial();

      unsigned int techniqueCount, passCount;
      Ogre::Technique *technique;
      Ogre::Pass *pass;
      Ogre::ColourValue dc;

      for (techniqueCount = 0; techniqueCount < material->getNumTechniques();
           techniqueCount++)
      {
        technique = material->getTechnique(techniqueCount);
        technique->setLightingEnabled(true);

        for (passCount = 0; passCount < technique->getNumPasses(); passCount++)
        {
          pass = technique->getPass(passCount);
          pass->setAmbient(Conversions::Convert(_color));
        }
      }
    }
  }

  for (unsigned int i = 0; i < this->dataPtr->children.size(); ++i)
  {
    this->dataPtr->children[i]->SetAmbient(_color);
  }

  this->dataPtr->ambient = _color;

  this->dataPtr->sdf->GetElement("material")
      ->GetElement("ambient")->Set(_color);
}

/////////////////////////////////////////////////
void Visual::SetDiffuse(const common::Color &_color)
{
  if (!this->dataPtr->lighting)
    return;

  if (this->dataPtr->myMaterialName.empty())
  {
    std::string matName = this->GetName() + "_MATERIAL_";
    Ogre::MaterialManager::getSingleton().create(matName, "General");
    this->SetMaterial(matName);
  }

  for (unsigned int i = 0; i < this->dataPtr->sceneNode->numAttachedObjects();
      i++)
  {
    Ogre::Entity *entity = NULL;
    Ogre::MovableObject *obj = this->dataPtr->sceneNode->getAttachedObject(i);

    entity = dynamic_cast<Ogre::Entity*>(obj);

    if (!entity)
    {
      continue;
    }

    // For each ogre::entity
    for (unsigned int j = 0; j < entity->getNumSubEntities(); j++)
    {
      Ogre::SubEntity *subEntity = entity->getSubEntity(j);
      Ogre::MaterialPtr material = subEntity->getMaterial();

      unsigned int techniqueCount, passCount;
      Ogre::Technique *technique;
      Ogre::Pass *pass;
      Ogre::ColourValue dc;

      for (techniqueCount = 0; techniqueCount < material->getNumTechniques();
           techniqueCount++)
      {
        technique = material->getTechnique(techniqueCount);
        technique->setLightingEnabled(true);

        for (passCount = 0; passCount < technique->getNumPasses(); passCount++)
        {
          pass = technique->getPass(passCount);
          dc = Conversions::Convert(_color);
          pass->setDiffuse(dc);
          this->dataPtr->transparency = 1.0f - dc.a;
        }
      }
    }
  }

  for (unsigned int i = 0; i < this->dataPtr->children.size(); ++i)
  {
    this->dataPtr->children[i]->SetDiffuse(_color);
  }

  this->dataPtr->diffuse = _color;

  this->dataPtr->sdf->GetElement("material")
      ->GetElement("diffuse")->Set(_color);
}

/////////////////////////////////////////////////
void Visual::SetSpecular(const common::Color &_color)
{
  if (!this->dataPtr->lighting)
    return;

  if (this->dataPtr->myMaterialName.empty())
  {
    std::string matName = this->GetName() + "_MATERIAL_";
    Ogre::MaterialManager::getSingleton().create(matName, "General");
    this->SetMaterial(matName);
  }

  for (unsigned int i = 0; i < this->dataPtr->sceneNode->numAttachedObjects();
      i++)
  {
    Ogre::Entity *entity = NULL;
    Ogre::MovableObject *obj = this->dataPtr->sceneNode->getAttachedObject(i);

    entity = dynamic_cast<Ogre::Entity*>(obj);

    if (!entity)
      continue;

    // For each ogre::entity
    for (unsigned int j = 0; j < entity->getNumSubEntities(); j++)
    {
      Ogre::SubEntity *subEntity = entity->getSubEntity(j);
      Ogre::MaterialPtr material = subEntity->getMaterial();

      unsigned int techniqueCount, passCount;
      Ogre::Technique *technique;
      Ogre::Pass *pass;
      Ogre::ColourValue dc;

      for (techniqueCount = 0; techniqueCount < material->getNumTechniques();
           techniqueCount++)
      {
        technique = material->getTechnique(techniqueCount);
        technique->setLightingEnabled(true);

        for (passCount = 0; passCount < technique->getNumPasses(); passCount++)
        {
          pass = technique->getPass(passCount);
          pass->setSpecular(Conversions::Convert(_color));
        }
      }
    }
  }

  for (unsigned int i = 0; i < this->dataPtr->children.size(); ++i)
  {
    this->dataPtr->children[i]->SetSpecular(_color);
  }

  this->dataPtr->specular = _color;

  this->dataPtr->sdf->GetElement("material")
      ->GetElement("specular")->Set(_color);
}

//////////////////////////////////////////////////
void Visual::SetEmissive(const common::Color &_color)
{
  for (unsigned int i = 0; i < this->dataPtr->sceneNode->numAttachedObjects();
      i++)
  {
    Ogre::Entity *entity = NULL;
    Ogre::MovableObject *obj = this->dataPtr->sceneNode->getAttachedObject(i);

    entity = dynamic_cast<Ogre::Entity*>(obj);

    if (!entity)
      continue;

    // For each ogre::entity
    for (unsigned int j = 0; j < entity->getNumSubEntities(); j++)
    {
      Ogre::SubEntity *subEntity = entity->getSubEntity(j);
      Ogre::MaterialPtr material = subEntity->getMaterial();

      unsigned int techniqueCount, passCount;
      Ogre::Technique *technique;
      Ogre::Pass *pass;
      Ogre::ColourValue dc;

      for (techniqueCount = 0; techniqueCount < material->getNumTechniques();
          techniqueCount++)
      {
        technique = material->getTechnique(techniqueCount);

        for (passCount = 0; passCount < technique->getNumPasses();
            passCount++)
        {
          pass = technique->getPass(passCount);
          pass->setSelfIllumination(Conversions::Convert(_color));
        }
      }
    }
  }

  for (unsigned int i = 0; i < this->dataPtr->children.size(); ++i)
  {
    this->dataPtr->children[i]->SetEmissive(_color);
  }

  this->dataPtr->emissive = _color;

  this->dataPtr->sdf->GetElement("material")
      ->GetElement("emissive")->Set(_color);
}

/////////////////////////////////////////////////
common::Color Visual::GetAmbient() const
{
  return this->dataPtr->ambient;
}

/////////////////////////////////////////////////
common::Color Visual::GetDiffuse() const
{
  return this->dataPtr->diffuse;
}

/////////////////////////////////////////////////
common::Color Visual::GetSpecular() const
{
  return this->dataPtr->specular;
}

/////////////////////////////////////////////////
common::Color Visual::GetEmissive() const
{
  return this->dataPtr->emissive;
}

/////////////////////////////////////////////////
void Visual::AttachAxes()
{
  std::ostringstream nodeName;

  nodeName << this->dataPtr->sceneNode->getName() << "_AXES_NODE";

  if (!this->dataPtr->sceneNode->getCreator()->hasEntity("axis_cylinder"))
    this->InsertMesh(common::MeshManager::Instance()->GetMesh("axis_cylinder"));

  Ogre::SceneNode *node = this->dataPtr->sceneNode->createChildSceneNode(
      nodeName.str());
  Ogre::SceneNode *x, *y, *z;

  x = node->createChildSceneNode(nodeName.str() + "_axisX");
  x->setInheritScale(true);
  x->translate(.25, 0, 0);
  x->yaw(Ogre::Radian(M_PI/2.0));

  y = node->createChildSceneNode(nodeName.str() + "_axisY");
  y->setInheritScale(true);
  y->translate(0, .25, 0);
  y->pitch(Ogre::Radian(M_PI/2.0));

  z = node->createChildSceneNode(nodeName.str() + "_axisZ");
  z->translate(0, 0, .25);
  z->setInheritScale(true);

  Ogre::MovableObject *xobj, *yobj, *zobj;

  xobj = (Ogre::MovableObject*)(node->getCreator()->createEntity(
        nodeName.str()+"X_AXIS", "axis_cylinder"));
  xobj->setCastShadows(false);
  ((Ogre::Entity*)xobj)->setMaterialName("Gazebo/Red");

  yobj = (Ogre::MovableObject*)(node->getCreator()->createEntity(
        nodeName.str()+"Y_AXIS", "axis_cylinder"));
  yobj->setCastShadows(false);
  ((Ogre::Entity*)yobj)->setMaterialName("Gazebo/Green");

  zobj = (Ogre::MovableObject*)(node->getCreator()->createEntity(
        nodeName.str()+"Z_AXIS", "axis_cylinder"));
  zobj->setCastShadows(false);
  ((Ogre::Entity*)zobj)->setMaterialName("Gazebo/Blue");

  x->attachObject(xobj);
  y->attachObject(yobj);
  z->attachObject(zobj);
}


//////////////////////////////////////////////////
void Visual::SetWireframe(bool _show)
{
  std::vector<VisualPtr>::iterator iter;
  for (iter = this->dataPtr->children.begin();
      iter != this->dataPtr->children.end(); ++iter)
  {
    (*iter)->SetWireframe(_show);
  }

  for (unsigned int i = 0; i < this->dataPtr->sceneNode->numAttachedObjects();
      i++)
  {
    Ogre::Entity *entity = NULL;
    Ogre::MovableObject *obj = this->dataPtr->sceneNode->getAttachedObject(i);

    entity = dynamic_cast<Ogre::Entity*>(obj);

    if (!entity)
      continue;

    // For each ogre::entity
    for (unsigned int j = 0; j < entity->getNumSubEntities(); j++)
    {
      Ogre::SubEntity *subEntity = entity->getSubEntity(j);
      Ogre::MaterialPtr material = subEntity->getMaterial();
      if (material.isNull())
        continue;

      unsigned int techniqueCount, passCount;
      Ogre::Technique *technique;
      Ogre::Pass *pass;

      for (techniqueCount = 0; techniqueCount < material->getNumTechniques();
           ++techniqueCount)
      {
        technique = material->getTechnique(techniqueCount);

        for (passCount = 0; passCount < technique->getNumPasses(); passCount++)
        {
          pass = technique->getPass(passCount);
          if (_show)
            pass->setPolygonMode(Ogre::PM_WIREFRAME);
          else
            pass->setPolygonMode(Ogre::PM_SOLID);
        }
      }
    }
  }
}

//////////////////////////////////////////////////
void Visual::SetTransparencyInnerLoop()
{
  for (unsigned int i = 0; i < this->dataPtr->sceneNode->numAttachedObjects();
      i++)
  {
    Ogre::Entity *entity = NULL;
    Ogre::MovableObject *obj = this->dataPtr->sceneNode->getAttachedObject(i);

    entity = dynamic_cast<Ogre::Entity*>(obj);

    if (!entity)
      continue;

    if (entity->getName().find("__COLLISION_VISUAL__") != std::string::npos)
      continue;

    // For each ogre::entity
    for (unsigned int j = 0; j < entity->getNumSubEntities(); j++)
    {
      Ogre::SubEntity *subEntity = entity->getSubEntity(j);
      Ogre::MaterialPtr material = subEntity->getMaterial();

      unsigned int techniqueCount, passCount;
      Ogre::Technique *technique;
      Ogre::Pass *pass;
      Ogre::ColourValue dc;

      for (techniqueCount = 0; techniqueCount < material->getNumTechniques();
           techniqueCount++)
      {
        technique = material->getTechnique(techniqueCount);

        for (passCount = 0; passCount < technique->getNumPasses(); passCount++)
        {
          pass = technique->getPass(passCount);
          // Need to fix transparency
          if (!pass->isProgrammable() &&
              pass->getPolygonMode() == Ogre::PM_SOLID)
          {
            pass->setSceneBlending(Ogre::SBT_TRANSPARENT_ALPHA);
          }

          if (this->dataPtr->transparency > 0.0)
          {
            pass->setDepthWriteEnabled(false);
            pass->setDepthCheckEnabled(true);
          }
          else
          {
            pass->setDepthWriteEnabled(true);
            pass->setDepthCheckEnabled(true);
          }

          dc = pass->getDiffuse();
          dc.a = (1.0f - this->dataPtr->transparency);
          pass->setDiffuse(dc);
          this->dataPtr->diffuse = Conversions::Convert(dc);
        }
      }
    }
  }
}

//////////////////////////////////////////////////
void Visual::SetTransparency(float _trans)
{
  if (math::equal(this->dataPtr->transparency, _trans))
    return;

  this->dataPtr->transparency = std::min(
      std::max(_trans, static_cast<float>(0.0)), static_cast<float>(1.0));

  std::vector<VisualPtr>::iterator iter;
  for (iter = this->dataPtr->children.begin();
      iter != this->dataPtr->children.end(); ++iter)
  {
    (*iter)->SetTransparency(_trans);
  }

  this->SetTransparencyInnerLoop();

  if (this->dataPtr->useRTShader && this->dataPtr->scene->GetInitialized())
    RTShaderSystem::Instance()->UpdateShaders();

  this->dataPtr->sdf->GetElement("transparency")->Set(_trans);
}

//////////////////////////////////////////////////
void Visual::SetHighlighted(bool _highlighted)
{
  if (_highlighted)
  {
    math::Box bbox = this->GetBoundingBox();

    // Create the bounding box if it's not already created.
    if (!this->dataPtr->boundingBox)
    {
      this->dataPtr->boundingBox = new WireBox(shared_from_this(), bbox);
    }
    else
    {
      this->dataPtr->boundingBox->Init(bbox);
    }
    this->dataPtr->boundingBox->SetVisible(true);
  }
  else if (this->dataPtr->boundingBox)
  {
    this->dataPtr->boundingBox->SetVisible(false);
  }
}

//////////////////////////////////////////////////
bool Visual::GetHighlighted() const
{
  if (this->dataPtr->boundingBox)
  {
    return this->dataPtr->boundingBox->GetVisible();
  }
  return false;
}

//////////////////////////////////////////////////
float Visual::GetTransparency()
{
  return this->dataPtr->transparency;
}

//////////////////////////////////////////////////
void Visual::SetCastShadows(bool _shadows)
{
  for (int i = 0; i < this->dataPtr->sceneNode->numAttachedObjects(); i++)
  {
    Ogre::MovableObject *obj = this->dataPtr->sceneNode->getAttachedObject(i);
    obj->setCastShadows(_shadows);
  }

  if (this->IsStatic() && this->dataPtr->staticGeom)
    this->dataPtr->staticGeom->setCastShadows(_shadows);

  this->dataPtr->castShadows = _shadows;
  this->dataPtr->sdf->GetElement("cast_shadows")->Set(_shadows);
}

//////////////////////////////////////////////////
bool Visual::GetCastShadows() const
{
  return this->dataPtr->castShadows;
}

//////////////////////////////////////////////////
void Visual::SetVisible(bool _visible, bool _cascade)
{
  this->dataPtr->sceneNode->setVisible(_visible, _cascade);
  if (_cascade)
  {
    for (auto child: this->dataPtr->children)
      child->SetVisible(_visible);
  }

  this->dataPtr->visible = _visible;
}

//////////////////////////////////////////////////
uint32_t Visual::GetVisibilityFlags()
{
  return this->dataPtr->visibilityFlags;
}

//////////////////////////////////////////////////
void Visual::ToggleVisible()
{
  this->SetVisible(!this->GetVisible(), true);
}

//////////////////////////////////////////////////
bool Visual::GetVisible() const
{
  return this->dataPtr->visible;
}

//////////////////////////////////////////////////
void Visual::SetPosition(const math::Vector3 &_pos)
{
  /*if (this->IsStatic() && this->staticGeom)
  {
    this->staticGeom->reset();
    delete this->staticGeom;
    this->staticGeom = NULL;
    // this->staticGeom->setOrigin(Ogre::Vector3(pos.x, pos.y, pos.z));
  }*/
  GZ_ASSERT(this->dataPtr->sceneNode, "Visual SceneNode is NULL");
  this->dataPtr->sceneNode->setPosition(_pos.x, _pos.y, _pos.z);

  this->dataPtr->sdf->GetElement("pose")->Set(this->GetPose());
}

//////////////////////////////////////////////////
void Visual::SetRotation(const math::Quaternion &_rot)
{
  GZ_ASSERT(this->dataPtr->sceneNode, "Visual SceneNode is NULL");
  this->dataPtr->sceneNode->setOrientation(
      Ogre::Quaternion(_rot.w, _rot.x, _rot.y, _rot.z));

  this->dataPtr->sdf->GetElement("pose")->Set(this->GetPose());
}

//////////////////////////////////////////////////
void Visual::SetPose(const math::Pose &_pose)
{
  this->SetPosition(_pose.pos);
  this->SetRotation(_pose.rot);
}

//////////////////////////////////////////////////
math::Vector3 Visual::GetPosition() const
{
  return Conversions::Convert(this->dataPtr->sceneNode->getPosition());
}

//////////////////////////////////////////////////
math::Quaternion Visual::GetRotation() const
{
  return Conversions::Convert(this->dataPtr->sceneNode->getOrientation());
}

//////////////////////////////////////////////////
math::Pose Visual::GetPose() const
{
  math::Pose pos;
  pos.pos = this->GetPosition();
  pos.rot = this->GetRotation();
  return pos;
}

//////////////////////////////////////////////////
void Visual::SetWorldPose(const math::Pose &_pose)
{
  this->SetWorldPosition(_pose.pos);
  this->SetWorldRotation(_pose.rot);
}

//////////////////////////////////////////////////
void Visual::SetWorldPosition(const math::Vector3 &_pos)
{
  this->dataPtr->sceneNode->_setDerivedPosition(Conversions::Convert(_pos));
}

//////////////////////////////////////////////////
void Visual::SetWorldRotation(const math::Quaternion &_q)
{
  this->dataPtr->sceneNode->_setDerivedOrientation(Conversions::Convert(_q));
}

//////////////////////////////////////////////////
math::Pose Visual::GetWorldPose() const
{
  math::Pose pose;

  Ogre::Vector3 vpos;
  Ogre::Quaternion vquatern;

  vpos = this->dataPtr->sceneNode->_getDerivedPosition();
  pose.pos.x = vpos.x;
  pose.pos.y = vpos.y;
  pose.pos.z = vpos.z;

  vquatern = this->dataPtr->sceneNode->_getDerivedOrientation();
  pose.rot.w = vquatern.w;
  pose.rot.x = vquatern.x;
  pose.rot.y = vquatern.y;
  pose.rot.z = vquatern.z;

  return pose;
}


//////////////////////////////////////////////////
Ogre::SceneNode * Visual::GetSceneNode() const
{
  return this->dataPtr->sceneNode;
}


//////////////////////////////////////////////////
bool Visual::IsStatic() const
{
  return this->dataPtr->isStatic;
}

//////////////////////////////////////////////////
void Visual::EnableTrackVisual(VisualPtr _vis)
{
  this->dataPtr->sceneNode->setAutoTracking(true, _vis->GetSceneNode());
}

//////////////////////////////////////////////////
void Visual::DisableTrackVisual()
{
  this->dataPtr->sceneNode->setAutoTracking(false);
}

//////////////////////////////////////////////////
std::string Visual::GetNormalMap() const
{
  std::string file = this->dataPtr->sdf->GetElement("material")->GetElement(
      "shader")->GetElement("normal_map")->Get<std::string>();

  std::string uriFile = common::find_file(file);
  if (!uriFile.empty())
    file = uriFile;

  return file;
}

//////////////////////////////////////////////////
void Visual::SetNormalMap(const std::string &_nmap)
{
  this->dataPtr->sdf->GetElement("material")->GetElement(
      "shader")->GetElement("normal_map")->GetValue()->Set(_nmap);
  if (this->dataPtr->useRTShader && this->dataPtr->scene->GetInitialized())
    RTShaderSystem::Instance()->UpdateShaders();
}

//////////////////////////////////////////////////
std::string Visual::GetShaderType() const
{
  return this->dataPtr->sdf->GetElement("material")->GetElement(
      "shader")->Get<std::string>("type");
}

//////////////////////////////////////////////////
void Visual::SetShaderType(const std::string &_type)
{
  this->dataPtr->sdf->GetElement("material")->GetElement(
      "shader")->GetAttribute("type")->Set(_type);
  if (this->dataPtr->useRTShader && this->dataPtr->scene->GetInitialized())
    RTShaderSystem::Instance()->UpdateShaders();
}


//////////////////////////////////////////////////
void Visual::SetRibbonTrail(bool _value, const common::Color &_initialColor,
                            const common::Color &_changeColor)
{
  if (this->dataPtr->ribbonTrail == NULL)
  {
    this->dataPtr->ribbonTrail =
        this->dataPtr->scene->GetManager()->createRibbonTrail(
        this->GetName() + "_RibbonTrail");
    this->dataPtr->ribbonTrail->setMaterialName("Gazebo/RibbonTrail");
    // this->dataPtr->ribbonTrail->setTrailLength(100);
    this->dataPtr->ribbonTrail->setMaxChainElements(10000);
    // this->dataPtr->ribbonTrail->setNumberOfChains(1);
    this->dataPtr->ribbonTrail->setVisible(false);
    this->dataPtr->ribbonTrail->setCastShadows(false);
    this->dataPtr->ribbonTrail->setInitialWidth(0, 0.05);
    this->dataPtr->scene->GetManager()->getRootSceneNode()->attachObject(
        this->dataPtr->ribbonTrail);

    this->dataPtr->ribbonTrail->setInitialColour(0,
        Conversions::Convert(_initialColor));
    this->dataPtr->ribbonTrail->setColourChange(0,
        Conversions::Convert(_changeColor));
  }

  if (_value)
  {
    try
    {
      this->dataPtr->ribbonTrail->addNode(this->dataPtr->sceneNode);
    }
    catch(...)
    {
      gzerr << "Unable to create ribbon trail\n";
    }
  }
  else
  {
    this->dataPtr->ribbonTrail->removeNode(this->dataPtr->sceneNode);
    this->dataPtr->ribbonTrail->clearChain(0);
  }
  this->dataPtr->ribbonTrail->setVisible(_value);
}

//////////////////////////////////////////////////
DynamicLines *Visual::CreateDynamicLine(RenderOpType _type)
{
  this->dataPtr->preRenderConnection = event::Events::ConnectPreRender(
      boost::bind(&Visual::Update, this));

  DynamicLines *line = new DynamicLines(_type);
  this->dataPtr->lines.push_back(line);
  this->AttachObject(line);
  return line;
}

//////////////////////////////////////////////////
void Visual::DeleteDynamicLine(DynamicLines *_line)
{
  // delete instance from lines vector
  for (std::list<DynamicLines*>::iterator iter = this->dataPtr->lines.begin();
       iter != this->dataPtr->lines.end(); ++iter)
  {
    if (*iter == _line)
    {
      delete *iter;
      this->dataPtr->lines.erase(iter);
      break;
    }
  }
}

//////////////////////////////////////////////////
void Visual::AttachLineVertex(DynamicLines *_line, unsigned int _index)
{
  this->dataPtr->lineVertices.push_back(std::make_pair(_line, _index));
  _line->SetPoint(_index, this->GetWorldPose().pos);
}

//////////////////////////////////////////////////
std::string Visual::GetMaterialName() const
{
  return this->dataPtr->myMaterialName;
}

//////////////////////////////////////////////////
math::Box Visual::GetBoundingBox() const
{
  math::Box box;
  this->GetBoundsHelper(this->GetSceneNode(), box);
  return box;
}

//////////////////////////////////////////////////
void Visual::GetBoundsHelper(Ogre::SceneNode *node, math::Box &box) const
{
  node->_updateBounds();
  node->_update(false, true);

  Ogre::Matrix4 invTransform =
      this->dataPtr->sceneNode->_getFullTransform().inverse();

  Ogre::SceneNode::ChildNodeIterator it = node->getChildIterator();

  for (int i = 0; i < node->numAttachedObjects(); i++)
  {
    Ogre::MovableObject *obj = node->getAttachedObject(i);

    if (obj->isVisible() && obj->getMovableType() != "gazebo::dynamiclines"
        && obj->getMovableType() != "BillboardSet"
        && obj->getVisibilityFlags() != GZ_VISIBILITY_GUI)
    {
      Ogre::Any any = obj->getUserObjectBindings().getUserAny();
      if (any.getType() == typeid(std::string))
      {
        std::string str = Ogre::any_cast<std::string>(any);
        if (str.substr(0, 3) == "rot" || str.substr(0, 5) == "trans"
            || str.substr(0, 5) == "scale" ||
            str.find("_APPLY_WRENCH_") != std::string::npos)
          continue;
      }

      Ogre::AxisAlignedBox bb = obj->getBoundingBox();

      math::Vector3 min;
      math::Vector3 max;

      // Ogre does not return a valid bounding box for lights.
      if (obj->getMovableType() == "Light")
      {
        min = math::Vector3(-0.5, -0.5, -0.5);
        max = math::Vector3(0.5, 0.5, 0.5);
      }
      else
      {
        // Get transform to be applied to the current node.
        Ogre::Matrix4 transform = invTransform * node->_getFullTransform();
        // Correct precision error which makes ogre's isAffine check fail.
        transform[3][0] = transform[3][1] = transform[3][2] = 0;
        transform[3][3] = 1;
        // get oriented bounding box in object's local space
        bb.transformAffine(transform);

        min = Conversions::Convert(bb.getMinimum());
        max = Conversions::Convert(bb.getMaximum());
      }

      box.Merge(math::Box(min, max));
    }
  }

  while (it.hasMoreElements())
  {
    Ogre::SceneNode *next = dynamic_cast<Ogre::SceneNode*>(it.getNext());
    this->GetBoundsHelper(next, box);
  }
}

//////////////////////////////////////////////////
void Visual::InsertMesh(const std::string &_meshName,
                        const std::string &_subMesh,
                        bool _centerSubmesh)
{
  const common::Mesh *mesh;
  if (!common::MeshManager::Instance()->HasMesh(_meshName))
  {
    mesh = common::MeshManager::Instance()->Load(_meshName);
    if (!mesh)
    {
      gzerr << "Unable to create a mesh from " << _meshName << "\n";
      return;
    }
  }
  else
  {
    mesh = common::MeshManager::Instance()->GetMesh(_meshName);
  }

  this->InsertMesh(mesh, _subMesh, _centerSubmesh);

  // Add the mesh into OGRE
  /*if (!this->dataPtr->sceneNode->getCreator()->hasEntity(_meshName) &&
      common::MeshManager::Instance()->HasMesh(_meshName))
  {
    const common::Mesh *mesh =
      common::MeshManager::Instance()->GetMesh(_meshName);
    this->InsertMesh(mesh);
  }*/
}

//////////////////////////////////////////////////
void Visual::InsertMesh(const common::Mesh *_mesh, const std::string &_subMesh,
    bool _centerSubmesh)
{
  Ogre::MeshPtr ogreMesh;

  GZ_ASSERT(_mesh != NULL, "Unable to insert a NULL mesh");

  RenderEngine::Instance()->AddResourcePath(_mesh->GetPath());

  if (_mesh->GetSubMeshCount() == 0)
  {
    gzerr << "Visual::InsertMesh no submeshes, this is an invalid mesh\n";
    return;
  }

  // Don't re-add existing meshes
  if (Ogre::MeshManager::getSingleton().resourceExists(_mesh->GetName()))
  {
    return;
  }

  try
  {
    // Create a new mesh specifically for manual definition.
    if (_subMesh.empty())
    {
      ogreMesh = Ogre::MeshManager::getSingleton().createManual(
          _mesh->GetName(),
          Ogre::ResourceGroupManager::DEFAULT_RESOURCE_GROUP_NAME);
    }
    else
    {
      ogreMesh = Ogre::MeshManager::getSingleton().createManual(
          _mesh->GetName() + "::" + _subMesh,
          Ogre::ResourceGroupManager::DEFAULT_RESOURCE_GROUP_NAME);
    }

    Ogre::SkeletonPtr ogreSkeleton;

    if (_mesh->HasSkeleton())
    {
      common::Skeleton *skel = _mesh->GetSkeleton();
      ogreSkeleton = Ogre::SkeletonManager::getSingleton().create(
        _mesh->GetName() + "_skeleton",
        Ogre::ResourceGroupManager::DEFAULT_RESOURCE_GROUP_NAME,
        true);

      for (unsigned int i = 0; i < skel->GetNumNodes(); i++)
      {
        common::SkeletonNode *node = skel->GetNodeByHandle(i);
        Ogre::Bone *bone = ogreSkeleton->createBone(node->GetName());

        if (node->GetParent())
          ogreSkeleton->getBone(node->GetParent()->GetName())->addChild(bone);

        math::Matrix4 trans = node->GetTransform();
        math::Vector3 pos = trans.GetTranslation();
        math::Quaternion q = trans.GetRotation();
        bone->setPosition(Ogre::Vector3(pos.x, pos.y, pos.z));
        bone->setOrientation(Ogre::Quaternion(q.w, q.x, q.y, q.z));
        bone->setInheritOrientation(true);
        bone->setManuallyControlled(true);
        bone->setInitialState();
      }
      ogreMesh->setSkeletonName(_mesh->GetName() + "_skeleton");
    }

    for (unsigned int i = 0; i < _mesh->GetSubMeshCount(); i++)
    {
      if (!_subMesh.empty() && _mesh->GetSubMesh(i)->GetName() != _subMesh)
        continue;

      Ogre::SubMesh *ogreSubMesh;
      Ogre::VertexData *vertexData;
      Ogre::VertexDeclaration* vertexDecl;
      Ogre::HardwareVertexBufferSharedPtr vBuf;
      Ogre::HardwareIndexBufferSharedPtr iBuf;
      float *vertices;
      uint32_t *indices;

      size_t currOffset = 0;

      // Copy the original submesh. We may need to modify the vertices, and
      // we don't want to change the original.
      common::SubMesh subMesh(_mesh->GetSubMesh(i));

      // Recenter the vertices if requested.
      if (_centerSubmesh)
        subMesh.Center();

      ogreSubMesh = ogreMesh->createSubMesh();
      ogreSubMesh->useSharedVertices = false;
      if (subMesh.GetPrimitiveType() == common::SubMesh::TRIANGLES)
        ogreSubMesh->operationType = Ogre::RenderOperation::OT_TRIANGLE_LIST;
      else if (subMesh.GetPrimitiveType() == common::SubMesh::LINES)
        ogreSubMesh->operationType = Ogre::RenderOperation::OT_LINE_LIST;
      else if (subMesh.GetPrimitiveType() == common::SubMesh::LINESTRIPS)
        ogreSubMesh->operationType = Ogre::RenderOperation::OT_LINE_STRIP;
      else if (subMesh.GetPrimitiveType() == common::SubMesh::TRIFANS)
        ogreSubMesh->operationType = Ogre::RenderOperation::OT_TRIANGLE_FAN;
      else if (subMesh.GetPrimitiveType() == common::SubMesh::TRISTRIPS)
        ogreSubMesh->operationType = Ogre::RenderOperation::OT_TRIANGLE_STRIP;
      else if (subMesh.GetPrimitiveType() == common::SubMesh::POINTS)
        ogreSubMesh->operationType = Ogre::RenderOperation::OT_POINT_LIST;
      else
        gzerr << "Unknown primitive type["
              << subMesh.GetPrimitiveType() << "]\n";

      ogreSubMesh->vertexData = new Ogre::VertexData();
      vertexData = ogreSubMesh->vertexData;
      vertexDecl = vertexData->vertexDeclaration;

      // The vertexDecl should contain positions, blending weights, normals,
      // diffiuse colors, specular colors, tex coords. In that order.
      vertexDecl->addElement(0, currOffset, Ogre::VET_FLOAT3,
                             Ogre::VES_POSITION);
      currOffset += Ogre::VertexElement::getTypeSize(Ogre::VET_FLOAT3);

      // TODO: blending weights

      // normals
      if (subMesh.GetNormalCount() > 0)
      {
        vertexDecl->addElement(0, currOffset, Ogre::VET_FLOAT3,
                               Ogre::VES_NORMAL);
        currOffset += Ogre::VertexElement::getTypeSize(Ogre::VET_FLOAT3);
      }

      // TODO: diffuse colors

      // TODO: specular colors

      // two dimensional texture coordinates
      if (subMesh.GetTexCoordCount() > 0)
      {
        vertexDecl->addElement(0, currOffset, Ogre::VET_FLOAT2,
            Ogre::VES_TEXTURE_COORDINATES, 0);
        currOffset += Ogre::VertexElement::getTypeSize(Ogre::VET_FLOAT2);
      }

      // allocate the vertex buffer
      vertexData->vertexCount = subMesh.GetVertexCount();

      vBuf = Ogre::HardwareBufferManager::getSingleton().createVertexBuffer(
                 vertexDecl->getVertexSize(0),
                 vertexData->vertexCount,
                 Ogre::HardwareBuffer::HBU_STATIC_WRITE_ONLY,
                 false);

      vertexData->vertexBufferBinding->setBinding(0, vBuf);
      vertices = static_cast<float*>(vBuf->lock(
                      Ogre::HardwareBuffer::HBL_DISCARD));

      if (_mesh->HasSkeleton())
      {
        common::Skeleton *skel = _mesh->GetSkeleton();
        for (unsigned int j = 0; j < subMesh.GetNodeAssignmentsCount(); j++)
        {
          common::NodeAssignment na = subMesh.GetNodeAssignment(j);
          Ogre::VertexBoneAssignment vba;
          vba.vertexIndex = na.vertexIndex;
          vba.boneIndex = ogreSkeleton->getBone(skel->GetNodeByHandle(
                              na.nodeIndex)->GetName())->getHandle();
          vba.weight = na.weight;
          ogreSubMesh->addBoneAssignment(vba);
        }
      }

      // allocate index buffer
      ogreSubMesh->indexData->indexCount = subMesh.GetIndexCount();

      ogreSubMesh->indexData->indexBuffer =
        Ogre::HardwareBufferManager::getSingleton().createIndexBuffer(
            Ogre::HardwareIndexBuffer::IT_32BIT,
            ogreSubMesh->indexData->indexCount,
            Ogre::HardwareBuffer::HBU_STATIC_WRITE_ONLY,
            false);

      iBuf = ogreSubMesh->indexData->indexBuffer;
      indices = static_cast<uint32_t*>(
          iBuf->lock(Ogre::HardwareBuffer::HBL_DISCARD));

      unsigned int j;

      // Add all the vertices
      for (j = 0; j < subMesh.GetVertexCount(); j++)
      {
        *vertices++ = subMesh.GetVertex(j).x;
        *vertices++ = subMesh.GetVertex(j).y;
        *vertices++ = subMesh.GetVertex(j).z;

        if (subMesh.GetNormalCount() > 0)
        {
          *vertices++ = subMesh.GetNormal(j).x;
          *vertices++ = subMesh.GetNormal(j).y;
          *vertices++ = subMesh.GetNormal(j).z;
        }

        if (subMesh.GetTexCoordCount() > 0)
        {
          *vertices++ = subMesh.GetTexCoord(j).x;
          *vertices++ = subMesh.GetTexCoord(j).y;
        }
      }

      // Add all the indices
      for (j = 0; j < subMesh.GetIndexCount(); j++)
        *indices++ = subMesh.GetIndex(j);

      const common::Material *material;
      material = _mesh->GetMaterial(subMesh.GetMaterialIndex());
      if (material)
      {
        rendering::Material::Update(material);
        ogreSubMesh->setMaterialName(material->GetName());
      }
      else
      {
        ogreSubMesh->setMaterialName("Gazebo/White");
      }

      // Unlock
      vBuf->unlock();
      iBuf->unlock();
    }

    math::Vector3 max = _mesh->GetMax();
    math::Vector3 min = _mesh->GetMin();

    if (_mesh->HasSkeleton())
    {
      min = math::Vector3(-1, -1, -1);
      max = math::Vector3(1, 1, 1);
    }

    if (!max.IsFinite())
      gzthrow("Max bounding box is not finite[" << max << "]\n");

    if (!min.IsFinite())
      gzthrow("Min bounding box is not finite[" << min << "]\n");

    ogreMesh->_setBounds(Ogre::AxisAlignedBox(
          Ogre::Vector3(min.x, min.y, min.z),
          Ogre::Vector3(max.x, max.y, max.z)),
          false);

    // this line makes clear the mesh is loaded (avoids memory leaks)
    ogreMesh->load();
  }
  catch(Ogre::Exception &e)
  {
    gzerr << "Unable to insert mesh[" << e.getDescription() << "]" << std::endl;
  }
}

//////////////////////////////////////////////////
void Visual::UpdateFromMsg(const boost::shared_ptr< msgs::Visual const> &_msg)
{
  // TODO: Put back in, and check for performance improvements.
  /*if (msg->has_is_static() && msg->is_static())
    this->MakeStatic();
    */

  // Set meta information
  if (_msg->has_meta())
  {
    if (_msg->meta().has_layer())
    {
      this->dataPtr->layer = _msg->meta().layer();
      rendering::Events::newLayer(this->dataPtr->layer);
    }
  }

  if (_msg->has_pose())
    this->SetPose(msgs::Convert(_msg->pose()));

  if (_msg->has_visible())
    this->SetVisible(_msg->visible());

  if (_msg->has_scale())
    this->SetScale(msgs::Convert(_msg->scale()));

  if (_msg->has_geometry() && _msg->geometry().has_type())
  {
    std::string newGeometryType =
        msgs::ConvertGeometryType(_msg->geometry().type());

    std::string geometryType = this->GetGeometryType();
    std::string geometryName = this->GetMeshName();

    std::string newGeometryName = geometryName;
    if (_msg->geometry().has_mesh() && _msg->geometry().mesh().has_filename())
        newGeometryName = _msg->geometry().mesh().filename();

    if (newGeometryType != geometryType ||
        (newGeometryType == "mesh" && newGeometryName != geometryName))
    {
      std::string origMaterial = this->dataPtr->myMaterialName;
      float origTransparency = this->dataPtr->transparency;

      sdf::ElementPtr geomElem = this->dataPtr->sdf->GetElement("geometry");
      geomElem->ClearElements();

      this->DetachObjects();

      if (newGeometryType == "box" || newGeometryType == "cylinder" ||
          newGeometryType == "sphere" || newGeometryType == "plane")
      {
        this->AttachMesh("unit_" + newGeometryType);
        sdf::ElementPtr shapeElem = geomElem->AddElement(newGeometryType);
        if (newGeometryType == "sphere" || newGeometryType == "cylinder")
          shapeElem->GetElement("radius")->Set(0.5);
      }
      else if (newGeometryType == "mesh")
      {
        std::string filename = _msg->geometry().mesh().filename();
        std::string meshName = common::find_file(filename);
        std::string submeshName;
        bool centerSubmesh = false;

        if (meshName.empty())
        {
          meshName = "unit_box";
          gzerr << "No mesh found, setting mesh to a unit box" << std::endl;
        }
        else
        {
          if (_msg->geometry().mesh().has_submesh())
            submeshName= _msg->geometry().mesh().submesh();
          if (_msg->geometry().mesh().has_center_submesh())
            centerSubmesh= _msg->geometry().mesh().center_submesh();
        }

        this->AttachMesh(meshName, submeshName, centerSubmesh);

        sdf::ElementPtr meshElem = geomElem->AddElement(newGeometryType);
        if (!filename.empty())
          meshElem->GetElement("uri")->Set(filename);
        if (!submeshName.empty())
        {
          sdf::ElementPtr submeshElem = meshElem->GetElement("submesh");
          submeshElem->GetElement("name")->Set(submeshName);
          submeshElem->GetElement("center")->Set(centerSubmesh);
        }
      }
      this->SetTransparency(origTransparency);
      this->SetMaterial(origMaterial);
    }

    math::Vector3 geomScale(1, 1, 1);

    if (_msg->geometry().type() == msgs::Geometry::BOX)
    {
      geomScale = msgs::Convert(_msg->geometry().box().size());
    }
    else if (_msg->geometry().type() == msgs::Geometry::CYLINDER)
    {
      geomScale.x = _msg->geometry().cylinder().radius() * 2.0;
      geomScale.y = _msg->geometry().cylinder().radius() * 2.0;
      geomScale.z = _msg->geometry().cylinder().length();
    }
    else if (_msg->geometry().type() == msgs::Geometry::SPHERE)
    {
      geomScale.x = geomScale.y = geomScale.z
          = _msg->geometry().sphere().radius() * 2.0;
    }
    else if (_msg->geometry().type() == msgs::Geometry::PLANE)
    {
      if (_msg->geometry().plane().has_size())
      {
        geomScale.x = _msg->geometry().plane().size().x();
        geomScale.y = _msg->geometry().plane().size().y();
      }
    }
    else if (_msg->geometry().type() == msgs::Geometry::IMAGE)
    {
      geomScale.x = geomScale.y = geomScale.z
          = _msg->geometry().image().scale();
    }
    else if (_msg->geometry().type() == msgs::Geometry::HEIGHTMAP)
      geomScale = msgs::Convert(_msg->geometry().heightmap().size());
    else if (_msg->geometry().type() == msgs::Geometry::MESH)
    {
      if (_msg->geometry().mesh().has_scale())
        geomScale = msgs::Convert(_msg->geometry().mesh().scale());
    }
    else if (_msg->geometry().type() == msgs::Geometry::EMPTY ||
        _msg->geometry().type() == msgs::Geometry::POLYLINE)
    {
      // do nothing for now - keep unit scale.
    }
    else
      gzerr << "Unknown geometry type[" << _msg->geometry().type() << "]\n";

    this->SetScale(geomScale);
  }

  if (_msg->has_material())
  {
    if (_msg->material().has_lighting())
    {
      this->SetLighting(_msg->material().lighting());
    }

    if (_msg->material().has_script())
    {
      for (int i = 0; i < _msg->material().script().uri_size(); ++i)
      {
        RenderEngine::Instance()->AddResourcePath(
            _msg->material().script().uri(i));
      }
      if (_msg->material().script().has_name() &&
          !_msg->material().script().name().empty())
      {
        this->SetMaterial(_msg->material().script().name());
      }
    }

    if (_msg->material().has_ambient())
      this->SetAmbient(msgs::Convert(_msg->material().ambient()));

    if (_msg->material().has_diffuse())
      this->SetDiffuse(msgs::Convert(_msg->material().diffuse()));

    if (_msg->material().has_specular())
      this->SetSpecular(msgs::Convert(_msg->material().specular()));

    if (_msg->material().has_emissive())
      this->SetEmissive(msgs::Convert(_msg->material().emissive()));


    if (_msg->material().has_shader_type())
    {
      if (_msg->material().shader_type() == msgs::Material::VERTEX)
      {
        this->SetShaderType("vertex");
      }
      else if (_msg->material().shader_type() == msgs::Material::PIXEL)
      {
        this->SetShaderType("pixel");
      }
      else if (_msg->material().shader_type() ==
          msgs::Material::NORMAL_MAP_OBJECT_SPACE)
      {
        this->SetShaderType("normal_map_object_space");
      }
      else if (_msg->material().shader_type() ==
          msgs::Material::NORMAL_MAP_TANGENT_SPACE)
      {
        this->SetShaderType("normal_map_tangent_space");
      }
      else
      {
        gzerr << "Unrecognized shader type" << std::endl;
      }

      if (_msg->material().has_normal_map())
        this->SetNormalMap(_msg->material().normal_map());
    }
  }

  if (_msg->has_transparency())
  {
    this->SetTransparency(_msg->transparency());
  }

  /*if (msg->points.size() > 0)
  {
    DynamicLines *lines = this->AddDynamicLine(RENDERING_LINE_LIST);
    for (unsigned int i = 0; i < msg->points.size(); i++)
      lines->AddPoint(msg->points[i]);
  }
  */
}

//////////////////////////////////////////////////
VisualPtr Visual::GetParent() const
{
  return this->dataPtr->parent;
}

//////////////////////////////////////////////////
VisualPtr Visual::GetRootVisual()
{
  VisualPtr p = shared_from_this();
  while (p->GetParent() &&
      p->GetParent() != this->dataPtr->scene->GetWorldVisual())
  {
    p = p->GetParent();
  }

  return p;
}

//////////////////////////////////////////////////
VisualPtr Visual::GetNthAncestor(unsigned int _n)
{
  // Get visual's depth
  unsigned int depth = this->GetDepth();

  // Must be deeper than ancestor
  if (depth < _n)
    return NULL;

  // Get ancestor
  VisualPtr p = shared_from_this();
  while (p->GetParent() && depth != _n)
  {
    p = p->GetParent();
    --depth;
  }

  return p;
}

//////////////////////////////////////////////////
unsigned int Visual::GetDepth() const
{
  boost::shared_ptr<Visual const> p = shared_from_this();
  unsigned int depth = 0;
  while (p->GetParent())
  {
    p = p->GetParent();
    ++depth;
  }
  return depth;
}

//////////////////////////////////////////////////
bool Visual::IsPlane() const
{
  if (this->dataPtr->sdf->HasElement("geometry"))
  {
    sdf::ElementPtr geomElem = this->dataPtr->sdf->GetElement("geometry");
    if (geomElem->HasElement("plane"))
      return true;
  }

  std::vector<VisualPtr>::const_iterator iter;
  for (iter = this->dataPtr->children.begin();
      iter != this->dataPtr->children.end(); ++iter)
  {
    if ((*iter)->IsPlane())
      return true;
  }

  return false;
}

//////////////////////////////////////////////////
std::string Visual::GetGeometryType() const
{
  if (this->dataPtr->sdf->HasElement("geometry"))
  {
    sdf::ElementPtr geomElem = this->dataPtr->sdf->GetElement("geometry");
    if (geomElem->HasElement("box"))
      return "box";
    else if (geomElem->HasElement("sphere"))
      return "sphere";
    else if (geomElem->HasElement("cylinder"))
      return "cylinder";
    else if (geomElem->HasElement("plane"))
      return "plane";
    else if (geomElem->HasElement("image"))
      return "image";
    else if (geomElem->HasElement("polyline"))
      return "polyline";
    else if (geomElem->HasElement("mesh"))
      return "mesh";
    else if (geomElem->HasElement("heightmap"))
      return "heightmap";
  }
  return "";
}

//////////////////////////////////////////////////
std::string Visual::GetMeshName() const
{
  if (!this->dataPtr->meshName.empty())
  {
    return this->dataPtr->meshName;
  }

  if (this->dataPtr->sdf->HasElement("geometry"))
  {
    sdf::ElementPtr geomElem = this->dataPtr->sdf->GetElement("geometry");
    if (geomElem->HasElement("box"))
      return "unit_box";
    else if (geomElem->HasElement("sphere"))
      return "unit_sphere";
    else if (geomElem->HasElement("cylinder"))
      return "unit_cylinder";
    else if (geomElem->HasElement("plane"))
      return "unit_plane";
    else if (geomElem->HasElement("polyline"))
    {
      std::string polyLineName = this->GetName();
      common::MeshManager *meshManager = common::MeshManager::Instance();

      if (!meshManager->IsValidFilename(polyLineName))
      {
        sdf::ElementPtr polylineElem = geomElem->GetElement("polyline");

        std::vector<std::vector<math::Vector2d> > polylines;
        while (polylineElem)
        {
          std::vector<math::Vector2d> vertices;
          sdf::ElementPtr pointElem = polylineElem->GetElement("point");
          while (pointElem)
          {
            math::Vector2d point = pointElem->Get<math::Vector2d>();
            vertices.push_back(point);
            pointElem = pointElem->GetNextElement("point");
          }
          polylineElem = polylineElem->GetNextElement("polyline");
          polylines.push_back(vertices);
        }

        meshManager->CreateExtrudedPolyline(polyLineName, polylines,
            geomElem->GetElement("polyline")->Get<double>("height"));
      }
      return polyLineName;
    }
    else if (geomElem->HasElement("mesh") || geomElem->HasElement("heightmap"))
    {
      sdf::ElementPtr tmpElem = geomElem->GetElement("mesh");
      std::string filename;

      std::string uri = tmpElem->Get<std::string>("uri");
      if (uri.empty())
      {
        gzerr << "<uri> element missing for geometry element:\n";
        return std::string();
      }

      filename = common::find_file(uri);

      if (filename == "__default__" || filename.empty())
        gzerr << "No mesh specified\n";

      return filename;
    }
  }

  return std::string();
}

//////////////////////////////////////////////////
std::string Visual::GetSubMeshName() const
{
  if (!this->dataPtr->subMeshName.empty())
  {
    return this->dataPtr->subMeshName;
  }

  std::string result;

  if (this->dataPtr->sdf->HasElement("geometry"))
  {
    sdf::ElementPtr geomElem = this->dataPtr->sdf->GetElement("geometry");
    if (geomElem->HasElement("mesh"))
    {
      sdf::ElementPtr tmpElem = geomElem->GetElement("mesh");
      if (tmpElem->HasElement("submesh"))
        result = tmpElem->GetElement("submesh")->Get<std::string>("name");
    }
  }

  return result;
}

//////////////////////////////////////////////////
bool Visual::GetCenterSubMesh() const
{
  bool result = false;

  if (this->dataPtr->sdf->HasElement("geometry"))
  {
    sdf::ElementPtr geomElem = this->dataPtr->sdf->GetElement("geometry");
    if (geomElem->HasElement("mesh"))
    {
      sdf::ElementPtr tmpElem = geomElem->GetElement("mesh");
      if (tmpElem->HasElement("submesh"))
        result = tmpElem->GetElement("submesh")->Get<bool>("center");
    }
  }

  return result;
}

//////////////////////////////////////////////////
void Visual::MoveToPositions(const std::vector<math::Pose> &_pts,
                             double _time,
                             boost::function<void()> _onComplete)
{
  Ogre::TransformKeyFrame *key;
  math::Vector3 start = this->GetWorldPose().pos;

  this->dataPtr->onAnimationComplete = _onComplete;

  std::string animName = this->GetName() + "_animation";

  Ogre::Animation *anim =
    this->dataPtr->sceneNode->getCreator()->createAnimation(animName, _time);
  anim->setInterpolationMode(Ogre::Animation::IM_SPLINE);

  Ogre::NodeAnimationTrack *strack = anim->createNodeTrack(0,
      this->dataPtr->sceneNode);

  key = strack->createNodeKeyFrame(0);
  key->setTranslate(Ogre::Vector3(start.x, start.y, start.z));
  key->setRotation(this->dataPtr->sceneNode->getOrientation());

  double dt = _time / (_pts.size()-1);
  double tt = 0;
  for (unsigned int i = 0; i < _pts.size(); i++)
  {
    key = strack->createNodeKeyFrame(tt);
    key->setTranslate(Ogre::Vector3(
          _pts[i].pos.x, _pts[i].pos.y, _pts[i].pos.z));
    key->setRotation(Conversions::Convert(_pts[i].rot));

    tt += dt;
  }

  this->dataPtr->animState =
    this->dataPtr->sceneNode->getCreator()->createAnimationState(animName);

  this->dataPtr->animState->setTimePosition(0);
  this->dataPtr->animState->setEnabled(true);
  this->dataPtr->animState->setLoop(false);
  this->dataPtr->prevAnimTime = common::Time::GetWallTime();

  if (!this->dataPtr->preRenderConnection)
  {
    this->dataPtr->preRenderConnection =
      event::Events::ConnectPreRender(boost::bind(&Visual::Update, this));
  }
}

//////////////////////////////////////////////////
void Visual::MoveToPosition(const math::Pose &_pose, double _time)
{
  Ogre::TransformKeyFrame *key;
  math::Vector3 start = this->GetWorldPose().pos;
  math::Vector3 rpy = _pose.rot.GetAsEuler();

  math::Quaternion rotFinal(0, rpy.y, rpy.z);

  std::string animName = this->GetName() + "_animation";

  Ogre::Animation *anim =
    this->dataPtr->sceneNode->getCreator()->createAnimation(animName, _time);
  anim->setInterpolationMode(Ogre::Animation::IM_SPLINE);

  Ogre::NodeAnimationTrack *strack =
      anim->createNodeTrack(0, this->dataPtr->sceneNode);

  key = strack->createNodeKeyFrame(0);
  key->setTranslate(Ogre::Vector3(start.x, start.y, start.z));
  key->setRotation(this->dataPtr->sceneNode->getOrientation());

  key = strack->createNodeKeyFrame(_time);
  key->setTranslate(Ogre::Vector3(_pose.pos.x, _pose.pos.y, _pose.pos.z));
  key->setRotation(Conversions::Convert(rotFinal));

  this->dataPtr->animState =
    this->dataPtr->sceneNode->getCreator()->createAnimationState(animName);

  this->dataPtr->animState->setTimePosition(0);
  this->dataPtr->animState->setEnabled(true);
  this->dataPtr->animState->setLoop(false);
  this->dataPtr->prevAnimTime = common::Time::GetWallTime();

  this->dataPtr->preRenderConnection =
    event::Events::ConnectPreRender(boost::bind(&Visual::Update, this));
}

//////////////////////////////////////////////////
void Visual::ShowBoundingBox()
{
  this->dataPtr->sceneNode->showBoundingBox(true);
}

//////////////////////////////////////////////////
void Visual::SetScene(ScenePtr _scene)
{
  this->dataPtr->scene = _scene;
}

//////////////////////////////////////////////////
ScenePtr Visual::GetScene() const
{
  return this->dataPtr->scene;
}

//////////////////////////////////////////////////
void Visual::ShowCollision(bool _show)
{
  if (this->GetName().find("__COLLISION_VISUAL__") != std::string::npos)
    this->SetVisible(_show);

  std::vector<VisualPtr>::iterator iter;
  for (iter = this->dataPtr->children.begin();
      iter != this->dataPtr->children.end(); ++iter)
  {
    (*iter)->ShowCollision(_show);
  }
}

//////////////////////////////////////////////////
void Visual::ShowSkeleton(bool _show)
{
  double transp = 0.0;
  if (_show)
    transp = 0.5;

  ///  make the rest of the model transparent
  this->SetTransparency(transp);

  if (this->GetName().find("__SKELETON_VISUAL__") != std::string::npos)
    this->SetVisible(_show);

  std::vector<VisualPtr>::iterator iter;
  for (iter = this->dataPtr->children.begin();
      iter != this->dataPtr->children.end(); ++iter)
  {
    (*iter)->ShowSkeleton(_show);
  }
}

//////////////////////////////////////////////////
void Visual::SetVisibilityFlags(uint32_t _flags)
{
  for (std::vector<VisualPtr>::iterator iter = this->dataPtr->children.begin();
       iter != this->dataPtr->children.end(); ++iter)
  {
    (*iter)->SetVisibilityFlags(_flags);
  }

  for (int i = 0; i < this->dataPtr->sceneNode->numAttachedObjects(); ++i)
  {
    this->dataPtr->sceneNode->getAttachedObject(i)->setVisibilityFlags(_flags);
  }

  for (unsigned int i = 0; i < this->dataPtr->sceneNode->numChildren(); ++i)
  {
    Ogre::SceneNode *sn =
        (Ogre::SceneNode*)(this->dataPtr->sceneNode->getChild(i));

    for (int j = 0; j < sn->numAttachedObjects(); ++j)
      sn->getAttachedObject(j)->setVisibilityFlags(_flags);
  }

  this->dataPtr->visibilityFlags = _flags;
}

//////////////////////////////////////////////////
void Visual::ShowJoints(bool _show)
{
  if (this->GetName().find("JOINT_VISUAL__") != std::string::npos)
    this->SetVisible(_show);

  for (auto &child : this->dataPtr->children)
  {
    child->ShowJoints(_show);
  }
}

//////////////////////////////////////////////////
void Visual::ShowCOM(bool _show)
{
  if (this->GetName().find("COM_VISUAL__") != std::string::npos)
    this->SetVisible(_show);

  for (auto &child : this->dataPtr->children)
  {
    child->ShowCOM(_show);
  }
}

//////////////////////////////////////////////////
void Visual::ShowInertia(bool _show)
{
  if (this->GetName().find("INERTIA_VISUAL__") != std::string::npos)
    this->SetVisible(_show);

  for (auto &child : this->dataPtr->children)
  {
    child->ShowInertia(_show);
  }
}

//////////////////////////////////////////////////
void Visual::SetSkeletonPose(const msgs::PoseAnimation &_pose)
{
  if (!this->dataPtr->skeleton)
  {
    gzerr << "Visual " << this->GetName() << " has no skeleton.\n";
    return;
  }

  for (int i = 0; i < _pose.pose_size(); i++)
  {
    const msgs::Pose& bonePose = _pose.pose(i);
    if (!this->dataPtr->skeleton->hasBone(bonePose.name()))
      continue;
    Ogre::Bone *bone = this->dataPtr->skeleton->getBone(bonePose.name());
    Ogre::Vector3 p(bonePose.position().x(),
                    bonePose.position().y(),
                    bonePose.position().z());
    Ogre::Quaternion quat(Ogre::Quaternion(bonePose.orientation().w(),
                                           bonePose.orientation().x(),
                                           bonePose.orientation().y(),
                                           bonePose.orientation().z()));

    bone->setManuallyControlled(true);
    bone->setPosition(p);
    bone->setOrientation(quat);
  }
}


//////////////////////////////////////////////////
void Visual::LoadPlugins()
{
  if (this->dataPtr->sdf->HasElement("plugin"))
  {
    sdf::ElementPtr pluginElem = this->dataPtr->sdf->GetElement("plugin");
    while (pluginElem)
    {
      this->LoadPlugin(pluginElem);
      pluginElem = pluginElem->GetNextElement("plugin");
    }
  }


  for (std::vector<VisualPluginPtr>::iterator iter =
      this->dataPtr->plugins.begin();
      iter != this->dataPtr->plugins.end(); ++iter)
  {
    (*iter)->Init();
  }
}

//////////////////////////////////////////////////
void Visual::LoadPlugin(const std::string &_filename,
                       const std::string &_name,
                       sdf::ElementPtr _sdf)
{
  gazebo::VisualPluginPtr plugin = gazebo::VisualPlugin::Create(_filename,
                                                              _name);

  if (plugin)
  {
    if (plugin->GetType() != VISUAL_PLUGIN)
    {
      gzerr << "Visual[" << this->GetName() << "] is attempting to load "
            << "a plugin, but detected an incorrect plugin type. "
            << "Plugin filename[" << _filename << "] name[" << _name << "]\n";
      return;
    }
    plugin->Load(shared_from_this(), _sdf);
    this->dataPtr->plugins.push_back(plugin);

    if (this->dataPtr->initialized)
      plugin->Init();
  }
}

//////////////////////////////////////////////////
void Visual::RemovePlugin(const std::string &_name)
{
  std::vector<VisualPluginPtr>::iterator iter;
  for (iter = this->dataPtr->plugins.begin();
      iter != this->dataPtr->plugins.end(); ++iter)
  {
    if ((*iter)->GetHandle() == _name)
    {
      this->dataPtr->plugins.erase(iter);
      break;
    }
  }
}

//////////////////////////////////////////////////
void Visual::LoadPlugin(sdf::ElementPtr _sdf)
{
  std::string pluginName = _sdf->Get<std::string>("name");
  std::string filename = _sdf->Get<std::string>("filename");
  this->LoadPlugin(filename, pluginName, _sdf);
}

//////////////////////////////////////////////////
uint32_t Visual::GetId() const
{
  return this->dataPtr->id;
}

//////////////////////////////////////////////////
void Visual::SetId(uint32_t _id)
{
  if (this->dataPtr->id == _id)
    return;

  // set new id and also let the scene know that the id has changed.
  this->dataPtr->scene->SetVisualId(shared_from_this(), _id);
  this->dataPtr->id = _id;
}

//////////////////////////////////////////////////
sdf::ElementPtr Visual::GetSDF() const
{
  return this->dataPtr->sdf;
}

//////////////////////////////////////////////////
<<<<<<< HEAD
Visual::VisualType Visual::GetType() const
{
  return this->dataPtr->type;
}

//////////////////////////////////////////////////
void Visual::SetType(const Visual::VisualType _type)
{
  this->dataPtr->type = _type;
=======
void Visual::ToggleLayer(const int32_t _layer)
{
  // Visuals with negative layers are always visible
  if (this->dataPtr->layer < 0)
    return;

  if (this->dataPtr->layer == _layer)
  {
    this->ToggleVisible();
  }
>>>>>>> 7686a55c
}<|MERGE_RESOLUTION|>--- conflicted
+++ resolved
@@ -2952,7 +2952,6 @@
 }
 
 //////////////////////////////////////////////////
-<<<<<<< HEAD
 Visual::VisualType Visual::GetType() const
 {
   return this->dataPtr->type;
@@ -2962,7 +2961,9 @@
 void Visual::SetType(const Visual::VisualType _type)
 {
   this->dataPtr->type = _type;
-=======
+}
+
+//////////////////////////////////////////////////
 void Visual::ToggleLayer(const int32_t _layer)
 {
   // Visuals with negative layers are always visible
@@ -2973,5 +2974,4 @@
   {
     this->ToggleVisible();
   }
->>>>>>> 7686a55c
 }