/*
 * Copyright (C) 2012-2015 Open Source Robotics Foundation
 *
 * Licensed under the Apache License, Version 2.0 (the "License");
 * you may not use this file except in compliance with the License.
 * You may obtain a copy of the License at
 *
 *     http://www.apache.org/licenses/LICENSE-2.0
 *
 * Unless required by applicable law or agreed to in writing, software
 * distributed under the License is distributed on an "AS IS" BASIS,
 * WITHOUT WARRANTIES OR CONDITIONS OF ANY KIND, either express or implied.
 * See the License for the specific language governing permissions and
 * limitations under the License.
 *
*/
#include <boost/bind.hpp>
#include <boost/function.hpp>
#include "gazebo/rendering/ogre_gazebo.h"

#include "gazebo/msgs/msgs.hh"
#include "gazebo/math/Vector2d.hh"
#include "gazebo/common/Assert.hh"
#include "gazebo/common/Event.hh"
#include "gazebo/common/Events.hh"
#include "gazebo/common/CommonIface.hh"
#include "gazebo/common/MeshManager.hh"
#include "gazebo/common/Console.hh"
#include "gazebo/common/Exception.hh"
#include "gazebo/common/Mesh.hh"
#include "gazebo/common/Plugin.hh"
#include "gazebo/common/Skeleton.hh"
#include "gazebo/rendering/RenderEvents.hh"
#include "gazebo/rendering/WireBox.hh"
#include "gazebo/rendering/Conversions.hh"
#include "gazebo/rendering/DynamicLines.hh"
#include "gazebo/rendering/Scene.hh"
#include "gazebo/rendering/RTShaderSystem.hh"
#include "gazebo/rendering/RenderEngine.hh"
#include "gazebo/rendering/Material.hh"
#include "gazebo/rendering/MovableText.hh"
#include "gazebo/rendering/VisualPrivate.hh"
#include "gazebo/rendering/Visual.hh"

using namespace gazebo;
using namespace rendering;

// Note: The value of GZ_UINT32_MAX is reserved as a flag.
uint32_t VisualPrivate::visualIdCount = GZ_UINT32_MAX - 1;

//////////////////////////////////////////////////
Visual::Visual(const std::string &_name, VisualPtr _parent, bool _useRTShader)
  : dataPtr(new VisualPrivate)
{
  this->Init(_name, _parent, _useRTShader);
}

//////////////////////////////////////////////////
Visual::Visual(const std::string &_name, ScenePtr _scene, bool _useRTShader)
  : dataPtr(new VisualPrivate)
{
  this->Init(_name, _scene, _useRTShader);
}

//////////////////////////////////////////////////
Visual::Visual(VisualPrivate &_dataPtr, const std::string &_name,
    VisualPtr _parent, bool _useRTShader)
    : dataPtr(&_dataPtr)
{
  this->Init(_name, _parent, _useRTShader);
}

//////////////////////////////////////////////////
Visual::Visual(VisualPrivate &_dataPtr, const std::string &_name,
    ScenePtr _scene,  bool _useRTShader)
    : dataPtr(&_dataPtr)
{
  this->Init(_name, _scene, _useRTShader);
}

//////////////////////////////////////////////////
void Visual::Init(const std::string &_name, ScenePtr _scene,
    bool _useRTShader)
{
  this->dataPtr->id = this->dataPtr->visualIdCount--;
  this->dataPtr->boundingBox = NULL;
  this->dataPtr->useRTShader = _useRTShader;
  this->dataPtr->visibilityFlags = GZ_VISIBILITY_ALL;

  this->dataPtr->sdf.reset(new sdf::Element);
  sdf::initFile("visual.sdf", this->dataPtr->sdf);

  this->SetName(_name);
  this->dataPtr->sceneNode = NULL;
  this->dataPtr->animState = NULL;
  this->dataPtr->skeleton = NULL;
  this->dataPtr->initialized = false;
  this->dataPtr->lighting = true;
  this->dataPtr->castShadows = true;
  this->dataPtr->visible = true;
  this->dataPtr->layer = -1;
  this->dataPtr->inheritTransparency = true;

  std::string uniqueName = this->GetName();
  int index = 0;
  while (_scene->GetManager()->hasSceneNode(uniqueName))
  {
    uniqueName = this->GetName() + "_" +
                 boost::lexical_cast<std::string>(index++);
  }

  this->dataPtr->scene = _scene;
  this->SetName(uniqueName);
  this->dataPtr->sceneNode =
    this->dataPtr->scene->GetManager()->getRootSceneNode()->
        createChildSceneNode(this->GetName());

  this->Init();
}

//////////////////////////////////////////////////
void Visual::Init(const std::string &_name, VisualPtr _parent,
    bool _useRTShader)
{
  this->dataPtr->id = this->dataPtr->visualIdCount--;
  this->dataPtr->boundingBox = NULL;
  this->dataPtr->useRTShader = _useRTShader;

  this->dataPtr->sdf.reset(new sdf::Element);
  sdf::initFile("visual.sdf", this->dataPtr->sdf);

  this->SetName(_name);
  this->dataPtr->sceneNode = NULL;
  this->dataPtr->animState = NULL;
  this->dataPtr->initialized = false;
  this->dataPtr->lighting = true;
  this->dataPtr->castShadows = true;
  this->dataPtr->visible = true;
  this->dataPtr->layer = -1;
  this->dataPtr->inheritTransparency = true;

  Ogre::SceneNode *pnode = NULL;
  if (_parent)
    pnode = _parent->GetSceneNode();
  else
  {
    gzerr << "Create a visual, invalid parent!!!\n";
    return;
  }

  if (!pnode)
  {
    gzerr << "Unable to get parent scene node\n";
    return;
  }

  std::string uniqueName = this->GetName();
  int index = 0;
  while (pnode->getCreator()->hasSceneNode(uniqueName))
    uniqueName = this->GetName() + "_" +
                 boost::lexical_cast<std::string>(index++);

  this->SetName(uniqueName);

  this->dataPtr->sceneNode = pnode->createChildSceneNode(this->GetName());

  this->dataPtr->parent = _parent;
  this->dataPtr->scene = this->dataPtr->parent->GetScene();
  this->Init();
}

//////////////////////////////////////////////////
Visual::~Visual()
{
  if (this->dataPtr->preRenderConnection)
    event::Events::DisconnectPreRender(this->dataPtr->preRenderConnection);

  delete this->dataPtr->boundingBox;

  // delete instance from lines vector
  /*for (std::list<DynamicLines*>::iterator iter = this->dataPtr->lines.begin();
       iter != this->dataPtr->lines.end(); ++iter)
    delete *iter;
    */
  this->dataPtr->lines.clear();

  if (this->dataPtr->sceneNode != NULL)
  {
    // seems we never get into this block because Fini() runs first
    this->DestroyAllAttachedMovableObjects(this->dataPtr->sceneNode);
    this->dataPtr->sceneNode->removeAndDestroyAllChildren();
    this->dataPtr->scene->GetManager()->destroySceneNode(
        this->dataPtr->sceneNode->getName());
    this->dataPtr->sceneNode = NULL;
  }

  this->dataPtr->scene.reset();
  this->dataPtr->sdf->Reset();
  this->dataPtr->sdf.reset();
  this->dataPtr->parent.reset();
  this->dataPtr->children.clear();

  delete this->dataPtr;
  this->dataPtr = 0;
}

/////////////////////////////////////////////////
void Visual::Fini()
{
  this->dataPtr->plugins.clear();

  // Detach from the parent
  if (this->dataPtr->parent)
    this->dataPtr->parent->DetachVisual(this->GetName());

  if (this->dataPtr->sceneNode)
  {
    this->dataPtr->sceneNode->detachAllObjects();
    this->dataPtr->scene->GetManager()->destroySceneNode(
        this->dataPtr->sceneNode);
    this->dataPtr->sceneNode = NULL;
  }

  if (this->dataPtr->preRenderConnection)
  {
    event::Events::DisconnectPreRender(this->dataPtr->preRenderConnection);
    this->dataPtr->preRenderConnection.reset();
  }

  this->dataPtr->scene.reset();
}

/////////////////////////////////////////////////
VisualPtr Visual::Clone(const std::string &_name, VisualPtr _newParent)
{
  VisualPtr result(new Visual(_name, _newParent));
  result->Load(this->dataPtr->sdf);
  result->SetScale(this->dataPtr->scale);
  result->SetVisibilityFlags(this->dataPtr->visibilityFlags);
  for (auto iter: this->dataPtr->children)
  {
    iter->Clone(iter->GetName(), result);
  }

  if (_newParent == this->dataPtr->scene->GetWorldVisual())
    result->SetWorldPose(this->GetWorldPose());
  result->ShowCollision(false);
  result->SetInheritTransparency(this->InheritTransparency());

  result->SetName(_name);
  return result;
}

/////////////////////////////////////////////////
void Visual::DestroyAllAttachedMovableObjects(Ogre::SceneNode *_sceneNode)
{
  if (!_sceneNode)
    return;

  // Destroy all the attached objects
  Ogre::SceneNode::ObjectIterator itObject =
    _sceneNode->getAttachedObjectIterator();

  while (itObject.hasMoreElements())
  {
    Ogre::Entity *ent = static_cast<Ogre::Entity*>(itObject.getNext());
    if (ent->getMovableType() != DynamicLines::GetMovableType())
      this->dataPtr->scene->GetManager()->destroyEntity(ent);
    else
      delete ent;
  }

  // Recurse to child SceneNodes
  Ogre::SceneNode::ChildNodeIterator itChild = _sceneNode->getChildIterator();

  while (itChild.hasMoreElements())
  {
    Ogre::SceneNode* pChildNode =
        static_cast<Ogre::SceneNode*>(itChild.getNext());
    this->DestroyAllAttachedMovableObjects(pChildNode);
  }
}

//////////////////////////////////////////////////
void Visual::Init()
{
  this->dataPtr->type = VT_ENTITY;
  this->dataPtr->transparency = 0.0;
  this->dataPtr->isStatic = false;
  this->dataPtr->visible = true;
  this->dataPtr->ribbonTrail = NULL;
  this->dataPtr->staticGeom = NULL;
  this->dataPtr->layer = -1;
<<<<<<< HEAD
  this->dataPtr->scale = ignition::math::Vector3d::One;
=======
  this->dataPtr->wireframe = false;

  if (this->dataPtr->useRTShader)
    RTShaderSystem::Instance()->AttachEntity(this);
>>>>>>> 48713afe

  this->dataPtr->initialized = true;
}

//////////////////////////////////////////////////
void Visual::LoadFromMsg(const boost::shared_ptr< msgs::Visual const> &_msg)
{
  this->dataPtr->sdf = msgs::VisualToSDF(*_msg.get());
  this->Load();
  this->UpdateFromMsg(_msg);
}

//////////////////////////////////////////////////
void Visual::Load(sdf::ElementPtr _sdf)
{
  this->dataPtr->sdf->Copy(_sdf);
  this->Load();
}

//////////////////////////////////////////////////
void Visual::Load()
{
  std::ostringstream stream;
  math::Pose pose;
  Ogre::Vector3 meshSize(1, 1, 1);
  Ogre::MovableObject *obj = NULL;

  if (this->dataPtr->parent)
    this->dataPtr->parent->AttachVisual(shared_from_this());

  // Read the desired position and rotation of the mesh
  pose = this->dataPtr->sdf->Get<math::Pose>("pose");

  std::string mesh = this->GetMeshName();
  std::string subMesh = this->GetSubMeshName();
  bool centerSubMesh = this->GetCenterSubMesh();

  if (!mesh.empty())
  {
    try
    {
      // Create the visual
      stream << "VISUAL_" << this->dataPtr->sceneNode->getName();
      obj = this->AttachMesh(mesh, subMesh, centerSubMesh,
          stream.str());
    }
    catch(Ogre::Exception &e)
    {
      gzerr << "Ogre Error:" << e.getFullDescription() << "\n";
      gzerr << "Unable to create a mesh from " <<  mesh << "\n";
      return;
    }
  }

  Ogre::Entity *ent = static_cast<Ogre::Entity *>(obj);
  if (ent)
  {
    if (ent->hasSkeleton())
      this->dataPtr->skeleton = ent->getSkeleton();

    for (unsigned int i = 0; i < ent->getNumSubEntities(); i++)
    {
      ent->getSubEntity(i)->setCustomParameter(1, Ogre::Vector4(
          this->dataPtr->sdf->Get<double>("laser_retro"), 0.0, 0.0, 0.0));
    }
  }

  // Set the pose of the scene node
  this->SetPose(pose);

  // Get the size of the mesh
  if (obj)
    meshSize = obj->getBoundingBox().getSize();

  if (this->dataPtr->sdf->HasElement("geometry"))
  {
    sdf::ElementPtr geomElem = this->dataPtr->sdf->GetElement("geometry");

    ignition::math::Vector3d geometrySize;
    bool hasGeom = true;
    if (geomElem->HasElement("box"))
    {
      geometrySize =
          geomElem->GetElement("box")->Get<ignition::math::Vector3d>("size");
    }
    else if (geomElem->HasElement("sphere"))
    {
      double r = geomElem->GetElement("sphere")->Get<double>("radius");
      geometrySize.Set(r * 2.0, r * 2.0, r * 2.0);
    }
    else if (geomElem->HasElement("cylinder"))
    {
      double r = geomElem->GetElement("cylinder")->Get<double>("radius");
      double l = geomElem->GetElement("cylinder")->Get<double>("length");
      geometrySize.Set(r * 2.0, r * 2.0, l);
    }
    else if (geomElem->HasElement("plane"))
    {
      math::Vector2d size =
        geomElem->GetElement("plane")->Get<math::Vector2d>("size");
      geometrySize.Set(size.x, size.y, 1);
    }
    else if (geomElem->HasElement("mesh"))
    {
      geometrySize =
          geomElem->GetElement("mesh")->Get<ignition::math::Vector3d>("scale");
    }
    else
    {
      hasGeom = false;
    }

    if (hasGeom)
    {
      // geom values give the absolute size so compute a scale that will
      // be mulitiply by the current scale to get to the geom size.
      ignition::math::Vector3d derivedScale = this->DerivedScale();
      ignition::math::Vector3d localScale =
          geometrySize / (derivedScale / this->dataPtr->scale);
      this->dataPtr->sceneNode->setScale(
          Conversions::Convert(math::Vector3(localScale)));
      this->dataPtr->scale = localScale;
      this->dataPtr->geomSize = geometrySize;
    }
  }

  // Set the material of the mesh
  if (this->dataPtr->sdf->HasElement("material"))
  {
    sdf::ElementPtr matElem =
        this->dataPtr->sdf->GetElement("material");

    // clone the material sdf to preserve the new values to be set
    // as updating the material name via SetMaterial can affect the
    // ambient/diffuse/specular/emissive color sdf elements.
    sdf::ElementPtr matElemClone = matElem->Clone();

    if (matElem->HasElement("script"))
    {
      sdf::ElementPtr scriptElem = matElem->GetElement("script");
      sdf::ElementPtr uriElem = scriptElem->GetElement("uri");

      // Add all the URI paths to the render engine
      while (uriElem)
      {
        std::string matUri = uriElem->Get<std::string>();
        if (!matUri.empty())
          RenderEngine::Instance()->AddResourcePath(matUri);
        uriElem = uriElem->GetNextElement("uri");
      }

      std::string matName = scriptElem->Get<std::string>("name");

      if (!matName.empty())
        this->SetMaterial(matName);
    }

    if (matElemClone->HasElement("ambient"))
      this->SetAmbient(matElemClone->Get<common::Color>("ambient"));
    if (matElemClone->HasElement("diffuse"))
      this->SetDiffuse(matElemClone->Get<common::Color>("diffuse"));
    if (matElemClone->HasElement("specular"))
      this->SetSpecular(matElemClone->Get<common::Color>("specular"));
    if (matElemClone->HasElement("emissive"))
      this->SetEmissive(matElemClone->Get<common::Color>("emissive"));

    if (matElem->HasElement("lighting"))
    {
      this->SetLighting(matElem->Get<bool>("lighting"));
    }
  }

  if (this->dataPtr->sdf->HasElement("transparency"))
  {
    this->SetTransparency(this->dataPtr->sdf->Get<float>("transparency"));
  }

  // Allow the mesh to cast shadows
  this->SetCastShadows(this->dataPtr->sdf->Get<bool>("cast_shadows"));
  this->LoadPlugins();
  this->dataPtr->scene->AddVisual(shared_from_this());

  // Set meta information
  if (this->dataPtr->sdf->HasElement("meta"))
  {
    if (this->dataPtr->sdf->GetElement("meta")->HasElement("layer"))
    {
      this->dataPtr->layer =
        this->dataPtr->sdf->GetElement("meta")->Get<int32_t>("layer");
      rendering::Events::newLayer(this->dataPtr->layer);
    }
  }
}

//////////////////////////////////////////////////
void Visual::Update()
{
  if (!this->dataPtr->visible)
    return;

  std::list<DynamicLines*>::iterator iter;

  // Update the lines
  for (iter = this->dataPtr->lines.begin(); iter != this->dataPtr->lines.end();
      ++iter)
  {
    (*iter)->Update();
  }

  std::list< std::pair<DynamicLines*, unsigned int> >::iterator liter;
  for (liter = this->dataPtr->lineVertices.begin();
       liter != this->dataPtr->lineVertices.end(); ++liter)
  {
    liter->first->SetPoint(liter->second,
        Conversions::Convert(this->dataPtr->sceneNode->_getDerivedPosition()));
    liter->first->Update();
  }

  if (this->dataPtr->animState)
  {
    this->dataPtr->animState->addTime(
        (common::Time::GetWallTime() - this->dataPtr->prevAnimTime).Double());
    this->dataPtr->prevAnimTime = common::Time::GetWallTime();
    if (this->dataPtr->animState->hasEnded())
    {
      this->dataPtr->animState = NULL;
      this->dataPtr->sceneNode->getCreator()->destroyAnimation(
          this->GetName() + "_animation");
      if (this->dataPtr->onAnimationComplete)
        this->dataPtr->onAnimationComplete();
      // event::Events::DisconnectPreRender(this->preRenderConnection);
    }
  }
}

//////////////////////////////////////////////////
void Visual::SetName(const std::string &_name)
{
  this->dataPtr->name = _name;
  this->dataPtr->sdf->GetAttribute("name")->Set(_name);
}

//////////////////////////////////////////////////
std::string Visual::GetName() const
{
  return this->dataPtr->name;
}

//////////////////////////////////////////////////
void Visual::AttachVisual(VisualPtr _vis)
{
  if (!_vis)
    gzerr << "Visual is null\n";
  else
  {
    if (_vis->GetSceneNode()->getParentSceneNode())
    {
      _vis->GetSceneNode()->getParentSceneNode()->removeChild(
          _vis->GetSceneNode());
    }
    this->dataPtr->sceneNode->addChild(_vis->GetSceneNode());
    this->dataPtr->children.push_back(_vis);
    _vis->dataPtr->parent = shared_from_this();
  }
}

//////////////////////////////////////////////////
void Visual::DetachVisual(VisualPtr _vis)
{
  this->DetachVisual(_vis->GetName());
}

//////////////////////////////////////////////////
void Visual::DetachVisual(const std::string &_name)
{
  std::vector<VisualPtr>::iterator iter;
  for (iter = this->dataPtr->children.begin();
      iter != this->dataPtr->children.end(); ++iter)
  {
    if ((*iter)->GetName() == _name)
    {
      VisualPtr childVis = (*iter);
      this->dataPtr->children.erase(iter);
      if (this->dataPtr->sceneNode)
        this->dataPtr->sceneNode->removeChild(childVis->GetSceneNode());
      childVis->GetParent().reset();
      break;
    }
  }
}

//////////////////////////////////////////////////
void Visual::AttachObject(Ogre::MovableObject *_obj)
{
  // This code makes plane render before grids. This allows grids to overlay
  // planes, and then other elements to overlay both planes and grids.
  // if (this->dataPtr->sdf->HasElement("geometry"))
  // if (this->dataPtr->sdf->GetElement("geometry")->HasElement("plane"))
  // _obj->setRenderQueueGroup(Ogre::RENDER_QUEUE_SKIES_EARLY+1);

  if (!this->HasAttachedObject(_obj->getName()))
  {
    // update to use unique materials
    Ogre::Entity *entity = dynamic_cast<Ogre::Entity *>(_obj);
    if (entity)
    {
      for (unsigned j = 0; j < entity->getNumSubEntities(); ++j)
      {
        Ogre::SubEntity *subEntity = entity->getSubEntity(j);
        Ogre::MaterialPtr material = subEntity->getMaterial();
        if (!material.isNull() &&
            material->getName().find("_MATERIAL_") == std::string::npos)
        {
          std::string newMaterialName;
          newMaterialName = this->dataPtr->sceneNode->getName() +
              "_MATERIAL_" + material->getName();
          material = material->clone(newMaterialName);
          subEntity->setMaterial(material);
        }
      }
    }

    this->dataPtr->sceneNode->attachObject(_obj);
    if (this->dataPtr->useRTShader && this->dataPtr->scene->GetInitialized() &&
      _obj->getName().find("__COLLISION_VISUAL__") == std::string::npos)
    {
      RTShaderSystem::Instance()->UpdateShaders();
    }
    _obj->getUserObjectBindings().setUserAny(Ogre::Any(this->GetName()));
  }
  else
    gzerr << "Visual[" << this->GetName() << "] already has object["
          << _obj->getName() << "] attached.";

  _obj->setVisibilityFlags(GZ_VISIBILITY_ALL);
}

//////////////////////////////////////////////////
bool Visual::HasAttachedObject(const std::string &_name)
{
  for (unsigned int i = 0; i < this->dataPtr->sceneNode->numAttachedObjects();
      ++i)
  {
    if (this->dataPtr->sceneNode->getAttachedObject(i)->getName() == _name)
      return true;
  }

  return false;
}

//////////////////////////////////////////////////
unsigned int Visual::GetAttachedObjectCount() const
{
  return this->dataPtr->sceneNode->numAttachedObjects();
}

//////////////////////////////////////////////////
void Visual::DetachObjects()
{
  if (this->dataPtr->sceneNode)
    this->dataPtr->sceneNode->detachAllObjects();
  this->dataPtr->meshName = "";
  this->dataPtr->subMeshName = "";
  this->dataPtr->myMaterialName = "";
}

//////////////////////////////////////////////////
unsigned int Visual::GetChildCount()
{
  return this->dataPtr->children.size();
}

//////////////////////////////////////////////////
VisualPtr Visual::GetChild(unsigned int _num)
{
  if (_num < this->dataPtr->children.size())
    return this->dataPtr->children[_num];
  return VisualPtr();
}

//////////////////////////////////////////////////
void Visual::MakeStatic()
{
  /*if (!this->staticGeom)
    this->staticGeom =
    this->dataPtr->sceneNode->getCreator()->createStaticGeometry(
    this->dataPtr->sceneNode->getName() + "_Static");

  // Add the scene node to the static geometry
  this->staticGeom->addSceneNode(this->dataPtr->sceneNode);

  // Build the static geometry
  this->staticGeom->build();

  // Prevent double rendering
  this->dataPtr->sceneNode->setVisible(false);
  this->dataPtr->sceneNode->detachAllObjects();
  */
}

//////////////////////////////////////////////////
Ogre::MovableObject *Visual::AttachMesh(const std::string &_meshName,
                                        const std::string &_subMesh,
                                        bool _centerSubmesh,
                                        const std::string &_objName)
{
  if (_meshName.empty())
    return NULL;

  this->dataPtr->meshName = _meshName;
  this->dataPtr->subMeshName = _subMesh;

  Ogre::MovableObject *obj;
  std::string objName = _objName;
  std::string meshName = _meshName;
  meshName += _subMesh.empty() ? "" : "::" + _subMesh;

  if (objName.empty())
    objName = this->dataPtr->sceneNode->getName() + "_ENTITY_" + meshName;

  this->InsertMesh(_meshName, _subMesh, _centerSubmesh);

  if (this->dataPtr->sceneNode->getCreator()->hasEntity(objName))
  {
    obj = (Ogre::MovableObject*)
      (this->dataPtr->sceneNode->getCreator()->getEntity(objName));
  }
  else
  {
    obj = (Ogre::MovableObject*)
        (this->dataPtr->sceneNode->getCreator()->createEntity(objName,
        meshName));
  }

  this->AttachObject(obj);
  return obj;
}

//////////////////////////////////////////////////
void Visual::SetScale(const math::Vector3 &_scale)
{
  if (this->dataPtr->scale == _scale.Ign())
    return;

  // update geom size based on scale.
  this->UpdateGeomSize(
      this->DerivedScale() / this->dataPtr->scale * _scale.Ign());

  this->dataPtr->scale = _scale.Ign();

  this->dataPtr->sceneNode->setScale(
      Conversions::Convert(math::Vector3(this->dataPtr->scale)));
}

//////////////////////////////////////////////////
void Visual::UpdateGeomSize(const ignition::math::Vector3d &_scale)
{
  for (std::vector<VisualPtr>::iterator iter = this->dataPtr->children.begin();
       iter != this->dataPtr->children.end(); ++iter)
  {
    (*iter)->UpdateGeomSize(_scale * (*iter)->GetScale().Ign());
  }

  // update the same way as server - see Link::UpdateVisualGeomSDF()
  if (!this->dataPtr->sdf->HasElement("geometry"))
    return;

  sdf::ElementPtr geomElem = this->dataPtr->sdf->GetElement("geometry");
  if (geomElem->HasElement("box"))
  {
    ignition::math::Vector3d size =
        geomElem->GetElement("box")->Get<ignition::math::Vector3d>("size");
    ignition::math::Vector3d geomBoxSize = _scale/this->dataPtr->geomSize*size;

    geomElem->GetElement("box")->GetElement("size")->Set(
        geomBoxSize);
    this->dataPtr->geomSize = geomBoxSize;
  }
  else if (geomElem->HasElement("sphere"))
  {
    // update radius the same way as collision shapes
    double radius = geomElem->GetElement("sphere")->Get<double>("radius");
    double newRadius = _scale.Max();
    double oldRadius = this->dataPtr->geomSize.Max();
    double geomRadius = newRadius/oldRadius*radius;
    geomElem->GetElement("sphere")->GetElement("radius")->Set(geomRadius);
    this->dataPtr->geomSize = ignition::math::Vector3d(
        geomRadius*2.0, geomRadius*2.0, geomRadius*2.0);
  }
  else if (geomElem->HasElement("cylinder"))
  {
    // update radius the same way as collision shapes
    double radius = geomElem->GetElement("cylinder")->Get<double>("radius");
    double newRadius = std::max(_scale.X(), _scale.Y());
    double oldRadius = std::max(this->dataPtr->geomSize.X(),
        this->dataPtr->geomSize.Y());
    double length = geomElem->GetElement("cylinder")->Get<double>("length");
    double geomRadius = newRadius/oldRadius*radius;
    double geomLength = _scale.Z()/this->dataPtr->geomSize.Z()*length;
    geomElem->GetElement("cylinder")->GetElement("radius")->Set(
        geomRadius);
    geomElem->GetElement("cylinder")->GetElement("length")->Set(
        geomLength);

    this->dataPtr->geomSize =
        ignition::math::Vector3d(geomRadius*2.0, geomRadius*2.0, geomLength);
  }
  else if (geomElem->HasElement("mesh"))
  {
    geomElem->GetElement("mesh")->GetElement("scale")->Set(_scale);
    this->dataPtr->geomSize = _scale;
  }
}

/////////////////////////////////////////////////
ignition::math::Vector3d Visual::GetGeometrySize() const
{
  return this->dataPtr->geomSize;
}

//////////////////////////////////////////////////
math::Vector3 Visual::GetScale()
{
  return this->dataPtr->scale;
}

//////////////////////////////////////////////////
ignition::math::Vector3d Visual::DerivedScale() const
{
  ignition::math::Vector3d derivedScale = this->dataPtr->scale;

  VisualPtr worldVis = this->dataPtr->scene->GetWorldVisual();
  VisualPtr vis = this->GetParent();

  while (vis && vis != worldVis)
  {
    derivedScale = derivedScale * vis->GetScale().Ign();
    vis = vis->GetParent();
  }

  return derivedScale;
}

//////////////////////////////////////////////////
void Visual::SetLighting(bool _lighting)
{
  if (this->dataPtr->lighting == _lighting)
    return;

  this->dataPtr->lighting = _lighting;

  try
  {
    for (int i = 0; i < this->dataPtr->sceneNode->numAttachedObjects(); ++i)
    {
      Ogre::MovableObject *obj = this->dataPtr->sceneNode->getAttachedObject(i);

      Ogre::Entity *entity = dynamic_cast<Ogre::Entity*>(obj);
      if (entity)
      {
        for (unsigned j = 0; j < entity->getNumSubEntities(); ++j)
        {
          Ogre::MaterialPtr mat = entity->getSubEntity(j)->getMaterial();
          if (!mat.isNull())
          {
            mat->setLightingEnabled(this->dataPtr->lighting);
          }
        }
      }
    }

    // Apply lighting to all child scene nodes
    for (unsigned int i = 0; i < this->dataPtr->sceneNode->numChildren(); ++i)
    {
      Ogre::SceneNode *sn = dynamic_cast<Ogre::SceneNode *>(
          this->dataPtr->sceneNode->getChild(i));
      for (int j = 0; j < sn->numAttachedObjects(); j++)
      {
        Ogre::MovableObject *obj = sn->getAttachedObject(j);

        Ogre::Entity *entity = dynamic_cast<Ogre::Entity*>(obj);
        if (entity)
        {
          for (unsigned k = 0; k < entity->getNumSubEntities(); ++k)
          {
            Ogre::MaterialPtr mat = entity->getSubEntity(k)->getMaterial();
            if (!mat.isNull())
            {
              mat->setLightingEnabled(this->dataPtr->lighting);
            }
          }
        }
      }
    }
  }
  catch(Ogre::Exception &e)
  {
    gzwarn << "Unable to set lighting to Geometry["
           << this->dataPtr->sceneNode->getName() << ".\n";
  }

  // Apply lighting to all child visuals
  for (std::vector<VisualPtr>::iterator iter = this->dataPtr->children.begin();
       iter != this->dataPtr->children.end(); ++iter)
  {
    (*iter)->SetLighting(this->dataPtr->lighting);
  }

  this->dataPtr->sdf->GetElement("material")
      ->GetElement("lighting")->Set(this->dataPtr->lighting);
}

//////////////////////////////////////////////////
bool Visual::GetLighting() const
{
  return this->dataPtr->lighting;
}

//////////////////////////////////////////////////
void Visual::SetMaterial(const std::string &_materialName, bool _unique,
    const bool _cascade)
{
  if (_materialName.empty() || _materialName == "__default__")
    return;

  common::Color matAmbient;
  common::Color matDiffuse;
  common::Color matSpecular;
  common::Color matEmissive;
  bool matColor = rendering::Material::GetMaterialAsColor(
      _materialName, matAmbient, matDiffuse, matSpecular, matEmissive);

  if (_unique)
  {
    // Create a custom material name
    std::string newMaterialName;
    newMaterialName = this->dataPtr->sceneNode->getName() + "_MATERIAL_" +
        _materialName;

    if (this->GetMaterialName() == newMaterialName &&
        matAmbient == this->GetAmbient() &&
        matDiffuse == this->GetDiffuse() &&
        matSpecular == this->GetSpecular() &&
        matEmissive == this->GetEmissive())
      return;

    this->dataPtr->myMaterialName = newMaterialName;

    Ogre::MaterialPtr origMaterial;
    try
    {
      this->dataPtr->origMaterialName = _materialName;
      // Get the original material
      origMaterial =
        Ogre::MaterialManager::getSingleton().getByName(_materialName);
    }
    catch(Ogre::Exception &e)
    {
      gzwarn << "Unable to get Material[" << _materialName << "] for Geometry["
          << this->dataPtr->sceneNode->getName()
          << ". Object will appear white.\n";
      return;
    }

    if (origMaterial.isNull())
    {
      gzwarn << "Unable to get Material[" << _materialName << "] for Geometry["
        << this->dataPtr->sceneNode->getName()
        << ". Object will appear white\n";
      return;
    }

    Ogre::MaterialPtr myMaterial;

    // Clone the material. This will allow us to change the look of each geom
    // individually.
    if (Ogre::MaterialManager::getSingleton().resourceExists(
          this->dataPtr->myMaterialName))
    {
      myMaterial =
        (Ogre::MaterialPtr)(Ogre::MaterialManager::getSingleton().getByName(
              this->dataPtr->myMaterialName));
    }
    else
    {
      myMaterial = origMaterial->clone(this->dataPtr->myMaterialName);
    }
  }
  else
  {
    if ( this->dataPtr->myMaterialName == _materialName)
      return;
    this->dataPtr->myMaterialName = _materialName;
  }

  try
  {
    for (unsigned int i = 0;
        i < this->dataPtr->sceneNode->numAttachedObjects(); ++i)
    {
      Ogre::MovableObject *obj = this->dataPtr->sceneNode->getAttachedObject(i);
      Ogre::Entity *entity = dynamic_cast<Ogre::Entity *>(obj);
      if (entity)
        entity->setMaterialName(this->dataPtr->myMaterialName);
      else
      {
        Ogre::SimpleRenderable *simpleRenderable =
            dynamic_cast<Ogre::SimpleRenderable *>(obj);
        if (simpleRenderable)
          simpleRenderable->setMaterial(this->dataPtr->myMaterialName);
      }
    }

    // Apply material to all child scene nodes
    for (unsigned int i = 0; i < this->dataPtr->sceneNode->numChildren(); ++i)
    {
      Ogre::SceneNode *sn = dynamic_cast<Ogre::SceneNode *>(
          this->dataPtr->sceneNode->getChild(i));
      for (int j = 0; j < sn->numAttachedObjects(); ++j)
      {
        Ogre::MovableObject *obj = sn->getAttachedObject(j);

        MovableText *text = dynamic_cast<MovableText *>(obj);
        if (text)
        {
          common::Color ambient, diffuse, specular, emissive;
          bool matFound = rendering::Material::GetMaterialAsColor(
              this->dataPtr->myMaterialName, ambient, diffuse, specular,
              emissive);

          if (matFound)
          {
            text->SetColor(ambient);
          }
        }
        else if (dynamic_cast<Ogre::Entity *>(obj))
          ((Ogre::Entity *)obj)->setMaterialName(this->dataPtr->myMaterialName);
        else
        {
          ((Ogre::SimpleRenderable *)obj)->setMaterial(
              this->dataPtr->myMaterialName);
        }
      }
    }
  }
  catch(Ogre::Exception &e)
  {
    gzwarn << "Unable to set Material[" << this->dataPtr->myMaterialName
           << "] to Geometry["
           << this->dataPtr->sceneNode->getName()
           << ". Object will appear white.\n";
  }

  // check if material has color components, if so, set them.
  if (matColor)
  {
    this->SetAmbient(matAmbient, false);
    this->SetDiffuse(matDiffuse, false);
    this->SetSpecular(matSpecular, false);
    this->SetEmissive(matEmissive, false);
  }

  // Re-apply the transparency filter for the last known transparency value
  this->SetTransparencyInnerLoop(this->dataPtr->sceneNode);

  // Apply material to all child visuals
  if (_cascade)
  {
    for (auto &child : this->dataPtr->children)
    {
      child->SetMaterial(_materialName, _unique, _cascade);
    }
  }

  if (this->dataPtr->useRTShader && this->dataPtr->scene->GetInitialized()
      && this->dataPtr->lighting &&
      this->GetName().find("__COLLISION_VISUAL__") == std::string::npos)
  {
    RTShaderSystem::Instance()->UpdateShaders();
  }

  this->dataPtr->sdf->GetElement("material")->GetElement("script")
      ->GetElement("name")->Set(_materialName);
}

/////////////////////////////////////////////////
void Visual::SetAmbient(const common::Color &_color, const bool _cascade)
{
  if (!this->dataPtr->lighting)
    return;

  if (this->dataPtr->myMaterialName.empty())
  {
    std::string matName = this->GetName() + "_MATERIAL_";
    Ogre::MaterialManager::getSingleton().create(matName, "General");
    this->SetMaterial(matName);
  }

  for (unsigned int i = 0; i < this->dataPtr->sceneNode->numAttachedObjects();
      ++i)
  {
    Ogre::Entity *entity = NULL;
    Ogre::MovableObject *obj = this->dataPtr->sceneNode->getAttachedObject(i);

    entity = dynamic_cast<Ogre::Entity*>(obj);

    if (!entity)
      continue;

    // For each ogre::entity
    for (unsigned int j = 0; j < entity->getNumSubEntities(); j++)
    {
      Ogre::SubEntity *subEntity = entity->getSubEntity(j);
      Ogre::MaterialPtr material = subEntity->getMaterial();

      unsigned int techniqueCount, passCount;
      Ogre::Technique *technique;
      Ogre::Pass *pass;
      Ogre::ColourValue dc;

      for (techniqueCount = 0; techniqueCount < material->getNumTechniques();
           techniqueCount++)
      {
        technique = material->getTechnique(techniqueCount);
        technique->setLightingEnabled(true);

        for (passCount = 0; passCount < technique->getNumPasses(); passCount++)
        {
          pass = technique->getPass(passCount);
          pass->setAmbient(Conversions::Convert(_color));
        }
      }
    }
  }

  if (_cascade)
  {
    for (auto &child : this->dataPtr->children)
    {
      child->SetAmbient(_color, _cascade);
    }
  }

  this->dataPtr->ambient = _color;

  this->dataPtr->sdf->GetElement("material")
      ->GetElement("ambient")->Set(_color);
}

/////////////////////////////////////////////////
void Visual::SetDiffuse(const common::Color &_color, const bool _cascade)
{
  if (!this->dataPtr->lighting)
    return;

  if (this->dataPtr->myMaterialName.empty())
  {
    std::string matName = this->GetName() + "_MATERIAL_";
    Ogre::MaterialManager::getSingleton().create(matName, "General");
    this->SetMaterial(matName);
  }

  for (unsigned int i = 0; i < this->dataPtr->sceneNode->numAttachedObjects();
      i++)
  {
    Ogre::Entity *entity = NULL;
    Ogre::MovableObject *obj = this->dataPtr->sceneNode->getAttachedObject(i);

    entity = dynamic_cast<Ogre::Entity*>(obj);

    if (!entity)
    {
      continue;
    }

    // For each ogre::entity
    for (unsigned int j = 0; j < entity->getNumSubEntities(); j++)
    {
      Ogre::SubEntity *subEntity = entity->getSubEntity(j);
      Ogre::MaterialPtr material = subEntity->getMaterial();

      unsigned int techniqueCount, passCount;
      Ogre::Technique *technique;
      Ogre::Pass *pass;
      Ogre::ColourValue dc;

      for (techniqueCount = 0; techniqueCount < material->getNumTechniques();
           techniqueCount++)
      {
        technique = material->getTechnique(techniqueCount);
        technique->setLightingEnabled(true);

        for (passCount = 0; passCount < technique->getNumPasses(); passCount++)
        {
          pass = technique->getPass(passCount);
          dc = Conversions::Convert(_color);
          pass->setDiffuse(dc);
          this->dataPtr->transparency = 1.0f - dc.a;
        }
      }
    }
  }

  if (_cascade)
  {
    for (auto &child : this->dataPtr->children)
    {
      child->SetDiffuse(_color, _cascade);
    }
  }

  this->dataPtr->diffuse = _color;

  this->dataPtr->sdf->GetElement("material")
      ->GetElement("diffuse")->Set(_color);
}

/////////////////////////////////////////////////
void Visual::SetSpecular(const common::Color &_color, const bool _cascade)
{
  if (!this->dataPtr->lighting)
    return;

  if (this->dataPtr->myMaterialName.empty())
  {
    std::string matName = this->GetName() + "_MATERIAL_";
    Ogre::MaterialManager::getSingleton().create(matName, "General");
    this->SetMaterial(matName);
  }

  for (unsigned int i = 0; i < this->dataPtr->sceneNode->numAttachedObjects();
      i++)
  {
    Ogre::Entity *entity = NULL;
    Ogre::MovableObject *obj = this->dataPtr->sceneNode->getAttachedObject(i);

    entity = dynamic_cast<Ogre::Entity*>(obj);

    if (!entity)
      continue;

    // For each ogre::entity
    for (unsigned int j = 0; j < entity->getNumSubEntities(); j++)
    {
      Ogre::SubEntity *subEntity = entity->getSubEntity(j);
      Ogre::MaterialPtr material = subEntity->getMaterial();

      unsigned int techniqueCount, passCount;
      Ogre::Technique *technique;
      Ogre::Pass *pass;
      Ogre::ColourValue dc;

      for (techniqueCount = 0; techniqueCount < material->getNumTechniques();
           techniqueCount++)
      {
        technique = material->getTechnique(techniqueCount);
        technique->setLightingEnabled(true);

        for (passCount = 0; passCount < technique->getNumPasses(); passCount++)
        {
          pass = technique->getPass(passCount);
          pass->setSpecular(Conversions::Convert(_color));
        }
      }
    }
  }

  if (_cascade)
  {
    for (auto &child : this->dataPtr->children)
    {
      child->SetSpecular(_color, _cascade);
    }
  }

  this->dataPtr->specular = _color;

  this->dataPtr->sdf->GetElement("material")
      ->GetElement("specular")->Set(_color);
}

//////////////////////////////////////////////////
void Visual::SetEmissive(const common::Color &_color, const bool _cascade)
{
  for (unsigned int i = 0; i < this->dataPtr->sceneNode->numAttachedObjects();
      i++)
  {
    Ogre::Entity *entity = NULL;
    Ogre::MovableObject *obj = this->dataPtr->sceneNode->getAttachedObject(i);

    entity = dynamic_cast<Ogre::Entity*>(obj);

    if (!entity)
      continue;

    // For each ogre::entity
    for (unsigned int j = 0; j < entity->getNumSubEntities(); j++)
    {
      Ogre::SubEntity *subEntity = entity->getSubEntity(j);
      Ogre::MaterialPtr material = subEntity->getMaterial();

      unsigned int techniqueCount, passCount;
      Ogre::Technique *technique;
      Ogre::Pass *pass;
      Ogre::ColourValue dc;

      for (techniqueCount = 0; techniqueCount < material->getNumTechniques();
          techniqueCount++)
      {
        technique = material->getTechnique(techniqueCount);

        for (passCount = 0; passCount < technique->getNumPasses();
            passCount++)
        {
          pass = technique->getPass(passCount);
          pass->setSelfIllumination(Conversions::Convert(_color));
        }
      }
    }
  }

  if (_cascade)
  {
    for (auto &child : this->dataPtr->children)
    {
      child->SetEmissive(_color, _cascade);
    }
  }

  this->dataPtr->emissive = _color;

  this->dataPtr->sdf->GetElement("material")
      ->GetElement("emissive")->Set(_color);
}

/////////////////////////////////////////////////
common::Color Visual::GetAmbient() const
{
  return this->dataPtr->ambient;
}

/////////////////////////////////////////////////
common::Color Visual::GetDiffuse() const
{
  return this->dataPtr->diffuse;
}

/////////////////////////////////////////////////
common::Color Visual::GetSpecular() const
{
  return this->dataPtr->specular;
}

/////////////////////////////////////////////////
common::Color Visual::GetEmissive() const
{
  return this->dataPtr->emissive;
}

//////////////////////////////////////////////////
void Visual::SetWireframe(bool _show)
{
  if (this->dataPtr->type == VT_GUI || this->dataPtr->type == VT_PHYSICS ||
      this->dataPtr->type == VT_SENSOR)
    return;

  for (auto &iter : this->dataPtr->children)
  {
    iter->SetWireframe(_show);
  }

  if (this->dataPtr->wireframe == _show)
    return;

  this->dataPtr->wireframe = _show;
  for (unsigned int i = 0; i < this->dataPtr->sceneNode->numAttachedObjects();
      i++)
  {
    Ogre::Entity *entity = NULL;
    Ogre::MovableObject *obj = this->dataPtr->sceneNode->getAttachedObject(i);

    entity = dynamic_cast<Ogre::Entity*>(obj);

    if (!entity)
      continue;

    // For each ogre::entity
    for (unsigned int j = 0; j < entity->getNumSubEntities(); j++)
    {
      Ogre::SubEntity *subEntity = entity->getSubEntity(j);
      Ogre::MaterialPtr material = subEntity->getMaterial();
      if (material.isNull())
        continue;

      unsigned int techniqueCount, passCount;
      Ogre::Technique *technique;
      Ogre::Pass *pass;

      for (techniqueCount = 0; techniqueCount < material->getNumTechniques();
           ++techniqueCount)
      {
        technique = material->getTechnique(techniqueCount);

        for (passCount = 0; passCount < technique->getNumPasses(); passCount++)
        {
          pass = technique->getPass(passCount);
          if (_show)
            pass->setPolygonMode(Ogre::PM_WIREFRAME);
          else
            pass->setPolygonMode(Ogre::PM_SOLID);
        }
      }
    }
  }
}

//////////////////////////////////////////////////
bool Visual::Wireframe() const
{
  return this->dataPtr->wireframe;
}

//////////////////////////////////////////////////
void Visual::SetTransparencyInnerLoop(Ogre::SceneNode *_sceneNode)
{
  float derivedTransparency = this->dataPtr->inheritTransparency ?
      this->DerivedTransparency() : this->dataPtr->transparency;

  for (unsigned int i = 0; i < _sceneNode->numAttachedObjects(); ++i)
  {
    Ogre::Entity *entity = NULL;
    Ogre::MovableObject *obj = _sceneNode->getAttachedObject(i);

    entity = dynamic_cast<Ogre::Entity*>(obj);

    if (!entity)
      continue;

    if (entity->getName().find("__COLLISION_VISUAL__") != std::string::npos)
      continue;

    // For each ogre::entity
    for (unsigned int j = 0; j < entity->getNumSubEntities(); ++j)
    {
      Ogre::SubEntity *subEntity = entity->getSubEntity(j);
      Ogre::MaterialPtr material = subEntity->getMaterial();

      unsigned int techniqueCount, passCount, unitStateCount;
      Ogre::Technique *technique;
      Ogre::Pass *pass;
      Ogre::ColourValue dc;

      for (techniqueCount = 0; techniqueCount < material->getNumTechniques();
           ++techniqueCount)
      {
        technique = material->getTechnique(techniqueCount);

        for (passCount = 0; passCount < technique->getNumPasses(); ++passCount)
        {
          pass = technique->getPass(passCount);

          // Need to fix transparency
          if (!pass->isProgrammable() &&
              pass->getPolygonMode() == Ogre::PM_SOLID)
          {
            pass->setSceneBlending(Ogre::SBT_TRANSPARENT_ALPHA);
          }

          if (derivedTransparency > 0.0)
          {
            pass->setDepthWriteEnabled(false);
            pass->setDepthCheckEnabled(true);
          }
          else
          {
            pass->setDepthWriteEnabled(true);
            pass->setDepthCheckEnabled(true);
          }

          dc = pass->getDiffuse();
          dc.a = (1.0f - derivedTransparency);
          pass->setDiffuse(dc);
          this->dataPtr->diffuse = Conversions::Convert(dc);

          for (unitStateCount = 0; unitStateCount <
              pass->getNumTextureUnitStates(); ++unitStateCount)
          {
            auto textureUnitState = pass->getTextureUnitState(unitStateCount);

            if (textureUnitState->getColourBlendMode().operation ==
                Ogre::LBX_SOURCE1)
            {
              textureUnitState->setAlphaOperation(
                  Ogre::LBX_SOURCE1, Ogre::LBS_MANUAL, Ogre::LBS_CURRENT,
                  1.0 - derivedTransparency);
            }
          }
        }
      }
    }
  }
}

//////////////////////////////////////////////////
<<<<<<< HEAD
void Visual::SetTransparency(float _trans, const bool _cascade)
=======
void Visual::UpdateTransparency(const bool _cascade)
>>>>>>> 48713afe
{
  this->SetTransparencyInnerLoop(this->dataPtr->sceneNode);

  if (_cascade)
  {
<<<<<<< HEAD
    for (auto &child : this->dataPtr->children)
=======
    for (auto child : this->dataPtr->children)
>>>>>>> 48713afe
    {
      // Don't change some visualizations when link changes
      if (!(this->GetType() == VT_LINK &&
          (child->GetType() == VT_GUI ||
           child->GetType() == VT_PHYSICS ||
           child->GetType() == VT_SENSOR)))
      {
<<<<<<< HEAD
        child->SetTransparency(_trans);
=======
        child->UpdateTransparency(_cascade);
>>>>>>> 48713afe
      }
    }
  }

  if (this->dataPtr->useRTShader && this->dataPtr->scene->GetInitialized())
    RTShaderSystem::Instance()->UpdateShaders();

  this->dataPtr->sdf->GetElement("transparency")->Set(
      this->dataPtr->transparency);
}

//////////////////////////////////////////////////
void Visual::SetTransparency(float _trans)
{
  if (math::equal(this->dataPtr->transparency, _trans))
    return;

  this->dataPtr->transparency = std::min(
      std::max(_trans, static_cast<float>(0.0)), static_cast<float>(1.0));

  // cascade is true by default in gazebo versions <= 6
  this->UpdateTransparency(true);
}

//////////////////////////////////////////////////
void Visual::SetInheritTransparency(const bool _inherit)
{
  this->dataPtr->inheritTransparency = _inherit;
}

//////////////////////////////////////////////////
bool Visual::InheritTransparency() const
{
  return this->dataPtr->inheritTransparency;
}

//////////////////////////////////////////////////
void Visual::SetHighlighted(bool _highlighted)
{
  if (_highlighted)
  {
    math::Box bbox = this->GetBoundingBox();

    // Create the bounding box if it's not already created.
    if (!this->dataPtr->boundingBox)
    {
      this->dataPtr->boundingBox = new WireBox(shared_from_this(), bbox);
    }
    else
    {
      this->dataPtr->boundingBox->Init(bbox);
    }
    this->dataPtr->boundingBox->SetVisible(true);
  }
  else if (this->dataPtr->boundingBox)
  {
    this->dataPtr->boundingBox->SetVisible(false);
  }

  // If this is a link, highlight frame visual
  if (this->GetType() == VT_LINK)
  {
    for (auto child : this->dataPtr->children)
    {
      if (child->GetName().find("LINK_FRAME_VISUAL__") != std::string::npos)
        child->SetHighlighted(_highlighted);
    }
  }
}

//////////////////////////////////////////////////
bool Visual::GetHighlighted() const
{
  if (this->dataPtr->boundingBox)
  {
    return this->dataPtr->boundingBox->GetVisible();
  }
  return false;
}

//////////////////////////////////////////////////
float Visual::GetTransparency()
{
  return this->dataPtr->transparency;
}

//////////////////////////////////////////////////
float Visual::DerivedTransparency() const
{
  if (!this->InheritTransparency())
    return this->dataPtr->transparency;

  float derivedTransparency = this->dataPtr->transparency;

  VisualPtr worldVis = this->dataPtr->scene->GetWorldVisual();
  VisualPtr vis = this->GetParent();

  while (vis && vis != worldVis)
  {
    derivedTransparency = 1 - ((1 - derivedTransparency) *
        (1 - vis->GetTransparency()));
    if (!vis->InheritTransparency())
      break;
    vis = vis->GetParent();
  }

  return derivedTransparency;
}

//////////////////////////////////////////////////
void Visual::SetCastShadows(bool _shadows)
{
  for (int i = 0; i < this->dataPtr->sceneNode->numAttachedObjects(); i++)
  {
    Ogre::MovableObject *obj = this->dataPtr->sceneNode->getAttachedObject(i);
    obj->setCastShadows(_shadows);
  }

  if (this->IsStatic() && this->dataPtr->staticGeom)
    this->dataPtr->staticGeom->setCastShadows(_shadows);

  this->dataPtr->castShadows = _shadows;
  this->dataPtr->sdf->GetElement("cast_shadows")->Set(_shadows);
}

//////////////////////////////////////////////////
bool Visual::GetCastShadows() const
{
  return this->dataPtr->castShadows;
}

//////////////////////////////////////////////////
void Visual::SetVisible(bool _visible, bool _cascade)
{
  if (this->dataPtr->sceneNode)
    this->dataPtr->sceneNode->setVisible(_visible, _cascade);

  if (_cascade)
  {
    for (auto child: this->dataPtr->children)
      child->SetVisible(_visible);
  }

  this->dataPtr->visible = _visible;
}

//////////////////////////////////////////////////
uint32_t Visual::GetVisibilityFlags()
{
  return this->dataPtr->visibilityFlags;
}

//////////////////////////////////////////////////
void Visual::ToggleVisible()
{
  this->SetVisible(!this->GetVisible(), true);
}

//////////////////////////////////////////////////
bool Visual::GetVisible() const
{
  return this->dataPtr->visible;
}

//////////////////////////////////////////////////
void Visual::SetPosition(const math::Vector3 &_pos)
{
  /*if (this->IsStatic() && this->staticGeom)
  {
    this->staticGeom->reset();
    delete this->staticGeom;
    this->staticGeom = NULL;
    // this->staticGeom->setOrigin(Ogre::Vector3(pos.x, pos.y, pos.z));
  }*/
  GZ_ASSERT(this->dataPtr->sceneNode, "Visual SceneNode is NULL");
  this->dataPtr->sceneNode->setPosition(_pos.x, _pos.y, _pos.z);

  this->dataPtr->sdf->GetElement("pose")->Set(this->GetPose());
}

//////////////////////////////////////////////////
void Visual::SetRotation(const math::Quaternion &_rot)
{
  GZ_ASSERT(this->dataPtr->sceneNode, "Visual SceneNode is NULL");
  this->dataPtr->sceneNode->setOrientation(
      Ogre::Quaternion(_rot.w, _rot.x, _rot.y, _rot.z));

  this->dataPtr->sdf->GetElement("pose")->Set(this->GetPose());
}

//////////////////////////////////////////////////
void Visual::SetPose(const math::Pose &_pose)
{
  this->SetPosition(_pose.pos);
  this->SetRotation(_pose.rot);
}

//////////////////////////////////////////////////
math::Vector3 Visual::GetPosition() const
{
  return Conversions::Convert(this->dataPtr->sceneNode->getPosition());
}

//////////////////////////////////////////////////
math::Quaternion Visual::GetRotation() const
{
  return Conversions::Convert(this->dataPtr->sceneNode->getOrientation());
}

//////////////////////////////////////////////////
math::Pose Visual::GetPose() const
{
  math::Pose pos;
  pos.pos = this->GetPosition();
  pos.rot = this->GetRotation();
  return pos;
}

//////////////////////////////////////////////////
void Visual::SetWorldPose(const math::Pose &_pose)
{
  this->SetWorldPosition(_pose.pos);
  this->SetWorldRotation(_pose.rot);
}

//////////////////////////////////////////////////
void Visual::SetWorldPosition(const math::Vector3 &_pos)
{
  this->dataPtr->sceneNode->_setDerivedPosition(Conversions::Convert(_pos));
}

//////////////////////////////////////////////////
void Visual::SetWorldRotation(const math::Quaternion &_q)
{
  this->dataPtr->sceneNode->_setDerivedOrientation(Conversions::Convert(_q));
}

//////////////////////////////////////////////////
math::Pose Visual::GetWorldPose() const
{
  math::Pose pose;

  Ogre::Vector3 vpos;
  Ogre::Quaternion vquatern;

  if (this->dataPtr->sceneNode)
  {
    vpos = this->dataPtr->sceneNode->_getDerivedPosition();
    pose.pos.x = vpos.x;
    pose.pos.y = vpos.y;
    pose.pos.z = vpos.z;

    vquatern = this->dataPtr->sceneNode->_getDerivedOrientation();
    pose.rot.w = vquatern.w;
    pose.rot.x = vquatern.x;
    pose.rot.y = vquatern.y;
    pose.rot.z = vquatern.z;
  }

  return pose;
}


//////////////////////////////////////////////////
Ogre::SceneNode * Visual::GetSceneNode() const
{
  return this->dataPtr->sceneNode;
}


//////////////////////////////////////////////////
bool Visual::IsStatic() const
{
  return this->dataPtr->isStatic;
}

//////////////////////////////////////////////////
void Visual::EnableTrackVisual(VisualPtr _vis)
{
  this->dataPtr->sceneNode->setAutoTracking(true, _vis->GetSceneNode());
}

//////////////////////////////////////////////////
void Visual::DisableTrackVisual()
{
  this->dataPtr->sceneNode->setAutoTracking(false);
}

//////////////////////////////////////////////////
std::string Visual::GetNormalMap() const
{
  std::string file = this->dataPtr->sdf->GetElement("material")->GetElement(
      "shader")->GetElement("normal_map")->Get<std::string>();

  std::string uriFile = common::find_file(file);
  if (!uriFile.empty())
    file = uriFile;

  return file;
}

//////////////////////////////////////////////////
void Visual::SetNormalMap(const std::string &_nmap)
{
  this->dataPtr->sdf->GetElement("material")->GetElement(
      "shader")->GetElement("normal_map")->GetValue()->Set(_nmap);
  if (this->dataPtr->useRTShader && this->dataPtr->scene->GetInitialized())
    RTShaderSystem::Instance()->UpdateShaders();
}

//////////////////////////////////////////////////
std::string Visual::GetShaderType() const
{
  return this->dataPtr->sdf->GetElement("material")->GetElement(
      "shader")->Get<std::string>("type");
}

//////////////////////////////////////////////////
void Visual::SetShaderType(const std::string &_type)
{
  this->dataPtr->sdf->GetElement("material")->GetElement(
      "shader")->GetAttribute("type")->Set(_type);
  if (this->dataPtr->useRTShader && this->dataPtr->scene->GetInitialized())
    RTShaderSystem::Instance()->UpdateShaders();
}


//////////////////////////////////////////////////
void Visual::SetRibbonTrail(bool _value, const common::Color &_initialColor,
                            const common::Color &_changeColor)
{
  if (this->dataPtr->ribbonTrail == NULL)
  {
    this->dataPtr->ribbonTrail =
        this->dataPtr->scene->GetManager()->createRibbonTrail(
        this->GetName() + "_RibbonTrail");
    this->dataPtr->ribbonTrail->setMaterialName("Gazebo/RibbonTrail");
    // this->dataPtr->ribbonTrail->setTrailLength(100);
    this->dataPtr->ribbonTrail->setMaxChainElements(10000);
    // this->dataPtr->ribbonTrail->setNumberOfChains(1);
    this->dataPtr->ribbonTrail->setVisible(false);
    this->dataPtr->ribbonTrail->setCastShadows(false);
    this->dataPtr->ribbonTrail->setInitialWidth(0, 0.05);
    this->dataPtr->scene->GetManager()->getRootSceneNode()->attachObject(
        this->dataPtr->ribbonTrail);

    this->dataPtr->ribbonTrail->setInitialColour(0,
        Conversions::Convert(_initialColor));
    this->dataPtr->ribbonTrail->setColourChange(0,
        Conversions::Convert(_changeColor));
  }

  if (_value)
  {
    try
    {
      this->dataPtr->ribbonTrail->addNode(this->dataPtr->sceneNode);
    }
    catch(...)
    {
      gzerr << "Unable to create ribbon trail\n";
    }
  }
  else
  {
    this->dataPtr->ribbonTrail->removeNode(this->dataPtr->sceneNode);
    this->dataPtr->ribbonTrail->clearChain(0);
  }
  this->dataPtr->ribbonTrail->setVisible(_value);
}

//////////////////////////////////////////////////
DynamicLines *Visual::CreateDynamicLine(RenderOpType _type)
{
  this->dataPtr->preRenderConnection = event::Events::ConnectPreRender(
      boost::bind(&Visual::Update, this));

  DynamicLines *line = new DynamicLines(_type);
  this->dataPtr->lines.push_back(line);
  this->AttachObject(line);
  return line;
}

//////////////////////////////////////////////////
void Visual::DeleteDynamicLine(DynamicLines *_line)
{
  // delete instance from lines vector
  for (std::list<DynamicLines*>::iterator iter = this->dataPtr->lines.begin();
       iter != this->dataPtr->lines.end(); ++iter)
  {
    if (*iter == _line)
    {
      delete *iter;
      this->dataPtr->lines.erase(iter);
      break;
    }
  }
}

//////////////////////////////////////////////////
void Visual::AttachLineVertex(DynamicLines *_line, unsigned int _index)
{
  this->dataPtr->lineVertices.push_back(std::make_pair(_line, _index));
  _line->SetPoint(_index, this->GetWorldPose().pos);
}

//////////////////////////////////////////////////
std::string Visual::GetMaterialName() const
{
  return this->dataPtr->myMaterialName;
}

//////////////////////////////////////////////////
math::Box Visual::GetBoundingBox() const
{
  math::Box box;
  this->GetBoundsHelper(this->GetSceneNode(), box);
  return box;
}

//////////////////////////////////////////////////
void Visual::GetBoundsHelper(Ogre::SceneNode *node, math::Box &box) const
{
  node->_updateBounds();
  node->_update(false, true);

  Ogre::Matrix4 invTransform =
      this->dataPtr->sceneNode->_getFullTransform().inverse();

  Ogre::SceneNode::ChildNodeIterator it = node->getChildIterator();

  for (int i = 0; i < node->numAttachedObjects(); i++)
  {
    Ogre::MovableObject *obj = node->getAttachedObject(i);

    if (obj->isVisible() && obj->getMovableType() != "gazebo::dynamiclines"
        && obj->getMovableType() != "BillboardSet"
        && obj->getVisibilityFlags() != GZ_VISIBILITY_GUI)
    {
      Ogre::Any any = obj->getUserObjectBindings().getUserAny();
      if (any.getType() == typeid(std::string))
      {
        std::string str = Ogre::any_cast<std::string>(any);
        if (str.substr(0, 3) == "rot" || str.substr(0, 5) == "trans"
            || str.substr(0, 5) == "scale" ||
            str.find("_APPLY_WRENCH_") != std::string::npos)
          continue;
      }

      Ogre::AxisAlignedBox bb = obj->getBoundingBox();

      math::Vector3 min;
      math::Vector3 max;

      // Ogre does not return a valid bounding box for lights.
      if (obj->getMovableType() == "Light")
      {
        min = math::Vector3(-0.5, -0.5, -0.5);
        max = math::Vector3(0.5, 0.5, 0.5);
      }
      else
      {
        // Get transform to be applied to the current node.
        Ogre::Matrix4 transform = invTransform * node->_getFullTransform();
        // Correct precision error which makes ogre's isAffine check fail.
        transform[3][0] = transform[3][1] = transform[3][2] = 0;
        transform[3][3] = 1;
        // get oriented bounding box in object's local space
        bb.transformAffine(transform);

        min = Conversions::Convert(bb.getMinimum());
        max = Conversions::Convert(bb.getMaximum());
      }

      box.Merge(math::Box(min, max));
    }
  }

  while (it.hasMoreElements())
  {
    Ogre::SceneNode *next = dynamic_cast<Ogre::SceneNode*>(it.getNext());
    this->GetBoundsHelper(next, box);
  }
}

//////////////////////////////////////////////////
void Visual::InsertMesh(const std::string &_meshName,
                        const std::string &_subMesh,
                        bool _centerSubmesh)
{
  const common::Mesh *mesh;
  if (!common::MeshManager::Instance()->HasMesh(_meshName))
  {
    mesh = common::MeshManager::Instance()->Load(_meshName);
    if (!mesh)
    {
      gzerr << "Unable to create a mesh from " << _meshName << "\n";
      return;
    }
  }
  else
  {
    mesh = common::MeshManager::Instance()->GetMesh(_meshName);
  }

  this->InsertMesh(mesh, _subMesh, _centerSubmesh);

  // Add the mesh into OGRE
  /*if (!this->dataPtr->sceneNode->getCreator()->hasEntity(_meshName) &&
      common::MeshManager::Instance()->HasMesh(_meshName))
  {
    const common::Mesh *mesh =
      common::MeshManager::Instance()->GetMesh(_meshName);
    this->InsertMesh(mesh);
  }*/
}

//////////////////////////////////////////////////
void Visual::InsertMesh(const common::Mesh *_mesh, const std::string &_subMesh,
    bool _centerSubmesh)
{
  Ogre::MeshPtr ogreMesh;

  GZ_ASSERT(_mesh != NULL, "Unable to insert a NULL mesh");

  RenderEngine::Instance()->AddResourcePath(_mesh->GetPath());

  if (_mesh->GetSubMeshCount() == 0)
  {
    gzerr << "Visual::InsertMesh no submeshes, this is an invalid mesh\n";
    return;
  }

  // Don't re-add existing meshes
  if (Ogre::MeshManager::getSingleton().resourceExists(_mesh->GetName()))
  {
    return;
  }

  try
  {
    // Create a new mesh specifically for manual definition.
    if (_subMesh.empty())
    {
      ogreMesh = Ogre::MeshManager::getSingleton().createManual(
          _mesh->GetName(),
          Ogre::ResourceGroupManager::DEFAULT_RESOURCE_GROUP_NAME);
    }
    else
    {
      ogreMesh = Ogre::MeshManager::getSingleton().createManual(
          _mesh->GetName() + "::" + _subMesh,
          Ogre::ResourceGroupManager::DEFAULT_RESOURCE_GROUP_NAME);
    }

    Ogre::SkeletonPtr ogreSkeleton;

    if (_mesh->HasSkeleton())
    {
      common::Skeleton *skel = _mesh->GetSkeleton();
      ogreSkeleton = Ogre::SkeletonManager::getSingleton().create(
        _mesh->GetName() + "_skeleton",
        Ogre::ResourceGroupManager::DEFAULT_RESOURCE_GROUP_NAME,
        true);

      for (unsigned int i = 0; i < skel->GetNumNodes(); i++)
      {
        common::SkeletonNode *node = skel->GetNodeByHandle(i);
        Ogre::Bone *bone = ogreSkeleton->createBone(node->GetName());

        if (node->GetParent())
          ogreSkeleton->getBone(node->GetParent()->GetName())->addChild(bone);

        ignition::math::Matrix4d trans = node->Transform();
        ignition::math::Vector3d pos = trans.Translation();
        ignition::math::Quaterniond q = trans.Rotation();
        bone->setPosition(Ogre::Vector3(pos.X(), pos.Y(), pos.Z()));
        bone->setOrientation(Ogre::Quaternion(q.W(), q.X(), q.Y(), q.Z()));
        bone->setInheritOrientation(true);
        bone->setManuallyControlled(true);
        bone->setInitialState();
      }
      ogreMesh->setSkeletonName(_mesh->GetName() + "_skeleton");
    }

    for (unsigned int i = 0; i < _mesh->GetSubMeshCount(); i++)
    {
      if (!_subMesh.empty() && _mesh->GetSubMesh(i)->GetName() != _subMesh)
        continue;

      Ogre::SubMesh *ogreSubMesh;
      Ogre::VertexData *vertexData;
      Ogre::VertexDeclaration* vertexDecl;
      Ogre::HardwareVertexBufferSharedPtr vBuf;
      Ogre::HardwareIndexBufferSharedPtr iBuf;
      float *vertices;
      uint32_t *indices;

      size_t currOffset = 0;

      // Copy the original submesh. We may need to modify the vertices, and
      // we don't want to change the original.
      common::SubMesh subMesh(_mesh->GetSubMesh(i));

      // Recenter the vertices if requested.
      if (_centerSubmesh)
        subMesh.Center(ignition::math::Vector3d::Zero);

      ogreSubMesh = ogreMesh->createSubMesh();
      ogreSubMesh->useSharedVertices = false;
      if (subMesh.GetPrimitiveType() == common::SubMesh::TRIANGLES)
        ogreSubMesh->operationType = Ogre::RenderOperation::OT_TRIANGLE_LIST;
      else if (subMesh.GetPrimitiveType() == common::SubMesh::LINES)
        ogreSubMesh->operationType = Ogre::RenderOperation::OT_LINE_LIST;
      else if (subMesh.GetPrimitiveType() == common::SubMesh::LINESTRIPS)
        ogreSubMesh->operationType = Ogre::RenderOperation::OT_LINE_STRIP;
      else if (subMesh.GetPrimitiveType() == common::SubMesh::TRIFANS)
        ogreSubMesh->operationType = Ogre::RenderOperation::OT_TRIANGLE_FAN;
      else if (subMesh.GetPrimitiveType() == common::SubMesh::TRISTRIPS)
        ogreSubMesh->operationType = Ogre::RenderOperation::OT_TRIANGLE_STRIP;
      else if (subMesh.GetPrimitiveType() == common::SubMesh::POINTS)
        ogreSubMesh->operationType = Ogre::RenderOperation::OT_POINT_LIST;
      else
        gzerr << "Unknown primitive type["
              << subMesh.GetPrimitiveType() << "]\n";

      ogreSubMesh->vertexData = new Ogre::VertexData();
      vertexData = ogreSubMesh->vertexData;
      vertexDecl = vertexData->vertexDeclaration;

      // The vertexDecl should contain positions, blending weights, normals,
      // diffiuse colors, specular colors, tex coords. In that order.
      vertexDecl->addElement(0, currOffset, Ogre::VET_FLOAT3,
                             Ogre::VES_POSITION);
      currOffset += Ogre::VertexElement::getTypeSize(Ogre::VET_FLOAT3);

      // TODO: blending weights

      // normals
      if (subMesh.GetNormalCount() > 0)
      {
        vertexDecl->addElement(0, currOffset, Ogre::VET_FLOAT3,
                               Ogre::VES_NORMAL);
        currOffset += Ogre::VertexElement::getTypeSize(Ogre::VET_FLOAT3);
      }

      // TODO: diffuse colors

      // TODO: specular colors

      // two dimensional texture coordinates
      if (subMesh.GetTexCoordCount() > 0)
      {
        vertexDecl->addElement(0, currOffset, Ogre::VET_FLOAT2,
            Ogre::VES_TEXTURE_COORDINATES, 0);
        currOffset += Ogre::VertexElement::getTypeSize(Ogre::VET_FLOAT2);
      }

      // allocate the vertex buffer
      vertexData->vertexCount = subMesh.GetVertexCount();

      vBuf = Ogre::HardwareBufferManager::getSingleton().createVertexBuffer(
                 vertexDecl->getVertexSize(0),
                 vertexData->vertexCount,
                 Ogre::HardwareBuffer::HBU_STATIC_WRITE_ONLY,
                 false);

      vertexData->vertexBufferBinding->setBinding(0, vBuf);
      vertices = static_cast<float*>(vBuf->lock(
                      Ogre::HardwareBuffer::HBL_DISCARD));

      if (_mesh->HasSkeleton())
      {
        common::Skeleton *skel = _mesh->GetSkeleton();
        for (unsigned int j = 0; j < subMesh.GetNodeAssignmentsCount(); j++)
        {
          common::NodeAssignment na = subMesh.GetNodeAssignment(j);
          Ogre::VertexBoneAssignment vba;
          vba.vertexIndex = na.vertexIndex;
          vba.boneIndex = ogreSkeleton->getBone(skel->GetNodeByHandle(
                              na.nodeIndex)->GetName())->getHandle();
          vba.weight = na.weight;
          ogreSubMesh->addBoneAssignment(vba);
        }
      }

      // allocate index buffer
      ogreSubMesh->indexData->indexCount = subMesh.GetIndexCount();

      ogreSubMesh->indexData->indexBuffer =
        Ogre::HardwareBufferManager::getSingleton().createIndexBuffer(
            Ogre::HardwareIndexBuffer::IT_32BIT,
            ogreSubMesh->indexData->indexCount,
            Ogre::HardwareBuffer::HBU_STATIC_WRITE_ONLY,
            false);

      iBuf = ogreSubMesh->indexData->indexBuffer;
      indices = static_cast<uint32_t*>(
          iBuf->lock(Ogre::HardwareBuffer::HBL_DISCARD));

      unsigned int j;

      // Add all the vertices
      for (j = 0; j < subMesh.GetVertexCount(); j++)
      {
        *vertices++ = subMesh.Vertex(j).X();
        *vertices++ = subMesh.Vertex(j).Y();
        *vertices++ = subMesh.Vertex(j).Z();

        if (subMesh.GetNormalCount() > 0)
        {
          *vertices++ = subMesh.Normal(j).X();
          *vertices++ = subMesh.Normal(j).Y();
          *vertices++ = subMesh.Normal(j).Z();
        }

        if (subMesh.GetTexCoordCount() > 0)
        {
          *vertices++ = subMesh.TexCoord(j).X();
          *vertices++ = subMesh.TexCoord(j).Y();
        }
      }

      // Add all the indices
      for (j = 0; j < subMesh.GetIndexCount(); j++)
        *indices++ = subMesh.GetIndex(j);

      const common::Material *material;
      material = _mesh->GetMaterial(subMesh.GetMaterialIndex());
      if (material)
      {
        rendering::Material::Update(material);
        ogreSubMesh->setMaterialName(material->GetName());
      }
      else
      {
        ogreSubMesh->setMaterialName("Gazebo/White");
      }

      // Unlock
      vBuf->unlock();
      iBuf->unlock();
    }

    ignition::math::Vector3d max = _mesh->Max();
    ignition::math::Vector3d min = _mesh->Min();

    if (_mesh->HasSkeleton())
    {
      min = ignition::math::Vector3d(-1, -1, -1);
      max = ignition::math::Vector3d(1, 1, 1);
    }

    if (!max.IsFinite())
      gzthrow("Max bounding box is not finite[" << max << "]\n");

    if (!min.IsFinite())
      gzthrow("Min bounding box is not finite[" << min << "]\n");

    ogreMesh->_setBounds(Ogre::AxisAlignedBox(
          Ogre::Vector3(min.X(), min.Y(), min.Z()),
          Ogre::Vector3(max.X(), max.Y(), max.Z())),
          false);

    // this line makes clear the mesh is loaded (avoids memory leaks)
    ogreMesh->load();
  }
  catch(Ogre::Exception &e)
  {
    gzerr << "Unable to insert mesh[" << e.getDescription() << "]" << std::endl;
  }
}

//////////////////////////////////////////////////
void Visual::UpdateFromMsg(const boost::shared_ptr< msgs::Visual const> &_msg)
{
  // TODO: Put back in, and check for performance improvements.
  /*if (msg->has_is_static() && msg->is_static())
    this->MakeStatic();
    */

  // Set meta information
  if (_msg->has_meta())
  {
    if (_msg->meta().has_layer())
    {
      this->dataPtr->layer = _msg->meta().layer();
      rendering::Events::newLayer(this->dataPtr->layer);
    }
  }

  if (_msg->has_pose())
    this->SetPose(msgs::ConvertIgn(_msg->pose()));

  if (_msg->has_visible())
    this->SetVisible(_msg->visible());

  if (_msg->has_scale())
    this->SetScale(msgs::ConvertIgn(_msg->scale()));

  if (_msg->has_geometry() && _msg->geometry().has_type())
  {
    std::string newGeometryType =
        msgs::ConvertGeometryType(_msg->geometry().type());

    std::string geometryType = this->GetGeometryType();
    std::string geometryName = this->GetMeshName();

    std::string newGeometryName = geometryName;
    if (_msg->geometry().has_mesh() && _msg->geometry().mesh().has_filename())
        newGeometryName = _msg->geometry().mesh().filename();

    if (newGeometryType != geometryType ||
        (newGeometryType == "mesh" && newGeometryName != geometryName))
    {
      std::string origMaterial = this->dataPtr->myMaterialName;
      float origTransparency = this->dataPtr->transparency;

      sdf::ElementPtr geomElem = this->dataPtr->sdf->GetElement("geometry");
      geomElem->ClearElements();

      this->DetachObjects();

      if (newGeometryType == "box" || newGeometryType == "cylinder" ||
          newGeometryType == "sphere" || newGeometryType == "plane")
      {
        this->AttachMesh("unit_" + newGeometryType);
        sdf::ElementPtr shapeElem = geomElem->AddElement(newGeometryType);
        if (newGeometryType == "sphere" || newGeometryType == "cylinder")
          shapeElem->GetElement("radius")->Set(0.5);
      }
      else if (newGeometryType == "mesh")
      {
        std::string filename = _msg->geometry().mesh().filename();
        std::string meshName = common::find_file(filename);
        std::string submeshName;
        bool centerSubmesh = false;

        if (meshName.empty())
        {
          meshName = "unit_box";
          gzerr << "No mesh found, setting mesh to a unit box" << std::endl;
        }
        else
        {
          if (_msg->geometry().mesh().has_submesh())
            submeshName= _msg->geometry().mesh().submesh();
          if (_msg->geometry().mesh().has_center_submesh())
            centerSubmesh= _msg->geometry().mesh().center_submesh();
        }

        this->AttachMesh(meshName, submeshName, centerSubmesh);

        sdf::ElementPtr meshElem = geomElem->AddElement(newGeometryType);
        if (!filename.empty())
          meshElem->GetElement("uri")->Set(filename);
        if (!submeshName.empty())
        {
          sdf::ElementPtr submeshElem = meshElem->GetElement("submesh");
          submeshElem->GetElement("name")->Set(submeshName);
          submeshElem->GetElement("center")->Set(centerSubmesh);
        }
      }
      this->SetTransparency(origTransparency);
      this->SetMaterial(origMaterial);
    }

    math::Vector3 geomScale(1, 1, 1);

    if (_msg->geometry().type() == msgs::Geometry::BOX)
    {
      geomScale = msgs::ConvertIgn(_msg->geometry().box().size());
    }
    else if (_msg->geometry().type() == msgs::Geometry::CYLINDER)
    {
      geomScale.x = _msg->geometry().cylinder().radius() * 2.0;
      geomScale.y = _msg->geometry().cylinder().radius() * 2.0;
      geomScale.z = _msg->geometry().cylinder().length();
    }
    else if (_msg->geometry().type() == msgs::Geometry::SPHERE)
    {
      geomScale.x = geomScale.y = geomScale.z
          = _msg->geometry().sphere().radius() * 2.0;
    }
    else if (_msg->geometry().type() == msgs::Geometry::PLANE)
    {
      if (_msg->geometry().plane().has_size())
      {
        geomScale.x = _msg->geometry().plane().size().x();
        geomScale.y = _msg->geometry().plane().size().y();
      }
    }
    else if (_msg->geometry().type() == msgs::Geometry::IMAGE)
    {
      geomScale.x = geomScale.y = geomScale.z
          = _msg->geometry().image().scale();
    }
    else if (_msg->geometry().type() == msgs::Geometry::HEIGHTMAP)
    {
      geomScale = msgs::ConvertIgn(_msg->geometry().heightmap().size());
    }
    else if (_msg->geometry().type() == msgs::Geometry::MESH)
    {
      if (_msg->geometry().mesh().has_scale())
      {
        geomScale = msgs::ConvertIgn(_msg->geometry().mesh().scale());
      }
    }
    else if (_msg->geometry().type() == msgs::Geometry::EMPTY ||
        _msg->geometry().type() == msgs::Geometry::POLYLINE)
    {
      // do nothing for now - keep unit scale.
    }
    else
      gzerr << "Unknown geometry type[" << _msg->geometry().type() << "]\n";

    this->SetScale(geomScale * this->dataPtr->scale / this->DerivedScale());
  }

  if (_msg->has_material())
  {
    if (_msg->material().has_lighting())
    {
      this->SetLighting(_msg->material().lighting());
    }

    if (_msg->material().has_script())
    {
      for (int i = 0; i < _msg->material().script().uri_size(); ++i)
      {
        RenderEngine::Instance()->AddResourcePath(
            _msg->material().script().uri(i));
      }
      if (_msg->material().script().has_name() &&
          !_msg->material().script().name().empty())
      {
        this->SetMaterial(_msg->material().script().name());
      }
    }

    if (_msg->material().has_ambient())
      this->SetAmbient(msgs::Convert(_msg->material().ambient()));

    if (_msg->material().has_diffuse())
      this->SetDiffuse(msgs::Convert(_msg->material().diffuse()));

    if (_msg->material().has_specular())
      this->SetSpecular(msgs::Convert(_msg->material().specular()));

    if (_msg->material().has_emissive())
      this->SetEmissive(msgs::Convert(_msg->material().emissive()));


    if (_msg->material().has_shader_type())
    {
      if (_msg->material().shader_type() == msgs::Material::VERTEX)
      {
        this->SetShaderType("vertex");
      }
      else if (_msg->material().shader_type() == msgs::Material::PIXEL)
      {
        this->SetShaderType("pixel");
      }
      else if (_msg->material().shader_type() ==
          msgs::Material::NORMAL_MAP_OBJECT_SPACE)
      {
        this->SetShaderType("normal_map_object_space");
      }
      else if (_msg->material().shader_type() ==
          msgs::Material::NORMAL_MAP_TANGENT_SPACE)
      {
        this->SetShaderType("normal_map_tangent_space");
      }
      else
      {
        gzerr << "Unrecognized shader type" << std::endl;
      }

      if (_msg->material().has_normal_map())
        this->SetNormalMap(_msg->material().normal_map());
    }
  }

  if (_msg->has_transparency())
  {
    this->SetTransparency(_msg->transparency());
  }

  /*if (msg->points.size() > 0)
  {
    DynamicLines *lines = this->AddDynamicLine(RENDERING_LINE_LIST);
    for (unsigned int i = 0; i < msg->points.size(); i++)
      lines->AddPoint(msg->points[i]);
  }
  */
}

//////////////////////////////////////////////////
VisualPtr Visual::GetParent() const
{
  return this->dataPtr->parent;
}

//////////////////////////////////////////////////
VisualPtr Visual::GetRootVisual()
{
  VisualPtr p = shared_from_this();
  while (p->GetParent() &&
      p->GetParent() != this->dataPtr->scene->GetWorldVisual())
  {
    p = p->GetParent();
  }

  return p;
}

//////////////////////////////////////////////////
VisualPtr Visual::GetNthAncestor(unsigned int _n)
{
  // Get visual's depth
  unsigned int depth = this->GetDepth();

  // Must be deeper than ancestor
  if (depth < _n)
    return NULL;

  // Get ancestor
  VisualPtr p = shared_from_this();
  while (p->GetParent() && depth != _n)
  {
    p = p->GetParent();
    --depth;
  }

  return p;
}

/////////////////////////////////////////////////
bool Visual::IsAncestorOf(const rendering::VisualPtr _visual) const
{
  if (!_visual || !this->dataPtr->scene)
    return false;

  rendering::VisualPtr world = this->dataPtr->scene->GetWorldVisual();
  rendering::VisualPtr vis = _visual->GetParent();
  while (vis)
  {
    if (vis->GetName() == this->GetName())
      return true;
    vis = vis->GetParent();
  }

  return false;
}

/////////////////////////////////////////////////
bool Visual::IsDescendantOf(const rendering::VisualPtr _visual) const
{
  if (!_visual || !this->dataPtr->scene)
    return false;

  rendering::VisualPtr world = this->dataPtr->scene->GetWorldVisual();
  rendering::VisualPtr vis = this->GetParent();
  while (vis)
  {
    if (vis->GetName() == _visual->GetName())
      return true;
    vis = vis->GetParent();
  }

  return false;
}

//////////////////////////////////////////////////
unsigned int Visual::GetDepth() const
{
  std::shared_ptr<const Visual> p = shared_from_this();
  unsigned int depth = 0;
  while (p->GetParent())
  {
    p = p->GetParent();
    ++depth;
  }
  return depth;
}

//////////////////////////////////////////////////
bool Visual::IsPlane() const
{
  if (this->dataPtr->sdf->HasElement("geometry"))
  {
    sdf::ElementPtr geomElem = this->dataPtr->sdf->GetElement("geometry");
    if (geomElem->HasElement("plane"))
      return true;
  }

  std::vector<VisualPtr>::const_iterator iter;
  for (iter = this->dataPtr->children.begin();
      iter != this->dataPtr->children.end(); ++iter)
  {
    if ((*iter)->IsPlane())
      return true;
  }

  return false;
}

//////////////////////////////////////////////////
std::string Visual::GetGeometryType() const
{
  if (this->dataPtr->sdf->HasElement("geometry"))
  {
    sdf::ElementPtr geomElem = this->dataPtr->sdf->GetElement("geometry");
    if (geomElem->HasElement("box"))
      return "box";
    else if (geomElem->HasElement("sphere"))
      return "sphere";
    else if (geomElem->HasElement("cylinder"))
      return "cylinder";
    else if (geomElem->HasElement("plane"))
      return "plane";
    else if (geomElem->HasElement("image"))
      return "image";
    else if (geomElem->HasElement("polyline"))
      return "polyline";
    else if (geomElem->HasElement("mesh"))
      return "mesh";
    else if (geomElem->HasElement("heightmap"))
      return "heightmap";
  }
  return "";
}

//////////////////////////////////////////////////
std::string Visual::GetMeshName() const
{
  if (!this->dataPtr->meshName.empty())
  {
    return this->dataPtr->meshName;
  }

  if (this->dataPtr->sdf->HasElement("geometry"))
  {
    sdf::ElementPtr geomElem = this->dataPtr->sdf->GetElement("geometry");
    if (geomElem->HasElement("box"))
      return "unit_box";
    else if (geomElem->HasElement("sphere"))
      return "unit_sphere";
    else if (geomElem->HasElement("cylinder"))
      return "unit_cylinder";
    else if (geomElem->HasElement("plane"))
      return "unit_plane";
    else if (geomElem->HasElement("polyline"))
    {
      std::string polyLineName = this->GetName();
      common::MeshManager *meshManager = common::MeshManager::Instance();

      if (!meshManager->IsValidFilename(polyLineName))
      {
        sdf::ElementPtr polylineElem = geomElem->GetElement("polyline");

        std::vector<std::vector<ignition::math::Vector2d> > polylines;
        while (polylineElem)
        {
          std::vector<ignition::math::Vector2d> vertices;
          sdf::ElementPtr pointElem = polylineElem->GetElement("point");
          while (pointElem)
          {
            ignition::math::Vector2d point =
              pointElem->Get<ignition::math::Vector2d>();
            vertices.push_back(point);
            pointElem = pointElem->GetNextElement("point");
          }
          polylineElem = polylineElem->GetNextElement("polyline");
          polylines.push_back(vertices);
        }

        meshManager->CreateExtrudedPolyline(polyLineName, polylines,
            geomElem->GetElement("polyline")->Get<double>("height"));
      }
      return polyLineName;
    }
    else if (geomElem->HasElement("mesh") || geomElem->HasElement("heightmap"))
    {
      sdf::ElementPtr tmpElem = geomElem->GetElement("mesh");
      std::string filename;

      std::string uri = tmpElem->Get<std::string>("uri");
      if (uri.empty())
      {
        gzerr << "<uri> element missing for geometry element:\n";
        return std::string();
      }

      filename = common::find_file(uri);

      if (filename == "__default__" || filename.empty())
        gzerr << "No mesh specified\n";

      return filename;
    }
  }

  return std::string();
}

//////////////////////////////////////////////////
std::string Visual::GetSubMeshName() const
{
  if (!this->dataPtr->subMeshName.empty())
  {
    return this->dataPtr->subMeshName;
  }

  std::string result;

  if (this->dataPtr->sdf->HasElement("geometry"))
  {
    sdf::ElementPtr geomElem = this->dataPtr->sdf->GetElement("geometry");
    if (geomElem->HasElement("mesh"))
    {
      sdf::ElementPtr tmpElem = geomElem->GetElement("mesh");
      if (tmpElem->HasElement("submesh"))
        result = tmpElem->GetElement("submesh")->Get<std::string>("name");
    }
  }

  return result;
}

//////////////////////////////////////////////////
bool Visual::GetCenterSubMesh() const
{
  bool result = false;

  if (this->dataPtr->sdf->HasElement("geometry"))
  {
    sdf::ElementPtr geomElem = this->dataPtr->sdf->GetElement("geometry");
    if (geomElem->HasElement("mesh"))
    {
      sdf::ElementPtr tmpElem = geomElem->GetElement("mesh");
      if (tmpElem->HasElement("submesh"))
        result = tmpElem->GetElement("submesh")->Get<bool>("center");
    }
  }

  return result;
}

//////////////////////////////////////////////////
void Visual::MoveToPositions(const std::vector<math::Pose> &_pts,
                             double _time,
                             boost::function<void()> _onComplete)
{
  Ogre::TransformKeyFrame *key;
  math::Vector3 start = this->GetWorldPose().pos;

  this->dataPtr->onAnimationComplete = _onComplete;

  std::string animName = this->GetName() + "_animation";

  Ogre::Animation *anim =
    this->dataPtr->sceneNode->getCreator()->createAnimation(animName, _time);
  anim->setInterpolationMode(Ogre::Animation::IM_SPLINE);

  Ogre::NodeAnimationTrack *strack = anim->createNodeTrack(0,
      this->dataPtr->sceneNode);

  key = strack->createNodeKeyFrame(0);
  key->setTranslate(Ogre::Vector3(start.x, start.y, start.z));
  key->setRotation(this->dataPtr->sceneNode->getOrientation());

  double dt = _time / (_pts.size()-1);
  double tt = 0;
  for (unsigned int i = 0; i < _pts.size(); i++)
  {
    key = strack->createNodeKeyFrame(tt);
    key->setTranslate(Ogre::Vector3(
          _pts[i].pos.x, _pts[i].pos.y, _pts[i].pos.z));
    key->setRotation(Conversions::Convert(_pts[i].rot));

    tt += dt;
  }

  this->dataPtr->animState =
    this->dataPtr->sceneNode->getCreator()->createAnimationState(animName);

  this->dataPtr->animState->setTimePosition(0);
  this->dataPtr->animState->setEnabled(true);
  this->dataPtr->animState->setLoop(false);
  this->dataPtr->prevAnimTime = common::Time::GetWallTime();

  if (!this->dataPtr->preRenderConnection)
  {
    this->dataPtr->preRenderConnection =
      event::Events::ConnectPreRender(boost::bind(&Visual::Update, this));
  }
}

//////////////////////////////////////////////////
void Visual::MoveToPosition(const math::Pose &_pose, double _time)
{
  Ogre::TransformKeyFrame *key;
  math::Vector3 start = this->GetWorldPose().pos;
  math::Vector3 rpy = _pose.rot.GetAsEuler();

  math::Quaternion rotFinal(0, rpy.y, rpy.z);

  std::string animName = this->GetName() + "_animation";

  Ogre::Animation *anim =
    this->dataPtr->sceneNode->getCreator()->createAnimation(animName, _time);
  anim->setInterpolationMode(Ogre::Animation::IM_SPLINE);

  Ogre::NodeAnimationTrack *strack =
      anim->createNodeTrack(0, this->dataPtr->sceneNode);

  key = strack->createNodeKeyFrame(0);
  key->setTranslate(Ogre::Vector3(start.x, start.y, start.z));
  key->setRotation(this->dataPtr->sceneNode->getOrientation());

  key = strack->createNodeKeyFrame(_time);
  key->setTranslate(Ogre::Vector3(_pose.pos.x, _pose.pos.y, _pose.pos.z));
  key->setRotation(Conversions::Convert(rotFinal));

  this->dataPtr->animState =
    this->dataPtr->sceneNode->getCreator()->createAnimationState(animName);

  this->dataPtr->animState->setTimePosition(0);
  this->dataPtr->animState->setEnabled(true);
  this->dataPtr->animState->setLoop(false);
  this->dataPtr->prevAnimTime = common::Time::GetWallTime();

  this->dataPtr->preRenderConnection =
    event::Events::ConnectPreRender(boost::bind(&Visual::Update, this));
}

//////////////////////////////////////////////////
void Visual::ShowBoundingBox()
{
  this->dataPtr->sceneNode->showBoundingBox(true);
}

//////////////////////////////////////////////////
void Visual::SetScene(ScenePtr _scene)
{
  this->dataPtr->scene = _scene;
}

//////////////////////////////////////////////////
ScenePtr Visual::GetScene() const
{
  return this->dataPtr->scene;
}

//////////////////////////////////////////////////
void Visual::ShowCollision(bool _show)
{
  if (this->GetName().find("__COLLISION_VISUAL__") != std::string::npos)
    this->SetVisible(_show);

  std::vector<VisualPtr>::iterator iter;
  for (iter = this->dataPtr->children.begin();
      iter != this->dataPtr->children.end(); ++iter)
  {
    (*iter)->ShowCollision(_show);
  }
}

//////////////////////////////////////////////////
void Visual::ShowSkeleton(bool _show)
{
  double transp = 0.0;
  if (_show)
    transp = 0.5;

  ///  make the rest of the model transparent
  this->SetTransparency(transp);

  if (this->GetName().find("__SKELETON_VISUAL__") != std::string::npos)
    this->SetVisible(_show);

  std::vector<VisualPtr>::iterator iter;
  for (iter = this->dataPtr->children.begin();
      iter != this->dataPtr->children.end(); ++iter)
  {
    (*iter)->ShowSkeleton(_show);
  }
}

//////////////////////////////////////////////////
void Visual::SetVisibilityFlags(uint32_t _flags)
{
  for (std::vector<VisualPtr>::iterator iter = this->dataPtr->children.begin();
       iter != this->dataPtr->children.end(); ++iter)
  {
    (*iter)->SetVisibilityFlags(_flags);
  }

  for (int i = 0; i < this->dataPtr->sceneNode->numAttachedObjects(); ++i)
  {
    this->dataPtr->sceneNode->getAttachedObject(i)->setVisibilityFlags(_flags);
  }

  for (unsigned int i = 0; i < this->dataPtr->sceneNode->numChildren(); ++i)
  {
    Ogre::SceneNode *sn =
        (Ogre::SceneNode*)(this->dataPtr->sceneNode->getChild(i));

    for (int j = 0; j < sn->numAttachedObjects(); ++j)
      sn->getAttachedObject(j)->setVisibilityFlags(_flags);
  }

  this->dataPtr->visibilityFlags = _flags;
}

//////////////////////////////////////////////////
void Visual::ShowJoints(bool _show)
{
  if (this->GetName().find("JOINT_VISUAL__") != std::string::npos)
    this->SetVisible(_show);

  for (auto &child : this->dataPtr->children)
  {
    child->ShowJoints(_show);
  }
}

//////////////////////////////////////////////////
void Visual::ShowCOM(bool _show)
{
  if (this->GetName().find("COM_VISUAL__") != std::string::npos)
    this->SetVisible(_show);

  for (auto &child : this->dataPtr->children)
  {
    child->ShowCOM(_show);
  }
}

//////////////////////////////////////////////////
void Visual::ShowInertia(bool _show)
{
  if (this->GetName().find("INERTIA_VISUAL__") != std::string::npos)
    this->SetVisible(_show);

  for (auto &child : this->dataPtr->children)
  {
    child->ShowInertia(_show);
  }
}

//////////////////////////////////////////////////
void Visual::ShowLinkFrame(bool _show)
{
  if (this->GetName().find("LINK_FRAME_VISUAL__") != std::string::npos)
    this->SetVisible(_show);

  for (auto &child : this->dataPtr->children)
  {
    child->ShowLinkFrame(_show);
  }
}

//////////////////////////////////////////////////
void Visual::SetSkeletonPose(const msgs::PoseAnimation &_pose)
{
  if (!this->dataPtr->skeleton)
  {
    gzerr << "Visual " << this->GetName() << " has no skeleton.\n";
    return;
  }

  for (int i = 0; i < _pose.pose_size(); i++)
  {
    const msgs::Pose& bonePose = _pose.pose(i);
    if (!this->dataPtr->skeleton->hasBone(bonePose.name()))
      continue;
    Ogre::Bone *bone = this->dataPtr->skeleton->getBone(bonePose.name());
    Ogre::Vector3 p(bonePose.position().x(),
                    bonePose.position().y(),
                    bonePose.position().z());
    Ogre::Quaternion quat(Ogre::Quaternion(bonePose.orientation().w(),
                                           bonePose.orientation().x(),
                                           bonePose.orientation().y(),
                                           bonePose.orientation().z()));

    bone->setManuallyControlled(true);
    bone->setPosition(p);
    bone->setOrientation(quat);
  }
}


//////////////////////////////////////////////////
void Visual::LoadPlugins()
{
  if (this->dataPtr->sdf->HasElement("plugin"))
  {
    sdf::ElementPtr pluginElem = this->dataPtr->sdf->GetElement("plugin");
    while (pluginElem)
    {
      this->LoadPlugin(pluginElem);
      pluginElem = pluginElem->GetNextElement("plugin");
    }
  }


  for (std::vector<VisualPluginPtr>::iterator iter =
      this->dataPtr->plugins.begin();
      iter != this->dataPtr->plugins.end(); ++iter)
  {
    (*iter)->Init();
  }
}

//////////////////////////////////////////////////
void Visual::LoadPlugin(const std::string &_filename,
                       const std::string &_name,
                       sdf::ElementPtr _sdf)
{
  gazebo::VisualPluginPtr plugin = gazebo::VisualPlugin::Create(_filename,
                                                              _name);

  if (plugin)
  {
    if (plugin->GetType() != VISUAL_PLUGIN)
    {
      gzerr << "Visual[" << this->GetName() << "] is attempting to load "
            << "a plugin, but detected an incorrect plugin type. "
            << "Plugin filename[" << _filename << "] name[" << _name << "]\n";
      return;
    }
    plugin->Load(shared_from_this(), _sdf);
    this->dataPtr->plugins.push_back(plugin);

    if (this->dataPtr->initialized)
      plugin->Init();
  }
}

//////////////////////////////////////////////////
void Visual::RemovePlugin(const std::string &_name)
{
  std::vector<VisualPluginPtr>::iterator iter;
  for (iter = this->dataPtr->plugins.begin();
      iter != this->dataPtr->plugins.end(); ++iter)
  {
    if ((*iter)->GetHandle() == _name)
    {
      this->dataPtr->plugins.erase(iter);
      break;
    }
  }
}

//////////////////////////////////////////////////
void Visual::LoadPlugin(sdf::ElementPtr _sdf)
{
  std::string pluginName = _sdf->Get<std::string>("name");
  std::string filename = _sdf->Get<std::string>("filename");
  this->LoadPlugin(filename, pluginName, _sdf);
}

//////////////////////////////////////////////////
uint32_t Visual::GetId() const
{
  return this->dataPtr->id;
}

//////////////////////////////////////////////////
void Visual::SetId(uint32_t _id)
{
  if (this->dataPtr->id == _id)
    return;

  // set new id and also let the scene know that the id has changed.
  this->dataPtr->scene->SetVisualId(shared_from_this(), _id);
  this->dataPtr->id = _id;
}

//////////////////////////////////////////////////
sdf::ElementPtr Visual::GetSDF() const
{
  return this->dataPtr->sdf;
}

//////////////////////////////////////////////////
Visual::VisualType Visual::GetType() const
{
  return this->dataPtr->type;
}

//////////////////////////////////////////////////
void Visual::SetType(const Visual::VisualType _type)
{
  this->dataPtr->type = _type;
}

//////////////////////////////////////////////////
void Visual::ToggleLayer(const int32_t _layer)
{
  // Visuals with negative layers are always visible
  if (this->dataPtr->layer < 0)
    return;

  if (this->dataPtr->layer == _layer)
  {
    this->ToggleVisible();
  }
}

//////////////////////////////////////////////////
Visual::VisualType Visual::ConvertVisualType(const msgs::Visual::Type &_type)
{
  Visual::VisualType visualType = Visual::VT_ENTITY;

  switch (_type)
  {
    case msgs::Visual::ENTITY:
      visualType = Visual::VT_ENTITY;
      break;
    case msgs::Visual::MODEL:
      visualType = Visual::VT_MODEL;
      break;
    case msgs::Visual::LINK:
      visualType = Visual::VT_LINK;
      break;
    case msgs::Visual::VISUAL:
      visualType = Visual::VT_VISUAL;
      break;
    case msgs::Visual::COLLISION:
      visualType = Visual::VT_COLLISION;
      break;
    case msgs::Visual::SENSOR:
      visualType = Visual::VT_SENSOR;
      break;
    case msgs::Visual::GUI:
      visualType = Visual::VT_GUI;
      break;
    case msgs::Visual::PHYSICS:
      visualType = Visual::VT_PHYSICS;
      break;
    default:
      gzerr << "Cannot convert visual type. Defaults to 'VT_ENTITY'"
          << std::endl;
      break;
  }
  return visualType;
}

//////////////////////////////////////////////////
msgs::Visual::Type Visual::ConvertVisualType(const Visual::VisualType &_type)
{
  msgs::Visual::Type visualType = msgs::Visual::ENTITY;

  switch (_type)
  {
    case Visual::VT_ENTITY:
      visualType = msgs::Visual::ENTITY;
      break;
    case Visual::VT_MODEL:
      visualType = msgs::Visual::MODEL;
      break;
    case Visual::VT_LINK:
      visualType = msgs::Visual::LINK;
      break;
    case Visual::VT_VISUAL:
      visualType = msgs::Visual::VISUAL;
      break;
    case Visual::VT_COLLISION:
      visualType = msgs::Visual::COLLISION;
      break;
    case Visual::VT_SENSOR:
      visualType = msgs::Visual::SENSOR;
      break;
    case Visual::VT_GUI:
      visualType = msgs::Visual::GUI;
      break;
    case Visual::VT_PHYSICS:
      visualType = msgs::Visual::PHYSICS;
      break;
    default:
      gzerr << "Cannot convert visual type. Defaults to 'msgs::Visual::ENTITY'"
          << std::endl;
      break;
  }
  return visualType;
}<|MERGE_RESOLUTION|>--- conflicted
+++ resolved
@@ -291,14 +291,8 @@
   this->dataPtr->ribbonTrail = NULL;
   this->dataPtr->staticGeom = NULL;
   this->dataPtr->layer = -1;
-<<<<<<< HEAD
   this->dataPtr->scale = ignition::math::Vector3d::One;
-=======
   this->dataPtr->wireframe = false;
-
-  if (this->dataPtr->useRTShader)
-    RTShaderSystem::Instance()->AttachEntity(this);
->>>>>>> 48713afe
 
   this->dataPtr->initialized = true;
 }
@@ -1503,21 +1497,13 @@
 }
 
 //////////////////////////////////////////////////
-<<<<<<< HEAD
-void Visual::SetTransparency(float _trans, const bool _cascade)
-=======
 void Visual::UpdateTransparency(const bool _cascade)
->>>>>>> 48713afe
 {
   this->SetTransparencyInnerLoop(this->dataPtr->sceneNode);
 
   if (_cascade)
   {
-<<<<<<< HEAD
     for (auto &child : this->dataPtr->children)
-=======
-    for (auto child : this->dataPtr->children)
->>>>>>> 48713afe
     {
       // Don't change some visualizations when link changes
       if (!(this->GetType() == VT_LINK &&
@@ -1525,11 +1511,7 @@
            child->GetType() == VT_PHYSICS ||
            child->GetType() == VT_SENSOR)))
       {
-<<<<<<< HEAD
-        child->SetTransparency(_trans);
-=======
         child->UpdateTransparency(_cascade);
->>>>>>> 48713afe
       }
     }
   }
@@ -1542,7 +1524,7 @@
 }
 
 //////////////////////////////////////////////////
-void Visual::SetTransparency(float _trans)
+void Visual::SetTransparency(float _trans, const bool _cascade)
 {
   if (math::equal(this->dataPtr->transparency, _trans))
     return;
@@ -1550,8 +1532,7 @@
   this->dataPtr->transparency = std::min(
       std::max(_trans, static_cast<float>(0.0)), static_cast<float>(1.0));
 
-  // cascade is true by default in gazebo versions <= 6
-  this->UpdateTransparency(true);
+  this->UpdateTransparency(_cascade);
 }
 
 //////////////////////////////////////////////////
