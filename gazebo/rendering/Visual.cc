/*
 * Copyright (C) 2012-2014 Open Source Robotics Foundation
 *
 * Licensed under the Apache License, Version 2.0 (the "License");
 * you may not use this file except in compliance with the License.
 * You may obtain a copy of the License at
 *
 *     http://www.apache.org/licenses/LICENSE-2.0
 *
 * Unless required by applicable law or agreed to in writing, software
 * distributed under the License is distributed on an "AS IS" BASIS,
 * WITHOUT WARRANTIES OR CONDITIONS OF ANY KIND, either express or implied.
 * See the License for the specific language governing permissions and
 * limitations under the License.
 *
*/
#include "gazebo/rendering/ogre_gazebo.h"

#include "gazebo/msgs/msgs.hh"
#include "gazebo/math/Vector2d.hh"
#include "gazebo/common/Assert.hh"
#include "gazebo/common/Event.hh"
#include "gazebo/common/Events.hh"
#include "gazebo/common/CommonIface.hh"
#include "gazebo/common/MeshManager.hh"
#include "gazebo/common/Console.hh"
#include "gazebo/common/Exception.hh"
#include "gazebo/common/Mesh.hh"
#include "gazebo/common/Plugin.hh"
#include "gazebo/common/Skeleton.hh"
#include "gazebo/rendering/WireBox.hh"
#include "gazebo/rendering/Conversions.hh"
#include "gazebo/rendering/DynamicLines.hh"
#include "gazebo/rendering/Scene.hh"
#include "gazebo/rendering/RTShaderSystem.hh"
#include "gazebo/rendering/RenderEngine.hh"
#include "gazebo/rendering/Material.hh"
#include "gazebo/rendering/VisualPrivate.hh"
#include "gazebo/rendering/Visual.hh"

using namespace gazebo;
using namespace rendering;

// Note: The value of GZ_UINT32_MAX is reserved as a flag.
uint32_t VisualPrivate::visualIdCount = GZ_UINT32_MAX - 1;

//////////////////////////////////////////////////
Visual::Visual(const std::string &_name, VisualPtr _parent, bool _useRTShader)
  : dataPtr(new VisualPrivate)
{
  this->Init(_name, _parent, _useRTShader);
}

//////////////////////////////////////////////////
Visual::Visual(const std::string &_name, ScenePtr _scene, bool _useRTShader)
  : dataPtr(new VisualPrivate)
{
  this->Init(_name, _scene, _useRTShader);
}

//////////////////////////////////////////////////
Visual::Visual(VisualPrivate &_dataPtr, const std::string &_name,
    VisualPtr _parent, bool _useRTShader)
    : dataPtr(&_dataPtr)
{
  this->Init(_name, _parent, _useRTShader);
}

//////////////////////////////////////////////////
Visual::Visual(VisualPrivate &_dataPtr, const std::string &_name,
    ScenePtr _scene,  bool _useRTShader)
    : dataPtr(&_dataPtr)
{
  this->Init(_name, _scene, _useRTShader);
}

//////////////////////////////////////////////////
void Visual::Init(const std::string &_name, ScenePtr _scene,
    bool _useRTShader)
{
  this->dataPtr->id = this->dataPtr->visualIdCount--;
  this->dataPtr->boundingBox = NULL;
  this->dataPtr->useRTShader = _useRTShader;

  this->dataPtr->sdf.reset(new sdf::Element);
  sdf::initFile("visual.sdf", this->dataPtr->sdf);

  this->SetName(_name);
  this->dataPtr->sceneNode = NULL;
  this->dataPtr->animState = NULL;
  this->dataPtr->skeleton = NULL;
  this->dataPtr->initialized = false;

  std::string uniqueName = this->GetName();
  int index = 0;
  while (_scene->GetManager()->hasSceneNode(uniqueName))
  {
    uniqueName = this->GetName() + "_" +
                 boost::lexical_cast<std::string>(index++);
  }

  this->dataPtr->scene = _scene;
  this->SetName(uniqueName);
  this->dataPtr->sceneNode =
    this->dataPtr->scene->GetManager()->getRootSceneNode()->
        createChildSceneNode(this->GetName());

  this->Init();
}

//////////////////////////////////////////////////
void Visual::Init(const std::string &_name, VisualPtr _parent,
    bool _useRTShader)
{
  this->dataPtr->id = this->dataPtr->visualIdCount--;
  this->dataPtr->boundingBox = NULL;
  this->dataPtr->useRTShader = _useRTShader;
  this->dataPtr->scale = math::Vector3::One;

  this->dataPtr->sdf.reset(new sdf::Element);
  sdf::initFile("visual.sdf", this->dataPtr->sdf);

  this->SetName(_name);
  this->dataPtr->sceneNode = NULL;
  this->dataPtr->animState = NULL;
  this->dataPtr->initialized = false;
  this->dataPtr->lighting = true;

  Ogre::SceneNode *pnode = NULL;
  if (_parent)
    pnode = _parent->GetSceneNode();
  else
  {
    gzerr << "Create a visual, invalid parent!!!\n";
    return;
  }

  if (!pnode)
  {
    gzerr << "Unable to get parent scene node\n";
    return;
  }

  std::string uniqueName = this->GetName();
  int index = 0;
  while (pnode->getCreator()->hasSceneNode(uniqueName))
    uniqueName = this->GetName() + "_" +
                 boost::lexical_cast<std::string>(index++);

  this->SetName(uniqueName);

  this->dataPtr->sceneNode = pnode->createChildSceneNode(this->GetName());

  this->dataPtr->parent = _parent;
  this->dataPtr->scene = this->dataPtr->parent->GetScene();
  this->Init();
}

//////////////////////////////////////////////////
Visual::~Visual()
{
  RTShaderSystem::Instance()->DetachEntity(this);

  if (this->dataPtr->preRenderConnection)
    event::Events::DisconnectPreRender(this->dataPtr->preRenderConnection);

  delete this->dataPtr->boundingBox;

  // delete instance from lines vector
  /*for (std::list<DynamicLines*>::iterator iter = this->dataPtr->lines.begin();
       iter != this->dataPtr->lines.end(); ++iter)
    delete *iter;
    */
  this->dataPtr->lines.clear();

  if (this->dataPtr->sceneNode != NULL)
  {
    this->DestroyAllAttachedMovableObjects(this->dataPtr->sceneNode);
    this->dataPtr->sceneNode->removeAndDestroyAllChildren();
    this->dataPtr->scene->GetManager()->destroySceneNode(
        this->dataPtr->sceneNode->getName());
    this->dataPtr->sceneNode = NULL;
  }

  this->dataPtr->scene.reset();
  this->dataPtr->sdf->Reset();
  this->dataPtr->sdf.reset();
  this->dataPtr->parent.reset();
  this->dataPtr->children.clear();

  delete this->dataPtr;
  this->dataPtr = 0;
}

/////////////////////////////////////////////////
void Visual::Fini()
{
  this->dataPtr->plugins.clear();

  // Detach from the parent
  if (this->dataPtr->parent)
    this->dataPtr->parent->DetachVisual(this->GetName());

  // Detach all children
  std::vector<VisualPtr>::iterator iter;
  for (iter = this->dataPtr->children.begin();
      iter != this->dataPtr->children.end(); ++iter)
  {
    this->dataPtr->sceneNode->removeChild((*iter)->GetSceneNode());
    (*iter)->dataPtr->parent.reset();
    (*iter).reset();
  }

  this->dataPtr->children.clear();

  if (this->dataPtr->sceneNode != NULL)
  {
    this->DestroyAllAttachedMovableObjects(this->dataPtr->sceneNode);
    this->dataPtr->sceneNode->removeAndDestroyAllChildren();
    this->dataPtr->sceneNode->detachAllObjects();

    this->dataPtr->scene->GetManager()->destroySceneNode(
        this->dataPtr->sceneNode);
    this->dataPtr->sceneNode = NULL;
  }

  if (this->dataPtr->preRenderConnection)
  {
    event::Events::DisconnectPreRender(this->dataPtr->preRenderConnection);
    this->dataPtr->preRenderConnection.reset();
  }

  RTShaderSystem::Instance()->DetachEntity(this);
}

/////////////////////////////////////////////////
VisualPtr Visual::Clone(const std::string &_name, VisualPtr _newParent)
{
  VisualPtr result(new Visual(_name, _newParent));
  result->Load(this->dataPtr->sdf);

  std::vector<VisualPtr>::iterator iter;
  for (iter = this->dataPtr->children.begin();
      iter != this->dataPtr->children.end(); ++iter)
  {
    (*iter)->Clone((*iter)->GetName(), result);
  }

  if (_newParent == this->dataPtr->scene->GetWorldVisual())
    result->SetWorldPose(this->GetWorldPose());
  result->ShowCollision(false);
  return result;
}

/////////////////////////////////////////////////
void Visual::DestroyAllAttachedMovableObjects(Ogre::SceneNode *_sceneNode)
{
  if (!_sceneNode)
    return;

  // Destroy all the attached objects
  Ogre::SceneNode::ObjectIterator itObject =
    _sceneNode->getAttachedObjectIterator();

  while (itObject.hasMoreElements())
  {
    Ogre::Entity *ent = static_cast<Ogre::Entity*>(itObject.getNext());
    if (ent->getMovableType() != DynamicLines::GetMovableType())
      this->dataPtr->scene->GetManager()->destroyEntity(ent);
    else
      delete ent;
  }

  // Recurse to child SceneNodes
  Ogre::SceneNode::ChildNodeIterator itChild = _sceneNode->getChildIterator();

  while (itChild.hasMoreElements())
  {
    Ogre::SceneNode* pChildNode =
        static_cast<Ogre::SceneNode*>(itChild.getNext());
    this->DestroyAllAttachedMovableObjects(pChildNode);
  }
}

//////////////////////////////////////////////////
void Visual::Init()
{
  this->dataPtr->transparency = 0.0;
  this->dataPtr->isStatic = false;
  this->dataPtr->visible = true;
  this->dataPtr->ribbonTrail = NULL;
  this->dataPtr->staticGeom = NULL;

  if (this->dataPtr->useRTShader)
    RTShaderSystem::Instance()->AttachEntity(this);

  this->dataPtr->initialized = true;
}

//////////////////////////////////////////////////
void Visual::LoadFromMsg(const boost::shared_ptr< msgs::Visual const> &_msg)
{
  sdf::ElementPtr geomElem = this->dataPtr->sdf->GetElement("geometry");
  geomElem->ClearElements();

  if (_msg->has_geometry())
  {
    if (_msg->geometry().type() == msgs::Geometry::BOX)
    {
      sdf::ElementPtr elem = geomElem->AddElement("box");
      elem->GetElement("size")->Set(
          msgs::Convert(_msg->geometry().box().size()));
    }
    else if (_msg->geometry().type() == msgs::Geometry::SPHERE)
    {
      sdf::ElementPtr elem = geomElem->AddElement("sphere");
      elem->GetElement("radius")->Set(_msg->geometry().sphere().radius());
    }
    else if (_msg->geometry().type() == msgs::Geometry::CYLINDER)
    {
      sdf::ElementPtr elem = geomElem->AddElement("cylinder");
      elem->GetElement("radius")->Set(_msg->geometry().cylinder().radius());
      elem->GetElement("length")->Set(_msg->geometry().cylinder().length());
    }
    else if (_msg->geometry().type() == msgs::Geometry::PLANE)
    {
      math::Plane plane = msgs::Convert(_msg->geometry().plane());
      sdf::ElementPtr elem = geomElem->AddElement("plane");
      elem->GetElement("normal")->Set(plane.normal);
      elem->GetElement("size")->Set(plane.size);
    }
    else if (_msg->geometry().type() == msgs::Geometry::POLYLINE)
    {
      sdf::ElementPtr elem = geomElem->AddElement("polyline");
      elem->GetElement("height")->Set(_msg->geometry().polyline().height());
      for (int i = 0; i < _msg->geometry().polyline().point_size(); ++i)
      {
        elem->AddElement("point")->Set(
            msgs::Convert(_msg->geometry().polyline().point(i)));
      }
    }
    else if (_msg->geometry().type() == msgs::Geometry::MESH)
    {
      sdf::ElementPtr elem = geomElem->AddElement("mesh");
      elem->GetElement("uri")->Set(_msg->geometry().mesh().filename());

      if (_msg->geometry().mesh().has_submesh())
      {
        elem->GetElement("submesh")->GetElement("name")->Set(
            _msg->geometry().mesh().submesh());
      }

      if (_msg->geometry().mesh().has_center_submesh())
      {
        elem->GetElement("submesh")->GetElement("center")->Set(
            _msg->geometry().mesh().center_submesh());
      }
    }
  }

  if (_msg->has_pose())
  {
    sdf::ElementPtr elem = this->dataPtr->sdf->GetElement("pose");
    math::Pose p(msgs::Convert(_msg->pose().position()),
                  msgs::Convert(_msg->pose().orientation()));

    elem->Set(p);
  }

  if (_msg->has_material())
  {
    if (_msg->material().has_script())
    {
      sdf::ElementPtr elem =
        this->dataPtr->sdf->GetElement("material")->GetElement("script");
      elem->GetElement("name")->Set(_msg->material().script().name());
      for (int i = 0; i < _msg->material().script().uri_size(); ++i)
      {
        sdf::ElementPtr uriElem = elem->AddElement("uri");
        uriElem->Set(_msg->material().script().uri(i));
      }
    }

    if (_msg->material().has_ambient())
    {
      sdf::ElementPtr elem = this->dataPtr->sdf->GetElement("material");
      elem->GetElement("ambient")->Set(
          msgs::Convert(_msg->material().ambient()));
    }

    if (_msg->material().has_diffuse())
    {
      sdf::ElementPtr elem = this->dataPtr->sdf->GetElement("material");
      elem->GetElement("diffuse")->Set(
          msgs::Convert(_msg->material().diffuse()));
    }

    if (_msg->material().has_specular())
    {
      sdf::ElementPtr elem = this->dataPtr->sdf->GetElement("material");
      elem->GetElement("specular")->Set(
          msgs::Convert(_msg->material().specular()));
    }

    if (_msg->material().has_emissive())
    {
      sdf::ElementPtr elem = this->dataPtr->sdf->GetElement("material");
      elem->GetElement("emissive")->Set(
          msgs::Convert(_msg->material().emissive()));
    }

    if (_msg->material().has_lighting())
    {
      sdf::ElementPtr elem = this->dataPtr->sdf->GetElement("material");
      elem->GetElement("lighting")->Set(_msg->material().lighting());
    }
  }

  if (_msg->has_cast_shadows())
    this->dataPtr->sdf->GetElement("cast_shadows")->Set(_msg->cast_shadows());

  if (_msg->has_laser_retro())
    this->dataPtr->sdf->GetElement("laser_retro")->Set(_msg->laser_retro());

  if (_msg->has_plugin())
  {
    sdf::ElementPtr elem = this->dataPtr->sdf->GetElement("plugin");
    if (_msg->plugin().has_name())
      elem->GetAttribute("name")->Set(_msg->plugin().name());
    if (_msg->plugin().has_filename())
      elem->GetAttribute("filename")->Set(_msg->plugin().filename());
    if (_msg->plugin().has_innerxml())
    {
      TiXmlDocument innerXML;
      innerXML.Parse(_msg->plugin().innerxml().c_str());
      sdf::copyChildren(elem, innerXML.RootElement());
    }
  }

  this->Load();
  this->UpdateFromMsg(_msg);
}

//////////////////////////////////////////////////
void Visual::Load(sdf::ElementPtr _sdf)
{
  this->dataPtr->sdf->Copy(_sdf);
  this->Load();
  this->dataPtr->scene->AddVisual(shared_from_this());
}

//////////////////////////////////////////////////
void Visual::Load()
{
  std::ostringstream stream;
  math::Pose pose;
  Ogre::MovableObject *obj = NULL;

  if (this->dataPtr->parent)
    this->dataPtr->parent->AttachVisual(shared_from_this());

  // Read the desired position and rotation of the mesh
  pose = this->dataPtr->sdf->Get<math::Pose>("pose");

  std::string meshName = this->GetMeshName();
  std::string subMeshName = this->GetSubMeshName();
  bool centerSubMesh = this->GetCenterSubMesh();

  if (!meshName.empty())
  {
    try
    {
      // Create the visual
      stream << "VISUAL_" << this->dataPtr->sceneNode->getName();
      obj = this->AttachMesh(meshName, subMeshName, centerSubMesh,
          stream.str());
    }
    catch(Ogre::Exception &e)
    {
      gzerr << "Ogre Error:" << e.getFullDescription() << "\n";
      gzerr << "Unable to create a mesh from " <<  meshName << "\n";
      return;
    }
  }

  Ogre::Entity *ent = static_cast<Ogre::Entity *>(obj);
  if (ent)
  {
    if (ent->hasSkeleton())
      this->dataPtr->skeleton = ent->getSkeleton();

    for (unsigned int i = 0; i < ent->getNumSubEntities(); i++)
    {
      ent->getSubEntity(i)->setCustomParameter(1, Ogre::Vector4(
          this->dataPtr->sdf->Get<double>("laser_retro"), 0.0, 0.0, 0.0));
    }
  }

  // Set the pose of the scene node
  this->SetPose(pose);

  if (this->dataPtr->sdf->HasElement("geometry"))
  {
    sdf::ElementPtr geomElem = this->dataPtr->sdf->GetElement("geometry");

    if (geomElem->HasElement("box"))
    {
      this->dataPtr->scale =
          geomElem->GetElement("box")->Get<math::Vector3>("size");
    }
    else if (geomElem->HasElement("sphere"))
    {
      double r = geomElem->GetElement("sphere")->Get<double>("radius");
      this->dataPtr->scale.Set(r * 2.0, r * 2.0, r * 2.0);
    }
    else if (geomElem->HasElement("cylinder"))
    {
      double r = geomElem->GetElement("cylinder")->Get<double>("radius");
      double l = geomElem->GetElement("cylinder")->Get<double>("length");
      this->dataPtr->scale.Set(r * 2.0, r * 2.0, l);
    }
    else if (geomElem->HasElement("plane"))
    {
      math::Vector2d size =
        geomElem->GetElement("plane")->Get<math::Vector2d>("size");
      this->dataPtr->scale.Set(size.x, size.y, 1);
    }
    else if (geomElem->HasElement("mesh"))
    {
      this->dataPtr->scale =
          geomElem->GetElement("mesh")->Get<math::Vector3>("scale");
    }
  }

  this->dataPtr->sceneNode->setScale(this->dataPtr->scale.x,
      this->dataPtr->scale.y, this->dataPtr->scale.z);

  // Set the material of the mesh
  if (this->dataPtr->sdf->HasElement("material"))
  {
    sdf::ElementPtr matElem =
        this->dataPtr->sdf->GetElement("material");
    if (matElem->HasElement("script"))
    {
      sdf::ElementPtr scriptElem = matElem->GetElement("script");
      sdf::ElementPtr uriElem = scriptElem->GetElement("uri");

      // Add all the URI paths to the render engine
      while (uriElem)
      {
        std::string matUri = uriElem->Get<std::string>();
        if (!matUri.empty())
          RenderEngine::Instance()->AddResourcePath(matUri);
        uriElem = uriElem->GetNextElement("uri");
      }

      std::string matName = scriptElem->Get<std::string>("name");

      if (!matName.empty())
        this->SetMaterial(matName);
    }

    if (matElem->HasElement("lighting"))
    {
      this->SetLighting(matElem->Get<bool>("lighting"));
    }

    if (matElem->HasElement("ambient"))
      this->SetAmbient(matElem->Get<common::Color>("ambient"));
    if (matElem->HasElement("diffuse"))
      this->SetDiffuse(matElem->Get<common::Color>("diffuse"));
    if (matElem->HasElement("specular"))
      this->SetSpecular(matElem->Get<common::Color>("specular"));
    if (matElem->HasElement("emissive"))
      this->SetEmissive(matElem->Get<common::Color>("emissive"));
  }

  // Allow the mesh to cast shadows
  this->SetCastShadows(this->dataPtr->sdf->Get<bool>("cast_shadows"));
  this->LoadPlugins();
}

//////////////////////////////////////////////////
void Visual::Update()
{
  if (!this->dataPtr->visible)
    return;

  std::list<DynamicLines*>::iterator iter;

  // Update the lines
  for (iter = this->dataPtr->lines.begin(); iter != this->dataPtr->lines.end();
      ++iter)
  {
    (*iter)->Update();
  }

  std::list< std::pair<DynamicLines*, unsigned int> >::iterator liter;
  for (liter = this->dataPtr->lineVertices.begin();
       liter != this->dataPtr->lineVertices.end(); ++liter)
  {
    liter->first->SetPoint(liter->second,
        Conversions::Convert(this->dataPtr->sceneNode->_getDerivedPosition()));
    liter->first->Update();
  }

  if (this->dataPtr->animState)
  {
    this->dataPtr->animState->addTime(
        (common::Time::GetWallTime() - this->dataPtr->prevAnimTime).Double());
    this->dataPtr->prevAnimTime = common::Time::GetWallTime();
    if (this->dataPtr->animState->hasEnded())
    {
      this->dataPtr->animState = NULL;
      this->dataPtr->sceneNode->getCreator()->destroyAnimation(
          this->GetName() + "_animation");
      if (this->dataPtr->onAnimationComplete)
        this->dataPtr->onAnimationComplete();
      // event::Events::DisconnectPreRender(this->preRenderConnection);
    }
  }
}

//////////////////////////////////////////////////
void Visual::SetName(const std::string &_name)
{
  this->dataPtr->name = _name;
  this->dataPtr->sdf->GetAttribute("name")->Set(_name);
}

//////////////////////////////////////////////////
std::string Visual::GetName() const
{
  return this->dataPtr->name;
}

//////////////////////////////////////////////////
void Visual::AttachVisual(VisualPtr _vis)
{
  if (!_vis)
    gzerr << "Visual is null\n";
  else
  {
    if (_vis->GetSceneNode()->getParentSceneNode())
    {
      _vis->GetSceneNode()->getParentSceneNode()->removeChild(
          _vis->GetSceneNode());
    }
    this->dataPtr->sceneNode->addChild(_vis->GetSceneNode());
    this->dataPtr->children.push_back(_vis);
    _vis->dataPtr->parent = shared_from_this();
  }
}

//////////////////////////////////////////////////
void Visual::DetachVisual(VisualPtr _vis)
{
  this->DetachVisual(_vis->GetName());
}

//////////////////////////////////////////////////
void Visual::DetachVisual(const std::string &_name)
{
  std::vector<VisualPtr>::iterator iter;
  for (iter = this->dataPtr->children.begin();
      iter != this->dataPtr->children.end(); ++iter)
  {
    if ((*iter)->GetName() == _name)
    {
      VisualPtr childVis = (*iter);
      this->dataPtr->children.erase(iter);
      this->dataPtr->sceneNode->removeChild(childVis->GetSceneNode());
      childVis->GetParent().reset();
      break;
    }
  }
}

//////////////////////////////////////////////////
void Visual::AttachObject(Ogre::MovableObject *_obj)
{
  // This code makes plane render before grids. This allows grids to overlay
  // planes, and then other elements to overlay both planes and grids.
  // if (this->dataPtr->sdf->HasElement("geometry"))
  // if (this->dataPtr->sdf->GetElement("geometry")->HasElement("plane"))
  // _obj->setRenderQueueGroup(Ogre::RENDER_QUEUE_SKIES_EARLY+1);

  if (!this->HasAttachedObject(_obj->getName()))
  {
    this->dataPtr->sceneNode->attachObject(_obj);
    if (this->dataPtr->useRTShader && this->dataPtr->scene->GetInitialized() &&
      _obj->getName().find("__COLLISION_VISUAL__") == std::string::npos)
    {
      RTShaderSystem::Instance()->UpdateShaders();
    }
    _obj->setUserAny(Ogre::Any(this->GetName()));
  }
  else
    gzerr << "Visual[" << this->GetName() << "] already has object["
          << _obj->getName() << "] attached.";

  _obj->setVisibilityFlags(GZ_VISIBILITY_ALL);
}

//////////////////////////////////////////////////
bool Visual::HasAttachedObject(const std::string &_name)
{
  for (unsigned int i = 0; i < this->dataPtr->sceneNode->numAttachedObjects();
      ++i)
  {
    if (this->dataPtr->sceneNode->getAttachedObject(i)->getName() == _name)
      return true;
  }

  return false;
}

//////////////////////////////////////////////////
unsigned int Visual::GetAttachedObjectCount() const
{
  return this->dataPtr->sceneNode->numAttachedObjects();
}

//////////////////////////////////////////////////
void Visual::DetachObjects()
{
  this->dataPtr->sceneNode->detachAllObjects();
}

//////////////////////////////////////////////////
unsigned int Visual::GetChildCount()
{
  return this->dataPtr->children.size();
}

//////////////////////////////////////////////////
VisualPtr Visual::GetChild(unsigned int _num)
{
  if (_num < this->dataPtr->children.size())
    return this->dataPtr->children[_num];
  return VisualPtr();
}

//////////////////////////////////////////////////
void Visual::MakeStatic()
{
  /*if (!this->staticGeom)
    this->staticGeom =
    this->dataPtr->sceneNode->getCreator()->createStaticGeometry(
    this->dataPtr->sceneNode->getName() + "_Static");

  // Add the scene node to the static geometry
  this->staticGeom->addSceneNode(this->dataPtr->sceneNode);

  // Build the static geometry
  this->staticGeom->build();

  // Prevent double rendering
  this->dataPtr->sceneNode->setVisible(false);
  this->dataPtr->sceneNode->detachAllObjects();
  */
}

//////////////////////////////////////////////////
Ogre::MovableObject *Visual::AttachMesh(const std::string &_meshName,
                                        const std::string &_subMesh,
                                        bool _centerSubmesh,
                                        const std::string &_objName)
{
  if (_meshName.empty())
    return NULL;

  Ogre::MovableObject *obj;
  std::string objName = _objName;
  std::string meshName = _meshName;
  meshName += _subMesh.empty() ? "" : "::" + _subMesh;

  if (objName.empty())
    objName = this->dataPtr->sceneNode->getName() + "_ENTITY_" + meshName;

  this->InsertMesh(_meshName, _subMesh, _centerSubmesh);

  obj = (Ogre::MovableObject*)
      (this->dataPtr->sceneNode->getCreator()->createEntity(objName, meshName));

  this->AttachObject(obj);
  return obj;
}

//////////////////////////////////////////////////
void Visual::SetScale(const math::Vector3 &_scale)
{
  if (this->dataPtr->scale == _scale)
    return;

  this->dataPtr->scale = _scale;

  // update geom size based on scale.
  this->UpdateGeomSize(_scale);

  this->dataPtr->sceneNode->setScale(
      Conversions::Convert(this->dataPtr->scale));
}

//////////////////////////////////////////////////
void Visual::UpdateGeomSize(const math::Vector3 &_scale)
{
  for (std::vector<VisualPtr>::iterator iter = this->dataPtr->children.begin();
       iter != this->dataPtr->children.end(); ++iter)
  {
    (*iter)->UpdateGeomSize(_scale);
  }

  sdf::ElementPtr geomElem = this->dataPtr->sdf->GetElement("geometry");

  if (geomElem->HasElement("box"))
  {
    geomElem->GetElement("box")->GetElement("size")->Set(_scale);
  }
  else if (geomElem->HasElement("sphere"))
  {
    geomElem->GetElement("sphere")->GetElement("radius")->Set(_scale.x/2.0);
  }
  else if (geomElem->HasElement("cylinder"))
  {
    geomElem->GetElement("cylinder")->GetElement("radius")
        ->Set(_scale.x/2.0);
    geomElem->GetElement("cylinder")->GetElement("length")->Set(_scale.z);
  }
  else if (geomElem->HasElement("mesh"))
    geomElem->GetElement("mesh")->GetElement("scale")->Set(_scale);
}

//////////////////////////////////////////////////
math::Vector3 Visual::GetScale()
{
  return this->dataPtr->scale;
}

//////////////////////////////////////////////////
void Visual::SetLighting(bool _lighting)
{
  if (this->dataPtr->lighting == _lighting)
    return;

  this->dataPtr->lighting = _lighting;

  if (this->dataPtr->useRTShader)
  {
    // Detach from RTShaderSystem otherwise setting lighting here will have
    // no effect if shaders are used.
    RTShaderSystem::Instance()->DetachEntity(this);
  }

  try
  {
    for (int i = 0; i < this->dataPtr->sceneNode->numAttachedObjects(); ++i)
    {
      Ogre::MovableObject *obj = this->dataPtr->sceneNode->getAttachedObject(i);

      Ogre::Entity *entity = dynamic_cast<Ogre::Entity*>(obj);
      if (entity)
      {
        for (unsigned j = 0; j < entity->getNumSubEntities(); ++j)
        {
          Ogre::MaterialPtr mat = entity->getSubEntity(j)->getMaterial();
          if (!mat.isNull())
          {
            mat->setLightingEnabled(this->dataPtr->lighting);
          }
        }
      }
    }

    // Apply lighting to all child scene nodes
    for (unsigned int i = 0; i < this->dataPtr->sceneNode->numChildren(); ++i)
    {
      Ogre::SceneNode *sn = dynamic_cast<Ogre::SceneNode *>(
          this->dataPtr->sceneNode->getChild(i));
      for (int j = 0; j < sn->numAttachedObjects(); j++)
      {
        Ogre::MovableObject *obj = sn->getAttachedObject(j);

        Ogre::Entity *entity = dynamic_cast<Ogre::Entity*>(obj);
        if (entity)
        {
          for (unsigned k = 0; k < entity->getNumSubEntities(); ++k)
          {
            Ogre::MaterialPtr mat = entity->getSubEntity(k)->getMaterial();
            if (!mat.isNull())
            {
              mat->setLightingEnabled(this->dataPtr->lighting);
            }
          }
        }
      }
    }
  }
  catch(Ogre::Exception &e)
  {
    gzwarn << "Unable to set lighting to Geometry["
           << this->dataPtr->sceneNode->getName() << ".\n";
  }

  // Apply lighting to all child visuals
  for (std::vector<VisualPtr>::iterator iter = this->dataPtr->children.begin();
       iter != this->dataPtr->children.end(); ++iter)
  {
    (*iter)->SetLighting(this->dataPtr->lighting);
  }
}


//////////////////////////////////////////////////
void Visual::SetMaterial(const std::string &_materialName, bool _unique)
{
  if (_materialName.empty() || _materialName == "__default__")
    return;

  if (_unique)
  {
    // Create a custom material name
    std::string newMaterialName;
    newMaterialName = this->dataPtr->sceneNode->getName() + "_MATERIAL_" +
        _materialName;

    if (this->GetMaterialName() == newMaterialName)
      return;

    this->dataPtr->myMaterialName = newMaterialName;

    Ogre::MaterialPtr origMaterial;
    try
    {
      this->dataPtr->origMaterialName = _materialName;
      // Get the original material
      origMaterial =
        Ogre::MaterialManager::getSingleton().getByName(_materialName);
    }
    catch(Ogre::Exception &e)
    {
      gzwarn << "Unable to get Material[" << _materialName << "] for Geometry["
          << this->dataPtr->sceneNode->getName()
          << ". Object will appear white.\n";
      return;
    }

    if (origMaterial.isNull())
    {
      gzwarn << "Unable to get Material[" << _materialName << "] for Geometry["
        << this->dataPtr->sceneNode->getName()
        << ". Object will appear white\n";
      return;
    }

    Ogre::MaterialPtr myMaterial;

    // Clone the material. This will allow us to change the look of each geom
    // individually.
    if (Ogre::MaterialManager::getSingleton().resourceExists(
          this->dataPtr->myMaterialName))
    {
      myMaterial =
        (Ogre::MaterialPtr)(Ogre::MaterialManager::getSingleton().getByName(
              this->dataPtr->myMaterialName));
    }
    else
    {
      myMaterial = origMaterial->clone(this->dataPtr->myMaterialName);
    }
  }
  else
  {
    if ( this->dataPtr->myMaterialName == _materialName)
      return;
    this->dataPtr->myMaterialName = _materialName;
  }

  try
  {
    for (int i = 0; i < this->dataPtr->sceneNode->numAttachedObjects(); i++)
    {
      Ogre::MovableObject *obj = this->dataPtr->sceneNode->getAttachedObject(i);

      if (dynamic_cast<Ogre::Entity*>(obj))
        ((Ogre::Entity*)obj)->setMaterialName(this->dataPtr->myMaterialName);
      else if (dynamic_cast<Ogre::SimpleRenderable*>(obj))
      {
        ((Ogre::SimpleRenderable*)obj)->setMaterial(
            this->dataPtr->myMaterialName);
      }
    }

    // Apply material to all child scene nodes
    for (unsigned int i = 0; i < this->dataPtr->sceneNode->numChildren(); ++i)
    {
      Ogre::SceneNode *sn = dynamic_cast<Ogre::SceneNode*>(
          this->dataPtr->sceneNode->getChild(i));
      for (int j = 0; j < sn->numAttachedObjects(); j++)
      {
        Ogre::MovableObject *obj = sn->getAttachedObject(j);

        if (dynamic_cast<Ogre::Entity*>(obj))
          ((Ogre::Entity*)obj)->setMaterialName(this->dataPtr->myMaterialName);
        else
        {
          ((Ogre::SimpleRenderable*)obj)->setMaterial(
              this->dataPtr->myMaterialName);
        }
      }
    }
  }
  catch(Ogre::Exception &e)
  {
    gzwarn << "Unable to set Material[" << this->dataPtr->myMaterialName
           << "] to Geometry["
           << this->dataPtr->sceneNode->getName()
           << ". Object will appear white.\n";
  }

  // Apply material to all child visuals
  for (std::vector<VisualPtr>::iterator iter = this->dataPtr->children.begin();
       iter != this->dataPtr->children.end(); ++iter)
  {
    (*iter)->SetMaterial(_materialName, _unique);
  }

  if (this->dataPtr->useRTShader && this->dataPtr->scene->GetInitialized()
      && this->dataPtr->lighting &&
      this->GetName().find("__COLLISION_VISUAL__") == std::string::npos)
  {
    RTShaderSystem::Instance()->UpdateShaders();
  }
}

/////////////////////////////////////////////////
void Visual::SetAmbient(const common::Color &_color)
{
  if (!this->dataPtr->lighting)
    return;

  if (this->dataPtr->myMaterialName.empty())
  {
    std::string matName = this->GetName() + "_MATERIAL_";
    Ogre::MaterialManager::getSingleton().create(matName, "General");
    this->SetMaterial(matName);
  }

  for (unsigned int i = 0; i < this->dataPtr->children.size(); ++i)
  {
    this->dataPtr->children[i]->SetAmbient(_color);
  }

  for (unsigned int i = 0; i < this->dataPtr->sceneNode->numAttachedObjects();
      ++i)
  {
    Ogre::Entity *entity = NULL;
    Ogre::MovableObject *obj = this->dataPtr->sceneNode->getAttachedObject(i);

    entity = dynamic_cast<Ogre::Entity*>(obj);

    if (!entity)
      continue;

    // For each ogre::entity
    for (unsigned int j = 0; j < entity->getNumSubEntities(); j++)
    {
      Ogre::SubEntity *subEntity = entity->getSubEntity(j);
      Ogre::MaterialPtr material = subEntity->getMaterial();

      unsigned int techniqueCount, passCount;
      Ogre::Technique *technique;
      Ogre::Pass *pass;
      Ogre::ColourValue dc;

      for (techniqueCount = 0; techniqueCount < material->getNumTechniques();
           techniqueCount++)
      {
        technique = material->getTechnique(techniqueCount);
        technique->setLightingEnabled(true);

        for (passCount = 0; passCount < technique->getNumPasses(); passCount++)
        {
          pass = technique->getPass(passCount);
          pass->setAmbient(Conversions::Convert(_color));
        }
      }
    }
  }

  for (unsigned int i = 0; i < this->dataPtr->children.size(); ++i)
  {
    this->dataPtr->children[i]->SetSpecular(_color);
  }
}

/// Set the diffuse color of the visual
void Visual::SetDiffuse(const common::Color &_color)
{
  if (!this->dataPtr->lighting)
    return;

  if (this->dataPtr->myMaterialName.empty())
  {
    std::string matName = this->GetName() + "_MATERIAL_";
    Ogre::MaterialManager::getSingleton().create(matName, "General");
    this->SetMaterial(matName);
  }

  for (unsigned int i = 0; i < this->dataPtr->sceneNode->numAttachedObjects();
      i++)
  {
    Ogre::Entity *entity = NULL;
    Ogre::MovableObject *obj = this->dataPtr->sceneNode->getAttachedObject(i);

    entity = dynamic_cast<Ogre::Entity*>(obj);

    if (!entity)
    {
      continue;
    }

    // For each ogre::entity
    for (unsigned int j = 0; j < entity->getNumSubEntities(); j++)
    {
      Ogre::SubEntity *subEntity = entity->getSubEntity(j);
      Ogre::MaterialPtr material = subEntity->getMaterial();

      unsigned int techniqueCount, passCount;
      Ogre::Technique *technique;
      Ogre::Pass *pass;
      Ogre::ColourValue dc;

      for (techniqueCount = 0; techniqueCount < material->getNumTechniques();
           techniqueCount++)
      {
        technique = material->getTechnique(techniqueCount);
        technique->setLightingEnabled(true);

        for (passCount = 0; passCount < technique->getNumPasses(); passCount++)
        {
          pass = technique->getPass(passCount);
          pass->setDiffuse(Conversions::Convert(_color));
        }
      }
    }
  }

  for (unsigned int i = 0; i < this->dataPtr->children.size(); ++i)
  {
    this->dataPtr->children[i]->SetDiffuse(_color);
  }
}

/// Set the specular color of the visual
void Visual::SetSpecular(const common::Color &_color)
{
  if (!this->dataPtr->lighting)
    return;

  if (this->dataPtr->myMaterialName.empty())
  {
    std::string matName = this->GetName() + "_MATERIAL_";
    Ogre::MaterialManager::getSingleton().create(matName, "General");
    this->SetMaterial(matName);
  }

  for (unsigned int i = 0; i < this->dataPtr->sceneNode->numAttachedObjects();
      i++)
  {
    Ogre::Entity *entity = NULL;
    Ogre::MovableObject *obj = this->dataPtr->sceneNode->getAttachedObject(i);

    entity = dynamic_cast<Ogre::Entity*>(obj);

    if (!entity)
      continue;

    // For each ogre::entity
    for (unsigned int j = 0; j < entity->getNumSubEntities(); j++)
    {
      Ogre::SubEntity *subEntity = entity->getSubEntity(j);
      Ogre::MaterialPtr material = subEntity->getMaterial();

      unsigned int techniqueCount, passCount;
      Ogre::Technique *technique;
      Ogre::Pass *pass;
      Ogre::ColourValue dc;

      for (techniqueCount = 0; techniqueCount < material->getNumTechniques();
           techniqueCount++)
      {
        technique = material->getTechnique(techniqueCount);
        technique->setLightingEnabled(true);

        for (passCount = 0; passCount < technique->getNumPasses(); passCount++)
        {
          pass = technique->getPass(passCount);
          pass->setSpecular(Conversions::Convert(_color));
        }
      }
    }
  }

  for (unsigned int i = 0; i < this->dataPtr->children.size(); ++i)
  {
    this->dataPtr->children[i]->SetSpecular(_color);
  }
}

/////////////////////////////////////////////////
void Visual::AttachAxes()
{
  std::ostringstream nodeName;

  nodeName << this->dataPtr->sceneNode->getName() << "_AXES_NODE";

  if (!this->dataPtr->sceneNode->getCreator()->hasEntity("axis_cylinder"))
    this->InsertMesh(common::MeshManager::Instance()->GetMesh("axis_cylinder"));

  Ogre::SceneNode *node = this->dataPtr->sceneNode->createChildSceneNode(
      nodeName.str());
  Ogre::SceneNode *x, *y, *z;

  x = node->createChildSceneNode(nodeName.str() + "_axisX");
  x->setInheritScale(true);
  x->translate(.25, 0, 0);
  x->yaw(Ogre::Radian(M_PI/2.0));

  y = node->createChildSceneNode(nodeName.str() + "_axisY");
  y->setInheritScale(true);
  y->translate(0, .25, 0);
  y->pitch(Ogre::Radian(M_PI/2.0));

  z = node->createChildSceneNode(nodeName.str() + "_axisZ");
  z->translate(0, 0, .25);
  z->setInheritScale(true);

  Ogre::MovableObject *xobj, *yobj, *zobj;

  xobj = (Ogre::MovableObject*)(node->getCreator()->createEntity(
        nodeName.str()+"X_AXIS", "axis_cylinder"));
  xobj->setCastShadows(false);
  ((Ogre::Entity*)xobj)->setMaterialName("Gazebo/Red");

  yobj = (Ogre::MovableObject*)(node->getCreator()->createEntity(
        nodeName.str()+"Y_AXIS", "axis_cylinder"));
  yobj->setCastShadows(false);
  ((Ogre::Entity*)yobj)->setMaterialName("Gazebo/Green");

  zobj = (Ogre::MovableObject*)(node->getCreator()->createEntity(
        nodeName.str()+"Z_AXIS", "axis_cylinder"));
  zobj->setCastShadows(false);
  ((Ogre::Entity*)zobj)->setMaterialName("Gazebo/Blue");

  x->attachObject(xobj);
  y->attachObject(yobj);
  z->attachObject(zobj);
}


//////////////////////////////////////////////////
void Visual::SetWireframe(bool _show)
{
  std::vector<VisualPtr>::iterator iter;
  for (iter = this->dataPtr->children.begin();
      iter != this->dataPtr->children.end(); ++iter)
  {
    (*iter)->SetWireframe(_show);
  }

  for (unsigned int i = 0; i < this->dataPtr->sceneNode->numAttachedObjects();
      i++)
  {
    Ogre::Entity *entity = NULL;
    Ogre::MovableObject *obj = this->dataPtr->sceneNode->getAttachedObject(i);

    entity = dynamic_cast<Ogre::Entity*>(obj);

    if (!entity)
      continue;

    // For each ogre::entity
    for (unsigned int j = 0; j < entity->getNumSubEntities(); j++)
    {
      Ogre::SubEntity *subEntity = entity->getSubEntity(j);
      Ogre::MaterialPtr material = subEntity->getMaterial();
      if (material.isNull())
        continue;

      unsigned int techniqueCount, passCount;
      Ogre::Technique *technique;
      Ogre::Pass *pass;

      for (techniqueCount = 0; techniqueCount < material->getNumTechniques();
           ++techniqueCount)
      {
        technique = material->getTechnique(techniqueCount);

        for (passCount = 0; passCount < technique->getNumPasses(); passCount++)
        {
          pass = technique->getPass(passCount);
          if (_show)
            pass->setPolygonMode(Ogre::PM_WIREFRAME);
          else
            pass->setPolygonMode(Ogre::PM_SOLID);
        }
      }
    }
  }
}

//////////////////////////////////////////////////
void Visual::SetTransparency(float _trans)
{
  if (math::equal(_trans, this->dataPtr->transparency))
    return;

  this->dataPtr->transparency = std::min(
      std::max(_trans, static_cast<float>(0.0)), static_cast<float>(1.0));
  std::vector<VisualPtr>::iterator iter;
  for (iter = this->dataPtr->children.begin();
      iter != this->dataPtr->children.end(); ++iter)
  {
    (*iter)->SetTransparency(_trans);
  }

  for (unsigned int i = 0; i < this->dataPtr->sceneNode->numAttachedObjects();
      i++)
  {
    Ogre::Entity *entity = NULL;
    Ogre::MovableObject *obj = this->dataPtr->sceneNode->getAttachedObject(i);

    entity = dynamic_cast<Ogre::Entity*>(obj);

    if (!entity)
      continue;

    // For each ogre::entity
    for (unsigned int j = 0; j < entity->getNumSubEntities(); j++)
    {
      Ogre::SubEntity *subEntity = entity->getSubEntity(j);
      Ogre::MaterialPtr material = subEntity->getMaterial();

      unsigned int techniqueCount, passCount;
      Ogre::Technique *technique;
      Ogre::Pass *pass;
      Ogre::ColourValue dc;

      for (techniqueCount = 0; techniqueCount < material->getNumTechniques();
           techniqueCount++)
      {
        technique = material->getTechnique(techniqueCount);

        for (passCount = 0; passCount < technique->getNumPasses(); passCount++)
        {
          pass = technique->getPass(passCount);
          // Need to fix transparency
          if (!pass->isProgrammable() &&
              pass->getPolygonMode() == Ogre::PM_SOLID)
          {
            pass->setSceneBlending(Ogre::SBT_TRANSPARENT_ALPHA);
          }

          if (this->dataPtr->transparency > 0.0)
          {
            pass->setDepthWriteEnabled(false);
            pass->setDepthCheckEnabled(true);
          }
          else
          {
            pass->setDepthWriteEnabled(true);
            pass->setDepthCheckEnabled(true);
          }


          dc = pass->getDiffuse();
          dc.a =(1.0f - this->dataPtr->transparency);
          pass->setDiffuse(dc);
        }
      }
    }
  }

  if (this->dataPtr->useRTShader && this->dataPtr->scene->GetInitialized())
    RTShaderSystem::Instance()->UpdateShaders();
}

//////////////////////////////////////////////////
void Visual::SetHighlighted(bool _highlighted)
{
  if (_highlighted)
  {
    math::Box bbox = this->GetBoundingBox();
    // GetBoundingBox returns the box in world coordinates
    // Invert thes scale of the box before attaching to the visual
    // so that the new inherited scale after attachment is correct.
    math::Vector3 scale = Conversions::Convert(
          this->dataPtr->sceneNode->_getDerivedScale());
    bbox.min = bbox.min / scale;
    bbox.max = bbox.max / scale;

    // Create the bounding box if it's not already created.
    if (!this->dataPtr->boundingBox)
    {
<<<<<<< HEAD
      this->dataPtr->boundingBox = new WireBox(shared_from_this(), bbox);
    }
    else
    {
      this->dataPtr->boundingBox->Init(bbox);
=======
      math::Box bbox = this->GetBoundingBox();
      // GetBoundingBox returns the box in world coordinates
      // Invert thes scale of the box before attaching to the visual
      // so that the new inherited scale after attachment is correct.
      math::Vector3 scale = Conversions::Convert(
            this->dataPtr->sceneNode->_getDerivedScale());
      bbox.min = bbox.min / scale;
      bbox.max = bbox.max / scale;
      this->dataPtr->boundingBox = new WireBox(shared_from_this(), bbox);
>>>>>>> f7761d9a
    }
    this->dataPtr->boundingBox->SetVisible(true);
  }
  else if (this->dataPtr->boundingBox)
  {
    this->dataPtr->boundingBox->SetVisible(false);
  }
}

//////////////////////////////////////////////////
bool Visual::GetHighlighted() const
{
  if (this->dataPtr->boundingBox)
  {
    return this->dataPtr->boundingBox->GetVisible();
  }
  return false;
}

//////////////////////////////////////////////////
void Visual::SetEmissive(const common::Color &_color)
{
  for (unsigned int i = 0; i < this->dataPtr->sceneNode->numAttachedObjects();
      i++)
  {
    Ogre::Entity *entity = NULL;
    Ogre::MovableObject *obj = this->dataPtr->sceneNode->getAttachedObject(i);

    entity = dynamic_cast<Ogre::Entity*>(obj);

    if (!entity)
      continue;

    // For each ogre::entity
    for (unsigned int j = 0; j < entity->getNumSubEntities(); j++)
    {
      Ogre::SubEntity *subEntity = entity->getSubEntity(j);
      Ogre::MaterialPtr material = subEntity->getMaterial();

      unsigned int techniqueCount, passCount;
      Ogre::Technique *technique;
      Ogre::Pass *pass;
      Ogre::ColourValue dc;

      for (techniqueCount = 0; techniqueCount < material->getNumTechniques();
          techniqueCount++)
      {
        technique = material->getTechnique(techniqueCount);

        for (passCount = 0; passCount < technique->getNumPasses();
            passCount++)
        {
          pass = technique->getPass(passCount);
          pass->setSelfIllumination(Conversions::Convert(_color));
        }
      }
    }
  }

  for (unsigned int i = 0; i < this->dataPtr->children.size(); ++i)
  {
    this->dataPtr->children[i]->SetEmissive(_color);
  }
}

//////////////////////////////////////////////////
float Visual::GetTransparency()
{
  return this->dataPtr->transparency;
}

//////////////////////////////////////////////////
void Visual::SetCastShadows(bool shadows)
{
  for (int i = 0; i < this->dataPtr->sceneNode->numAttachedObjects(); i++)
  {
    Ogre::MovableObject *obj = this->dataPtr->sceneNode->getAttachedObject(i);
    obj->setCastShadows(shadows);
  }

  if (this->IsStatic() && this->dataPtr->staticGeom)
    this->dataPtr->staticGeom->setCastShadows(shadows);
}

//////////////////////////////////////////////////
void Visual::SetVisible(bool _visible, bool _cascade)
{
  this->dataPtr->sceneNode->setVisible(_visible, _cascade);
  this->dataPtr->visible = _visible;
}

//////////////////////////////////////////////////
uint32_t Visual::GetVisibilityFlags()
{
  if (this->dataPtr->sceneNode->numAttachedObjects() > 0)
  {
    return this->dataPtr->sceneNode->getAttachedObject(0)->getVisibilityFlags();
  }

  return GZ_VISIBILITY_ALL;
}

//////////////////////////////////////////////////
void Visual::ToggleVisible()
{
  this->SetVisible(!this->GetVisible());
}

//////////////////////////////////////////////////
bool Visual::GetVisible() const
{
  return this->dataPtr->visible;
}

//////////////////////////////////////////////////
void Visual::SetPosition(const math::Vector3 &_pos)
{
  /*if (this->IsStatic() && this->staticGeom)
  {
    this->staticGeom->reset();
    delete this->staticGeom;
    this->staticGeom = NULL;
    // this->staticGeom->setOrigin(Ogre::Vector3(pos.x, pos.y, pos.z));
  }*/
  GZ_ASSERT(this->dataPtr->sceneNode, "Visual SceneNode is NULL");
  this->dataPtr->sceneNode->setPosition(_pos.x, _pos.y, _pos.z);
}

//////////////////////////////////////////////////
void Visual::SetRotation(const math::Quaternion &_rot)
{
  GZ_ASSERT(this->dataPtr->sceneNode, "Visual SceneNode is NULL");
  this->dataPtr->sceneNode->setOrientation(
      Ogre::Quaternion(_rot.w, _rot.x, _rot.y, _rot.z));
}

//////////////////////////////////////////////////
void Visual::SetPose(const math::Pose &_pose)
{
  this->SetPosition(_pose.pos);
  this->SetRotation(_pose.rot);
}

//////////////////////////////////////////////////
math::Vector3 Visual::GetPosition() const
{
  return Conversions::Convert(this->dataPtr->sceneNode->getPosition());
}

//////////////////////////////////////////////////
math::Quaternion Visual::GetRotation() const
{
  return Conversions::Convert(this->dataPtr->sceneNode->getOrientation());
}

//////////////////////////////////////////////////
math::Pose Visual::GetPose() const
{
  math::Pose pos;
  pos.pos = this->GetPosition();
  pos.rot = this->GetRotation();
  return pos;
}

//////////////////////////////////////////////////
void Visual::SetWorldPose(const math::Pose &_pose)
{
  this->SetWorldPosition(_pose.pos);
  this->SetWorldRotation(_pose.rot);
}

//////////////////////////////////////////////////
void Visual::SetWorldPosition(const math::Vector3 &_pos)
{
  this->dataPtr->sceneNode->_setDerivedPosition(Conversions::Convert(_pos));
}

//////////////////////////////////////////////////
void Visual::SetWorldRotation(const math::Quaternion &_q)
{
  this->dataPtr->sceneNode->_setDerivedOrientation(Conversions::Convert(_q));
}

//////////////////////////////////////////////////
math::Pose Visual::GetWorldPose() const
{
  math::Pose pose;

  Ogre::Vector3 vpos;
  Ogre::Quaternion vquatern;

  vpos = this->dataPtr->sceneNode->_getDerivedPosition();
  pose.pos.x = vpos.x;
  pose.pos.y = vpos.y;
  pose.pos.z = vpos.z;

  vquatern = this->dataPtr->sceneNode->_getDerivedOrientation();
  pose.rot.w = vquatern.w;
  pose.rot.x = vquatern.x;
  pose.rot.y = vquatern.y;
  pose.rot.z = vquatern.z;

  return pose;
}


//////////////////////////////////////////////////
Ogre::SceneNode * Visual::GetSceneNode() const
{
  return this->dataPtr->sceneNode;
}


//////////////////////////////////////////////////
bool Visual::IsStatic() const
{
  return this->dataPtr->isStatic;
}

//////////////////////////////////////////////////
void Visual::EnableTrackVisual(VisualPtr _vis)
{
  this->dataPtr->sceneNode->setAutoTracking(true, _vis->GetSceneNode());
}

//////////////////////////////////////////////////
void Visual::DisableTrackVisual()
{
  this->dataPtr->sceneNode->setAutoTracking(false);
}

//////////////////////////////////////////////////
std::string Visual::GetNormalMap() const
{
  std::string file = this->dataPtr->sdf->GetElement("material")->GetElement(
      "shader")->GetElement("normal_map")->Get<std::string>();

  std::string uriFile = common::find_file(file);
  if (!uriFile.empty())
    file = uriFile;

  return file;
}

//////////////////////////////////////////////////
void Visual::SetNormalMap(const std::string &_nmap)
{
  this->dataPtr->sdf->GetElement("material")->GetElement(
      "shader")->GetElement("normal_map")->GetValue()->Set(_nmap);
  if (this->dataPtr->useRTShader && this->dataPtr->scene->GetInitialized())
    RTShaderSystem::Instance()->UpdateShaders();
}

//////////////////////////////////////////////////
std::string Visual::GetShaderType() const
{
  return this->dataPtr->sdf->GetElement("material")->GetElement(
      "shader")->Get<std::string>("type");
}

//////////////////////////////////////////////////
void Visual::SetShaderType(const std::string &_type)
{
  this->dataPtr->sdf->GetElement("material")->GetElement(
      "shader")->GetAttribute("type")->Set(_type);
  if (this->dataPtr->useRTShader && this->dataPtr->scene->GetInitialized())
    RTShaderSystem::Instance()->UpdateShaders();
}


//////////////////////////////////////////////////
void Visual::SetRibbonTrail(bool _value, const common::Color &_initialColor,
                            const common::Color &_changeColor)
{
  if (this->dataPtr->ribbonTrail == NULL)
  {
    this->dataPtr->ribbonTrail =
        this->dataPtr->scene->GetManager()->createRibbonTrail(
        this->GetName() + "_RibbonTrail");
    this->dataPtr->ribbonTrail->setMaterialName("Gazebo/RibbonTrail");
    // this->dataPtr->ribbonTrail->setTrailLength(100);
    this->dataPtr->ribbonTrail->setMaxChainElements(10000);
    // this->dataPtr->ribbonTrail->setNumberOfChains(1);
    this->dataPtr->ribbonTrail->setVisible(false);
    this->dataPtr->ribbonTrail->setCastShadows(false);
    this->dataPtr->ribbonTrail->setInitialWidth(0, 0.05);
    this->dataPtr->scene->GetManager()->getRootSceneNode()->attachObject(
        this->dataPtr->ribbonTrail);

    this->dataPtr->ribbonTrail->setInitialColour(0,
        Conversions::Convert(_initialColor));
    this->dataPtr->ribbonTrail->setColourChange(0,
        Conversions::Convert(_changeColor));
  }

  if (_value)
  {
    try
    {
      this->dataPtr->ribbonTrail->addNode(this->dataPtr->sceneNode);
    }
    catch(...)
    {
      gzerr << "Unable to create ribbon trail\n";
    }
  }
  else
  {
    this->dataPtr->ribbonTrail->removeNode(this->dataPtr->sceneNode);
    this->dataPtr->ribbonTrail->clearChain(0);
  }
  this->dataPtr->ribbonTrail->setVisible(_value);
}

//////////////////////////////////////////////////
DynamicLines *Visual::CreateDynamicLine(RenderOpType _type)
{
  this->dataPtr->preRenderConnection = event::Events::ConnectPreRender(
      boost::bind(&Visual::Update, shared_from_this()));

  DynamicLines *line = new DynamicLines(_type);
  this->dataPtr->lines.push_back(line);
  this->AttachObject(line);
  return line;
}

//////////////////////////////////////////////////
void Visual::DeleteDynamicLine(DynamicLines *_line)
{
  // delete instance from lines vector
  for (std::list<DynamicLines*>::iterator iter = this->dataPtr->lines.begin();
       iter != this->dataPtr->lines.end(); ++iter)
  {
    if (*iter == _line)
    {
      delete *iter;
      this->dataPtr->lines.erase(iter);
      break;
    }
  }
}

//////////////////////////////////////////////////
void Visual::AttachLineVertex(DynamicLines *_line, unsigned int _index)
{
  this->dataPtr->lineVertices.push_back(std::make_pair(_line, _index));
  _line->SetPoint(_index, this->GetWorldPose().pos);
}

//////////////////////////////////////////////////
std::string Visual::GetMaterialName() const
{
  return this->dataPtr->myMaterialName;
}

//////////////////////////////////////////////////
math::Box Visual::GetBoundingBox() const
{
  math::Box box;
  this->GetBoundsHelper(this->GetSceneNode(), box);
  return box;
}

//////////////////////////////////////////////////
void Visual::GetBoundsHelper(Ogre::SceneNode *node, math::Box &box) const
{
  node->_updateBounds();
  node->_update(false, true);

  Ogre::Matrix4 invTransform =
      this->dataPtr->sceneNode->_getFullTransform().inverse();

  Ogre::SceneNode::ChildNodeIterator it = node->getChildIterator();

  for (int i = 0; i < node->numAttachedObjects(); i++)
  {
    Ogre::MovableObject *obj = node->getAttachedObject(i);

    if (obj->isVisible() && obj->getMovableType() != "gazebo::dynamiclines"
        && obj->getVisibilityFlags() != GZ_VISIBILITY_GUI)
    {
      Ogre::Any any = obj->getUserAny();
      if (any.getType() == typeid(std::string))
      {
        std::string str = Ogre::any_cast<std::string>(any);
        if (str.substr(0, 3) == "rot" || str.substr(0, 5) == "trans"
            || str.substr(0, 5) == "scale")
          continue;
      }

      Ogre::AxisAlignedBox bb = obj->getBoundingBox();

      math::Vector3 min;
      math::Vector3 max;

      // Ogre does not return a valid bounding box for lights.
      if (obj->getMovableType() == "Light")
      {
        min = math::Vector3(-0.5, -0.5, -0.5);
        max = math::Vector3(0.5, 0.5, 0.5);
      }
      else
      {
        // Get transform to be applied to the current node.
        Ogre::Matrix4 transform = invTransform * node->_getFullTransform();
        // Correct precision error which makes ogre's isAffine check fail.
        transform[3][0] = transform[3][1] = transform[3][2] = 0;
        transform[3][3] = 1;
        // get oriented bounding box in object's local space
        bb.transformAffine(transform);
        if (node->getParentSceneNode())
          bb.scale(node->getParentSceneNode()->_getDerivedScale());
        min = Conversions::Convert(bb.getMinimum());
        max = Conversions::Convert(bb.getMaximum());
      }

      box.Merge(math::Box(min, max));
    }
  }

  while (it.hasMoreElements())
  {
    Ogre::SceneNode *next = dynamic_cast<Ogre::SceneNode*>(it.getNext());
    this->GetBoundsHelper(next, box);
  }
}

//////////////////////////////////////////////////
void Visual::InsertMesh(const std::string &_meshName,
                        const std::string &_subMesh,
                        bool _centerSubmesh)
{
  const common::Mesh *mesh;
  if (!common::MeshManager::Instance()->HasMesh(_meshName))
  {
    mesh = common::MeshManager::Instance()->Load(_meshName);
    if (!mesh)
    {
      gzerr << "Unable to create a mesh from " << _meshName << "\n";
      return;
    }
  }
  else
  {
    mesh = common::MeshManager::Instance()->GetMesh(_meshName);
  }

  this->InsertMesh(mesh, _subMesh, _centerSubmesh);

  // Add the mesh into OGRE
  /*if (!this->dataPtr->sceneNode->getCreator()->hasEntity(_meshName) &&
      common::MeshManager::Instance()->HasMesh(_meshName))
  {
    const common::Mesh *mesh =
      common::MeshManager::Instance()->GetMesh(_meshName);
    this->InsertMesh(mesh);
  }*/
}

//////////////////////////////////////////////////
void Visual::InsertMesh(const common::Mesh *_mesh, const std::string &_subMesh,
    bool _centerSubmesh)
{
  Ogre::MeshPtr ogreMesh;

  GZ_ASSERT(_mesh != NULL, "Unable to insert a NULL mesh");

  RenderEngine::Instance()->AddResourcePath(_mesh->GetPath());

  if (_mesh->GetSubMeshCount() == 0)
  {
    gzerr << "Visual::InsertMesh no submeshes, this is an invalid mesh\n";
    return;
  }

  // Don't re-add existing meshes
  if (Ogre::MeshManager::getSingleton().resourceExists(_mesh->GetName()))
  {
    return;
  }

  try
  {
    // Create a new mesh specifically for manual definition.
    if (_subMesh.empty())
    {
      ogreMesh = Ogre::MeshManager::getSingleton().createManual(
          _mesh->GetName(),
          Ogre::ResourceGroupManager::DEFAULT_RESOURCE_GROUP_NAME);
    }
    else
    {
      ogreMesh = Ogre::MeshManager::getSingleton().createManual(
          _mesh->GetName() + "::" + _subMesh,
          Ogre::ResourceGroupManager::DEFAULT_RESOURCE_GROUP_NAME);
    }

    Ogre::SkeletonPtr ogreSkeleton;

    if (_mesh->HasSkeleton())
    {
      common::Skeleton *skel = _mesh->GetSkeleton();
      ogreSkeleton = Ogre::SkeletonManager::getSingleton().create(
        _mesh->GetName() + "_skeleton",
        Ogre::ResourceGroupManager::DEFAULT_RESOURCE_GROUP_NAME,
        true);

      for (unsigned int i = 0; i < skel->GetNumNodes(); i++)
      {
        common::SkeletonNode *node = skel->GetNodeByHandle(i);
        Ogre::Bone *bone = ogreSkeleton->createBone(node->GetName());

        if (node->GetParent())
          ogreSkeleton->getBone(node->GetParent()->GetName())->addChild(bone);

        math::Matrix4 trans = node->GetTransform();
        math::Vector3 pos = trans.GetTranslation();
        math::Quaternion q = trans.GetRotation();
        bone->setPosition(Ogre::Vector3(pos.x, pos.y, pos.z));
        bone->setOrientation(Ogre::Quaternion(q.w, q.x, q.y, q.z));
        bone->setInheritOrientation(true);
        bone->setManuallyControlled(true);
        bone->setInitialState();
      }
      ogreMesh->setSkeletonName(_mesh->GetName() + "_skeleton");
    }

    for (unsigned int i = 0; i < _mesh->GetSubMeshCount(); i++)
    {
      if (!_subMesh.empty() && _mesh->GetSubMesh(i)->GetName() != _subMesh)
        continue;

      Ogre::SubMesh *ogreSubMesh;
      Ogre::VertexData *vertexData;
      Ogre::VertexDeclaration* vertexDecl;
      Ogre::HardwareVertexBufferSharedPtr vBuf;
      Ogre::HardwareIndexBufferSharedPtr iBuf;
      float *vertices;
      uint32_t *indices;

      size_t currOffset = 0;

      // Copy the original submesh. We may need to modify the vertices, and
      // we don't want to change the original.
      common::SubMesh subMesh(_mesh->GetSubMesh(i));

      // Recenter the vertices if requested.
      if (_centerSubmesh)
        subMesh.Center();

      ogreSubMesh = ogreMesh->createSubMesh();
      ogreSubMesh->useSharedVertices = false;
      if (subMesh.GetPrimitiveType() == common::SubMesh::TRIANGLES)
        ogreSubMesh->operationType = Ogre::RenderOperation::OT_TRIANGLE_LIST;
      else if (subMesh.GetPrimitiveType() == common::SubMesh::LINES)
        ogreSubMesh->operationType = Ogre::RenderOperation::OT_LINE_LIST;
      else if (subMesh.GetPrimitiveType() == common::SubMesh::LINESTRIPS)
        ogreSubMesh->operationType = Ogre::RenderOperation::OT_LINE_STRIP;
      else if (subMesh.GetPrimitiveType() == common::SubMesh::TRIFANS)
        ogreSubMesh->operationType = Ogre::RenderOperation::OT_TRIANGLE_FAN;
      else if (subMesh.GetPrimitiveType() == common::SubMesh::TRISTRIPS)
        ogreSubMesh->operationType = Ogre::RenderOperation::OT_TRIANGLE_STRIP;
      else if (subMesh.GetPrimitiveType() == common::SubMesh::POINTS)
        ogreSubMesh->operationType = Ogre::RenderOperation::OT_POINT_LIST;
      else
        gzerr << "Unknown primitive type["
              << subMesh.GetPrimitiveType() << "]\n";

      ogreSubMesh->vertexData = new Ogre::VertexData();
      vertexData = ogreSubMesh->vertexData;
      vertexDecl = vertexData->vertexDeclaration;

      // The vertexDecl should contain positions, blending weights, normals,
      // diffiuse colors, specular colors, tex coords. In that order.
      vertexDecl->addElement(0, currOffset, Ogre::VET_FLOAT3,
                             Ogre::VES_POSITION);
      currOffset += Ogre::VertexElement::getTypeSize(Ogre::VET_FLOAT3);

      // TODO: blending weights

      // normals
      if (subMesh.GetNormalCount() > 0)
      {
        vertexDecl->addElement(0, currOffset, Ogre::VET_FLOAT3,
                               Ogre::VES_NORMAL);
        currOffset += Ogre::VertexElement::getTypeSize(Ogre::VET_FLOAT3);
      }

      // TODO: diffuse colors

      // TODO: specular colors

      // two dimensional texture coordinates
      if (subMesh.GetTexCoordCount() > 0)
      {
        vertexDecl->addElement(0, currOffset, Ogre::VET_FLOAT2,
            Ogre::VES_TEXTURE_COORDINATES, 0);
        currOffset += Ogre::VertexElement::getTypeSize(Ogre::VET_FLOAT2);
      }

      // allocate the vertex buffer
      vertexData->vertexCount = subMesh.GetVertexCount();

      vBuf = Ogre::HardwareBufferManager::getSingleton().createVertexBuffer(
                 vertexDecl->getVertexSize(0),
                 vertexData->vertexCount,
                 Ogre::HardwareBuffer::HBU_STATIC_WRITE_ONLY,
                 false);

      vertexData->vertexBufferBinding->setBinding(0, vBuf);
      vertices = static_cast<float*>(vBuf->lock(
                      Ogre::HardwareBuffer::HBL_DISCARD));

      if (_mesh->HasSkeleton())
      {
        common::Skeleton *skel = _mesh->GetSkeleton();
        for (unsigned int j = 0; j < subMesh.GetNodeAssignmentsCount(); j++)
        {
          common::NodeAssignment na = subMesh.GetNodeAssignment(j);
          Ogre::VertexBoneAssignment vba;
          vba.vertexIndex = na.vertexIndex;
          vba.boneIndex = ogreSkeleton->getBone(skel->GetNodeByHandle(
                              na.nodeIndex)->GetName())->getHandle();
          vba.weight = na.weight;
          ogreSubMesh->addBoneAssignment(vba);
        }
      }

      // allocate index buffer
      ogreSubMesh->indexData->indexCount = subMesh.GetIndexCount();

      ogreSubMesh->indexData->indexBuffer =
        Ogre::HardwareBufferManager::getSingleton().createIndexBuffer(
            Ogre::HardwareIndexBuffer::IT_32BIT,
            ogreSubMesh->indexData->indexCount,
            Ogre::HardwareBuffer::HBU_STATIC_WRITE_ONLY,
            false);

      iBuf = ogreSubMesh->indexData->indexBuffer;
      indices = static_cast<uint32_t*>(
          iBuf->lock(Ogre::HardwareBuffer::HBL_DISCARD));

      unsigned int j;

      // Add all the vertices
      for (j = 0; j < subMesh.GetVertexCount(); j++)
      {
        *vertices++ = subMesh.GetVertex(j).x;
        *vertices++ = subMesh.GetVertex(j).y;
        *vertices++ = subMesh.GetVertex(j).z;

        if (subMesh.GetNormalCount() > 0)
        {
          *vertices++ = subMesh.GetNormal(j).x;
          *vertices++ = subMesh.GetNormal(j).y;
          *vertices++ = subMesh.GetNormal(j).z;
        }

        if (subMesh.GetTexCoordCount() > 0)
        {
          *vertices++ = subMesh.GetTexCoord(j).x;
          *vertices++ = subMesh.GetTexCoord(j).y;
        }
      }

      // Add all the indices
      for (j = 0; j < subMesh.GetIndexCount(); j++)
        *indices++ = subMesh.GetIndex(j);

      const common::Material *material;
      material = _mesh->GetMaterial(subMesh.GetMaterialIndex());
      if (material)
      {
        rendering::Material::Update(material);
        ogreSubMesh->setMaterialName(material->GetName());
      }
      else
      {
        ogreSubMesh->setMaterialName("Gazebo/White");
      }

      // Unlock
      vBuf->unlock();
      iBuf->unlock();
    }

    math::Vector3 max = _mesh->GetMax();
    math::Vector3 min = _mesh->GetMin();

    if (_mesh->HasSkeleton())
    {
      min = math::Vector3(-1, -1, -1);
      max = math::Vector3(1, 1, 1);
    }

    if (!max.IsFinite())
      gzthrow("Max bounding box is not finite[" << max << "]\n");

    if (!min.IsFinite())
      gzthrow("Min bounding box is not finite[" << min << "]\n");

    ogreMesh->_setBounds(Ogre::AxisAlignedBox(
          Ogre::Vector3(min.x, min.y, min.z),
          Ogre::Vector3(max.x, max.y, max.z)),
          false);

    // this line makes clear the mesh is loaded (avoids memory leaks)
    ogreMesh->load();
  }
  catch(Ogre::Exception &e)
  {
    gzerr << "Unable to insert mesh[" << e.getDescription() << "]" << std::endl;
  }
}

//////////////////////////////////////////////////
void Visual::UpdateFromMsg(const boost::shared_ptr< msgs::Visual const> &_msg)
{
  // TODO: Put back in, and check for performance improvements.
  /*if (msg->has_is_static() && msg->is_static())
    this->MakeStatic();
    */

  if (_msg->has_pose())
    this->SetPose(msgs::Convert(_msg->pose()));

  if (_msg->has_visible())
    this->SetVisible(_msg->visible());

  if (_msg->has_transparency())
    this->SetTransparency(_msg->transparency());

  if (_msg->has_material())
  {
    if (_msg->material().has_lighting())
    {
      this->SetLighting(_msg->material().lighting());
    }

    if (_msg->material().has_script())
    {
      for (int i = 0; i < _msg->material().script().uri_size(); ++i)
      {
        RenderEngine::Instance()->AddResourcePath(
            _msg->material().script().uri(i));
      }
      this->SetMaterial(_msg->material().script().name());
    }

    if (_msg->material().has_ambient())
      this->SetAmbient(msgs::Convert(_msg->material().ambient()));

    if (_msg->material().has_diffuse())
      this->SetDiffuse(msgs::Convert(_msg->material().diffuse()));

    if (_msg->material().has_specular())
      this->SetSpecular(msgs::Convert(_msg->material().specular()));

    if (_msg->material().has_emissive())
      this->SetEmissive(msgs::Convert(_msg->material().emissive()));

    if (_msg->material().has_shader_type())
    {
      if (_msg->material().shader_type() == msgs::Material::VERTEX)
      {
        this->SetShaderType("vertex");
      }
      else if (_msg->material().shader_type() == msgs::Material::PIXEL)
      {
        this->SetShaderType("pixel");
      }
      else if (_msg->material().shader_type() ==
          msgs::Material::NORMAL_MAP_OBJECT_SPACE)
      {
        this->SetShaderType("normal_map_object_space");
      }
      else if (_msg->material().shader_type() ==
          msgs::Material::NORMAL_MAP_TANGENT_SPACE)
      {
        this->SetShaderType("normal_map_tangent_space");
      }

      if (_msg->material().has_normal_map())
        this->SetNormalMap(_msg->material().normal_map());
    }
  }

  if (_msg->has_scale())
    this->SetScale(msgs::Convert(_msg->scale()));

  // TODO: Make sure this isn't necessary
  if (_msg->has_geometry() && _msg->geometry().has_type())
  {
    math::Vector3 geomScale(1, 1, 1);

    if (_msg->geometry().type() == msgs::Geometry::BOX)
    {
      geomScale = msgs::Convert(_msg->geometry().box().size());
    }
    else if (_msg->geometry().type() == msgs::Geometry::CYLINDER)
    {
      geomScale.x = _msg->geometry().cylinder().radius() * 2.0;
      geomScale.y = _msg->geometry().cylinder().radius() * 2.0;
      geomScale.z = _msg->geometry().cylinder().length();
    }
    else if (_msg->geometry().type() == msgs::Geometry::SPHERE)
    {
      geomScale.x = geomScale.y = geomScale.z
          = _msg->geometry().sphere().radius() * 2.0;
    }
    else if (_msg->geometry().type() == msgs::Geometry::PLANE)
    {
      geomScale.x = geomScale.y = 1.0;
      if (_msg->geometry().plane().has_size())
      {
        geomScale.x = _msg->geometry().plane().size().x();
        geomScale.y = _msg->geometry().plane().size().y();
      }
      geomScale.z = 1.0;
    }
    else if (_msg->geometry().type() == msgs::Geometry::IMAGE)
    {
      geomScale.x = geomScale.y = geomScale.z
          = _msg->geometry().image().scale();
    }
    else if (_msg->geometry().type() == msgs::Geometry::HEIGHTMAP)
      geomScale = msgs::Convert(_msg->geometry().heightmap().size());
    else if (_msg->geometry().type() == msgs::Geometry::MESH)
    {
      if (_msg->geometry().mesh().has_scale())
        geomScale = msgs::Convert(_msg->geometry().mesh().scale());
      else
        geomScale.x = geomScale.y = geomScale.z = 1.0;
    }
    else if (_msg->geometry().type() == msgs::Geometry::EMPTY)
      geomScale.x = geomScale.y = geomScale.z = 1.0;
    else if (_msg->geometry().type() == msgs::Geometry::POLYLINE)
      geomScale.x = geomScale.y = geomScale.z = 1.0;
    else
      gzerr << "Unknown geometry type[" << _msg->geometry().type() << "]\n";

    this->SetScale(geomScale);
  }

  /*if (msg->points.size() > 0)
  {
    DynamicLines *lines = this->AddDynamicLine(RENDERING_LINE_LIST);
    for (unsigned int i = 0; i < msg->points.size(); i++)
      lines->AddPoint(msg->points[i]);
  }
  */
}

//////////////////////////////////////////////////
VisualPtr Visual::GetParent() const
{
  return this->dataPtr->parent;
}

//////////////////////////////////////////////////
VisualPtr Visual::GetRootVisual()
{
  VisualPtr p = shared_from_this();
  while (p->GetParent() && p->GetParent()->GetName() != "__world_node__")
    p = p->GetParent();

  return p;
}

//////////////////////////////////////////////////
bool Visual::IsPlane() const
{
  if (this->dataPtr->sdf->HasElement("geometry"))
  {
    sdf::ElementPtr geomElem = this->dataPtr->sdf->GetElement("geometry");
    if (geomElem->HasElement("plane"))
      return true;
  }

  std::vector<VisualPtr>::const_iterator iter;
  for (iter = this->dataPtr->children.begin();
      iter != this->dataPtr->children.end(); ++iter)
  {
    if ((*iter)->IsPlane())
      return true;
  }

  return false;
}

//////////////////////////////////////////////////
std::string Visual::GetMeshName() const
{
  if (this->dataPtr->sdf->HasElement("geometry"))
  {
    sdf::ElementPtr geomElem = this->dataPtr->sdf->GetElement("geometry");
    if (geomElem->HasElement("box"))
      return "unit_box";
    else if (geomElem->HasElement("sphere"))
      return "unit_sphere";
    else if (geomElem->HasElement("cylinder"))
      return "unit_cylinder";
    else if (geomElem->HasElement("plane"))
      return "unit_plane";
    else if (geomElem->HasElement("polyline"))
    {
      std::string polyLineName = this->GetName();
      common::MeshManager *meshManager = common::MeshManager::Instance();

      if (!meshManager->IsValidFilename(polyLineName))
      {
        std::vector<math::Vector2d> vertices;
        sdf::ElementPtr pointElem =
          geomElem->GetElement("polyline")->GetElement("point");

        while (pointElem)
        {
          math::Vector2d point = pointElem->Get<math::Vector2d>();
          vertices.push_back(point);
          pointElem = pointElem->GetNextElement("point");
        }

        meshManager->CreateExtrudedPolyline(polyLineName, vertices,
            geomElem->GetElement("polyline")->Get<double>("height"),
            math::Vector2d(1, 1));
       }
      return polyLineName;
    }
    else if (geomElem->HasElement("mesh") || geomElem->HasElement("heightmap"))
    {
      sdf::ElementPtr tmpElem = geomElem->GetElement("mesh");
      std::string filename;

      std::string uri = tmpElem->Get<std::string>("uri");
      if (uri.empty())
      {
        gzerr << "<uri> element missing for geometry element:\n";
        return std::string();
      }

      filename = common::find_file(uri);

      if (filename == "__default__" || filename.empty())
        gzerr << "No mesh specified\n";

      return filename;
    }
  }

  return std::string();
}

//////////////////////////////////////////////////
std::string Visual::GetSubMeshName() const
{
  std::string result;

  if (this->dataPtr->sdf->HasElement("geometry"))
  {
    sdf::ElementPtr geomElem = this->dataPtr->sdf->GetElement("geometry");
    if (geomElem->HasElement("mesh"))
    {
      sdf::ElementPtr tmpElem = geomElem->GetElement("mesh");
      if (tmpElem->HasElement("submesh"))
        result = tmpElem->GetElement("submesh")->Get<std::string>("name");
    }
  }

  return result;
}

//////////////////////////////////////////////////
bool Visual::GetCenterSubMesh() const
{
  bool result = false;

  if (this->dataPtr->sdf->HasElement("geometry"))
  {
    sdf::ElementPtr geomElem = this->dataPtr->sdf->GetElement("geometry");
    if (geomElem->HasElement("mesh"))
    {
      sdf::ElementPtr tmpElem = geomElem->GetElement("mesh");
      if (tmpElem->HasElement("submesh"))
        result = tmpElem->GetElement("submesh")->Get<bool>("center");
    }
  }

  return result;
}

//////////////////////////////////////////////////
void Visual::MoveToPositions(const std::vector<math::Pose> &_pts,
                             double _time,
                             boost::function<void()> _onComplete)
{
  Ogre::TransformKeyFrame *key;
  math::Vector3 start = this->GetWorldPose().pos;

  this->dataPtr->onAnimationComplete = _onComplete;

  std::string animName = this->GetName() + "_animation";

  Ogre::Animation *anim =
    this->dataPtr->sceneNode->getCreator()->createAnimation(animName, _time);
  anim->setInterpolationMode(Ogre::Animation::IM_SPLINE);

  Ogre::NodeAnimationTrack *strack = anim->createNodeTrack(0,
      this->dataPtr->sceneNode);

  key = strack->createNodeKeyFrame(0);
  key->setTranslate(Ogre::Vector3(start.x, start.y, start.z));
  key->setRotation(this->dataPtr->sceneNode->getOrientation());

  double dt = _time / (_pts.size()-1);
  double tt = 0;
  for (unsigned int i = 0; i < _pts.size(); i++)
  {
    key = strack->createNodeKeyFrame(tt);
    key->setTranslate(Ogre::Vector3(
          _pts[i].pos.x, _pts[i].pos.y, _pts[i].pos.z));
    key->setRotation(Conversions::Convert(_pts[i].rot));

    tt += dt;
  }

  this->dataPtr->animState =
    this->dataPtr->sceneNode->getCreator()->createAnimationState(animName);

  this->dataPtr->animState->setTimePosition(0);
  this->dataPtr->animState->setEnabled(true);
  this->dataPtr->animState->setLoop(false);
  this->dataPtr->prevAnimTime = common::Time::GetWallTime();

  if (!this->dataPtr->preRenderConnection)
  {
    this->dataPtr->preRenderConnection =
      event::Events::ConnectPreRender(boost::bind(&Visual::Update,
      shared_from_this()));
  }
}

//////////////////////////////////////////////////
void Visual::MoveToPosition(const math::Pose &_pose, double _time)
{
  Ogre::TransformKeyFrame *key;
  math::Vector3 start = this->GetWorldPose().pos;
  math::Vector3 rpy = _pose.rot.GetAsEuler();

  math::Quaternion rotFinal(0, rpy.y, rpy.z);

  std::string animName = this->GetName() + "_animation";

  Ogre::Animation *anim =
    this->dataPtr->sceneNode->getCreator()->createAnimation(animName, _time);
  anim->setInterpolationMode(Ogre::Animation::IM_SPLINE);

  Ogre::NodeAnimationTrack *strack =
      anim->createNodeTrack(0, this->dataPtr->sceneNode);

  key = strack->createNodeKeyFrame(0);
  key->setTranslate(Ogre::Vector3(start.x, start.y, start.z));
  key->setRotation(this->dataPtr->sceneNode->getOrientation());

  key = strack->createNodeKeyFrame(_time);
  key->setTranslate(Ogre::Vector3(_pose.pos.x, _pose.pos.y, _pose.pos.z));
  key->setRotation(Conversions::Convert(rotFinal));

  this->dataPtr->animState =
    this->dataPtr->sceneNode->getCreator()->createAnimationState(animName);

  this->dataPtr->animState->setTimePosition(0);
  this->dataPtr->animState->setEnabled(true);
  this->dataPtr->animState->setLoop(false);
  this->dataPtr->prevAnimTime = common::Time::GetWallTime();

  this->dataPtr->preRenderConnection =
    event::Events::ConnectPreRender(boost::bind(&Visual::Update,
    shared_from_this()));
}

//////////////////////////////////////////////////
void Visual::ShowBoundingBox()
{
  this->dataPtr->sceneNode->showBoundingBox(true);
}

//////////////////////////////////////////////////
void Visual::SetScene(ScenePtr _scene)
{
  this->dataPtr->scene = _scene;
}

//////////////////////////////////////////////////
ScenePtr Visual::GetScene() const
{
  return this->dataPtr->scene;
}

//////////////////////////////////////////////////
void Visual::ShowCollision(bool _show)
{
  if (this->GetName().find("__COLLISION_VISUAL__") != std::string::npos)
    this->SetVisible(_show);

  std::vector<VisualPtr>::iterator iter;
  for (iter = this->dataPtr->children.begin();
      iter != this->dataPtr->children.end(); ++iter)
  {
    (*iter)->ShowCollision(_show);
  }
}

//////////////////////////////////////////////////
void Visual::ShowSkeleton(bool _show)
{
  double transp = 0.0;
  if (_show)
    transp = 0.5;

  ///  make the rest of the model transparent
  this->SetTransparency(transp);

  if (this->GetName().find("__SKELETON_VISUAL__") != std::string::npos)
    this->SetVisible(_show);

  std::vector<VisualPtr>::iterator iter;
  for (iter = this->dataPtr->children.begin();
      iter != this->dataPtr->children.end(); ++iter)
  {
    (*iter)->ShowSkeleton(_show);
  }
}

//////////////////////////////////////////////////
void Visual::SetVisibilityFlags(uint32_t _flags)
{
  for (std::vector<VisualPtr>::iterator iter = this->dataPtr->children.begin();
       iter != this->dataPtr->children.end(); ++iter)
  {
    (*iter)->SetVisibilityFlags(_flags);
  }

  for (int i = 0; i < this->dataPtr->sceneNode->numAttachedObjects(); ++i)
  {
    this->dataPtr->sceneNode->getAttachedObject(i)->setVisibilityFlags(_flags);
  }

  for (unsigned int i = 0; i < this->dataPtr->sceneNode->numChildren(); ++i)
  {
    Ogre::SceneNode *sn =
        (Ogre::SceneNode*)(this->dataPtr->sceneNode->getChild(i));

    for (int j = 0; j < sn->numAttachedObjects(); ++j)
      sn->getAttachedObject(j)->setVisibilityFlags(_flags);
  }
}

//////////////////////////////////////////////////
void Visual::ShowJoints(bool _show)
{
  if (this->GetName().find("JOINT_VISUAL__") != std::string::npos)
    this->SetVisible(_show);

  std::vector<VisualPtr>::iterator iter;
  for (iter = this->dataPtr->children.begin();
      iter != this->dataPtr->children.end(); ++iter)
  {
    (*iter)->ShowJoints(_show);
  }
}

//////////////////////////////////////////////////
void Visual::ShowCOM(bool _show)
{
  if (this->GetName().find("COM_VISUAL__") != std::string::npos)
    this->SetVisible(_show);

  std::vector<VisualPtr>::iterator iter;
  for (iter = this->dataPtr->children.begin();
      iter != this->dataPtr->children.end(); ++iter)
  {
    (*iter)->ShowCOM(_show);
  }
}

//////////////////////////////////////////////////
void Visual::SetSkeletonPose(const msgs::PoseAnimation &_pose)
{
  if (!this->dataPtr->skeleton)
  {
    gzerr << "Visual " << this->GetName() << " has no skeleton.\n";
    return;
  }

  for (int i = 0; i < _pose.pose_size(); i++)
  {
    const msgs::Pose& bonePose = _pose.pose(i);
    if (!this->dataPtr->skeleton->hasBone(bonePose.name()))
      continue;
    Ogre::Bone *bone = this->dataPtr->skeleton->getBone(bonePose.name());
    Ogre::Vector3 p(bonePose.position().x(),
                    bonePose.position().y(),
                    bonePose.position().z());
    Ogre::Quaternion quat(Ogre::Quaternion(bonePose.orientation().w(),
                                           bonePose.orientation().x(),
                                           bonePose.orientation().y(),
                                           bonePose.orientation().z()));

    bone->setManuallyControlled(true);
    bone->setPosition(p);
    bone->setOrientation(quat);
  }
}


//////////////////////////////////////////////////
void Visual::LoadPlugins()
{
  if (this->dataPtr->sdf->HasElement("plugin"))
  {
    sdf::ElementPtr pluginElem = this->dataPtr->sdf->GetElement("plugin");
    while (pluginElem)
    {
      this->LoadPlugin(pluginElem);
      pluginElem = pluginElem->GetNextElement("plugin");
    }
  }


  for (std::vector<VisualPluginPtr>::iterator iter =
      this->dataPtr->plugins.begin();
      iter != this->dataPtr->plugins.end(); ++iter)
  {
    (*iter)->Init();
  }
}

//////////////////////////////////////////////////
void Visual::LoadPlugin(const std::string &_filename,
                       const std::string &_name,
                       sdf::ElementPtr _sdf)
{
  gazebo::VisualPluginPtr plugin = gazebo::VisualPlugin::Create(_filename,
                                                              _name);

  if (plugin)
  {
    if (plugin->GetType() != VISUAL_PLUGIN)
    {
      gzerr << "Visual[" << this->GetName() << "] is attempting to load "
            << "a plugin, but detected an incorrect plugin type. "
            << "Plugin filename[" << _filename << "] name[" << _name << "]\n";
      return;
    }
    plugin->Load(shared_from_this(), _sdf);
    this->dataPtr->plugins.push_back(plugin);

    if (this->dataPtr->initialized)
      plugin->Init();
  }
}

//////////////////////////////////////////////////
void Visual::RemovePlugin(const std::string &_name)
{
  std::vector<VisualPluginPtr>::iterator iter;
  for (iter = this->dataPtr->plugins.begin();
      iter != this->dataPtr->plugins.end(); ++iter)
  {
    if ((*iter)->GetHandle() == _name)
    {
      this->dataPtr->plugins.erase(iter);
      break;
    }
  }
}

//////////////////////////////////////////////////
void Visual::LoadPlugin(sdf::ElementPtr _sdf)
{
  std::string pluginName = _sdf->Get<std::string>("name");
  std::string filename = _sdf->Get<std::string>("filename");
  this->LoadPlugin(filename, pluginName, _sdf);
}

//////////////////////////////////////////////////
uint32_t Visual::GetId() const
{
  return this->dataPtr->id;
}

//////////////////////////////////////////////////
void Visual::SetId(uint32_t _id)
{
  this->dataPtr->id = _id;
}<|MERGE_RESOLUTION|>--- conflicted
+++ resolved
@@ -1391,25 +1391,9 @@
 {
   if (_highlighted)
   {
-    math::Box bbox = this->GetBoundingBox();
-    // GetBoundingBox returns the box in world coordinates
-    // Invert thes scale of the box before attaching to the visual
-    // so that the new inherited scale after attachment is correct.
-    math::Vector3 scale = Conversions::Convert(
-          this->dataPtr->sceneNode->_getDerivedScale());
-    bbox.min = bbox.min / scale;
-    bbox.max = bbox.max / scale;
-
     // Create the bounding box if it's not already created.
     if (!this->dataPtr->boundingBox)
     {
-<<<<<<< HEAD
-      this->dataPtr->boundingBox = new WireBox(shared_from_this(), bbox);
-    }
-    else
-    {
-      this->dataPtr->boundingBox->Init(bbox);
-=======
       math::Box bbox = this->GetBoundingBox();
       // GetBoundingBox returns the box in world coordinates
       // Invert thes scale of the box before attaching to the visual
@@ -1419,8 +1403,8 @@
       bbox.min = bbox.min / scale;
       bbox.max = bbox.max / scale;
       this->dataPtr->boundingBox = new WireBox(shared_from_this(), bbox);
->>>>>>> f7761d9a
-    }
+    }
+
     this->dataPtr->boundingBox->SetVisible(true);
   }
   else if (this->dataPtr->boundingBox)
