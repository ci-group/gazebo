/*
 * Copyright (C) 2012 Open Source Robotics Foundation
 *
 * Licensed under the Apache License, Version 2.0 (the "License");
 * you may not use this file except in compliance with the License.
 * You may obtain a copy of the License at
 *
 *     http://www.apache.org/licenses/LICENSE-2.0
 *
 * Unless required by applicable law or agreed to in writing, software
 * distributed under the License is distributed on an "AS IS" BASIS,
 * WITHOUT WARRANTIES OR CONDITIONS OF ANY KIND, either express or implied.
 * See the License for the specific language governing permissions and
 * limitations under the License.
 *
*/
#include <boost/bind.hpp>
#include <boost/function.hpp>

#include "gazebo/math/Vector2d.hh"

#include "gazebo/msgs/msgs.hh"

#include "gazebo/common/Assert.hh"
#include "gazebo/common/Event.hh"
#include "gazebo/common/Events.hh"
#include "gazebo/common/CommonIface.hh"
#include "gazebo/common/MeshManager.hh"
#include "gazebo/common/Console.hh"
#include "gazebo/common/Exception.hh"
#include "gazebo/common/Mesh.hh"
#include "gazebo/common/Plugin.hh"
#include "gazebo/common/Skeleton.hh"

#include "gazebo/rendering/COMVisual.hh"
#include "gazebo/rendering/Conversions.hh"
#include "gazebo/rendering/DynamicLines.hh"
#include "gazebo/rendering/InertiaVisual.hh"
#include "gazebo/rendering/JointVisual.hh"
#include "gazebo/rendering/LinkFrameVisual.hh"
#include "gazebo/rendering/Material.hh"
#include "gazebo/rendering/MovableText.hh"
#include "gazebo/rendering/ogre_gazebo.h"
#include "gazebo/rendering/RenderEngine.hh"
#include "gazebo/rendering/RenderEvents.hh"
#include "gazebo/rendering/RTShaderSystem.hh"
#include "gazebo/rendering/Scene.hh"
#include "gazebo/rendering/SelectionObj.hh"
#include "gazebo/rendering/Visual.hh"
#include "gazebo/rendering/VisualPrivate.hh"
#include "gazebo/rendering/WireBox.hh"

using namespace gazebo;
using namespace rendering;

// Note: The value of GZ_UINT32_MAX is reserved as a flag.
uint32_t VisualPrivate::visualIdCount = GZ_UINT32_MAX - 1;

//////////////////////////////////////////////////
Visual::Visual(const std::string &_name, VisualPtr _parent, bool _useRTShader)
  : dataPtr(new VisualPrivate)
{
  this->Init(_name, _parent, _useRTShader);
}

//////////////////////////////////////////////////
Visual::Visual(const std::string &_name, ScenePtr _scene, bool _useRTShader)
  : dataPtr(new VisualPrivate)
{
  this->Init(_name, _scene, _useRTShader);
}

//////////////////////////////////////////////////
Visual::Visual(VisualPrivate &_dataPtr, const std::string &_name,
    VisualPtr _parent, bool _useRTShader)
    : dataPtr(&_dataPtr)
{
  this->Init(_name, _parent, _useRTShader);
}

//////////////////////////////////////////////////
Visual::Visual(VisualPrivate &_dataPtr, const std::string &_name,
    ScenePtr _scene,  bool _useRTShader)
    : dataPtr(&_dataPtr)
{
  this->Init(_name, _scene, _useRTShader);
}

//////////////////////////////////////////////////
void Visual::Init(const std::string &_name, ScenePtr _scene,
    bool _useRTShader)
{
  this->dataPtr->id = this->dataPtr->visualIdCount--;
  this->dataPtr->boundingBox = NULL;
  this->dataPtr->useRTShader = _useRTShader;
  this->dataPtr->visibilityFlags = GZ_VISIBILITY_ALL;

  this->dataPtr->sdf.reset(new sdf::Element);
  sdf::initFile("visual.sdf", this->dataPtr->sdf);

  this->SetName(_name);
  this->dataPtr->sceneNode = NULL;
  this->dataPtr->animState = NULL;
  this->dataPtr->skeleton = NULL;
  this->dataPtr->initialized = false;
  this->dataPtr->lighting = true;
  this->dataPtr->castShadows = true;
  this->dataPtr->visible = true;
  this->dataPtr->layer = -1;
  this->dataPtr->inheritTransparency = true;

  std::string uniqueName = this->GetName();
  int index = 0;
  while (_scene->OgreSceneManager()->hasSceneNode(uniqueName))
  {
    uniqueName = this->GetName() + "_" +
                 boost::lexical_cast<std::string>(index++);
  }

  this->dataPtr->scene = _scene;
  this->SetName(uniqueName);
  this->dataPtr->sceneNode =
    this->dataPtr->scene->OgreSceneManager()->getRootSceneNode()->
        createChildSceneNode(this->GetName());

  this->Init();
}

//////////////////////////////////////////////////
void Visual::Init(const std::string &_name, VisualPtr _parent,
    bool _useRTShader)
{
  this->dataPtr->id = this->dataPtr->visualIdCount--;
  this->dataPtr->boundingBox = NULL;
  this->dataPtr->useRTShader = _useRTShader;

  this->dataPtr->sdf.reset(new sdf::Element);
  sdf::initFile("visual.sdf", this->dataPtr->sdf);

  this->SetName(_name);
  this->dataPtr->sceneNode = NULL;
  this->dataPtr->animState = NULL;
  this->dataPtr->initialized = false;
  this->dataPtr->lighting = true;
  this->dataPtr->castShadows = true;
  this->dataPtr->visible = true;
  this->dataPtr->layer = -1;
  this->dataPtr->inheritTransparency = true;

  Ogre::SceneNode *pnode = NULL;
  if (_parent)
    pnode = _parent->GetSceneNode();
  else
  {
    gzerr << "Create a visual, invalid parent!!!\n";
    return;
  }

  if (!pnode)
  {
    gzerr << "Unable to get parent scene node\n";
    return;
  }

  std::string uniqueName = this->GetName();
  int index = 0;
  while (pnode->getCreator()->hasSceneNode(uniqueName))
    uniqueName = this->GetName() + "_" +
                 boost::lexical_cast<std::string>(index++);

  this->SetName(uniqueName);

  this->dataPtr->sceneNode = pnode->createChildSceneNode(this->GetName());

  this->dataPtr->parent = _parent;
  this->dataPtr->scene = this->dataPtr->parent->GetScene();
  this->Init();
}

//////////////////////////////////////////////////
Visual::~Visual()
{
  if (this->dataPtr->preRenderConnection)
    event::Events::DisconnectPreRender(this->dataPtr->preRenderConnection);

  delete this->dataPtr->boundingBox;

  // delete instance from lines vector
  /*for (std::list<DynamicLines*>::iterator iter = this->dataPtr->lines.begin();
       iter != this->dataPtr->lines.end(); ++iter)
    delete *iter;
    */
  this->dataPtr->lines.clear();

  if (this->dataPtr->sceneNode != NULL)
  {
    // seems we never get into this block because Fini() runs first
    this->DestroyAllAttachedMovableObjects(this->dataPtr->sceneNode);
    this->dataPtr->sceneNode->removeAndDestroyAllChildren();
    this->dataPtr->scene->OgreSceneManager()->destroySceneNode(
        this->dataPtr->sceneNode->getName());
    this->dataPtr->sceneNode = NULL;
  }

  this->dataPtr->scene.reset();
  this->dataPtr->sdf->Reset();
  this->dataPtr->sdf.reset();
  this->dataPtr->parent.reset();
  this->dataPtr->children.clear();

  delete this->dataPtr->typeMsg;

  delete this->dataPtr;
  this->dataPtr = 0;
}

/////////////////////////////////////////////////
void Visual::Fini()
{
  this->dataPtr->plugins.clear();

  // Detach from the parent
  if (this->dataPtr->parent)
    this->dataPtr->parent->DetachVisual(this->GetName());

  if (this->dataPtr->sceneNode)
  {
    this->dataPtr->sceneNode->detachAllObjects();
    this->dataPtr->scene->OgreSceneManager()->destroySceneNode(
        this->dataPtr->sceneNode);
    this->dataPtr->sceneNode = NULL;
  }

  if (this->dataPtr->preRenderConnection)
  {
    event::Events::DisconnectPreRender(this->dataPtr->preRenderConnection);
    this->dataPtr->preRenderConnection.reset();
  }

  this->dataPtr->scene.reset();
}

/////////////////////////////////////////////////
VisualPtr Visual::Clone(const std::string &_name, VisualPtr _newParent)
{
  VisualPtr result(new Visual(_name, _newParent));
  result->Load(this->dataPtr->sdf);
  result->SetScale(this->dataPtr->scale);
  result->SetVisibilityFlags(this->dataPtr->visibilityFlags);
  std::string visName = this->GetName();
  for (auto iter: this->dataPtr->children)
  {
    // give a unique name by prefixing child visuals with the new clone name
    std::string childName = iter->GetName();
    std::string newName = childName;
    size_t pos = childName.find(visName);
    if (pos == 0)
      newName = _name + childName.substr(pos+visName.size());
    iter->Clone(newName, result);
  }

  if (_newParent == this->dataPtr->scene->WorldVisual())
    result->SetWorldPose(this->GetWorldPose());
  result->ShowCollision(false);
  result->SetInheritTransparency(this->InheritTransparency());

  result->SetName(_name);
  return result;
}

/////////////////////////////////////////////////
void Visual::DestroyAllAttachedMovableObjects(Ogre::SceneNode *_sceneNode)
{
  if (!_sceneNode)
    return;

  // Destroy all the attached objects
  Ogre::SceneNode::ObjectIterator itObject =
    _sceneNode->getAttachedObjectIterator();

  while (itObject.hasMoreElements())
  {
    Ogre::Entity *ent = static_cast<Ogre::Entity*>(itObject.getNext());
    if (ent->getMovableType() != DynamicLines::GetMovableType())
      this->dataPtr->scene->OgreSceneManager()->destroyEntity(ent);
    else
      delete ent;
  }

  // Recurse to child SceneNodes
  Ogre::SceneNode::ChildNodeIterator itChild = _sceneNode->getChildIterator();

  while (itChild.hasMoreElements())
  {
    Ogre::SceneNode* pChildNode =
        static_cast<Ogre::SceneNode*>(itChild.getNext());
    this->DestroyAllAttachedMovableObjects(pChildNode);
  }
}

//////////////////////////////////////////////////
void Visual::Init()
{
  this->dataPtr->type = VT_ENTITY;
  this->dataPtr->transparency = 0.0;
  this->dataPtr->isStatic = false;
  this->dataPtr->visible = true;
  this->dataPtr->ribbonTrail = NULL;
  this->dataPtr->staticGeom = NULL;
  this->dataPtr->layer = -1;
  this->dataPtr->wireframe = false;
  this->dataPtr->inheritTransparency = true;
  this->dataPtr->scale = ignition::math::Vector3d::One;

  this->dataPtr->initialized = true;
}

//////////////////////////////////////////////////
void Visual::LoadFromMsg(const boost::shared_ptr< msgs::Visual const> &_msg)
{
  this->dataPtr->sdf = msgs::VisualToSDF(*_msg.get());
  this->Load();
  this->UpdateFromMsg(_msg);
}

//////////////////////////////////////////////////
void Visual::Load(sdf::ElementPtr _sdf)
{
  this->dataPtr->sdf->Copy(_sdf);
  this->Load();
}

//////////////////////////////////////////////////
void Visual::Load()
{
  std::ostringstream stream;
  math::Pose pose;
  Ogre::Vector3 meshSize(1, 1, 1);
  Ogre::MovableObject *obj = NULL;

  if (this->dataPtr->parent)
    this->dataPtr->parent->AttachVisual(shared_from_this());

  // Read the desired position and rotation of the mesh
  pose = this->dataPtr->sdf->Get<math::Pose>("pose");

  std::string mesh = this->GetMeshName();
  std::string subMesh = this->GetSubMeshName();
  bool centerSubMesh = this->GetCenterSubMesh();

  if (!mesh.empty())
  {
    try
    {
      // Create the visual
      stream << "VISUAL_" << this->dataPtr->sceneNode->getName();
      obj = this->AttachMesh(mesh, subMesh, centerSubMesh,
          stream.str());
    }
    catch(Ogre::Exception &e)
    {
      gzerr << "Ogre Error:" << e.getFullDescription() << "\n";
      gzerr << "Unable to create a mesh from " <<  mesh << "\n";
      return;
    }
  }

  Ogre::Entity *ent = static_cast<Ogre::Entity *>(obj);
  if (ent)
  {
    if (ent->hasSkeleton())
      this->dataPtr->skeleton = ent->getSkeleton();

    for (unsigned int i = 0; i < ent->getNumSubEntities(); i++)
    {
      ent->getSubEntity(i)->setCustomParameter(1, Ogre::Vector4(
          this->dataPtr->sdf->Get<double>("laser_retro"), 0.0, 0.0, 0.0));
    }
  }

  // Set the pose of the scene node
  this->SetPose(pose);
  this->dataPtr->initialRelativePose = pose.Ign();

  // Get the size of the mesh
  if (obj)
    meshSize = obj->getBoundingBox().getSize();

  // Keep transparency to set after setting material
  double sdfTransparency = -1;
  if (this->dataPtr->sdf->HasElement("transparency"))
  {
    sdfTransparency = this->dataPtr->sdf->Get<float>("transparency");
  }

  if (this->dataPtr->sdf->HasElement("geometry"))
  {
    sdf::ElementPtr geomElem = this->dataPtr->sdf->GetElement("geometry");

    ignition::math::Vector3d geometrySize;
    bool hasGeom = true;
    if (geomElem->HasElement("box"))
    {
      geometrySize =
          geomElem->GetElement("box")->Get<ignition::math::Vector3d>("size");
    }
    else if (geomElem->HasElement("sphere"))
    {
      double r = geomElem->GetElement("sphere")->Get<double>("radius");
      geometrySize.Set(r * 2.0, r * 2.0, r * 2.0);
    }
    else if (geomElem->HasElement("cylinder"))
    {
      double r = geomElem->GetElement("cylinder")->Get<double>("radius");
      double l = geomElem->GetElement("cylinder")->Get<double>("length");
      geometrySize.Set(r * 2.0, r * 2.0, l);
    }
    else if (geomElem->HasElement("plane"))
    {
      math::Vector2d size =
        geomElem->GetElement("plane")->Get<math::Vector2d>("size");
      geometrySize.Set(size.x, size.y, 1);
    }
    else if (geomElem->HasElement("mesh"))
    {
      geometrySize =
          geomElem->GetElement("mesh")->Get<ignition::math::Vector3d>("scale");
    }
    else
    {
      hasGeom = false;
    }

    if (hasGeom)
    {
      // geom values give the absolute size so compute a scale that will
      // be mulitiply by the current scale to get to the geom size.
      ignition::math::Vector3d derivedScale = this->DerivedScale();
      ignition::math::Vector3d localScale =
          geometrySize / (derivedScale / this->dataPtr->scale);
      this->dataPtr->sceneNode->setScale(
          Conversions::Convert(math::Vector3(localScale)));
      this->dataPtr->scale = localScale;
      this->dataPtr->geomSize = geometrySize;
    }
  }

  // Set the material of the mesh
  if (this->dataPtr->sdf->HasElement("material"))
  {
    sdf::ElementPtr matElem =
        this->dataPtr->sdf->GetElement("material");

    // clone the material sdf to preserve the new values to be set
    // as updating the material name via SetMaterial can affect the
    // ambient/diffuse/specular/emissive color sdf elements.
    sdf::ElementPtr matElemClone = matElem->Clone();

    if (matElem->HasElement("script"))
    {
      sdf::ElementPtr scriptElem = matElem->GetElement("script");
      sdf::ElementPtr uriElem = scriptElem->GetElement("uri");

      // Add all the URI paths to the render engine
      while (uriElem)
      {
        std::string matUri = uriElem->Get<std::string>();
        if (!matUri.empty())
          RenderEngine::Instance()->AddResourcePath(matUri);
        uriElem = uriElem->GetNextElement("uri");
      }

      std::string matName = scriptElem->Get<std::string>("name");

      if (!matName.empty())
        this->SetMaterial(matName);
    }

    if (matElemClone->HasElement("ambient"))
      this->SetAmbient(matElemClone->Get<common::Color>("ambient"));
    if (matElemClone->HasElement("diffuse"))
      this->SetDiffuse(matElemClone->Get<common::Color>("diffuse"));
    if (matElemClone->HasElement("specular"))
      this->SetSpecular(matElemClone->Get<common::Color>("specular"));
    if (matElemClone->HasElement("emissive"))
      this->SetEmissive(matElemClone->Get<common::Color>("emissive"));

    if (matElem->HasElement("lighting"))
    {
      this->SetLighting(matElem->Get<bool>("lighting"));
    }
  }

  if (sdfTransparency > -1)
  {
    this->SetTransparency(sdfTransparency);
  }

  // Allow the mesh to cast shadows
  this->SetCastShadows(this->dataPtr->sdf->Get<bool>("cast_shadows"));
  this->LoadPlugins();
  this->dataPtr->scene->AddVisual(shared_from_this());

  // Set meta information
  if (this->dataPtr->sdf->HasElement("meta"))
  {
    if (this->dataPtr->sdf->GetElement("meta")->HasElement("layer"))
    {
      this->dataPtr->layer =
        this->dataPtr->sdf->GetElement("meta")->Get<int32_t>("layer");
      rendering::Events::newLayer(this->dataPtr->layer);
    }
  }
}

//////////////////////////////////////////////////
void Visual::Update()
{
  if (!this->dataPtr->visible)
    return;

  std::list<DynamicLines*>::iterator iter;

  // Update the lines
  for (iter = this->dataPtr->lines.begin(); iter != this->dataPtr->lines.end();
      ++iter)
  {
    (*iter)->Update();
  }

  std::list< std::pair<DynamicLines*, unsigned int> >::iterator liter;
  for (liter = this->dataPtr->lineVertices.begin();
       liter != this->dataPtr->lineVertices.end(); ++liter)
  {
    liter->first->SetPoint(liter->second,
        Conversions::ConvertIgn(
          this->dataPtr->sceneNode->_getDerivedPosition()));
    liter->first->Update();
  }

  if (this->dataPtr->animState)
  {
    this->dataPtr->animState->addTime(
        (common::Time::GetWallTime() - this->dataPtr->prevAnimTime).Double());
    this->dataPtr->prevAnimTime = common::Time::GetWallTime();
    if (this->dataPtr->animState->hasEnded())
    {
      this->dataPtr->animState = NULL;
      this->dataPtr->sceneNode->getCreator()->destroyAnimation(
          this->GetName() + "_animation");
      if (this->dataPtr->onAnimationComplete)
        this->dataPtr->onAnimationComplete();
      // event::Events::DisconnectPreRender(this->preRenderConnection);
    }
  }
}

//////////////////////////////////////////////////
void Visual::SetName(const std::string &_name)
{
  this->dataPtr->name = _name;
  this->dataPtr->sdf->GetAttribute("name")->Set(_name);
}

//////////////////////////////////////////////////
std::string Visual::GetName() const
{
  return this->dataPtr->name;
}

//////////////////////////////////////////////////
void Visual::AttachVisual(VisualPtr _vis)
{
  if (!_vis)
    gzerr << "Visual is null" << std::endl;
  else
  {
    if (_vis->GetSceneNode()->getParentSceneNode())
    {
      _vis->GetSceneNode()->getParentSceneNode()->removeChild(
          _vis->GetSceneNode());
    }
    this->dataPtr->sceneNode->addChild(_vis->GetSceneNode());
    this->dataPtr->children.push_back(_vis);
    _vis->dataPtr->parent = shared_from_this();
  }
}

//////////////////////////////////////////////////
void Visual::DetachVisual(VisualPtr _vis)
{
  this->DetachVisual(_vis->GetName());
}

//////////////////////////////////////////////////
void Visual::DetachVisual(const std::string &_name)
{
  std::vector<VisualPtr>::iterator iter;
  for (iter = this->dataPtr->children.begin();
      iter != this->dataPtr->children.end(); ++iter)
  {
    if ((*iter)->GetName() == _name)
    {
      VisualPtr childVis = (*iter);
      this->dataPtr->children.erase(iter);
      if (this->dataPtr->sceneNode)
        this->dataPtr->sceneNode->removeChild(childVis->GetSceneNode());
      break;
    }
  }
}

//////////////////////////////////////////////////
void Visual::AttachObject(Ogre::MovableObject *_obj)
{
  // This code makes plane render before grids. This allows grids to overlay
  // planes, and then other elements to overlay both planes and grids.
  // if (this->dataPtr->sdf->HasElement("geometry"))
  // if (this->dataPtr->sdf->GetElement("geometry")->HasElement("plane"))
  // _obj->setRenderQueueGroup(Ogre::RENDER_QUEUE_SKIES_EARLY+1);

  if (!this->HasAttachedObject(_obj->getName()))
  {
    // update to use unique materials
    Ogre::Entity *entity = dynamic_cast<Ogre::Entity *>(_obj);
    if (entity)
    {
      for (unsigned j = 0; j < entity->getNumSubEntities(); ++j)
      {
        Ogre::SubEntity *subEntity = entity->getSubEntity(j);
        Ogre::MaterialPtr material = subEntity->getMaterial();
        if (!material.isNull() &&
            material->getName().find("_MATERIAL_") == std::string::npos)
        {
          std::string newMaterialName;
          newMaterialName = this->dataPtr->sceneNode->getName() +
              "_MATERIAL_" + material->getName();
          material = material->clone(newMaterialName);
          subEntity->setMaterial(material);
        }
      }
    }

    this->dataPtr->sceneNode->attachObject(_obj);
    if (this->dataPtr->useRTShader && this->dataPtr->scene->Initialized() &&
      _obj->getName().find("__COLLISION_VISUAL__") == std::string::npos)
    {
      RTShaderSystem::Instance()->UpdateShaders();
    }
    _obj->getUserObjectBindings().setUserAny(Ogre::Any(this->GetName()));
  }
  else
    gzerr << "Visual[" << this->GetName() << "] already has object["
          << _obj->getName() << "] attached.";

  _obj->setVisibilityFlags(GZ_VISIBILITY_ALL);
}

//////////////////////////////////////////////////
bool Visual::HasAttachedObject(const std::string &_name)
{
  for (unsigned int i = 0; i < this->dataPtr->sceneNode->numAttachedObjects();
      ++i)
  {
    if (this->dataPtr->sceneNode->getAttachedObject(i)->getName() == _name)
      return true;
  }

  return false;
}

//////////////////////////////////////////////////
unsigned int Visual::GetAttachedObjectCount() const
{
  return this->dataPtr->sceneNode->numAttachedObjects();
}

//////////////////////////////////////////////////
void Visual::DetachObjects()
{
  if (this->dataPtr->sceneNode)
    this->dataPtr->sceneNode->detachAllObjects();
  this->dataPtr->meshName = "";
  this->dataPtr->subMeshName = "";
  this->dataPtr->myMaterialName = "";
}

//////////////////////////////////////////////////
unsigned int Visual::GetChildCount()
{
  return this->dataPtr->children.size();
}

//////////////////////////////////////////////////
VisualPtr Visual::GetChild(unsigned int _num)
{
  if (_num < this->dataPtr->children.size())
    return this->dataPtr->children[_num];
  return VisualPtr();
}

//////////////////////////////////////////////////
void Visual::MakeStatic()
{
  /*if (!this->staticGeom)
    this->staticGeom =
    this->dataPtr->sceneNode->getCreator()->createStaticGeometry(
    this->dataPtr->sceneNode->getName() + "_Static");

  // Add the scene node to the static geometry
  this->staticGeom->addSceneNode(this->dataPtr->sceneNode);

  // Build the static geometry
  this->staticGeom->build();

  // Prevent double rendering
  this->dataPtr->sceneNode->setVisible(false);
  this->dataPtr->sceneNode->detachAllObjects();
  */
}

//////////////////////////////////////////////////
Ogre::MovableObject *Visual::AttachMesh(const std::string &_meshName,
                                        const std::string &_subMesh,
                                        bool _centerSubmesh,
                                        const std::string &_objName)
{
  if (_meshName.empty())
    return NULL;

  this->dataPtr->meshName = _meshName;
  this->dataPtr->subMeshName = _subMesh;

  Ogre::MovableObject *obj;
  std::string objName = _objName;
  std::string meshName = _meshName;
  meshName += _subMesh.empty() ? "" : "::" + _subMesh;

  if (objName.empty())
    objName = this->dataPtr->sceneNode->getName() + "_ENTITY_" + meshName;

  this->InsertMesh(_meshName, _subMesh, _centerSubmesh);

  if (this->dataPtr->sceneNode->getCreator()->hasEntity(objName))
  {
    obj = (Ogre::MovableObject*)
      (this->dataPtr->sceneNode->getCreator()->getEntity(objName));
  }
  else
  {
    obj = (Ogre::MovableObject*)
        (this->dataPtr->sceneNode->getCreator()->createEntity(objName,
        meshName));
  }

  this->AttachObject(obj);
  return obj;
}

//////////////////////////////////////////////////
void Visual::SetScale(const math::Vector3 &_scale)
{
  if (this->dataPtr->scale == _scale.Ign())
    return;

  // update geom size based on scale.
  this->UpdateGeomSize(
      this->DerivedScale() / this->dataPtr->scale * _scale.Ign());

  this->dataPtr->scale = _scale.Ign();

  this->dataPtr->sceneNode->setScale(
      Conversions::Convert(math::Vector3(this->dataPtr->scale)));

  // Scale selection object in case we have one attached. Other children were
  // scaled from UpdateGeomSize
  for (auto child : this->dataPtr->children)
  {
    auto selectionObj = std::dynamic_pointer_cast<SelectionObj>(child);

    if (selectionObj)
    {
      selectionObj->UpdateSize();
      break;
    }
  }
}

//////////////////////////////////////////////////
void Visual::UpdateGeomSize(const ignition::math::Vector3d &_scale)
{
  for (std::vector<VisualPtr>::iterator iter = this->dataPtr->children.begin();
       iter != this->dataPtr->children.end(); ++iter)
  {
    (*iter)->UpdateGeomSize(_scale * (*iter)->GetScale().Ign());
  }

  // update the same way as server - see Link::UpdateVisualGeomSDF()
  if (!this->dataPtr->sdf->HasElement("geometry"))
    return;

  sdf::ElementPtr geomElem = this->dataPtr->sdf->GetElement("geometry");
  if (geomElem->HasElement("box"))
  {
    ignition::math::Vector3d size =
        geomElem->GetElement("box")->Get<ignition::math::Vector3d>("size");
    ignition::math::Vector3d geomBoxSize = _scale/this->dataPtr->geomSize*size;

    geomElem->GetElement("box")->GetElement("size")->Set(
        geomBoxSize);
    this->dataPtr->geomSize = geomBoxSize;
  }
  else if (geomElem->HasElement("sphere"))
  {
    // update radius the same way as collision shapes
    double radius = geomElem->GetElement("sphere")->Get<double>("radius");
    double newRadius = _scale.Max();
    double oldRadius = this->dataPtr->geomSize.Max();
    double geomRadius = newRadius/oldRadius*radius;
    geomElem->GetElement("sphere")->GetElement("radius")->Set(geomRadius);
    this->dataPtr->geomSize = ignition::math::Vector3d(
        geomRadius*2.0, geomRadius*2.0, geomRadius*2.0);
  }
  else if (geomElem->HasElement("cylinder"))
  {
    // update radius the same way as collision shapes
    double radius = geomElem->GetElement("cylinder")->Get<double>("radius");
    double newRadius = std::max(_scale.X(), _scale.Y());
    double oldRadius = std::max(this->dataPtr->geomSize.X(),
        this->dataPtr->geomSize.Y());
    double length = geomElem->GetElement("cylinder")->Get<double>("length");
    double geomRadius = newRadius/oldRadius*radius;
    double geomLength = _scale.Z()/this->dataPtr->geomSize.Z()*length;
    geomElem->GetElement("cylinder")->GetElement("radius")->Set(
        geomRadius);
    geomElem->GetElement("cylinder")->GetElement("length")->Set(
        geomLength);

    this->dataPtr->geomSize =
        ignition::math::Vector3d(geomRadius*2.0, geomRadius*2.0, geomLength);
  }
  else if (geomElem->HasElement("mesh"))
  {
    geomElem->GetElement("mesh")->GetElement("scale")->Set(_scale);
    this->dataPtr->geomSize = _scale;
  }
}

/////////////////////////////////////////////////
ignition::math::Vector3d Visual::GetGeometrySize() const
{
  return this->dataPtr->geomSize;
}

//////////////////////////////////////////////////
math::Vector3 Visual::GetScale()
{
  return this->dataPtr->scale;
}

//////////////////////////////////////////////////
ignition::math::Vector3d Visual::DerivedScale() const
{
  ignition::math::Vector3d derivedScale = this->dataPtr->scale;

  VisualPtr worldVis = this->dataPtr->scene->WorldVisual();
  VisualPtr vis = this->GetParent();

  while (vis && vis != worldVis)
  {
    derivedScale = derivedScale * vis->GetScale().Ign();
    vis = vis->GetParent();
  }

  return derivedScale;
}

//////////////////////////////////////////////////
void Visual::SetLighting(bool _lighting)
{
  if (this->dataPtr->lighting == _lighting)
    return;

  this->dataPtr->lighting = _lighting;

  try
  {
    for (int i = 0; i < this->dataPtr->sceneNode->numAttachedObjects(); ++i)
    {
      Ogre::MovableObject *obj = this->dataPtr->sceneNode->getAttachedObject(i);

      Ogre::Entity *entity = dynamic_cast<Ogre::Entity*>(obj);
      if (entity)
      {
        for (unsigned j = 0; j < entity->getNumSubEntities(); ++j)
        {
          Ogre::MaterialPtr mat = entity->getSubEntity(j)->getMaterial();
          if (!mat.isNull())
          {
            mat->setLightingEnabled(this->dataPtr->lighting);
          }
        }
      }
    }

    // Apply lighting to all child scene nodes
    for (unsigned int i = 0; i < this->dataPtr->sceneNode->numChildren(); ++i)
    {
      Ogre::SceneNode *sn = dynamic_cast<Ogre::SceneNode *>(
          this->dataPtr->sceneNode->getChild(i));
      for (int j = 0; j < sn->numAttachedObjects(); j++)
      {
        Ogre::MovableObject *obj = sn->getAttachedObject(j);

        Ogre::Entity *entity = dynamic_cast<Ogre::Entity*>(obj);
        if (entity)
        {
          for (unsigned k = 0; k < entity->getNumSubEntities(); ++k)
          {
            Ogre::MaterialPtr mat = entity->getSubEntity(k)->getMaterial();
            if (!mat.isNull())
            {
              mat->setLightingEnabled(this->dataPtr->lighting);
            }
          }
        }
      }
    }
  }
  catch(Ogre::Exception &e)
  {
    gzwarn << "Unable to set lighting to Geometry["
           << this->dataPtr->sceneNode->getName() << ".\n";
  }

  // Apply lighting to all child visuals
  for (std::vector<VisualPtr>::iterator iter = this->dataPtr->children.begin();
       iter != this->dataPtr->children.end(); ++iter)
  {
    (*iter)->SetLighting(this->dataPtr->lighting);
  }

  this->dataPtr->sdf->GetElement("material")
      ->GetElement("lighting")->Set(this->dataPtr->lighting);
}

//////////////////////////////////////////////////
bool Visual::GetLighting() const
{
  return this->dataPtr->lighting;
}

//////////////////////////////////////////////////
void Visual::SetMaterial(const std::string &_materialName, bool _unique,
    const bool _cascade)
{
  if (_materialName.empty() || _materialName == "__default__")
    return;

  common::Color matAmbient;
  common::Color matDiffuse;
  common::Color matSpecular;
  common::Color matEmissive;
  bool matColor = rendering::Material::GetMaterialAsColor(
      _materialName, matAmbient, matDiffuse, matSpecular, matEmissive);

  if (_unique)
  {
    // Create a custom material name
    std::string newMaterialName;
    newMaterialName = this->dataPtr->sceneNode->getName() + "_MATERIAL_" +
        _materialName;

    if (this->GetMaterialName() == newMaterialName &&
        matAmbient == this->GetAmbient() &&
        matDiffuse == this->GetDiffuse() &&
        matSpecular == this->GetSpecular() &&
        matEmissive == this->GetEmissive())
      return;

    this->dataPtr->myMaterialName = newMaterialName;

    Ogre::MaterialPtr origMaterial;
    try
    {
      this->dataPtr->origMaterialName = _materialName;
      // Get the original material
      origMaterial =
        Ogre::MaterialManager::getSingleton().getByName(_materialName);
    }
    catch(Ogre::Exception &e)
    {
      gzwarn << "Unable to get Material[" << _materialName << "] for Geometry["
          << this->dataPtr->sceneNode->getName()
          << ". Object will appear white.\n";
      return;
    }

    if (origMaterial.isNull())
    {
      gzwarn << "Unable to get Material[" << _materialName << "] for Geometry["
        << this->dataPtr->sceneNode->getName()
        << ". Object will appear white\n";
      return;
    }

    Ogre::MaterialPtr myMaterial;

    // Clone the material. This will allow us to change the look of each geom
    // individually.
    if (Ogre::MaterialManager::getSingleton().resourceExists(
          this->dataPtr->myMaterialName))
    {
      myMaterial =
        (Ogre::MaterialPtr)(Ogre::MaterialManager::getSingleton().getByName(
              this->dataPtr->myMaterialName));
    }
    else
    {
      myMaterial = origMaterial->clone(this->dataPtr->myMaterialName);
    }
  }
  else
  {
    if ( this->dataPtr->myMaterialName == _materialName)
      return;
    this->dataPtr->myMaterialName = _materialName;
  }

  try
  {
    for (unsigned int i = 0;
        i < this->dataPtr->sceneNode->numAttachedObjects(); ++i)
    {
      Ogre::MovableObject *obj = this->dataPtr->sceneNode->getAttachedObject(i);
      Ogre::Entity *entity = dynamic_cast<Ogre::Entity *>(obj);
      if (entity)
        entity->setMaterialName(this->dataPtr->myMaterialName);
      else
      {
        Ogre::SimpleRenderable *simpleRenderable =
            dynamic_cast<Ogre::SimpleRenderable *>(obj);
        if (simpleRenderable)
          simpleRenderable->setMaterial(this->dataPtr->myMaterialName);
      }
    }

    // Apply material to all child scene nodes
    for (unsigned int i = 0; i < this->dataPtr->sceneNode->numChildren(); ++i)
    {
      Ogre::SceneNode *sn = dynamic_cast<Ogre::SceneNode *>(
          this->dataPtr->sceneNode->getChild(i));
      for (int j = 0; j < sn->numAttachedObjects(); ++j)
      {
        Ogre::MovableObject *obj = sn->getAttachedObject(j);

        MovableText *text = dynamic_cast<MovableText *>(obj);
        if (text)
        {
          common::Color ambient, diffuse, specular, emissive;
          bool matFound = rendering::Material::GetMaterialAsColor(
              this->dataPtr->myMaterialName, ambient, diffuse, specular,
              emissive);

          if (matFound)
          {
            text->SetColor(ambient);
          }
        }
        else if (dynamic_cast<Ogre::Entity *>(obj))
          ((Ogre::Entity *)obj)->setMaterialName(this->dataPtr->myMaterialName);
        else
        {
          ((Ogre::SimpleRenderable *)obj)->setMaterial(
              this->dataPtr->myMaterialName);
        }
      }
    }
  }
  catch(Ogre::Exception &e)
  {
    gzwarn << "Unable to set Material[" << this->dataPtr->myMaterialName
           << "] to Geometry["
           << this->dataPtr->sceneNode->getName()
           << ". Object will appear white.\n";
  }

  // check if material has color components, if so, set them.
  if (matColor)
  {
    this->SetAmbient(matAmbient, false);
    this->SetDiffuse(matDiffuse, false);
    this->SetSpecular(matSpecular, false);
    this->SetEmissive(matEmissive, false);
  }

  // Re-apply the transparency filter for the last known transparency value
  this->SetTransparencyInnerLoop(this->dataPtr->sceneNode);

  // Apply material to all child visuals
  if (_cascade)
  {
    for (auto &child : this->dataPtr->children)
    {
      child->SetMaterial(_materialName, _unique, _cascade);
    }
  }

  if (this->dataPtr->useRTShader && this->dataPtr->scene->Initialized()
      && this->dataPtr->lighting &&
      this->GetName().find("__COLLISION_VISUAL__") == std::string::npos)
  {
    RTShaderSystem::Instance()->UpdateShaders();
  }

  this->dataPtr->sdf->GetElement("material")->GetElement("script")
      ->GetElement("name")->Set(_materialName);
}

/////////////////////////////////////////////////
void Visual::SetAmbient(const common::Color &_color, const bool _cascade)
{
  if (!this->dataPtr->lighting)
    return;

  if (this->dataPtr->myMaterialName.empty())
  {
    std::string matName = this->GetName() + "_MATERIAL_";
    Ogre::MaterialManager::getSingleton().create(matName, "General");
    this->SetMaterial(matName);
  }

  for (unsigned int i = 0; i < this->dataPtr->sceneNode->numAttachedObjects();
      ++i)
  {
    Ogre::Entity *entity = NULL;
    Ogre::MovableObject *obj = this->dataPtr->sceneNode->getAttachedObject(i);

    entity = dynamic_cast<Ogre::Entity*>(obj);

    if (!entity)
      continue;

    // For each ogre::entity
    for (unsigned int j = 0; j < entity->getNumSubEntities(); j++)
    {
      Ogre::SubEntity *subEntity = entity->getSubEntity(j);
      Ogre::MaterialPtr material = subEntity->getMaterial();

      unsigned int techniqueCount, passCount;
      Ogre::Technique *technique;
      Ogre::Pass *pass;
      Ogre::ColourValue dc;

      for (techniqueCount = 0; techniqueCount < material->getNumTechniques();
           techniqueCount++)
      {
        technique = material->getTechnique(techniqueCount);
        technique->setLightingEnabled(true);

        for (passCount = 0; passCount < technique->getNumPasses(); passCount++)
        {
          pass = technique->getPass(passCount);
          pass->setAmbient(Conversions::Convert(_color));
        }
      }
    }
  }

  if (_cascade)
  {
    for (auto &child : this->dataPtr->children)
    {
      child->SetAmbient(_color, _cascade);
    }
  }

  this->dataPtr->ambient = _color;

  this->dataPtr->sdf->GetElement("material")
      ->GetElement("ambient")->Set(_color);
}

/////////////////////////////////////////////////
void Visual::SetDiffuse(const common::Color &_color, const bool _cascade)
{
  if (!this->dataPtr->lighting)
    return;

  if (this->dataPtr->myMaterialName.empty())
  {
    std::string matName = this->GetName() + "_MATERIAL_";
    Ogre::MaterialManager::getSingleton().create(matName, "General");
    this->SetMaterial(matName);
  }

  for (unsigned int i = 0; i < this->dataPtr->sceneNode->numAttachedObjects();
      i++)
  {
    Ogre::Entity *entity = NULL;
    Ogre::MovableObject *obj = this->dataPtr->sceneNode->getAttachedObject(i);

    entity = dynamic_cast<Ogre::Entity*>(obj);

    if (!entity)
    {
      continue;
    }

    // For each ogre::entity
    for (unsigned int j = 0; j < entity->getNumSubEntities(); j++)
    {
      Ogre::SubEntity *subEntity = entity->getSubEntity(j);
      Ogre::MaterialPtr material = subEntity->getMaterial();

      unsigned int techniqueCount, passCount;
      Ogre::Technique *technique;
      Ogre::Pass *pass;
      Ogre::ColourValue dc;

      for (techniqueCount = 0; techniqueCount < material->getNumTechniques();
           techniqueCount++)
      {
        technique = material->getTechnique(techniqueCount);
        technique->setLightingEnabled(true);

        for (passCount = 0; passCount < technique->getNumPasses(); passCount++)
        {
          pass = technique->getPass(passCount);
          dc = Conversions::Convert(_color);
          pass->setDiffuse(dc);
          this->dataPtr->transparency = 1.0f - dc.a;
        }
      }
    }
  }

  if (_cascade)
  {
    for (auto &child : this->dataPtr->children)
    {
      child->SetDiffuse(_color, _cascade);
    }
  }

  this->dataPtr->diffuse = _color;
  this->UpdateTransparency();

  this->dataPtr->sdf->GetElement("material")
      ->GetElement("diffuse")->Set(_color);
}

/////////////////////////////////////////////////
void Visual::SetSpecular(const common::Color &_color, const bool _cascade)
{
  if (!this->dataPtr->lighting)
    return;

  if (this->dataPtr->myMaterialName.empty())
  {
    std::string matName = this->GetName() + "_MATERIAL_";
    Ogre::MaterialManager::getSingleton().create(matName, "General");
    this->SetMaterial(matName);
  }

  for (unsigned int i = 0; i < this->dataPtr->sceneNode->numAttachedObjects();
      i++)
  {
    Ogre::Entity *entity = NULL;
    Ogre::MovableObject *obj = this->dataPtr->sceneNode->getAttachedObject(i);

    entity = dynamic_cast<Ogre::Entity*>(obj);

    if (!entity)
      continue;

    // For each ogre::entity
    for (unsigned int j = 0; j < entity->getNumSubEntities(); j++)
    {
      Ogre::SubEntity *subEntity = entity->getSubEntity(j);
      Ogre::MaterialPtr material = subEntity->getMaterial();

      unsigned int techniqueCount, passCount;
      Ogre::Technique *technique;
      Ogre::Pass *pass;
      Ogre::ColourValue dc;

      for (techniqueCount = 0; techniqueCount < material->getNumTechniques();
           techniqueCount++)
      {
        technique = material->getTechnique(techniqueCount);
        technique->setLightingEnabled(true);

        for (passCount = 0; passCount < technique->getNumPasses(); passCount++)
        {
          pass = technique->getPass(passCount);
          pass->setSpecular(Conversions::Convert(_color));
        }
      }
    }
  }

  if (_cascade)
  {
    for (auto &child : this->dataPtr->children)
    {
      child->SetSpecular(_color, _cascade);
    }
  }

  this->dataPtr->specular = _color;

  this->dataPtr->sdf->GetElement("material")
      ->GetElement("specular")->Set(_color);
}

//////////////////////////////////////////////////
void Visual::SetEmissive(const common::Color &_color, const bool _cascade)
{
  for (unsigned int i = 0; i < this->dataPtr->sceneNode->numAttachedObjects();
      i++)
  {
    Ogre::Entity *entity = NULL;
    Ogre::MovableObject *obj = this->dataPtr->sceneNode->getAttachedObject(i);

    entity = dynamic_cast<Ogre::Entity*>(obj);

    if (!entity)
      continue;

    // For each ogre::entity
    for (unsigned int j = 0; j < entity->getNumSubEntities(); j++)
    {
      Ogre::SubEntity *subEntity = entity->getSubEntity(j);
      Ogre::MaterialPtr material = subEntity->getMaterial();

      unsigned int techniqueCount, passCount;
      Ogre::Technique *technique;
      Ogre::Pass *pass;
      Ogre::ColourValue dc;

      for (techniqueCount = 0; techniqueCount < material->getNumTechniques();
          techniqueCount++)
      {
        technique = material->getTechnique(techniqueCount);

        for (passCount = 0; passCount < technique->getNumPasses();
            passCount++)
        {
          pass = technique->getPass(passCount);
          pass->setSelfIllumination(Conversions::Convert(_color));
        }
      }
    }
  }

  if (_cascade)
  {
    for (auto &child : this->dataPtr->children)
    {
      child->SetEmissive(_color, _cascade);
    }
  }

  this->dataPtr->emissive = _color;

  this->dataPtr->sdf->GetElement("material")
      ->GetElement("emissive")->Set(_color);
}

/////////////////////////////////////////////////
common::Color Visual::GetAmbient() const
{
  return this->dataPtr->ambient;
}

/////////////////////////////////////////////////
common::Color Visual::GetDiffuse() const
{
  return this->dataPtr->diffuse;
}

/////////////////////////////////////////////////
common::Color Visual::GetSpecular() const
{
  return this->dataPtr->specular;
}

/////////////////////////////////////////////////
common::Color Visual::GetEmissive() const
{
  return this->dataPtr->emissive;
}

//////////////////////////////////////////////////
void Visual::SetWireframe(bool _show)
{
  if (this->dataPtr->type == VT_GUI || this->dataPtr->type == VT_PHYSICS ||
      this->dataPtr->type == VT_SENSOR)
    return;

  for (auto &iter : this->dataPtr->children)
  {
    iter->SetWireframe(_show);
  }

  if (this->dataPtr->wireframe == _show)
    return;

  this->dataPtr->wireframe = _show;
  for (unsigned int i = 0; i < this->dataPtr->sceneNode->numAttachedObjects();
      i++)
  {
    Ogre::Entity *entity = NULL;
    Ogre::MovableObject *obj = this->dataPtr->sceneNode->getAttachedObject(i);

    entity = dynamic_cast<Ogre::Entity*>(obj);

    if (!entity)
      continue;

    // For each ogre::entity
    for (unsigned int j = 0; j < entity->getNumSubEntities(); j++)
    {
      Ogre::SubEntity *subEntity = entity->getSubEntity(j);
      Ogre::MaterialPtr material = subEntity->getMaterial();
      if (material.isNull())
        continue;

      unsigned int techniqueCount, passCount;
      Ogre::Technique *technique;
      Ogre::Pass *pass;

      for (techniqueCount = 0; techniqueCount < material->getNumTechniques();
           ++techniqueCount)
      {
        technique = material->getTechnique(techniqueCount);

        for (passCount = 0; passCount < technique->getNumPasses(); passCount++)
        {
          pass = technique->getPass(passCount);
          if (_show)
            pass->setPolygonMode(Ogre::PM_WIREFRAME);
          else
            pass->setPolygonMode(Ogre::PM_SOLID);
        }
      }
    }
  }
}

//////////////////////////////////////////////////
bool Visual::Wireframe() const
{
  return this->dataPtr->wireframe;
}

//////////////////////////////////////////////////
void Visual::SetTransparencyInnerLoop(Ogre::SceneNode *_sceneNode)
{
  float derivedTransparency = this->dataPtr->inheritTransparency ?
      this->DerivedTransparency() : this->dataPtr->transparency;

  for (unsigned int i = 0; i < _sceneNode->numAttachedObjects(); ++i)
  {
    Ogre::Entity *entity = NULL;
    Ogre::MovableObject *obj = _sceneNode->getAttachedObject(i);

    entity = dynamic_cast<Ogre::Entity*>(obj);

    if (!entity)
      continue;

    // we may not need to check for this string anymore now that each visual
    // has a type
    if (entity->getName().find("__COLLISION_VISUAL__") != std::string::npos)
      continue;

    // For each ogre::entity
    for (unsigned int j = 0; j < entity->getNumSubEntities(); ++j)
    {
      Ogre::SubEntity *subEntity = entity->getSubEntity(j);
      Ogre::MaterialPtr material = subEntity->getMaterial();

      unsigned int techniqueCount, passCount, unitStateCount;
      Ogre::Technique *technique;
      Ogre::Pass *pass;
      Ogre::ColourValue dc;

      for (techniqueCount = 0; techniqueCount < material->getNumTechniques();
           ++techniqueCount)
      {
        technique = material->getTechnique(techniqueCount);

        for (passCount = 0; passCount < technique->getNumPasses(); ++passCount)
        {
          pass = technique->getPass(passCount);

          // Need to fix transparency
          if (!pass->isProgrammable() &&
              pass->getPolygonMode() == Ogre::PM_SOLID)
          {
            pass->setSceneBlending(Ogre::SBT_TRANSPARENT_ALPHA);
          }

          if (derivedTransparency > 0.0)
          {
            pass->setDepthWriteEnabled(false);
            pass->setDepthCheckEnabled(true);
          }
          else
          {
            pass->setDepthWriteEnabled(true);
            pass->setDepthCheckEnabled(true);
          }

          dc = pass->getDiffuse();
          dc.a = (1.0f - derivedTransparency);
          pass->setDiffuse(dc);
          this->dataPtr->diffuse = Conversions::Convert(dc);

          for (unitStateCount = 0; unitStateCount <
              pass->getNumTextureUnitStates(); ++unitStateCount)
          {
            auto textureUnitState = pass->getTextureUnitState(unitStateCount);

            if (textureUnitState->getColourBlendMode().operation ==
                Ogre::LBX_SOURCE1)
            {
              textureUnitState->setAlphaOperation(
                  Ogre::LBX_SOURCE1, Ogre::LBS_MANUAL, Ogre::LBS_CURRENT,
                  1.0 - derivedTransparency);
            }
          }
        }
      }
    }
  }
}

//////////////////////////////////////////////////
void Visual::UpdateTransparency(const bool _cascade)
{
  this->SetTransparencyInnerLoop(this->dataPtr->sceneNode);

  if (_cascade)
  {
    for (auto &child : this->dataPtr->children)
    {
      // Don't change some visualizations when link changes
      if (!(this->GetType() == VT_LINK &&
          (child->GetType() == VT_GUI ||
           child->GetType() == VT_PHYSICS ||
           child->GetType() == VT_SENSOR)))
      {
        child->UpdateTransparency(_cascade);
      }
    }
  }

  if (this->dataPtr->useRTShader && this->dataPtr->scene->Initialized())
    RTShaderSystem::Instance()->UpdateShaders();

  this->dataPtr->sdf->GetElement("transparency")->Set(
      this->dataPtr->transparency);
}

//////////////////////////////////////////////////
void Visual::SetTransparency(float _trans)
{
  if (math::equal(this->dataPtr->transparency, _trans))
    return;

  this->dataPtr->transparency = std::min(
      std::max(_trans, static_cast<float>(0.0)), static_cast<float>(1.0));

  this->UpdateTransparency(true);
}

//////////////////////////////////////////////////
void Visual::SetInheritTransparency(const bool _inherit)
{
  this->dataPtr->inheritTransparency = _inherit;
}

//////////////////////////////////////////////////
bool Visual::InheritTransparency() const
{
  return this->dataPtr->inheritTransparency;
}

//////////////////////////////////////////////////
void Visual::SetHighlighted(bool _highlighted)
{
  if (_highlighted)
  {
    math::Box bbox = this->GetBoundingBox();

    // Create the bounding box if it's not already created.
    if (!this->dataPtr->boundingBox)
    {
      this->dataPtr->boundingBox = new WireBox(shared_from_this(), bbox);
    }
    else
    {
      this->dataPtr->boundingBox->Init(bbox);
    }
    this->dataPtr->boundingBox->SetVisible(true);
  }
  else if (this->dataPtr->boundingBox)
  {
    this->dataPtr->boundingBox->SetVisible(false);
  }

  // If this is a link, highlight frame visual
  if (this->GetType() == VT_LINK)
  {
    for (auto child : this->dataPtr->children)
    {
      if (child->GetName().find("LINK_FRAME_VISUAL__") != std::string::npos)
        child->SetHighlighted(_highlighted);
    }
  }
}

//////////////////////////////////////////////////
bool Visual::GetHighlighted() const
{
  if (this->dataPtr->boundingBox)
  {
    return this->dataPtr->boundingBox->GetVisible();
  }
  return false;
}

//////////////////////////////////////////////////
float Visual::GetTransparency()
{
  return this->dataPtr->transparency;
}

//////////////////////////////////////////////////
float Visual::DerivedTransparency() const
{
  if (!this->InheritTransparency())
    return this->dataPtr->transparency;

  float derivedTransparency = this->dataPtr->transparency;

  VisualPtr worldVis = this->dataPtr->scene->WorldVisual();
  VisualPtr vis = this->GetParent();

  while (vis && vis != worldVis)
  {
    derivedTransparency = 1 - ((1 - derivedTransparency) *
        (1 - vis->GetTransparency()));
    if (!vis->InheritTransparency())
      break;
    vis = vis->GetParent();
  }

  return derivedTransparency;
}

//////////////////////////////////////////////////
void Visual::SetCastShadows(bool _shadows)
{
  for (int i = 0; i < this->dataPtr->sceneNode->numAttachedObjects(); i++)
  {
    Ogre::MovableObject *obj = this->dataPtr->sceneNode->getAttachedObject(i);
    obj->setCastShadows(_shadows);
  }

  if (this->IsStatic() && this->dataPtr->staticGeom)
    this->dataPtr->staticGeom->setCastShadows(_shadows);

  this->dataPtr->castShadows = _shadows;
  this->dataPtr->sdf->GetElement("cast_shadows")->Set(_shadows);
}

//////////////////////////////////////////////////
bool Visual::GetCastShadows() const
{
  return this->dataPtr->castShadows;
}

//////////////////////////////////////////////////
void Visual::SetVisible(bool _visible, bool _cascade)
{
  if (this->dataPtr->sceneNode)
    this->dataPtr->sceneNode->setVisible(_visible, _cascade);

  if (_cascade)
  {
    for (auto child: this->dataPtr->children)
      child->SetVisible(_visible);
  }

  this->dataPtr->visible = _visible;
}

//////////////////////////////////////////////////
uint32_t Visual::GetVisibilityFlags()
{
  return this->dataPtr->visibilityFlags;
}

//////////////////////////////////////////////////
void Visual::ToggleVisible()
{
  this->SetVisible(!this->GetVisible(), true);
}

//////////////////////////////////////////////////
bool Visual::GetVisible() const
{
  return this->dataPtr->visible;
}

//////////////////////////////////////////////////
void Visual::SetPosition(const math::Vector3 &_pos)
{
  /*if (this->IsStatic() && this->staticGeom)
  {
    this->staticGeom->reset();
    delete this->staticGeom;
    this->staticGeom = NULL;
    // this->staticGeom->setOrigin(Ogre::Vector3(pos.x, pos.y, pos.z));
  }*/
  GZ_ASSERT(this->dataPtr->sceneNode, "Visual SceneNode is NULL");
  this->dataPtr->sceneNode->setPosition(_pos.x, _pos.y, _pos.z);

  this->dataPtr->sdf->GetElement("pose")->Set(this->GetPose());
}

//////////////////////////////////////////////////
void Visual::SetRotation(const math::Quaternion &_rot)
{
  GZ_ASSERT(this->dataPtr->sceneNode, "Visual SceneNode is NULL");
  this->dataPtr->sceneNode->setOrientation(
      Ogre::Quaternion(_rot.w, _rot.x, _rot.y, _rot.z));

  this->dataPtr->sdf->GetElement("pose")->Set(this->GetPose());
}

//////////////////////////////////////////////////
void Visual::SetPose(const math::Pose &_pose)
{
  this->SetPosition(_pose.pos);
  this->SetRotation(_pose.rot);
}

//////////////////////////////////////////////////
math::Vector3 Visual::GetPosition() const
{
  return Conversions::Convert(this->dataPtr->sceneNode->getPosition());
}

//////////////////////////////////////////////////
math::Quaternion Visual::GetRotation() const
{
  return Conversions::Convert(this->dataPtr->sceneNode->getOrientation());
}

//////////////////////////////////////////////////
math::Pose Visual::GetPose() const
{
  math::Pose pos;
  pos.pos = this->GetPosition();
  pos.rot = this->GetRotation();
  return pos;
}

//////////////////////////////////////////////////
ignition::math::Pose3d Visual::InitialRelativePose() const
{
  return this->dataPtr->initialRelativePose;
}

//////////////////////////////////////////////////
void Visual::SetWorldPose(const math::Pose &_pose)
{
  this->SetWorldPosition(_pose.pos);
  this->SetWorldRotation(_pose.rot);
}

//////////////////////////////////////////////////
void Visual::SetWorldPosition(const math::Vector3 &_pos)
{
  this->dataPtr->sceneNode->_setDerivedPosition(Conversions::Convert(_pos));
}

//////////////////////////////////////////////////
void Visual::SetWorldRotation(const math::Quaternion &_q)
{
  this->dataPtr->sceneNode->_setDerivedOrientation(Conversions::Convert(_q));
}

//////////////////////////////////////////////////
math::Pose Visual::GetWorldPose() const
{
  math::Pose pose;

  Ogre::Vector3 vpos;
  Ogre::Quaternion vquatern;

  if (this->dataPtr->sceneNode)
  {
    vpos = this->dataPtr->sceneNode->_getDerivedPosition();
    pose.pos.x = vpos.x;
    pose.pos.y = vpos.y;
    pose.pos.z = vpos.z;

    vquatern = this->dataPtr->sceneNode->_getDerivedOrientation();
    pose.rot.w = vquatern.w;
    pose.rot.x = vquatern.x;
    pose.rot.y = vquatern.y;
    pose.rot.z = vquatern.z;
  }

  return pose;
}


//////////////////////////////////////////////////
Ogre::SceneNode * Visual::GetSceneNode() const
{
  return this->dataPtr->sceneNode;
}


//////////////////////////////////////////////////
bool Visual::IsStatic() const
{
  return this->dataPtr->isStatic;
}

//////////////////////////////////////////////////
void Visual::EnableTrackVisual(VisualPtr _vis)
{
  this->dataPtr->sceneNode->setAutoTracking(true, _vis->GetSceneNode());
}

//////////////////////////////////////////////////
void Visual::DisableTrackVisual()
{
  this->dataPtr->sceneNode->setAutoTracking(false);
}

//////////////////////////////////////////////////
std::string Visual::GetNormalMap() const
{
  std::string file = this->dataPtr->sdf->GetElement("material")->GetElement(
      "shader")->GetElement("normal_map")->Get<std::string>();

  std::string uriFile = common::find_file(file);
  if (!uriFile.empty())
    file = uriFile;

  return file;
}

//////////////////////////////////////////////////
void Visual::SetNormalMap(const std::string &_nmap)
{
  this->dataPtr->sdf->GetElement("material")->GetElement(
      "shader")->GetElement("normal_map")->GetValue()->Set(_nmap);
  if (this->dataPtr->useRTShader && this->dataPtr->scene->Initialized())
    RTShaderSystem::Instance()->UpdateShaders();
}

//////////////////////////////////////////////////
std::string Visual::GetShaderType() const
{
  return this->dataPtr->sdf->GetElement("material")->GetElement(
      "shader")->Get<std::string>("type");
}

//////////////////////////////////////////////////
void Visual::SetShaderType(const std::string &_type)
{
  this->dataPtr->sdf->GetElement("material")->GetElement(
      "shader")->GetAttribute("type")->Set(_type);
  if (this->dataPtr->useRTShader && this->dataPtr->scene->Initialized())
    RTShaderSystem::Instance()->UpdateShaders();
}


//////////////////////////////////////////////////
void Visual::SetRibbonTrail(bool _value, const common::Color &_initialColor,
                            const common::Color &_changeColor)
{
  if (this->dataPtr->ribbonTrail == NULL)
  {
    this->dataPtr->ribbonTrail =
        this->dataPtr->scene->OgreSceneManager()->createRibbonTrail(
        this->GetName() + "_RibbonTrail");
    this->dataPtr->ribbonTrail->setMaterialName("Gazebo/RibbonTrail");
    // this->dataPtr->ribbonTrail->setTrailLength(100);
    this->dataPtr->ribbonTrail->setMaxChainElements(10000);
    // this->dataPtr->ribbonTrail->setNumberOfChains(1);
    this->dataPtr->ribbonTrail->setVisible(false);
    this->dataPtr->ribbonTrail->setCastShadows(false);
    this->dataPtr->ribbonTrail->setInitialWidth(0, 0.05);
    this->dataPtr->scene->OgreSceneManager()->getRootSceneNode()->attachObject(
        this->dataPtr->ribbonTrail);

    this->dataPtr->ribbonTrail->setInitialColour(0,
        Conversions::Convert(_initialColor));
    this->dataPtr->ribbonTrail->setColourChange(0,
        Conversions::Convert(_changeColor));
  }

  if (_value)
  {
    try
    {
      this->dataPtr->ribbonTrail->addNode(this->dataPtr->sceneNode);
    }
    catch(...)
    {
      gzerr << "Unable to create ribbon trail\n";
    }
  }
  else
  {
    this->dataPtr->ribbonTrail->removeNode(this->dataPtr->sceneNode);
    this->dataPtr->ribbonTrail->clearChain(0);
  }
  this->dataPtr->ribbonTrail->setVisible(_value);
}

//////////////////////////////////////////////////
DynamicLines *Visual::CreateDynamicLine(RenderOpType _type)
{
  this->dataPtr->preRenderConnection = event::Events::ConnectPreRender(
      boost::bind(&Visual::Update, this));

  DynamicLines *line = new DynamicLines(_type);
  this->dataPtr->lines.push_back(line);
  this->AttachObject(line);
  return line;
}

//////////////////////////////////////////////////
void Visual::DeleteDynamicLine(DynamicLines *_line)
{
  // delete instance from lines vector
  for (std::list<DynamicLines*>::iterator iter = this->dataPtr->lines.begin();
       iter != this->dataPtr->lines.end(); ++iter)
  {
    if (*iter == _line)
    {
      delete *iter;
      this->dataPtr->lines.erase(iter);
      break;
    }
  }
}

//////////////////////////////////////////////////
void Visual::AttachLineVertex(DynamicLines *_line, unsigned int _index)
{
  this->dataPtr->lineVertices.push_back(std::make_pair(_line, _index));
  _line->SetPoint(_index, this->GetWorldPose().pos.Ign());
}

//////////////////////////////////////////////////
std::string Visual::GetMaterialName() const
{
  return this->dataPtr->myMaterialName;
}

//////////////////////////////////////////////////
math::Box Visual::GetBoundingBox() const
{
  math::Box box;
  this->GetBoundsHelper(this->GetSceneNode(), box);
  return box;
}

//////////////////////////////////////////////////
void Visual::GetBoundsHelper(Ogre::SceneNode *node, math::Box &box) const
{
  node->_updateBounds();
  node->_update(false, true);

  Ogre::Matrix4 invTransform =
      this->dataPtr->sceneNode->_getFullTransform().inverse();

  Ogre::SceneNode::ChildNodeIterator it = node->getChildIterator();

  for (int i = 0; i < node->numAttachedObjects(); i++)
  {
    Ogre::MovableObject *obj = node->getAttachedObject(i);

    if (obj->isVisible() && obj->getMovableType() != "gazebo::dynamiclines"
        && obj->getMovableType() != "BillboardSet"
        && obj->getVisibilityFlags() != GZ_VISIBILITY_GUI)
    {
      Ogre::Any any = obj->getUserObjectBindings().getUserAny();
      if (any.getType() == typeid(std::string))
      {
        std::string str = Ogre::any_cast<std::string>(any);
        if (str.substr(0, 3) == "rot" || str.substr(0, 5) == "trans"
            || str.substr(0, 5) == "scale" ||
            str.find("_APPLY_WRENCH_") != std::string::npos)
          continue;
      }

      Ogre::AxisAlignedBox bb = obj->getBoundingBox();

      math::Vector3 min;
      math::Vector3 max;

      // Ogre does not return a valid bounding box for lights.
      if (obj->getMovableType() == "Light")
      {
        min = math::Vector3(-0.5, -0.5, -0.5);
        max = math::Vector3(0.5, 0.5, 0.5);
      }
      else
      {
        // Get transform to be applied to the current node.
        Ogre::Matrix4 transform = invTransform * node->_getFullTransform();
        // Correct precision error which makes ogre's isAffine check fail.
        transform[3][0] = transform[3][1] = transform[3][2] = 0;
        transform[3][3] = 1;
        // get oriented bounding box in object's local space
        bb.transformAffine(transform);

        min = Conversions::Convert(bb.getMinimum());
        max = Conversions::Convert(bb.getMaximum());
      }

      box.Merge(math::Box(min, max));
    }
  }

  while (it.hasMoreElements())
  {
    Ogre::SceneNode *next = dynamic_cast<Ogre::SceneNode*>(it.getNext());
    this->GetBoundsHelper(next, box);
  }
}

//////////////////////////////////////////////////
void Visual::InsertMesh(const std::string &_meshName,
                        const std::string &_subMesh,
                        bool _centerSubmesh)
{
  const common::Mesh *mesh;
  if (!common::MeshManager::Instance()->HasMesh(_meshName))
  {
    mesh = common::MeshManager::Instance()->Load(_meshName);
    if (!mesh)
    {
      gzerr << "Unable to create a mesh from " << _meshName << "\n";
      return;
    }
  }
  else
  {
    mesh = common::MeshManager::Instance()->GetMesh(_meshName);
  }

  this->InsertMesh(mesh, _subMesh, _centerSubmesh);

  // Add the mesh into OGRE
  /*if (!this->dataPtr->sceneNode->getCreator()->hasEntity(_meshName) &&
      common::MeshManager::Instance()->HasMesh(_meshName))
  {
    const common::Mesh *mesh =
      common::MeshManager::Instance()->GetMesh(_meshName);
    this->InsertMesh(mesh);
  }*/
}

//////////////////////////////////////////////////
void Visual::InsertMesh(const common::Mesh *_mesh, const std::string &_subMesh,
    bool _centerSubmesh)
{
  Ogre::MeshPtr ogreMesh;

  GZ_ASSERT(_mesh != NULL, "Unable to insert a NULL mesh");

  RenderEngine::Instance()->AddResourcePath(_mesh->GetPath());

  if (_mesh->GetSubMeshCount() == 0)
  {
    gzerr << "Visual::InsertMesh no submeshes, this is an invalid mesh\n";
    return;
  }

  // Don't re-add existing meshes
  if (Ogre::MeshManager::getSingleton().resourceExists(_mesh->GetName()))
  {
    return;
  }

  try
  {
    // Create a new mesh specifically for manual definition.
    if (_subMesh.empty())
    {
      ogreMesh = Ogre::MeshManager::getSingleton().createManual(
          _mesh->GetName(),
          Ogre::ResourceGroupManager::DEFAULT_RESOURCE_GROUP_NAME);
    }
    else
    {
      ogreMesh = Ogre::MeshManager::getSingleton().createManual(
          _mesh->GetName() + "::" + _subMesh,
          Ogre::ResourceGroupManager::DEFAULT_RESOURCE_GROUP_NAME);
    }

    Ogre::SkeletonPtr ogreSkeleton;

    if (_mesh->HasSkeleton())
    {
      common::Skeleton *skel = _mesh->GetSkeleton();
      ogreSkeleton = Ogre::SkeletonManager::getSingleton().create(
        _mesh->GetName() + "_skeleton",
        Ogre::ResourceGroupManager::DEFAULT_RESOURCE_GROUP_NAME,
        true);

      for (unsigned int i = 0; i < skel->GetNumNodes(); i++)
      {
        common::SkeletonNode *node = skel->GetNodeByHandle(i);
        Ogre::Bone *bone = ogreSkeleton->createBone(node->GetName());

        if (node->GetParent())
          ogreSkeleton->getBone(node->GetParent()->GetName())->addChild(bone);

        ignition::math::Matrix4d trans = node->Transform();
        ignition::math::Vector3d pos = trans.Translation();
        ignition::math::Quaterniond q = trans.Rotation();
        bone->setPosition(Ogre::Vector3(pos.X(), pos.Y(), pos.Z()));
        bone->setOrientation(Ogre::Quaternion(q.W(), q.X(), q.Y(), q.Z()));
        bone->setInheritOrientation(true);
        bone->setManuallyControlled(true);
        bone->setInitialState();
      }
      ogreMesh->setSkeletonName(_mesh->GetName() + "_skeleton");
    }

    for (unsigned int i = 0; i < _mesh->GetSubMeshCount(); i++)
    {
      if (!_subMesh.empty() && _mesh->GetSubMesh(i)->GetName() != _subMesh)
        continue;

      Ogre::SubMesh *ogreSubMesh;
      Ogre::VertexData *vertexData;
      Ogre::VertexDeclaration* vertexDecl;
      Ogre::HardwareVertexBufferSharedPtr vBuf;
      Ogre::HardwareIndexBufferSharedPtr iBuf;
      float *vertices;
      uint32_t *indices;

      size_t currOffset = 0;

      // Copy the original submesh. We may need to modify the vertices, and
      // we don't want to change the original.
      common::SubMesh subMesh(_mesh->GetSubMesh(i));

      // Recenter the vertices if requested.
      if (_centerSubmesh)
        subMesh.Center(ignition::math::Vector3d::Zero);

      ogreSubMesh = ogreMesh->createSubMesh();
      ogreSubMesh->useSharedVertices = false;
      if (subMesh.GetPrimitiveType() == common::SubMesh::TRIANGLES)
        ogreSubMesh->operationType = Ogre::RenderOperation::OT_TRIANGLE_LIST;
      else if (subMesh.GetPrimitiveType() == common::SubMesh::LINES)
        ogreSubMesh->operationType = Ogre::RenderOperation::OT_LINE_LIST;
      else if (subMesh.GetPrimitiveType() == common::SubMesh::LINESTRIPS)
        ogreSubMesh->operationType = Ogre::RenderOperation::OT_LINE_STRIP;
      else if (subMesh.GetPrimitiveType() == common::SubMesh::TRIFANS)
        ogreSubMesh->operationType = Ogre::RenderOperation::OT_TRIANGLE_FAN;
      else if (subMesh.GetPrimitiveType() == common::SubMesh::TRISTRIPS)
        ogreSubMesh->operationType = Ogre::RenderOperation::OT_TRIANGLE_STRIP;
      else if (subMesh.GetPrimitiveType() == common::SubMesh::POINTS)
        ogreSubMesh->operationType = Ogre::RenderOperation::OT_POINT_LIST;
      else
        gzerr << "Unknown primitive type["
              << subMesh.GetPrimitiveType() << "]\n";

      ogreSubMesh->vertexData = new Ogre::VertexData();
      vertexData = ogreSubMesh->vertexData;
      vertexDecl = vertexData->vertexDeclaration;

      // The vertexDecl should contain positions, blending weights, normals,
      // diffiuse colors, specular colors, tex coords. In that order.
      vertexDecl->addElement(0, currOffset, Ogre::VET_FLOAT3,
                             Ogre::VES_POSITION);
      currOffset += Ogre::VertexElement::getTypeSize(Ogre::VET_FLOAT3);

      // TODO: blending weights

      // normals
      if (subMesh.GetNormalCount() > 0)
      {
        vertexDecl->addElement(0, currOffset, Ogre::VET_FLOAT3,
                               Ogre::VES_NORMAL);
        currOffset += Ogre::VertexElement::getTypeSize(Ogre::VET_FLOAT3);
      }

      // TODO: diffuse colors

      // TODO: specular colors

      // two dimensional texture coordinates
      if (subMesh.GetTexCoordCount() > 0)
      {
        vertexDecl->addElement(0, currOffset, Ogre::VET_FLOAT2,
            Ogre::VES_TEXTURE_COORDINATES, 0);
        currOffset += Ogre::VertexElement::getTypeSize(Ogre::VET_FLOAT2);
      }

      // allocate the vertex buffer
      vertexData->vertexCount = subMesh.GetVertexCount();

      vBuf = Ogre::HardwareBufferManager::getSingleton().createVertexBuffer(
                 vertexDecl->getVertexSize(0),
                 vertexData->vertexCount,
                 Ogre::HardwareBuffer::HBU_STATIC_WRITE_ONLY,
                 false);

      vertexData->vertexBufferBinding->setBinding(0, vBuf);
      vertices = static_cast<float*>(vBuf->lock(
                      Ogre::HardwareBuffer::HBL_DISCARD));

      if (_mesh->HasSkeleton())
      {
        common::Skeleton *skel = _mesh->GetSkeleton();
        for (unsigned int j = 0; j < subMesh.GetNodeAssignmentsCount(); j++)
        {
          common::NodeAssignment na = subMesh.GetNodeAssignment(j);
          Ogre::VertexBoneAssignment vba;
          vba.vertexIndex = na.vertexIndex;
          vba.boneIndex = ogreSkeleton->getBone(skel->GetNodeByHandle(
                              na.nodeIndex)->GetName())->getHandle();
          vba.weight = na.weight;
          ogreSubMesh->addBoneAssignment(vba);
        }
      }

      // allocate index buffer
      ogreSubMesh->indexData->indexCount = subMesh.GetIndexCount();

      ogreSubMesh->indexData->indexBuffer =
        Ogre::HardwareBufferManager::getSingleton().createIndexBuffer(
            Ogre::HardwareIndexBuffer::IT_32BIT,
            ogreSubMesh->indexData->indexCount,
            Ogre::HardwareBuffer::HBU_STATIC_WRITE_ONLY,
            false);

      iBuf = ogreSubMesh->indexData->indexBuffer;
      indices = static_cast<uint32_t*>(
          iBuf->lock(Ogre::HardwareBuffer::HBL_DISCARD));

      unsigned int j;

      // Add all the vertices
      for (j = 0; j < subMesh.GetVertexCount(); j++)
      {
        *vertices++ = subMesh.Vertex(j).X();
        *vertices++ = subMesh.Vertex(j).Y();
        *vertices++ = subMesh.Vertex(j).Z();

        if (subMesh.GetNormalCount() > 0)
        {
          *vertices++ = subMesh.Normal(j).X();
          *vertices++ = subMesh.Normal(j).Y();
          *vertices++ = subMesh.Normal(j).Z();
        }

        if (subMesh.GetTexCoordCount() > 0)
        {
          *vertices++ = subMesh.TexCoord(j).X();
          *vertices++ = subMesh.TexCoord(j).Y();
        }
      }

      // Add all the indices
      for (j = 0; j < subMesh.GetIndexCount(); j++)
        *indices++ = subMesh.GetIndex(j);

      const common::Material *material;
      material = _mesh->GetMaterial(subMesh.GetMaterialIndex());
      if (material)
      {
        rendering::Material::Update(material);
        ogreSubMesh->setMaterialName(material->GetName());
      }
      else
      {
        ogreSubMesh->setMaterialName("Gazebo/White");
      }

      // Unlock
      vBuf->unlock();
      iBuf->unlock();
    }

    ignition::math::Vector3d max = _mesh->Max();
    ignition::math::Vector3d min = _mesh->Min();

    if (_mesh->HasSkeleton())
    {
      min = ignition::math::Vector3d(-1, -1, -1);
      max = ignition::math::Vector3d(1, 1, 1);
    }

    if (!max.IsFinite())
      gzthrow("Max bounding box is not finite[" << max << "]\n");

    if (!min.IsFinite())
      gzthrow("Min bounding box is not finite[" << min << "]\n");

    ogreMesh->_setBounds(Ogre::AxisAlignedBox(
          Ogre::Vector3(min.X(), min.Y(), min.Z()),
          Ogre::Vector3(max.X(), max.Y(), max.Z())),
          false);

    // this line makes clear the mesh is loaded (avoids memory leaks)
    ogreMesh->load();
  }
  catch(Ogre::Exception &e)
  {
    gzerr << "Unable to insert mesh[" << e.getDescription() << "]" << std::endl;
  }
}

//////////////////////////////////////////////////
void Visual::UpdateFromMsg(const boost::shared_ptr< msgs::Visual const> &_msg)
{
  // TODO: Put back in, and check for performance improvements.
  /*if (msg->has_is_static() && msg->is_static())
    this->MakeStatic();
    */

  // Set meta information
  if (_msg->has_meta())
  {
    if (_msg->meta().has_layer())
    {
      this->dataPtr->layer = _msg->meta().layer();
      rendering::Events::newLayer(this->dataPtr->layer);
    }
  }

  if (_msg->has_pose())
    this->SetPose(msgs::ConvertIgn(_msg->pose()));

  if (_msg->has_visible())
    this->SetVisible(_msg->visible());

  if (_msg->has_scale())
    this->SetScale(msgs::ConvertIgn(_msg->scale()));

  if (_msg->has_geometry() && _msg->geometry().has_type())
  {
    std::string newGeometryType =
        msgs::ConvertGeometryType(_msg->geometry().type());

    std::string geometryType = this->GetGeometryType();
    std::string geometryName = this->GetMeshName();

    std::string newGeometryName = geometryName;
    if (_msg->geometry().has_mesh() && _msg->geometry().mesh().has_filename())
    {
      std::string filename = _msg->geometry().mesh().filename();
<<<<<<< HEAD
      std::string meshName = common::find_file(filename);
      newGeometryName = meshName;
=======
      newGeometryName = common::find_file(filename);
>>>>>>> a900640a
    }

    if (newGeometryType != geometryType ||
        (newGeometryType == "mesh" && !newGeometryName.empty() &&
        newGeometryName != geometryName))
    {
      std::string origMaterial = this->dataPtr->myMaterialName;
      float origTransparency = this->dataPtr->transparency;
      bool origCastShadows = this->dataPtr->castShadows;

      sdf::ElementPtr geomElem = this->dataPtr->sdf->GetElement("geometry");
      geomElem->ClearElements();

      this->DetachObjects();

      if (newGeometryType == "box" || newGeometryType == "cylinder" ||
          newGeometryType == "sphere" || newGeometryType == "plane")
      {
        this->AttachMesh("unit_" + newGeometryType);
        sdf::ElementPtr shapeElem = geomElem->AddElement(newGeometryType);
        if (newGeometryType == "sphere" || newGeometryType == "cylinder")
          shapeElem->GetElement("radius")->Set(0.5);
      }
      else if (newGeometryType == "mesh")
      {
        std::string filename = _msg->geometry().mesh().filename();
        std::string meshName = newGeometryName;
        std::string submeshName;
        bool centerSubmesh = false;

        if (meshName.empty())
        {
          meshName = "unit_box";
          gzerr << "No mesh found, setting mesh to a unit box" << std::endl;
        }
        else
        {
          if (_msg->geometry().mesh().has_submesh())
            submeshName= _msg->geometry().mesh().submesh();
          if (_msg->geometry().mesh().has_center_submesh())
            centerSubmesh= _msg->geometry().mesh().center_submesh();
        }

        this->AttachMesh(meshName, submeshName, centerSubmesh);

        sdf::ElementPtr meshElem = geomElem->AddElement(newGeometryType);
        if (!filename.empty())
          meshElem->GetElement("uri")->Set(filename);
        if (!submeshName.empty())
        {
          sdf::ElementPtr submeshElem = meshElem->GetElement("submesh");
          submeshElem->GetElement("name")->Set(submeshName);
          submeshElem->GetElement("center")->Set(centerSubmesh);
        }
      }
      this->SetTransparency(origTransparency);
      this->SetMaterial(origMaterial);
      this->SetCastShadows(origCastShadows);
    }

    math::Vector3 geomScale(1, 1, 1);

    if (_msg->geometry().type() == msgs::Geometry::BOX)
    {
      geomScale = msgs::ConvertIgn(_msg->geometry().box().size());
    }
    else if (_msg->geometry().type() == msgs::Geometry::CYLINDER)
    {
      geomScale.x = _msg->geometry().cylinder().radius() * 2.0;
      geomScale.y = _msg->geometry().cylinder().radius() * 2.0;
      geomScale.z = _msg->geometry().cylinder().length();
    }
    else if (_msg->geometry().type() == msgs::Geometry::SPHERE)
    {
      geomScale.x = geomScale.y = geomScale.z
          = _msg->geometry().sphere().radius() * 2.0;
    }
    else if (_msg->geometry().type() == msgs::Geometry::PLANE)
    {
      if (_msg->geometry().plane().has_size())
      {
        geomScale.x = _msg->geometry().plane().size().x();
        geomScale.y = _msg->geometry().plane().size().y();
      }
    }
    else if (_msg->geometry().type() == msgs::Geometry::IMAGE)
    {
      geomScale.x = geomScale.y = geomScale.z
          = _msg->geometry().image().scale();
    }
    else if (_msg->geometry().type() == msgs::Geometry::HEIGHTMAP)
    {
      geomScale = msgs::ConvertIgn(_msg->geometry().heightmap().size());
    }
    else if (_msg->geometry().type() == msgs::Geometry::MESH)
    {
      if (_msg->geometry().mesh().has_scale())
      {
        geomScale = msgs::ConvertIgn(_msg->geometry().mesh().scale());
      }
    }
    else if (_msg->geometry().type() == msgs::Geometry::EMPTY ||
        _msg->geometry().type() == msgs::Geometry::POLYLINE)
    {
      // do nothing for now - keep unit scale.
    }
    else
      gzerr << "Unknown geometry type[" << _msg->geometry().type() << "]\n";

    this->SetScale(geomScale * this->dataPtr->scale / this->DerivedScale());
  }

  if (_msg->has_material())
  {
    if (_msg->material().has_lighting())
    {
      this->SetLighting(_msg->material().lighting());
    }

    if (_msg->material().has_script())
    {
      for (int i = 0; i < _msg->material().script().uri_size(); ++i)
      {
        RenderEngine::Instance()->AddResourcePath(
            _msg->material().script().uri(i));
      }
      if (_msg->material().script().has_name() &&
          !_msg->material().script().name().empty())
      {
        this->SetMaterial(_msg->material().script().name());
      }
    }

    if (_msg->material().has_ambient())
      this->SetAmbient(msgs::Convert(_msg->material().ambient()));

    if (_msg->material().has_diffuse())
      this->SetDiffuse(msgs::Convert(_msg->material().diffuse()));

    if (_msg->material().has_specular())
      this->SetSpecular(msgs::Convert(_msg->material().specular()));

    if (_msg->material().has_emissive())
      this->SetEmissive(msgs::Convert(_msg->material().emissive()));


    if (_msg->material().has_shader_type())
    {
      if (_msg->material().shader_type() == msgs::Material::VERTEX)
      {
        this->SetShaderType("vertex");
      }
      else if (_msg->material().shader_type() == msgs::Material::PIXEL)
      {
        this->SetShaderType("pixel");
      }
      else if (_msg->material().shader_type() ==
          msgs::Material::NORMAL_MAP_OBJECT_SPACE)
      {
        this->SetShaderType("normal_map_object_space");
      }
      else if (_msg->material().shader_type() ==
          msgs::Material::NORMAL_MAP_TANGENT_SPACE)
      {
        this->SetShaderType("normal_map_tangent_space");
      }
      else
      {
        gzerr << "Unrecognized shader type" << std::endl;
      }

      if (_msg->material().has_normal_map())
        this->SetNormalMap(_msg->material().normal_map());
    }
  }

  if (_msg->has_transparency())
  {
    this->SetTransparency(_msg->transparency());
  }

  /*if (msg->points.size() > 0)
  {
    DynamicLines *lines = this->AddDynamicLine(RENDERING_LINE_LIST);
    for (unsigned int i = 0; i < msg->points.size(); i++)
      lines->AddPoint(msg->points[i]);
  }
  */
}

//////////////////////////////////////////////////
VisualPtr Visual::GetParent() const
{
  return this->dataPtr->parent;
}

//////////////////////////////////////////////////
VisualPtr Visual::GetRootVisual()
{
  VisualPtr p = shared_from_this();
  while (p->GetParent() &&
      p->GetParent() != this->dataPtr->scene->WorldVisual())
  {
    p = p->GetParent();
  }

  return p;
}

//////////////////////////////////////////////////
VisualPtr Visual::GetNthAncestor(unsigned int _n)
{
  // Get visual's depth
  unsigned int depth = this->GetDepth();

  // Must be deeper than ancestor
  if (depth < _n)
    return NULL;

  // Get ancestor
  VisualPtr p = shared_from_this();
  while (p->GetParent() && depth != _n)
  {
    p = p->GetParent();
    --depth;
  }

  return p;
}

/////////////////////////////////////////////////
bool Visual::IsAncestorOf(const rendering::VisualPtr _visual) const
{
  if (!_visual || !this->dataPtr->scene)
    return false;

  rendering::VisualPtr world = this->dataPtr->scene->WorldVisual();
  rendering::VisualPtr vis = _visual->GetParent();
  while (vis)
  {
    if (vis->GetName() == this->GetName())
      return true;
    vis = vis->GetParent();
  }

  return false;
}

/////////////////////////////////////////////////
bool Visual::IsDescendantOf(const rendering::VisualPtr _visual) const
{
  if (!_visual || !this->dataPtr->scene)
    return false;

  rendering::VisualPtr world = this->dataPtr->scene->WorldVisual();
  rendering::VisualPtr vis = this->GetParent();
  while (vis)
  {
    if (vis->GetName() == _visual->GetName())
      return true;
    vis = vis->GetParent();
  }

  return false;
}

//////////////////////////////////////////////////
unsigned int Visual::GetDepth() const
{
  std::shared_ptr<const Visual> p = shared_from_this();
  unsigned int depth = 0;
  while (p->GetParent())
  {
    p = p->GetParent();
    ++depth;
  }
  return depth;
}

//////////////////////////////////////////////////
bool Visual::IsPlane() const
{
  if (this->dataPtr->sdf->HasElement("geometry"))
  {
    sdf::ElementPtr geomElem = this->dataPtr->sdf->GetElement("geometry");
    if (geomElem->HasElement("plane"))
      return true;
  }

  std::vector<VisualPtr>::const_iterator iter;
  for (iter = this->dataPtr->children.begin();
      iter != this->dataPtr->children.end(); ++iter)
  {
    if ((*iter)->IsPlane())
      return true;
  }

  return false;
}

//////////////////////////////////////////////////
std::string Visual::GetGeometryType() const
{
  if (this->dataPtr->sdf->HasElement("geometry"))
  {
    sdf::ElementPtr geomElem = this->dataPtr->sdf->GetElement("geometry");
    if (geomElem->HasElement("box"))
      return "box";
    else if (geomElem->HasElement("sphere"))
      return "sphere";
    else if (geomElem->HasElement("cylinder"))
      return "cylinder";
    else if (geomElem->HasElement("plane"))
      return "plane";
    else if (geomElem->HasElement("image"))
      return "image";
    else if (geomElem->HasElement("polyline"))
      return "polyline";
    else if (geomElem->HasElement("mesh"))
      return "mesh";
    else if (geomElem->HasElement("heightmap"))
      return "heightmap";
  }
  return "";
}

//////////////////////////////////////////////////
std::string Visual::GetMeshName() const
{
  if (!this->dataPtr->meshName.empty())
  {
    return this->dataPtr->meshName;
  }

  if (this->dataPtr->sdf->HasElement("geometry"))
  {
    sdf::ElementPtr geomElem = this->dataPtr->sdf->GetElement("geometry");
    if (geomElem->HasElement("box"))
      return "unit_box";
    else if (geomElem->HasElement("sphere"))
      return "unit_sphere";
    else if (geomElem->HasElement("cylinder"))
      return "unit_cylinder";
    else if (geomElem->HasElement("plane"))
      return "unit_plane";
    else if (geomElem->HasElement("polyline"))
    {
      std::string polyLineName = this->GetName();
      common::MeshManager *meshManager = common::MeshManager::Instance();

      if (!meshManager->IsValidFilename(polyLineName))
      {
        sdf::ElementPtr polylineElem = geomElem->GetElement("polyline");

        std::vector<std::vector<ignition::math::Vector2d> > polylines;
        while (polylineElem)
        {
          std::vector<ignition::math::Vector2d> vertices;
          sdf::ElementPtr pointElem = polylineElem->GetElement("point");
          while (pointElem)
          {
            ignition::math::Vector2d point =
              pointElem->Get<ignition::math::Vector2d>();
            vertices.push_back(point);
            pointElem = pointElem->GetNextElement("point");
          }
          polylineElem = polylineElem->GetNextElement("polyline");
          polylines.push_back(vertices);
        }

        meshManager->CreateExtrudedPolyline(polyLineName, polylines,
            geomElem->GetElement("polyline")->Get<double>("height"));
      }

      if (meshManager->HasMesh(polyLineName))
        return polyLineName;
      else
        return std::string();
    }
    else if (geomElem->HasElement("mesh"))
    {
      sdf::ElementPtr tmpElem = geomElem->GetElement("mesh");
      std::string filename;

      std::string uri = tmpElem->Get<std::string>("uri");
      if (uri.empty())
      {
        gzerr << "<uri> element missing for geometry element:\n";
        return std::string();
      }

      filename = common::find_file(uri);

      if (filename == "__default__" || filename.empty())
        gzerr << "No mesh specified\n";

      return filename;
    }
  }

  return std::string();
}

//////////////////////////////////////////////////
std::string Visual::GetSubMeshName() const
{
  if (!this->dataPtr->subMeshName.empty())
  {
    return this->dataPtr->subMeshName;
  }

  std::string result;

  if (this->dataPtr->sdf->HasElement("geometry"))
  {
    sdf::ElementPtr geomElem = this->dataPtr->sdf->GetElement("geometry");
    if (geomElem->HasElement("mesh"))
    {
      sdf::ElementPtr tmpElem = geomElem->GetElement("mesh");
      if (tmpElem->HasElement("submesh"))
        result = tmpElem->GetElement("submesh")->Get<std::string>("name");
    }
  }

  return result;
}

//////////////////////////////////////////////////
bool Visual::GetCenterSubMesh() const
{
  bool result = false;

  if (this->dataPtr->sdf->HasElement("geometry"))
  {
    sdf::ElementPtr geomElem = this->dataPtr->sdf->GetElement("geometry");
    if (geomElem->HasElement("mesh"))
    {
      sdf::ElementPtr tmpElem = geomElem->GetElement("mesh");
      if (tmpElem->HasElement("submesh"))
        result = tmpElem->GetElement("submesh")->Get<bool>("center");
    }
  }

  return result;
}

//////////////////////////////////////////////////
void Visual::MoveToPositions(const std::vector<math::Pose> &_pts,
                             double _time,
                             boost::function<void()> _onComplete)
{
  Ogre::TransformKeyFrame *key;
  math::Vector3 start = this->GetWorldPose().pos;

  this->dataPtr->onAnimationComplete = _onComplete;

  std::string animName = this->GetName() + "_animation";

  Ogre::Animation *anim =
    this->dataPtr->sceneNode->getCreator()->createAnimation(animName, _time);
  anim->setInterpolationMode(Ogre::Animation::IM_SPLINE);

  Ogre::NodeAnimationTrack *strack = anim->createNodeTrack(0,
      this->dataPtr->sceneNode);

  key = strack->createNodeKeyFrame(0);
  key->setTranslate(Ogre::Vector3(start.x, start.y, start.z));
  key->setRotation(this->dataPtr->sceneNode->getOrientation());

  double dt = _time / (_pts.size()-1);
  double tt = 0;
  for (unsigned int i = 0; i < _pts.size(); i++)
  {
    key = strack->createNodeKeyFrame(tt);
    key->setTranslate(Ogre::Vector3(
          _pts[i].pos.x, _pts[i].pos.y, _pts[i].pos.z));
    key->setRotation(Conversions::Convert(_pts[i].rot));

    tt += dt;
  }

  this->dataPtr->animState =
    this->dataPtr->sceneNode->getCreator()->createAnimationState(animName);

  this->dataPtr->animState->setTimePosition(0);
  this->dataPtr->animState->setEnabled(true);
  this->dataPtr->animState->setLoop(false);
  this->dataPtr->prevAnimTime = common::Time::GetWallTime();

  if (!this->dataPtr->preRenderConnection)
  {
    this->dataPtr->preRenderConnection =
      event::Events::ConnectPreRender(boost::bind(&Visual::Update, this));
  }
}

//////////////////////////////////////////////////
void Visual::MoveToPosition(const math::Pose &_pose, double _time)
{
  Ogre::TransformKeyFrame *key;
  math::Vector3 start = this->GetWorldPose().pos;
  math::Vector3 rpy = _pose.rot.GetAsEuler();

  math::Quaternion rotFinal(0, rpy.y, rpy.z);

  std::string animName = this->GetName() + "_animation";

  Ogre::Animation *anim =
    this->dataPtr->sceneNode->getCreator()->createAnimation(animName, _time);
  anim->setInterpolationMode(Ogre::Animation::IM_SPLINE);

  Ogre::NodeAnimationTrack *strack =
      anim->createNodeTrack(0, this->dataPtr->sceneNode);

  key = strack->createNodeKeyFrame(0);
  key->setTranslate(Ogre::Vector3(start.x, start.y, start.z));
  key->setRotation(this->dataPtr->sceneNode->getOrientation());

  key = strack->createNodeKeyFrame(_time);
  key->setTranslate(Ogre::Vector3(_pose.pos.x, _pose.pos.y, _pose.pos.z));
  key->setRotation(Conversions::Convert(rotFinal));

  this->dataPtr->animState =
    this->dataPtr->sceneNode->getCreator()->createAnimationState(animName);

  this->dataPtr->animState->setTimePosition(0);
  this->dataPtr->animState->setEnabled(true);
  this->dataPtr->animState->setLoop(false);
  this->dataPtr->prevAnimTime = common::Time::GetWallTime();

  this->dataPtr->preRenderConnection =
    event::Events::ConnectPreRender(boost::bind(&Visual::Update, this));
}

//////////////////////////////////////////////////
void Visual::ShowBoundingBox()
{
  this->dataPtr->sceneNode->showBoundingBox(true);
}

//////////////////////////////////////////////////
void Visual::SetScene(ScenePtr _scene)
{
  this->dataPtr->scene = _scene;
}

//////////////////////////////////////////////////
ScenePtr Visual::GetScene() const
{
  return this->dataPtr->scene;
}

//////////////////////////////////////////////////
void Visual::ShowCollision(bool _show)
{
  // If this is a collision visual, set it visible
  if (this->dataPtr->type == VT_COLLISION)
  {
    this->SetVisible(_show);
  }
  // If this is a link, check if there are pending collision visuals
  else if (_show && this->dataPtr->type == VT_LINK &&
      !this->dataPtr->pendingChildren.empty())
  {
    auto it = std::begin(this->dataPtr->pendingChildren);
    while (it != std::end(this->dataPtr->pendingChildren))
    {
      if (it->first != VT_COLLISION)
      {
        ++it;
        continue;
      }

      auto msg = dynamic_cast<msgs::Visual *>(it->second);
      if (!msg)
      {
        gzerr << "Wrong message to generate collision visual." << std::endl;
      }
      else if (!this->dataPtr->scene->GetVisual(msg->name()))
      {
        // Set orange transparent material
        msg->mutable_material()->mutable_script()->add_uri(
            "file://media/materials/scripts/gazebo.material");
        msg->mutable_material()->mutable_script()->set_name(
            "Gazebo/OrangeTransparent");
        msg->set_cast_shadows(false);

        // Create visual
        VisualPtr visual;
        visual.reset(new Visual(msg->name(), shared_from_this()));

        if (msg->has_id())
          visual->SetId(msg->id());

        auto msgPtr = new ConstVisualPtr(msg);
        visual->LoadFromMsg(*msgPtr);

        visual->SetType(it->first);
        visual->SetVisible(_show);
        visual->SetVisibilityFlags(GZ_VISIBILITY_GUI);
        visual->SetWireframe(this->dataPtr->scene->Wireframe());
      }

      delete msg;
      this->dataPtr->pendingChildren.erase(it);
    }
  }


  // Show for children
  for (auto &child : this->dataPtr->children)
  {
    child->ShowCollision(_show);
  }
}

//////////////////////////////////////////////////
void Visual::ShowSkeleton(bool _show)
{
  double transp = 0.0;
  if (_show)
    transp = 0.5;

  ///  make the rest of the model transparent
  this->SetTransparency(transp);

  if (this->GetName().find("__SKELETON_VISUAL__") != std::string::npos)
    this->SetVisible(_show);

  std::vector<VisualPtr>::iterator iter;
  for (iter = this->dataPtr->children.begin();
      iter != this->dataPtr->children.end(); ++iter)
  {
    (*iter)->ShowSkeleton(_show);
  }
}

//////////////////////////////////////////////////
void Visual::SetVisibilityFlags(uint32_t _flags)
{
  for (std::vector<VisualPtr>::iterator iter = this->dataPtr->children.begin();
       iter != this->dataPtr->children.end(); ++iter)
  {
    (*iter)->SetVisibilityFlags(_flags);
  }

  for (int i = 0; i < this->dataPtr->sceneNode->numAttachedObjects(); ++i)
  {
    this->dataPtr->sceneNode->getAttachedObject(i)->setVisibilityFlags(_flags);
  }

  for (unsigned int i = 0; i < this->dataPtr->sceneNode->numChildren(); ++i)
  {
    Ogre::SceneNode *sn =
        (Ogre::SceneNode*)(this->dataPtr->sceneNode->getChild(i));

    for (int j = 0; j < sn->numAttachedObjects(); ++j)
      sn->getAttachedObject(j)->setVisibilityFlags(_flags);
  }

  this->dataPtr->visibilityFlags = _flags;
}

//////////////////////////////////////////////////
void Visual::ShowJoints(bool _show)
{
  // If this is a joint visual, set it visible
  if (this->dataPtr->type == VT_PHYSICS &&
      this->GetName().find("JOINT_VISUAL__") != std::string::npos)
  {
    this->SetVisible(_show);
  }
  // If this is a link, check if there are pending joint visuals
  else if (_show && this->dataPtr->type == VT_LINK &&
      !this->dataPtr->pendingChildren.empty())
  {
    auto it = std::begin(this->dataPtr->pendingChildren);
    while (it != std::end(this->dataPtr->pendingChildren))
    {
      if (it->first != VT_PHYSICS)
      {
        ++it;
        continue;
      }

      auto msg = dynamic_cast<const msgs::Joint *>(it->second);
      if (!msg)
      {
        ++it;
        continue;
      }

      std::string jointVisName = msg->name() + "_JOINT_VISUAL__";
      if (!this->dataPtr->scene->GetVisual(jointVisName))
      {
        JointVisualPtr jointVis(new JointVisual(jointVisName,
            shared_from_this()));

        auto msgPtr = new ConstJointPtr(msg);
        jointVis->Load(*msgPtr);

        jointVis->SetVisible(_show);
        if (msg->has_id())
          jointVis->SetId(msg->id());
      }

      delete msg;
      this->dataPtr->pendingChildren.erase(it);
    }
  }

  for (auto &child : this->dataPtr->children)
  {
    child->ShowJoints(_show);
  }
}

//////////////////////////////////////////////////
void Visual::ShowCOM(bool _show)
{
  // If this is a COM visual, set it visible
  if (this->dataPtr->type == VT_PHYSICS &&
      this->GetName().find("COM_VISUAL__") != std::string::npos)
  {
    this->SetVisible(_show);
  }
  // If this is a link without COM visuals, create them
  else if (_show && this->dataPtr->type == VT_LINK &&
      !this->dataPtr->scene->GetVisual(this->GetName() + "_COM_VISUAL__"))
  {
    auto msg = dynamic_cast<msgs::Link *>(this->dataPtr->typeMsg);
    if (!msg)
    {
      gzerr << "Couldn't get link message for visual [" << this->GetName() <<
          "]" << std::endl;
      return;
    }
    auto msgPtr = new ConstLinkPtr(msg);

    COMVisualPtr vis(new COMVisual(this->GetName() + "_COM_VISUAL__",
        shared_from_this()));
    vis->Load(*msgPtr);
    vis->SetVisible(_show);
  }

  // Show for children
  for (auto &child : this->dataPtr->children)
  {
    child->ShowCOM(_show);
  }
}

//////////////////////////////////////////////////
void Visual::ShowInertia(bool _show)
{
  std::string suffix("_INERTIA_VISUAL__");

  // If this is an inertia visual, set it visible
  if (this->dataPtr->type == VT_PHYSICS &&
      this->GetName().find(suffix) != std::string::npos)
  {
    this->SetVisible(_show);
  }
  // If this is a link without inertia visuals, create them
  else if (_show && this->dataPtr->type == VT_LINK && this->dataPtr->typeMsg &&
      !this->dataPtr->scene->GetVisual(this->GetName() + suffix))
  {
    auto msg = dynamic_cast<msgs::Link *>(this->dataPtr->typeMsg);
    if (!msg)
    {
      gzerr << "Couldn't get link message for visual [" << this->GetName() <<
          "]" << std::endl;
      return;
    }
    auto msgPtr = new ConstLinkPtr(msg);

    InertiaVisualPtr vis(new InertiaVisual(this->GetName() +
        suffix, shared_from_this()));
    vis->Load(*msgPtr);
    vis->SetVisible(_show);
  }

  // Show for children
  for (auto &child : this->dataPtr->children)
  {
    child->ShowInertia(_show);
  }
}

//////////////////////////////////////////////////
void Visual::ShowLinkFrame(bool _show)
{
  // If this is a link frame visual, set it visible
  if (this->dataPtr->type == VT_PHYSICS &&
      this->GetName().find("LINK_FRAME_VISUAL__") != std::string::npos)
  {
    this->SetVisible(_show);
  }
  // If this is a link without link frame visuals, create them
  else if (_show && this->dataPtr->type == VT_LINK && this->dataPtr->typeMsg &&
    !this->dataPtr->scene->GetVisual(this->GetName() + "_LINK_FRAME_VISUAL__"))
  {
    LinkFrameVisualPtr vis(new LinkFrameVisual(this->GetName() +
        "_LINK_FRAME_VISUAL__", shared_from_this()));
    vis->Load();
    vis->SetVisible(_show);
  }

  // Show for children
  for (auto &child : this->dataPtr->children)
  {
    child->ShowLinkFrame(_show);
  }
}

//////////////////////////////////////////////////
void Visual::SetSkeletonPose(const msgs::PoseAnimation &_pose)
{
  if (!this->dataPtr->skeleton)
  {
    gzerr << "Visual " << this->GetName() << " has no skeleton.\n";
    return;
  }

  for (int i = 0; i < _pose.pose_size(); i++)
  {
    const msgs::Pose& bonePose = _pose.pose(i);
    if (!this->dataPtr->skeleton->hasBone(bonePose.name()))
      continue;
    Ogre::Bone *bone = this->dataPtr->skeleton->getBone(bonePose.name());
    Ogre::Vector3 p(bonePose.position().x(),
                    bonePose.position().y(),
                    bonePose.position().z());
    Ogre::Quaternion quat(Ogre::Quaternion(bonePose.orientation().w(),
                                           bonePose.orientation().x(),
                                           bonePose.orientation().y(),
                                           bonePose.orientation().z()));

    bone->setManuallyControlled(true);
    bone->setPosition(p);
    bone->setOrientation(quat);
  }
}


//////////////////////////////////////////////////
void Visual::LoadPlugins()
{
  if (this->dataPtr->sdf->HasElement("plugin"))
  {
    sdf::ElementPtr pluginElem = this->dataPtr->sdf->GetElement("plugin");
    while (pluginElem)
    {
      this->LoadPlugin(pluginElem);
      pluginElem = pluginElem->GetNextElement("plugin");
    }
  }


  for (std::vector<VisualPluginPtr>::iterator iter =
      this->dataPtr->plugins.begin();
      iter != this->dataPtr->plugins.end(); ++iter)
  {
    (*iter)->Init();
  }
}

//////////////////////////////////////////////////
void Visual::LoadPlugin(const std::string &_filename,
                       const std::string &_name,
                       sdf::ElementPtr _sdf)
{
  gazebo::VisualPluginPtr plugin = gazebo::VisualPlugin::Create(_filename,
                                                              _name);

  if (plugin)
  {
    if (plugin->GetType() != VISUAL_PLUGIN)
    {
      gzerr << "Visual[" << this->GetName() << "] is attempting to load "
            << "a plugin, but detected an incorrect plugin type. "
            << "Plugin filename[" << _filename << "] name[" << _name << "]\n";
      return;
    }
    plugin->Load(shared_from_this(), _sdf);
    this->dataPtr->plugins.push_back(plugin);

    if (this->dataPtr->initialized)
      plugin->Init();
  }
}

//////////////////////////////////////////////////
void Visual::RemovePlugin(const std::string &_name)
{
  std::vector<VisualPluginPtr>::iterator iter;
  for (iter = this->dataPtr->plugins.begin();
      iter != this->dataPtr->plugins.end(); ++iter)
  {
    if ((*iter)->GetHandle() == _name)
    {
      this->dataPtr->plugins.erase(iter);
      break;
    }
  }
}

//////////////////////////////////////////////////
void Visual::LoadPlugin(sdf::ElementPtr _sdf)
{
  std::string pluginName = _sdf->Get<std::string>("name");
  std::string filename = _sdf->Get<std::string>("filename");
  this->LoadPlugin(filename, pluginName, _sdf);
}

//////////////////////////////////////////////////
uint32_t Visual::GetId() const
{
  return this->dataPtr->id;
}

//////////////////////////////////////////////////
void Visual::SetId(uint32_t _id)
{
  if (this->dataPtr->id == _id)
    return;

  // set new id and also let the scene know that the id has changed.
  this->dataPtr->scene->SetVisualId(shared_from_this(), _id);
  this->dataPtr->id = _id;
}

//////////////////////////////////////////////////
sdf::ElementPtr Visual::GetSDF() const
{
  return this->dataPtr->sdf;
}

//////////////////////////////////////////////////
Visual::VisualType Visual::GetType() const
{
  return this->dataPtr->type;
}

//////////////////////////////////////////////////
void Visual::SetType(const Visual::VisualType _type)
{
  this->dataPtr->type = _type;
}

//////////////////////////////////////////////////
void Visual::ToggleLayer(const int32_t _layer)
{
  // Visuals with negative layers are always visible
  if (this->dataPtr->layer < 0)
    return;

  if (this->dataPtr->layer == _layer)
  {
    this->ToggleVisible();
  }
}

//////////////////////////////////////////////////
Visual::VisualType Visual::ConvertVisualType(const msgs::Visual::Type &_type)
{
  Visual::VisualType visualType = Visual::VT_ENTITY;

  switch (_type)
  {
    case msgs::Visual::ENTITY:
      visualType = Visual::VT_ENTITY;
      break;
    case msgs::Visual::MODEL:
      visualType = Visual::VT_MODEL;
      break;
    case msgs::Visual::LINK:
      visualType = Visual::VT_LINK;
      break;
    case msgs::Visual::VISUAL:
      visualType = Visual::VT_VISUAL;
      break;
    case msgs::Visual::COLLISION:
      visualType = Visual::VT_COLLISION;
      break;
    case msgs::Visual::SENSOR:
      visualType = Visual::VT_SENSOR;
      break;
    case msgs::Visual::GUI:
      visualType = Visual::VT_GUI;
      break;
    case msgs::Visual::PHYSICS:
      visualType = Visual::VT_PHYSICS;
      break;
    default:
      gzerr << "Cannot convert visual type. Defaults to 'VT_ENTITY'"
          << std::endl;
      break;
  }
  return visualType;
}

//////////////////////////////////////////////////
msgs::Visual::Type Visual::ConvertVisualType(const Visual::VisualType &_type)
{
  msgs::Visual::Type visualType = msgs::Visual::ENTITY;

  switch (_type)
  {
    case Visual::VT_ENTITY:
      visualType = msgs::Visual::ENTITY;
      break;
    case Visual::VT_MODEL:
      visualType = msgs::Visual::MODEL;
      break;
    case Visual::VT_LINK:
      visualType = msgs::Visual::LINK;
      break;
    case Visual::VT_VISUAL:
      visualType = msgs::Visual::VISUAL;
      break;
    case Visual::VT_COLLISION:
      visualType = msgs::Visual::COLLISION;
      break;
    case Visual::VT_SENSOR:
      visualType = msgs::Visual::SENSOR;
      break;
    case Visual::VT_GUI:
      visualType = msgs::Visual::GUI;
      break;
    case Visual::VT_PHYSICS:
      visualType = msgs::Visual::PHYSICS;
      break;
    default:
      gzerr << "Cannot convert visual type. Defaults to 'msgs::Visual::ENTITY'"
          << std::endl;
      break;
  }
  return visualType;
}

//////////////////////////////////////////////////
bool Visual::UseRTShader() const
{
  return this->dataPtr->useRTShader;
}

//////////////////////////////////////////////////
void Visual::SetTypeMsg(const google::protobuf::Message *_msg)
{
  if (!_msg)
  {
    gzerr << "Null type message." << std::endl;
    return;
  }
  this->dataPtr->typeMsg = _msg->New();
  this->dataPtr->typeMsg->CopyFrom(*_msg);
}

//////////////////////////////////////////////////
void Visual::AddPendingChild(std::pair<VisualType,
    const google::protobuf::Message *> _pair)
{
  // Copy msg
  auto msg = _pair.second->New();
  msg->CopyFrom(*_pair.second);

  this->dataPtr->pendingChildren.push_back(std::make_pair(_pair.first, msg));
}<|MERGE_RESOLUTION|>--- conflicted
+++ resolved
@@ -2371,12 +2371,7 @@
     if (_msg->geometry().has_mesh() && _msg->geometry().mesh().has_filename())
     {
       std::string filename = _msg->geometry().mesh().filename();
-<<<<<<< HEAD
-      std::string meshName = common::find_file(filename);
-      newGeometryName = meshName;
-=======
       newGeometryName = common::find_file(filename);
->>>>>>> a900640a
     }
 
     if (newGeometryType != geometryType ||
