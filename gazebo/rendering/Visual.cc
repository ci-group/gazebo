/*
 * Copyright (C) 2012-2015 Open Source Robotics Foundation
 *
 * Licensed under the Apache License, Version 2.0 (the "License");
 * you may not use this file except in compliance with the License.
 * You may obtain a copy of the License at
 *
 *     http://www.apache.org/licenses/LICENSE-2.0
 *
 * Unless required by applicable law or agreed to in writing, software
 * distributed under the License is distributed on an "AS IS" BASIS,
 * WITHOUT WARRANTIES OR CONDITIONS OF ANY KIND, either express or implied.
 * See the License for the specific language governing permissions and
 * limitations under the License.
 *
*/
#include <boost/bind.hpp>
#include <boost/function.hpp>
#include "gazebo/rendering/ogre_gazebo.h"

#include "gazebo/msgs/msgs.hh"
#include "gazebo/math/Vector2d.hh"
#include "gazebo/common/Assert.hh"
#include "gazebo/common/Event.hh"
#include "gazebo/common/Events.hh"
#include "gazebo/common/CommonIface.hh"
#include "gazebo/common/MeshManager.hh"
#include "gazebo/common/Console.hh"
#include "gazebo/common/Exception.hh"
#include "gazebo/common/Mesh.hh"
#include "gazebo/common/Plugin.hh"
#include "gazebo/common/Skeleton.hh"
#include "gazebo/rendering/RenderEvents.hh"
#include "gazebo/rendering/WireBox.hh"
#include "gazebo/rendering/Conversions.hh"
#include "gazebo/rendering/DynamicLines.hh"
#include "gazebo/rendering/Scene.hh"
#include "gazebo/rendering/RTShaderSystem.hh"
#include "gazebo/rendering/RenderEngine.hh"
#include "gazebo/rendering/Material.hh"
#include "gazebo/rendering/MovableText.hh"
#include "gazebo/rendering/VisualPrivate.hh"
#include "gazebo/rendering/Visual.hh"

using namespace gazebo;
using namespace rendering;

// Note: The value of GZ_UINT32_MAX is reserved as a flag.
uint32_t VisualPrivate::visualIdCount = GZ_UINT32_MAX - 1;

//////////////////////////////////////////////////
Visual::Visual(const std::string &_name, VisualPtr _parent, bool _useRTShader)
  : dataPtr(new VisualPrivate)
{
  this->Init(_name, _parent, _useRTShader);
}

//////////////////////////////////////////////////
Visual::Visual(const std::string &_name, ScenePtr _scene, bool _useRTShader)
  : dataPtr(new VisualPrivate)
{
  this->Init(_name, _scene, _useRTShader);
}

//////////////////////////////////////////////////
Visual::Visual(VisualPrivate &_dataPtr, const std::string &_name,
    VisualPtr _parent, bool _useRTShader)
    : dataPtr(&_dataPtr)
{
  this->Init(_name, _parent, _useRTShader);
}

//////////////////////////////////////////////////
Visual::Visual(VisualPrivate &_dataPtr, const std::string &_name,
    ScenePtr _scene,  bool _useRTShader)
    : dataPtr(&_dataPtr)
{
  this->Init(_name, _scene, _useRTShader);
}

//////////////////////////////////////////////////
void Visual::Init(const std::string &_name, ScenePtr _scene,
    bool _useRTShader)
{
  this->dataPtr->id = this->dataPtr->visualIdCount--;
  this->dataPtr->boundingBox = NULL;
  this->dataPtr->useRTShader = _useRTShader;
  this->dataPtr->visibilityFlags = GZ_VISIBILITY_ALL;

  this->dataPtr->sdf.reset(new sdf::Element);
  sdf::initFile("visual.sdf", this->dataPtr->sdf);

  this->SetName(_name);
  this->dataPtr->sceneNode = NULL;
  this->dataPtr->animState = NULL;
  this->dataPtr->skeleton = NULL;
  this->dataPtr->initialized = false;
  this->dataPtr->lighting = true;
  this->dataPtr->castShadows = true;
  this->dataPtr->visible = true;
  this->dataPtr->layer = -1;

  std::string uniqueName = this->GetName();
  int index = 0;
  while (_scene->GetManager()->hasSceneNode(uniqueName))
  {
    uniqueName = this->GetName() + "_" +
                 boost::lexical_cast<std::string>(index++);
  }

  this->dataPtr->scene = _scene;
  this->SetName(uniqueName);
  this->dataPtr->sceneNode =
    this->dataPtr->scene->GetManager()->getRootSceneNode()->
        createChildSceneNode(this->GetName());

  this->Init();
}

//////////////////////////////////////////////////
void Visual::Init(const std::string &_name, VisualPtr _parent,
    bool _useRTShader)
{
  this->dataPtr->id = this->dataPtr->visualIdCount--;
  this->dataPtr->boundingBox = NULL;
  this->dataPtr->useRTShader = _useRTShader;

  this->dataPtr->sdf.reset(new sdf::Element);
  sdf::initFile("visual.sdf", this->dataPtr->sdf);

  this->SetName(_name);
  this->dataPtr->sceneNode = NULL;
  this->dataPtr->animState = NULL;
  this->dataPtr->initialized = false;
  this->dataPtr->lighting = true;
  this->dataPtr->castShadows = true;
  this->dataPtr->visible = true;
  this->dataPtr->layer = -1;

  Ogre::SceneNode *pnode = NULL;
  if (_parent)
    pnode = _parent->GetSceneNode();
  else
  {
    gzerr << "Create a visual, invalid parent!!!\n";
    return;
  }

  if (!pnode)
  {
    gzerr << "Unable to get parent scene node\n";
    return;
  }

  std::string uniqueName = this->GetName();
  int index = 0;
  while (pnode->getCreator()->hasSceneNode(uniqueName))
    uniqueName = this->GetName() + "_" +
                 boost::lexical_cast<std::string>(index++);

  this->SetName(uniqueName);

  this->dataPtr->sceneNode = pnode->createChildSceneNode(this->GetName());

  this->dataPtr->parent = _parent;
  this->dataPtr->scene = this->dataPtr->parent->GetScene();
  this->Init();
}

//////////////////////////////////////////////////
Visual::~Visual()
{
  if (this->dataPtr->preRenderConnection)
    event::Events::DisconnectPreRender(this->dataPtr->preRenderConnection);

  delete this->dataPtr->boundingBox;

  // delete instance from lines vector
  /*for (std::list<DynamicLines*>::iterator iter = this->dataPtr->lines.begin();
       iter != this->dataPtr->lines.end(); ++iter)
    delete *iter;
    */
  this->dataPtr->lines.clear();

  if (this->dataPtr->sceneNode != NULL)
  {
    // seems we never get into this block because Fini() runs first
    this->DestroyAllAttachedMovableObjects(this->dataPtr->sceneNode);
    this->dataPtr->sceneNode->removeAndDestroyAllChildren();
    this->dataPtr->scene->GetManager()->destroySceneNode(
        this->dataPtr->sceneNode->getName());
    this->dataPtr->sceneNode = NULL;
  }

  this->dataPtr->scene.reset();
  this->dataPtr->sdf->Reset();
  this->dataPtr->sdf.reset();
  this->dataPtr->parent.reset();
  this->dataPtr->children.clear();

  delete this->dataPtr;
  this->dataPtr = 0;
}

/////////////////////////////////////////////////
void Visual::Fini()
{
  this->dataPtr->plugins.clear();

  // Detach from the parent
  if (this->dataPtr->parent)
    this->dataPtr->parent->DetachVisual(this->GetName());

  if (this->dataPtr->sceneNode)
  {
    this->dataPtr->sceneNode->detachAllObjects();
    this->dataPtr->scene->GetManager()->destroySceneNode(
        this->dataPtr->sceneNode);
    this->dataPtr->sceneNode = NULL;
  }

  if (this->dataPtr->preRenderConnection)
  {
    event::Events::DisconnectPreRender(this->dataPtr->preRenderConnection);
    this->dataPtr->preRenderConnection.reset();
  }

  this->dataPtr->scene.reset();
}

/////////////////////////////////////////////////
VisualPtr Visual::Clone(const std::string &_name, VisualPtr _newParent)
{
  VisualPtr result(new Visual(_name, _newParent));
  result->Load(this->dataPtr->sdf);
  result->SetScale(this->dataPtr->scale);
  result->SetVisibilityFlags(this->dataPtr->visibilityFlags);
  std::string visName = this->GetName();
  for (auto iter: this->dataPtr->children)
  {
    // give a unique name by prefixing child visuals with the new clone name
    std::string childName = iter->GetName();
    std::string newName = childName;
    size_t pos = childName.find(visName);
    if (pos == 0)
      newName = _name + childName.substr(pos+visName.size());
    iter->Clone(newName, result);
  }

  if (_newParent == this->dataPtr->scene->GetWorldVisual())
    result->SetWorldPose(this->GetWorldPose());
  result->ShowCollision(false);
  result->SetInheritTransparency(this->InheritTransparency());

  result->SetName(_name);
  return result;
}

/////////////////////////////////////////////////
void Visual::DestroyAllAttachedMovableObjects(Ogre::SceneNode *_sceneNode)
{
  if (!_sceneNode)
    return;

  // Destroy all the attached objects
  Ogre::SceneNode::ObjectIterator itObject =
    _sceneNode->getAttachedObjectIterator();

  while (itObject.hasMoreElements())
  {
    Ogre::Entity *ent = static_cast<Ogre::Entity*>(itObject.getNext());
    if (ent->getMovableType() != DynamicLines::GetMovableType())
      this->dataPtr->scene->GetManager()->destroyEntity(ent);
    else
      delete ent;
  }

  // Recurse to child SceneNodes
  Ogre::SceneNode::ChildNodeIterator itChild = _sceneNode->getChildIterator();

  while (itChild.hasMoreElements())
  {
    Ogre::SceneNode* pChildNode =
        static_cast<Ogre::SceneNode*>(itChild.getNext());
    this->DestroyAllAttachedMovableObjects(pChildNode);
  }
}

//////////////////////////////////////////////////
void Visual::Init()
{
  this->dataPtr->type = VT_ENTITY;
  this->dataPtr->transparency = 0.0;
  this->dataPtr->isStatic = false;
  this->dataPtr->visible = true;
  this->dataPtr->ribbonTrail = NULL;
  this->dataPtr->staticGeom = NULL;
  this->dataPtr->layer = -1;
  this->dataPtr->wireframe = false;
  this->dataPtr->inheritTransparency = true;
  this->dataPtr->scale = ignition::math::Vector3d::One;

  this->dataPtr->initialized = true;
}

//////////////////////////////////////////////////
void Visual::LoadFromMsg(const boost::shared_ptr< msgs::Visual const> &_msg)
{
  this->dataPtr->sdf = msgs::VisualToSDF(*_msg.get());
  this->Load();
  this->UpdateFromMsg(_msg);
}

//////////////////////////////////////////////////
void Visual::Load(sdf::ElementPtr _sdf)
{
  this->dataPtr->sdf->Copy(_sdf);
  this->Load();
}

//////////////////////////////////////////////////
void Visual::Load()
{
  std::ostringstream stream;
  math::Pose pose;
  Ogre::Vector3 meshSize(1, 1, 1);
  Ogre::MovableObject *obj = NULL;

  if (this->dataPtr->parent)
    this->dataPtr->parent->AttachVisual(shared_from_this());

  // Read the desired position and rotation of the mesh
  pose = this->dataPtr->sdf->Get<math::Pose>("pose");

  std::string mesh = this->GetMeshName();
  std::string subMesh = this->GetSubMeshName();
  bool centerSubMesh = this->GetCenterSubMesh();

  if (!mesh.empty())
  {
    try
    {
      // Create the visual
      stream << "VISUAL_" << this->dataPtr->sceneNode->getName();
      obj = this->AttachMesh(mesh, subMesh, centerSubMesh,
          stream.str());
    }
    catch(Ogre::Exception &e)
    {
      gzerr << "Ogre Error:" << e.getFullDescription() << "\n";
      gzerr << "Unable to create a mesh from " <<  mesh << "\n";
      return;
    }
  }

  Ogre::Entity *ent = static_cast<Ogre::Entity *>(obj);
  if (ent)
  {
    if (ent->hasSkeleton())
      this->dataPtr->skeleton = ent->getSkeleton();

    for (unsigned int i = 0; i < ent->getNumSubEntities(); i++)
    {
      ent->getSubEntity(i)->setCustomParameter(1, Ogre::Vector4(
          this->dataPtr->sdf->Get<double>("laser_retro"), 0.0, 0.0, 0.0));
    }
  }

  // Set the pose of the scene node
  this->SetPose(pose);

  // Get the size of the mesh
  if (obj)
    meshSize = obj->getBoundingBox().getSize();

  if (this->dataPtr->sdf->HasElement("geometry"))
  {
    sdf::ElementPtr geomElem = this->dataPtr->sdf->GetElement("geometry");

    ignition::math::Vector3d geometrySize;
    bool hasGeom = true;
    if (geomElem->HasElement("box"))
    {
      geometrySize =
          geomElem->GetElement("box")->Get<ignition::math::Vector3d>("size");
    }
    else if (geomElem->HasElement("sphere"))
    {
      double r = geomElem->GetElement("sphere")->Get<double>("radius");
      geometrySize.Set(r * 2.0, r * 2.0, r * 2.0);
    }
    else if (geomElem->HasElement("cylinder"))
    {
      double r = geomElem->GetElement("cylinder")->Get<double>("radius");
      double l = geomElem->GetElement("cylinder")->Get<double>("length");
      geometrySize.Set(r * 2.0, r * 2.0, l);
    }
    else if (geomElem->HasElement("plane"))
    {
      math::Vector2d size =
        geomElem->GetElement("plane")->Get<math::Vector2d>("size");
      geometrySize.Set(size.x, size.y, 1);
    }
    else if (geomElem->HasElement("mesh"))
    {
      geometrySize =
          geomElem->GetElement("mesh")->Get<ignition::math::Vector3d>("scale");
    }
    else
    {
      hasGeom = false;
    }

    if (hasGeom)
    {
      // geom values give the absolute size so compute a scale that will
      // be mulitiply by the current scale to get to the geom size.
      ignition::math::Vector3d derivedScale = this->DerivedScale();
      ignition::math::Vector3d localScale =
          geometrySize / (derivedScale / this->dataPtr->scale);
      this->dataPtr->sceneNode->setScale(
          Conversions::Convert(math::Vector3(localScale)));
      this->dataPtr->scale = localScale;
      this->dataPtr->geomSize = geometrySize;
    }
  }

  // Set the material of the mesh
  if (this->dataPtr->sdf->HasElement("material"))
  {
    sdf::ElementPtr matElem =
        this->dataPtr->sdf->GetElement("material");

    // clone the material sdf to preserve the new values to be set
    // as updating the material name via SetMaterial can affect the
    // ambient/diffuse/specular/emissive color sdf elements.
    sdf::ElementPtr matElemClone = matElem->Clone();

    if (matElem->HasElement("script"))
    {
      sdf::ElementPtr scriptElem = matElem->GetElement("script");
      sdf::ElementPtr uriElem = scriptElem->GetElement("uri");

      // Add all the URI paths to the render engine
      while (uriElem)
      {
        std::string matUri = uriElem->Get<std::string>();
        if (!matUri.empty())
          RenderEngine::Instance()->AddResourcePath(matUri);
        uriElem = uriElem->GetNextElement("uri");
      }

      std::string matName = scriptElem->Get<std::string>("name");

      if (!matName.empty())
        this->SetMaterial(matName);
    }

    if (matElemClone->HasElement("ambient"))
      this->SetAmbient(matElemClone->Get<common::Color>("ambient"));
    if (matElemClone->HasElement("diffuse"))
      this->SetDiffuse(matElemClone->Get<common::Color>("diffuse"));
    if (matElemClone->HasElement("specular"))
      this->SetSpecular(matElemClone->Get<common::Color>("specular"));
    if (matElemClone->HasElement("emissive"))
      this->SetEmissive(matElemClone->Get<common::Color>("emissive"));

    if (matElem->HasElement("lighting"))
    {
      this->SetLighting(matElem->Get<bool>("lighting"));
    }
  }

  if (this->dataPtr->sdf->HasElement("transparency"))
  {
    this->SetTransparency(this->dataPtr->sdf->Get<float>("transparency"));
  }

  // Allow the mesh to cast shadows
  this->SetCastShadows(this->dataPtr->sdf->Get<bool>("cast_shadows"));
  this->LoadPlugins();
  this->dataPtr->scene->AddVisual(shared_from_this());

  // Set meta information
  if (this->dataPtr->sdf->HasElement("meta"))
  {
    if (this->dataPtr->sdf->GetElement("meta")->HasElement("layer"))
    {
      this->dataPtr->layer =
        this->dataPtr->sdf->GetElement("meta")->Get<int32_t>("layer");
      rendering::Events::newLayer(this->dataPtr->layer);
    }
  }
}

//////////////////////////////////////////////////
void Visual::Update()
{
  if (!this->dataPtr->visible)
    return;

  std::list<DynamicLines*>::iterator iter;

  // Update the lines
  for (iter = this->dataPtr->lines.begin(); iter != this->dataPtr->lines.end();
      ++iter)
  {
    (*iter)->Update();
  }

  std::list< std::pair<DynamicLines*, unsigned int> >::iterator liter;
  for (liter = this->dataPtr->lineVertices.begin();
       liter != this->dataPtr->lineVertices.end(); ++liter)
  {
    liter->first->SetPoint(liter->second,
        Conversions::Convert(this->dataPtr->sceneNode->_getDerivedPosition()));
    liter->first->Update();
  }

  if (this->dataPtr->animState)
  {
    this->dataPtr->animState->addTime(
        (common::Time::GetWallTime() - this->dataPtr->prevAnimTime).Double());
    this->dataPtr->prevAnimTime = common::Time::GetWallTime();
    if (this->dataPtr->animState->hasEnded())
    {
      this->dataPtr->animState = NULL;
      this->dataPtr->sceneNode->getCreator()->destroyAnimation(
          this->GetName() + "_animation");
      if (this->dataPtr->onAnimationComplete)
        this->dataPtr->onAnimationComplete();
      // event::Events::DisconnectPreRender(this->preRenderConnection);
    }
  }
}

//////////////////////////////////////////////////
void Visual::SetName(const std::string &_name)
{
  this->dataPtr->name = _name;
  this->dataPtr->sdf->GetAttribute("name")->Set(_name);
}

//////////////////////////////////////////////////
std::string Visual::GetName() const
{
  return this->dataPtr->name;
}

//////////////////////////////////////////////////
void Visual::AttachVisual(VisualPtr _vis)
{
  if (!_vis)
    gzerr << "Visual is null\n";
  else
  {
    if (_vis->GetSceneNode()->getParentSceneNode())
    {
      _vis->GetSceneNode()->getParentSceneNode()->removeChild(
          _vis->GetSceneNode());
    }
    this->dataPtr->sceneNode->addChild(_vis->GetSceneNode());
    this->dataPtr->children.push_back(_vis);
    _vis->dataPtr->parent = shared_from_this();
  }
}

//////////////////////////////////////////////////
void Visual::DetachVisual(VisualPtr _vis)
{
  this->DetachVisual(_vis->GetName());
}

//////////////////////////////////////////////////
void Visual::DetachVisual(const std::string &_name)
{
  std::vector<VisualPtr>::iterator iter;
  for (iter = this->dataPtr->children.begin();
      iter != this->dataPtr->children.end(); ++iter)
  {
    if ((*iter)->GetName() == _name)
    {
      VisualPtr childVis = (*iter);
      this->dataPtr->children.erase(iter);
      if (this->dataPtr->sceneNode)
        this->dataPtr->sceneNode->removeChild(childVis->GetSceneNode());
      childVis->GetParent().reset();
      break;
    }
  }
}

//////////////////////////////////////////////////
void Visual::AttachObject(Ogre::MovableObject *_obj)
{
  // This code makes plane render before grids. This allows grids to overlay
  // planes, and then other elements to overlay both planes and grids.
  // if (this->dataPtr->sdf->HasElement("geometry"))
  // if (this->dataPtr->sdf->GetElement("geometry")->HasElement("plane"))
  // _obj->setRenderQueueGroup(Ogre::RENDER_QUEUE_SKIES_EARLY+1);

  if (!this->HasAttachedObject(_obj->getName()))
  {
    // update to use unique materials
    Ogre::Entity *entity = dynamic_cast<Ogre::Entity *>(_obj);
    if (entity)
    {
      for (unsigned j = 0; j < entity->getNumSubEntities(); ++j)
      {
        Ogre::SubEntity *subEntity = entity->getSubEntity(j);
        Ogre::MaterialPtr material = subEntity->getMaterial();
        if (!material.isNull() &&
            material->getName().find("_MATERIAL_") == std::string::npos)
        {
          std::string newMaterialName;
          newMaterialName = this->dataPtr->sceneNode->getName() +
              "_MATERIAL_" + material->getName();
          material = material->clone(newMaterialName);
          subEntity->setMaterial(material);
        }
      }
    }

    this->dataPtr->sceneNode->attachObject(_obj);
    if (this->dataPtr->useRTShader && this->dataPtr->scene->GetInitialized() &&
      _obj->getName().find("__COLLISION_VISUAL__") == std::string::npos)
    {
      RTShaderSystem::Instance()->UpdateShaders();
    }
    _obj->getUserObjectBindings().setUserAny(Ogre::Any(this->GetName()));
  }
  else
    gzerr << "Visual[" << this->GetName() << "] already has object["
          << _obj->getName() << "] attached.";

  _obj->setVisibilityFlags(GZ_VISIBILITY_ALL);
}

//////////////////////////////////////////////////
bool Visual::HasAttachedObject(const std::string &_name)
{
  for (unsigned int i = 0; i < this->dataPtr->sceneNode->numAttachedObjects();
      ++i)
  {
    if (this->dataPtr->sceneNode->getAttachedObject(i)->getName() == _name)
      return true;
  }

  return false;
}

//////////////////////////////////////////////////
unsigned int Visual::GetAttachedObjectCount() const
{
  return this->dataPtr->sceneNode->numAttachedObjects();
}

//////////////////////////////////////////////////
void Visual::DetachObjects()
{
  if (this->dataPtr->sceneNode)
    this->dataPtr->sceneNode->detachAllObjects();
  this->dataPtr->meshName = "";
  this->dataPtr->subMeshName = "";
  this->dataPtr->myMaterialName = "";
}

//////////////////////////////////////////////////
unsigned int Visual::GetChildCount()
{
  return this->dataPtr->children.size();
}

//////////////////////////////////////////////////
VisualPtr Visual::GetChild(unsigned int _num)
{
  if (_num < this->dataPtr->children.size())
    return this->dataPtr->children[_num];
  return VisualPtr();
}

//////////////////////////////////////////////////
void Visual::MakeStatic()
{
  /*if (!this->staticGeom)
    this->staticGeom =
    this->dataPtr->sceneNode->getCreator()->createStaticGeometry(
    this->dataPtr->sceneNode->getName() + "_Static");

  // Add the scene node to the static geometry
  this->staticGeom->addSceneNode(this->dataPtr->sceneNode);

  // Build the static geometry
  this->staticGeom->build();

  // Prevent double rendering
  this->dataPtr->sceneNode->setVisible(false);
  this->dataPtr->sceneNode->detachAllObjects();
  */
}

//////////////////////////////////////////////////
Ogre::MovableObject *Visual::AttachMesh(const std::string &_meshName,
                                        const std::string &_subMesh,
                                        bool _centerSubmesh,
                                        const std::string &_objName)
{
  if (_meshName.empty())
    return NULL;

  this->dataPtr->meshName = _meshName;
  this->dataPtr->subMeshName = _subMesh;

  Ogre::MovableObject *obj;
  std::string objName = _objName;
  std::string meshName = _meshName;
  meshName += _subMesh.empty() ? "" : "::" + _subMesh;

  if (objName.empty())
    objName = this->dataPtr->sceneNode->getName() + "_ENTITY_" + meshName;

  this->InsertMesh(_meshName, _subMesh, _centerSubmesh);

  if (this->dataPtr->sceneNode->getCreator()->hasEntity(objName))
  {
    obj = (Ogre::MovableObject*)
      (this->dataPtr->sceneNode->getCreator()->getEntity(objName));
  }
  else
  {
    obj = (Ogre::MovableObject*)
        (this->dataPtr->sceneNode->getCreator()->createEntity(objName,
        meshName));
  }

  this->AttachObject(obj);
  return obj;
}

//////////////////////////////////////////////////
void Visual::SetScale(const math::Vector3 &_scale)
{
  if (this->dataPtr->scale == _scale.Ign())
    return;

  // update geom size based on scale.
  this->UpdateGeomSize(
      this->DerivedScale() / this->dataPtr->scale * _scale.Ign());

  this->dataPtr->scale = _scale.Ign();

  this->dataPtr->sceneNode->setScale(
      Conversions::Convert(math::Vector3(this->dataPtr->scale)));
}

//////////////////////////////////////////////////
void Visual::UpdateGeomSize(const ignition::math::Vector3d &_scale)
{
  for (std::vector<VisualPtr>::iterator iter = this->dataPtr->children.begin();
       iter != this->dataPtr->children.end(); ++iter)
  {
    (*iter)->UpdateGeomSize(_scale * (*iter)->GetScale().Ign());
  }

  // update the same way as server - see Link::UpdateVisualGeomSDF()
  if (!this->dataPtr->sdf->HasElement("geometry"))
    return;

  sdf::ElementPtr geomElem = this->dataPtr->sdf->GetElement("geometry");
  if (geomElem->HasElement("box"))
  {
    ignition::math::Vector3d size =
        geomElem->GetElement("box")->Get<ignition::math::Vector3d>("size");
    ignition::math::Vector3d geomBoxSize = _scale/this->dataPtr->geomSize*size;

    geomElem->GetElement("box")->GetElement("size")->Set(
        geomBoxSize);
    this->dataPtr->geomSize = geomBoxSize;
  }
  else if (geomElem->HasElement("sphere"))
  {
    // update radius the same way as collision shapes
    double radius = geomElem->GetElement("sphere")->Get<double>("radius");
    double newRadius = _scale.Max();
    double oldRadius = this->dataPtr->geomSize.Max();
    double geomRadius = newRadius/oldRadius*radius;
    geomElem->GetElement("sphere")->GetElement("radius")->Set(geomRadius);
    this->dataPtr->geomSize = ignition::math::Vector3d(
        geomRadius*2.0, geomRadius*2.0, geomRadius*2.0);
  }
  else if (geomElem->HasElement("cylinder"))
  {
    // update radius the same way as collision shapes
    double radius = geomElem->GetElement("cylinder")->Get<double>("radius");
    double newRadius = std::max(_scale.X(), _scale.Y());
    double oldRadius = std::max(this->dataPtr->geomSize.X(),
        this->dataPtr->geomSize.Y());
    double length = geomElem->GetElement("cylinder")->Get<double>("length");
    double geomRadius = newRadius/oldRadius*radius;
    double geomLength = _scale.Z()/this->dataPtr->geomSize.Z()*length;
    geomElem->GetElement("cylinder")->GetElement("radius")->Set(
        geomRadius);
    geomElem->GetElement("cylinder")->GetElement("length")->Set(
        geomLength);

    this->dataPtr->geomSize =
        ignition::math::Vector3d(geomRadius*2.0, geomRadius*2.0, geomLength);
  }
  else if (geomElem->HasElement("mesh"))
  {
    geomElem->GetElement("mesh")->GetElement("scale")->Set(_scale);
    this->dataPtr->geomSize = _scale;
  }
}

/////////////////////////////////////////////////
ignition::math::Vector3d Visual::GetGeometrySize() const
{
  return this->dataPtr->geomSize;
}

//////////////////////////////////////////////////
math::Vector3 Visual::GetScale()
{
  return this->dataPtr->scale;
}

//////////////////////////////////////////////////
ignition::math::Vector3d Visual::DerivedScale() const
{
  ignition::math::Vector3d derivedScale = this->dataPtr->scale;

  VisualPtr worldVis = this->dataPtr->scene->GetWorldVisual();
  VisualPtr vis = this->GetParent();

  while (vis && vis != worldVis)
  {
    derivedScale = derivedScale * vis->GetScale().Ign();
    vis = vis->GetParent();
  }

  return derivedScale;
}

//////////////////////////////////////////////////
void Visual::SetLighting(bool _lighting)
{
  if (this->dataPtr->lighting == _lighting)
    return;

  this->dataPtr->lighting = _lighting;

  try
  {
    for (int i = 0; i < this->dataPtr->sceneNode->numAttachedObjects(); ++i)
    {
      Ogre::MovableObject *obj = this->dataPtr->sceneNode->getAttachedObject(i);

      Ogre::Entity *entity = dynamic_cast<Ogre::Entity*>(obj);
      if (entity)
      {
        for (unsigned j = 0; j < entity->getNumSubEntities(); ++j)
        {
          Ogre::MaterialPtr mat = entity->getSubEntity(j)->getMaterial();
          if (!mat.isNull())
          {
            mat->setLightingEnabled(this->dataPtr->lighting);
          }
        }
      }
    }

    // Apply lighting to all child scene nodes
    for (unsigned int i = 0; i < this->dataPtr->sceneNode->numChildren(); ++i)
    {
      Ogre::SceneNode *sn = dynamic_cast<Ogre::SceneNode *>(
          this->dataPtr->sceneNode->getChild(i));
      for (int j = 0; j < sn->numAttachedObjects(); j++)
      {
        Ogre::MovableObject *obj = sn->getAttachedObject(j);

        Ogre::Entity *entity = dynamic_cast<Ogre::Entity*>(obj);
        if (entity)
        {
          for (unsigned k = 0; k < entity->getNumSubEntities(); ++k)
          {
            Ogre::MaterialPtr mat = entity->getSubEntity(k)->getMaterial();
            if (!mat.isNull())
            {
              mat->setLightingEnabled(this->dataPtr->lighting);
            }
          }
        }
      }
    }
  }
  catch(Ogre::Exception &e)
  {
    gzwarn << "Unable to set lighting to Geometry["
           << this->dataPtr->sceneNode->getName() << ".\n";
  }

  // Apply lighting to all child visuals
  for (std::vector<VisualPtr>::iterator iter = this->dataPtr->children.begin();
       iter != this->dataPtr->children.end(); ++iter)
  {
    (*iter)->SetLighting(this->dataPtr->lighting);
  }

  this->dataPtr->sdf->GetElement("material")
      ->GetElement("lighting")->Set(this->dataPtr->lighting);
}

//////////////////////////////////////////////////
bool Visual::GetLighting() const
{
  return this->dataPtr->lighting;
}

//////////////////////////////////////////////////
void Visual::SetMaterial(const std::string &_materialName, bool _unique,
    const bool _cascade)
{
  if (_materialName.empty() || _materialName == "__default__")
    return;

  common::Color matAmbient;
  common::Color matDiffuse;
  common::Color matSpecular;
  common::Color matEmissive;
  bool matColor = rendering::Material::GetMaterialAsColor(
      _materialName, matAmbient, matDiffuse, matSpecular, matEmissive);

  if (_unique)
  {
    // Create a custom material name
    std::string newMaterialName;
    newMaterialName = this->dataPtr->sceneNode->getName() + "_MATERIAL_" +
        _materialName;

    if (this->GetMaterialName() == newMaterialName &&
        matAmbient == this->GetAmbient() &&
        matDiffuse == this->GetDiffuse() &&
        matSpecular == this->GetSpecular() &&
        matEmissive == this->GetEmissive())
      return;

    this->dataPtr->myMaterialName = newMaterialName;

    Ogre::MaterialPtr origMaterial;
    try
    {
      this->dataPtr->origMaterialName = _materialName;
      // Get the original material
      origMaterial =
        Ogre::MaterialManager::getSingleton().getByName(_materialName);
    }
    catch(Ogre::Exception &e)
    {
      gzwarn << "Unable to get Material[" << _materialName << "] for Geometry["
          << this->dataPtr->sceneNode->getName()
          << ". Object will appear white.\n";
      return;
    }

    if (origMaterial.isNull())
    {
      gzwarn << "Unable to get Material[" << _materialName << "] for Geometry["
        << this->dataPtr->sceneNode->getName()
        << ". Object will appear white\n";
      return;
    }

    Ogre::MaterialPtr myMaterial;

    // Clone the material. This will allow us to change the look of each geom
    // individually.
    if (Ogre::MaterialManager::getSingleton().resourceExists(
          this->dataPtr->myMaterialName))
    {
      myMaterial =
        (Ogre::MaterialPtr)(Ogre::MaterialManager::getSingleton().getByName(
              this->dataPtr->myMaterialName));
    }
    else
    {
      myMaterial = origMaterial->clone(this->dataPtr->myMaterialName);
    }
  }
  else
  {
    if ( this->dataPtr->myMaterialName == _materialName)
      return;
    this->dataPtr->myMaterialName = _materialName;
  }

  try
  {
    for (unsigned int i = 0;
        i < this->dataPtr->sceneNode->numAttachedObjects(); ++i)
    {
      Ogre::MovableObject *obj = this->dataPtr->sceneNode->getAttachedObject(i);
      Ogre::Entity *entity = dynamic_cast<Ogre::Entity *>(obj);
      if (entity)
        entity->setMaterialName(this->dataPtr->myMaterialName);
      else
      {
        Ogre::SimpleRenderable *simpleRenderable =
            dynamic_cast<Ogre::SimpleRenderable *>(obj);
        if (simpleRenderable)
          simpleRenderable->setMaterial(this->dataPtr->myMaterialName);
      }
    }

    // Apply material to all child scene nodes
    for (unsigned int i = 0; i < this->dataPtr->sceneNode->numChildren(); ++i)
    {
      Ogre::SceneNode *sn = dynamic_cast<Ogre::SceneNode *>(
          this->dataPtr->sceneNode->getChild(i));
      for (int j = 0; j < sn->numAttachedObjects(); ++j)
      {
        Ogre::MovableObject *obj = sn->getAttachedObject(j);

        MovableText *text = dynamic_cast<MovableText *>(obj);
        if (text)
        {
          common::Color ambient, diffuse, specular, emissive;
          bool matFound = rendering::Material::GetMaterialAsColor(
              this->dataPtr->myMaterialName, ambient, diffuse, specular,
              emissive);

          if (matFound)
          {
            text->SetColor(ambient);
          }
        }
        else if (dynamic_cast<Ogre::Entity *>(obj))
          ((Ogre::Entity *)obj)->setMaterialName(this->dataPtr->myMaterialName);
        else
        {
          ((Ogre::SimpleRenderable *)obj)->setMaterial(
              this->dataPtr->myMaterialName);
        }
      }
    }
  }
  catch(Ogre::Exception &e)
  {
    gzwarn << "Unable to set Material[" << this->dataPtr->myMaterialName
           << "] to Geometry["
           << this->dataPtr->sceneNode->getName()
           << ". Object will appear white.\n";
  }

  // check if material has color components, if so, set them.
  if (matColor)
  {
    this->SetAmbient(matAmbient, false);
    this->SetDiffuse(matDiffuse, false);
    this->SetSpecular(matSpecular, false);
    this->SetEmissive(matEmissive, false);
  }

  // Re-apply the transparency filter for the last known transparency value
  this->SetTransparencyInnerLoop(this->dataPtr->sceneNode);

  // Apply material to all child visuals
  if (_cascade)
  {
    for (auto &child : this->dataPtr->children)
    {
      child->SetMaterial(_materialName, _unique, _cascade);
    }
  }

  if (this->dataPtr->useRTShader && this->dataPtr->scene->GetInitialized()
      && this->dataPtr->lighting &&
      this->GetName().find("__COLLISION_VISUAL__") == std::string::npos)
  {
    RTShaderSystem::Instance()->UpdateShaders();
  }

  this->dataPtr->sdf->GetElement("material")->GetElement("script")
      ->GetElement("name")->Set(_materialName);
}

/////////////////////////////////////////////////
void Visual::SetAmbient(const common::Color &_color, const bool _cascade)
{
  if (!this->dataPtr->lighting)
    return;

  if (this->dataPtr->myMaterialName.empty())
  {
    std::string matName = this->GetName() + "_MATERIAL_";
    Ogre::MaterialManager::getSingleton().create(matName, "General");
    this->SetMaterial(matName);
  }

  for (unsigned int i = 0; i < this->dataPtr->sceneNode->numAttachedObjects();
      ++i)
  {
    Ogre::Entity *entity = NULL;
    Ogre::MovableObject *obj = this->dataPtr->sceneNode->getAttachedObject(i);

    entity = dynamic_cast<Ogre::Entity*>(obj);

    if (!entity)
      continue;

    // For each ogre::entity
    for (unsigned int j = 0; j < entity->getNumSubEntities(); j++)
    {
      Ogre::SubEntity *subEntity = entity->getSubEntity(j);
      Ogre::MaterialPtr material = subEntity->getMaterial();

      unsigned int techniqueCount, passCount;
      Ogre::Technique *technique;
      Ogre::Pass *pass;
      Ogre::ColourValue dc;

      for (techniqueCount = 0; techniqueCount < material->getNumTechniques();
           techniqueCount++)
      {
        technique = material->getTechnique(techniqueCount);
        technique->setLightingEnabled(true);

        for (passCount = 0; passCount < technique->getNumPasses(); passCount++)
        {
          pass = technique->getPass(passCount);
          pass->setAmbient(Conversions::Convert(_color));
        }
      }
    }
  }

  if (_cascade)
  {
    for (auto &child : this->dataPtr->children)
    {
      child->SetAmbient(_color, _cascade);
    }
  }

  this->dataPtr->ambient = _color;

  this->dataPtr->sdf->GetElement("material")
      ->GetElement("ambient")->Set(_color);
}

/////////////////////////////////////////////////
void Visual::SetDiffuse(const common::Color &_color, const bool _cascade)
{
  if (!this->dataPtr->lighting)
    return;

  if (this->dataPtr->myMaterialName.empty())
  {
    std::string matName = this->GetName() + "_MATERIAL_";
    Ogre::MaterialManager::getSingleton().create(matName, "General");
    this->SetMaterial(matName);
  }

  for (unsigned int i = 0; i < this->dataPtr->sceneNode->numAttachedObjects();
      i++)
  {
    Ogre::Entity *entity = NULL;
    Ogre::MovableObject *obj = this->dataPtr->sceneNode->getAttachedObject(i);

    entity = dynamic_cast<Ogre::Entity*>(obj);

    if (!entity)
    {
      continue;
    }

    // For each ogre::entity
    for (unsigned int j = 0; j < entity->getNumSubEntities(); j++)
    {
      Ogre::SubEntity *subEntity = entity->getSubEntity(j);
      Ogre::MaterialPtr material = subEntity->getMaterial();

      unsigned int techniqueCount, passCount;
      Ogre::Technique *technique;
      Ogre::Pass *pass;
      Ogre::ColourValue dc;

      for (techniqueCount = 0; techniqueCount < material->getNumTechniques();
           techniqueCount++)
      {
        technique = material->getTechnique(techniqueCount);
        technique->setLightingEnabled(true);

        for (passCount = 0; passCount < technique->getNumPasses(); passCount++)
        {
          pass = technique->getPass(passCount);
          dc = Conversions::Convert(_color);
          pass->setDiffuse(dc);
          this->dataPtr->transparency = 1.0f - dc.a;
        }
      }
    }
  }

  if (_cascade)
  {
    for (auto &child : this->dataPtr->children)
    {
      child->SetDiffuse(_color, _cascade);
    }
  }

  this->dataPtr->diffuse = _color;

  this->dataPtr->sdf->GetElement("material")
      ->GetElement("diffuse")->Set(_color);
}

/////////////////////////////////////////////////
void Visual::SetSpecular(const common::Color &_color, const bool _cascade)
{
  if (!this->dataPtr->lighting)
    return;

  if (this->dataPtr->myMaterialName.empty())
  {
    std::string matName = this->GetName() + "_MATERIAL_";
    Ogre::MaterialManager::getSingleton().create(matName, "General");
    this->SetMaterial(matName);
  }

  for (unsigned int i = 0; i < this->dataPtr->sceneNode->numAttachedObjects();
      i++)
  {
    Ogre::Entity *entity = NULL;
    Ogre::MovableObject *obj = this->dataPtr->sceneNode->getAttachedObject(i);

    entity = dynamic_cast<Ogre::Entity*>(obj);

    if (!entity)
      continue;

    // For each ogre::entity
    for (unsigned int j = 0; j < entity->getNumSubEntities(); j++)
    {
      Ogre::SubEntity *subEntity = entity->getSubEntity(j);
      Ogre::MaterialPtr material = subEntity->getMaterial();

      unsigned int techniqueCount, passCount;
      Ogre::Technique *technique;
      Ogre::Pass *pass;
      Ogre::ColourValue dc;

      for (techniqueCount = 0; techniqueCount < material->getNumTechniques();
           techniqueCount++)
      {
        technique = material->getTechnique(techniqueCount);
        technique->setLightingEnabled(true);

        for (passCount = 0; passCount < technique->getNumPasses(); passCount++)
        {
          pass = technique->getPass(passCount);
          pass->setSpecular(Conversions::Convert(_color));
        }
      }
    }
  }

  if (_cascade)
  {
    for (auto &child : this->dataPtr->children)
    {
      child->SetSpecular(_color, _cascade);
    }
  }

  this->dataPtr->specular = _color;

  this->dataPtr->sdf->GetElement("material")
      ->GetElement("specular")->Set(_color);
}

//////////////////////////////////////////////////
void Visual::SetEmissive(const common::Color &_color, const bool _cascade)
{
  for (unsigned int i = 0; i < this->dataPtr->sceneNode->numAttachedObjects();
      i++)
  {
    Ogre::Entity *entity = NULL;
    Ogre::MovableObject *obj = this->dataPtr->sceneNode->getAttachedObject(i);

    entity = dynamic_cast<Ogre::Entity*>(obj);

    if (!entity)
      continue;

    // For each ogre::entity
    for (unsigned int j = 0; j < entity->getNumSubEntities(); j++)
    {
      Ogre::SubEntity *subEntity = entity->getSubEntity(j);
      Ogre::MaterialPtr material = subEntity->getMaterial();

      unsigned int techniqueCount, passCount;
      Ogre::Technique *technique;
      Ogre::Pass *pass;
      Ogre::ColourValue dc;

      for (techniqueCount = 0; techniqueCount < material->getNumTechniques();
          techniqueCount++)
      {
        technique = material->getTechnique(techniqueCount);

        for (passCount = 0; passCount < technique->getNumPasses();
            passCount++)
        {
          pass = technique->getPass(passCount);
          pass->setSelfIllumination(Conversions::Convert(_color));
        }
      }
    }
  }

  if (_cascade)
  {
    for (auto &child : this->dataPtr->children)
    {
      child->SetEmissive(_color, _cascade);
    }
  }

  this->dataPtr->emissive = _color;

  this->dataPtr->sdf->GetElement("material")
      ->GetElement("emissive")->Set(_color);
}

/////////////////////////////////////////////////
common::Color Visual::GetAmbient() const
{
  return this->dataPtr->ambient;
}

/////////////////////////////////////////////////
common::Color Visual::GetDiffuse() const
{
  return this->dataPtr->diffuse;
}

/////////////////////////////////////////////////
common::Color Visual::GetSpecular() const
{
  return this->dataPtr->specular;
}

/////////////////////////////////////////////////
common::Color Visual::GetEmissive() const
{
  return this->dataPtr->emissive;
}

//////////////////////////////////////////////////
void Visual::SetWireframe(bool _show)
{
  if (this->dataPtr->type == VT_GUI || this->dataPtr->type == VT_PHYSICS ||
      this->dataPtr->type == VT_SENSOR)
    return;

  for (auto &iter : this->dataPtr->children)
  {
    iter->SetWireframe(_show);
  }

  if (this->dataPtr->wireframe == _show)
    return;

  this->dataPtr->wireframe = _show;
  for (unsigned int i = 0; i < this->dataPtr->sceneNode->numAttachedObjects();
      i++)
  {
    Ogre::Entity *entity = NULL;
    Ogre::MovableObject *obj = this->dataPtr->sceneNode->getAttachedObject(i);

    entity = dynamic_cast<Ogre::Entity*>(obj);

    if (!entity)
      continue;

    // For each ogre::entity
    for (unsigned int j = 0; j < entity->getNumSubEntities(); j++)
    {
      Ogre::SubEntity *subEntity = entity->getSubEntity(j);
      Ogre::MaterialPtr material = subEntity->getMaterial();
      if (material.isNull())
        continue;

      unsigned int techniqueCount, passCount;
      Ogre::Technique *technique;
      Ogre::Pass *pass;

      for (techniqueCount = 0; techniqueCount < material->getNumTechniques();
           ++techniqueCount)
      {
        technique = material->getTechnique(techniqueCount);

        for (passCount = 0; passCount < technique->getNumPasses(); passCount++)
        {
          pass = technique->getPass(passCount);
          if (_show)
            pass->setPolygonMode(Ogre::PM_WIREFRAME);
          else
            pass->setPolygonMode(Ogre::PM_SOLID);
        }
      }
    }
  }
}

//////////////////////////////////////////////////
bool Visual::Wireframe() const
{
  return this->dataPtr->wireframe;
}

//////////////////////////////////////////////////
void Visual::SetTransparencyInnerLoop(Ogre::SceneNode *_sceneNode)
{
  float derivedTransparency = this->dataPtr->inheritTransparency ?
      this->DerivedTransparency() : this->dataPtr->transparency;

  for (unsigned int i = 0; i < _sceneNode->numAttachedObjects(); ++i)
  {
    Ogre::Entity *entity = NULL;
    Ogre::MovableObject *obj = _sceneNode->getAttachedObject(i);

    entity = dynamic_cast<Ogre::Entity*>(obj);

    if (!entity)
      continue;

    // we may not need to check for this string anymore now that each visual
    // has a type
    if (entity->getName().find("__COLLISION_VISUAL__") != std::string::npos)
      continue;

    // For each ogre::entity
    for (unsigned int j = 0; j < entity->getNumSubEntities(); ++j)
    {
      Ogre::SubEntity *subEntity = entity->getSubEntity(j);
      Ogre::MaterialPtr material = subEntity->getMaterial();

      unsigned int techniqueCount, passCount, unitStateCount;
      Ogre::Technique *technique;
      Ogre::Pass *pass;
      Ogre::ColourValue dc;

      for (techniqueCount = 0; techniqueCount < material->getNumTechniques();
           ++techniqueCount)
      {
        technique = material->getTechnique(techniqueCount);

        for (passCount = 0; passCount < technique->getNumPasses(); ++passCount)
        {
          pass = technique->getPass(passCount);

          // Need to fix transparency
          if (!pass->isProgrammable() &&
              pass->getPolygonMode() == Ogre::PM_SOLID)
          {
            pass->setSceneBlending(Ogre::SBT_TRANSPARENT_ALPHA);
          }

          if (derivedTransparency > 0.0)
          {
            pass->setDepthWriteEnabled(false);
            pass->setDepthCheckEnabled(true);
          }
          else
          {
            pass->setDepthWriteEnabled(true);
            pass->setDepthCheckEnabled(true);
          }

          dc = pass->getDiffuse();
          dc.a = (1.0f - derivedTransparency);
          pass->setDiffuse(dc);
          this->dataPtr->diffuse = Conversions::Convert(dc);

          for (unitStateCount = 0; unitStateCount <
              pass->getNumTextureUnitStates(); ++unitStateCount)
          {
            auto textureUnitState = pass->getTextureUnitState(unitStateCount);

            if (textureUnitState->getColourBlendMode().operation ==
                Ogre::LBX_SOURCE1)
            {
              textureUnitState->setAlphaOperation(
                  Ogre::LBX_SOURCE1, Ogre::LBS_MANUAL, Ogre::LBS_CURRENT,
                  1.0 - derivedTransparency);
            }
          }
        }
      }
    }
  }
}

//////////////////////////////////////////////////
void Visual::UpdateTransparency(const bool _cascade)
{
  this->SetTransparencyInnerLoop(this->dataPtr->sceneNode);

  if (_cascade)
  {
    for (auto child : this->dataPtr->children)
    {
      // Don't change some visualizations when link changes
      if (!(this->GetType() == VT_LINK &&
          (child->GetType() == VT_GUI ||
           child->GetType() == VT_PHYSICS ||
           child->GetType() == VT_SENSOR)))
      {
        child->UpdateTransparency(_cascade);
      }
    }
  }

  if (this->dataPtr->useRTShader && this->dataPtr->scene->GetInitialized())
    RTShaderSystem::Instance()->UpdateShaders();

  this->dataPtr->sdf->GetElement("transparency")->Set(
      this->dataPtr->transparency);
}

//////////////////////////////////////////////////
void Visual::SetTransparency(float _trans, const bool _cascade)
{
  if (math::equal(this->dataPtr->transparency, _trans))
    return;

  this->dataPtr->transparency = std::min(
      std::max(_trans, static_cast<float>(0.0)), static_cast<float>(1.0));

  this->UpdateTransparency(_cascade);
}

//////////////////////////////////////////////////
void Visual::SetInheritTransparency(const bool _inherit)
{
  this->dataPtr->inheritTransparency = _inherit;
}

//////////////////////////////////////////////////
bool Visual::InheritTransparency() const
{
  return this->dataPtr->inheritTransparency;
}

//////////////////////////////////////////////////
void Visual::SetHighlighted(bool _highlighted)
{
  if (_highlighted)
  {
    math::Box bbox = this->GetBoundingBox();

    // Create the bounding box if it's not already created.
    if (!this->dataPtr->boundingBox)
    {
      this->dataPtr->boundingBox = new WireBox(shared_from_this(), bbox);
    }
    else
    {
      this->dataPtr->boundingBox->Init(bbox);
    }
    this->dataPtr->boundingBox->SetVisible(true);
  }
  else if (this->dataPtr->boundingBox)
  {
    this->dataPtr->boundingBox->SetVisible(false);
  }

  // If this is a link, highlight frame visual
  if (this->GetType() == VT_LINK)
  {
    for (auto child : this->dataPtr->children)
    {
      if (child->GetName().find("LINK_FRAME_VISUAL__") != std::string::npos)
        child->SetHighlighted(_highlighted);
    }
  }
}

//////////////////////////////////////////////////
bool Visual::GetHighlighted() const
{
  if (this->dataPtr->boundingBox)
  {
    return this->dataPtr->boundingBox->GetVisible();
  }
  return false;
}

//////////////////////////////////////////////////
float Visual::GetTransparency()
{
  return this->dataPtr->transparency;
}

//////////////////////////////////////////////////
float Visual::DerivedTransparency() const
{
  if (!this->InheritTransparency())
    return this->dataPtr->transparency;

  float derivedTransparency = this->dataPtr->transparency;

  VisualPtr worldVis = this->dataPtr->scene->GetWorldVisual();
  VisualPtr vis = this->GetParent();

  while (vis && vis != worldVis)
  {
    derivedTransparency = 1 - ((1 - derivedTransparency) *
        (1 - vis->GetTransparency()));
    if (!vis->InheritTransparency())
      break;
    vis = vis->GetParent();
  }

  return derivedTransparency;
}

//////////////////////////////////////////////////
void Visual::SetCastShadows(bool _shadows)
{
  for (int i = 0; i < this->dataPtr->sceneNode->numAttachedObjects(); i++)
  {
    Ogre::MovableObject *obj = this->dataPtr->sceneNode->getAttachedObject(i);
    obj->setCastShadows(_shadows);
  }

  if (this->IsStatic() && this->dataPtr->staticGeom)
    this->dataPtr->staticGeom->setCastShadows(_shadows);

  this->dataPtr->castShadows = _shadows;
  this->dataPtr->sdf->GetElement("cast_shadows")->Set(_shadows);
}

//////////////////////////////////////////////////
bool Visual::GetCastShadows() const
{
  return this->dataPtr->castShadows;
}

//////////////////////////////////////////////////
void Visual::SetVisible(bool _visible, bool _cascade)
{
  if (this->dataPtr->sceneNode)
    this->dataPtr->sceneNode->setVisible(_visible, _cascade);

  if (_cascade)
  {
    for (auto child: this->dataPtr->children)
      child->SetVisible(_visible);
  }

  this->dataPtr->visible = _visible;
}

//////////////////////////////////////////////////
uint32_t Visual::GetVisibilityFlags()
{
  return this->dataPtr->visibilityFlags;
}

//////////////////////////////////////////////////
void Visual::ToggleVisible()
{
  this->SetVisible(!this->GetVisible(), true);
}

//////////////////////////////////////////////////
bool Visual::GetVisible() const
{
  return this->dataPtr->visible;
}

//////////////////////////////////////////////////
void Visual::SetPosition(const math::Vector3 &_pos)
{
  /*if (this->IsStatic() && this->staticGeom)
  {
    this->staticGeom->reset();
    delete this->staticGeom;
    this->staticGeom = NULL;
    // this->staticGeom->setOrigin(Ogre::Vector3(pos.x, pos.y, pos.z));
  }*/
  GZ_ASSERT(this->dataPtr->sceneNode, "Visual SceneNode is NULL");
  this->dataPtr->sceneNode->setPosition(_pos.x, _pos.y, _pos.z);

  this->dataPtr->sdf->GetElement("pose")->Set(this->GetPose());
}

//////////////////////////////////////////////////
void Visual::SetRotation(const math::Quaternion &_rot)
{
  GZ_ASSERT(this->dataPtr->sceneNode, "Visual SceneNode is NULL");
  this->dataPtr->sceneNode->setOrientation(
      Ogre::Quaternion(_rot.w, _rot.x, _rot.y, _rot.z));

  this->dataPtr->sdf->GetElement("pose")->Set(this->GetPose());
}

//////////////////////////////////////////////////
void Visual::SetPose(const math::Pose &_pose)
{
  this->SetPosition(_pose.pos);
  this->SetRotation(_pose.rot);
}

//////////////////////////////////////////////////
math::Vector3 Visual::GetPosition() const
{
  return Conversions::Convert(this->dataPtr->sceneNode->getPosition());
}

//////////////////////////////////////////////////
math::Quaternion Visual::GetRotation() const
{
  return Conversions::Convert(this->dataPtr->sceneNode->getOrientation());
}

//////////////////////////////////////////////////
math::Pose Visual::GetPose() const
{
  math::Pose pos;
  pos.pos = this->GetPosition();
  pos.rot = this->GetRotation();
  return pos;
}

//////////////////////////////////////////////////
void Visual::SetWorldPose(const math::Pose &_pose)
{
  this->SetWorldPosition(_pose.pos);
  this->SetWorldRotation(_pose.rot);
}

//////////////////////////////////////////////////
void Visual::SetWorldPosition(const math::Vector3 &_pos)
{
  this->dataPtr->sceneNode->_setDerivedPosition(Conversions::Convert(_pos));
}

//////////////////////////////////////////////////
void Visual::SetWorldRotation(const math::Quaternion &_q)
{
  this->dataPtr->sceneNode->_setDerivedOrientation(Conversions::Convert(_q));
}

//////////////////////////////////////////////////
math::Pose Visual::GetWorldPose() const
{
  math::Pose pose;

  Ogre::Vector3 vpos;
  Ogre::Quaternion vquatern;

  if (this->dataPtr->sceneNode)
  {
    vpos = this->dataPtr->sceneNode->_getDerivedPosition();
    pose.pos.x = vpos.x;
    pose.pos.y = vpos.y;
    pose.pos.z = vpos.z;

    vquatern = this->dataPtr->sceneNode->_getDerivedOrientation();
    pose.rot.w = vquatern.w;
    pose.rot.x = vquatern.x;
    pose.rot.y = vquatern.y;
    pose.rot.z = vquatern.z;
  }

  return pose;
}


//////////////////////////////////////////////////
Ogre::SceneNode * Visual::GetSceneNode() const
{
  return this->dataPtr->sceneNode;
}


//////////////////////////////////////////////////
bool Visual::IsStatic() const
{
  return this->dataPtr->isStatic;
}

//////////////////////////////////////////////////
void Visual::EnableTrackVisual(VisualPtr _vis)
{
  this->dataPtr->sceneNode->setAutoTracking(true, _vis->GetSceneNode());
}

//////////////////////////////////////////////////
void Visual::DisableTrackVisual()
{
  this->dataPtr->sceneNode->setAutoTracking(false);
}

//////////////////////////////////////////////////
std::string Visual::GetNormalMap() const
{
  std::string file = this->dataPtr->sdf->GetElement("material")->GetElement(
      "shader")->GetElement("normal_map")->Get<std::string>();

  std::string uriFile = common::find_file(file);
  if (!uriFile.empty())
    file = uriFile;

  return file;
}

//////////////////////////////////////////////////
void Visual::SetNormalMap(const std::string &_nmap)
{
  this->dataPtr->sdf->GetElement("material")->GetElement(
      "shader")->GetElement("normal_map")->GetValue()->Set(_nmap);
  if (this->dataPtr->useRTShader && this->dataPtr->scene->GetInitialized())
    RTShaderSystem::Instance()->UpdateShaders();
}

//////////////////////////////////////////////////
std::string Visual::GetShaderType() const
{
  return this->dataPtr->sdf->GetElement("material")->GetElement(
      "shader")->Get<std::string>("type");
}

//////////////////////////////////////////////////
void Visual::SetShaderType(const std::string &_type)
{
  this->dataPtr->sdf->GetElement("material")->GetElement(
      "shader")->GetAttribute("type")->Set(_type);
  if (this->dataPtr->useRTShader && this->dataPtr->scene->GetInitialized())
    RTShaderSystem::Instance()->UpdateShaders();
}


//////////////////////////////////////////////////
void Visual::SetRibbonTrail(bool _value, const common::Color &_initialColor,
                            const common::Color &_changeColor)
{
  if (this->dataPtr->ribbonTrail == NULL)
  {
    this->dataPtr->ribbonTrail =
        this->dataPtr->scene->GetManager()->createRibbonTrail(
        this->GetName() + "_RibbonTrail");
    this->dataPtr->ribbonTrail->setMaterialName("Gazebo/RibbonTrail");
    // this->dataPtr->ribbonTrail->setTrailLength(100);
    this->dataPtr->ribbonTrail->setMaxChainElements(10000);
    // this->dataPtr->ribbonTrail->setNumberOfChains(1);
    this->dataPtr->ribbonTrail->setVisible(false);
    this->dataPtr->ribbonTrail->setCastShadows(false);
    this->dataPtr->ribbonTrail->setInitialWidth(0, 0.05);
    this->dataPtr->scene->GetManager()->getRootSceneNode()->attachObject(
        this->dataPtr->ribbonTrail);

    this->dataPtr->ribbonTrail->setInitialColour(0,
        Conversions::Convert(_initialColor));
    this->dataPtr->ribbonTrail->setColourChange(0,
        Conversions::Convert(_changeColor));
  }

  if (_value)
  {
    try
    {
      this->dataPtr->ribbonTrail->addNode(this->dataPtr->sceneNode);
    }
    catch(...)
    {
      gzerr << "Unable to create ribbon trail\n";
    }
  }
  else
  {
    this->dataPtr->ribbonTrail->removeNode(this->dataPtr->sceneNode);
    this->dataPtr->ribbonTrail->clearChain(0);
  }
  this->dataPtr->ribbonTrail->setVisible(_value);
}

//////////////////////////////////////////////////
DynamicLines *Visual::CreateDynamicLine(RenderOpType _type)
{
  this->dataPtr->preRenderConnection = event::Events::ConnectPreRender(
      boost::bind(&Visual::Update, this));

  DynamicLines *line = new DynamicLines(_type);
  this->dataPtr->lines.push_back(line);
  this->AttachObject(line);
  return line;
}

//////////////////////////////////////////////////
void Visual::DeleteDynamicLine(DynamicLines *_line)
{
  // delete instance from lines vector
  for (std::list<DynamicLines*>::iterator iter = this->dataPtr->lines.begin();
       iter != this->dataPtr->lines.end(); ++iter)
  {
    if (*iter == _line)
    {
      delete *iter;
      this->dataPtr->lines.erase(iter);
      break;
    }
  }
}

//////////////////////////////////////////////////
void Visual::AttachLineVertex(DynamicLines *_line, unsigned int _index)
{
  this->dataPtr->lineVertices.push_back(std::make_pair(_line, _index));
  _line->SetPoint(_index, this->GetWorldPose().pos);
}

//////////////////////////////////////////////////
std::string Visual::GetMaterialName() const
{
  return this->dataPtr->myMaterialName;
}

//////////////////////////////////////////////////
math::Box Visual::GetBoundingBox() const
{
  math::Box box;
  this->GetBoundsHelper(this->GetSceneNode(), box);
  return box;
}

//////////////////////////////////////////////////
void Visual::GetBoundsHelper(Ogre::SceneNode *node, math::Box &box) const
{
  node->_updateBounds();
  node->_update(false, true);

  Ogre::Matrix4 invTransform =
      this->dataPtr->sceneNode->_getFullTransform().inverse();

  Ogre::SceneNode::ChildNodeIterator it = node->getChildIterator();

  for (int i = 0; i < node->numAttachedObjects(); i++)
  {
    Ogre::MovableObject *obj = node->getAttachedObject(i);

    if (obj->isVisible() && obj->getMovableType() != "gazebo::dynamiclines"
        && obj->getMovableType() != "BillboardSet"
        && obj->getVisibilityFlags() != GZ_VISIBILITY_GUI)
    {
      Ogre::Any any = obj->getUserObjectBindings().getUserAny();
      if (any.getType() == typeid(std::string))
      {
        std::string str = Ogre::any_cast<std::string>(any);
        if (str.substr(0, 3) == "rot" || str.substr(0, 5) == "trans"
            || str.substr(0, 5) == "scale" ||
            str.find("_APPLY_WRENCH_") != std::string::npos)
          continue;
      }

      Ogre::AxisAlignedBox bb = obj->getBoundingBox();

      math::Vector3 min;
      math::Vector3 max;

      // Ogre does not return a valid bounding box for lights.
      if (obj->getMovableType() == "Light")
      {
        min = math::Vector3(-0.5, -0.5, -0.5);
        max = math::Vector3(0.5, 0.5, 0.5);
      }
      else
      {
        // Get transform to be applied to the current node.
        Ogre::Matrix4 transform = invTransform * node->_getFullTransform();
        // Correct precision error which makes ogre's isAffine check fail.
        transform[3][0] = transform[3][1] = transform[3][2] = 0;
        transform[3][3] = 1;
        // get oriented bounding box in object's local space
        bb.transformAffine(transform);

        min = Conversions::Convert(bb.getMinimum());
        max = Conversions::Convert(bb.getMaximum());
      }

      box.Merge(math::Box(min, max));
    }
  }

  while (it.hasMoreElements())
  {
    Ogre::SceneNode *next = dynamic_cast<Ogre::SceneNode*>(it.getNext());
    this->GetBoundsHelper(next, box);
  }
}

//////////////////////////////////////////////////
void Visual::InsertMesh(const std::string &_meshName,
                        const std::string &_subMesh,
                        bool _centerSubmesh)
{
  const common::Mesh *mesh;
  if (!common::MeshManager::Instance()->HasMesh(_meshName))
  {
    mesh = common::MeshManager::Instance()->Load(_meshName);
    if (!mesh)
    {
      gzerr << "Unable to create a mesh from " << _meshName << "\n";
      return;
    }
  }
  else
  {
    mesh = common::MeshManager::Instance()->GetMesh(_meshName);
  }

  this->InsertMesh(mesh, _subMesh, _centerSubmesh);

  // Add the mesh into OGRE
  /*if (!this->dataPtr->sceneNode->getCreator()->hasEntity(_meshName) &&
      common::MeshManager::Instance()->HasMesh(_meshName))
  {
    const common::Mesh *mesh =
      common::MeshManager::Instance()->GetMesh(_meshName);
    this->InsertMesh(mesh);
  }*/
}

//////////////////////////////////////////////////
void Visual::InsertMesh(const common::Mesh *_mesh, const std::string &_subMesh,
    bool _centerSubmesh)
{
  Ogre::MeshPtr ogreMesh;

  GZ_ASSERT(_mesh != NULL, "Unable to insert a NULL mesh");

  RenderEngine::Instance()->AddResourcePath(_mesh->GetPath());

  if (_mesh->GetSubMeshCount() == 0)
  {
    gzerr << "Visual::InsertMesh no submeshes, this is an invalid mesh\n";
    return;
  }

  // Don't re-add existing meshes
  if (Ogre::MeshManager::getSingleton().resourceExists(_mesh->GetName()))
  {
    return;
  }

  try
  {
    // Create a new mesh specifically for manual definition.
    if (_subMesh.empty())
    {
      ogreMesh = Ogre::MeshManager::getSingleton().createManual(
          _mesh->GetName(),
          Ogre::ResourceGroupManager::DEFAULT_RESOURCE_GROUP_NAME);
    }
    else
    {
      ogreMesh = Ogre::MeshManager::getSingleton().createManual(
          _mesh->GetName() + "::" + _subMesh,
          Ogre::ResourceGroupManager::DEFAULT_RESOURCE_GROUP_NAME);
    }

    Ogre::SkeletonPtr ogreSkeleton;

    if (_mesh->HasSkeleton())
    {
      common::Skeleton *skel = _mesh->GetSkeleton();
      ogreSkeleton = Ogre::SkeletonManager::getSingleton().create(
        _mesh->GetName() + "_skeleton",
        Ogre::ResourceGroupManager::DEFAULT_RESOURCE_GROUP_NAME,
        true);

      for (unsigned int i = 0; i < skel->GetNumNodes(); i++)
      {
        common::SkeletonNode *node = skel->GetNodeByHandle(i);
        Ogre::Bone *bone = ogreSkeleton->createBone(node->GetName());

        if (node->GetParent())
          ogreSkeleton->getBone(node->GetParent()->GetName())->addChild(bone);

        ignition::math::Matrix4d trans = node->Transform();
        ignition::math::Vector3d pos = trans.Translation();
        ignition::math::Quaterniond q = trans.Rotation();
        bone->setPosition(Ogre::Vector3(pos.X(), pos.Y(), pos.Z()));
        bone->setOrientation(Ogre::Quaternion(q.W(), q.X(), q.Y(), q.Z()));
        bone->setInheritOrientation(true);
        bone->setManuallyControlled(true);
        bone->setInitialState();
      }
      ogreMesh->setSkeletonName(_mesh->GetName() + "_skeleton");
    }

    for (unsigned int i = 0; i < _mesh->GetSubMeshCount(); i++)
    {
      if (!_subMesh.empty() && _mesh->GetSubMesh(i)->GetName() != _subMesh)
        continue;

      Ogre::SubMesh *ogreSubMesh;
      Ogre::VertexData *vertexData;
      Ogre::VertexDeclaration* vertexDecl;
      Ogre::HardwareVertexBufferSharedPtr vBuf;
      Ogre::HardwareIndexBufferSharedPtr iBuf;
      float *vertices;
      uint32_t *indices;

      size_t currOffset = 0;

      // Copy the original submesh. We may need to modify the vertices, and
      // we don't want to change the original.
      common::SubMesh subMesh(_mesh->GetSubMesh(i));

      // Recenter the vertices if requested.
      if (_centerSubmesh)
        subMesh.Center(ignition::math::Vector3d::Zero);

      ogreSubMesh = ogreMesh->createSubMesh();
      ogreSubMesh->useSharedVertices = false;
      if (subMesh.GetPrimitiveType() == common::SubMesh::TRIANGLES)
        ogreSubMesh->operationType = Ogre::RenderOperation::OT_TRIANGLE_LIST;
      else if (subMesh.GetPrimitiveType() == common::SubMesh::LINES)
        ogreSubMesh->operationType = Ogre::RenderOperation::OT_LINE_LIST;
      else if (subMesh.GetPrimitiveType() == common::SubMesh::LINESTRIPS)
        ogreSubMesh->operationType = Ogre::RenderOperation::OT_LINE_STRIP;
      else if (subMesh.GetPrimitiveType() == common::SubMesh::TRIFANS)
        ogreSubMesh->operationType = Ogre::RenderOperation::OT_TRIANGLE_FAN;
      else if (subMesh.GetPrimitiveType() == common::SubMesh::TRISTRIPS)
        ogreSubMesh->operationType = Ogre::RenderOperation::OT_TRIANGLE_STRIP;
      else if (subMesh.GetPrimitiveType() == common::SubMesh::POINTS)
        ogreSubMesh->operationType = Ogre::RenderOperation::OT_POINT_LIST;
      else
        gzerr << "Unknown primitive type["
              << subMesh.GetPrimitiveType() << "]\n";

      ogreSubMesh->vertexData = new Ogre::VertexData();
      vertexData = ogreSubMesh->vertexData;
      vertexDecl = vertexData->vertexDeclaration;

      // The vertexDecl should contain positions, blending weights, normals,
      // diffiuse colors, specular colors, tex coords. In that order.
      vertexDecl->addElement(0, currOffset, Ogre::VET_FLOAT3,
                             Ogre::VES_POSITION);
      currOffset += Ogre::VertexElement::getTypeSize(Ogre::VET_FLOAT3);

      // TODO: blending weights

      // normals
      if (subMesh.GetNormalCount() > 0)
      {
        vertexDecl->addElement(0, currOffset, Ogre::VET_FLOAT3,
                               Ogre::VES_NORMAL);
        currOffset += Ogre::VertexElement::getTypeSize(Ogre::VET_FLOAT3);
      }

      // TODO: diffuse colors

      // TODO: specular colors

      // two dimensional texture coordinates
      if (subMesh.GetTexCoordCount() > 0)
      {
        vertexDecl->addElement(0, currOffset, Ogre::VET_FLOAT2,
            Ogre::VES_TEXTURE_COORDINATES, 0);
        currOffset += Ogre::VertexElement::getTypeSize(Ogre::VET_FLOAT2);
      }

      // allocate the vertex buffer
      vertexData->vertexCount = subMesh.GetVertexCount();

      vBuf = Ogre::HardwareBufferManager::getSingleton().createVertexBuffer(
                 vertexDecl->getVertexSize(0),
                 vertexData->vertexCount,
                 Ogre::HardwareBuffer::HBU_STATIC_WRITE_ONLY,
                 false);

      vertexData->vertexBufferBinding->setBinding(0, vBuf);
      vertices = static_cast<float*>(vBuf->lock(
                      Ogre::HardwareBuffer::HBL_DISCARD));

      if (_mesh->HasSkeleton())
      {
        common::Skeleton *skel = _mesh->GetSkeleton();
        for (unsigned int j = 0; j < subMesh.GetNodeAssignmentsCount(); j++)
        {
          common::NodeAssignment na = subMesh.GetNodeAssignment(j);
          Ogre::VertexBoneAssignment vba;
          vba.vertexIndex = na.vertexIndex;
          vba.boneIndex = ogreSkeleton->getBone(skel->GetNodeByHandle(
                              na.nodeIndex)->GetName())->getHandle();
          vba.weight = na.weight;
          ogreSubMesh->addBoneAssignment(vba);
        }
      }

      // allocate index buffer
      ogreSubMesh->indexData->indexCount = subMesh.GetIndexCount();

      ogreSubMesh->indexData->indexBuffer =
        Ogre::HardwareBufferManager::getSingleton().createIndexBuffer(
            Ogre::HardwareIndexBuffer::IT_32BIT,
            ogreSubMesh->indexData->indexCount,
            Ogre::HardwareBuffer::HBU_STATIC_WRITE_ONLY,
            false);

      iBuf = ogreSubMesh->indexData->indexBuffer;
      indices = static_cast<uint32_t*>(
          iBuf->lock(Ogre::HardwareBuffer::HBL_DISCARD));

      unsigned int j;

      // Add all the vertices
      for (j = 0; j < subMesh.GetVertexCount(); j++)
      {
        *vertices++ = subMesh.Vertex(j).X();
        *vertices++ = subMesh.Vertex(j).Y();
        *vertices++ = subMesh.Vertex(j).Z();

        if (subMesh.GetNormalCount() > 0)
        {
          *vertices++ = subMesh.Normal(j).X();
          *vertices++ = subMesh.Normal(j).Y();
          *vertices++ = subMesh.Normal(j).Z();
        }

        if (subMesh.GetTexCoordCount() > 0)
        {
          *vertices++ = subMesh.TexCoord(j).X();
          *vertices++ = subMesh.TexCoord(j).Y();
        }
      }

      // Add all the indices
      for (j = 0; j < subMesh.GetIndexCount(); j++)
        *indices++ = subMesh.GetIndex(j);

      const common::Material *material;
      material = _mesh->GetMaterial(subMesh.GetMaterialIndex());
      if (material)
      {
        rendering::Material::Update(material);
        ogreSubMesh->setMaterialName(material->GetName());
      }
      else
      {
        ogreSubMesh->setMaterialName("Gazebo/White");
      }

      // Unlock
      vBuf->unlock();
      iBuf->unlock();
    }

    ignition::math::Vector3d max = _mesh->Max();
    ignition::math::Vector3d min = _mesh->Min();

    if (_mesh->HasSkeleton())
    {
      min = ignition::math::Vector3d(-1, -1, -1);
      max = ignition::math::Vector3d(1, 1, 1);
    }

    if (!max.IsFinite())
      gzthrow("Max bounding box is not finite[" << max << "]\n");

    if (!min.IsFinite())
      gzthrow("Min bounding box is not finite[" << min << "]\n");

    ogreMesh->_setBounds(Ogre::AxisAlignedBox(
          Ogre::Vector3(min.X(), min.Y(), min.Z()),
          Ogre::Vector3(max.X(), max.Y(), max.Z())),
          false);

    // this line makes clear the mesh is loaded (avoids memory leaks)
    ogreMesh->load();
  }
  catch(Ogre::Exception &e)
  {
    gzerr << "Unable to insert mesh[" << e.getDescription() << "]" << std::endl;
  }
}

//////////////////////////////////////////////////
void Visual::UpdateFromMsg(const boost::shared_ptr< msgs::Visual const> &_msg)
{
  // TODO: Put back in, and check for performance improvements.
  /*if (msg->has_is_static() && msg->is_static())
    this->MakeStatic();
    */

  // Set meta information
  if (_msg->has_meta())
  {
    if (_msg->meta().has_layer())
    {
      this->dataPtr->layer = _msg->meta().layer();
      rendering::Events::newLayer(this->dataPtr->layer);
    }
  }

  if (_msg->has_pose())
    this->SetPose(msgs::ConvertIgn(_msg->pose()));

  if (_msg->has_visible())
    this->SetVisible(_msg->visible());

  if (_msg->has_scale())
    this->SetScale(msgs::ConvertIgn(_msg->scale()));

  if (_msg->has_geometry() && _msg->geometry().has_type())
  {
    std::string newGeometryType =
        msgs::ConvertGeometryType(_msg->geometry().type());

    std::string geometryType = this->GetGeometryType();
    std::string geometryName = this->GetMeshName();

    std::string newGeometryName = geometryName;
    if (_msg->geometry().has_mesh() && _msg->geometry().mesh().has_filename())
        newGeometryName = _msg->geometry().mesh().filename();

    if (newGeometryType != geometryType ||
        (newGeometryType == "mesh" && newGeometryName != geometryName))
    {
      std::string origMaterial = this->dataPtr->myMaterialName;
      float origTransparency = this->dataPtr->transparency;

      sdf::ElementPtr geomElem = this->dataPtr->sdf->GetElement("geometry");
      geomElem->ClearElements();

      this->DetachObjects();

      if (newGeometryType == "box" || newGeometryType == "cylinder" ||
          newGeometryType == "sphere" || newGeometryType == "plane")
      {
        this->AttachMesh("unit_" + newGeometryType);
        sdf::ElementPtr shapeElem = geomElem->AddElement(newGeometryType);
        if (newGeometryType == "sphere" || newGeometryType == "cylinder")
          shapeElem->GetElement("radius")->Set(0.5);
      }
      else if (newGeometryType == "mesh")
      {
        std::string filename = _msg->geometry().mesh().filename();
        std::string meshName = common::find_file(filename);
        std::string submeshName;
        bool centerSubmesh = false;

        if (meshName.empty())
        {
          meshName = "unit_box";
          gzerr << "No mesh found, setting mesh to a unit box" << std::endl;
        }
        else
        {
          if (_msg->geometry().mesh().has_submesh())
            submeshName= _msg->geometry().mesh().submesh();
          if (_msg->geometry().mesh().has_center_submesh())
            centerSubmesh= _msg->geometry().mesh().center_submesh();
        }

        this->AttachMesh(meshName, submeshName, centerSubmesh);

        sdf::ElementPtr meshElem = geomElem->AddElement(newGeometryType);
        if (!filename.empty())
          meshElem->GetElement("uri")->Set(filename);
        if (!submeshName.empty())
        {
          sdf::ElementPtr submeshElem = meshElem->GetElement("submesh");
          submeshElem->GetElement("name")->Set(submeshName);
          submeshElem->GetElement("center")->Set(centerSubmesh);
        }
      }
      this->SetTransparency(origTransparency);
      this->SetMaterial(origMaterial);
    }

    math::Vector3 geomScale(1, 1, 1);

    if (_msg->geometry().type() == msgs::Geometry::BOX)
    {
      geomScale = msgs::ConvertIgn(_msg->geometry().box().size());
    }
    else if (_msg->geometry().type() == msgs::Geometry::CYLINDER)
    {
      geomScale.x = _msg->geometry().cylinder().radius() * 2.0;
      geomScale.y = _msg->geometry().cylinder().radius() * 2.0;
      geomScale.z = _msg->geometry().cylinder().length();
    }
    else if (_msg->geometry().type() == msgs::Geometry::SPHERE)
    {
      geomScale.x = geomScale.y = geomScale.z
          = _msg->geometry().sphere().radius() * 2.0;
    }
    else if (_msg->geometry().type() == msgs::Geometry::PLANE)
    {
      if (_msg->geometry().plane().has_size())
      {
        geomScale.x = _msg->geometry().plane().size().x();
        geomScale.y = _msg->geometry().plane().size().y();
      }
    }
    else if (_msg->geometry().type() == msgs::Geometry::IMAGE)
    {
      geomScale.x = geomScale.y = geomScale.z
          = _msg->geometry().image().scale();
    }
    else if (_msg->geometry().type() == msgs::Geometry::HEIGHTMAP)
    {
      geomScale = msgs::ConvertIgn(_msg->geometry().heightmap().size());
    }
    else if (_msg->geometry().type() == msgs::Geometry::MESH)
    {
      if (_msg->geometry().mesh().has_scale())
      {
        geomScale = msgs::ConvertIgn(_msg->geometry().mesh().scale());
      }
    }
    else if (_msg->geometry().type() == msgs::Geometry::EMPTY ||
        _msg->geometry().type() == msgs::Geometry::POLYLINE)
    {
      // do nothing for now - keep unit scale.
    }
    else
      gzerr << "Unknown geometry type[" << _msg->geometry().type() << "]\n";

    this->SetScale(geomScale * this->dataPtr->scale / this->DerivedScale());
  }

  if (_msg->has_material())
  {
    if (_msg->material().has_lighting())
    {
      this->SetLighting(_msg->material().lighting());
    }

    if (_msg->material().has_script())
    {
      for (int i = 0; i < _msg->material().script().uri_size(); ++i)
      {
        RenderEngine::Instance()->AddResourcePath(
            _msg->material().script().uri(i));
      }
      if (_msg->material().script().has_name() &&
          !_msg->material().script().name().empty())
      {
        this->SetMaterial(_msg->material().script().name());
      }
    }

    if (_msg->material().has_ambient())
      this->SetAmbient(msgs::Convert(_msg->material().ambient()));

    if (_msg->material().has_diffuse())
      this->SetDiffuse(msgs::Convert(_msg->material().diffuse()));

    if (_msg->material().has_specular())
      this->SetSpecular(msgs::Convert(_msg->material().specular()));

    if (_msg->material().has_emissive())
      this->SetEmissive(msgs::Convert(_msg->material().emissive()));


    if (_msg->material().has_shader_type())
    {
      if (_msg->material().shader_type() == msgs::Material::VERTEX)
      {
        this->SetShaderType("vertex");
      }
      else if (_msg->material().shader_type() == msgs::Material::PIXEL)
      {
        this->SetShaderType("pixel");
      }
      else if (_msg->material().shader_type() ==
          msgs::Material::NORMAL_MAP_OBJECT_SPACE)
      {
        this->SetShaderType("normal_map_object_space");
      }
      else if (_msg->material().shader_type() ==
          msgs::Material::NORMAL_MAP_TANGENT_SPACE)
      {
        this->SetShaderType("normal_map_tangent_space");
      }
      else
      {
        gzerr << "Unrecognized shader type" << std::endl;
      }

      if (_msg->material().has_normal_map())
        this->SetNormalMap(_msg->material().normal_map());
    }
  }

  if (_msg->has_transparency())
  {
    this->SetTransparency(_msg->transparency());
  }

  /*if (msg->points.size() > 0)
  {
    DynamicLines *lines = this->AddDynamicLine(RENDERING_LINE_LIST);
    for (unsigned int i = 0; i < msg->points.size(); i++)
      lines->AddPoint(msg->points[i]);
  }
  */
}

//////////////////////////////////////////////////
VisualPtr Visual::GetParent() const
{
  return this->dataPtr->parent;
}

//////////////////////////////////////////////////
VisualPtr Visual::GetRootVisual()
{
  VisualPtr p = shared_from_this();
  while (p->GetParent() &&
      p->GetParent() != this->dataPtr->scene->GetWorldVisual())
  {
    p = p->GetParent();
  }

  return p;
}

//////////////////////////////////////////////////
VisualPtr Visual::GetNthAncestor(unsigned int _n)
{
  // Get visual's depth
  unsigned int depth = this->GetDepth();

  // Must be deeper than ancestor
  if (depth < _n)
    return NULL;

  // Get ancestor
  VisualPtr p = shared_from_this();
  while (p->GetParent() && depth != _n)
  {
    p = p->GetParent();
    --depth;
  }

  return p;
}

/////////////////////////////////////////////////
bool Visual::IsAncestorOf(const rendering::VisualPtr _visual) const
{
  if (!_visual || !this->dataPtr->scene)
    return false;

  rendering::VisualPtr world = this->dataPtr->scene->GetWorldVisual();
  rendering::VisualPtr vis = _visual->GetParent();
  while (vis)
  {
    if (vis->GetName() == this->GetName())
      return true;
    vis = vis->GetParent();
  }

  return false;
}

/////////////////////////////////////////////////
bool Visual::IsDescendantOf(const rendering::VisualPtr _visual) const
{
  if (!_visual || !this->dataPtr->scene)
    return false;

  rendering::VisualPtr world = this->dataPtr->scene->GetWorldVisual();
  rendering::VisualPtr vis = this->GetParent();
  while (vis)
  {
    if (vis->GetName() == _visual->GetName())
      return true;
    vis = vis->GetParent();
  }

  return false;
}

//////////////////////////////////////////////////
unsigned int Visual::GetDepth() const
{
  std::shared_ptr<const Visual> p = shared_from_this();
  unsigned int depth = 0;
  while (p->GetParent())
  {
    p = p->GetParent();
    ++depth;
  }
  return depth;
}

//////////////////////////////////////////////////
bool Visual::IsPlane() const
{
  if (this->dataPtr->sdf->HasElement("geometry"))
  {
    sdf::ElementPtr geomElem = this->dataPtr->sdf->GetElement("geometry");
    if (geomElem->HasElement("plane"))
      return true;
  }

  std::vector<VisualPtr>::const_iterator iter;
  for (iter = this->dataPtr->children.begin();
      iter != this->dataPtr->children.end(); ++iter)
  {
    if ((*iter)->IsPlane())
      return true;
  }

  return false;
}

//////////////////////////////////////////////////
std::string Visual::GetGeometryType() const
{
  if (this->dataPtr->sdf->HasElement("geometry"))
  {
    sdf::ElementPtr geomElem = this->dataPtr->sdf->GetElement("geometry");
    if (geomElem->HasElement("box"))
      return "box";
    else if (geomElem->HasElement("sphere"))
      return "sphere";
    else if (geomElem->HasElement("cylinder"))
      return "cylinder";
    else if (geomElem->HasElement("plane"))
      return "plane";
    else if (geomElem->HasElement("image"))
      return "image";
    else if (geomElem->HasElement("polyline"))
      return "polyline";
    else if (geomElem->HasElement("mesh"))
      return "mesh";
    else if (geomElem->HasElement("heightmap"))
      return "heightmap";
  }
  return "";
}

//////////////////////////////////////////////////
std::string Visual::GetMeshName() const
{
  if (!this->dataPtr->meshName.empty())
  {
    return this->dataPtr->meshName;
  }

  if (this->dataPtr->sdf->HasElement("geometry"))
  {
    sdf::ElementPtr geomElem = this->dataPtr->sdf->GetElement("geometry");
    if (geomElem->HasElement("box"))
      return "unit_box";
    else if (geomElem->HasElement("sphere"))
      return "unit_sphere";
    else if (geomElem->HasElement("cylinder"))
      return "unit_cylinder";
    else if (geomElem->HasElement("plane"))
      return "unit_plane";
    else if (geomElem->HasElement("polyline"))
    {
      std::string polyLineName = this->GetName();
      common::MeshManager *meshManager = common::MeshManager::Instance();

      if (!meshManager->IsValidFilename(polyLineName))
      {
        sdf::ElementPtr polylineElem = geomElem->GetElement("polyline");

        std::vector<std::vector<ignition::math::Vector2d> > polylines;
        while (polylineElem)
        {
          std::vector<ignition::math::Vector2d> vertices;
          sdf::ElementPtr pointElem = polylineElem->GetElement("point");
          while (pointElem)
          {
            ignition::math::Vector2d point =
              pointElem->Get<ignition::math::Vector2d>();
            vertices.push_back(point);
            pointElem = pointElem->GetNextElement("point");
          }
          polylineElem = polylineElem->GetNextElement("polyline");
          polylines.push_back(vertices);
        }

        meshManager->CreateExtrudedPolyline(polyLineName, polylines,
            geomElem->GetElement("polyline")->Get<double>("height"));
      }
      return polyLineName;
    }
    else if (geomElem->HasElement("mesh") || geomElem->HasElement("heightmap"))
    {
      sdf::ElementPtr tmpElem = geomElem->GetElement("mesh");
      std::string filename;

      std::string uri = tmpElem->Get<std::string>("uri");
      if (uri.empty())
      {
        gzerr << "<uri> element missing for geometry element:\n";
        return std::string();
      }

      filename = common::find_file(uri);

      if (filename == "__default__" || filename.empty())
        gzerr << "No mesh specified\n";

      return filename;
    }
  }

  return std::string();
}

//////////////////////////////////////////////////
std::string Visual::GetSubMeshName() const
{
  if (!this->dataPtr->subMeshName.empty())
  {
    return this->dataPtr->subMeshName;
  }

  std::string result;

  if (this->dataPtr->sdf->HasElement("geometry"))
  {
    sdf::ElementPtr geomElem = this->dataPtr->sdf->GetElement("geometry");
    if (geomElem->HasElement("mesh"))
    {
      sdf::ElementPtr tmpElem = geomElem->GetElement("mesh");
      if (tmpElem->HasElement("submesh"))
        result = tmpElem->GetElement("submesh")->Get<std::string>("name");
    }
  }

  return result;
}

//////////////////////////////////////////////////
bool Visual::GetCenterSubMesh() const
{
  bool result = false;

  if (this->dataPtr->sdf->HasElement("geometry"))
  {
    sdf::ElementPtr geomElem = this->dataPtr->sdf->GetElement("geometry");
    if (geomElem->HasElement("mesh"))
    {
      sdf::ElementPtr tmpElem = geomElem->GetElement("mesh");
      if (tmpElem->HasElement("submesh"))
        result = tmpElem->GetElement("submesh")->Get<bool>("center");
    }
  }

  return result;
}

//////////////////////////////////////////////////
void Visual::MoveToPositions(const std::vector<math::Pose> &_pts,
                             double _time,
                             boost::function<void()> _onComplete)
{
  Ogre::TransformKeyFrame *key;
  math::Vector3 start = this->GetWorldPose().pos;

  this->dataPtr->onAnimationComplete = _onComplete;

  std::string animName = this->GetName() + "_animation";

  Ogre::Animation *anim =
    this->dataPtr->sceneNode->getCreator()->createAnimation(animName, _time);
  anim->setInterpolationMode(Ogre::Animation::IM_SPLINE);

  Ogre::NodeAnimationTrack *strack = anim->createNodeTrack(0,
      this->dataPtr->sceneNode);

  key = strack->createNodeKeyFrame(0);
  key->setTranslate(Ogre::Vector3(start.x, start.y, start.z));
  key->setRotation(this->dataPtr->sceneNode->getOrientation());

  double dt = _time / (_pts.size()-1);
  double tt = 0;
  for (unsigned int i = 0; i < _pts.size(); i++)
  {
    key = strack->createNodeKeyFrame(tt);
    key->setTranslate(Ogre::Vector3(
          _pts[i].pos.x, _pts[i].pos.y, _pts[i].pos.z));
    key->setRotation(Conversions::Convert(_pts[i].rot));

    tt += dt;
  }

  this->dataPtr->animState =
    this->dataPtr->sceneNode->getCreator()->createAnimationState(animName);

  this->dataPtr->animState->setTimePosition(0);
  this->dataPtr->animState->setEnabled(true);
  this->dataPtr->animState->setLoop(false);
  this->dataPtr->prevAnimTime = common::Time::GetWallTime();

  if (!this->dataPtr->preRenderConnection)
  {
    this->dataPtr->preRenderConnection =
      event::Events::ConnectPreRender(boost::bind(&Visual::Update, this));
  }
}

//////////////////////////////////////////////////
void Visual::MoveToPosition(const math::Pose &_pose, double _time)
{
  Ogre::TransformKeyFrame *key;
  math::Vector3 start = this->GetWorldPose().pos;
  math::Vector3 rpy = _pose.rot.GetAsEuler();

  math::Quaternion rotFinal(0, rpy.y, rpy.z);

  std::string animName = this->GetName() + "_animation";

  Ogre::Animation *anim =
    this->dataPtr->sceneNode->getCreator()->createAnimation(animName, _time);
  anim->setInterpolationMode(Ogre::Animation::IM_SPLINE);

  Ogre::NodeAnimationTrack *strack =
      anim->createNodeTrack(0, this->dataPtr->sceneNode);

  key = strack->createNodeKeyFrame(0);
  key->setTranslate(Ogre::Vector3(start.x, start.y, start.z));
  key->setRotation(this->dataPtr->sceneNode->getOrientation());

  key = strack->createNodeKeyFrame(_time);
  key->setTranslate(Ogre::Vector3(_pose.pos.x, _pose.pos.y, _pose.pos.z));
  key->setRotation(Conversions::Convert(rotFinal));

  this->dataPtr->animState =
    this->dataPtr->sceneNode->getCreator()->createAnimationState(animName);

  this->dataPtr->animState->setTimePosition(0);
  this->dataPtr->animState->setEnabled(true);
  this->dataPtr->animState->setLoop(false);
  this->dataPtr->prevAnimTime = common::Time::GetWallTime();

  this->dataPtr->preRenderConnection =
    event::Events::ConnectPreRender(boost::bind(&Visual::Update, this));
}

//////////////////////////////////////////////////
void Visual::ShowBoundingBox()
{
  this->dataPtr->sceneNode->showBoundingBox(true);
}

//////////////////////////////////////////////////
void Visual::SetScene(ScenePtr _scene)
{
  this->dataPtr->scene = _scene;
}

//////////////////////////////////////////////////
ScenePtr Visual::GetScene() const
{
  return this->dataPtr->scene;
}

//////////////////////////////////////////////////
void Visual::ShowCollision(bool _show)
{
  if (this->GetName().find("__COLLISION_VISUAL__") != std::string::npos)
    this->SetVisible(_show);

  std::vector<VisualPtr>::iterator iter;
  for (iter = this->dataPtr->children.begin();
      iter != this->dataPtr->children.end(); ++iter)
  {
    (*iter)->ShowCollision(_show);
  }
}

//////////////////////////////////////////////////
void Visual::ShowSkeleton(bool _show)
{
  double transp = 0.0;
  if (_show)
    transp = 0.5;

  ///  make the rest of the model transparent
  this->SetTransparency(transp);

  if (this->GetName().find("__SKELETON_VISUAL__") != std::string::npos)
    this->SetVisible(_show);

  std::vector<VisualPtr>::iterator iter;
  for (iter = this->dataPtr->children.begin();
      iter != this->dataPtr->children.end(); ++iter)
  {
    (*iter)->ShowSkeleton(_show);
  }
}

//////////////////////////////////////////////////
void Visual::SetVisibilityFlags(uint32_t _flags)
{
  for (std::vector<VisualPtr>::iterator iter = this->dataPtr->children.begin();
       iter != this->dataPtr->children.end(); ++iter)
  {
    (*iter)->SetVisibilityFlags(_flags);
  }

  for (int i = 0; i < this->dataPtr->sceneNode->numAttachedObjects(); ++i)
  {
    this->dataPtr->sceneNode->getAttachedObject(i)->setVisibilityFlags(_flags);
  }

  for (unsigned int i = 0; i < this->dataPtr->sceneNode->numChildren(); ++i)
  {
    Ogre::SceneNode *sn =
        (Ogre::SceneNode*)(this->dataPtr->sceneNode->getChild(i));

    for (int j = 0; j < sn->numAttachedObjects(); ++j)
      sn->getAttachedObject(j)->setVisibilityFlags(_flags);
  }

  this->dataPtr->visibilityFlags = _flags;
}

//////////////////////////////////////////////////
void Visual::ShowJoints(bool _show)
{
  if (this->GetName().find("JOINT_VISUAL__") != std::string::npos)
    this->SetVisible(_show);

  for (auto &child : this->dataPtr->children)
  {
    child->ShowJoints(_show);
  }
}

//////////////////////////////////////////////////
void Visual::ShowCOM(bool _show)
{
  if (this->GetName().find("COM_VISUAL__") != std::string::npos)
    this->SetVisible(_show);

  for (auto &child : this->dataPtr->children)
  {
    child->ShowCOM(_show);
  }
}

//////////////////////////////////////////////////
void Visual::ShowInertia(bool _show)
{
  if (this->GetName().find("INERTIA_VISUAL__") != std::string::npos)
    this->SetVisible(_show);

  for (auto &child : this->dataPtr->children)
  {
    child->ShowInertia(_show);
  }
}

//////////////////////////////////////////////////
void Visual::ShowLinkFrame(bool _show)
{
  if (this->GetName().find("LINK_FRAME_VISUAL__") != std::string::npos)
    this->SetVisible(_show);

  for (auto &child : this->dataPtr->children)
  {
    child->ShowLinkFrame(_show);
  }
}

//////////////////////////////////////////////////
void Visual::SetSkeletonPose(const msgs::PoseAnimation &_pose)
{
  if (!this->dataPtr->skeleton)
  {
    gzerr << "Visual " << this->GetName() << " has no skeleton.\n";
    return;
  }

  for (int i = 0; i < _pose.pose_size(); i++)
  {
    const msgs::Pose& bonePose = _pose.pose(i);
    if (!this->dataPtr->skeleton->hasBone(bonePose.name()))
      continue;
    Ogre::Bone *bone = this->dataPtr->skeleton->getBone(bonePose.name());
    Ogre::Vector3 p(bonePose.position().x(),
                    bonePose.position().y(),
                    bonePose.position().z());
    Ogre::Quaternion quat(Ogre::Quaternion(bonePose.orientation().w(),
                                           bonePose.orientation().x(),
                                           bonePose.orientation().y(),
                                           bonePose.orientation().z()));

    bone->setManuallyControlled(true);
    bone->setPosition(p);
    bone->setOrientation(quat);
  }
}


//////////////////////////////////////////////////
void Visual::LoadPlugins()
{
  if (this->dataPtr->sdf->HasElement("plugin"))
  {
    sdf::ElementPtr pluginElem = this->dataPtr->sdf->GetElement("plugin");
    while (pluginElem)
    {
      this->LoadPlugin(pluginElem);
      pluginElem = pluginElem->GetNextElement("plugin");
    }
  }


  for (std::vector<VisualPluginPtr>::iterator iter =
      this->dataPtr->plugins.begin();
      iter != this->dataPtr->plugins.end(); ++iter)
  {
    (*iter)->Init();
  }
}

//////////////////////////////////////////////////
void Visual::LoadPlugin(const std::string &_filename,
                       const std::string &_name,
                       sdf::ElementPtr _sdf)
{
  gazebo::VisualPluginPtr plugin = gazebo::VisualPlugin::Create(_filename,
                                                              _name);

  if (plugin)
  {
    if (plugin->GetType() != VISUAL_PLUGIN)
    {
      gzerr << "Visual[" << this->GetName() << "] is attempting to load "
            << "a plugin, but detected an incorrect plugin type. "
            << "Plugin filename[" << _filename << "] name[" << _name << "]\n";
      return;
    }
    plugin->Load(shared_from_this(), _sdf);
    this->dataPtr->plugins.push_back(plugin);

    if (this->dataPtr->initialized)
      plugin->Init();
  }
}

//////////////////////////////////////////////////
void Visual::RemovePlugin(const std::string &_name)
{
  std::vector<VisualPluginPtr>::iterator iter;
  for (iter = this->dataPtr->plugins.begin();
      iter != this->dataPtr->plugins.end(); ++iter)
  {
    if ((*iter)->GetHandle() == _name)
    {
      this->dataPtr->plugins.erase(iter);
      break;
    }
  }
}

//////////////////////////////////////////////////
void Visual::LoadPlugin(sdf::ElementPtr _sdf)
{
  std::string pluginName = _sdf->Get<std::string>("name");
  std::string filename = _sdf->Get<std::string>("filename");
  this->LoadPlugin(filename, pluginName, _sdf);
}

//////////////////////////////////////////////////
uint32_t Visual::GetId() const
{
  return this->dataPtr->id;
}

//////////////////////////////////////////////////
void Visual::SetId(uint32_t _id)
{
  if (this->dataPtr->id == _id)
    return;

  // set new id and also let the scene know that the id has changed.
  this->dataPtr->scene->SetVisualId(shared_from_this(), _id);
  this->dataPtr->id = _id;
}

//////////////////////////////////////////////////
sdf::ElementPtr Visual::GetSDF() const
{
  return this->dataPtr->sdf;
}

//////////////////////////////////////////////////
Visual::VisualType Visual::GetType() const
{
  return this->dataPtr->type;
}

//////////////////////////////////////////////////
void Visual::SetType(const Visual::VisualType _type)
{
  this->dataPtr->type = _type;
}

//////////////////////////////////////////////////
void Visual::ToggleLayer(const int32_t _layer)
{
  // Visuals with negative layers are always visible
  if (this->dataPtr->layer < 0)
    return;

  if (this->dataPtr->layer == _layer)
  {
    this->ToggleVisible();
  }
}

//////////////////////////////////////////////////
Visual::VisualType Visual::ConvertVisualType(const msgs::Visual::Type &_type)
{
  Visual::VisualType visualType = Visual::VT_ENTITY;

  switch (_type)
  {
    case msgs::Visual::ENTITY:
      visualType = Visual::VT_ENTITY;
      break;
    case msgs::Visual::MODEL:
      visualType = Visual::VT_MODEL;
      break;
    case msgs::Visual::LINK:
      visualType = Visual::VT_LINK;
      break;
    case msgs::Visual::VISUAL:
      visualType = Visual::VT_VISUAL;
      break;
    case msgs::Visual::COLLISION:
      visualType = Visual::VT_COLLISION;
      break;
    case msgs::Visual::SENSOR:
      visualType = Visual::VT_SENSOR;
      break;
    case msgs::Visual::GUI:
      visualType = Visual::VT_GUI;
      break;
    case msgs::Visual::PHYSICS:
      visualType = Visual::VT_PHYSICS;
      break;
    default:
      gzerr << "Cannot convert visual type. Defaults to 'VT_ENTITY'"
          << std::endl;
      break;
  }
  return visualType;
}

//////////////////////////////////////////////////
msgs::Visual::Type Visual::ConvertVisualType(const Visual::VisualType &_type)
{
  msgs::Visual::Type visualType = msgs::Visual::ENTITY;

  switch (_type)
  {
    case Visual::VT_ENTITY:
      visualType = msgs::Visual::ENTITY;
      break;
    case Visual::VT_MODEL:
      visualType = msgs::Visual::MODEL;
      break;
    case Visual::VT_LINK:
      visualType = msgs::Visual::LINK;
      break;
    case Visual::VT_VISUAL:
      visualType = msgs::Visual::VISUAL;
      break;
    case Visual::VT_COLLISION:
      visualType = msgs::Visual::COLLISION;
      break;
    case Visual::VT_SENSOR:
      visualType = msgs::Visual::SENSOR;
      break;
    case Visual::VT_GUI:
      visualType = msgs::Visual::GUI;
      break;
    case Visual::VT_PHYSICS:
      visualType = msgs::Visual::PHYSICS;
      break;
    default:
      gzerr << "Cannot convert visual type. Defaults to 'msgs::Visual::ENTITY'"
          << std::endl;
      break;
  }
  return visualType;
}

<<<<<<< HEAD

=======
>>>>>>> 95ddcb0b
//////////////////////////////////////////////////
bool Visual::UseRTShader() const
{
  return this->dataPtr->useRTShader;
}<|MERGE_RESOLUTION|>--- conflicted
+++ resolved
@@ -1532,7 +1532,7 @@
 }
 
 //////////////////////////////////////////////////
-void Visual::SetTransparency(float _trans, const bool _cascade)
+void Visual::SetTransparency(float _trans)
 {
   if (math::equal(this->dataPtr->transparency, _trans))
     return;
@@ -1540,7 +1540,7 @@
   this->dataPtr->transparency = std::min(
       std::max(_trans, static_cast<float>(0.0)), static_cast<float>(1.0));
 
-  this->UpdateTransparency(_cascade);
+  this->UpdateTransparency(true);
 }
 
 //////////////////////////////////////////////////
@@ -3209,10 +3209,7 @@
   return visualType;
 }
 
-<<<<<<< HEAD
-
-=======
->>>>>>> 95ddcb0b
+
 //////////////////////////////////////////////////
 bool Visual::UseRTShader() const
 {
