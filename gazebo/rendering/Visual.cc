--- conflicted
+++ resolved
@@ -1392,11 +1392,7 @@
   {
     (*iter)->SetTransparency(_trans);
   }
-<<<<<<< HEAD
-  
-=======
-
->>>>>>> a3be5cc8
+
   this->SetTransparencyInnerLoop();
 
   if (this->dataPtr->useRTShader && this->dataPtr->scene->GetInitialized())
