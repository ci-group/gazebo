--- conflicted
+++ resolved
@@ -668,18 +668,6 @@
 }
 
 //////////////////////////////////////////////////
-<<<<<<< HEAD
-void UserCamera::SetClipDist(float _near, float _far)
-{
-  Camera::SetClipDist(_near, _far);
-
-  if (this->camera && this->rightCamera)
-  {
-    this->rightCamera->setNearClipDistance(this->camera->getNearClipDistance());
-    this->rightCamera->setFarClipDistance(this->camera->getFarClipDistance());
-    this->rightCamera->setRenderingDistance(
-        this->camera->getRenderingDistance());
-=======
 void UserCamera::OnJoy(ConstJoystickPtr &_msg)
 {
   // This function was establish when integrating the space navigator
@@ -712,6 +700,19 @@
     pose.pos += this->initialPose.pos;
     pose.rot *= this->initialPose.rot;
     this->SetWorldPose(pose);
->>>>>>> 87230bde
+  }
+}
+
+//////////////////////////////////////////////////
+void UserCamera::SetClipDist(float _near, float _far)
+{
+  Camera::SetClipDist(_near, _far);
+
+  if (this->camera && this->rightCamera)
+  {
+    this->rightCamera->setNearClipDistance(this->camera->getNearClipDistance());
+    this->rightCamera->setFarClipDistance(this->camera->getFarClipDistance());
+    this->rightCamera->setRenderingDistance(
+        this->camera->getRenderingDistance());
   }
 }