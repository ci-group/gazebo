--- conflicted
+++ resolved
@@ -213,13 +213,11 @@
   if (this->dataPtr->gui)
     this->dataPtr->gui->Update();
 
-<<<<<<< HEAD
+  if (this->dataPtr->viewController)
+    this->dataPtr->viewController->Update();
+
   // publish camera pose
   this->dataPtr->posePub->Publish(msgs::Convert(this->GetWorldPose()));
-=======
-  if (this->dataPtr->viewController)
-    this->dataPtr->viewController->Update();
->>>>>>> e4669839
 }
 
 //////////////////////////////////////////////////
