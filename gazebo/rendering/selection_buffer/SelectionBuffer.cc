--- conflicted
+++ resolved
@@ -97,7 +97,7 @@
   this->renderTexture->addListener(this->selectionTargetListener);
   this->renderTexture->getViewport(0)->setMaterialScheme("aa");
   this->renderTexture->getViewport(0)->setVisibilityMask(
-      GZ_VISIBILITY_ALL & ~GZ_VISIBILITY_NOT_SELECTABLE);
+      ~GZ_VISIBILITY_NOT_SELECTABLE);
   Ogre::HardwarePixelBufferSharedPtr pixelBuffer = this->texture->getBuffer();
   size_t bufferSize = pixelBuffer->getSizeInBytes();
 
@@ -116,38 +116,8 @@
   if (width != this->renderTexture->getWidth() ||
      height != this->renderTexture->getHeight())
   {
-<<<<<<< HEAD
-    Ogre::TextureManager::getSingleton().unload("SelectionPassTex");
-    delete [] this->buffer;
-    delete this->pixelBox;
-    this->texture = Ogre::TextureManager::getSingleton().createManual(
-        "SelectionPassTex",
-        Ogre::ResourceGroupManager::DEFAULT_RESOURCE_GROUP_NAME,
-        Ogre::TEX_TYPE_2D, width, height, 0, Ogre::PF_R8G8B8,
-        Ogre::TU_RENDERTARGET);
-
-    this->renderTexture = this->texture->getBuffer()->getRenderTarget();
-    this->renderTexture->setAutoUpdated(false);
-    this->renderTexture->setPriority(0);
-    this->renderTexture->addViewport(this->camera);
-    this->renderTexture->getViewport(0)->setOverlaysEnabled(false);
-    this->renderTexture->getViewport(0)->setClearEveryFrame(true);
-    this->renderTexture->addListener(this->selectionTargetListener);
-    this->renderTexture->getViewport(0)->setMaterialScheme("aa");
-    this->renderTexture->getViewport(0)->setVisibilityMask(
-        GZ_VISIBILITY_SELECTION |
-        (GZ_VISIBILITY_ALL & ~GZ_VISIBILITY_NOT_SELECTABLE));
-    Ogre::HardwarePixelBufferSharedPtr pixelBuffer = this->texture->getBuffer();
-    size_t bufferSize = pixelBuffer->getSizeInBytes();
-
-    this->buffer = new uint8_t[bufferSize];
-    this->pixelBox = new Ogre::PixelBox(pixelBuffer->getWidth(),
-        pixelBuffer->getHeight(), pixelBuffer->getDepth(),
-        pixelBuffer->getFormat(), this->buffer);
-=======
     this->DeleteRTTBuffer();
     this->CreateRTTBuffer();
->>>>>>> b0e0094b
   }
 }
 
