/*
 * Copyright (C) 2012-2015 Open Source Robotics Foundation
 *
 * Licensed under the Apache License, Version 2.0 (the "License");
 * you may not use this file except in compliance with the License.
 * You may obtain a copy of the License at
 *
 *     http://www.apache.org/licenses/LICENSE-2.0
 *
 * Unless required by applicable law or agreed to in writing, software
 * distributed under the License is distributed on an "AS IS" BASIS,
 * WITHOUT WARRANTIES OR CONDITIONS OF ANY KIND, either express or implied.
 * See the License for the specific language governing permissions and
 * limitations under the License.
 *
*/

#ifndef _MATERIALSWITCHER_HH_
#define _MATERIALSWITCHER_HH_

#include <map>
#include <string>
#include "gazebo/rendering/ogre_gazebo.h"
#include "gazebo/common/Color.hh"
#include "gazebo/util/system.hh"

namespace gazebo
{
  namespace rendering
  {
    /*struct cmp_color
    {
      bool operator()(const common::Color &_a, const common::Color &_b) const
      {
        return _a.GetAsBGRA() < _b.GetAsBGRA();
      }
    };*/

    class SelectionBuffer;
<<<<<<< HEAD
    class GZ_SELECTION_BUFFER_VISIBLE MaterialSwitcher :
=======
    class GZ_SELECTION_BUFF_VISIBLE MaterialSwitcher :
>>>>>>> fc06ddc0
      public Ogre::MaterialManager::Listener
    {
      /// \brief Constructor
      public: MaterialSwitcher();

      /// \brief Destructor
      public: ~MaterialSwitcher();

      /// \brief Get the entity with a specific color
      public: const std::string &GetEntityName(
                  const common::Color &_color) const;

      /// \brief Reset the color value incrementor
      public: void Reset();

      /// \brief Ogre callback that assigns colors to new renderables
      public: virtual Ogre::Technique *handleSchemeNotFound(
                  uint16_t _schemeIndex, const Ogre::String &_schemeName,
                  Ogre::Material *_originalMaterial, uint16_t _lodIndex,
                  const Ogre::Renderable *_rend);

      // private: typedef std::map<unsigned int, std::string, cmp_color>
      // ColorMap;
      private: typedef std::map<unsigned int, std::string> ColorMap;
      private: typedef ColorMap::const_iterator ColorMapConstIter;
      private: std::string emptyString;
      private: common::Color currentColor;
      private: std::string lastEntity;
      private: Ogre::Technique *lastTechnique;
      private: MaterialSwitcher::ColorMap colorDict;

      private: void GetNextColor();

      public: friend class SelectionBuffer;
    };
  }
}
#endif<|MERGE_RESOLUTION|>--- conflicted
+++ resolved
@@ -37,11 +37,7 @@
     };*/
 
     class SelectionBuffer;
-<<<<<<< HEAD
-    class GZ_SELECTION_BUFFER_VISIBLE MaterialSwitcher :
-=======
     class GZ_SELECTION_BUFF_VISIBLE MaterialSwitcher :
->>>>>>> fc06ddc0
       public Ogre::MaterialManager::Listener
     {
       /// \brief Constructor
