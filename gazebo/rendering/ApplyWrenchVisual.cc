--- conflicted
+++ resolved
@@ -407,14 +407,11 @@
   dPtr->torqueVisual->SetScale(math::Vector3(linkSize,
                                              linkSize,
                                              linkSize));
-<<<<<<< HEAD
 
   // Rot tool
   dPtr->rotTool->SetScale(math::Vector3(0.75*linkSize,
                                         0.75*linkSize,
                                         0.75*linkSize));
-=======
->>>>>>> 617948ac
 }
 
 ///////////////////////////////////////////////////
@@ -429,11 +426,7 @@
     return NULL;
   }
 
-<<<<<<< HEAD
 //  std::lock_guard<std::mutex> lock(dPtr->mutex);
-=======
-  std::lock_guard<std::mutex> lock(dPtr->mutex);
->>>>>>> 617948ac
 
   return dPtr->forceVisual;
 }
@@ -450,7 +443,6 @@
     return NULL;
   }
 
-<<<<<<< HEAD
 //  std::lock_guard<std::mutex> lock(dPtr->mutex);
 
   return dPtr->torqueVisual;
@@ -566,9 +558,4 @@
       dPtr->torqueVisual->SetMaterial(dPtr->unselectedMaterial);
     }
   }
-=======
-  std::lock_guard<std::mutex> lock(dPtr->mutex);
-
-  return dPtr->torqueVisual;
->>>>>>> 617948ac
 }