/*
 * Copyright (C) 2012-2014 Open Source Robotics Foundation
 *
 * Licensed under the Apache License, Version 2.0 (the "License");
 * you may not use this file except in compliance with the License.
 * You may obtain a copy of the License at
 *
 *     http://www.apache.org/licenses/LICENSE-2.0
 *
 * Unless required by applicable law or agreed to in writing, software
 * distributed under the License is distributed on an "AS IS" BASIS,
 * WITHOUT WARRANTIES OR CONDITIONS OF ANY KIND, either express or implied.
 * See the License for the specific language governing permissions and
 * limitations under the License.
 *
*/
#ifndef _RENDERTYPES_HH_
#define _RENDERTYPES_HH_

#include <boost/shared_ptr.hpp>
#include "gazebo/gazebo_config.h"
#include "gazebo/util/system.hh"

/// \def GZ_VISIBILITY_ALL
/// \brief Render everything visibility mask.
#define GZ_VISIBILITY_ALL             0x0FFFFFFF

/// \def GZ_VISIBILITY_SELECTION
/// \brief Renders only objects that can be selected.
#define GZ_VISIBILITY_SELECTION       0x10000000

/// \def GZ_VISIBILITY_GUI
/// \brief Render GUI visuals mask.
#define GZ_VISIBILITY_GUI             0x00000001

/// \def GZ_VISIBILITY_SELECTABLE
/// \brief Render visuals that are selectable mask.
#define GZ_VISIBILITY_SELECTABLE      0x00000002

namespace gazebo
{
  namespace rendering
  {
    class Scene;
    class Light;
    class Camera;
    class UserCamera;
    class DepthCamera;
    class GpuLaser;
    class DynamicLines;
    class Visual;
    class LaserVisual;
    class SonarVisual;
    class WrenchVisual;
    class CameraVisual;
    class JointVisual;
    class AxisVisual;
    class ArrowVisual;
    class ContactVisual;
    class COMVisual;
    class RFIDVisual;
    class RFIDTagVisual;
    class WindowManager;
    class SelectionObj;
    class RayQuery;
<<<<<<< HEAD
=======
    class Distortion;
>>>>>>> dd7380ec

#ifdef HAVE_OCULUS
    class OculusCamera;
#endif

    /// \def ScenePtr
    /// \brief Shared pointer to Scene
    typedef boost::shared_ptr<Scene> ScenePtr;

    /// \def LightPtr
    /// \brief Shared pointer to Light
    typedef boost::shared_ptr<Light> LightPtr;

    /// \def CameraPtr
    /// \brief Shared pointer to Camera
    typedef boost::shared_ptr<Camera> CameraPtr;

    /// \def UserCameraPtr
    /// \brief Shared pointer to UserCamera
    typedef boost::shared_ptr<UserCamera> UserCameraPtr;

    /// \def DepthCameraPtr
    /// \brief Shared pointer to DepthCamera
    typedef boost::shared_ptr<DepthCamera> DepthCameraPtr;

    /// \def GpuLaserPtr
    /// \brief Shared pointer to GpuLaser
    typedef boost::shared_ptr<GpuLaser> GpuLaserPtr;

    /// \def DynamicLinesPtr
    /// \brief Shared pointer to DynamicLines
    typedef boost::shared_ptr<DynamicLines> DynamicLinesPtr;

    /// \def VisualPtr
    /// \brief Shared pointer to Visual
    typedef boost::shared_ptr<Visual> VisualPtr;

    /// \def LaserVisualPtr
    /// \brief Shared pointer to LaserVisual
    typedef boost::shared_ptr<LaserVisual> LaserVisualPtr;

    /// \def SonarVisualPtr
    /// \brief Shared pointer to SonarVisual
    typedef boost::shared_ptr<SonarVisual> SonarVisualPtr;

    /// \def WrenchVisualPtr
    /// \brief Shared pointer to WrenchVisual
    typedef boost::shared_ptr<WrenchVisual> WrenchVisualPtr;

    /// \def CameraVisualPtr
    /// \brief Shared pointer to CameraVisual
    typedef boost::shared_ptr<CameraVisual> CameraVisualPtr;

    /// \def JointVisualPtr
    /// \brief Shared pointer to JointVisual
    typedef boost::shared_ptr<JointVisual> JointVisualPtr;

    /// \def ContactVisualPtr
    /// \brief Shared pointer to ContactVisual
    typedef boost::shared_ptr<ContactVisual> ContactVisualPtr;

    /// \def ArrowVisualPtr
    /// \brief Shared pointer to ArrowVisual
    typedef boost::shared_ptr<ArrowVisual> ArrowVisualPtr;

    /// \def AxisVisualPtr
    /// \brief Shared pointer to AxisVisual
    typedef boost::shared_ptr<AxisVisual> AxisVisualPtr;

    /// \def COMVisualPtr
    /// \brief Shared pointer to COMVisual
    typedef boost::shared_ptr<COMVisual> COMVisualPtr;

    /// \def RFIDVisual
    /// \brief Shared pointer to RFIDVisual
    typedef boost::shared_ptr<RFIDVisual> RFIDVisualPtr;

    /// \def RFIDTagVisual
    /// \brief Shared pointer to RFIDTagVisual
    typedef boost::shared_ptr<RFIDTagVisual> RFIDTagVisualPtr;

    /// \def WindowManager
    /// \brief Shared pointer to WindowManager
    typedef boost::shared_ptr<WindowManager> WindowManagerPtr;

    /// \def SelectionObj
    /// \brief Shared pointer to SelectionObj
    typedef boost::shared_ptr<SelectionObj> SelectionObjPtr;

    /// \def RayQueryPtr
    /// \brief Shared pointer to RayQuery
    typedef boost::shared_ptr<RayQuery> RayQueryPtr;

<<<<<<< HEAD
=======
    /// \def DistortionPtr
    /// \brief Shared pointer to Distortion
    typedef boost::shared_ptr<Distortion> DistortionPtr;

>>>>>>> dd7380ec
#ifdef HAVE_OCULUS
    /// \def OculusCameraPtr
    /// \brief Shared pointer to OculusCamera
    typedef boost::shared_ptr<OculusCamera> OculusCameraPtr;
#endif

    /// \enum RenderOpType
    /// \brief Type of render operation for a drawable
    enum RenderOpType
    {
      /// \brief A list of points, 1 vertex per point
      RENDERING_POINT_LIST = 0,

      /// \brief A list of lines, 2 vertices per line
      RENDERING_LINE_LIST = 1,

      /// \brief A strip of connected lines, 1 vertex per line plus 1
      /// start vertex
      RENDERING_LINE_STRIP = 2,

      /// \brief A list of triangles, 3 vertices per triangle
      RENDERING_TRIANGLE_LIST = 3,

      /// \brief A strip of triangles, 3 vertices for the first triangle,
      /// and 1 per triangle after that
      RENDERING_TRIANGLE_STRIP = 4,

      /// \brief A fan of triangles, 3 vertices for the first triangle,
      /// and 1 per triangle after that
      RENDERING_TRIANGLE_FAN = 5,

      /// \brief N/A
      RENDERING_MESH_RESOURCE = 6
    };
  }
}
#endif<|MERGE_RESOLUTION|>--- conflicted
+++ resolved
@@ -63,10 +63,7 @@
     class WindowManager;
     class SelectionObj;
     class RayQuery;
-<<<<<<< HEAD
-=======
     class Distortion;
->>>>>>> dd7380ec
 
 #ifdef HAVE_OCULUS
     class OculusCamera;
@@ -160,13 +157,10 @@
     /// \brief Shared pointer to RayQuery
     typedef boost::shared_ptr<RayQuery> RayQueryPtr;
 
-<<<<<<< HEAD
-=======
     /// \def DistortionPtr
     /// \brief Shared pointer to Distortion
     typedef boost::shared_ptr<Distortion> DistortionPtr;
 
->>>>>>> dd7380ec
 #ifdef HAVE_OCULUS
     /// \def OculusCameraPtr
     /// \brief Shared pointer to OculusCamera
