/*
 * Copyright (C) 2012-2015 Open Source Robotics Foundation
 *
 * Licensed under the Apache License, Version 2.0 (the "License");
 * you may not use this file except in compliance with the License.
 * You may obtain a copy of the License at
 *
 *     http://www.apache.org/licenses/LICENSE-2.0
 *
 * Unless required by applicable law or agreed to in writing, software
 * distributed under the License is distributed on an "AS IS" BASIS,
 * WITHOUT WARRANTIES OR CONDITIONS OF ANY KIND, either express or implied.
 * See the License for the specific language governing permissions and
 * limitations under the License.
 *
*/

#include "gazebo/rendering/ogre_gazebo.h"

#include "gazebo/msgs/msgs.hh"

#include "gazebo/common/Events.hh"
#include "gazebo/common/Exception.hh"
#include "gazebo/common/Console.hh"

#include "gazebo/rendering/Scene.hh"
#include "gazebo/rendering/DynamicLines.hh"
#include "gazebo/rendering/Visual.hh"
#include "gazebo/rendering/Light.hh"
#include "gazebo/rendering/LightPrivate.hh"

using namespace gazebo;
using namespace rendering;

unsigned int LightPrivate::lightCounter = 0;

//////////////////////////////////////////////////
Light::Light(ScenePtr _scene)
  : dataPtr(new LightPrivate)
{
  this->dataPtr->line = NULL;
  this->dataPtr->scene = _scene;

  this->dataPtr->lightCounter++;

  this->dataPtr->sdf.reset(new sdf::Element);
  sdf::initFile("light.sdf", this->dataPtr->sdf);
}

//////////////////////////////////////////////////
Light::~Light()
{
  if (this->dataPtr->light)
  {
    this->dataPtr->scene->GetManager()->destroyLight(this->Name());
  }

  this->dataPtr->scene->GetManager()->destroyEntity(
      this->Name() + "_selection_sphere");

  if (this->dataPtr->visual)
  {
    this->dataPtr->visual->DeleteDynamicLine(this->dataPtr->line);
    this->dataPtr->scene->RemoveVisual(this->dataPtr->visual);
    this->dataPtr->visual.reset();
  }

  this->dataPtr->sdf->Reset();
  this->dataPtr->sdf.reset();

  this->dataPtr->scene.reset();
}

//////////////////////////////////////////////////
void Light::Load(sdf::ElementPtr _sdf)
{
  this->dataPtr->sdf->Copy(_sdf);
  this->Load();
  this->dataPtr->scene->AddLight(shared_from_this());
}

//////////////////////////////////////////////////
void Light::Load()
{
  math::Vector3 vec;

  try
  {
    this->dataPtr->light = this->dataPtr->scene->GetManager()->createLight(
        this->Name());
  }
  catch(Ogre::Exception &e)
  {
    gzthrow("Ogre Error:" << e.getFullDescription() << "\n" << \
        "Unable to create a light");
  }

  this->Update();

  this->dataPtr->visual.reset(new Visual(this->Name(),
                     this->dataPtr->scene->GetWorldVisual()));
  this->dataPtr->visual->AttachObject(this->dataPtr->light);
  this->dataPtr->scene->AddVisual(this->dataPtr->visual);

  this->CreateVisual();
}

//////////////////////////////////////////////////
void Light::Update()
{
  this->SetCastShadows(this->dataPtr->sdf->Get<bool>("cast_shadows"));

  this->SetLightType(this->dataPtr->sdf->Get<std::string>("type"));
  this->SetDiffuseColor(
      this->dataPtr->sdf->GetElement("diffuse")->Get<common::Color>());
  this->SetSpecularColor(
      this->dataPtr->sdf->GetElement("specular")->Get<common::Color>());
  this->SetDirection(
      this->dataPtr->sdf->Get<ignition::math::Vector3d>("direction"));

  if (this->dataPtr->sdf->HasElement("attenuation"))
  {
    sdf::ElementPtr elem = this->dataPtr->sdf->GetElement("attenuation");

    this->SetAttenuation(elem->Get<double>("constant"),
                         elem->Get<double>("linear"),
                         elem->Get<double>("quadratic"));
    this->SetRange(elem->Get<double>("range"));
  }

  if (this->dataPtr->sdf->HasElement("spot"))
  {
    sdf::ElementPtr elem = this->dataPtr->sdf->GetElement("spot");
    this->SetSpotInnerAngle(elem->Get<double>("inner_angle"));
    this->SetSpotOuterAngle(elem->Get<double>("outer_angle"));
    this->SetSpotFalloff(elem->Get<double>("falloff"));
  }
}

//////////////////////////////////////////////////
void Light::UpdateSDFFromMsg(const msgs::Light &_msg)
{
  msgs::LightToSDF(_msg, this->dataPtr->sdf);
}

//////////////////////////////////////////////////
void Light::UpdateFromMsg(ConstLightPtr &_msg)
{
  this->UpdateSDFFromMsg(*_msg);

  this->Update();

  if (_msg->has_pose())
  {
    this->SetPosition(msgs::ConvertIgn(_msg->pose().position()));
    this->SetRotation(msgs::ConvertIgn(_msg->pose().orientation()));
  }
}

//////////////////////////////////////////////////
void Light::LoadFromMsg(const msgs::Light &_msg)
{
  this->UpdateSDFFromMsg(_msg);

  this->Load();

  if (_msg.has_pose())
  {
    this->SetPosition(msgs::ConvertIgn(_msg.pose().position()));
    this->SetRotation(msgs::ConvertIgn(_msg.pose().orientation()));
  }
}

//////////////////////////////////////////////////
void Light::LoadFromMsg(ConstLightPtr &_msg)
{
  this->LoadFromMsg(*_msg);
}

//////////////////////////////////////////////////
void Light::SetName(const std::string &_name)
{
  this->dataPtr->sdf->GetAttribute("name")->Set(_name);
}

//////////////////////////////////////////////////
std::string Light::GetName() const
{
  return this->Name();
}

//////////////////////////////////////////////////
std::string Light::Name() const
{
  return this->dataPtr->sdf->Get<std::string>("name");
}

//////////////////////////////////////////////////
std::string Light::GetType() const
{
  return this->Type();
}

//////////////////////////////////////////////////
std::string Light::Type() const
{
  return this->dataPtr->sdf->Get<std::string>("type");
}

//////////////////////////////////////////////////
// The lines draw a visualization of the camera
void Light::CreateVisual()
{
  if (!this->dataPtr->visual)
    return;

  if (this->dataPtr->line)
    this->dataPtr->line->Clear();
  else
  {
    this->dataPtr->line =
        this->dataPtr->visual->CreateDynamicLine(RENDERING_LINE_LIST);

    this->dataPtr->line->setMaterial("Gazebo/LightOn");

    this->dataPtr->line->setVisibilityFlags(GZ_VISIBILITY_GUI);

    this->dataPtr->visual->SetVisible(true);

    // Create a scene node to hold the light selection object.
    Ogre::SceneNode *visSceneNode;
    visSceneNode =
        this->dataPtr->visual->GetSceneNode()->createChildSceneNode();

    // Make sure the unit_sphere has been inserted.
    this->dataPtr->visual->InsertMesh("unit_sphere");

    Ogre::Entity *ent =
        visSceneNode->getCreator()->createEntity(this->Name() +
        "_selection_sphere", "unit_sphere");

    ent->setMaterialName("Gazebo/White");

    // Create the selection object.
    Ogre::MovableObject *obj = static_cast<Ogre::MovableObject*>(ent);

    // Attach the selection object to the light visual
    visSceneNode->attachObject(obj);

    // Make sure the selection object is rendered only in the selection
    // buffer.
    obj->setVisibilityFlags(GZ_VISIBILITY_SELECTION);
    obj->getUserObjectBindings().setUserAny(Ogre::Any(this->Name()));
    obj->setCastShadows(false);

    // Scale the selection object to roughly match the light visual size.
    visSceneNode->setScale(0.25, 0.25, 0.25);
  }

  std::string lightType = this->dataPtr->sdf->Get<std::string>("type");

  if (lightType == "directional")
  {
    float s =.5;
<<<<<<< HEAD
    this->line->AddPoint(ignition::math::Vector3d(-s, -s, 0));
    this->line->AddPoint(ignition::math::Vector3d(-s, s, 0));

    this->line->AddPoint(ignition::math::Vector3d(-s, s, 0));
    this->line->AddPoint(ignition::math::Vector3d(s, s, 0));

    this->line->AddPoint(ignition::math::Vector3d(s, s, 0));
    this->line->AddPoint(ignition::math::Vector3d(s, -s, 0));

    this->line->AddPoint(ignition::math::Vector3d(s, -s, 0));
    this->line->AddPoint(ignition::math::Vector3d(-s, -s, 0));

    this->line->AddPoint(ignition::math::Vector3d(0, 0, 0));
    this->line->AddPoint(ignition::math::Vector3d(0, 0, -s));
=======
    this->dataPtr->line->AddPoint(ignition::math::Vector3d(-s, -s, 0));
    this->dataPtr->line->AddPoint(ignition::math::Vector3d(-s, s, 0));

    this->dataPtr->line->AddPoint(ignition::math::Vector3d(-s, s, 0));
    this->dataPtr->line->AddPoint(ignition::math::Vector3d(s, s, 0));

    this->dataPtr->line->AddPoint(ignition::math::Vector3d(s, s, 0));
    this->dataPtr->line->AddPoint(ignition::math::Vector3d(s, -s, 0));

    this->dataPtr->line->AddPoint(ignition::math::Vector3d(s, -s, 0));
    this->dataPtr->line->AddPoint(ignition::math::Vector3d(-s, -s, 0));

    this->dataPtr->line->AddPoint(ignition::math::Vector3d(0, 0, 0));
    this->dataPtr->line->AddPoint(ignition::math::Vector3d(0, 0, -s));
>>>>>>> de00d8b1
  }
  if (lightType == "point")
  {
    float s = 0.1;
<<<<<<< HEAD
    this->line->AddPoint(ignition::math::Vector3d(-s, -s, 0));
    this->line->AddPoint(ignition::math::Vector3d(-s, s, 0));

    this->line->AddPoint(ignition::math::Vector3d(-s, s, 0));
    this->line->AddPoint(ignition::math::Vector3d(s, s, 0));

    this->line->AddPoint(ignition::math::Vector3d(s, s, 0));
    this->line->AddPoint(ignition::math::Vector3d(s, -s, 0));

    this->line->AddPoint(ignition::math::Vector3d(s, -s, 0));
    this->line->AddPoint(ignition::math::Vector3d(-s, -s, 0));


    this->line->AddPoint(ignition::math::Vector3d(-s, -s, 0));
    this->line->AddPoint(ignition::math::Vector3d(0, 0, s));

    this->line->AddPoint(ignition::math::Vector3d(-s, s, 0));
    this->line->AddPoint(ignition::math::Vector3d(0, 0, s));

    this->line->AddPoint(ignition::math::Vector3d(s, s, 0));
    this->line->AddPoint(ignition::math::Vector3d(0, 0, s));

    this->line->AddPoint(ignition::math::Vector3d(s, -s, 0));
    this->line->AddPoint(ignition::math::Vector3d(0, 0, s));



    this->line->AddPoint(ignition::math::Vector3d(-s, -s, 0));
    this->line->AddPoint(ignition::math::Vector3d(0, 0, -s));

    this->line->AddPoint(ignition::math::Vector3d(-s, s, 0));
    this->line->AddPoint(ignition::math::Vector3d(0, 0, -s));

    this->line->AddPoint(ignition::math::Vector3d(s, s, 0));
    this->line->AddPoint(ignition::math::Vector3d(0, 0, -s));

    this->line->AddPoint(ignition::math::Vector3d(s, -s, 0));
    this->line->AddPoint(ignition::math::Vector3d(0, 0, -s));
=======
    this->dataPtr->line->AddPoint(ignition::math::Vector3d(-s, -s, 0));
    this->dataPtr->line->AddPoint(ignition::math::Vector3d(-s, s, 0));

    this->dataPtr->line->AddPoint(ignition::math::Vector3d(-s, s, 0));
    this->dataPtr->line->AddPoint(ignition::math::Vector3d(s, s, 0));

    this->dataPtr->line->AddPoint(ignition::math::Vector3d(s, s, 0));
    this->dataPtr->line->AddPoint(ignition::math::Vector3d(s, -s, 0));

    this->dataPtr->line->AddPoint(ignition::math::Vector3d(s, -s, 0));
    this->dataPtr->line->AddPoint(ignition::math::Vector3d(-s, -s, 0));


    this->dataPtr->line->AddPoint(ignition::math::Vector3d(-s, -s, 0));
    this->dataPtr->line->AddPoint(ignition::math::Vector3d(0, 0, s));

    this->dataPtr->line->AddPoint(ignition::math::Vector3d(-s, s, 0));
    this->dataPtr->line->AddPoint(ignition::math::Vector3d(0, 0, s));

    this->dataPtr->line->AddPoint(ignition::math::Vector3d(s, s, 0));
    this->dataPtr->line->AddPoint(ignition::math::Vector3d(0, 0, s));

    this->dataPtr->line->AddPoint(ignition::math::Vector3d(s, -s, 0));
    this->dataPtr->line->AddPoint(ignition::math::Vector3d(0, 0, s));



    this->dataPtr->line->AddPoint(ignition::math::Vector3d(-s, -s, 0));
    this->dataPtr->line->AddPoint(ignition::math::Vector3d(0, 0, -s));

    this->dataPtr->line->AddPoint(ignition::math::Vector3d(-s, s, 0));
    this->dataPtr->line->AddPoint(ignition::math::Vector3d(0, 0, -s));

    this->dataPtr->line->AddPoint(ignition::math::Vector3d(s, s, 0));
    this->dataPtr->line->AddPoint(ignition::math::Vector3d(0, 0, -s));

    this->dataPtr->line->AddPoint(ignition::math::Vector3d(s, -s, 0));
    this->dataPtr->line->AddPoint(ignition::math::Vector3d(0, 0, -s));
>>>>>>> de00d8b1
  }
  else if (lightType == "spot")
  {
    double innerAngle =
        this->dataPtr->light->getSpotlightInnerAngle().valueRadians();
    double outerAngle =
        this->dataPtr->light->getSpotlightOuterAngle().valueRadians();

    double angles[2];
    double range = 0.2;
    angles[0] = range * tan(outerAngle);
    angles[1] = range * tan(innerAngle);

    unsigned int i = 0;
<<<<<<< HEAD
    this->line->AddPoint(ignition::math::Vector3d(0, 0, 0));
    this->line->AddPoint(
=======
    this->dataPtr->line->AddPoint(ignition::math::Vector3d(0, 0, 0));
    this->dataPtr->line->AddPoint(
>>>>>>> de00d8b1
        ignition::math::Vector3d(angles[i], angles[i], -range));

    for (i = 0; i < 2; i++)
    {
<<<<<<< HEAD
      this->line->AddPoint(ignition::math::Vector3d(0, 0, 0));
      this->line->AddPoint(ignition::math::Vector3d(
            angles[i], angles[i], -range));

      this->line->AddPoint(ignition::math::Vector3d(0, 0, 0));
      this->line->AddPoint(ignition::math::Vector3d(
            -angles[i], -angles[i], -range));

      this->line->AddPoint(ignition::math::Vector3d(0, 0, 0));
      this->line->AddPoint(ignition::math::Vector3d(
            angles[i], -angles[i], -range));

      this->line->AddPoint(ignition::math::Vector3d(0, 0, 0));
      this->line->AddPoint(ignition::math::Vector3d(
            -angles[i], angles[i], -range));

      this->line->AddPoint(ignition::math::Vector3d(
            angles[i], angles[i], -range));
      this->line->AddPoint(ignition::math::Vector3d(
            -angles[i], angles[i], -range));

      this->line->AddPoint(ignition::math::Vector3d(
            -angles[i], angles[i], -range));
      this->line->AddPoint(ignition::math::Vector3d(
            -angles[i], -angles[i], -range));

      this->line->AddPoint(ignition::math::Vector3d(
            -angles[i], -angles[i], -range));
      this->line->AddPoint(ignition::math::Vector3d(
            angles[i], -angles[i], -range));

      this->line->AddPoint(ignition::math::Vector3d(
            angles[i], -angles[i], -range));
      this->line->AddPoint(ignition::math::Vector3d(
=======
      this->dataPtr->line->AddPoint(ignition::math::Vector3d(0, 0, 0));
      this->dataPtr->line->AddPoint(ignition::math::Vector3d(
            angles[i], angles[i], -range));

      this->dataPtr->line->AddPoint(ignition::math::Vector3d(0, 0, 0));
      this->dataPtr->line->AddPoint(ignition::math::Vector3d(
            -angles[i], -angles[i], -range));

      this->dataPtr->line->AddPoint(ignition::math::Vector3d(0, 0, 0));
      this->dataPtr->line->AddPoint(ignition::math::Vector3d(
            angles[i], -angles[i], -range));

      this->dataPtr->line->AddPoint(ignition::math::Vector3d(0, 0, 0));
      this->dataPtr->line->AddPoint(ignition::math::Vector3d(
            -angles[i], angles[i], -range));

      this->dataPtr->line->AddPoint(ignition::math::Vector3d(
            angles[i], angles[i], -range));
      this->dataPtr->line->AddPoint(ignition::math::Vector3d(
            -angles[i], angles[i], -range));

      this->dataPtr->line->AddPoint(ignition::math::Vector3d(
            -angles[i], angles[i], -range));
      this->dataPtr->line->AddPoint(ignition::math::Vector3d(
            -angles[i], -angles[i], -range));

      this->dataPtr->line->AddPoint(ignition::math::Vector3d(
            -angles[i], -angles[i], -range));
      this->dataPtr->line->AddPoint(ignition::math::Vector3d(
            angles[i], -angles[i], -range));

      this->dataPtr->line->AddPoint(ignition::math::Vector3d(
            angles[i], -angles[i], -range));
      this->dataPtr->line->AddPoint(ignition::math::Vector3d(
>>>>>>> de00d8b1
            angles[i], angles[i], -range));
    }
  }
}

//////////////////////////////////////////////////
void Light::SetPosition(const math::Vector3 &_p)
{
  this->SetPosition(_p.Ign());
}

//////////////////////////////////////////////////
void Light::SetPosition(const ignition::math::Vector3d &_p)
{
  this->dataPtr->visual->SetPosition(_p);
}

//////////////////////////////////////////////////
math::Vector3 Light::GetPosition() const
{
  return this->Position();
}

//////////////////////////////////////////////////
ignition::math::Vector3d Light::Position() const
{
  return this->dataPtr->visual->GetPosition().Ign();
}

//////////////////////////////////////////////////
void Light::SetRotation(const math::Quaternion &_q)
{
  this->SetRotation(_q.Ign());
}

//////////////////////////////////////////////////
void Light::SetRotation(const ignition::math::Quaterniond &_q)
{
  this->dataPtr->visual->SetRotation(_q);
}

//////////////////////////////////////////////////
math::Quaternion Light::GetRotation() const
{
  return this->Rotation();
}

//////////////////////////////////////////////////
ignition::math::Quaterniond Light::Rotation() const
{
  return this->dataPtr->visual->GetRotation().Ign();
}

//////////////////////////////////////////////////
bool Light::SetSelected(const bool _s)
{
  if (this->dataPtr->light->getType() != Ogre::Light::LT_DIRECTIONAL)
  {
    if (_s)
      this->dataPtr->line->setMaterial("Gazebo/PurpleGlow");
    else
      this->dataPtr->line->setMaterial("Gazebo/LightOn");
  }

  return true;
}

//////////////////////////////////////////////////
void Light::ToggleShowVisual()
{
  this->dataPtr->visual->ToggleVisible();
}

//////////////////////////////////////////////////
void Light::ShowVisual(const bool _s)
{
  this->dataPtr->visual->SetVisible(_s);
}

//////////////////////////////////////////////////
bool Light::GetVisible() const
{
  return this->Visible();
}

//////////////////////////////////////////////////
bool Light::Visible() const
{
  return this->dataPtr->visual->GetVisible();
}

//////////////////////////////////////////////////
void Light::SetLightType(const std::string &_type)
{
  // Set the light _type
  if (_type == "point")
    this->dataPtr->light->setType(Ogre::Light::LT_POINT);
  else if (_type == "directional")
    this->dataPtr->light->setType(Ogre::Light::LT_DIRECTIONAL);
  else if (_type == "spot")
    this->dataPtr->light->setType(Ogre::Light::LT_SPOTLIGHT);
  else
  {
    gzerr << "Unknown light type[" << _type << "]\n";
  }

  if (this->dataPtr->sdf->Get<std::string>("type") != _type)
    this->dataPtr->sdf->GetAttribute("type")->Set(_type);

  this->CreateVisual();
}

//////////////////////////////////////////////////
void Light::SetDiffuseColor(const common::Color &_color)
{
  sdf::ElementPtr elem = this->dataPtr->sdf->GetElement("diffuse");

  if (_color != elem->Get<common::Color>())
    elem->Set(_color);

  this->dataPtr->light->setDiffuseColour(_color.r, _color.g, _color.b);
}

//////////////////////////////////////////////////
common::Color Light::GetDiffuseColor() const
{
  return this->DiffuseColor();
}

//////////////////////////////////////////////////
common::Color Light::DiffuseColor() const
{
  return this->dataPtr->sdf->GetElement("diffuse")->Get<common::Color>();
}

//////////////////////////////////////////////////
common::Color Light::GetSpecularColor() const
{
  return this->SpecularColor();
}

//////////////////////////////////////////////////
common::Color Light::SpecularColor() const
{
  return this->dataPtr->sdf->GetElement("specular")->Get<common::Color>();
}

//////////////////////////////////////////////////
void Light::SetSpecularColor(const common::Color &_color)
{
  sdf::ElementPtr elem = this->dataPtr->sdf->GetElement("specular");

  if (elem->Get<common::Color>() != _color)
    elem->Set(_color);

  this->dataPtr->light->setSpecularColour(_color.r, _color.g, _color.b);
}

//////////////////////////////////////////////////
void Light::SetDirection(const math::Vector3 &_dir)
{
  this->SetDirection(_dir.Ign());
}

//////////////////////////////////////////////////
void Light::SetDirection(const ignition::math::Vector3d &_dir)
{
  // Set the direction which the light points
  math::Vector3 vec = _dir;
  vec.Normalize();

  if (vec != this->dataPtr->sdf->Get<math::Vector3>("direction"))
    this->dataPtr->sdf->GetElement("direction")->Set(vec);

  this->dataPtr->light->setDirection(vec.x, vec.y, vec.z);
}

//////////////////////////////////////////////////
math::Vector3 Light::GetDirection() const
{
  return this->Direction();
}

//////////////////////////////////////////////////
ignition::math::Vector3d Light::Direction() const
{
  return this->dataPtr->sdf->Get<ignition::math::Vector3d>("direction");
}

//////////////////////////////////////////////////
void Light::SetAttenuation(double constant, double linear, double quadratic)
{
  // Constant factor. 1.0 means never attenuate, 0.0 is complete attenuation
  if (constant < 0)
    constant = 0;
  else if (constant > 1.0)
    constant = 1.0;

  // Linear factor. 1 means attenuate evenly over the distance
  if (linear < 0)
    linear = 0;
  else if (linear > 1.0)
    linear = 1.0;

  sdf::ElementPtr elem = this->dataPtr->sdf->GetElement("attenuation");
  elem->GetElement("constant")->Set(constant);
  elem->GetElement("linear")->Set(linear);
  elem->GetElement("quadratic")->Set(quadratic);

  // Set attenuation
  this->dataPtr->light->setAttenuation(elem->Get<double>("range"),
                              constant, linear, quadratic);
}


//////////////////////////////////////////////////
void Light::SetRange(const double _range)
{
  sdf::ElementPtr elem = this->dataPtr->sdf->GetElement("attenuation");

  elem->GetElement("range")->Set(_range);

  this->dataPtr->light->setAttenuation(elem->Get<double>("range"),
                              elem->Get<double>("constant"),
                              elem->Get<double>("linear"),
                              elem->Get<double>("quadratic"));
}

//////////////////////////////////////////////////
void Light::SetCastShadows(const bool /*_cast*/)
{
    this->dataPtr->light->setCastShadows(true);
  /*if (this->dataPtr->light->getType() == Ogre::Light::LT_SPOTLIGHT ||
      this->dataPtr->light->getType() == Ogre::Light::LT_DIRECTIONAL)
  {
    this->dataPtr->light->setCastShadows(_cast);
  }
  else
  {
    this->dataPtr->light->setCastShadows(false);
  }*/
}

//////////////////////////////////////////////////
void Light::SetSpotInnerAngle(const double _angle)
{
  sdf::ElementPtr elem = this->dataPtr->sdf->GetElement("spot");
  elem->GetElement("inner_angle")->Set(_angle);

  if (this->dataPtr->light->getType() == Ogre::Light::LT_SPOTLIGHT)
  {
    this->dataPtr->light->setSpotlightRange(
        Ogre::Radian(elem->Get<double>("inner_angle")),
        Ogre::Radian(elem->Get<double>("outer_angle")),
        elem->Get<double>("falloff"));
  }
}

//////////////////////////////////////////////////
void Light::SetSpotOuterAngle(const double _angle)
{
  sdf::ElementPtr elem = this->dataPtr->sdf->GetElement("spot");
  elem->GetElement("outer_angle")->Set(_angle);

  if (this->dataPtr->light->getType() == Ogre::Light::LT_SPOTLIGHT)
  {
    this->dataPtr->light->setSpotlightRange(
        Ogre::Radian(elem->Get<double>("inner_angle")),
        Ogre::Radian(elem->Get<double>("outer_angle")),
        elem->Get<double>("falloff"));
  }
}

//////////////////////////////////////////////////
void Light::SetSpotFalloff(const double _angle)
{
  sdf::ElementPtr elem = this->dataPtr->sdf->GetElement("spot");
  elem->GetElement("falloff")->Set(_angle);

  if (this->dataPtr->light->getType() == Ogre::Light::LT_SPOTLIGHT)
  {
    this->dataPtr->light->setSpotlightRange(
        Ogre::Radian(elem->Get<double>("inner_angle")),
        Ogre::Radian(elem->Get<double>("outer_angle")),
        elem->Get<double>("falloff"));
  }
}

//////////////////////////////////////////////////
void Light::FillMsg(msgs::Light &_msg) const
{
  std::string lightType = this->dataPtr->sdf->Get<std::string>("type");

  _msg.set_name(this->Name());

  if (lightType == "point")
    _msg.set_type(msgs::Light::POINT);
  else if (lightType == "spot")
    _msg.set_type(msgs::Light::SPOT);
  else if (lightType == "directional")
    _msg.set_type(msgs::Light::DIRECTIONAL);

  msgs::Set(_msg.mutable_pose()->mutable_position(), this->Position());
  msgs::Set(_msg.mutable_pose()->mutable_orientation(),
      this->Rotation());
  msgs::Set(_msg.mutable_diffuse(), this->DiffuseColor());
  msgs::Set(_msg.mutable_specular(), this->SpecularColor());
  msgs::Set(_msg.mutable_direction(), this->Direction());

  _msg.set_cast_shadows(this->dataPtr->light->getCastShadows());

  sdf::ElementPtr elem = this->dataPtr->sdf->GetElement("attenuation");
  _msg.set_attenuation_constant(elem->Get<double>("constant"));
  _msg.set_attenuation_linear(elem->Get<double>("linear"));
  _msg.set_attenuation_quadratic(elem->Get<double>("quadratic"));
  _msg.set_range(elem->Get<double>("range"));

  if (lightType == "spot")
  {
    elem = this->dataPtr->sdf->GetElement("spot");
    _msg.set_spot_inner_angle(elem->Get<double>("inner_angle"));
    _msg.set_spot_outer_angle(elem->Get<double>("outer_angle"));
    _msg.set_spot_falloff(elem->Get<double>("falloff"));
  }
}

//////////////////////////////////////////////////
LightPtr Light::Clone(const std::string &_name, ScenePtr _scene)
{
  LightPtr result(new Light(_scene));
  sdf::ElementPtr sdfCopy(new sdf::Element);
  sdfCopy->Copy(this->dataPtr->sdf);
  sdfCopy->GetAttribute("name")->Set(_name);
  result->Load(sdfCopy);

  result->SetPosition(this->Position());
  result->SetRotation(this->Rotation());

  return result;
}<|MERGE_RESOLUTION|>--- conflicted
+++ resolved
@@ -262,22 +262,6 @@
   if (lightType == "directional")
   {
     float s =.5;
-<<<<<<< HEAD
-    this->line->AddPoint(ignition::math::Vector3d(-s, -s, 0));
-    this->line->AddPoint(ignition::math::Vector3d(-s, s, 0));
-
-    this->line->AddPoint(ignition::math::Vector3d(-s, s, 0));
-    this->line->AddPoint(ignition::math::Vector3d(s, s, 0));
-
-    this->line->AddPoint(ignition::math::Vector3d(s, s, 0));
-    this->line->AddPoint(ignition::math::Vector3d(s, -s, 0));
-
-    this->line->AddPoint(ignition::math::Vector3d(s, -s, 0));
-    this->line->AddPoint(ignition::math::Vector3d(-s, -s, 0));
-
-    this->line->AddPoint(ignition::math::Vector3d(0, 0, 0));
-    this->line->AddPoint(ignition::math::Vector3d(0, 0, -s));
-=======
     this->dataPtr->line->AddPoint(ignition::math::Vector3d(-s, -s, 0));
     this->dataPtr->line->AddPoint(ignition::math::Vector3d(-s, s, 0));
 
@@ -292,51 +276,10 @@
 
     this->dataPtr->line->AddPoint(ignition::math::Vector3d(0, 0, 0));
     this->dataPtr->line->AddPoint(ignition::math::Vector3d(0, 0, -s));
->>>>>>> de00d8b1
   }
   if (lightType == "point")
   {
     float s = 0.1;
-<<<<<<< HEAD
-    this->line->AddPoint(ignition::math::Vector3d(-s, -s, 0));
-    this->line->AddPoint(ignition::math::Vector3d(-s, s, 0));
-
-    this->line->AddPoint(ignition::math::Vector3d(-s, s, 0));
-    this->line->AddPoint(ignition::math::Vector3d(s, s, 0));
-
-    this->line->AddPoint(ignition::math::Vector3d(s, s, 0));
-    this->line->AddPoint(ignition::math::Vector3d(s, -s, 0));
-
-    this->line->AddPoint(ignition::math::Vector3d(s, -s, 0));
-    this->line->AddPoint(ignition::math::Vector3d(-s, -s, 0));
-
-
-    this->line->AddPoint(ignition::math::Vector3d(-s, -s, 0));
-    this->line->AddPoint(ignition::math::Vector3d(0, 0, s));
-
-    this->line->AddPoint(ignition::math::Vector3d(-s, s, 0));
-    this->line->AddPoint(ignition::math::Vector3d(0, 0, s));
-
-    this->line->AddPoint(ignition::math::Vector3d(s, s, 0));
-    this->line->AddPoint(ignition::math::Vector3d(0, 0, s));
-
-    this->line->AddPoint(ignition::math::Vector3d(s, -s, 0));
-    this->line->AddPoint(ignition::math::Vector3d(0, 0, s));
-
-
-
-    this->line->AddPoint(ignition::math::Vector3d(-s, -s, 0));
-    this->line->AddPoint(ignition::math::Vector3d(0, 0, -s));
-
-    this->line->AddPoint(ignition::math::Vector3d(-s, s, 0));
-    this->line->AddPoint(ignition::math::Vector3d(0, 0, -s));
-
-    this->line->AddPoint(ignition::math::Vector3d(s, s, 0));
-    this->line->AddPoint(ignition::math::Vector3d(0, 0, -s));
-
-    this->line->AddPoint(ignition::math::Vector3d(s, -s, 0));
-    this->line->AddPoint(ignition::math::Vector3d(0, 0, -s));
-=======
     this->dataPtr->line->AddPoint(ignition::math::Vector3d(-s, -s, 0));
     this->dataPtr->line->AddPoint(ignition::math::Vector3d(-s, s, 0));
 
@@ -375,7 +318,6 @@
 
     this->dataPtr->line->AddPoint(ignition::math::Vector3d(s, -s, 0));
     this->dataPtr->line->AddPoint(ignition::math::Vector3d(0, 0, -s));
->>>>>>> de00d8b1
   }
   else if (lightType == "spot")
   {
@@ -390,88 +332,46 @@
     angles[1] = range * tan(innerAngle);
 
     unsigned int i = 0;
-<<<<<<< HEAD
-    this->line->AddPoint(ignition::math::Vector3d(0, 0, 0));
-    this->line->AddPoint(
-=======
     this->dataPtr->line->AddPoint(ignition::math::Vector3d(0, 0, 0));
     this->dataPtr->line->AddPoint(
->>>>>>> de00d8b1
         ignition::math::Vector3d(angles[i], angles[i], -range));
 
     for (i = 0; i < 2; i++)
     {
-<<<<<<< HEAD
-      this->line->AddPoint(ignition::math::Vector3d(0, 0, 0));
-      this->line->AddPoint(ignition::math::Vector3d(
+      this->dataPtr->line->AddPoint(ignition::math::Vector3d(0, 0, 0));
+      this->dataPtr->line->AddPoint(ignition::math::Vector3d(
             angles[i], angles[i], -range));
 
-      this->line->AddPoint(ignition::math::Vector3d(0, 0, 0));
-      this->line->AddPoint(ignition::math::Vector3d(
+      this->dataPtr->line->AddPoint(ignition::math::Vector3d(0, 0, 0));
+      this->dataPtr->line->AddPoint(ignition::math::Vector3d(
             -angles[i], -angles[i], -range));
 
-      this->line->AddPoint(ignition::math::Vector3d(0, 0, 0));
-      this->line->AddPoint(ignition::math::Vector3d(
+      this->dataPtr->line->AddPoint(ignition::math::Vector3d(0, 0, 0));
+      this->dataPtr->line->AddPoint(ignition::math::Vector3d(
             angles[i], -angles[i], -range));
 
-      this->line->AddPoint(ignition::math::Vector3d(0, 0, 0));
-      this->line->AddPoint(ignition::math::Vector3d(
+      this->dataPtr->line->AddPoint(ignition::math::Vector3d(0, 0, 0));
+      this->dataPtr->line->AddPoint(ignition::math::Vector3d(
             -angles[i], angles[i], -range));
 
-      this->line->AddPoint(ignition::math::Vector3d(
+      this->dataPtr->line->AddPoint(ignition::math::Vector3d(
             angles[i], angles[i], -range));
-      this->line->AddPoint(ignition::math::Vector3d(
+      this->dataPtr->line->AddPoint(ignition::math::Vector3d(
             -angles[i], angles[i], -range));
 
-      this->line->AddPoint(ignition::math::Vector3d(
+      this->dataPtr->line->AddPoint(ignition::math::Vector3d(
             -angles[i], angles[i], -range));
-      this->line->AddPoint(ignition::math::Vector3d(
+      this->dataPtr->line->AddPoint(ignition::math::Vector3d(
             -angles[i], -angles[i], -range));
 
-      this->line->AddPoint(ignition::math::Vector3d(
+      this->dataPtr->line->AddPoint(ignition::math::Vector3d(
             -angles[i], -angles[i], -range));
-      this->line->AddPoint(ignition::math::Vector3d(
+      this->dataPtr->line->AddPoint(ignition::math::Vector3d(
             angles[i], -angles[i], -range));
 
-      this->line->AddPoint(ignition::math::Vector3d(
+      this->dataPtr->line->AddPoint(ignition::math::Vector3d(
             angles[i], -angles[i], -range));
-      this->line->AddPoint(ignition::math::Vector3d(
-=======
-      this->dataPtr->line->AddPoint(ignition::math::Vector3d(0, 0, 0));
-      this->dataPtr->line->AddPoint(ignition::math::Vector3d(
-            angles[i], angles[i], -range));
-
-      this->dataPtr->line->AddPoint(ignition::math::Vector3d(0, 0, 0));
-      this->dataPtr->line->AddPoint(ignition::math::Vector3d(
-            -angles[i], -angles[i], -range));
-
-      this->dataPtr->line->AddPoint(ignition::math::Vector3d(0, 0, 0));
-      this->dataPtr->line->AddPoint(ignition::math::Vector3d(
-            angles[i], -angles[i], -range));
-
-      this->dataPtr->line->AddPoint(ignition::math::Vector3d(0, 0, 0));
-      this->dataPtr->line->AddPoint(ignition::math::Vector3d(
-            -angles[i], angles[i], -range));
-
-      this->dataPtr->line->AddPoint(ignition::math::Vector3d(
-            angles[i], angles[i], -range));
-      this->dataPtr->line->AddPoint(ignition::math::Vector3d(
-            -angles[i], angles[i], -range));
-
-      this->dataPtr->line->AddPoint(ignition::math::Vector3d(
-            -angles[i], angles[i], -range));
-      this->dataPtr->line->AddPoint(ignition::math::Vector3d(
-            -angles[i], -angles[i], -range));
-
-      this->dataPtr->line->AddPoint(ignition::math::Vector3d(
-            -angles[i], -angles[i], -range));
-      this->dataPtr->line->AddPoint(ignition::math::Vector3d(
-            angles[i], -angles[i], -range));
-
-      this->dataPtr->line->AddPoint(ignition::math::Vector3d(
-            angles[i], -angles[i], -range));
-      this->dataPtr->line->AddPoint(ignition::math::Vector3d(
->>>>>>> de00d8b1
+      this->dataPtr->line->AddPoint(ignition::math::Vector3d(
             angles[i], angles[i], -range));
     }
   }
