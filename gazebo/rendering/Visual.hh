/*
 * Copyright (C) 2012-2015 Open Source Robotics Foundation
 *
 * Licensed under the Apache License, Version 2.0 (the "License");
 * you may not use this file except in compliance with the License.
 * You may obtain a copy of the License at
 *
 *     http://www.apache.org/licenses/LICENSE-2.0
 *
 * Unless required by applicable law or agreed to in writing, software
 * distributed under the License is distributed on an "AS IS" BASIS,
 * WITHOUT WARRANTIES OR CONDITIONS OF ANY KIND, either express or implied.
 * See the License for the specific language governing permissions and
 * limitations under the License.
 *
*/
/* Desc: Ogre Visual Class
 * Author: Nate Koenig
 * Date: 14 Dec 2007
 */

#ifndef _VISUAL_HH_
#define _VISUAL_HH_

#include <boost/enable_shared_from_this.hpp>
#include <string>
#include <utility>
#include <vector>

#include <sdf/sdf.hh>

#include "gazebo/common/Color.hh"
#include "gazebo/common/Mesh.hh"
#include "gazebo/common/Time.hh"

#include "gazebo/msgs/MessageTypes.hh"
#include "gazebo/math/Box.hh"
#include "gazebo/math/Pose.hh"
#include "gazebo/math/Quaternion.hh"
#include "gazebo/math/Vector3.hh"

#include "gazebo/rendering/RenderTypes.hh"
#include "gazebo/util/system.hh"

namespace Ogre
{
  class MovableObject;
  class SceneNode;
}

namespace gazebo
{
  namespace rendering
  {
    class VisualPrivate;

    /// \addtogroup gazebo_rendering
    /// \{

    /// \class Visual Visual.hh rendering/rendering.hh
    /// \brief A renderable object
<<<<<<< HEAD
    class GZ_RENDERING_VISIBLE Visual : public boost::enable_shared_from_this<Visual>
=======
    class GZ_RENDERING_VISIBLE Visual :
      public boost::enable_shared_from_this<Visual>
>>>>>>> 3f0507e2
    {
      /// \brief Constructor
      /// \param[in] _name Name of the visual.
      /// \param[in] _parent Parent of the visual.
      /// \param[in] _useRTShader True if the visual should use the
      /// real-time shader system (RTShader).
      public: Visual(const std::string &_name, VisualPtr _parent,
                     bool _useRTShader = true);

      /// \brief Constructor
      /// \param[in] _name Name of the visual.
      /// \param[in] _scene Scene containing the visual.
      /// \param[in] _useRTShader True if the visual should use the
      /// real-time shader system (RTShader).
      public: Visual(const std::string &_name, ScenePtr _scene,
                     bool _useRTShader = true);

      /// \brief Destructor
      public: virtual ~Visual();

      /// \brief Helper for the contructor
      public: void Init();

      /// \brief Helper for the destructor
      public: void Fini();

      /// \brief Clone the visual with a new name.
      /// \param[in] _name Name of the cloned Visual.
      /// \param[in] _newParent Parent of the cloned Visual.
      /// \return The visual.
      public: VisualPtr Clone(const std::string &_name, VisualPtr _newParent);

      /// \brief Load from a message.
      /// \param[in] _msg A visual message.
      public: void LoadFromMsg(ConstVisualPtr &_msg);

      /// \brief Load the visual with a set of parameters.
      /// \param[in] _sdf Load from an SDF element.
      public: void Load(sdf::ElementPtr _sdf);

      /// \brief Load the visual with default parameters.
      public: virtual void Load();

      /// \brief Update the visual.
      public: void Update();

      /// \brief Get the visual SDF. Note that visuals are abstract. This SDF
      /// could be associated with a visual that represents a model, a link,
      /// a visual (inside a link), or a visualization object
      /// (e.g. LaserVisual). Therefore this SDF may store more fields than
      /// actually used.
      /// \return SDF of the visual.
      public: sdf::ElementPtr GetSDF() const;

      /// \brief Set the name of the visual
      /// \param[in] _name Name of the visual
      public: void SetName(const std::string &_name);

      /// \brief Get the name of the visual.
      /// \return The name of the visual.
      public: std::string GetName() const;

      /// \brief Attach a visual to this visual.
      /// \param[in] _vis Visual to attach.
      public: void AttachVisual(VisualPtr _vis);

      /// \brief Detach a visual.
      /// \param[in] _vis Visual to detach.
      public: void DetachVisual(VisualPtr _vis);

      /// \brief Detach a visual.
      /// \param[in] _name Name of the visual to detach.
      public: void DetachVisual(const std::string &_name);

      /// \brief Attach a renerable object to the visual.
      /// \param[in] _obj A movable object to attach to the visual.
      public: void AttachObject(Ogre::MovableObject *_obj);

      /// \brief Returns true if an object with _name is attached
      /// \param[in] _name Name of an object to find.
      public: bool HasAttachedObject(const std::string &_name);

      /// \brief Return the number of attached movable objects.
      /// \return The number of attached movable objects.
      public: unsigned int GetAttachedObjectCount() const;

      /// \brief Detach all objects.
      public: void DetachObjects();

      /// \brief Get the number of attached visuals.
      /// \return The number of children.
      public: unsigned int GetChildCount();

      /// \brief Get an attached visual based on an index. Index should be
      /// between 0 and Visual::GetChildCount.
      /// \param[in] _index Index of the child to retreive.
      /// \return Pointer to the child visual, NULL if index is invalid.
      public: VisualPtr GetChild(unsigned int _index);

      /// \brief Attach a mesh to this visual by name.
      /// \param[in] _meshName Name of the mesh.
      /// \param[in] _subMesh Name of the submesh. Empty string to use all
      /// submeshes.
      /// \param[in] _centerSubmesh True to center a submesh.
      /// \param[in] _objName Name of the attached Object to put the mesh
      /// onto.
      public: Ogre::MovableObject *AttachMesh(const std::string &_meshName,
                  const std::string &_subMesh="",
                  bool _centerSubmesh = false,
                  const std::string &_objName="");

      /// \brief Set the scale.
      /// \param[in] _scale The scaling factor for the visual.
      public: void SetScale(const math::Vector3 &_scale);

      /// \brief Get the scale.
      /// \return The scaling factor.
      public: math::Vector3 GetScale();

      /// \brief Get whether or not lighting is enabled.
      /// \return True if lighting is enabled.
      public: bool GetLighting() const;

      /// \brief Set whether or not to enable or disable lighting.
      /// \param[in] _lighting True to enable lighting.
      public: void SetLighting(bool _lighting);

      /// \brief Set the material.
      /// \param[in] _materialName The name of the material.
      /// \param[in] _unique True to make the material unique, which
      /// allows the material to change without changing materials that
      /// originally had the same name.
      public: void SetMaterial(const std::string &_materialName,
                               bool _unique = true);

      /// \brief Set the ambient color of the visual.
      /// \param[in] _color The ambient color.
      public: void SetAmbient(const common::Color &_color);

      /// \brief Set the diffuse color of the visual.
      /// \param[in] _color Set the diffuse color.
      public: void SetDiffuse(const common::Color &_color);

      /// \brief Set the specular color of the visual.
      /// \param[in] _color Specular color.
      public: void SetSpecular(const common::Color &_color);

      /// \brief Get the ambient color of the visual.
      /// \return Ambient color.
      public: common::Color GetAmbient() const;

      /// \brief Get the diffuse color of the visual.
      /// \return Diffuse color.
      public: common::Color GetDiffuse() const;

      /// \brief Get the specular color of the visual.
      /// \return Specular color.
      public: common::Color GetSpecular() const;

      /// \brief Get the emissive color of the visual.
      /// \return Emissive color.
      public: common::Color GetEmissive() const;

      /// \brief Attach visualization axes
      public: void AttachAxes();

      /// \brief Enable or disable wireframe for this visual.
      /// \param[in] _show True to enable wireframe for this visual.
      public: void SetWireframe(bool _show);

      /// \brief Set the transparency of a single visual without calling
      /// UpdateShaders.
      private: void SetTransparencyInnerLoop();

      /// \brief Set the transparency.
      /// \param[in] _trans The transparency, between 0 and 1 where 0 is no
      /// transparency.
      public: void SetTransparency(float _trans);

      /// \brief Get the transparency.
      /// \return The transparency.
      public: float GetTransparency();

      /// \brief Set the visual to be visually highlighted. This is most
      /// often used when an object is selected by a user via the GUI.
      /// \param[in] _highlighted True to enable the highlighting.
      public: void SetHighlighted(bool _highlighted);

      /// \brief Get whether or not the visual is visually highlighted. This is
      /// most often means that an object is selected by a user via the GUI.
      /// \return True if the visual is highlighted.
      public: bool GetHighlighted() const;

      /// \brief Set the emissive value.
      /// \param[in] _color The emissive color.
      public: virtual void SetEmissive(const common::Color &_color);

      /// \brief Get whether the visual casts shadows.
      /// \return True if the visual casts shadows.
      public: bool GetCastShadows() const;

      /// \brief Set whether the visual should cast shadows.
      /// \param[in] _shadows True to enable shadows.
      public: void SetCastShadows(bool _shadows);

      /// \brief Set whether the visual is visible.
      /// \param[in] _visible set this node visible.
      /// \param[in] _cascade setting this parameter in children too.
      public: void SetVisible(bool _visible, bool _cascade = true);

      /// \brief Toggle whether this visual is visible.
      public: void ToggleVisible();

      /// \brief Get whether the visual is visible.
      /// \return True if the visual is visible.
      public: bool GetVisible() const;

      /// \brief Set the position of the visual.
      /// \param[in] _pos The position to set the visual to.
      public: void SetPosition(const math::Vector3 &_pos);

      /// \brief Set the rotation of the visual.
      /// \param[in] _rot The rotation of the visual.
      public: void SetRotation(const math::Quaternion &_rot);

      /// \brief Set the pose of the visual.
      /// \param[in] _pose The new pose of the visual.
      public: void SetPose(const math::Pose &_pose);

      /// \brief Get the position of the visual.
      /// \return The visual's position.
      public: math::Vector3 GetPosition() const;

      /// \brief Get the rotation of the visual.
      /// \return The visual's rotation.
      public: math::Quaternion GetRotation() const;

      /// \brief Get the pose of the visual.
      /// \return The Visual's pose.
      public: math::Pose GetPose() const;

      /// \brief Get the global pose of the node.
      /// \return The pose in the world coordinate frame.
      public: math::Pose GetWorldPose() const;

      /// \brief Set the world pose of the visual.
      /// \param[in] _pose Pose of the visual in the world coordinate frame.
      public: void SetWorldPose(const math::Pose &_pose);

      /// \brief Set the world linear position of the visual.
      /// \param[in] _pose Position in the world coordinate frame.
      public: void SetWorldPosition(const math::Vector3 &_pos);

      /// \brief Set the world orientation of the visual
      /// \param[in] _rot Rotation in the world coordinate frame.
      public: void SetWorldRotation(const math::Quaternion &_rot);

      /// \brief Return the scene Node of this visual entity.
      /// \return The Ogre scene node.
      public: Ogre::SceneNode *GetSceneNode() const;

      /// \brief Make the visual objects static renderables.
      public: void MakeStatic();

      /// \brief Return true if the  visual is a static geometry.
      /// \return True if the visual is static.
      public: bool IsStatic() const;

      /// \brief Set one visual to track/follow another.
      /// \param[in] _vis Visual to track.
      public: void EnableTrackVisual(VisualPtr _vis);

      /// \brief Disable tracking of a visual.
      public: void DisableTrackVisual();

      /// \brief Get the normal map.
      /// \return The name of the normal map material.
      public: std::string GetNormalMap() const;

      /// \brief Set the normal map.
      /// \param[in] _nmap Name of the normal map material.
      public: void SetNormalMap(const std::string &_nmap);

      /// \brief True on or off a ribbon trail.
      /// \param[in] _value True to enable ribbon trail.
      /// \param[in] _initialColor The initial color of the ribbon trail.
      /// \param[in] _changeColor Color to change too as the trail grows.
      public: void SetRibbonTrail(bool _value,
                  const common::Color &_initialColor,
                  const common::Color &_changeColor);

      /// \brief Get the bounding box for the visual.
      /// \return The bounding box in world coordinates.
      public: math::Box GetBoundingBox() const;

      /// \brief Add a line to the visual.
      /// \param[in] _type The type of line to make.
      /// \return A pointer to the new dynamic line.
      public: DynamicLines *CreateDynamicLine(
                  RenderOpType _type = RENDERING_LINE_STRIP);

      /// \brief Delete a dynamic line.
      /// \param[in] _line Pointer to the line to delete.
      public: void DeleteDynamicLine(DynamicLines *_line);

      /// \brief Attach a vertex of a line to the position of the visual.
      /// \param[in] _line Line to attach to this visual.
      /// \param[in] _index Index of the line vertex to attach.
      public: void AttachLineVertex(DynamicLines *_line,
                                     unsigned int _index);

      /// \brief Get the name of the material.
      /// \return The name of the visual applied to this visual.
      public: std::string GetMaterialName() const;

      /// \brief Insert a mesh into Ogre.
      /// \param[in] _meshName Name of the mesh to insert.
      /// \param[in] _subMesh Name of the mesh within _meshName to insert.
      /// \param[in] _centerSubmesh True to center the submesh.
      public: void InsertMesh(const std::string &_meshName,
                  const std::string &_subMesh = "",
                  bool _centerSubmesh = false);

      /// \brief Insert a mesh into Ogre.
      /// \param[in] _mesh Pointer to the mesh to insert.
      /// \param[in] _subMesh Name of the mesh within _meshName to insert.
      /// \param[in] _centerSubmesh True to center the submesh.
      public: static void InsertMesh(const common::Mesh *_mesh,
                  const std::string &_subMesh = "",
                  bool _centerSubmesh = false);

      /// \brief Update a visual based on a message.
      /// \param[in] _msg The visual message.
      public: void UpdateFromMsg(ConstVisualPtr &_msg);

      /// \brief Return true if the visual is a plane
      /// \return True if a plane.
      public: bool IsPlane() const;

      /// \brief Get the parent visual, if one exists.
      /// \return Pointer to the parent visual, NULL if no parent.
      public: VisualPtr GetParent() const;

      /// \brief Get the root visual
      /// \return The root visual, which is one level below the world
      /// visual.
      public: VisualPtr GetRootVisual();

      /// \brief Get the nth ancestor counting from the world visual.
      /// GetNthAncestor(0) returns the world visual. GetNthAncestor(1) returns
      /// the RootVisual. GetNthAncestor(2) returns the ancestor which is a
      /// child of the root visual and so on.
      /// \param[in] _n Depth of the ancestor.
      /// \return The nth ancestor counting from the world.
      public: VisualPtr GetNthAncestor(unsigned int _n);

      /// \brief Get the depth of this visual, where 0 is the depth of the
      /// world visual.
      /// \return This visual's depth.
      public: unsigned int GetDepth() const;

      /// \brief Get the shader type.
      /// \return String of the shader type: "vertex", "pixel",
      /// "normal_map_object_space", "normal_map_tangent_space".
      public: std::string GetShaderType() const;

      /// \brief Set the shader type for the visual's material.
      /// \param[in] _type Shader type string: "vertex", "pixel",
      /// "normal_map_object_space", "normal_map_tangent_space".
      public: void SetShaderType(const std::string &_type);

      /// \brief Move to a pose and over a given time.
      /// \param[in] _pose Pose the visual will end at.
      /// \param[in] _time Time it takes the visual to move to the pose.
      public: void MoveToPosition(const math::Pose &_pose, double _time);

      /// \brief Move to a series of pose and over a given time.
      /// \param[in] _poses Series of poses the visual will move to.
      /// \param[in] _time Time it takes the visual to move to the pose.
      /// \param[in] _onComplete Callback used when the move is complete.
      public: void MoveToPositions(const std::vector<math::Pose> &_pts,
                                   double _time,
                                   boost::function<void()> _onComplete = NULL);

      /// \brief Set visibility flags for this visual and all children.
      /// \param[in] _flags The visiblity flags.
      /// \sa GZ_VISIBILITY_ALL
      /// \sa GZ_VISIBILITY_GUI
      /// \sa GZ_VISIBILITY_SELECTABLE
      public: void SetVisibilityFlags(uint32_t _flags);

      /// \brief Get visibility flags for this visual and all children.
      /// \return The visiblity flags.
      /// \sa GZ_VISIBILITY_ALL
      /// \sa GZ_VISIBILITY_GUI
      /// \sa GZ_VISIBILITY_SELECTABLE
      public: uint32_t GetVisibilityFlags();

      /// \brief Display the bounding box visual.
      public: void ShowBoundingBox();

      /// \brief Display the collision visuals
      /// \param[in] _show True to show visuals labeled as collision
      /// objects.
      public: void ShowCollision(bool _show);

      /// \brief Display the skeleton visuals.
      /// \param[in] _show True to show skeleton visuals.
      public: void ShowSkeleton(bool _show);

      /// \brief Set current scene.
      /// \param[in] _scene Pointer to the scene.
      public: void SetScene(ScenePtr _scene);

      /// \brief Get current.
      /// \return Pointer to the scene.
      public: ScenePtr GetScene() const;

      /// \brief Display joint visuals.
      /// \param[in] _show True to show joint visualizations.
      public: void ShowJoints(bool _show);

      /// \brief Display Center of Mass visuals.
      /// \param[in] _show True to show center of mass visualizations.
      public: void ShowCOM(bool _show);

      /// \brief Display inertia visuals.
      /// \param[in] _show True to show inertia visualizations.
      public: void ShowInertia(bool _show);

      /// \brief Set animation skeleton pose.
      /// \param[in] _pose Skelton message
      public: void SetSkeletonPose(const msgs::PoseAnimation &_pose);

      /// \brief Load a plugin
      /// \param _filename The filename of the plugin
      /// \param _name A unique name for the plugin
      /// \param _sdf The SDF to pass into the plugin.
      public: void LoadPlugin(const std::string &_filename,
                               const std::string &_name,
                               sdf::ElementPtr _sdf);

      /// \brief Remove a running plugin
      /// \param _name The unique name of the plugin to remove
      public: void RemovePlugin(const std::string &_name);

      /// \brief Get the id associated with this visual
      public: uint32_t GetId() const;

      /// \brief Set the id associated with this visual
      public: void SetId(uint32_t _id);

      /// \brief Get the geometry type.
      /// \return Type of geometry in string.
      public: std::string GetGeometryType() const;

      /// \brief The name of the mesh set in the visual's SDF.
      /// \return Name of the mesh.
      public: std::string GetMeshName() const;

      /// \brief Get the name of the sub mesh set in the visual's SDF.
      /// \return Name of the submesh. Empty string if no submesh is
      /// specified.
      public: std::string GetSubMeshName() const;

      /// \brief Clear parents.
      public: void ClearParent();

      /// \internal
      /// \brief Constructor used by inherited classes
      /// \param[in] _dataPtr Pointer to private data.
      /// \param[in] _name Name of the visual.
      /// \param[in] _parent Parent of the visual.
      /// \param[in] _useRTShader True if the visual should use the
      /// real-time shader system (RTShader).
      protected: Visual(VisualPrivate &_dataPtr,
                        const std::string &_name, VisualPtr _parent,
                        bool _useRTShader = true);

      /// \internal
      /// \brief Constructor used by inherited classes
      /// \param[in] _dataPtr Pointer to private data.
      /// \param[in] _name Name of the visual.
      /// \param[in] _scene Scene containing the visual.
      /// \param[in] _useRTShader True if the visual should use the
      /// real-time shader system (RTShader).
      protected: Visual(VisualPrivate &_dataPtr,
                        const std::string &_name, ScenePtr _scene,
                        bool _useRTShader = true);

      /// \brief Helper function for initializing the visual with a scene as
      /// its parent.
      /// \param[in] _name Name of the visual.
      /// \param[in] _scene Scene containing the visual.
      /// \param[in] _useRTShader True if the visual should use the
      /// real-time shader system (RTShader).
      private: void Init(const std::string &_name, ScenePtr _scene,
          bool _useRTShader);

      /// \brief Helper function for initializing the visual with a visual as
      /// its parent.
      /// \param[in] _name Name of the visual.
      /// \param[in] _scene Scene containing the visual.
      /// \param[in] _useRTShader True if the visual should use the
      /// real-time shader system (RTShader).
      private: void Init(const std::string &_name, VisualPtr _parent,
          bool _useRTShader);

      /// \brief Load all plugins
      /// Load all plugins specified in the SDF for the model.
      private: void LoadPlugins();

      private: void LoadPlugin(sdf::ElementPtr _sdf);

      /// \brief Helper function to get the bounding box for a visual.
      /// \param[in] _node Pointer to the Ogre Node to process.
      /// \param[in] _box Current bounding box information.
      private: void GetBoundsHelper(Ogre::SceneNode *_node,
                                    math::Box &_box) const;

      /// \brief Return true if the submesh should be centered.
      /// \return True if the submesh should be centered when it's inserted
      /// into OGRE.
      private: bool GetCenterSubMesh() const;

      /// \brief Destroy all the movable objects attached to a scene node.
      /// \param[in] _sceneNode Pointer to the scene node to process.
      private: void DestroyAllAttachedMovableObjects(
                   Ogre::SceneNode *_sceneNode);

      /// \brief Helper function to update the geometry object size based on
      /// the scale of the visual.
      /// \param[in] _scale Scale of visual
      private: void UpdateGeomSize(const math::Vector3 &_scale);

      /// \internal
      /// \brief Pointer to private data.
      protected: VisualPrivate *dataPtr;
    };
    /// \}
  }
}
#endif<|MERGE_RESOLUTION|>--- conflicted
+++ resolved
@@ -59,12 +59,8 @@
 
     /// \class Visual Visual.hh rendering/rendering.hh
     /// \brief A renderable object
-<<<<<<< HEAD
-    class GZ_RENDERING_VISIBLE Visual : public boost::enable_shared_from_this<Visual>
-=======
     class GZ_RENDERING_VISIBLE Visual :
       public boost::enable_shared_from_this<Visual>
->>>>>>> 3f0507e2
     {
       /// \brief Constructor
       /// \param[in] _name Name of the visual.
