--- conflicted
+++ resolved
@@ -106,15 +106,11 @@
       /// \brief Update the visual.
       public: void Update();
 
-<<<<<<< HEAD
-      /// \brief Get the visual SDF.
-=======
       /// \brief Get the visual SDF. Note that visuals are abstract. This SDF
       /// could be associated with a visual that represents a model, a link,
       /// a visual (inside a link), or a visualization object
       /// (e.g. LaserVisual). Therefore this SDF may store more fields than
       /// actually used.
->>>>>>> 9dbe9907
       /// \return SDF of the visual.
       public: sdf::ElementPtr GetSDF() const;
 
