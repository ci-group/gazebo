--- conflicted
+++ resolved
@@ -92,14 +92,9 @@
       return;
     dPtr->parent->DetachVisual(shared_from_this());
   }
-<<<<<<< HEAD
+
   dPtr->parent = _vis;
   dPtr->parent->AttachVisual(shared_from_this());
-=======
-
-  this->parent = _vis;
-  this->parent->AttachVisual(shared_from_this());
->>>>>>> 06376fc1
   this->SetPosition(math::Vector3(0, 0, 0));
 
   this->UpdateSize();
@@ -108,23 +103,18 @@
 /////////////////////////////////////////////////
 void SelectionObj::UpdateSize()
 {
-<<<<<<< HEAD
-  SelectionObjPrivate *dPtr =
-      reinterpret_cast<SelectionObjPrivate *>(this->dataPtr);
-
-  math::Vector3 bboxSize = dPtr->parent->GetBoundingBox().GetSize()
-      * dPtr->parent->GetScale();
-=======
-  VisualPtr vis = this->parent;
+  SelectionObjPrivate *dPtr =
+      reinterpret_cast<SelectionObjPrivate *>(this->dataPtr);
+
+  VisualPtr vis = dPtr->parent;
 
   // don't include the selection obj itself when calculating the size.
   this->Detach();
   math::Vector3 bboxSize = vis->GetBoundingBox().GetSize()
       * vis->GetScale();
-  this->parent = vis;
-  this->parent->AttachVisual(shared_from_this());
-
->>>>>>> 06376fc1
+  dPtr->parent = vis;
+  dPtr->parent->AttachVisual(shared_from_this());
+
   double max = std::max(std::max(bboxSize.x, bboxSize.y), bboxSize.z);
 
   max = std::min(std::max(dPtr->minScale, max), dPtr->maxScale);
