--- conflicted
+++ resolved
@@ -90,70 +90,12 @@
       reinterpret_cast<SelectionObjPrivate *>(this->dataPtr);
 
   // Destroy objects and nodes created by this visual
-<<<<<<< HEAD
-=======
   if (!dPtr->scene)
     return;
->>>>>>> 0aef376e
   Ogre::SceneManager *manager = dPtr->scene->GetManager();
   if (!manager)
     return;
 
-<<<<<<< HEAD
-  // Destroy objects
-  std::vector<std::string> prefixes = {
-      "__SELECTION_OBJ_TRANS_SHAFT_X__",
-      "__SELECTION_OBJ_TRANS_SHAFT_Y__",
-      "__SELECTION_OBJ_TRANS_SHAFT_Z__",
-      "__SELECTION_OBJ_TRANS_HEAD_X__",
-      "__SELECTION_OBJ_TRANS_HEAD_Y__",
-      "__SELECTION_OBJ_TRANS_HEAD_Z__",
-      "__SELECTION_OBJ_ROT_X__",
-      "__SELECTION_OBJ_ROT_Y__",
-      "__SELECTION_OBJ_ROT_Z__",
-      "__SELECTION_OBJ_SCALE_SHAFT_X__",
-      "__SELECTION_OBJ_SCALE_SHAFT_Y__",
-      "__SELECTION_OBJ_SCALE_SHAFT_Z__",
-      "__SELECTION_OBJ_SCALE_HEAD_X__",
-      "__SELECTION_OBJ_SCALE_HEAD_Y__",
-      "__SELECTION_OBJ_SCALE_HEAD_Z__",
-      };
-
-  for (auto prefix : prefixes)
-  {
-    std::string name = prefix + this->GetName();
-    if (manager->hasEntity(name))
-    {
-      manager->destroyMovableObject(manager->getEntity(name));
-    }
-  }
-
-  // Destroy nodes
-  prefixes = {
-      "__SELECTION_OBJ__TRANS_SHAFT_NODE_X__",
-      "__SELECTION_OBJ_TRANS_SHAFT_NODE_Y__",
-      "__SELECTION_OBJ_TRANS_SHAFT_NODE_Z__",
-      "__SELECTION_OBJ__TRANS_HEAD_NODE_X__",
-      "__SELECTION_OBJ_TRANS_HEAD_NODE_Y__",
-      "__SELECTION_OBJ_TRANS_HEAD_NODE_Z__",
-      "__SELECTION_OBJ__ROT_NODE_X__",
-      "__SELECTION_OBJ__ROT_NODE_Y__",
-      "__SELECTION_OBJ__ROT_NODE_Z__",
-      "__SELECTION_OBJ__SCALE_SHAFT_NODE_X__",
-      "__SELECTION_OBJ_SCALE_SHAFT_NODE_Y__",
-      "__SELECTION_OBJ_SCALE_SHAFT_NODE_Z__",
-      "__SELECTION_OBJ__SCALE_HEAD_NODE_X__",
-      "__SELECTION_OBJ_SCALE_HEAD_NODE_Y__",
-      "__SELECTION_OBJ_SCALE_HEAD_NODE_Z__",
-      };
-
-  for (auto prefix : prefixes)
-  {
-    std::string name = prefix + this->GetName();
-    if (manager->hasSceneNode(name))
-    {
-      manager->destroySceneNode(manager->getSceneNode(name));
-=======
   // transVisual / rotVisual / scaleVisual
   for (unsigned int i = 0; i < this->GetChildCount(); ++i)
   {
@@ -183,7 +125,6 @@
         manager->destroyMovableObject(toDestroy->getAttachedObject(0));
         manager->destroySceneNode(toDestroy);
       }
->>>>>>> 0aef376e
     }
   }
 
