--- conflicted
+++ resolved
@@ -62,36 +62,11 @@
 
       /// \brief Scale the X axis
       /// \param[in] _scale Scaling factor
-<<<<<<< HEAD
-      /// \deprecated See function that accepts ignition::math parameters
-      public: void ScaleXAxis(const math::Vector3 &_scale)
-              GAZEBO_DEPRECATED(7.0);
-
-      /// \brief Scale the X axis
-      /// \param[in] _scale Scaling factor
-=======
->>>>>>> 08a89132
       public: void ScaleXAxis(const ignition::math::Vector3d &_scale);
 
       /// \brief Scale the Y axis
       /// \param[in] _scale Scaling factor
-<<<<<<< HEAD
-      /// \deprecated See function that accepts ignition::math parameters
-      public: void ScaleYAxis(const math::Vector3 &_scale)
-              GAZEBO_DEPRECATED(7.0);
-
-      /// \brief Scale the Y axis
-      /// \param[in] _scale Scaling factor
       public: void ScaleYAxis(const ignition::math::Vector3d &_scale);
-
-      /// \brief Scale the Z axis
-      /// \param[in] _scale Scaling factor
-      /// \deprecated See function that accepts ignition::math parameters
-      public: void ScaleZAxis(const math::Vector3 &_scale)
-              GAZEBO_DEPRECATED(7.0);
-=======
-      public: void ScaleYAxis(const ignition::math::Vector3d &_scale);
->>>>>>> 08a89132
 
       /// \brief Scale the Z axis
       /// \param[in] _scale Scaling factor
