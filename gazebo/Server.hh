--- conflicted
+++ resolved
@@ -64,12 +64,8 @@
 
     /// \brief Load a world file and optionally override physics engine type.
     /// \param[in] _filename Name of the world file to load.
-<<<<<<< HEAD
-    /// \param[in] _physics Type of physics engine to use (ode|bullet|simbody).
+    /// \param[in] _physics Physics engine type (ode|bullet|dart|simbody).
     /// \return True on success.
-=======
-    /// \param[in] _physics Physics engine type (ode|bullet|dart|simbody).
->>>>>>> 0775ecec
     public: bool LoadFile(const std::string &_filename="worlds/empty.world",
                           const std::string &_physics="");
 
