--- conflicted
+++ resolved
@@ -44,8 +44,7 @@
 
   // Initialize the informational logger. This will log warnings, and
   // errors.
-  if (!gazebo::common::Console::Instance()->IsInitialized())
-    gazebo::common::Console::Instance()->Init("default.log");
+  gzLogInit("default.log");
 
   // Load all the system plugins
   for (std::vector<gazebo::SystemPluginPtr>::iterator iter =
@@ -118,28 +117,7 @@
 /////////////////////////////////////////////////
 bool gazebo::load(int _argc, char **_argv)
 {
-<<<<<<< HEAD
-  gazebo::common::load();
-
-  // The SDF find file callback.
-  sdf::setFindCallback(boost::bind(&gazebo::common::find_file, _1));
-
-  // Initialize the informational logger. This will log warnings, and
-  // errors.
-  gzLogInit("default.log");
-
-  // Load all the plugins
-  for (std::vector<gazebo::SystemPluginPtr>::iterator iter =
-       g_plugins.begin(); iter != g_plugins.end(); ++iter)
-  {
-    (*iter)->Load(_argc, _argv);
-  }
-
-  // Start the transport system by connecting to the master.
-  return gazebo::transport::init();
-=======
   return gazebo::setupClient(_argc, _argv);
->>>>>>> 7b84f91c
 }
 
 /////////////////////////////////////////////////
