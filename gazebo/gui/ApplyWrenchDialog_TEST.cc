/*
 * Copyright (C) 2015-2016 Open Source Robotics Foundation
 *
 * Licensed under the Apache License, Version 2.0 (the "License");
 * you may not use this file except in compliance with the License.
 * You may obtain a copy of the License at
 *
 *     http://www.apache.org/licenses/LICENSE-2.0
 *
 * Unless required by applicable law or agreed to in writing, software
 * distributed under the License is distributed on an "AS IS" BASIS,
 * WITHOUT WARRANTIES OR CONDITIONS OF ANY KIND, either express or implied.
 * See the License for the specific language governing permissions and
 * limitations under the License.
 *
*/

#include "gazebo/gui/Actions.hh"
#include "gazebo/gui/GuiIface.hh"
#include "gazebo/gui/MainWindow.hh"
#include "gazebo/gui/GLWidget.hh"

#include "gazebo/gui/ApplyWrenchDialog.hh"
#include "gazebo/gui/ApplyWrenchDialog_TEST.hh"

#include "test_config.h"

/////////////////////////////////////////////////
void ApplyWrenchDialog_TEST::ApplyForceTorqueFromDialog()
{
  this->resMaxPercentChange = 5.0;
  this->shareMaxPercentChange = 2.0;

  // World with one model which has 2 links, no ground plane and gravity is off
  this->Load("worlds/multilink_shape.world", false, false, false);

  // Create the main window.
  gazebo::gui::MainWindow *mainWindow = new gazebo::gui::MainWindow();
  QVERIFY(mainWindow != nullptr);
  mainWindow->Load();
  mainWindow->Init();
  mainWindow->show();

  this->ProcessEventsAndDraw(mainWindow);

  // Get the user camera and scene
  gazebo::rendering::UserCameraPtr cam = gazebo::gui::get_active_camera();
  QVERIFY(cam != nullptr);
  gazebo::rendering::ScenePtr scene = cam->GetScene();
  QVERIFY(scene != nullptr);

  // Get the model
  gazebo::rendering::VisualPtr modelVis = scene->GetVisual("multilink");
  QVERIFY(modelVis != nullptr);

  // Get the box link
  gazebo::rendering::VisualPtr boxLinkVis =
      scene->GetVisual("multilink::box_link");
<<<<<<< HEAD
  QVERIFY(boxLinkVis != NULL);
  gazebo::math::Pose boxLinkPose = boxLinkVis->WorldPose();
  QVERIFY(boxLinkPose == boxLinkVis->WorldPose());
=======
  QVERIFY(boxLinkVis != nullptr);
  auto boxLinkPose = boxLinkVis->GetWorldPose().Ign();
  QVERIFY(boxLinkPose == boxLinkVis->GetWorldPose().Ign());
>>>>>>> 08a89132

  // Get the sphere link
  gazebo::rendering::VisualPtr sphereLinkVis =
      scene->GetVisual("multilink::sphere_link");
<<<<<<< HEAD
  QVERIFY(sphereLinkVis != NULL);
  gazebo::math::Pose sphereLinkPose = sphereLinkVis->WorldPose();
  QVERIFY(sphereLinkPose == sphereLinkVis->WorldPose());
=======
  QVERIFY(sphereLinkVis != nullptr);
  auto sphereLinkPose = sphereLinkVis->GetWorldPose().Ign();
  QVERIFY(sphereLinkPose == sphereLinkVis->GetWorldPose().Ign());
>>>>>>> 08a89132

  // Check that an inexistent model doesn't break anything
  gazebo::gui::ApplyWrenchDialog *applyWrenchDialogFakeModel =
      new gazebo::gui::ApplyWrenchDialog();
  applyWrenchDialogFakeModel->Init("fake_model", "fake_link");

  // Check that an inexistent link doesn't break anything
  gazebo::gui::ApplyWrenchDialog *applyWrenchDialogFakeLink =
      new gazebo::gui::ApplyWrenchDialog();
  applyWrenchDialogFakeLink->Init("multilink", "fake_link");

  // Initialize dialog with the box link
  gazebo::gui::ApplyWrenchDialog *applyWrenchDialog =
      new gazebo::gui::ApplyWrenchDialog();
  applyWrenchDialog->Init("multilink", "multilink::box_link");

  // Get combo box
  QList<QComboBox *> comboBoxes =
      applyWrenchDialog->findChildren<QComboBox *>();
  QVERIFY(comboBoxes.size() == 1u);

  // Check the combo box's items
  QVERIFY(comboBoxes[0]->count() == 2u);
  QVERIFY(comboBoxes[0]->itemText(0) == "box_link");
  QVERIFY(comboBoxes[0]->itemText(1) == "sphere_link");
  QVERIFY(comboBoxes[0]->currentIndex() == 0u);

  // Get radio buttons
  QList<QRadioButton *> radioButtons =
      applyWrenchDialog->findChildren<QRadioButton *>();
  QVERIFY(radioButtons.size() == 2u);

  // Get spins
  QList<QDoubleSpinBox *> spins =
      applyWrenchDialog->findChildren<QDoubleSpinBox *>();
  QVERIFY(spins.size() == 11u);

  // Get buttons
  QList<QPushButton *> buttons =
      applyWrenchDialog->findChildren<QPushButton *>();
  QVERIFY(buttons.size() == 6u);

  QPushButton *applyForceButton = nullptr;
  QPushButton *applyTorqueButton = nullptr;
  QPushButton *applyAllButton = nullptr;
  QPushButton *clearForceButton = nullptr;
  QPushButton *clearTorqueButton = nullptr;
  QPushButton *cancelButton = nullptr;
  for (auto it : buttons)
  {
    QVERIFY(it);
    if (it->text().toLower().toStdString() == "apply force")
      applyForceButton = it;
    else if (it->text().toLower().toStdString() == "apply torque")
      applyTorqueButton = it;
    else if (it->text().toLower().toStdString() == "apply all")
      applyAllButton = it;
    else if (it->text().toLower().toStdString() == "clear" && !clearForceButton)
      clearForceButton = it;
    else if (it->text().toLower().toStdString() == "clear")
      clearTorqueButton = it;
    else if (it->text().toLower().toStdString() == "cancel")
      cancelButton = it;
  }
  QVERIFY(applyForceButton);
  QVERIFY(applyTorqueButton);
  QVERIFY(applyAllButton);
  QVERIFY(clearForceButton);
  QVERIFY(clearTorqueButton);
  QVERIFY(cancelButton);

  // Set and apply force on X axis, magnitude 1000
  spins[0]->setValue(1.0);
  spins[3]->setValue(1000.0);
  applyForceButton->click();

  this->ProcessEventsAndDraw(mainWindow);

  // Check that force spin was updated according to magnitude
  QCOMPARE(spins[0]->value(), 1000.0);

  // Check that link moved on X axis
<<<<<<< HEAD
  QVERIFY(boxLinkPose.pos.x < boxLinkVis->WorldPose().Pos().X());
  QVERIFY(boxLinkPose.pos.y - boxLinkVis->WorldPose().Pos().Y() < 1e-6);
  QVERIFY(boxLinkPose.pos.z - boxLinkVis->WorldPose().Pos().Z() < 1e-6);
  QCOMPARE(boxLinkPose.rot.Ign(), boxLinkVis->WorldPose().Rot());

  // Save current pose
  boxLinkPose = boxLinkVis->WorldPose();
  QVERIFY(boxLinkPose.Ign() == boxLinkVis->WorldPose());
=======
  QVERIFY(boxLinkPose.Pos().X() < boxLinkVis->GetWorldPose().Ign().Pos().X());
  QVERIFY(boxLinkPose.Pos().Y() -
      boxLinkVis->GetWorldPose().Ign().Pos().Y() < 1e-6);
  QVERIFY(boxLinkPose.Pos().Z() -
      boxLinkVis->GetWorldPose().Ign().Pos().Z() < 1e-6);
  QCOMPARE(boxLinkPose.Rot(), boxLinkVis->GetWorldPose().Ign().Rot());

  // Save current pose
  boxLinkPose = boxLinkVis->GetWorldPose().Ign();
>>>>>>> 08a89132

  // Set and apply torque about -Z axis, magnitude 1000
  spins[9]->setValue(-1.0);
  spins[10]->setValue(1000.0);
  applyTorqueButton->click();

  this->ProcessEventsAndDraw(mainWindow);

  // Check that torque spin was updated according to magnitude
  QCOMPARE(spins[9]->value(), -1000.0);

  // Check that link rotated
<<<<<<< HEAD
  QVERIFY(boxLinkPose.pos.x < boxLinkVis->WorldPose().Pos().X());
  QVERIFY(boxLinkPose.pos.y - boxLinkVis->WorldPose().Pos().Y() < 1e-6);
  QVERIFY(boxLinkPose.pos.z - boxLinkVis->WorldPose().Pos().Z() < 1e-6);
  QVERIFY(boxLinkPose.rot != boxLinkVis->WorldPose().Rot());

  // Save current pose
  boxLinkPose = boxLinkVis->WorldPose();
  QVERIFY(boxLinkPose.Ign() == boxLinkVis->WorldPose());
=======
  QVERIFY(boxLinkPose.Pos().X() < boxLinkVis->GetWorldPose().Ign().Pos().X());
  QVERIFY(boxLinkPose.Pos().Y() -
      boxLinkVis->GetWorldPose().Ign().Pos().Y() < 1e-6);
  QVERIFY(boxLinkPose.Pos().Z() -
      boxLinkVis->GetWorldPose().Ign().Pos().Z() < 1e-6);
  QVERIFY(boxLinkPose.Rot() != boxLinkVis->GetWorldPose().Ign().Rot());

  // Save current pose
  boxLinkPose = boxLinkVis->GetWorldPose().Ign();
>>>>>>> 08a89132

  // Apply force and torque
  applyAllButton->click();

  this->ProcessEventsAndDraw(mainWindow);

  // Check that link translated and rotated
<<<<<<< HEAD
  QVERIFY(boxLinkPose.pos.Ign() != boxLinkVis->WorldPose().Pos());
  QVERIFY(boxLinkPose.rot.Ign() != boxLinkVis->WorldPose().Rot());
=======
  QVERIFY(boxLinkPose.Pos() != boxLinkVis->GetWorldPose().Ign().Pos());
  QVERIFY(boxLinkPose.Rot() != boxLinkVis->GetWorldPose().Ign().Rot());
>>>>>>> 08a89132

  // Change link
  comboBoxes[0]->setCurrentIndex(1);
  QVERIFY(comboBoxes[0]->currentText() == "sphere_link");

  // Clear force
  clearForceButton->click();
  QCOMPARE(spins[0]->value(), 0.0);
  QCOMPARE(spins[1]->value(), 0.0);
  QCOMPARE(spins[2]->value(), 0.0);
  QCOMPARE(spins[3]->value(), 0.0);

  // Clear torque
  clearTorqueButton->click();
  QCOMPARE(spins[7]->value(), 0.0);
  QCOMPARE(spins[8]->value(), 0.0);
  QCOMPARE(spins[9]->value(), 0.0);
  QCOMPARE(spins[10]->value(), 0.0);

  // Apply zero force and torque
  applyAllButton->click();

  this->ProcessEventsAndDraw(mainWindow);

  // Check that link didn't move
<<<<<<< HEAD
  QVERIFY(sphereLinkPose.pos.Ign() == sphereLinkVis->WorldPose().Pos());
  QVERIFY(sphereLinkPose.rot.Ign() == sphereLinkVis->WorldPose().Rot());
=======
  QVERIFY(sphereLinkPose.Pos() == sphereLinkVis->GetWorldPose().Ign().Pos());
  QVERIFY(sphereLinkPose.Rot() == sphereLinkVis->GetWorldPose().Ign().Rot());
>>>>>>> 08a89132

  // Set and apply force on Y axis with an offset on X
  spins[1]->setValue(1000.0);
  spins[4]->setValue(1.0);
  applyForceButton->click();

  this->ProcessEventsAndDraw(mainWindow);

  // Check that link translated and rotated
<<<<<<< HEAD
  QVERIFY(sphereLinkPose.pos.Ign() != sphereLinkVis->WorldPose().Pos());
  QVERIFY(sphereLinkPose.rot.Ign() != sphereLinkVis->WorldPose().Rot());
=======
  QVERIFY(sphereLinkPose.Pos() != sphereLinkVis->GetWorldPose().Ign().Pos());
  QVERIFY(sphereLinkPose.Rot() != sphereLinkVis->GetWorldPose().Ign().Rot());
>>>>>>> 08a89132

  // Select CoM as application point
  radioButtons[0]->click();

  this->ProcessEventsAndDraw(mainWindow);

  // Check that force offset spins were updated
  QCOMPARE(spins[4]->value(), 0.0);
  QCOMPARE(spins[5]->value(), 0.0);
  QCOMPARE(spins[6]->value(), 0.0);

  // Close dialog
  cancelButton->click();

  this->ProcessEventsAndDraw(mainWindow);

  delete applyWrenchDialog;

  cam->Fini();
  mainWindow->close();
  delete mainWindow;
}

/////////////////////////////////////////////////
void ApplyWrenchDialog_TEST::MouseInteractions()
{
  this->resMaxPercentChange = 5.0;
  this->shareMaxPercentChange = 2.0;

  // World with one model which has 2 links, no ground plane and gravity is off
  this->Load("worlds/multilink_shape.world", false, false, false);

  // Create the main window.
  gazebo::gui::MainWindow *mainWindow = new gazebo::gui::MainWindow();
  QVERIFY(mainWindow != nullptr);
  mainWindow->Load();
  mainWindow->Init();
  mainWindow->show();

  this->ProcessEventsAndDraw(mainWindow);

  // Get the user camera and scene
  gazebo::rendering::UserCameraPtr cam = gazebo::gui::get_active_camera();
  QVERIFY(cam != nullptr);
  gazebo::rendering::ScenePtr scene = cam->GetScene();
  QVERIFY(scene != nullptr);

  // Get GLWidget
  gazebo::gui::GLWidget *glWidget =
    mainWindow->findChild<gazebo::gui::GLWidget *>("GLWidget");
  QVERIFY(glWidget != nullptr);

  // Get the model
  gazebo::rendering::VisualPtr modelVis = scene->GetVisual("multilink");
  QVERIFY(modelVis != nullptr);

  // Get the box link
  gazebo::rendering::VisualPtr boxLinkVis =
      scene->GetVisual("multilink::box_link");
<<<<<<< HEAD
  QVERIFY(boxLinkVis != NULL);
  gazebo::math::Pose boxLinkPose = boxLinkVis->WorldPose();
  QVERIFY(boxLinkPose.Ign() == boxLinkVis->WorldPose());
=======
  QVERIFY(boxLinkVis != nullptr);
  auto boxLinkPose = boxLinkVis->GetWorldPose().Ign();
  QVERIFY(boxLinkPose == boxLinkVis->GetWorldPose().Ign());
>>>>>>> 08a89132

  // Get the sphere link
  gazebo::rendering::VisualPtr sphereLinkVis =
      scene->GetVisual("multilink::sphere_link");
<<<<<<< HEAD
  QVERIFY(sphereLinkVis != NULL);
  gazebo::math::Pose sphereLinkPose = sphereLinkVis->WorldPose();
  QVERIFY(sphereLinkPose.Ign() == sphereLinkVis->WorldPose());
=======
  QVERIFY(sphereLinkVis != nullptr);
  auto sphereLinkPose = sphereLinkVis->GetWorldPose().Ign();
  QVERIFY(sphereLinkPose == sphereLinkVis->GetWorldPose().Ign());
>>>>>>> 08a89132

  // Move the mouse to the corner of the screen so the dialogs open there
  QTest::mouseMove(glWidget, QPoint(-glWidget->width()*0.5,
                                    -glWidget->height()*0.5));

  this->ProcessEventsAndDraw(mainWindow);

  // Initialize dialog for the box link
  gazebo::gui::ApplyWrenchDialog *applyWrenchDialogBox =
      new gazebo::gui::ApplyWrenchDialog();
  applyWrenchDialogBox->Init("multilink", "multilink::box_link");

  this->ProcessEventsAndDraw(mainWindow);

  // Check that box dialog has focus
  QVERIFY(applyWrenchDialogBox->isActiveWindow());

  // Check mode
  QVERIFY(applyWrenchDialogBox->GetMode() ==
      gazebo::gui::ApplyWrenchDialog::Mode::NONE);

  // Get the ApplyWrenchVisual for the box
  gazebo::rendering::ApplyWrenchVisualPtr boxApplyWrenchVis =
      std::dynamic_pointer_cast<gazebo::rendering::ApplyWrenchVisual>(
      scene->GetVisual("multilink__APPLY_WRENCH__"));
  QVERIFY(boxApplyWrenchVis != nullptr);
  QVERIFY(boxApplyWrenchVis->GetParent() == boxLinkVis);

  // Check that the force visual is visible and inactive
  QVERIFY(boxApplyWrenchVis->GetForceVisual() != nullptr);
  QVERIFY(boxApplyWrenchVis->GetForceVisual()->GetMaterialName().find(
      "Gazebo/DarkOrangeTransparentOverlay") != std::string::npos);

  // Check that the torque visual is visible and inactive
  QVERIFY(boxApplyWrenchVis->GetTorqueVisual() != nullptr);
  QVERIFY(boxApplyWrenchVis->GetTorqueVisual()->GetMaterialName().find(
      "Gazebo/DarkOrangeTransparentOverlay") != std::string::npos);

  // Check that rot tool is not visible, not selected and in rotate mode
  QVERIFY(!boxApplyWrenchVis->GetRotTool()->GetHandleVisible(
      gazebo::rendering::SelectionObj::SelectionMode::ROT_Y));
  QVERIFY(!boxApplyWrenchVis->GetRotTool()->GetHandleVisible(
      gazebo::rendering::SelectionObj::SelectionMode::ROT_Z));
  QVERIFY(boxApplyWrenchVis->GetRotTool()->GetState() ==
      gazebo::rendering::SelectionObj::SelectionMode::SELECTION_NONE);
  QVERIFY(boxApplyWrenchVis->GetRotTool()->GetMode() ==
      gazebo::rendering::SelectionObj::SelectionMode::ROT);

  // Initialize dialog for the sphere link
  gazebo::gui::ApplyWrenchDialog *applyWrenchDialogSphere =
      new gazebo::gui::ApplyWrenchDialog();
  applyWrenchDialogSphere->Init("multilink", "multilink::sphere_link");

  this->ProcessEventsAndDraw(mainWindow);

  // Check that sphere dialog has focus
  QVERIFY(!applyWrenchDialogBox->isActiveWindow());
  QVERIFY(applyWrenchDialogSphere->isActiveWindow());

  // Check mode
  QVERIFY(applyWrenchDialogSphere->GetMode() ==
      gazebo::gui::ApplyWrenchDialog::Mode::NONE);

  // Get the ApplyWrenchVisual for the sphere
  gazebo::rendering::ApplyWrenchVisualPtr sphereApplyWrenchVis =
      std::dynamic_pointer_cast<gazebo::rendering::ApplyWrenchVisual>(
      scene->GetVisual("multilink__APPLY_WRENCH__0"));
  QVERIFY(sphereApplyWrenchVis != nullptr);
  QVERIFY(sphereApplyWrenchVis->GetParent() == sphereLinkVis);

  // Check that the force visual is visible and inactive
  QVERIFY(sphereApplyWrenchVis->GetForceVisual() != nullptr);
  QVERIFY(sphereApplyWrenchVis->GetForceVisual()->GetMaterialName().find(
      "Gazebo/DarkOrangeTransparentOverlay") != std::string::npos);

  // Check that the torque visual is visible and inactive
  QVERIFY(sphereApplyWrenchVis->GetTorqueVisual() != nullptr);
  QVERIFY(sphereApplyWrenchVis->GetTorqueVisual()->GetMaterialName().find(
      "Gazebo/DarkOrangeTransparentOverlay") != std::string::npos);

  // Check that rot tool is not visible, not selected and in rotate mode
  QVERIFY(!sphereApplyWrenchVis->GetRotTool()->GetHandleVisible(
      gazebo::rendering::SelectionObj::SelectionMode::ROT_Y));
  QVERIFY(!sphereApplyWrenchVis->GetRotTool()->GetHandleVisible(
      gazebo::rendering::SelectionObj::SelectionMode::ROT_Z));
  QVERIFY(sphereApplyWrenchVis->GetRotTool()->GetState() ==
      gazebo::rendering::SelectionObj::SelectionMode::SELECTION_NONE);
  QVERIFY(sphereApplyWrenchVis->GetRotTool()->GetMode() ==
      gazebo::rendering::SelectionObj::SelectionMode::ROT);

  // Give focus to main window
  mainWindow->show();
  mainWindow->raise();
  mainWindow->activateWindow();

  this->ProcessEventsAndDraw(mainWindow);

  // Check that main window has focus
  QVERIFY(!applyWrenchDialogSphere->isActiveWindow());
  QVERIFY(mainWindow->isActiveWindow());
  QVERIFY(!applyWrenchDialogBox->isActiveWindow());

  // Get spins
  QList<QDoubleSpinBox *> spins =
      applyWrenchDialogBox->findChildren<QDoubleSpinBox *>();
  QVERIFY(spins.size() == 11u);

  // Check spins values
  for (auto i = 0; i < spins.size(); ++i)
  {
    QCOMPARE(spins[i]->value(), 0.0);
  }

  // Find the box's torque visual
  bool found = false;
  ignition::math::Vector2i
      boxForceMousePoint(glWidget->width()/2 + 10, 0);
  while (boxForceMousePoint.Y() < glWidget->height())
  {
    gazebo::rendering::VisualPtr vis = cam->GetVisual(boxForceMousePoint);
    if (vis && vis == boxApplyWrenchVis->GetForceVisual())
    {
      found = true;
      break;
    }
    boxForceMousePoint.Y() += 5;
  }

  if (!found)
  {
    QFAIL("Couldn't find force visual, interrupting test.");
    return;
  }

  // Click on the box's force visual
  QPoint boxForceClickPoint(boxForceMousePoint.X(), boxForceMousePoint.Y());
  QTest::mouseMove(glWidget, boxForceClickPoint);
  QTest::mouseClick(glWidget, Qt::LeftButton, Qt::NoModifier,
      boxForceClickPoint, 100);
  QCoreApplication::processEvents();

  // Process some events and draw the screen
  for (size_t i = 0; i < 10; ++i)
  {
    gazebo::common::Time::MSleep(30);
    QCoreApplication::processEvents();
    mainWindow->repaint();
  }

  // Check that box dialog has focus
  QVERIFY(applyWrenchDialogBox->isActiveWindow());
  QVERIFY(!applyWrenchDialogSphere->isActiveWindow());

  // Check mode
  QVERIFY(applyWrenchDialogBox->GetMode() ==
      gazebo::gui::ApplyWrenchDialog::Mode::FORCE);

  // Check that force spins changed to UnitX
  QCOMPARE(spins[0]->value(), 1.0);
  QCOMPARE(spins[1]->value(), 0.0);
  QCOMPARE(spins[2]->value(), 0.0);
  QCOMPARE(spins[3]->value(), 1.0);

  // Check that torque visual is the only one highlighted
  QVERIFY(boxApplyWrenchVis->GetForceVisual()->GetMaterialName().find(
      "Gazebo/OrangeTransparentOverlay") != std::string::npos);
  QVERIFY(boxApplyWrenchVis->GetTorqueVisual()->GetMaterialName().find(
      "Gazebo/DarkOrangeTransparentOverlay") != std::string::npos);

  // Check that rot tool is visible and not highlighted
  QVERIFY(boxApplyWrenchVis->GetRotTool()->GetHandleVisible(
      gazebo::rendering::SelectionObj::SelectionMode::ROT_Y));
  QVERIFY(boxApplyWrenchVis->GetRotTool()->GetHandleVisible(
      gazebo::rendering::SelectionObj::SelectionMode::ROT_Z));
  QVERIFY(boxApplyWrenchVis->GetRotTool()->GetState() ==
      gazebo::rendering::SelectionObj::SelectionMode::SELECTION_NONE);

  // Find the box's torque visual
  found = false;
  ignition::math::Vector2i mousePoint(glWidget->width()/2,
                                    glWidget->height()/2 - 10);
  while (mousePoint.X() < glWidget->width())
  {
    gazebo::rendering::VisualPtr vis = cam->GetVisual(mousePoint);
    if (vis && vis == boxApplyWrenchVis->GetTorqueVisual())
    {
      found = true;
      break;
    }
    mousePoint.X() += 5;
    QTest::mouseMove(glWidget, QPoint(mousePoint.X(), mousePoint.Y()));
    this->ProcessEventsAndDraw(mainWindow, 1, 15);
  }

  if (!found)
  {
    QFAIL("Couldn't find torque visual, interrupting test.");
    return;
  }

  // Click on the box's torque visual
  QPoint clickPoint(mousePoint.X(), mousePoint.Y());
  QTest::mouseClick(glWidget, Qt::LeftButton, Qt::NoModifier, clickPoint,
      100);
  QCoreApplication::processEvents();

  this->ProcessEventsAndDraw(mainWindow);

  // Check that box dialog has focus
  QVERIFY(applyWrenchDialogBox->isActiveWindow());
  QVERIFY(!applyWrenchDialogSphere->isActiveWindow());

  // Check mode
  QVERIFY(applyWrenchDialogBox->GetMode() ==
      gazebo::gui::ApplyWrenchDialog::Mode::TORQUE);

  // Check that torque spins changed to UnitX
  QCOMPARE(spins[7]->value(), 1.0);
  QCOMPARE(spins[8]->value(), 0.0);
  QCOMPARE(spins[9]->value(), 0.0);
  QCOMPARE(spins[10]->value(), 1.0);

  // Check that torque visual is the only one highlighted
  QVERIFY(boxApplyWrenchVis->GetForceVisual()->GetMaterialName().find(
      "Gazebo/DarkOrangeTransparentOverlay") != std::string::npos);
  QVERIFY(boxApplyWrenchVis->GetTorqueVisual()->GetMaterialName().find(
      "Gazebo/OrangeTransparentOverlay") != std::string::npos);

  // Check that rot tool is visible and not highlighted
  QVERIFY(boxApplyWrenchVis->GetRotTool()->GetHandleVisible(
      gazebo::rendering::SelectionObj::SelectionMode::ROT_Y));
  QVERIFY(boxApplyWrenchVis->GetRotTool()->GetHandleVisible(
      gazebo::rendering::SelectionObj::SelectionMode::ROT_Z));
  QVERIFY(boxApplyWrenchVis->GetRotTool()->GetState() ==
      gazebo::rendering::SelectionObj::SelectionMode::SELECTION_NONE);

  // Find the rot tool
  std::string manipState = "";
  while (mousePoint.Y() < glWidget->height())
  {
    gazebo::rendering::VisualPtr vis = cam->GetVisual(mousePoint, manipState);
    if (!vis && manipState == "rot_y")
    {
      mousePoint.Y() += 20;
      break;
    }
    mousePoint.Y() += 5;
  }

  if (manipState.empty())
  {
    return;
  }

  // Move mouse to the rot tool
  QPoint pressPoint(mousePoint.X(), mousePoint.Y());
  QTest::mouseMove(glWidget, pressPoint);

  this->ProcessEventsAndDraw(mainWindow);

  // Check that rot tool is highlighted
  QVERIFY(boxApplyWrenchVis->GetRotTool()->GetState() ==
      gazebo::rendering::SelectionObj::SelectionMode::ROT_Y);

  // Get/check the initial visual poses
<<<<<<< HEAD
  QVERIFY(boxApplyWrenchVis->GetRotTool()->Pose() ==
      ignition::math::Pose3d::Zero);

  gazebo::math::Pose boxTorquePose0 =
      boxApplyWrenchVis->GetTorqueVisual()->Pose();
  gazebo::math::Pose boxForcePose0 =
      boxApplyWrenchVis->GetForceVisual()->Pose();
=======
  QVERIFY(boxApplyWrenchVis->GetRotTool()->GetPose().Ign() ==
      ignition::math::Pose3d::Zero);

  auto boxTorquePose0 = boxApplyWrenchVis->GetTorqueVisual()->GetPose().Ign();
  auto boxForcePose0 = boxApplyWrenchVis->GetForceVisual()->GetPose().Ign();
>>>>>>> 08a89132

  // Drag the tool
  QTestEventList events;
  events.addMousePress(Qt::LeftButton, Qt::NoModifier, pressPoint, 100);
  for (size_t i = 0; i < 10; ++i)
  {
    events.addMouseMove(QPoint(pressPoint.x(), pressPoint.y()-10*i), 100);
  }
  events.simulate(glWidget);

  this->ProcessEventsAndDraw(mainWindow);

  // Check mode
  QVERIFY(applyWrenchDialogBox->GetMode() ==
      gazebo::gui::ApplyWrenchDialog::Mode::TORQUE);

  // Check that only rot tool and torque were rotated
<<<<<<< HEAD
  QVERIFY(boxApplyWrenchVis->GetRotTool()->Pose().Pos() ==
      ignition::math::Vector3d::Zero);
  QVERIFY(boxApplyWrenchVis->GetRotTool()->Pose().Rot() !=
      ignition::math::Vector3d::Zero);
  QVERIFY(boxApplyWrenchVis->GetTorqueVisual()->Pose() !=
      boxTorquePose0.Ign());
  QVERIFY(boxApplyWrenchVis->GetForceVisual()->Pose() == boxForcePose0.Ign());
=======
  QVERIFY(boxApplyWrenchVis->GetRotTool()->GetPose().Ign().Pos() ==
      ignition::math::Vector3d::Zero);
  QVERIFY(boxApplyWrenchVis->GetRotTool()->GetPose().Ign().Rot() !=
      ignition::math::Vector3d::Zero);
  QVERIFY(boxApplyWrenchVis->GetTorqueVisual()->GetPose().Ign() !=
      boxTorquePose0);
  QVERIFY(boxApplyWrenchVis->GetForceVisual()->GetPose().Ign() ==
      boxForcePose0);
>>>>>>> 08a89132

  // Check that only torque spins X and Z changed
  QVERIFY(spins[7]->value() < 1.0);
  QCOMPARE(spins[8]->value(), 0.0);
  QVERIFY(spins[9]->value() > 0.0);
  QCOMPARE(spins[10]->value(), 1.0);

  // Trigger a manipulation mode
  gazebo::gui::g_translateAct->trigger();

  // Check that the force visual is visible and inactive
  QVERIFY(boxApplyWrenchVis->GetForceVisual() != nullptr);
  QVERIFY(boxApplyWrenchVis->GetForceVisual()->GetMaterialName().find(
      "Gazebo/DarkOrangeTransparentOverlay") != std::string::npos);

  // Check that the torque visual is visible and inactive
  QVERIFY(boxApplyWrenchVis->GetTorqueVisual() != nullptr);
  QVERIFY(boxApplyWrenchVis->GetTorqueVisual()->GetMaterialName().find(
      "Gazebo/DarkOrangeTransparentOverlay") != std::string::npos);

  // Check that rot tool is not visible
  QVERIFY(!boxApplyWrenchVis->GetRotTool()->GetHandleVisible(
      gazebo::rendering::SelectionObj::SelectionMode::ROT_Y));
  QVERIFY(!boxApplyWrenchVis->GetRotTool()->GetHandleVisible(
      gazebo::rendering::SelectionObj::SelectionMode::ROT_Z));

  // Clean up
  delete applyWrenchDialogBox;
  delete applyWrenchDialogSphere;

  cam->Fini();
  mainWindow->close();
  delete mainWindow;
}

// Generate a main function for the test
QTEST_MAIN(ApplyWrenchDialog_TEST)<|MERGE_RESOLUTION|>--- conflicted
+++ resolved
@@ -56,28 +56,16 @@
   // Get the box link
   gazebo::rendering::VisualPtr boxLinkVis =
       scene->GetVisual("multilink::box_link");
-<<<<<<< HEAD
-  QVERIFY(boxLinkVis != NULL);
-  gazebo::math::Pose boxLinkPose = boxLinkVis->WorldPose();
+  QVERIFY(boxLinkVis != nullptr);
+  auto boxLinkPose = boxLinkVis->WorldPose();
   QVERIFY(boxLinkPose == boxLinkVis->WorldPose());
-=======
-  QVERIFY(boxLinkVis != nullptr);
-  auto boxLinkPose = boxLinkVis->GetWorldPose().Ign();
-  QVERIFY(boxLinkPose == boxLinkVis->GetWorldPose().Ign());
->>>>>>> 08a89132
 
   // Get the sphere link
   gazebo::rendering::VisualPtr sphereLinkVis =
       scene->GetVisual("multilink::sphere_link");
-<<<<<<< HEAD
-  QVERIFY(sphereLinkVis != NULL);
-  gazebo::math::Pose sphereLinkPose = sphereLinkVis->WorldPose();
+  QVERIFY(sphereLinkVis != nullptr);
+  auto sphereLinkPose = sphereLinkVis->WorldPose();
   QVERIFY(sphereLinkPose == sphereLinkVis->WorldPose());
-=======
-  QVERIFY(sphereLinkVis != nullptr);
-  auto sphereLinkPose = sphereLinkVis->GetWorldPose().Ign();
-  QVERIFY(sphereLinkPose == sphereLinkVis->GetWorldPose().Ign());
->>>>>>> 08a89132
 
   // Check that an inexistent model doesn't break anything
   gazebo::gui::ApplyWrenchDialog *applyWrenchDialogFakeModel =
@@ -160,26 +148,15 @@
   QCOMPARE(spins[0]->value(), 1000.0);
 
   // Check that link moved on X axis
-<<<<<<< HEAD
-  QVERIFY(boxLinkPose.pos.x < boxLinkVis->WorldPose().Pos().X());
-  QVERIFY(boxLinkPose.pos.y - boxLinkVis->WorldPose().Pos().Y() < 1e-6);
-  QVERIFY(boxLinkPose.pos.z - boxLinkVis->WorldPose().Pos().Z() < 1e-6);
-  QCOMPARE(boxLinkPose.rot.Ign(), boxLinkVis->WorldPose().Rot());
+  QVERIFY(boxLinkPose.Pos().X() < boxLinkVis->WorldPose().Pos().X());
+  QVERIFY(boxLinkPose.Pos().Y() -
+      boxLinkVis->WorldPose().Pos().Y() < 1e-6);
+  QVERIFY(boxLinkPose.Pos().Z() -
+      boxLinkVis->WorldPose().Pos().Z() < 1e-6);
+  QCOMPARE(boxLinkPose.Rot(), boxLinkVis->WorldPose().Rot());
 
   // Save current pose
   boxLinkPose = boxLinkVis->WorldPose();
-  QVERIFY(boxLinkPose.Ign() == boxLinkVis->WorldPose());
-=======
-  QVERIFY(boxLinkPose.Pos().X() < boxLinkVis->GetWorldPose().Ign().Pos().X());
-  QVERIFY(boxLinkPose.Pos().Y() -
-      boxLinkVis->GetWorldPose().Ign().Pos().Y() < 1e-6);
-  QVERIFY(boxLinkPose.Pos().Z() -
-      boxLinkVis->GetWorldPose().Ign().Pos().Z() < 1e-6);
-  QCOMPARE(boxLinkPose.Rot(), boxLinkVis->GetWorldPose().Ign().Rot());
-
-  // Save current pose
-  boxLinkPose = boxLinkVis->GetWorldPose().Ign();
->>>>>>> 08a89132
 
   // Set and apply torque about -Z axis, magnitude 1000
   spins[9]->setValue(-1.0);
@@ -192,26 +169,15 @@
   QCOMPARE(spins[9]->value(), -1000.0);
 
   // Check that link rotated
-<<<<<<< HEAD
-  QVERIFY(boxLinkPose.pos.x < boxLinkVis->WorldPose().Pos().X());
-  QVERIFY(boxLinkPose.pos.y - boxLinkVis->WorldPose().Pos().Y() < 1e-6);
-  QVERIFY(boxLinkPose.pos.z - boxLinkVis->WorldPose().Pos().Z() < 1e-6);
-  QVERIFY(boxLinkPose.rot != boxLinkVis->WorldPose().Rot());
+  QVERIFY(boxLinkPose.Pos().X() < boxLinkVis->WorldPose().Pos().X());
+  QVERIFY(boxLinkPose.Pos().Y() -
+      boxLinkVis->WorldPose().Pos().Y() < 1e-6);
+  QVERIFY(boxLinkPose.Pos().Z() -
+      boxLinkVis->WorldPose().Pos().Z() < 1e-6);
+  QVERIFY(boxLinkPose.Rot() != boxLinkVis->WorldPose().Rot());
 
   // Save current pose
   boxLinkPose = boxLinkVis->WorldPose();
-  QVERIFY(boxLinkPose.Ign() == boxLinkVis->WorldPose());
-=======
-  QVERIFY(boxLinkPose.Pos().X() < boxLinkVis->GetWorldPose().Ign().Pos().X());
-  QVERIFY(boxLinkPose.Pos().Y() -
-      boxLinkVis->GetWorldPose().Ign().Pos().Y() < 1e-6);
-  QVERIFY(boxLinkPose.Pos().Z() -
-      boxLinkVis->GetWorldPose().Ign().Pos().Z() < 1e-6);
-  QVERIFY(boxLinkPose.Rot() != boxLinkVis->GetWorldPose().Ign().Rot());
-
-  // Save current pose
-  boxLinkPose = boxLinkVis->GetWorldPose().Ign();
->>>>>>> 08a89132
 
   // Apply force and torque
   applyAllButton->click();
@@ -219,13 +185,8 @@
   this->ProcessEventsAndDraw(mainWindow);
 
   // Check that link translated and rotated
-<<<<<<< HEAD
-  QVERIFY(boxLinkPose.pos.Ign() != boxLinkVis->WorldPose().Pos());
-  QVERIFY(boxLinkPose.rot.Ign() != boxLinkVis->WorldPose().Rot());
-=======
-  QVERIFY(boxLinkPose.Pos() != boxLinkVis->GetWorldPose().Ign().Pos());
-  QVERIFY(boxLinkPose.Rot() != boxLinkVis->GetWorldPose().Ign().Rot());
->>>>>>> 08a89132
+  QVERIFY(boxLinkPose.Pos() != boxLinkVis->WorldPose().Pos());
+  QVERIFY(boxLinkPose.Rot() != boxLinkVis->WorldPose().Rot());
 
   // Change link
   comboBoxes[0]->setCurrentIndex(1);
@@ -251,13 +212,8 @@
   this->ProcessEventsAndDraw(mainWindow);
 
   // Check that link didn't move
-<<<<<<< HEAD
-  QVERIFY(sphereLinkPose.pos.Ign() == sphereLinkVis->WorldPose().Pos());
-  QVERIFY(sphereLinkPose.rot.Ign() == sphereLinkVis->WorldPose().Rot());
-=======
-  QVERIFY(sphereLinkPose.Pos() == sphereLinkVis->GetWorldPose().Ign().Pos());
-  QVERIFY(sphereLinkPose.Rot() == sphereLinkVis->GetWorldPose().Ign().Rot());
->>>>>>> 08a89132
+  QVERIFY(sphereLinkPose.Pos() == sphereLinkVis->WorldPose().Pos());
+  QVERIFY(sphereLinkPose.Rot() == sphereLinkVis->WorldPose().Rot());
 
   // Set and apply force on Y axis with an offset on X
   spins[1]->setValue(1000.0);
@@ -267,13 +223,8 @@
   this->ProcessEventsAndDraw(mainWindow);
 
   // Check that link translated and rotated
-<<<<<<< HEAD
-  QVERIFY(sphereLinkPose.pos.Ign() != sphereLinkVis->WorldPose().Pos());
-  QVERIFY(sphereLinkPose.rot.Ign() != sphereLinkVis->WorldPose().Rot());
-=======
-  QVERIFY(sphereLinkPose.Pos() != sphereLinkVis->GetWorldPose().Ign().Pos());
-  QVERIFY(sphereLinkPose.Rot() != sphereLinkVis->GetWorldPose().Ign().Rot());
->>>>>>> 08a89132
+  QVERIFY(sphereLinkPose.Pos() != sphereLinkVis->WorldPose().Pos());
+  QVERIFY(sphereLinkPose.Rot() != sphereLinkVis->WorldPose().Rot());
 
   // Select CoM as application point
   radioButtons[0]->click();
@@ -333,28 +284,16 @@
   // Get the box link
   gazebo::rendering::VisualPtr boxLinkVis =
       scene->GetVisual("multilink::box_link");
-<<<<<<< HEAD
-  QVERIFY(boxLinkVis != NULL);
-  gazebo::math::Pose boxLinkPose = boxLinkVis->WorldPose();
-  QVERIFY(boxLinkPose.Ign() == boxLinkVis->WorldPose());
-=======
   QVERIFY(boxLinkVis != nullptr);
-  auto boxLinkPose = boxLinkVis->GetWorldPose().Ign();
-  QVERIFY(boxLinkPose == boxLinkVis->GetWorldPose().Ign());
->>>>>>> 08a89132
+  auto boxLinkPose = boxLinkVis->WorldPose();
+  QVERIFY(boxLinkPose == boxLinkVis->WorldPose());
 
   // Get the sphere link
   gazebo::rendering::VisualPtr sphereLinkVis =
       scene->GetVisual("multilink::sphere_link");
-<<<<<<< HEAD
-  QVERIFY(sphereLinkVis != NULL);
-  gazebo::math::Pose sphereLinkPose = sphereLinkVis->WorldPose();
-  QVERIFY(sphereLinkPose.Ign() == sphereLinkVis->WorldPose());
-=======
   QVERIFY(sphereLinkVis != nullptr);
-  auto sphereLinkPose = sphereLinkVis->GetWorldPose().Ign();
-  QVERIFY(sphereLinkPose == sphereLinkVis->GetWorldPose().Ign());
->>>>>>> 08a89132
+  auto sphereLinkPose = sphereLinkVis->WorldPose();
+  QVERIFY(sphereLinkPose == sphereLinkVis->WorldPose());
 
   // Move the mouse to the corner of the screen so the dialogs open there
   QTest::mouseMove(glWidget, QPoint(-glWidget->width()*0.5,
@@ -620,21 +559,11 @@
       gazebo::rendering::SelectionObj::SelectionMode::ROT_Y);
 
   // Get/check the initial visual poses
-<<<<<<< HEAD
   QVERIFY(boxApplyWrenchVis->GetRotTool()->Pose() ==
       ignition::math::Pose3d::Zero);
 
-  gazebo::math::Pose boxTorquePose0 =
-      boxApplyWrenchVis->GetTorqueVisual()->Pose();
-  gazebo::math::Pose boxForcePose0 =
-      boxApplyWrenchVis->GetForceVisual()->Pose();
-=======
-  QVERIFY(boxApplyWrenchVis->GetRotTool()->GetPose().Ign() ==
-      ignition::math::Pose3d::Zero);
-
-  auto boxTorquePose0 = boxApplyWrenchVis->GetTorqueVisual()->GetPose().Ign();
-  auto boxForcePose0 = boxApplyWrenchVis->GetForceVisual()->GetPose().Ign();
->>>>>>> 08a89132
+  auto boxTorquePose0 = boxApplyWrenchVis->GetTorqueVisual()->Pose();
+  auto boxForcePose0 = boxApplyWrenchVis->GetForceVisual()->Pose();
 
   // Drag the tool
   QTestEventList events;
@@ -652,24 +581,14 @@
       gazebo::gui::ApplyWrenchDialog::Mode::TORQUE);
 
   // Check that only rot tool and torque were rotated
-<<<<<<< HEAD
   QVERIFY(boxApplyWrenchVis->GetRotTool()->Pose().Pos() ==
       ignition::math::Vector3d::Zero);
   QVERIFY(boxApplyWrenchVis->GetRotTool()->Pose().Rot() !=
       ignition::math::Vector3d::Zero);
   QVERIFY(boxApplyWrenchVis->GetTorqueVisual()->Pose() !=
-      boxTorquePose0.Ign());
-  QVERIFY(boxApplyWrenchVis->GetForceVisual()->Pose() == boxForcePose0.Ign());
-=======
-  QVERIFY(boxApplyWrenchVis->GetRotTool()->GetPose().Ign().Pos() ==
-      ignition::math::Vector3d::Zero);
-  QVERIFY(boxApplyWrenchVis->GetRotTool()->GetPose().Ign().Rot() !=
-      ignition::math::Vector3d::Zero);
-  QVERIFY(boxApplyWrenchVis->GetTorqueVisual()->GetPose().Ign() !=
       boxTorquePose0);
-  QVERIFY(boxApplyWrenchVis->GetForceVisual()->GetPose().Ign() ==
+  QVERIFY(boxApplyWrenchVis->GetForceVisual()->Pose() ==
       boxForcePose0);
->>>>>>> 08a89132
 
   // Check that only torque spins X and Z changed
   QVERIFY(spins[7]->value() < 1.0);
