--- conflicted
+++ resolved
@@ -82,11 +82,7 @@
       private slots: void ViewFullScreen();
       private slots: void ViewFPS();
       private slots: void ViewOrbit();
-<<<<<<< HEAD
-      // private slots: void OnResetModelPoses();
-=======
       private slots: void OnResetModelOnly();
->>>>>>> ce282c7a
       private slots: void OnResetWorld();
 
       private: void OnFullScreen(bool _value);
