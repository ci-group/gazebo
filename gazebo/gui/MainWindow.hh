/*
 * Copyright (C) 2012-2015 Open Source Robotics Foundation
 *
 * Licensed under the Apache License, Version 2.0 (the "License");
 * you may not use this file except in compliance with the License.
 * You may obtain a copy of the License at
 *
 *     http://www.apache.org/licenses/LICENSE-2.0
 *
 * Unless required by applicable law or agreed to in writing, software
 * distributed under the License is distributed on an "AS IS" BASIS,
 * WITHOUT WARRANTIES OR CONDITIONS OF ANY KIND, either express or implied.
 * See the License for the specific language governing permissions and
 * limitations under the License.
 *
*/
#ifndef _MAINWINDOW_HH_
#define _MAINWINDOW_HH_

#include <map>
#include <string>
#include <vector>
#include <list>

#include "gazebo/gazebo_config.h"
#include "gazebo/gui/qt.h"
#include "gazebo/common/Event.hh"
#include "gazebo/msgs/MessageTypes.hh"
#include "gazebo/transport/TransportTypes.hh"
#include "gazebo/util/system.hh"

#ifdef HAVE_OCULUS
#include "gazebo/gui/OculusWindow.hh"
#endif

namespace gazebo
{
  namespace gui
  {
    class RenderWidget;
    class ToolsWidget;
    class ModelListWidget;
    class Editor;
    class SpaceNav;

    class GAZEBO_VISIBLE MainWindow : public QMainWindow
    {
      Q_OBJECT

      public: MainWindow();
      public: virtual ~MainWindow();

      public: void Load();
      public: void Init();

      public: unsigned int GetEntityId(const std::string &_name);
      public: bool HasEntityName(const std::string &_name);

      /// \brief Add a widget to the left column stack of widgets.
      /// \param[in] _name Name of the widget
      /// \param[in] _widget Pointer to the widget to add.
      public: void AddToLeftColumn(const std::string &_name, QWidget *_widget);

      /// \brief Show a widget in the left column.
      /// \sa AddToLeftColumn
      /// \param[in] _name Name of the widge to show. The widget must have
      /// been added using AddToLeftColumn. The string "default" will show
      /// the main tab.
      public: void ShowLeftColumnWidget(const std::string &_name = "default");

      /// \brief Get a pointer to the render widget.
      /// \return A pointer to the render widget.
      public: RenderWidget *GetRenderWidget() const;

      /// \brief Play simulation.
      public slots: void Play();

      /// \brief Pause simulation.
      public slots: void Pause();

      /// \brief Set whether the left pane is visible
      /// \param[in] _on True to show the left pane, false to hide.
      public: void SetLeftPaneVisibility(bool _on);

      /// \brief A signal to trigger loading of GUI plugins.
      signals: void AddPlugins();

<<<<<<< HEAD
=======
      /// \brief A signal to indicate the main window is about to close.
      signals: void Close();

>>>>>>> 192d0a76
      protected: void closeEvent(QCloseEvent *_event);

      private: void OnGUI(ConstGUIPtr &_msg);

      private slots: void ItemSelected(QTreeWidgetItem *, int);
      private slots: void New();
      private slots: void Open();
      private slots: void Import();
      private slots: void Save();
      private slots: void SaveAs();

      /// \brief Save GUI configuration to INI file.
      private slots: void SaveINI();

      /// \brief Clone a simulation.
      private slots: void Clone();

      private slots: void About();
      private slots: void Step();
      private slots: void Arrow();

      /// \brief Qt callback when the translate mode is triggered.
      private slots: void Translate();

      /// \brief Qt callback when the rotate mode is triggered.
      private slots: void Rotate();

      /// \brief Qt callback when the scale mode is triggered.
      private slots: void Scale();

      /// \brief Qt callback when the main align action is triggered. Currently
      /// just resets the child align actions.
      private slots: void Align();

      /// \brief Qt callback when the snap mode is triggered.
      private slots: void Snap();

      private slots: void CreateBox();
      private slots: void CreateSphere();
      private slots: void CreateCylinder();
      private slots: void CreateMesh();
      private slots: void CreatePointLight();
      private slots: void CreateSpotLight();
      private slots: void CreateDirectionalLight();

      /// \brief Qt callback when the screenshot action is triggered
      private slots: void CaptureScreenshot();

      private slots: void InsertModel();

      /// \brief Qt callback when the show grid action is triggered.
      private slots: void ShowGrid();

      /// \brief Qt callback when the show collisions action is triggered.
      private slots: void ShowCollisions();

      /// \brief Qt callback when the show joints action is triggered.
      private slots: void ShowJoints();

      /// \brief Qt callback when the show contacts action is triggered.
      private slots: void ShowContacts();

      /// \brief Qt callback when the show center of mass action is triggered.
      private slots: void ShowCOM();

      /// \brief Qt callback when the show inertia action is triggered.
      private slots: void ShowInertia();

      private slots: void Reset();
      private slots: void FullScreen();
      private slots: void FPS();
      private slots: void Orbit();
      private slots: void ViewOculus();
      private slots: void OnResetModelOnly();
      private slots: void OnResetWorld();
      private slots: void SetTransparent();
      private slots: void SetWireframe();

      /// \brief Qt call back when the play action state changes
      private slots: void OnPlayActionChanged();

      /// \brief QT slot to open the data logger utility
      private slots: void DataLogger();

      /// \brief Callback when topic selection action.
      private slots: void SelectTopic();

      /// \brief Callback for diagnostics action.
      private slots: void Diagnostics();

      /// \brief Callback for adding plugins.
      private slots: void OnAddPlugins();

      /// \brief Qt call back when one of the editor actions is triggered.
      /// \param[in] _action Action in the group which was triggered.
      private slots: void OnEditorGroup(QAction *_action);

      /// \brief Toggle full screen display.
      /// \param[in] _value True to display in full screen mode.
      private: void OnFullScreen(bool _value);
      private: void OnMoveMode(bool _mode);

      /// \brief Create most of the actions.
      private: void CreateActions();

      /// \brief Create menus.
      private: void CreateMenus();

      /// \brief Create the toolbars.
      private: void CreateToolbars();

      /// \brief Create the main menu bar.
      private: void CreateMenuBar();

      /// \brief Create all the editors.
      private: void CreateEditors();

      /// \brief Show a custom menubar. If NULL is used, the default menubar
      /// is shown.
      /// \param[in] _bar The menubar to show. NULL will show the default
      /// menubar.
      public: void ShowMenuBar(QMenuBar *_bar = NULL);

      private: void OnModel(ConstModelPtr &_msg);

      /// \brief Light message callback.
      /// \param[in] _msg Pointer to the light message.
      private: void OnLight(ConstLightPtr &_msg);

      private: void OnResponse(ConstResponsePtr &_msg);
      private: void OnWorldModify(ConstWorldModifyPtr &_msg);
      private: void OnManipMode(const std::string &_mode);
      private: void OnSetSelectedEntity(const std::string &_name,
                                        const std::string &_mode);
      private: void OnStats(ConstWorldStatisticsPtr &_msg);

      /// \brief Handle event for changing the manual step size.
      /// \param[in] _value New input step size.
      private: void OnInputStepSizeChanged(int _value);

      /// \brief Handle follow model user event.
      /// \param[in] _modelName Name of the model that is being followed.
      private: void OnFollow(const std::string &_modelName);

      /// \brief Helper function that creates a greyed out icon for an
      /// action. This lets the action have a visible disabled state.
      /// \param[in] _pixmap The image to use as an greyed out icon.
      /// \param[in, out] _act Action that receives the icon.
      private: void CreateDisabledIcon(const std::string &_pixmap,
                   QAction *_act);

      private: QToolBar *playToolbar;

      private: RenderWidget *renderWidget;
      private: ToolsWidget *toolsWidget;
      private: ModelListWidget *modelListWidget;

      private: transport::NodePtr node;
      private: transport::PublisherPtr worldControlPub;
      private: transport::PublisherPtr serverControlPub;
      private: transport::PublisherPtr requestPub;
      private: transport::PublisherPtr scenePub;
      private: transport::SubscriberPtr responseSub;
      private: transport::SubscriberPtr guiSub;
      private: transport::SubscriberPtr newEntitySub, statsSub;
      private: transport::SubscriberPtr worldModSub;

      /// \brief Subscriber to the light topic.
      private: transport::SubscriberPtr lightSub;

      private: QDockWidget *toolsDock;

      private: std::vector<event::ConnectionPtr> connections;

      // A map that associates physics_id's with entity names
      private: std::map<std::string, unsigned int> entities;

      /// \brief Message used to field requests.
      private: msgs::Request *requestMsg;

      /// \brief The left-hand tab widget
      private: QTabWidget *tabWidget;

      /// \brief Mainwindow's menubar
      private: QMenuBar *menuBar;

      /// \brief The Edit menu.
      private: QMenu *editMenu;

      /// \brief A layout for the menu bar.
      private: QHBoxLayout *menuLayout;

      /// \brief Used to control size of each pane.
      private: QStackedWidget *leftColumn;

      /// \brief Map of names to widgets in the leftColumn QStackedWidget
      private: std::map<std::string, int> leftColumnStack;

      /// \brief The filename set via "Save As". This filename is used by
      /// the "Save" feature.
      private: std::string saveFilename;

      /// \brief User specified step size for manually stepping the world
      private: int inputStepSize;

      /// \brief List of all the editors.
      private: std::list<Editor*> editors;

      /// \brief List of all the align action groups.
      private: std::vector<QActionGroup *> alignActionGroups;

      /// \brief Space navigator interface.
      private: SpaceNav *spacenav;

#ifdef HAVE_OCULUS
      private: gui::OculusWindow *oculusWindow;
#endif

      /// \brief Buffer of plugin messages to process.
      private: std::vector<boost::shared_ptr<msgs::Plugin const> > pluginMsgs;

      /// \brief Mutext to protect plugin loading.
      private: boost::mutex pluginLoadMutex;

      /// \brief Splitter for the main window.
      private: QSplitter *splitter;
    };
  }
}
#endif<|MERGE_RESOLUTION|>--- conflicted
+++ resolved
@@ -85,12 +85,9 @@
       /// \brief A signal to trigger loading of GUI plugins.
       signals: void AddPlugins();
 
-<<<<<<< HEAD
-=======
       /// \brief A signal to indicate the main window is about to close.
       signals: void Close();
 
->>>>>>> 192d0a76
       protected: void closeEvent(QCloseEvent *_event);
 
       private: void OnGUI(ConstGUIPtr &_msg);
