--- conflicted
+++ resolved
@@ -117,11 +117,7 @@
       /// \return True if handled by this function.
       private: bool OnMouseDoubleClick(const common::MouseEvent &_event);
 
-<<<<<<< HEAD
       private: void OnRequest(ConstRequestPtr &_msg);
-
-=======
->>>>>>> ddccc559
       private: void OnCreateScene(const std::string &_name);
       private: void OnRemoveScene(const std::string &_name);
       private: void OnMoveMode(bool _mode);
@@ -139,10 +135,6 @@
       private: void OnSetSelectedEntity(const std::string &_name,
                                         const std::string &_mode);
 
-<<<<<<< HEAD
-
-=======
->>>>>>> ddccc559
       private: void OnSelectionMsg(ConstSelectionPtr &_msg);
 
       private: bool eventFilter(QObject *_obj, QEvent *_event);
