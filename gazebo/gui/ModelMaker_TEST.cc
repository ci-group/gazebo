/*
 * Copyright (C) 2015 Open Source Robotics Foundation
 *
 * Licensed under the Apache License, Version 2.0 (the "License");
 * you may not use this file except in compliance with the License.
 * You may obtain a copy of the License at
 *
 *     http://www.apache.org/licenses/LICENSE-2.0
 *
 * Unless required by applicable law or agreed to in writing, software
 * distributed under the License is distributed on an "AS IS" BASIS,
 * WITHOUT WARRANTIES OR CONDITIONS OF ANY KIND, either express or implied.
 * See the License for the specific language governing permissions and
 * limitations under the License.
 *
*/

#include "gazebo/common/MouseEvent.hh"

#include "gazebo/msgs/msgs.hh"

#include "gazebo/gui/MainWindow.hh"
#include "gazebo/gui/GuiIface.hh"
#include "gazebo/gui/GuiEvents.hh"

#include "gazebo/gui/ModelMaker.hh"
#include "gazebo/gui/ModelMaker_TEST.hh"

/////////////////////////////////////////////////
void ModelMaker_TEST::SimpleShape()
{
  this->resMaxPercentChange = 5.0;
  this->shareMaxPercentChange = 2.0;

  this->Load("worlds/empty.world");

  // Create the main window.
  gazebo::gui::MainWindow *mainWindow = new gazebo::gui::MainWindow();
  QVERIFY(mainWindow != NULL);
  mainWindow->Load();
  mainWindow->Init();
  mainWindow->show();

  // Process some events and draw the screen
  for (size_t i = 0; i < 10; ++i)
  {
    gazebo::common::Time::MSleep(30);
    QCoreApplication::processEvents();
    mainWindow->repaint();
  }

  // Check there's no box in the left panel yet
  bool hasBox = mainWindow->HasEntityName("unit_box_0");
  QVERIFY(!hasBox);

  // Get scene
  gazebo::rendering::ScenePtr scene = gazebo::rendering::get_scene();
  QVERIFY(scene != NULL);

  // Check there's no box in the scene yet
  gazebo::rendering::VisualPtr vis = scene->GetVisual("unit_box_0");
  QVERIFY(vis == NULL);

  // Create a model maker
  gazebo::gui::ModelMaker *modelMaker = new gazebo::gui::ModelMaker();
  QVERIFY(modelMaker != NULL);

  // Start the maker to make a box
  modelMaker->InitSimpleShape(gazebo::gui::ModelMaker::SimpleShapes::BOX);
  modelMaker->Start();

  // Check there's still no box in the left panel
  hasBox = mainWindow->HasEntityName("unit_box_0");
  QVERIFY(!hasBox);

  // Check there's a box in the scene -- this is the preview
  vis = scene->GetVisual("unit_box_0");
  QVERIFY(vis != NULL);

  // Check that the box appeared in the center of the screen
  ignition::math::Vector3d startPos = modelMaker->EntityPosition();
  QVERIFY(startPos == ignition::math::Vector3d(0, 0, 0.5));
  QVERIFY(vis->GetWorldPose().pos == startPos);

  // Mouse move
  gazebo::common::MouseEvent mouseEvent;
  mouseEvent.SetType(gazebo::common::MouseEvent::MOVE);
  modelMaker->OnMouseMove(mouseEvent);

  // Check that entity moved
  ignition::math::Vector3d pos = modelMaker->EntityPosition();
  QVERIFY(pos != startPos);
  QVERIFY(vis->GetWorldPose().pos == pos);

  // Mouse release
  mouseEvent.SetType(gazebo::common::MouseEvent::RELEASE);
  mouseEvent.SetButton(gazebo::common::MouseEvent::LEFT);
  mouseEvent.SetDragging(false);
  mouseEvent.SetPressPos(0, 0);
  mouseEvent.SetPos(0, 0);
  modelMaker->OnMouseRelease(mouseEvent);

  // Check there's no box in the scene -- the preview is gone
  vis = scene->GetVisual("unit_box_0");
  QVERIFY(vis == NULL);

  // Process some events and draw the screen
  for (size_t i = 0; i < 10; ++i)
  {
    gazebo::common::Time::MSleep(30);
    QCoreApplication::processEvents();
    mainWindow->repaint();
  }

  // Check there's a box in the scene -- this is the final model
  vis = scene->GetVisual("unit_box_0");
  QVERIFY(vis != NULL);

  // Check the box is in the left panel
  hasBox = mainWindow->HasEntityName("unit_box_0");
  QVERIFY(hasBox);

  // Terminate
  mainWindow->close();
  delete mainWindow;
}

/////////////////////////////////////////////////
void ModelMaker_TEST::FromFile()
{
  this->resMaxPercentChange = 5.0;
  this->shareMaxPercentChange = 2.0;

  this->Load("worlds/empty.world");

  // Create the main window.
  gazebo::gui::MainWindow *mainWindow = new gazebo::gui::MainWindow();
  QVERIFY(mainWindow != NULL);
  mainWindow->Load();
  mainWindow->Init();
  mainWindow->show();

  // Process some events and draw the screen
  for (size_t i = 0; i < 10; ++i)
  {
    gazebo::common::Time::MSleep(30);
    QCoreApplication::processEvents();
    mainWindow->repaint();
  }

  // Check there's no box in the left panel yet
  bool hasBox = mainWindow->HasEntityName("box");
  QVERIFY(!hasBox);

  // Get scene
  gazebo::rendering::ScenePtr scene = gazebo::rendering::get_scene();
  QVERIFY(scene != NULL);

  // Check there's no box in the scene yet
  gazebo::rendering::VisualPtr vis = scene->GetVisual("box");
  QVERIFY(vis == NULL);

  // Create a model maker
  gazebo::gui::ModelMaker *modelMaker = new gazebo::gui::ModelMaker();
  QVERIFY(modelMaker != NULL);

  // Model data
  boost::filesystem::path path;
  path = path / TEST_PATH / "models" / "box.sdf";

  // Start the maker to make a box
  modelMaker->InitFromFile(path.string());
  modelMaker->Start();

  // Check there's still no box in the left panel
  hasBox = mainWindow->HasEntityName("box");
  QVERIFY(!hasBox);

  // Check there's a box in the scene -- this is the preview
  vis = scene->GetVisual("box");
  QVERIFY(vis != NULL);

  // Check that the box appeared in the center of the screen
  ignition::math::Vector3d startPos = modelMaker->EntityPosition();
  QVERIFY(startPos == ignition::math::Vector3d(0, 0, 0.5));
  QVERIFY(vis->GetWorldPose().pos == startPos);

  // Mouse move
  gazebo::common::MouseEvent mouseEvent;
  mouseEvent.SetType(gazebo::common::MouseEvent::MOVE);
  modelMaker->OnMouseMove(mouseEvent);

  // Check that entity moved
  ignition::math::Vector3d pos = modelMaker->EntityPosition();
  QVERIFY(pos != startPos);
  QVERIFY(vis->GetWorldPose().pos == pos);

  // Mouse release
  mouseEvent.SetType(gazebo::common::MouseEvent::RELEASE);
  mouseEvent.SetButton(gazebo::common::MouseEvent::LEFT);
  mouseEvent.SetDragging(false);
  mouseEvent.SetPressPos(0, 0);
  mouseEvent.SetPos(0, 0);
  modelMaker->OnMouseRelease(mouseEvent);

  // Check there's no box in the scene -- the preview is gone
  vis = scene->GetVisual("box");
  QVERIFY(vis == NULL);

  // Process some events and draw the screen
  for (size_t i = 0; i < 10; ++i)
  {
    gazebo::common::Time::MSleep(30);
    QCoreApplication::processEvents();
    mainWindow->repaint();
  }

  // Check there's a box in the scene -- this is the final model
  vis = scene->GetVisual("box");
  QVERIFY(vis != NULL);

  // Check the box is in the left panel
  hasBox = mainWindow->HasEntityName("box");
  QVERIFY(hasBox);

  // Terminate
  mainWindow->close();
  delete mainWindow;
}

/////////////////////////////////////////////////
void ModelMaker_TEST::FromNestedModelFile()
{
  this->resMaxPercentChange = 5.0;
  this->shareMaxPercentChange = 2.0;

  this->Load("worlds/empty.world");

  // Create the main window.
  gazebo::gui::MainWindow *mainWindow = new gazebo::gui::MainWindow();
  QVERIFY(mainWindow != NULL);
  mainWindow->Load();
  mainWindow->Init();
  mainWindow->show();

  // Process some events and draw the screen
  for (size_t i = 0; i < 10; ++i)
  {
    gazebo::common::Time::MSleep(30);
    QCoreApplication::processEvents();
    mainWindow->repaint();
  }

  // Check there's no model in the left panel yet
  bool hasModel = mainWindow->HasEntityName("model_00");
  QVERIFY(!hasModel);

  // Get scene
  gazebo::rendering::ScenePtr scene = gazebo::rendering::get_scene();
  QVERIFY(scene != NULL);

  // Check there's no model in the scene yet
  gazebo::rendering::VisualPtr vis = scene->GetVisual("model_00");
  QVERIFY(vis == NULL);

  // Create a model maker
  gazebo::gui::ModelMaker *modelMaker = new gazebo::gui::ModelMaker();
  QVERIFY(modelMaker != NULL);

  // Model data
  boost::filesystem::path path;
  path = path / TEST_PATH / "models" / "deeply_nested_model.sdf";

  // Start the maker to make a model
  modelMaker->InitFromFile(path.string());
  modelMaker->Start();

  // Check there's still no model in the left panel
  hasModel = mainWindow->HasEntityName("model_00");
  QVERIFY(!hasModel);

  // Check there's a model in the scene -- this is the preview
  vis = scene->GetVisual("model_00");
  QVERIFY(vis != NULL);

  // check all preview visuals are loaded
  vis = scene->GetVisual("model_00::model_01");
  QVERIFY(vis != NULL);
  vis = scene->GetVisual("model_00::model_01::model_02");
  QVERIFY(vis != NULL);
  vis = scene->GetVisual("model_00::model_01::model_02::model_03");
  QVERIFY(vis != NULL);

  // Check that the model appeared in the center of the screen
  ignition::math::Vector3d startPos = modelMaker->EntityPosition();
  QVERIFY(startPos == ignition::math::Vector3d(0, 0, 0.5));
  vis = scene->GetVisual("model_00");
  QVERIFY(vis->GetWorldPose().pos == startPos);

  // Mouse move
  gazebo::common::MouseEvent mouseEvent;
  mouseEvent.SetType(gazebo::common::MouseEvent::MOVE);
  modelMaker->OnMouseMove(mouseEvent);

  // Check that entity moved
  ignition::math::Vector3d pos = modelMaker->EntityPosition();
  QVERIFY(pos != startPos);
  QVERIFY(vis->GetWorldPose().pos == pos);

  // Mouse release
  mouseEvent.SetType(gazebo::common::MouseEvent::RELEASE);
  mouseEvent.SetButton(gazebo::common::MouseEvent::LEFT);
  mouseEvent.SetDragging(false);
  mouseEvent.SetPressPos(0, 0);
  mouseEvent.SetPos(0, 0);
  modelMaker->OnMouseRelease(mouseEvent);

  // Check there's no model in the scene -- the preview is gone
  vis = scene->GetVisual("model_00");
  QVERIFY(vis == NULL);
  vis = scene->GetVisual("model_00::model_01");
  QVERIFY(vis == NULL);
  vis = scene->GetVisual("model_00::model_01::model_02");
  QVERIFY(vis == NULL);
  vis = scene->GetVisual("model_00::model_01::model_02::model_03");
  QVERIFY(vis == NULL);

  // Process some events and draw the screen
  for (size_t i = 0; i < 10; ++i)
  {
    gazebo::common::Time::MSleep(30);
    QCoreApplication::processEvents();
    mainWindow->repaint();
  }

  // Check there's a model in the scene -- this is the final model
  vis = scene->GetVisual("model_00");
  QVERIFY(vis != NULL);
  vis = scene->GetVisual("model_00::model_01");
  QVERIFY(vis != NULL);
  vis = scene->GetVisual("model_00::model_01::model_02");
  QVERIFY(vis != NULL);
  vis = scene->GetVisual("model_00::model_01::model_02::model_03");
  QVERIFY(vis != NULL);

  // Check the model is in the left panel
  hasModel = mainWindow->HasEntityName("model_00");
  QVERIFY(hasModel);

  // Terminate
  mainWindow->close();
  delete mainWindow;
}

/////////////////////////////////////////////////
void ModelMaker_TEST::FromModel()
{
  this->resMaxPercentChange = 5.0;
  this->shareMaxPercentChange = 2.0;

  this->Load("worlds/box.world");

  // Create the main window.
  gazebo::gui::MainWindow *mainWindow = new gazebo::gui::MainWindow();
  QVERIFY(mainWindow != NULL);
  mainWindow->Load();
  mainWindow->Init();
  mainWindow->show();

  // Process some events and draw the screen
  for (size_t i = 0; i < 10; ++i)
  {
    gazebo::common::Time::MSleep(30);
    QCoreApplication::processEvents();
    mainWindow->repaint();
  }

  // Check there's a model but not its copy
  bool hasModel = mainWindow->HasEntityName("box");
  QVERIFY(hasModel);
  hasModel = mainWindow->HasEntityName("box_clone");
  QVERIFY(!hasModel);

  // Get scene
  gazebo::rendering::ScenePtr scene = gazebo::rendering::get_scene();
  QVERIFY(scene != NULL);

  // Check there's a model but no clone in the scene yet
  gazebo::rendering::VisualPtr vis = scene->GetVisual("box");
  QVERIFY(vis != NULL);
  vis = scene->GetVisual("box_clone_tmp");
  QVERIFY(vis == NULL);
  vis = scene->GetVisual("box_clone");
  QVERIFY(vis == NULL);

  // Create a model maker
  gazebo::gui::ModelMaker *modelMaker = new gazebo::gui::ModelMaker();
  QVERIFY(modelMaker != NULL);

  // Start the maker to copy the model
  modelMaker->InitFromModel("box");
  modelMaker->Start();

  // Check there's still no clone in the left panel
  hasModel = mainWindow->HasEntityName("box_clone_tmp");
  QVERIFY(!hasModel);
  hasModel = mainWindow->HasEntityName("box_clone");
  QVERIFY(!hasModel);

  // Check there's a clone in the scene -- this is the preview
  vis = scene->GetVisual("box_clone");
  QVERIFY(vis == NULL);
  vis = scene->GetVisual("box_clone_tmp");
  QVERIFY(vis != NULL);

  // Check that the clone appeared in the center of the screen
  ignition::math::Vector3d startPos = modelMaker->EntityPosition();
  QVERIFY(startPos == ignition::math::Vector3d(0, 0, 0.5));
  QVERIFY(vis->GetWorldPose().pos == startPos);

  // Mouse move
  gazebo::common::MouseEvent mouseEvent;
  mouseEvent.SetType(gazebo::common::MouseEvent::MOVE);
  modelMaker->OnMouseMove(mouseEvent);

  // Check that entity moved
  ignition::math::Vector3d pos = modelMaker->EntityPosition();
  QVERIFY(pos != startPos);
  QVERIFY(vis->GetWorldPose().pos == pos);

  // Mouse release
  mouseEvent.SetType(gazebo::common::MouseEvent::RELEASE);
  mouseEvent.SetButton(gazebo::common::MouseEvent::LEFT);
  mouseEvent.SetDragging(false);
  mouseEvent.SetPressPos(0, 0);
  mouseEvent.SetPos(0, 0);
  modelMaker->OnMouseRelease(mouseEvent);

  // Check there's no clone in the scene -- the preview is gone
  vis = scene->GetVisual("box_clone_tmp");
  QVERIFY(vis == NULL);

  // Process some events and draw the screen
  for (size_t i = 0; i < 10; ++i)
  {
    gazebo::common::Time::MSleep(30);
    QCoreApplication::processEvents();
    mainWindow->repaint();
  }

  // Check there's a clone in the scene -- this is the final model
  vis = scene->GetVisual("box_clone");
  QVERIFY(vis != NULL);

  // Check the clone is in the left panel
  hasModel = mainWindow->HasEntityName("box_clone");
  QVERIFY(hasModel);

  // Terminate
  mainWindow->close();
  delete mainWindow;
}

/////////////////////////////////////////////////
void ModelMaker_TEST::FromNestedModel()
{
  this->resMaxPercentChange = 5.0;
  this->shareMaxPercentChange = 2.0;

  this->Load("test/worlds/deeply_nested_models.world");

  // Create the main window.
  gazebo::gui::MainWindow *mainWindow = new gazebo::gui::MainWindow();
  QVERIFY(mainWindow != NULL);
  mainWindow->Load();
  mainWindow->Init();
  mainWindow->show();

  // Process some events and draw the screen
  for (size_t i = 0; i < 10; ++i)
  {
    gazebo::common::Time::MSleep(30);
    QCoreApplication::processEvents();
    mainWindow->repaint();
  }

  // Check there's a model but not its copy
  bool hasModel = mainWindow->HasEntityName("model_00");
  QVERIFY(hasModel);
  hasModel = mainWindow->HasEntityName("model_00_clone");
  QVERIFY(!hasModel);

  // Get scene
  gazebo::rendering::ScenePtr scene = gazebo::rendering::get_scene();
  QVERIFY(scene != NULL);

  // Check there's a model but no clone in the scene yet
  gazebo::rendering::VisualPtr vis = scene->GetVisual("model_00");
  QVERIFY(vis != NULL);
  vis = scene->GetVisual("model_00_clone_tmp");
  QVERIFY(vis == NULL);
  vis = scene->GetVisual("model_00_clone");
  QVERIFY(vis == NULL);

  // check all nested model visuals are there
  vis = scene->GetVisual("model_00::model_01");
  QVERIFY(vis != NULL);
  vis = scene->GetVisual("model_00::model_01::model_02");
  QVERIFY(vis != NULL);
  vis = scene->GetVisual("model_00::model_01::model_02::model_03");
  QVERIFY(vis != NULL);

  // Create a model maker
  gazebo::gui::ModelMaker *modelMaker = new gazebo::gui::ModelMaker();
  QVERIFY(modelMaker != NULL);

  // Start the maker to copy the model
  modelMaker->InitFromModel("model_00");
  modelMaker->Start();

  // Check there's still no clone in the left panel
  hasModel = mainWindow->HasEntityName("model_00_clone_tmp");
  QVERIFY(!hasModel);
  hasModel = mainWindow->HasEntityName("model_00_clone");
  QVERIFY(!hasModel);

  // Check there's a clone in the scene -- this is the preview
  vis = scene->GetVisual("model_00_clone");
  QVERIFY(vis == NULL);
  vis = scene->GetVisual("model_00_clone_tmp");
  QVERIFY(vis != NULL);

  vis = scene->GetVisual("model_00_clone_tmp::model_01");
  QVERIFY(vis != NULL);
  vis = scene->GetVisual("model_00_clone_tmp::model_01::model_02");
  QVERIFY(vis != NULL);
  vis = scene->GetVisual("model_00_clone_tmp::model_01::model_02::model_03");
  QVERIFY(vis != NULL);

  // Check that the clone appeared in the center of the screen
  ignition::math::Vector3d startPos = modelMaker->EntityPosition();
  QVERIFY(startPos == ignition::math::Vector3d(0, 0, 0.5));
  vis = scene->GetVisual("model_00_clone_tmp");
  QVERIFY(vis->GetWorldPose().pos == startPos);

  // Mouse move
  gazebo::common::MouseEvent mouseEvent;
  mouseEvent.SetType(gazebo::common::MouseEvent::MOVE);
  modelMaker->OnMouseMove(mouseEvent);

  // Check that entity moved
  ignition::math::Vector3d pos = modelMaker->EntityPosition();
  QVERIFY(pos != startPos);
  QVERIFY(vis->GetWorldPose().pos == pos);

  // Mouse release
  mouseEvent.SetType(gazebo::common::MouseEvent::RELEASE);
  mouseEvent.SetButton(gazebo::common::MouseEvent::LEFT);
  mouseEvent.SetDragging(false);
  mouseEvent.SetPressPos(0, 0);
  mouseEvent.SetPos(0, 0);
  modelMaker->OnMouseRelease(mouseEvent);

  // Check there's no clone in the scene -- the preview is gone
<<<<<<< HEAD
  vis = scene->GetVisual("model_00_clone_tmp");
  QVERIFY(vis == NULL);
  vis = scene->GetVisual("model_00_clone_tmp::model_01");
  QVERIFY(vis == NULL);
  vis = scene->GetVisual("model_00_clone_tmp::model_01::model_02");
  QVERIFY(vis == NULL);
  vis = scene->GetVisual("model_00_clone_tmp::model_01::model_02::model_03");
  QVERIFY(vis == NULL);
=======
  // FIXME visuals don't get removed
  // vis = scene->GetVisual("model_00_clone_tmp");
  // QVERIFY(vis == NULL);
  // vis = scene->GetVisual("model_00_clone_tmp::model_01");
  // QVERIFY(vis == NULL);
  // vis = scene->GetVisual("model_00_clone_tmp::model_01::model_02");
  // QVERIFY(vis == NULL);
  // vis = scene->GetVisual("model_00_clone_tmp::model_01::model_02::model_03");
  // QVERIFY(vis == NULL);
>>>>>>> 37efcbe2

  // Process some events and draw the screen
  for (size_t i = 0; i < 10; ++i)
  {
    gazebo::common::Time::MSleep(30);
    QCoreApplication::processEvents();
    mainWindow->repaint();
  }

  // Check there's a clone in the scene -- this is the final model
  vis = scene->GetVisual("model_00_clone");
  QVERIFY(vis != NULL);
  vis = scene->GetVisual("model_00_clone::model_01");
  QVERIFY(vis != NULL);
  vis = scene->GetVisual("model_00_clone::model_01::model_02");
  QVERIFY(vis != NULL);
  vis = scene->GetVisual("model_00_clone::model_01::model_02::model_03");
  QVERIFY(vis != NULL);

  // Check the clone is in the left panel
  hasModel = mainWindow->HasEntityName("model_00_clone");
  QVERIFY(hasModel);

  // Terminate
  mainWindow->close();
  delete mainWindow;
}

// Generate a main function for the test
QTEST_MAIN(ModelMaker_TEST)<|MERGE_RESOLUTION|>--- conflicted
+++ resolved
@@ -562,7 +562,6 @@
   modelMaker->OnMouseRelease(mouseEvent);
 
   // Check there's no clone in the scene -- the preview is gone
-<<<<<<< HEAD
   vis = scene->GetVisual("model_00_clone_tmp");
   QVERIFY(vis == NULL);
   vis = scene->GetVisual("model_00_clone_tmp::model_01");
@@ -571,17 +570,6 @@
   QVERIFY(vis == NULL);
   vis = scene->GetVisual("model_00_clone_tmp::model_01::model_02::model_03");
   QVERIFY(vis == NULL);
-=======
-  // FIXME visuals don't get removed
-  // vis = scene->GetVisual("model_00_clone_tmp");
-  // QVERIFY(vis == NULL);
-  // vis = scene->GetVisual("model_00_clone_tmp::model_01");
-  // QVERIFY(vis == NULL);
-  // vis = scene->GetVisual("model_00_clone_tmp::model_01::model_02");
-  // QVERIFY(vis == NULL);
-  // vis = scene->GetVisual("model_00_clone_tmp::model_01::model_02::model_03");
-  // QVERIFY(vis == NULL);
->>>>>>> 37efcbe2
 
   // Process some events and draw the screen
   for (size_t i = 0; i < 10; ++i)
@@ -602,6 +590,7 @@
   QVERIFY(vis != NULL);
 
   // Check the clone is in the left panel
+  hasModel = mainWindow->HasEntityName("model_00_clone");
   hasModel = mainWindow->HasEntityName("model_00_clone");
   QVERIFY(hasModel);
 
