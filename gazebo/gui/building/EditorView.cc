--- conflicted
+++ resolved
@@ -1234,22 +1234,14 @@
 
   std::string newLevelName = dialog->GetLevelName();
   this->levels[this->currentLevel]->name = newLevelName;
-<<<<<<< HEAD
-  this->levels[this->currentLevel]->floorItem->Set3dTexture(dialog->
-      GetFloorTexture());
-  this->levels[this->currentLevel]->floorItem->Set3dColor(dialog->
-      GetFloorColor());
-  this->levels[this->currentLevel]->floorItem->FloorChanged();
-  this->levels[this->currentLevel]->floorItem->Set3dTransparency(0.4);
-=======
   FloorItem *floorItem = this->levels[this->currentLevel]->floorItem;
   if (floorItem)
   {
+    floorItem->Set3dTexture(dialog->GetFloorTexture());
     floorItem->Set3dColor(dialog->GetFloorColor());
     floorItem->Set3dTransparency(0.4);
     floorItem->FloorChanged();
   }
->>>>>>> c2b11c72
   gui::editor::Events::updateLevelWidget(this->currentLevel, newLevelName);
 }
 
