--- conflicted
+++ resolved
@@ -1230,11 +1230,6 @@
 
   std::string newLevelName = dialog->GetLevelName();
   this->levels[this->currentLevel]->name = newLevelName;
-<<<<<<< HEAD
-  this->levels[this->currentLevel]->floorItem->Set3dColor(dialog->
-      GetFloorColor());
-  this->levels[this->currentLevel]->floorItem->FloorChanged();
-=======
   FloorItem *floorItem = this->levels[this->currentLevel]->floorItem;
   if (floorItem)
   {
@@ -1242,7 +1237,6 @@
     floorItem->Set3dTransparency(0.4);
     floorItem->FloorChanged();
   }
->>>>>>> c2b11c72
   gui::editor::Events::updateLevelWidget(this->currentLevel, newLevelName);
 }
 
