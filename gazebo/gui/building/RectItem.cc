/*
 * Copyright (C) 2012-2014 Open Source Robotics Foundation
 *
 * Licensed under the Apache License, Version 2.0 (the "License");
 * you may not use this file except in compliance with the License.
 * You may obtain a copy of the License at
 *
 *     http://www.apache.org/licenses/LICENSE-2.0
 *
 * Unless required by applicable law or agreed to in writing, software
 * distributed under the License is distributed on an "AS IS" BASIS,
 * WITHOUT WARRANTIES OR CONDITIONS OF ANY KIND, either express or implied.
 * See the License for the specific language governing permissions and
 * limitations under the License.
 *
*/

#include "gazebo/math/Angle.hh"
#include "gazebo/gui/building/BuildingEditorWidget.hh"
#include "gazebo/gui/building/GrabberHandle.hh"
#include "gazebo/gui/building/RotateHandle.hh"
#include "gazebo/gui/building/EditorItem.hh"
#include "gazebo/gui/building/RectItem.hh"

using namespace gazebo;
using namespace gui;

/////////////////////////////////////////////////
RectItem::RectItem()
{
  this->editorType = "Rect";

  this->width = 100;
  this->height = 100;
<<<<<<< HEAD
  this->visual3dColor = QColor(255, 255, 255, 255);
  this->visual3dTexture = QString("");
  this->visual3dTransparency = 0.5;
=======
>>>>>>> aacefd52

  this->drawingOriginX = 0;
  this->drawingOriginY = 0;

  this->positionOnWall = 0;

  this->drawingWidth = this->width;
  this->drawingHeight = this->height;

  this->borderColor = Qt::black;

  for (int i = 0; i < 8; ++i)
  {
    GrabberHandle *grabber = new GrabberHandle(this, i);
    this->grabbers.push_back(grabber);
  }
  this->rotateHandle = new RotateHandle(this);

  this->setSelected(false);
  this->setFlags(this->flags() | QGraphicsItem::ItemIsSelectable);
  this->setFlag(QGraphicsItem::ItemSendsScenePositionChanges);

  this->UpdateCornerPositions();
  this->setAcceptHoverEvents(true);

  this->cursors.push_back(Qt::SizeFDiagCursor);
  this->cursors.push_back(Qt::SizeVerCursor);
  this->cursors.push_back(Qt::SizeBDiagCursor);
  this->cursors.push_back(Qt::SizeHorCursor);

  this->setCursor(Qt::SizeAllCursor);

  this->rotationAngle = 0;

  this->zValueIdle = 1;
  this->zValueSelected = 5;

  this->SetResizeFlag(ITEM_WIDTH | ITEM_HEIGHT);

  this->openInspectorAct = new QAction(tr("&Open Inspector"), this);
  this->openInspectorAct->setStatusTip(tr("Open Inspector"));
  connect(this->openInspectorAct, SIGNAL(triggered()),
    this, SLOT(OnOpenInspector()));

  this->deleteItemAct = new QAction(tr("&Delete"), this);
  this->deleteItemAct->setStatusTip(tr("Delete"));
  connect(this->deleteItemAct, SIGNAL(triggered()),
    this, SLOT(OnDeleteItem()));
}

/////////////////////////////////////////////////
RectItem::~RectItem()
{
  for (int i = 0; i < 8; ++i)
  {
    this->grabbers[i]->setParentItem(NULL);
    delete this->grabbers[i];
  }
  this->rotateHandle->setParentItem(NULL);
  delete this->rotateHandle;
}

/////////////////////////////////////////////////
void RectItem::ShowHandles(bool _show)
{
  for (int i = 0; i < 8; ++i)
  {
    this->grabbers[i]->setVisible(_show && this->grabbers[i]->isEnabled());
  }
  this->rotateHandle->setVisible(_show);
}

/////////////////////////////////////////////////
void RectItem::AdjustSize(double _x, double _y)
{
  this->width += _x;
  this->height += _y;
  this->drawingWidth = this->width;
  this->drawingHeight = this->height;
}

/////////////////////////////////////////////////
QVariant RectItem::itemChange(GraphicsItemChange _change,
  const QVariant &_value)
{
  if (_change == QGraphicsItem::ItemSelectedChange && this->scene())
  {
    this->SetHighlighted(_value.toBool());
  }
  else if (_change == QGraphicsItem::ItemScenePositionHasChanged
      && this->scene())
  {
    emit PosXChanged(this->scenePos().x());
    emit PosYChanged(this->scenePos().y());
  }
  return QGraphicsItem::itemChange(_change, _value);
}

/////////////////////////////////////////////////
void RectItem::SetHighlighted(bool _highlighted)
{
  if (_highlighted)
  {
    this->setZValue(zValueSelected);
    for (int i = 0; i < 8; ++i)
    {
      if (this->grabbers[i]->isEnabled())
        this->grabbers[i]->installSceneEventFilter(this);
    }
    this->rotateHandle->installSceneEventFilter(this);
    this->Set3dTransparency(0.0);
  }
  else
  {
    this->setZValue(zValueIdle);
    for (int i = 0; i < 8; ++i)
    {
      if (this->grabbers[i]->isEnabled())
        this->grabbers[i]->removeSceneEventFilter(this);
    }
    this->rotateHandle->removeSceneEventFilter(this);
    this->Set3dTransparency(0.4);
  }
}

/////////////////////////////////////////////////
bool RectItem::sceneEventFilter(QGraphicsItem * _watched, QEvent *_event)
{
  RotateHandle *rotateH = dynamic_cast<RotateHandle *>(_watched);
  if (rotateH != NULL)
    return this->RotateEventFilter(rotateH, _event);

  GrabberHandle *grabber = dynamic_cast<GrabberHandle *>(_watched);
  if (grabber != NULL && grabber->isEnabled())
    return this->GrabberEventFilter(grabber, _event);

  return false;
}

/////////////////////////////////////////////////
bool RectItem::RotateEventFilter(RotateHandle *_rotate, QEvent *_event)
{
  QGraphicsSceneMouseEvent *mouseEvent =
    dynamic_cast<QGraphicsSceneMouseEvent*>(_event);

  switch (_event->type())
  {
    case QEvent::GraphicsSceneMousePress:
    {
      _rotate->SetMouseState(
          static_cast<int>(QEvent::GraphicsSceneMousePress));
      _rotate->SetMouseDownX(mouseEvent->pos().x());
      _rotate->SetMouseDownY(mouseEvent->pos().y());
      break;
    }
    case QEvent::GraphicsSceneMouseRelease:
    {
      _rotate->SetMouseState(
          static_cast<int>(QEvent::GraphicsSceneMouseRelease));
      break;
    }
    case QEvent::GraphicsSceneMouseMove:
    {
      _rotate->SetMouseState(static_cast<int>(QEvent::GraphicsSceneMouseMove));
      break;
    }
    case QEvent::GraphicsSceneHoverEnter:
    case QEvent::GraphicsSceneHoverMove:
    {
//      QApplication::setOverrideCursor(QCursor(Qt::CrossCursor));

      QApplication::setOverrideCursor(BuildingEditorWidget::rotateCursor);
      return true;
    }
    case QEvent::GraphicsSceneHoverLeave:
    {
      QApplication::restoreOverrideCursor();
      return true;
    }
    default:
      return false;
      break;
  }

  if (!mouseEvent)
    return false;

  if (_rotate->GetMouseState()
      == static_cast<int>(QEvent::GraphicsSceneMouseMove))
  {
    QPoint localCenter(this->drawingOriginX, this->drawingOriginY);
    QPointF center = this->mapToScene(localCenter);

    QPointF newPoint = mouseEvent->scenePos();
    QLineF line(center.x(), center.y(), newPoint.x(), newPoint.y());

    double angle = 0;

    if (this->parentItem())
    {
      QPointF localCenterTop(this->drawingOriginX, this->drawingOriginY
          + this->drawingHeight);
      QPointF centerTop = this->mapToScene(localCenterTop);
      QLineF lineCenter(center.x(), center.y(), centerTop.x(), centerTop.y());
      angle = -lineCenter.angleTo(line);

      if (angle < 0)
        angle += 360;
      if (angle < 90 || angle > 270)
      {
        angle = 180;
        this->SetRotation(this->GetRotation() + angle);
      }
    }
    else
    {
      QLineF prevLine(center.x(), center.y(),
          mouseEvent->lastScenePos().x(), mouseEvent->lastScenePos().y());
      angle = -prevLine.angleTo(line);
      this->SetRotation(this->GetRotation() + angle);
    }
  }
  return true;
}

/////////////////////////////////////////////////
bool RectItem::GrabberEventFilter(GrabberHandle *_grabber, QEvent *_event)
{
  QGraphicsSceneMouseEvent *mouseEvent =
    dynamic_cast<QGraphicsSceneMouseEvent*>(_event);

  switch (_event->type())
  {
    case QEvent::GraphicsSceneMousePress:
    {
      _grabber->SetMouseState(
          static_cast<int>(QEvent::GraphicsSceneMousePress));
      _grabber->SetMouseDownX(mouseEvent->pos().x());
      _grabber->SetMouseDownY(mouseEvent->pos().y());
      break;
    }
    case QEvent::GraphicsSceneMouseRelease:
    {
      _grabber->SetMouseState(
          static_cast<int>(QEvent::GraphicsSceneMouseRelease));
      break;
    }
    case QEvent::GraphicsSceneMouseMove:
    {
      _grabber->SetMouseState(static_cast<int>(QEvent::GraphicsSceneMouseMove));
      break;
    }
    case QEvent::GraphicsSceneHoverEnter:
    case QEvent::GraphicsSceneHoverMove:
    {
      double angle = this->rotationAngle
          - static_cast<int>(rotationAngle/360) * 360;
      double range = 22.5;
      if (angle < 0)
        angle += 360;

      if ((angle > (360 - range)) || (angle < range)
          || ((angle <= (180 + range)) && (angle > (180 - range))))
      {
        QApplication::setOverrideCursor(
            QCursor(this->cursors[_grabber->GetIndex() % 4]));
      }
      else if (((angle <= (360 - range)) && (angle > (270 + range)))
          || ((angle <= (180 - range)) && (angle > (90 + range))))
      {
        QApplication::setOverrideCursor(
            QCursor(this->cursors[(_grabber->GetIndex() + 3) % 4]));
      }
      else if (((angle <= (270 + range)) && (angle > (270 - range)))
          || ((angle <= (90 + range)) && (angle > (90 - range))))
      {
        QApplication::setOverrideCursor(
            QCursor(this->cursors[(_grabber->GetIndex() + 2) % 4]));
      }
      else
      {
        QApplication::setOverrideCursor(
            QCursor(this->cursors[(_grabber->GetIndex() + 1) % 4]));
      }
      return true;
    }
    case QEvent::GraphicsSceneHoverLeave:
    {
      QApplication::restoreOverrideCursor();
      return true;
    }
    default:
      return false;
  }

  if (!mouseEvent)
    return false;


  if (_grabber->GetMouseState()
      == static_cast<int>(QEvent::GraphicsSceneMouseMove))
  {
    double xPos = mouseEvent->pos().x();
    double yPos = mouseEvent->pos().y();

    // depending on which grabber has been grabbed, we want to move the position
    // of the item as it grows/shrinks accordingly. so we need to either add
    // or subtract the offsets based on which grabber this is.

    int xAxisSign = 0;
    int yAxisSign = 0;
    switch (_grabber->GetIndex())
    {
      // corners
      case 0:
      {
        xAxisSign = 1;
        yAxisSign = 1;
        break;
      }
      case 2:
      {
        xAxisSign = -1;
        yAxisSign = 1;
        break;
      }
      case 4:
      {
        xAxisSign = -1;
        yAxisSign = -1;
        break;
      }
      case 6:
      {
        xAxisSign = +1;
        yAxisSign = -1;
        break;
      }
      // edges
      case 1:
      {
        xAxisSign = 0;
        yAxisSign = 1;
        break;
      }
      case 3:
      {
        xAxisSign = -1;
        yAxisSign = 0;
        break;
      }
      case 5:
      {
        xAxisSign = 0;
        yAxisSign = -1;
        break;
      }
      case 7:
      {
        xAxisSign = 1;
        yAxisSign = 0;
        break;
      }
      default:
        break;
    }

    // if the mouse is being dragged, calculate a new size and also position
    // for resizing the box

    double xMoved = _grabber->GetMouseDownX() - xPos;
    double yMoved = _grabber->GetMouseDownY() - yPos;

    double newWidth = this->width + (xAxisSign * xMoved);
    if (newWidth < 20)
      newWidth  = 20;

    double newHeight = this->height + (yAxisSign * yMoved);
    if (newHeight < 20)
      newHeight = 20;

    double deltaWidth = newWidth - this->width;
    double deltaHeight = newHeight - this->height;

    this->AdjustSize(deltaWidth, deltaHeight);

    deltaWidth *= (-1);
    deltaHeight *= (-1);

    double angle = rotationAngle / 360.0 * (2 * M_PI);
    double dx = 0;
    double dy = 0;
    switch (_grabber->GetIndex())
    {
      // grabbers
      case 0:
      {
        dx = sin(-angle) * deltaHeight/2;
        dy = cos(-angle) * deltaHeight/2;
        dx += cos(angle) * deltaWidth/2;
        dy += sin(angle) * deltaWidth/2;
        this->SetPosition(this->pos() + QPointF(dx, dy));
        break;
      }
      case 2:
      {
        dx = sin(-angle) * deltaHeight/2;
        dy = cos(-angle) * deltaHeight/2;
        dx += -cos(angle) * deltaWidth/2;
        dy += -sin(angle) * deltaWidth/2;
        this->SetPosition(this->pos() + QPointF(dx, dy));
        break;
      }
      case 4:
      {
        dx = -sin(-angle) * deltaHeight/2;
        dy = -cos(-angle) * deltaHeight/2;
        dx += -cos(angle) * deltaWidth/2;
        dy += -sin(angle) * deltaWidth/2;
        this->SetPosition(this->pos() + QPointF(dx, dy));
        break;
      }
      case 6:
      {
        dx = -sin(-angle) * deltaHeight/2;
        dy = -cos(-angle) * deltaHeight/2;
        dx += cos(angle) * deltaWidth/2;
        dy += sin(angle) * deltaWidth/2;
        this->SetPosition(this->pos() + QPointF(dx, dy));
        break;
      }
      // edges
      case 1:
      {
        dx = sin(-angle) * deltaHeight/2;
        dy = cos(-angle) * deltaHeight/2;
        this->SetPosition(this->pos() + QPointF(dx, dy));
        break;
      }
      case 3:
      {
        dx = cos(-angle) * deltaWidth/2;
        dy = -sin(-angle) * deltaWidth/2;
        this->SetPosition(this->pos() - QPointF(dx, dy));
        break;
      }
      case 5:
      {
        dx = sin(-angle) * deltaHeight/2;
        dy = cos(-angle) * deltaHeight/2;
        this->SetPosition(this->pos() - QPointF(dx, dy));
        break;
      }
      case 7:
      {
        dx = cos(angle) * deltaWidth/2;
        dy = sin(angle) * deltaWidth/2;
        this->SetPosition(this->pos() + QPointF(dx, dy));
        break;
      }
      default:
        break;
    }
    this->UpdateCornerPositions();
    this->update();
  }
  return true;
}

/////////////////////////////////////////////////
void RectItem::mouseReleaseEvent(QGraphicsSceneMouseEvent *_event)
{
  /// TODO: uncomment to enable snap to grid
/*  this->location.setX( (static_cast<int>(this->location.x())
      / this->gridSpace) * this->gridSpace);
  this->location.setY( (static_cast<int>(this->location.y())
      / this->gridSpace) * this->gridSpace);*/

  this->mousePressPos = QPointF(0, 0);
  _event->setAccepted(true);
}

/////////////////////////////////////////////////
void RectItem::mousePressEvent(QGraphicsSceneMouseEvent *_event)
{
//  if (!this->isSelected())
//    this->scene()->clearSelection();

//  this->setSelected(true);
  QApplication::setOverrideCursor(QCursor(Qt::SizeAllCursor));
  this->mousePressPos = this->mapFromScene(_event->scenePos());
  _event->setAccepted(true);
}

/////////////////////////////////////////////////
void RectItem::mouseMoveEvent(QGraphicsSceneMouseEvent *_event)
{
  if (!this->isSelected())
    return;

//  QPointF delta = _event->scenePos() - _event->lastScenePos();
//  this->SetPosition(this->scenePos() + delta);
//  this->location += delta;
//  this->SetPosition(this->location);

  // keep track of mouse press pos for more accurate mouse movements than
  // purely relying on mouse translations because we expect items to rotate
  // arbitrary (snap to parent items) when dragged
  QPointF trans = this->mapFromScene(_event->scenePos()) - this->mousePressPos;
  QPointF rotatedTrans;
  rotatedTrans.setX(cos(GZ_DTOR(this->rotationAngle))*-trans.x()
    - sin(GZ_DTOR(this->rotationAngle))*-trans.y());
  rotatedTrans.setY(sin(GZ_DTOR(this->rotationAngle))*-trans.x()
    + cos(GZ_DTOR(this->rotationAngle))*-trans.y());

  this->SetPosition(this->pos() - rotatedTrans);
}

/////////////////////////////////////////////////
void RectItem::mouseDoubleClickEvent(QGraphicsSceneMouseEvent *_event)
{
  _event->setAccepted(true);
}

/////////////////////////////////////////////////
void RectItem::hoverLeaveEvent(QGraphicsSceneHoverEvent *_event)
{
  if (!this->isSelected())
  {
    _event->ignore();
    return;
  }

  QApplication::setOverrideCursor(QCursor(Qt::ArrowCursor));

  for (int i = 0; i < 8; ++i)
  {
    if (this->grabbers[i]->isEnabled())
      this->grabbers[i]->removeSceneEventFilter(this);
  }
  this->rotateHandle->removeSceneEventFilter(this);
}

/////////////////////////////////////////////////
void RectItem::hoverMoveEvent(QGraphicsSceneHoverEvent *_event)
{
  if (!this->isSelected())
  {
    _event->ignore();
    return;
  }

  QApplication::setOverrideCursor(QCursor(Qt::SizeAllCursor));
}

/////////////////////////////////////////////////
void RectItem::hoverEnterEvent(QGraphicsSceneHoverEvent *_event)
{
  if (!this->isSelected())
  {
    _event->ignore();
    return;
  }

  QApplication::setOverrideCursor(QCursor(Qt::SizeAllCursor));

  for (unsigned int i = 0; i < this->grabbers.size(); ++i)
  {
    if (this->grabbers[i]->isEnabled())
      this->grabbers[i]->installSceneEventFilter(this);
  }
  this->rotateHandle->installSceneEventFilter(this);
}

/////////////////////////////////////////////////
void RectItem::UpdateCornerPositions()
{
  int grabberWidth = (this->grabbers[0]->boundingRect().width())/2;
  int grabberHeight = (this->grabbers[0]->boundingRect().height())/2;

  this->grabbers[0]->setPos(
      this->drawingOriginX - this->drawingWidth/2 - grabberWidth,
      this->drawingOriginY - this->drawingHeight/2 - grabberHeight);
  this->grabbers[2]->setPos(
      this->drawingOriginX + this->drawingWidth/2 - grabberWidth,
      this->drawingOriginY - this->drawingHeight/2 - grabberHeight);
  this->grabbers[4]->setPos(
      this->drawingOriginX + this->drawingWidth/2 - grabberWidth,
      this->drawingOriginY + this->drawingHeight/2 - grabberHeight);
  this->grabbers[6]->setPos(
      this->drawingOriginX - this->drawingWidth/2 - grabberWidth,
      this->drawingOriginY + this->drawingHeight/2 - grabberHeight);

  this->grabbers[1]->setPos(this->drawingOriginX - grabberWidth,
      this->drawingOriginY - this->drawingHeight/2 - grabberHeight);
  this->grabbers[3]->setPos(
      this->drawingOriginX + this->drawingWidth/2 - grabberWidth,
      this->drawingOriginY - grabberHeight);
  this->grabbers[5]->setPos(this->drawingOriginX - grabberWidth,
      this->drawingOriginY + this->drawingHeight/2 - grabberHeight);
  this->grabbers[7]->setPos(
      this->drawingOriginX - this->drawingWidth/2 - grabberWidth,
      this->drawingOriginY - grabberHeight);

  this->rotateHandle->setPos(this->drawingOriginX,
      this->drawingOriginY - this->drawingHeight/2);

  this->SizeChanged();
  this->setRect(this->boundingRect());

//  this->setPolygon(QPolygonF(this->boundingRect()));
}

/////////////////////////////////////////////////
void RectItem::SetWidth(int _width)
{
  this->width = _width;
  this->drawingWidth = this->width;
  this->UpdateCornerPositions();
  this->update();

  emit WidthChanged(this->drawingWidth);
}

/////////////////////////////////////////////////
void RectItem::SetHeight(int _height)
{
  this->height = _height;
  this->drawingHeight = this->height;
  this->UpdateCornerPositions();
  this->update();

  emit DepthChanged(this->drawingHeight);
}

/////////////////////////////////////////////////
void RectItem::SetSize(QSize _size)
{
  this->width = _size.width();
  this->drawingWidth = this->width;
  this->height = _size.height();
  this->drawingHeight = this->height;
  this->UpdateCornerPositions();
  this->update();

  emit WidthChanged(this->drawingWidth);
  emit DepthChanged(this->drawingHeight);
}

/////////////////////////////////////////////////
double RectItem::GetWidth() const
{
  return this->drawingWidth;
}

/////////////////////////////////////////////////
double RectItem::GetHeight() const
{
  return this->drawingHeight;
}

/////////////////////////////////////////////////
void RectItem::SetPositionOnWall(double _positionOnWall)
{
  this->positionOnWall = _positionOnWall;
}

/////////////////////////////////////////////////
double RectItem::GetPositionOnWall() const
{
  return this->positionOnWall;
}

/////////////////////////////////////////////////
QRectF RectItem::boundingRect() const
{
  return QRectF(-this->width/2, -this->height/2, this->width, this->height);
}

/////////////////////////////////////////////////
void RectItem::DrawBoundingBox(QPainter *_painter)
{
  _painter->save();
  QPen boundingBoxPen;
  boundingBoxPen.setStyle(Qt::DashDotLine);
  boundingBoxPen.setColor(Qt::darkGray);
  boundingBoxPen.setCapStyle(Qt::RoundCap);
  boundingBoxPen.setJoinStyle(Qt::RoundJoin);
  _painter->setPen(boundingBoxPen);
  _painter->setOpacity(0.8);
  _painter->drawRect(this->boundingRect());
  _painter->restore();
}

/////////////////////////////////////////////////
QVector3D RectItem::GetSize() const
{
  return QVector3D(this->width, this->height, 0);
}

/////////////////////////////////////////////////
QVector3D RectItem::GetScenePosition() const
{
  return QVector3D(this->scenePos().x(), this->scenePos().y(), 0);
}

/////////////////////////////////////////////////
double RectItem::GetSceneRotation() const
{
  return this->rotationAngle;
}

/////////////////////////////////////////////////
void RectItem::paint(QPainter *_painter, const QStyleOptionGraphicsItem *,
    QWidget *)
{
  _painter->save();

  QPointF topLeft(this->drawingOriginX - this->drawingWidth/2,
      this->drawingOriginY - this->drawingHeight/2);
  QPointF topRight(this->drawingOriginX + this->drawingWidth/2,
      this->drawingOriginY - this->drawingHeight/2);
  QPointF bottomLeft(this->drawingOriginX - this->drawingWidth/2,
      this->drawingOriginY + this->drawingHeight/2);
  QPointF bottomRight(this->drawingOriginX  + this->drawingWidth/2,
      this->drawingOriginY + this->drawingHeight/2);

  QPen rectPen;
  rectPen.setStyle(Qt::SolidLine);
  rectPen.setColor(borderColor);
  _painter->setPen(rectPen);

  _painter->drawLine(topLeft, topRight);
  _painter->drawLine(topRight, bottomRight);
  _painter->drawLine(bottomRight, bottomLeft);
  _painter->drawLine(bottomLeft, topLeft);
  _painter->restore();
}

/////////////////////////////////////////////////
void RectItem::mouseMoveEvent(QGraphicsSceneDragDropEvent *_event)
{
  _event->setAccepted(false);
}

/////////////////////////////////////////////////
void RectItem::mousePressEvent(QGraphicsSceneDragDropEvent *_event)
{
  _event->setAccepted(false);
}

/////////////////////////////////////////////////
void RectItem::contextMenuEvent(QGraphicsSceneContextMenuEvent *_event)
{
  QMenu menu;
  menu.addAction(this->openInspectorAct);
  menu.addAction(this->deleteItemAct);
  menu.exec(_event->screenPos());
  _event->accept();
}

/////////////////////////////////////////////////
void RectItem::OnOpenInspector()
{
}

/////////////////////////////////////////////////
void RectItem::OnDeleteItem()
{
}

/////////////////////////////////////////////////
void RectItem::SetPosition(const QPointF &_pos)
{
  this->SetPosition(_pos.x(), _pos.y());
}

/////////////////////////////////////////////////
void RectItem::SetPosition(double _x, double _y)
{
  this->setPos(_x, _y);
//  emit posXChanged(_x);
//  emit posYChanged(_y);
}

/////////////////////////////////////////////////
void RectItem::SetRotation(double _angle)
{
  this->rotate(_angle - this->rotationAngle);
  this->rotationAngle = _angle;
  emit YawChanged(this->rotationAngle);
}

/////////////////////////////////////////////////
double RectItem::GetRotation() const
{
  return this->rotationAngle;
}

/////////////////////////////////////////////////
void RectItem::SizeChanged()
{
  emit DepthChanged(this->drawingHeight);
  emit WidthChanged(this->drawingWidth);
}

/////////////////////////////////////////////////
void RectItem::SetResizeFlag(unsigned int _flag)
{
  if (this->resizeFlag == _flag)
    return;

  this->resizeFlag = _flag;
  for (int i = 0; i < 8; ++i)
    this->grabbers[i]->setEnabled(false);


  if (resizeFlag & ITEM_WIDTH)
  {
    this->grabbers[3]->setEnabled(true);
    this->grabbers[7]->setEnabled(true);
  }
  if (resizeFlag & ITEM_HEIGHT)
  {
    this->grabbers[1]->setEnabled(true);
    this->grabbers[5]->setEnabled(true);
  }
  if ((resizeFlag & ITEM_WIDTH) && (resizeFlag & ITEM_HEIGHT))
  {
    this->grabbers[0]->setEnabled(true);
    this->grabbers[2]->setEnabled(true);
    this->grabbers[4]->setEnabled(true);
    this->grabbers[6]->setEnabled(true);
  }
}<|MERGE_RESOLUTION|>--- conflicted
+++ resolved
@@ -32,12 +32,6 @@
 
   this->width = 100;
   this->height = 100;
-<<<<<<< HEAD
-  this->visual3dColor = QColor(255, 255, 255, 255);
-  this->visual3dTexture = QString("");
-  this->visual3dTransparency = 0.5;
-=======
->>>>>>> aacefd52
 
   this->drawingOriginX = 0;
   this->drawingOriginY = 0;
