--- conflicted
+++ resolved
@@ -315,10 +315,7 @@
 void BuildingModelManip::OnTextureChanged(QString _texture)
 {
   this->SetTexture(_texture);
-<<<<<<< HEAD
-=======
-  this->maker->BuildingChanged();
->>>>>>> b7610818
+  this->maker->BuildingChanged();
 }
 
 /////////////////////////////////////////////////
@@ -406,15 +403,11 @@
   else if (_texture == ":bricks.png")
     this->texture = "Gazebo/Bricks";
 
-<<<<<<< HEAD
-  this->visual->SetMaterial(this->texture);
-=======
   // BuildingModelManip and BuildingMaker handle material names,
   // Inspectors and palette handle thumbnail uri
   this->visual->SetMaterial(this->texture);
   this->maker->BuildingChanged();
   emit TextureChanged(_texture);
->>>>>>> b7610818
 }
 
 /////////////////////////////////////////////////
