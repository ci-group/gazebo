/*
 * Copyright (C) 2012-2014 Open Source Robotics Foundation
 *
 * Licensed under the Apache License, Version 2.0 (the "License");
 * you may not use this file except in compliance with the License.
 * You may obtain a copy of the License at
 *
 *     http://www.apache.org/licenses/LICENSE-2.0
 *
 * Unless required by applicable law or agreed to in writing, software
 * distributed under the License is distributed on an "AS IS" BASIS,
 * WITHOUT WARRANTIES OR CONDITIONS OF ANY KIND, either express or implied.
 * See the License for the specific language governing permissions and
 * limitations under the License.
 *
*/
#ifndef _BUILDING_MODEL_MANIP_HH_
#define _BUILDING_MODEL_MANIP_HH_

#include <string>
#include <vector>
#include "gazebo/gui/qt.h"
#include "gazebo/common/Color.hh"
#include "gazebo/common/Event.hh"
#include "gazebo/math/Pose.hh"
#include "gazebo/math/Vector3.hh"
#include "gazebo/rendering/RenderTypes.hh"
#include "gazebo/util/system.hh"

namespace gazebo
{
  namespace gui
  {
    class BuildingMaker;

    /// \addtogroup gazebo_gui
    /// \{

    /// \class BuildingModelManip BuildingModelManip.hh
    /// \brief Manipulate a 3D visual associated to a 2D editor item.
    class GAZEBO_VISIBLE BuildingModelManip : public QObject
    {
      Q_OBJECT

      /// \brief Constructor
      public: BuildingModelManip();

      /// \brief Destructor
      public: virtual ~BuildingModelManip();

      /// \brief Get the name of the manip object.
      /// \return Name of the manip object.
      public: std::string GetName() const;

      /// \brief Get the visual this manip manages.
      /// \return A pointer to the visual object.
      public: rendering::VisualPtr GetVisual() const;

      /// \brief Get the color of the manip.
      /// \return Color.
      public: common::Color GetColor() const;

      /// \brief Get the texture of the manip.
      /// \return Texture.
      public: std::string GetTexture() const;

      /// \brief Set the name of the manip object.
      /// \param[in] _name Name to set the manip to.
      public: void SetName(const std::string &_name);

      /// \brief Set the visual this manip manages.
      /// \param[in] _visual A pointer of the visual object.
      public: void SetVisual(const rendering::VisualPtr &_visual);

      /// \brief Set the maker that the manip is managed by.
      /// \param[in] _maker Maker that manages the manip.
      public: void SetMaker(BuildingMaker *_maker);

      /// \brief Get the parent of this manip.
      /// \return Parent manip.
      public: BuildingModelManip *GetParent() const;

      /// \brief Attach a manip as a child to this manip.
      /// \param[in] _manip manip to be attached.
      public: void AttachManip(BuildingModelManip *_manip);

      /// \brief Detach a child manip from this manip.
      /// \param[in] _manip manip to be detached.
      public: void DetachManip(BuildingModelManip *_manip);

      /// \brief Set the parent manip of this manip.
      /// \param[in] _parent Parent manip
      public: void SetAttachedTo(BuildingModelManip *_parent);

      /// \brief Detach this manip from its parent.
      public: void DetachFromParent();

      /// \brief Get a child manip by index.
      /// \param[in] _index Index of the child manip.
      /// \return The attached manip at index _index.
      public: BuildingModelManip *GetAttachedManip(unsigned int _index) const;

      /// \brief Get the number of child manips attached to this
      /// manip.
      /// \param[in] _index Index of the child manip.
      /// \return The number of attached manips.
      public: unsigned int GetAttachedManipCount() const;

      /// \brief Get whether or not this manip is attached to another.
      /// \return True if attached, false otherwise.
      public: bool IsAttached() const;

      /// \brief Set the pose of the manip.
      /// \param[in] _x X position in pixel coordinates.
      /// \param[in] _y Y position in pixel coordinates.
      /// \param[in] _z Z position in pixel coordinates.
      /// \param[in] _roll Roll rotation in degrees.
      /// \param[in] _pitch Pitch rotation in degrees.
      /// \param[in] _yaw Yaw rotation in degrees.
      public: void SetPose(double _x, double _y, double _z,
          double _roll, double _pitch, double _yaw);

      /// \brief Set the position of the manip.
      /// \param[in] _x X position in pixel coordinates.
      /// \param[in] _y Y position in pixel coordinates.
      /// \param[in] _z Z position in pixel coordinates.
      public: void SetPosition(double _x, double _y, double _z);

      /// \brief Set the rotation of the manip.
      /// \param[in] _roll Roll rotation in degrees.
      /// \param[in] _pitch Pitch rotation in degrees.
      /// \param[in] _yaw Yaw rotation in degrees.
      public: void SetRotation(double _roll, double _pitch, double _yaw);

      /// \brief Set the size of the manip.
      /// \param[in] _width Width in pixels.
      /// \param[in] _depth Depth in pixels.
      /// \param[in] _height Height pixels.
      public: void SetSize(double _width, double _depth, double _height);

      /// \brief Set the color of the manip.
      /// \param[in] _color Color.
      public: void SetColor(QColor _color);

      /// \brief Set the texture of the manip.
      /// \param[in] _texture Texture.
      public: void SetTexture(QString _texture);

      /// \brief Set the transparency of the manip.
      /// \param[in] _transparency Transparency.
      public: void SetTransparency(float _transparency);

      /// \brief Set the level for this manip.
      /// \param[in] _level The level for this manip.
      public: void SetLevel(const int _level);

      /// \brief Get the level for this manip.
      /// \reutrn The level for this manip.
      public: int GetLevel() const;

      /// \brief Qt callback when the pose of the associated editor item has
      /// changed.
      /// \param[in] _x New X position in pixel coordinates.
      /// \param[in] _y New Y position in pixel coordinates.
      /// \param[in] _z New Z position in pixel coordinates.
      /// \param[in] _roll New roll rotation in degrees.
      /// \param[in] _pitch New pitch rotation in degrees.
      /// \param[in] _yaw New yaw rotation in degrees.
      private slots: void OnPoseChanged(double _x, double _y, double _z,
          double _roll, double _pitch, double _yaw);

      /// \brief Qt callback to nofiy the pose of the associated editor item's
      /// origin has changed.
      /// \param[in] _x New X position in pixel coordinates.
      /// \param[in] _y New Y position in pixel coordinates.
      /// \param[in] _z New Z position in pixel coordinates.
      /// \param[in] _roll New roll rotation in degrees.
      /// \param[in] _pitch New pitch rotation in degrees.
      /// \param[in] _yaw New yaw rotation in degrees.
      private slots: void OnPoseOriginTransformed(double _x, double _y,
          double _z, double _roll, double _pitch, double _yaw);

      /// \brief Qt callback when the position of the associated editor item has
      /// changed.
      /// \param[in] _x New X position in pixel coordinates.
      /// \param[in] _y New Y position in pixel coordinates.
      /// \param[in] _z New Z position in pixel coordinates.
      private slots: void OnPositionChanged(double _x, double _y, double _z);

      /// \brief Qt callback when the rotation of the associated editor item has
      /// changed.
      /// \param[in] _roll New roll rotation in degrees.
      /// \param[in] _pitch New pitch rotation in degrees.
      /// \param[in] _yaw New yaw rotation in degrees.
      private slots: void OnRotationChanged(double _roll, double _pitch,
          double _yaw);

      /// \brief Qt callback when the size of the associated editor item has
      /// changed.
      /// \param[in] _width New width in pixels.
      /// \param[in] _depth New depth in pixels.
      /// \param[in] _height New height in pixels.
      private slots: void OnSizeChanged(double _width, double _depth,
          double _height);

      /// \brief Qt callback when the width of the associated editor item has
      /// changed.
      /// \param[in] _width New width in pixels.
      private slots: void OnWidthChanged(double _width);

      /// \brief Qt callback when the height of the associated editor item has
      /// changed.
      /// \param[in] _height New height in pixels.
      private slots: void OnHeightChanged(double _height);

      /// \brief Qt callback when the depth of the associated editor item has
      /// changed
      /// \param[in] _depth New depth in pixels.
      private slots: void OnDepthChanged(double _depth);

      /// \brief Qt callback when the X position of the associated editor item
      /// has changed.
      /// \param[in] _posX New X position in pixel coordinates.
      private slots: void OnPosXChanged(double _posX);

      /// \brief Qt callback when the Y position of the associated editor item
      /// has changed.
      /// \param[in] _posY New Y position in pixel coordinates.
      private slots: void OnPosYChanged(double _posY);

      /// \brief Qt callback when the Z position of the associated editor item
      /// has changed.
      /// \param[in] _posZ New Z position in pixel coordinates.
      private slots: void OnPosZChanged(double _posZ);

      /// \brief Qt callback when the yaw rotation of the associated editor item
      /// has changed.
      /// \param[in] _posZ New yaw rotation in degrees.
      private slots: void OnYawChanged(double _yaw);

      /// \brief Qt callback when the level of the associated editor item
      /// has changed.
      /// \param[in] _level New level.
      private slots: void OnLevelChanged(int _level);

      /// \brief Qt callback when the 3D visual's color has been changed from
      /// the associated editor item.
      /// \param[in] _color New color.
      private slots: void OnColorChanged(QColor _color);

      /// \brief Qt callback when the 3D visual's texture has been changed from
      /// the associated editor item.
      /// \param[in] _texture New texture.
      private slots: void OnTextureChanged(QString _texture);

      /// \brief Qt callback when the 3D visual's transparency has been changed
      /// from the associated editor item.
      /// \param[in] _transparency Transparency.
      private slots: void OnTransparencyChanged(float _transparency);

      /// \brief Qt callback when the associated editor item has been deleted.
      private slots: void OnDeleted();

      /// \brief Callback received when the building level being edited has
      /// changed. Do not confuse with OnLevelChange, where the manip's level
      /// is changed.
      /// \param[in] _level The level that is currently being edited.
      private: void OnChangeLevel(int _level);

      /// \brief Name of the manip.
      private: std::string name;

      /// \brief A pointer to the visual managed by the manip.
      private: rendering::VisualPtr visual;

      /// \brief Size of the manipular.
      private: math::Vector3 size;

      /// \brief Pose of the manip.
      private: math::Pose pose;

      /// \brief Maker that manages this manip.
      private: BuildingMaker *maker;

      /// \brief A list of attached manips.
      private: std::vector<BuildingModelManip *> attachedManips;

      /// \brief Parent manip.
      private: BuildingModelManip *parent;

      /// \brief Visual's color.
      private: common::Color color;

<<<<<<< HEAD
      /// \brief Visual's texture.
      private: std::string texture;
=======
      /// \brief Level this manipulator is on.
      private: int level;

      /// \brief A list of gui editor events connected to this view.
      private: std::vector<event::ConnectionPtr> connections;
>>>>>>> 75d40c56
    };
    /// \}
  }
}
#endif<|MERGE_RESOLUTION|>--- conflicted
+++ resolved
@@ -291,16 +291,14 @@
       /// \brief Visual's color.
       private: common::Color color;
 
-<<<<<<< HEAD
       /// \brief Visual's texture.
       private: std::string texture;
-=======
+
       /// \brief Level this manipulator is on.
       private: int level;
 
       /// \brief A list of gui editor events connected to this view.
       private: std::vector<event::ConnectionPtr> connections;
->>>>>>> 75d40c56
     };
     /// \}
   }
