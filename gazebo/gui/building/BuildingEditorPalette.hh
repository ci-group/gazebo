/*
 * Copyright (C) 2012-2015 Open Source Robotics Foundation
 *
 * Licensed under the Apache License, Version 2.0 (the "License");
 * you may not use this file except in compliance with the License.
 * You may obtain a copy of the License at
 *
 *     http://www.apache.org/licenses/LICENSE-2.0
 *
 * Unless required by applicable law or agreed to in writing, software
 * distributed under the License is distributed on an "AS IS" BASIS,
 * WITHOUT WARRANTIES OR CONDITIONS OF ANY KIND, either express or implied.
 * See the License for the specific language governing permissions and
 * limitations under the License.
 *
*/

#ifndef _BUILDING_EDITOR_PALETTE_HH_
#define _BUILDING_EDITOR_PALETTE_HH_

#include <string>
<<<<<<< HEAD
#include <vector>
#include <list>
#include <map>
=======
>>>>>>> b15bd0fa

#include "gazebo/gui/qt.h"
#include "gazebo/util/system.hh"

namespace gazebo
{
  namespace gui
  {
    /// Forward declare private data class.
    class BuildingEditorPalettePrivate;

    /// \addtogroup gazebo_gui
    /// \{

    /// \class BuildingEditorPalette BuildingEditorPalette.hh
    /// \brief A palette of building items which can be added to the editor.
    class GAZEBO_VISIBLE BuildingEditorPalette : public QWidget
    {
      Q_OBJECT

      /// \brief Constructor
      /// \param[in] _parent Parent QWidget.
      public: BuildingEditorPalette(QWidget *_parent = 0);

      /// \brief Destructor
      public: ~BuildingEditorPalette();

      /// \brief Get model name
      /// \return Model name
      public: std::string GetModelName() const;

      /// \brief Qt callback when a brush is pressed.
      /// \param[in] _buttonId Id of the button clicked.
      private slots: void OnBrush(int _buttonId);

      /// \brief Qt callback when the Model Name field is changed.
      private slots: void OnNameChanged(const QString &_name);

      /// \brief Qt callback when custom color has been selected on the dialog.
      /// \param[in] _color Selected color.
      private slots: void OnCustomColor(const QColor _color);

      /// \brief Cancel whatever is being drawn and uncheck all brushes.
      private slots: void CancelDrawModes();

      /// \brief Callback when user has provided information on where to save
      /// the model to.
      /// \param[in] _saveName Name of model being saved.
      /// \param[in] _saveLocation Location to save the model to.
      private: void OnSaveModel(const std::string &_saveName,
          const std::string &_saveLocation);

      /// \brief Event received when an editor item is selected.
      /// \param[in] _mode Type of item to add or empty for none.
      private: void OnCreateEditorItem(const std::string &_mode);

      /// \brief Event received when the user starts a new building model.
      private: void OnNewModel();

      /// \brief Qt callback when the palette is pressed.
      /// \param[in] _event Event.
      private: void mousePressEvent(QMouseEvent *_event);

<<<<<<< HEAD
      /// \brief When the draw wall button is selected.
      private: void OnDrawWall();

      /// \brief When the draw window button is selected.
      private: void OnAddWindow();

      /// \brief When the draw door button is selected.
      private: void OnAddDoor();

      /// \brief When the draw stairs button is selected.
      private: void OnAddStair();

      /// \brief When a default color button is selected.
      /// \param[in] _colorId Id of the color clicked.
      private: void OnDefaultColor(int _colorId);

      /// \brief Open a color dialog when the custom color button is clicked.
      private: void OnCustomColorDialog();

      /// \brief When any color is selected.
      /// \param[in] _color Color selected.
      private: void OnColor(QColor _color);

      /// \brief When a default texture button is selected.
      /// \param[in] _textureId Id of the texture clicked.
      private: void OnTexture(int _textureId);

      /// \brief When the import image button is selected.
      private: void OnImportImage();

      /// \brief Custom color dialog.
      public: QColorDialog *customColorDialog;

      /// \brief Default name of the building model.
      private: std::string buildingDefaultName;

      /// \brief Edit the name of the building model.
      private: QLineEdit *modelNameEdit;

      /// \brief All the brushes (wall, door, window, stair, etc).
      private: QButtonGroup *brushes;

      /// \brief Link each button ID to a draw mode.
      private: std::map<std::string, int> brushIdToModeMap;

      /// \brief A list of gui editor events connected to this palette.
      private: std::vector<event::ConnectionPtr> connections;

      /// \brief The current draw mode, empty for none.
      private: std::string currentMode;

      /// \brief List of default colors to be picked.
      private: std::vector<QColor> colorList;

      /// \brief List of default textures to be picked.
      private: std::vector<QString> textureList;

      /// \brief Name of the last default color mode.
      private: std::string lastDefaultColor;

      /// \brief Name of the last default texture mode.
      private: std::string lastDefaultTexture;

      /// \brief Custom color button.
      private: QPushButton *customColorButton;
=======
      /// \internal
      /// \brief Private data pointer
      private: BuildingEditorPalettePrivate *dataPtr;
>>>>>>> b15bd0fa
    };
    /// \}
  }
}

#endif<|MERGE_RESOLUTION|>--- conflicted
+++ resolved
@@ -19,12 +19,6 @@
 #define _BUILDING_EDITOR_PALETTE_HH_
 
 #include <string>
-<<<<<<< HEAD
-#include <vector>
-#include <list>
-#include <map>
-=======
->>>>>>> b15bd0fa
 
 #include "gazebo/gui/qt.h"
 #include "gazebo/util/system.hh"
@@ -55,6 +49,10 @@
       /// \brief Get model name
       /// \return Model name
       public: std::string GetModelName() const;
+
+      /// \brief Get a pointer to the custom color dialog.
+      /// \return Pointer to the custom color dialog.
+      public: QColorDialog *CustomColorDialog() const;
 
       /// \brief Qt callback when a brush is pressed.
       /// \param[in] _buttonId Id of the button clicked.
@@ -88,7 +86,6 @@
       /// \param[in] _event Event.
       private: void mousePressEvent(QMouseEvent *_event);
 
-<<<<<<< HEAD
       /// \brief When the draw wall button is selected.
       private: void OnDrawWall();
 
@@ -119,46 +116,9 @@
       /// \brief When the import image button is selected.
       private: void OnImportImage();
 
-      /// \brief Custom color dialog.
-      public: QColorDialog *customColorDialog;
-
-      /// \brief Default name of the building model.
-      private: std::string buildingDefaultName;
-
-      /// \brief Edit the name of the building model.
-      private: QLineEdit *modelNameEdit;
-
-      /// \brief All the brushes (wall, door, window, stair, etc).
-      private: QButtonGroup *brushes;
-
-      /// \brief Link each button ID to a draw mode.
-      private: std::map<std::string, int> brushIdToModeMap;
-
-      /// \brief A list of gui editor events connected to this palette.
-      private: std::vector<event::ConnectionPtr> connections;
-
-      /// \brief The current draw mode, empty for none.
-      private: std::string currentMode;
-
-      /// \brief List of default colors to be picked.
-      private: std::vector<QColor> colorList;
-
-      /// \brief List of default textures to be picked.
-      private: std::vector<QString> textureList;
-
-      /// \brief Name of the last default color mode.
-      private: std::string lastDefaultColor;
-
-      /// \brief Name of the last default texture mode.
-      private: std::string lastDefaultTexture;
-
-      /// \brief Custom color button.
-      private: QPushButton *customColorButton;
-=======
       /// \internal
       /// \brief Private data pointer
       private: BuildingEditorPalettePrivate *dataPtr;
->>>>>>> b15bd0fa
     };
     /// \}
   }
