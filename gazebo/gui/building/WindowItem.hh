--- conflicted
+++ resolved
@@ -36,12 +36,8 @@
 
     /// \class WindowItem WindowItem.hh
     /// \brief 2D representation of a window.
-<<<<<<< HEAD
-    class GZ_GUI_BUILDING_VISIBLE WindowItem : public RectItem, public BuildingItem
-=======
     class GZ_GUI_BUILDING_VISIBLE WindowItem :
       public RectItem, public BuildingItem
->>>>>>> ac252516
     {
         Q_OBJECT
 
