/*
 * Copyright (C) 2012-2014 Open Source Robotics Foundation
 *
 * Licensed under the Apache License, Version 2.0 (the "License");
 * you may not use this file except in compliance with the License.
 * You may obtain a copy of the License at
 *
 *     http://www.apache.org/licenses/LICENSE-2.0
 *
 * Unless required by applicable law or agreed to in writing, software
 * distributed under the License is distributed on an "AS IS" BASIS,
 * WITHOUT WARRANTIES OR CONDITIONS OF ANY KIND, either express or implied.
 * See the License for the specific language governing permissions and
 * limitations under the License.
 *
*/

#include <sstream>
#include "gazebo/gui/building/LevelWidget.hh"
#include "gazebo/gui/building/BuildingEditorEvents.hh"

using namespace gazebo;
using namespace gui;

//////////////////////////////////////////////////
LevelWidget::LevelWidget(QWidget *_parent) : QWidget(_parent)
{
  this->setObjectName("levelWidget");
  this->setSizePolicy(QSizePolicy::Minimum, QSizePolicy::Minimum);

  QHBoxLayout *levelLayout = new QHBoxLayout;
  this->levelCounter = 0;

  this->showFloorplanAct = new QAction("Floorplan", this);
  this->showElementsAct = new QAction("Features", this);
  this->showFloorplanAct->setCheckable(true);
  this->showElementsAct->setCheckable(true);
  this->showFloorplanAct->setChecked(true);
  this->showElementsAct->setChecked(true);
  this->showFloorplanAct->setShortcut(tr("F"));
  this->showElementsAct->setShortcut(tr("G"));
  connect(this->showFloorplanAct, SIGNAL(triggered()), this, SLOT(
      OnShowFloorplan()));
  connect(this->showElementsAct, SIGNAL(triggered()), this, SLOT(
      OnShowElements()));

  QMenu *showMenu = new QMenu(this);
  showMenu->addAction(this->showFloorplanAct);
  showMenu->addAction(this->showElementsAct);
  QPushButton *showButton = new QPushButton("View", this);
  showButton->setMenu(showMenu);

  this->levelComboBox = new QComboBox;
  this->levelComboBox->addItem(QString("Level 1"));
  int comboBoxwidth = levelComboBox->minimumSizeHint().width();
  int comboBoxHeight = levelComboBox->minimumSizeHint().height();
  this->levelComboBox->setMinimumWidth(comboBoxwidth*3);
  this->levelComboBox->setMinimumHeight(comboBoxHeight);
  this->setMinimumWidth(comboBoxwidth*6);

  QPushButton *deleteLevelButton = new QPushButton("-");
  deleteLevelButton->setToolTip("Delete this level");
  QPushButton *addLevelButton = new QPushButton("+");
  addLevelButton->setToolTip("Add new level");

  levelLayout->addWidget(showButton);
  levelLayout->addWidget(this->levelComboBox);
  levelLayout->addWidget(deleteLevelButton);
  levelLayout->addWidget(addLevelButton);

  connect(this->levelComboBox, SIGNAL(currentIndexChanged(int)),
      this, SLOT(OnCurrentLevelChanged(int)));
  connect(deleteLevelButton, SIGNAL(clicked()), this, SLOT(OnDeleteLevel()));
  connect(addLevelButton, SIGNAL(clicked()), this, SLOT(OnAddLevel()));

  this->connections.push_back(
      gui::editor::Events::ConnectUpdateLevelWidget(
      boost::bind(&LevelWidget::OnUpdateLevelWidget, this, _1, _2)));

  this->connections.push_back(
      gui::editor::Events::ConnectTriggerShowFloorplan(
      boost::bind(&LevelWidget::OnTriggerShowFloorplan, this)));

  this->connections.push_back(
      gui::editor::Events::ConnectTriggerShowElements(
      boost::bind(&LevelWidget::OnTriggerShowElements, this)));

  this->connections.push_back(
<<<<<<< HEAD
      gui::editor::Events::ConnectDiscardBuildingModel(
=======
      gui::editor::Events::ConnectNewBuildingModel(
>>>>>>> 4952d501
      boost::bind(&LevelWidget::OnDiscard, this)));

  this->setLayout(levelLayout);
}

//////////////////////////////////////////////////
LevelWidget::~LevelWidget()
{
}

//////////////////////////////////////////////////
void LevelWidget::OnCurrentLevelChanged(int _level)
{
  gui::editor::Events::changeBuildingLevel(_level);
}

//////////////////////////////////////////////////
void LevelWidget::OnAddLevel()
{
  gui::editor::Events::addBuildingLevel();
}

//////////////////////////////////////////////////
void LevelWidget::OnDeleteLevel()
{
  gui::editor::Events::deleteBuildingLevel();
}

//////////////////////////////////////////////////
void LevelWidget::OnUpdateLevelWidget(int _level, const std::string &_newName)
{
  // Delete
  if (_newName.empty())
  {
    this->levelComboBox->removeItem(_level);
    if (_level-1 >= 0)
      this->levelComboBox->setCurrentIndex(_level-1);
    return;
  }

  // Add
  if (_level == this->levelComboBox->count())
  {
    this->levelComboBox->addItem(tr(_newName.c_str()));
    this->levelComboBox->setCurrentIndex(_level);
    this->levelCounter++;
  }
  // Change name
  else
  {
    this->levelComboBox->setItemText(_level, tr(_newName.c_str()));
  }
}

//////////////////////////////////////////////////
void LevelWidget::OnDiscard()
{
  this->levelComboBox->clear();
  this->levelComboBox->addItem(QString("Level 1"));
  this->levelCounter = 0;
}

//////////////////////////////////////////////////
void LevelWidget::OnShowFloorplan()
{
  gui::editor::Events::showFloorplan();
}

//////////////////////////////////////////////////
void LevelWidget::OnTriggerShowFloorplan()
{
  this->OnShowFloorplan();
  this->showFloorplanAct->setChecked(!this->showFloorplanAct->isChecked());
}

//////////////////////////////////////////////////
void LevelWidget::OnShowElements()
{
  gui::editor::Events::showElements();
}

//////////////////////////////////////////////////
void LevelWidget::OnTriggerShowElements()
{
  this->OnShowElements();
  this->showElementsAct->setChecked(!this->showElementsAct->isChecked());
}<|MERGE_RESOLUTION|>--- conflicted
+++ resolved
@@ -86,11 +86,7 @@
       boost::bind(&LevelWidget::OnTriggerShowElements, this)));
 
   this->connections.push_back(
-<<<<<<< HEAD
-      gui::editor::Events::ConnectDiscardBuildingModel(
-=======
       gui::editor::Events::ConnectNewBuildingModel(
->>>>>>> 4952d501
       boost::bind(&LevelWidget::OnDiscard, this)));
 
   this->setLayout(levelLayout);
