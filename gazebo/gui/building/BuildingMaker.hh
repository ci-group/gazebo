/*
 * Copyright (C) 2012-2015 Open Source Robotics Foundation
 *
 * Licensed under the Apache License, Version 2.0 (the "License");
 * you may not use this file except in compliance with the License.
 * You may obtain a copy of the License at
 *
 *     http://www.apache.org/licenses/LICENSE-2.0
 *
 * Unless required by applicable law or agreed to in writing, software
 * distributed under the License is distributed on an "AS IS" BASIS,
 * WITHOUT WARRANTIES OR CONDITIONS OF ANY KIND, either express or implied.
 * See the License for the specific language governing permissions and
 * limitations under the License.
 *
*/
#ifndef _GAZEBO_GUI_BUILDING_MAKER_HH_
#define _GAZEBO_GUI_BUILDING_MAKER_HH_

#include <string>
#include <vector>
#include <memory>

#include <ignition/math/Pose3.hh>
#include <ignition/math/Vector3.hh>

#include "gazebo/common/CommonTypes.hh"
#include "gazebo/common/KeyEvent.hh"
#include "gazebo/common/MouseEvent.hh"

#include "gazebo/gui/qt.h"

#include "gazebo/math/Pose.hh"
#include "gazebo/math/Vector3.hh"

#include "gazebo/util/system.hh"

namespace gazebo
{
  namespace gui
  {
<<<<<<< HEAD
    // Forward declare provate data.
    class BuildingMakerPrivate;
    // Forward declare pointers.
    class EditorItem;
=======
    class BuildingModelManip;
    class EditorItem;
    class SaveDialog;
>>>>>>> 90888d09

    /// \addtogroup gazebo_gui
    /// \{

    /// \brief Create and manage 3D visuals of a building.
    class GZ_GUI_VISIBLE BuildingMaker
    {
      /// \enum SaveState
      /// \brief Save states for the building editor.
      public: enum SaveState
      {
        // NEVER_SAVED: The building has never been saved.
        NEVER_SAVED,

        // ALL_SAVED: All changes have been saved.
        ALL_SAVED,

        // UNSAVED_CHANGES: Has been saved before, but has unsaved changes.
        UNSAVED_CHANGES
      };

      /// \brief Constructor
      public: BuildingMaker();

      /// \brief Destructor
      public: ~BuildingMaker();

      /// \brief QT callback when entering or leaving building edit mode
      /// \param[in] _checked True if the menu item is checked
      public: void OnEdit(bool _checked);

      /// \brief Set the name of this building model.
      /// \param[in] _modelName Name of the model to set to.
      public: void SetModelName(const std::string &_modelName);

      /// \brief Finish the model and create the entity on the gzserver.
      public: void FinishModel();

      /// \brief Add a building part to the model.
      /// \param[in] _type Type of the building part.
      /// \param[in] _size Size of the building part.
      /// \param[in] _pos Position of the building part in pixel coordinates.
      /// \param[in] _angle Yaw rotation of the building part in degrees.
      /// \return Name of the 3D building part that has been added.
      public: std::string AddPart(const std::string &_type,
          const QVector3D &_size, const QVector3D &_pos, double _angle);

      /// \brief Add a wall to the model.
      /// \param[in] _size Size of the wall.
      /// \param[in] _pos Position of the wall in pixel coordinates.
      /// \param[in] _angle Yaw rotation of the wall in degrees.
      /// \return Name of the 3D wall that has been added.
      public: std::string AddWall(const QVector3D &_size, const QVector3D &_pos,
          double _angle);

      /// \brief Add a window to the model.
      /// \param[in] _size Size of the window.
      /// \param[in] _pos Position of the window in pixel coordinates.
      /// \param[in] _angle Yaw rotation of the window in degrees.
      /// \return Name of the 3D window that has been added.
      public: std::string AddWindow(const QVector3D &_size,
          const QVector3D &_pos, double _angle);

      /// \brief Add a door to the model.
      /// \param[in] _size Size of the door.
      /// \param[in] _pos Position of the door in pixel coordinates.
      /// \param[in] _angle Yaw rotation of the door in degrees.
      /// \return Name of the 3D door that has been added.
      public: std::string AddDoor(const QVector3D &_size, const QVector3D &_pos,
          double _angle);

      /// \brief Add a staircase to the model.
      /// \param[in] _size Size of the staircase.
      /// \param[in] _pos Position of the staircase in pixel coordinates.
      /// \param[in] _angle Yaw rotation of the staircase in degrees.
      /// \param[in] _steps Number of steps in the staircase.
      /// \return Name of the 3D staircase that has been added.
      public: std::string AddStairs(const QVector3D &_size,
          const QVector3D &_pos, double _angle, int _steps);

      /// \brief Add a floor to the model.
      /// \param[in] _size Size of the floor.
      /// \param[in] _pos Position of the floor in pixel coordinates.
      /// \param[in] _angle Yaw rotation of the floor in radians.
      /// \return Name of the 3D floor that has been added.
      public: std::string AddFloor(const QVector3D &_size,
          const QVector3D &_pos, double _angle);

      /// \brief Remove a building part from the model.
      /// \param[in] _partName Name of the building part to remove
      public: void RemovePart(const std::string &_partName);

      /// \brief Remove a wall from the model.
      /// \param[in] _partName Name of the wall to remove
      public: void RemoveWall(const std::string &_wallName);

      /// \brief Connect the 2D editor item Qt signals to the 3D building part.
      /// \param[in] _partName Name of the 3D building part
      /// \param[in] _item 2D editor item.
      public: void ConnectItem(const std::string &_partName,
          const EditorItem *_item);

      /// \brief Attach a building part to another, this is currently used for
      /// making holes in walls and floors.
      /// This function doesn't check if the parts exist.
      /// \param[in] _child Name of the child building part
      /// \param[in] _parent Name of the parent building part.
      public: void AttachManip(const std::string &_child,
          const std::string &_parent);

      /// \brief Detach a child building part from its parent.
      /// \param[in] _child Name of the child building part.
      public: void DetachFromParent(const std::string &_child);

      /// \brief Detach all child building parts from the given manip.
      /// \param[in] _parent Name of the building part.
      public: void DetachAllChildren(const std::string &_parent);

      /// \brief Whether the given manip is attached to another manip or not.
      /// \param[in] _child Name of manip.
      /// \return True if manip has a parent.
      public: bool IsAttached(const std::string &_child) const;

      /// \brief Detach all child building parts from the given manip.
      /// \param[in] _manip Name of the building part.
      public: BuildingModelManip *ManipByName(const std::string &_name);

      /// \brief Helper method to convert size from editor coordinate system
      /// to Gazebo coordinate system.
      /// \param[in] _size Size vector in pixels.
      /// \return Size in metric units.
      /// \deprecated See function that returns ignition::math
      public: static math::Vector3 ConvertSize(const QVector3D &_size)
           GAZEBO_DEPRECATED(7.0);

      /// \brief Helper method to convert size from editor coordinate system
      /// to Gazebo coordinate system.
      /// \param[in] _width Width in pixels.
      /// \param[in] _depth Depth in pixels.
      /// \param[in] _height Height in pixels.
      /// \return Size in metric units.
      /// \deprecated See function that returns ignition::math
      public: static math::Vector3 ConvertSize(double _width, double _depth,
          double _height) GAZEBO_DEPRECATED(7.0);

      /// \brief Helper method to convert size from editor coordinate system
      /// to Gazebo coordinate system.
      /// \param[in] _width Width in pixels.
      /// \param[in] _depth Depth in pixels.
      /// \param[in] _height Height in pixels.
      /// \return Size in metric units.
      public: static ignition::math::Vector3d ConvertSizeIgn(
          const double _width, const double _depth, const double _height);

      /// \brief Helper method to convert pose from editor coordinate system
      /// to Gazebo coordinate system.
      /// \param[in] _pos Position in pixels.
      /// \param[in] _rot Rotation in degrees.
      /// \return Pose with position in metric units and rotation in radians.
      /// \deprecated See function that returns ignition::math
      public: static math::Pose ConvertPose(const QVector3D &_pos,
          const QVector3D &_rot) GAZEBO_DEPRECATED(7.0);

      /// \brief Helper method to convert pose from editor coordinate system
      /// to Gazebo coordinate system.
      /// \param[in] _x X position in pixels.
      /// \param[in] _y Y position in pixels.
      /// \param[in] _y Z position in pixels.
      /// \param[in] _roll Roll rotation in degrees.
      /// \param[in] _pitch Pitch rotation in degrees.
      /// \param[in] _yaw Yaw rotation in degrees.
      /// \return Pose with position in metric units and rotation in radians.
      /// \deprecated See function that returns ignition::math
      public: static math::Pose ConvertPose(double _x, double _y, double _z,
          double _roll, double _pitch, double _yaw) GAZEBO_DEPRECATED(7.0);

      /// \brief Helper method to convert pose from editor coordinate system
      /// to Gazebo coordinate system.
      /// \param[in] _x X position in pixels.
      /// \param[in] _y Y position in pixels.
      /// \param[in] _y Z position in pixels.
      /// \param[in] _roll Roll rotation in degrees.
      /// \param[in] _pitch Pitch rotation in degrees.
      /// \param[in] _yaw Yaw rotation in degrees.
      /// \return Pose with position in metric units and rotation in radians.
      public: static ignition::math::Pose3d ConvertPoseIgn(const double _x,
          const double _y, const double _z, const double _roll,
          const double _pitch, const double _yaw);

      /// \param[in] _value Convert a value from pixels to metric units
      /// \param[in] _value Value in pixels.
      /// \return Value in metric units.
      public: static double Convert(double _value);

      /// \brief Convert an angle from editor unit to Gazebo unit
      /// \param[in] _angle Angle in degrees.
      /// \return Angle in radians.
      public: static double ConvertAngle(double _angle);

      /// \brief Reset the building maker and the SDF.
      public: void Reset();

      /// \brief Generate the SDF from building part visuals.
      public: void GenerateSDF();

      /// \brief Set save state upon a change to the building.
      public: void BuildingChanged();

      /// \brief Publish a factory message to spawn the new building.
      private: void CreateTheEntity();

      /// \brief Internal init function.
      private: bool Init();

      /// \brief Create an empty model.
      /// \return Name of the model created.
      private: std::string CreateModel();

      /// \brief Generate SDF with CSG support (to be supported).
      private: void GenerateSDFWithCSG();

      /// \brief Get a template SDF string of a simple model.
      /// \return A string containing a simple model.
      private: std::string TemplateSDFString() const;

      /// \brief Internal helper function for QPointF comparison used by the
      /// surface subsivision algorithm.
      private: static bool PointCompareY(const QPointF &_a, const QPointF &_b);

      /// \brief Internal helper function for QRectF comparison used by the
      /// surface subsivision algorithm.
      private: static bool RectCompareX(const QRectF &_a, const QRectF &_b);

      /// \brief Internal helper function for QRectF comparison used by the
      /// surface subsivision algorithm.
      private: static bool RectCompareY(const QRectF &_a, const QRectF &_b);

      /// \brief Subdivide a rectangular surface with holes into multiple
      /// smaller rectangles.
      /// \param[in] _surface Parent rectangular surface.
      /// \param[in] _holes A list of rectangular holes on the surface.
      /// \param[in] _subdivisions The resulting smaller rectangles representing
      /// the surface with holes.
      private: void SubdivideRectSurface(const QRectF &_surface,
        const std::vector<QRectF> &_holes, std::vector<QRectF> &_subdivisions);

      /// \brief Helper function to manage writing files to disk.
      private: void SaveModelFiles();

      /// \brief Callback for saving the model.
      /// \return True if the user chose to save, false if the user cancelled.
      private: bool OnSave();

      /// \brief Callback for selecting a folder and saving the model.
      /// \return True if the user chose to save, false if the user cancelled.
      private: bool OnSaveAs();

      /// \brief Callback for when the name is changed through the Palette.
      /// \param[in] _modelName The newly entered building name.
      private: void OnNameChanged(const std::string &_modelName);

      /// \brief Callback for newing the model.
      private: void OnNew();

      /// \brief Callback received when exiting the editor mode.
      private: void OnExit();

      /// \brief Callback received when a level on a building model is to
      /// be changed.
      /// \param[in] _level The level that is currently being edited.
      private: void OnChangeLevel(int _level);

      /// \brief Cancel material modes.
      private: void StopMaterialModes();

      /// \brief Reset currently hovered visual to the properties it had before
      /// being hovered.
      private: void ResetHoverVis();

      /// \brief Callback received when a color has been selected on the
      /// palette.
      /// \param[in] _color Selected color.
      private: void OnColorSelected(QColor _color);

      /// \brief Callback received when a texture has been selected on the
      /// palette.
      /// \param[in] _texture Selected texture.
      private: void OnTextureSelected(QString _texture);

      /// \brief Mouse event filter callback when mouse is moved.
      /// \param[in] _event The mouse event.
      /// \return True if the event was handled
      private: bool On3dMouseMove(const common::MouseEvent &_event);

      /// \brief Mouse event filter callback when mouse is pressed.
      /// \param[in] _event The mouse event.
      /// \return True if the event was handled
      private: bool On3dMousePress(const common::MouseEvent &_event);

      /// \brief Mouse event filter callback when mouse is released.
      /// \param[in] _event The mouse event.
      /// \return True if the event was handled
      private: bool On3dMouseRelease(const common::MouseEvent &_event);

      /// \brief Key event filter callback when key is pressed.
      /// \param[in] _event The key event.
      /// \return True if the event was handled
      private: bool On3dKeyPress(const common::KeyEvent &_event);

      /// \brief Conversion scale used by the Convert helper functions.
<<<<<<< HEAD
      public: static const double conversionScale;
=======
      public: static double conversionScale;

      /// \brief A map of building part names to model manip objects which
      /// manage the visuals representing the building part.
      private: std::map<std::string, BuildingModelManip *> allItems;

      /// \brief A map of building part names to model manip objects which
      /// manage the visuals representing the building part.
      private: std::map<std::string, std::vector<std::string>> attachmentMap;

      /// \brief The building model in SDF format.
      private: sdf::SDFPtr modelSDF;

      /// \brief A template SDF of a simple box model.
      private: sdf::SDFPtr modelTemplateSDF;

      /// \brief Name of the building model.
      private: std::string modelName;

      /// \brief Folder name, which is the model name without spaces.
      private: std::string folderName;

      /// \brief Name of the building model preview.
      private: static const std::string previewName;

      /// \brief The root visual of the building model preview.
      private: rendering::VisualPtr previewVisual;

      /// \brief Counter for the number of walls in the model.
      private: int wallCounter;

      /// \brief Counter for the number of windows in the model.
      private: int windowCounter;

      /// \brief Counter for the number of doors in the model.
      private: int doorCounter;

      /// \brief Counter for the number of staircases in the model.
      private: int stairsCounter;

      /// \brief Counter for the number of floors in the model.
      private: int floorCounter;

      /// \brief Store the current save state of the model.
      private: enum SaveState currentSaveState;

      /// \brief A list of gui editor events connected to the building maker.
      private: std::vector<event::ConnectionPtr> connections;

      /// \brief Default name of building model
      private: static const std::string buildingDefaultName;

      /// \brief A dialog for setting building model name and save location.
      private: SaveDialog *saveDialog;

      /// \brief Visual that is currently hovered over by the mouse.
      private: rendering::VisualPtr hoverVis;

      /// \brief The color currently selected. If none is selected, it will be
      /// QColor::Invalid.
      private: QColor selectedColor;

      /// \brief The texture currently selected. If none is selected, it will be
      /// an empty string.
      private: QString selectedTexture;

      /// \brief The current level that is being edited.
      private: int currentLevel;

      /// \brief Node used to publish messages.
      protected: transport::NodePtr node;
>>>>>>> 90888d09

      /// \internal
      /// \brief Pointer to private data.
      private: std::unique_ptr<BuildingMakerPrivate> dataPtr;
    };
    /// \}
  }
}
#endif<|MERGE_RESOLUTION|>--- conflicted
+++ resolved
@@ -30,25 +30,17 @@
 
 #include "gazebo/gui/qt.h"
 
-#include "gazebo/math/Pose.hh"
-#include "gazebo/math/Vector3.hh"
-
 #include "gazebo/util/system.hh"
 
 namespace gazebo
 {
   namespace gui
   {
-<<<<<<< HEAD
+    class BuildingModelManip;
+    class EditorItem;
+
     // Forward declare provate data.
     class BuildingMakerPrivate;
-    // Forward declare pointers.
-    class EditorItem;
-=======
-    class BuildingModelManip;
-    class EditorItem;
-    class SaveDialog;
->>>>>>> 90888d09
 
     /// \addtogroup gazebo_gui
     /// \{
@@ -178,39 +170,12 @@
 
       /// \brief Helper method to convert size from editor coordinate system
       /// to Gazebo coordinate system.
-      /// \param[in] _size Size vector in pixels.
-      /// \return Size in metric units.
-      /// \deprecated See function that returns ignition::math
-      public: static math::Vector3 ConvertSize(const QVector3D &_size)
-           GAZEBO_DEPRECATED(7.0);
-
-      /// \brief Helper method to convert size from editor coordinate system
-      /// to Gazebo coordinate system.
       /// \param[in] _width Width in pixels.
       /// \param[in] _depth Depth in pixels.
       /// \param[in] _height Height in pixels.
       /// \return Size in metric units.
-      /// \deprecated See function that returns ignition::math
-      public: static math::Vector3 ConvertSize(double _width, double _depth,
-          double _height) GAZEBO_DEPRECATED(7.0);
-
-      /// \brief Helper method to convert size from editor coordinate system
-      /// to Gazebo coordinate system.
-      /// \param[in] _width Width in pixels.
-      /// \param[in] _depth Depth in pixels.
-      /// \param[in] _height Height in pixels.
-      /// \return Size in metric units.
-      public: static ignition::math::Vector3d ConvertSizeIgn(
+      public: static ignition::math::Vector3d ConvertSize(
           const double _width, const double _depth, const double _height);
-
-      /// \brief Helper method to convert pose from editor coordinate system
-      /// to Gazebo coordinate system.
-      /// \param[in] _pos Position in pixels.
-      /// \param[in] _rot Rotation in degrees.
-      /// \return Pose with position in metric units and rotation in radians.
-      /// \deprecated See function that returns ignition::math
-      public: static math::Pose ConvertPose(const QVector3D &_pos,
-          const QVector3D &_rot) GAZEBO_DEPRECATED(7.0);
 
       /// \brief Helper method to convert pose from editor coordinate system
       /// to Gazebo coordinate system.
@@ -221,20 +186,7 @@
       /// \param[in] _pitch Pitch rotation in degrees.
       /// \param[in] _yaw Yaw rotation in degrees.
       /// \return Pose with position in metric units and rotation in radians.
-      /// \deprecated See function that returns ignition::math
-      public: static math::Pose ConvertPose(double _x, double _y, double _z,
-          double _roll, double _pitch, double _yaw) GAZEBO_DEPRECATED(7.0);
-
-      /// \brief Helper method to convert pose from editor coordinate system
-      /// to Gazebo coordinate system.
-      /// \param[in] _x X position in pixels.
-      /// \param[in] _y Y position in pixels.
-      /// \param[in] _y Z position in pixels.
-      /// \param[in] _roll Roll rotation in degrees.
-      /// \param[in] _pitch Pitch rotation in degrees.
-      /// \param[in] _yaw Yaw rotation in degrees.
-      /// \return Pose with position in metric units and rotation in radians.
-      public: static ignition::math::Pose3d ConvertPoseIgn(const double _x,
+      public: static ignition::math::Pose3d ConvertPose(const double _x,
           const double _y, const double _z, const double _roll,
           const double _pitch, const double _yaw);
 
@@ -359,81 +311,7 @@
       private: bool On3dKeyPress(const common::KeyEvent &_event);
 
       /// \brief Conversion scale used by the Convert helper functions.
-<<<<<<< HEAD
       public: static const double conversionScale;
-=======
-      public: static double conversionScale;
-
-      /// \brief A map of building part names to model manip objects which
-      /// manage the visuals representing the building part.
-      private: std::map<std::string, BuildingModelManip *> allItems;
-
-      /// \brief A map of building part names to model manip objects which
-      /// manage the visuals representing the building part.
-      private: std::map<std::string, std::vector<std::string>> attachmentMap;
-
-      /// \brief The building model in SDF format.
-      private: sdf::SDFPtr modelSDF;
-
-      /// \brief A template SDF of a simple box model.
-      private: sdf::SDFPtr modelTemplateSDF;
-
-      /// \brief Name of the building model.
-      private: std::string modelName;
-
-      /// \brief Folder name, which is the model name without spaces.
-      private: std::string folderName;
-
-      /// \brief Name of the building model preview.
-      private: static const std::string previewName;
-
-      /// \brief The root visual of the building model preview.
-      private: rendering::VisualPtr previewVisual;
-
-      /// \brief Counter for the number of walls in the model.
-      private: int wallCounter;
-
-      /// \brief Counter for the number of windows in the model.
-      private: int windowCounter;
-
-      /// \brief Counter for the number of doors in the model.
-      private: int doorCounter;
-
-      /// \brief Counter for the number of staircases in the model.
-      private: int stairsCounter;
-
-      /// \brief Counter for the number of floors in the model.
-      private: int floorCounter;
-
-      /// \brief Store the current save state of the model.
-      private: enum SaveState currentSaveState;
-
-      /// \brief A list of gui editor events connected to the building maker.
-      private: std::vector<event::ConnectionPtr> connections;
-
-      /// \brief Default name of building model
-      private: static const std::string buildingDefaultName;
-
-      /// \brief A dialog for setting building model name and save location.
-      private: SaveDialog *saveDialog;
-
-      /// \brief Visual that is currently hovered over by the mouse.
-      private: rendering::VisualPtr hoverVis;
-
-      /// \brief The color currently selected. If none is selected, it will be
-      /// QColor::Invalid.
-      private: QColor selectedColor;
-
-      /// \brief The texture currently selected. If none is selected, it will be
-      /// an empty string.
-      private: QString selectedTexture;
-
-      /// \brief The current level that is being edited.
-      private: int currentLevel;
-
-      /// \brief Node used to publish messages.
-      protected: transport::NodePtr node;
->>>>>>> 90888d09
 
       /// \internal
       /// \brief Pointer to private data.
