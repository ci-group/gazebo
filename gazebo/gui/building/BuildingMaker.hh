/*
 * Copyright (C) 2012-2015 Open Source Robotics Foundation
 *
 * Licensed under the Apache License, Version 2.0 (the "License");
 * you may not use this file except in compliance with the License.
 * You may obtain a copy of the License at
 *
 *     http://www.apache.org/licenses/LICENSE-2.0
 *
 * Unless required by applicable law or agreed to in writing, software
 * distributed under the License is distributed on an "AS IS" BASIS,
 * WITHOUT WARRANTIES OR CONDITIONS OF ANY KIND, either express or implied.
 * See the License for the specific language governing permissions and
 * limitations under the License.
 *
*/
#ifndef _BUILDING_MAKER_HH_
#define _BUILDING_MAKER_HH_

#include <list>
#include <string>
#include <vector>
#include <map>
#include <sdf/sdf.hh>

#include "gazebo/math/Pose.hh"
#include "gazebo/common/Events.hh"
#include "gazebo/common/KeyEvent.hh"
#include "gazebo/gui/EntityMaker.hh"
#include "gazebo/gui/qt.h"
#include "gazebo/util/system.hh"

namespace gazebo
{
  namespace msgs
  {
    class Visual;
  }

  namespace gui
  {
    class EntityMaker;
    class EditorItem;
    class BuildingModelManip;
    class FinishBuildingDialog;

    /// \addtogroup gazebo_gui
    /// \{

    /// \class BuildingMaker BuildingMaker.hh
    /// \brief Create and manage 3D visuals of a building.
    class GAZEBO_VISIBLE BuildingMaker : public EntityMaker
    {
      /// \enum SaveState
      /// \brief Save states for the building editor.
      private: enum SaveState
      {
        // NEVER_SAVED: The building has never been saved.
        NEVER_SAVED,

        // ALL_SAVED: All changes have been saved.
        ALL_SAVED,

        // UNSAVED_CHANGES: Has been saved before, but has unsaved changes.
        UNSAVED_CHANGES
      };

      /// \brief Constructor
      public: BuildingMaker();

      /// \brief Destructor
      public: virtual ~BuildingMaker();

      /// \brief QT callback when entering or leaving building edit mode
      /// \param[in] _checked True if the menu item is checked
      public: void OnEdit(bool _checked);

      /// \brief Set the name of this building model.
      /// \param[in] _modelName Name of the model to set to.
      public: void SetModelName(const std::string &_modelName);

      /// \brief Finish the model and create the entity on the gzserver.
      public: void FinishModel();

      /// \brief Add a building part to the model.
      /// \param[in] _type Type of the building part.
      /// \param[in] _size Size of the building part.
      /// \param[in] _pos Position of the building part in pixel coordinates.
      /// \param[in] _angle Yaw rotation of the building part in degrees.
      /// \return Name of the 3D building part that has been added.
      public: std::string AddPart(const std::string &_type,
          const QVector3D &_size, const QVector3D &_pos, double _angle);

      /// \brief Add a wall to the model.
      /// \param[in] _size Size of the wall.
      /// \param[in] _pos Position of the wall in pixel coordinates.
      /// \param[in] _angle Yaw rotation of the wall in degrees.
      /// \return Name of the 3D wall that has been added.
      public: std::string AddWall(const QVector3D &_size, const QVector3D &_pos,
          double _angle);

      /// \brief Add a window to the model.
      /// \param[in] _size Size of the window.
      /// \param[in] _pos Position of the window in pixel coordinates.
      /// \param[in] _angle Yaw rotation of the window in degrees.
      /// \return Name of the 3D window that has been added.
      public: std::string AddWindow(const QVector3D &_size,
          const QVector3D &_pos, double _angle);

      /// \brief Add a door to the model.
      /// \param[in] _size Size of the door.
      /// \param[in] _pos Position of the door in pixel coordinates.
      /// \param[in] _angle Yaw rotation of the door in degrees.
      /// \return Name of the 3D door that has been added.
      public: std::string AddDoor(const QVector3D &_size, const QVector3D &_pos,
          double _angle);

      /// \brief Add a staircase to the model.
      /// \param[in] _size Size of the staircase.
      /// \param[in] _pos Position of the staircase in pixel coordinates.
      /// \param[in] _angle Yaw rotation of the staircase in degrees.
      /// \param[in] _steps Number of steps in the staircase.
      /// \return Name of the 3D staircase that has been added.
      public: std::string AddStairs(const QVector3D &_size,
          const QVector3D &_pos, double _angle, int _steps);

      /// \brief Add a floor to the model.
      /// \param[in] _size Size of the floor.
      /// \param[in] _pos Position of the floor in pixel coordinates.
      /// \param[in] _angle Yaw rotation of the floor in radians.
      /// \return Name of the 3D floor that has been added.
      public: std::string AddFloor(const QVector3D &_size,
          const QVector3D &_pos, double _angle);

      /// \brief Remove a building part from the model.
      /// \param[in] _partName Name of the building part to remove
      public: void RemovePart(const std::string &_partName);

      /// \brief Remove a wall from the model.
      /// \param[in] _partName Name of the wall to remove
      public: void RemoveWall(const std::string &_wallName);

      /// \brief Connect the 2D editor item Qt signals to the 3D building part.
      /// \param[in] _partName Name of the 3D building part
      /// \param[in] _item 2D editor item.
      public: void ConnectItem(const std::string &_partName,
          const EditorItem *_item);

      /// \brief Attach a building part to another, this is currently used for
      /// making holes in walls and floors.
      /// \param[in] _child Name of the child building part
      /// \param[in] _parent Name of the parent building part.
      public: void AttachManip(const std::string &_child,
          const std::string &_parent);

      /// \brief Detach a child building part from its parent.
      /// \param[in] _child Name of the child building part.
      /// \param[in] _parent Name of the parent building part.
      public: void DetachManip(const std::string &_child,
          const std::string &_parent);

      /// \brief Detach all child building parts from the given manip.
      /// \param[in] _manip Name of the building part.
      public: void DetachAllChildren(const std::string &_manip);

      /// \brief Helper method to convert size from editor coordinate system
      /// to Gazebo coordinate system.
      /// \param[in] _size Size vector in pixels.
      /// \return Size in metric units.
      public: static math::Vector3 ConvertSize(const QVector3D &_size);

      /// \brief Helper method to convert size from editor coordinate system
      /// to Gazebo coordinate system.
      /// \param[in] _width Width in pixels.
      /// \param[in] _depth Depth in pixels.
      /// \param[in] _height Height in pixels.
      /// \return Size in metric units.
      public: static math::Vector3 ConvertSize(double _width, double _depth,
          double _height);

      /// \brief Helper method to convert pose from editor coordinate system
      /// to Gazebo coordinate system.
      /// \param[in] _pos Position in pixels.
      /// \param[in] _rot Rotation in degrees.
      /// \return Pose with position in metric units and rotation in radians.
      public: static math::Pose ConvertPose(const QVector3D &_pos,
          const QVector3D &_rot);

      /// \brief Helper method to convert pose from editor coordinate system
      /// to Gazebo coordinate system.
      /// \param[in] _x X position in pixels.
      /// \param[in] _y Y position in pixels.
      /// \param[in] _y Z position in pixels.
      /// \param[in] _roll Roll rotation in degrees.
      /// \param[in] _pitch Pitch rotation in degrees.
      /// \param[in] _yaw Yaw rotation in degrees.
      /// \return Pose with position in metric units and rotation in radians.
      public: static math::Pose ConvertPose(double _x, double _y, double _z,
          double _roll, double _pitch, double _yaw);

      /// \param[in] _value Convert a value from pixels to metric units
      /// \param[in] _value Value in pixels.
      /// \return Value in metric units.
      public: static double Convert(double _value);

      /// \brief Convert an angle from editor unit to Gazebo unit
      /// \param[in] _angle Angle in degrees.
      /// \return Angle in radians.
      public: static double ConvertAngle(double _angle);

      /// \brief Save model to SDF format.
      /// \param[in] _savePath Path to save the SDF to.
      public: void SaveToSDF(const std::string &_savePath);

      /// \brief Save config file.
      /// \param[in] _savePath Path to save the file to.
      public: void SaveToConfig(const std::string &_savePath);

      /// \brief Reset the building maker and the SDF.
      public: void Reset();

      // Documentation inherited
      public: virtual void Start(const rendering::UserCameraPtr _camera);

      // Documentation inherited
      public: virtual void Stop();

      /// \brief Generate the SDF from building part visuals.
      public: void GenerateSDF();

      /// \brief Generate the config file.
      public: void GenerateConfig();

      // Documentation inherited
      public: virtual bool IsActive() const;

      /// \brief Set save state upon a change to the building.
      public: void BuildingChanged();

      // Documentation inherited
      private: virtual void CreateTheEntity();

      /// \brief Internal init function.
      private: bool Init();

      /// \brief Create an empty model.
      /// \return Name of the model created.
      private: std::string CreateModel();

      /// \brief Generate SDF with CSG support (to be supported).
      private: void GenerateSDFWithCSG();

      /// \brief Get a template SDF string of a simple model.
      private: std::string GetTemplateSDFString();

      /// \brief Get a template config file for a simple model.
      private: std::string GetTemplateConfigString();

      /// \brief Internal helper function for QPointF comparison used by the
      /// surface subsivision algorithm.
      private: static bool PointCompareY(const QPointF &_a, const QPointF &_b);

      /// \brief Internal helper function for QRectF comparison used by the
      /// surface subsivision algorithm.
      private: static bool RectCompareX(const QRectF &_a, const QRectF &_b);

      /// \brief Internal helper function for QRectF comparison used by the
      /// surface subsivision algorithm.
      private: static bool RectCompareY(const QRectF &_a, const QRectF &_b);

      /// \brief Subdivide a rectangular surface with holes into multiple
      /// smaller rectangles.
      /// \param[in] _surface Parent rectangular surface.
      /// \param[in] _holes A list of rectangular holes on the surface.
      /// \param[in] _subdivisions The resulting smaller rectangles representing
      /// the surface with holes.
      private: void SubdivideRectSurface(const QRectF &_surface,
        const std::vector<QRectF> &_holes, std::vector<QRectF> &_subdivisions);

      /// \brief Helper function to manage writing files to disk.
      private: void SaveModelFiles();

      /// \brief Callback for saving the model.
      /// \param[in] _saveName Name to save the model.
      /// \return True if the user chose to save, false if the user cancelled.
      private: bool OnSave(const std::string &_saveName = "");
<<<<<<< HEAD

      /// \brief Callback for selecting a folder and saving the model.
      /// \param[in] _saveName Name to save the model.
      /// \return True if the user chose to save, false if the user cancelled.
      private: bool OnSaveAs(const std::string &_saveName);

      /// \brief Callback for when the name is changed through the Palette.
      /// \param[in] _modelName The newly entered building name.
      private: void OnNameChanged(const std::string &_modelName);

=======

      /// \brief Callback for selecting a folder and saving the model.
      /// \param[in] _saveName Name to save the model.
      /// \return True if the user chose to save, false if the user cancelled.
      private: bool OnSaveAs(const std::string &_saveName);

      /// \brief Callback for when the name is changed through the Palette.
      /// \param[in] _modelName The newly entered building name.
      private: void OnNameChanged(const std::string &_modelName);

>>>>>>> 0967b3e4
      /// \brief Callback for newing the model.
      private: void OnNew();

      /// \brief Callback received when exiting the editor mode.
      private: void OnExit();

      /// \brief Callback received when a level on a building model is to
      /// be changed.
      /// \param[in] _level The level that is currently being edited.
      private: void OnChangeLevel(int _level);

      /// \brief Cancel material modes.
      private: void StopMaterialModes();

      /// \brief Reset currently hovered visual to the properties it had before
      /// being hovered.
      private: void ResetHoverVis();

      /// \brief Callback received when a color has been selected on the
      /// palette.
      /// \param[in] _color Selected color.
      private: void OnColorSelected(QColor _color);

<<<<<<< HEAD
=======
      /// \brief Callback received when a texture has been selected on the
      /// palette.
      /// \param[in] _texture Selected texture.
      private: void OnTextureSelected(QString _texture);

>>>>>>> 0967b3e4
      /// \brief Mouse event filter callback when mouse is moved.
      /// \param[in] _event The mouse event.
      /// \return True if the event was handled
      private: bool On3dMouseMove(const common::MouseEvent &_event);

      /// \brief Mouse event filter callback when mouse is pressed.
      /// \param[in] _event The mouse event.
      /// \return True if the event was handled
      private: bool On3dMousePress(const common::MouseEvent &_event);

      /// \brief Mouse event filter callback when mouse is released.
      /// \param[in] _event The mouse event.
      /// \return True if the event was handled
      private: bool On3dMouseRelease(const common::MouseEvent &_event);

      /// \brief Key event filter callback when key is pressed.
      /// \param[in] _event The key event.
      /// \return True if the event was handled
      private: bool On3dKeyPress(const common::KeyEvent &_event);

      /// \brief Conversion scale used by the Convert helper functions.
      public: static double conversionScale;

      /// \brief A map of building part names to model manip objects which
      /// manage the visuals representing the building part.
      private: std::map<std::string, BuildingModelManip *> allItems;

      /// \brief The building model in SDF format.
      private: sdf::SDFPtr modelSDF;

      /// \brief A template SDF of a simple box model.
      private: sdf::SDFPtr modelTemplateSDF;

      /// \brief The building model's config file.
      private: TiXmlDocument modelConfig;

      /// \brief Name of the building model.
      private: std::string modelName;

      /// \brief Name of the building model preview.
      private: static const std::string previewName;

      /// \brief The root visual of the building model preview.
      private: rendering::VisualPtr previewVisual;

      /// \brief Counter for the number of walls in the model.
      private: int wallCounter;

      /// \brief Counter for the number of windows in the model.
      private: int windowCounter;

      /// \brief Counter for the number of doors in the model.
      private: int doorCounter;

      /// \brief Counter for the number of staircases in the model.
      private: int stairsCounter;

      /// \brief Counter for the number of floors in the model.
      private: int floorCounter;

      /// \brief Store the current save state of the model.
      private: enum SaveState currentSaveState;

      /// \brief Default directory to save models: ~/building_editor_models
      private: std::string defaultPath;

      /// \brief Path to where the model is saved.
      private: std::string saveLocation;

      /// \brief Name of the building model's author.
      private: std::string authorName;

      /// \brief Name of the building model's author's email.
      private: std::string authorEmail;

      /// \brief Model description.
      private: std::string description;

      /// \brief Model version.
      private: std::string version;

      /// \brief A list of gui editor events connected to the building maker.
      private: std::vector<event::ConnectionPtr> connections;

      /// \brief Default name of building model
      private: static const std::string buildingDefaultName;

      /// \brief A dialog for setting building model name and save location.
      private: FinishBuildingDialog *saveDialog;

      /// \brief Visual that is currently hovered over by the mouse.
      private: rendering::VisualPtr hoverVis;

      /// \brief The color currently selected. If none is selected, it will be
      /// QColor::Invalid.
      private: QColor selectedColor;

<<<<<<< HEAD
=======
      /// \brief The texture currently selected. If none is selected, it will be
      /// an empty string.
      private: QString selectedTexture;

>>>>>>> 0967b3e4
      /// \brief The current level that is being edited.
      private: int currentLevel;
    };
    /// \}
  }
}
#endif<|MERGE_RESOLUTION|>--- conflicted
+++ resolved
@@ -284,7 +284,6 @@
       /// \param[in] _saveName Name to save the model.
       /// \return True if the user chose to save, false if the user cancelled.
       private: bool OnSave(const std::string &_saveName = "");
-<<<<<<< HEAD
 
       /// \brief Callback for selecting a folder and saving the model.
       /// \param[in] _saveName Name to save the model.
@@ -295,18 +294,6 @@
       /// \param[in] _modelName The newly entered building name.
       private: void OnNameChanged(const std::string &_modelName);
 
-=======
-
-      /// \brief Callback for selecting a folder and saving the model.
-      /// \param[in] _saveName Name to save the model.
-      /// \return True if the user chose to save, false if the user cancelled.
-      private: bool OnSaveAs(const std::string &_saveName);
-
-      /// \brief Callback for when the name is changed through the Palette.
-      /// \param[in] _modelName The newly entered building name.
-      private: void OnNameChanged(const std::string &_modelName);
-
->>>>>>> 0967b3e4
       /// \brief Callback for newing the model.
       private: void OnNew();
 
@@ -330,14 +317,11 @@
       /// \param[in] _color Selected color.
       private: void OnColorSelected(QColor _color);
 
-<<<<<<< HEAD
-=======
       /// \brief Callback received when a texture has been selected on the
       /// palette.
       /// \param[in] _texture Selected texture.
       private: void OnTextureSelected(QString _texture);
 
->>>>>>> 0967b3e4
       /// \brief Mouse event filter callback when mouse is moved.
       /// \param[in] _event The mouse event.
       /// \return True if the event was handled
@@ -435,13 +419,10 @@
       /// QColor::Invalid.
       private: QColor selectedColor;
 
-<<<<<<< HEAD
-=======
       /// \brief The texture currently selected. If none is selected, it will be
       /// an empty string.
       private: QString selectedTexture;
 
->>>>>>> 0967b3e4
       /// \brief The current level that is being edited.
       private: int currentLevel;
     };
