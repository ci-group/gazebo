/*
 * Copyright (C) 2012-2015 Open Source Robotics Foundation
 *
 * Licensed under the Apache License, Version 2.0 (the "License");
 * you may not use this file except in compliance with the License.
 * You may obtain a copy of the License at
 *
 *     http://www.apache.org/licenses/LICENSE-2.0
 *
 * Unless required by applicable law or agreed to in writing, software
 * distributed under the License is distributed on an "AS IS" BASIS,
 * WITHOUT WARRANTIES OR CONDITIONS OF ANY KIND, either express or implied.
 * See the License for the specific language governing permissions and
 * limitations under the License.
 *
*/

#include "gazebo/gui/qt.h"
#include "gazebo/gui/Actions.hh"
#include "gazebo/gui/MainWindow.hh"
#include "gazebo/gui/RenderWidget.hh"
#include "gazebo/gui/TimePanel.hh"
#include "gazebo/gui/building/BuildingEditorWidget.hh"
#include "gazebo/gui/building/BuildingEditorEvents.hh"
#include "gazebo/gui/building/BuildingEditorPalette.hh"
#include "gazebo/gui/building/BuildingEditor.hh"

using namespace gazebo;
using namespace gui;

/////////////////////////////////////////////////
BuildingEditor::BuildingEditor(MainWindow *_mainWindow)
  : Editor(_mainWindow)
{
  // Tips
  QLabel *tipsLabel = new QLabel(tr(
      "<font size=4 color='white'><b>?</b></font>"));
  tipsLabel->setToolTip(tr("<font size=3><p><b> Tips: </b></b>"
      "<p>Double-click an object to open an Inspector with configuration "
      "options.</p>"
      "<p>Currently, windows & doors are simple holes in the wall.</p>"
      "<p>Because Gazebo only supports simple primitive shapes, all floors "
      "will be rectangular.</p>"));

  // Create the building editor tab
  this->buildingPalette = new BuildingEditorPalette;
  this->Init("buildingEditorTab", "Building Editor", this->buildingPalette,
      tipsLabel);

  this->newAct = new QAction(tr("&New"), this->mainWindow);
  this->newAct->setStatusTip(tr("New"));
  this->newAct->setShortcut(tr("Ctrl+N"));
  this->newAct->setCheckable(false);
  connect(this->newAct, SIGNAL(triggered()), this, SLOT(New()));

  this->saveAct = new QAction(tr("&Save"), this->mainWindow);
  this->saveAct->setStatusTip(tr("Save"));
  this->saveAct->setShortcut(tr("Ctrl+S"));
  this->saveAct->setCheckable(false);
  connect(this->saveAct, SIGNAL(triggered()), this, SLOT(Save()));

  this->saveAsAct = new QAction(tr("&Save As"), this->mainWindow);
  this->saveAsAct->setStatusTip(tr("Save As"));
  this->saveAsAct->setShortcut(tr("Ctrl+SHIFT+S"));
  this->saveAsAct->setCheckable(false);
  connect(this->saveAsAct, SIGNAL(triggered()), this, SLOT(SaveAs()));

  this->exitAct = new QAction(tr("E&xit Building Editor"), this->mainWindow);
  this->exitAct->setStatusTip(tr("Exit Building Editor"));
  this->exitAct->setShortcut(tr("Ctrl+X"));
  this->exitAct->setCheckable(false);
  connect(this->exitAct, SIGNAL(triggered()), this, SLOT(Exit()));

  connect(g_editBuildingAct, SIGNAL(toggled(bool)), this, SLOT(OnEdit(bool)));

  this->connections.push_back(
      gui::editor::Events::ConnectFinishBuildingModel(
      boost::bind(&BuildingEditor::OnFinish, this)));

  this->buildingEditorWidget = new BuildingEditorWidget(
      this->mainWindow->GetRenderWidget());
  this->buildingEditorWidget->setSizePolicy(QSizePolicy::Expanding,
      QSizePolicy::Expanding);
  this->buildingEditorWidget->hide();

  this->mainWindow->GetRenderWidget()->InsertWidget(0,
      this->buildingEditorWidget);

  this->menuBar = NULL;
}

/////////////////////////////////////////////////
BuildingEditor::~BuildingEditor()
{
}

////////////////////////////////////////////////
void BuildingEditor::Save()
{
  gui::editor::Events::saveBuildingEditor();
}

////////////////////////////////////////////////
void BuildingEditor::SaveAs()
{
  gui::editor::Events::saveAsBuildingEditor();
}

/////////////////////////////////////////////////
void BuildingEditor::New()
{
  gui::editor::Events::newBuildingEditor();
}

/////////////////////////////////////////////////
void BuildingEditor::Exit()
{
  gui::editor::Events::exitBuildingEditor();
}

/////////////////////////////////////////////////
void BuildingEditor::OnFinish()
{
  g_editBuildingAct->setChecked(!g_editBuildingAct->isChecked());
  this->OnEdit(false);
}

/////////////////////////////////////////////////
void BuildingEditor::CreateMenus()
{
  if (this->menuBar)
    return;

  this->menuBar = new QMenuBar;
  this->menuBar->setSizePolicy(QSizePolicy::Fixed, QSizePolicy::Fixed);

  QMenu *fileMenu = this->menuBar->addMenu(tr("&File"));
  fileMenu->addAction(this->newAct);
  fileMenu->addAction(this->saveAct);
  fileMenu->addAction(this->saveAsAct);
  fileMenu->addAction(this->exitAct);
}

/////////////////////////////////////////////////
void BuildingEditor::OnEdit(bool _checked)
{
  if (_checked)
  {
    this->CreateMenus();
<<<<<<< HEAD
    this->mainWindowPaused = this->mainWindow->IsPaused();
=======
    this->mainWindowPaused = g_playAct->isVisible();
>>>>>>> 192d0a76
    this->mainWindow->Pause();
    this->mainWindow->ShowLeftColumnWidget("buildingEditorTab");
    this->mainWindow->ShowMenuBar(this->menuBar);
    this->buildingEditorWidget->show();
    this->mainWindow->GetRenderWidget()->DisplayOverlayMsg(
        "Building is View Only");
    this->mainWindow->GetRenderWidget()->ShowTimePanel(false);
    this->mainWindow->GetRenderWidget()->ShowToolbar(false);
  }
  else
  {
    this->buildingPalette->CustomColorDialog()->reject();
    this->mainWindow->ShowLeftColumnWidget();
    this->buildingEditorWidget->hide();
    this->mainWindow->GetRenderWidget()->DisplayOverlayMsg("");
    this->mainWindow->GetRenderWidget()->ShowTimePanel(true);
    this->mainWindow->GetRenderWidget()->ShowToolbar(true);
    this->mainWindow->ShowMenuBar();
    if (!this->mainWindowPaused)
      this->mainWindow->Play();
  }
  gui::editor::Events::toggleEditMode(_checked);
}<|MERGE_RESOLUTION|>--- conflicted
+++ resolved
@@ -147,11 +147,7 @@
   if (_checked)
   {
     this->CreateMenus();
-<<<<<<< HEAD
     this->mainWindowPaused = this->mainWindow->IsPaused();
-=======
-    this->mainWindowPaused = g_playAct->isVisible();
->>>>>>> 192d0a76
     this->mainWindow->Pause();
     this->mainWindow->ShowLeftColumnWidget("buildingEditorTab");
     this->mainWindow->ShowMenuBar(this->menuBar);
