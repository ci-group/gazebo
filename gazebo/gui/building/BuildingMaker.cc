--- conflicted
+++ resolved
@@ -167,12 +167,9 @@
       gui::editor::Events::ConnectColorSelected(
       boost::bind(&BuildingMaker::OnColorSelected, this, _1)));
   this->connections.push_back(
-<<<<<<< HEAD
-=======
       gui::editor::Events::ConnectTextureSelected(
       boost::bind(&BuildingMaker::OnTextureSelected, this, _1)));
   this->connections.push_back(
->>>>>>> 0967b3e4
       gui::editor::Events::ConnectToggleEditMode(
       boost::bind(&BuildingMaker::OnEdit, this, _1)));
 
@@ -217,11 +214,8 @@
 {
   BuildingModelManip *manip = this->allItems[_partName];
 
-<<<<<<< HEAD
-=======
   // Make sure each connection calls BuildingMaker::BuildingChanged
 
->>>>>>> 0967b3e4
   // item changes -> manip changes
   QObject::connect(_item, SIGNAL(SizeChanged(double, double, double)),
       manip, SLOT(OnSizeChanged(double, double, double)));
@@ -263,11 +257,8 @@
   // manip changes -> item changes
   QObject::connect(manip, SIGNAL(ColorChanged(QColor)),
       _item, SLOT(OnColorChanged(QColor)));
-<<<<<<< HEAD
-=======
   QObject::connect(manip, SIGNAL(TextureChanged(QString)),
       _item, SLOT(OnTextureChanged(QString)));
->>>>>>> 0967b3e4
 }
 
 /////////////////////////////////////////////////
@@ -675,7 +666,6 @@
 
   if (this->previewVisual)
     scene->RemoveVisual(this->previewVisual);
-<<<<<<< HEAD
 
   this->currentSaveState = NEVER_SAVED;
   this->SetModelName(this->buildingDefaultName);
@@ -684,16 +674,6 @@
   this->saveLocation = defaultPath + "/" +
                         GetFolderNameFromModelName(this->modelName);
 
-=======
-
-  this->currentSaveState = NEVER_SAVED;
-  this->SetModelName(this->buildingDefaultName);
-  this->defaultPath = (QDir::homePath() + "/building_editor_models")
-                        .toStdString();
-  this->saveLocation = defaultPath + "/" +
-                        GetFolderNameFromModelName(this->modelName);
-
->>>>>>> 0967b3e4
   this->previewVisual.reset(new rendering::Visual(this->previewName,
       scene->GetWorldVisual()));
 
@@ -1678,7 +1658,6 @@
 
   TiXmlElement *versionXML = modelXML->FirstChildElement("version");
   if (!versionXML)
-<<<<<<< HEAD
   {
     gzerr << "Couldn't find model version" << std::endl;
     versionXML->FirstChild()->SetValue("1.0");
@@ -1707,36 +1686,6 @@
   }
   else
   {
-=======
-  {
-    gzerr << "Couldn't find model version" << std::endl;
-    versionXML->FirstChild()->SetValue("1.0");
-  }
-  else
-  {
-    versionXML->FirstChild()->SetValue(this->version);
-  }
-
-  TiXmlElement *descriptionXML = modelXML->FirstChildElement("description");
-  if (!descriptionXML)
-  {
-    gzerr << "Couldn't find model description" << std::endl;
-    descriptionXML->FirstChild()->SetValue("");
-  }
-  else
-  {
-    descriptionXML->FirstChild()->SetValue(this->description);
-  }
-
-  // TODO: Multiple authors
-  TiXmlElement *authorXML = modelXML->FirstChildElement("author");
-  if (!authorXML)
-  {
-    gzerr << "Couldn't find model author" << std::endl;
-  }
-  else
-  {
->>>>>>> 0967b3e4
     TiXmlElement *authorChild = authorXML->FirstChildElement("name");
     if (!authorChild)
     {
@@ -1817,7 +1766,6 @@
       return this->OnSaveAs(_saveName);
     }
     if (this->saveDialog->GetSaveLocation().size() == 0)
-<<<<<<< HEAD
     {
       QMessageBox msgBox(QMessageBox::Warning, QString("Empty Location"),
              QString("Please give a path to where your model will be saved."));
@@ -1877,67 +1825,6 @@
       }
     }
 
-=======
-    {
-      QMessageBox msgBox(QMessageBox::Warning, QString("Empty Location"),
-             QString("Please give a path to where your model will be saved."));
-
-      msgBox.exec();
-      return this->OnSaveAs(_saveName);
-    }
-
-    this->modelName = this->saveDialog->GetModelName();
-    this->saveLocation = this->saveDialog->GetSaveLocation();
-    this->authorName = this->saveDialog->GetAuthorName();
-    this->authorEmail = this->saveDialog->GetAuthorEmail();
-    this->description = this->saveDialog->GetDescription();
-    this->version = this->saveDialog->GetVersion();
-
-    if (this->modelName.compare(this->buildingDefaultName) == 0)
-    {
-      // Parse saveLocation and set model name
-      boost::filesystem::path saveLocPath(this->saveLocation);
-      this->SetModelName(saveLocPath.filename().string());
-    }
-
-    boost::filesystem::path path;
-    path = path / this->saveLocation;
-    if (!boost::filesystem::exists(path))
-    {
-      if (!boost::filesystem::create_directories(path))
-      {
-        gzerr << "Couldn't create folder for model files." << std::endl;
-        return false;
-      }
-      gzmsg << "Created folder " << path << " for model files." << std::endl;
-    }
-
-    boost::filesystem::path modelConfigPath = path / "model.config";
-
-    boost::filesystem::path sdfPath = path / "model.sdf";
-
-    // Before writing
-    if (boost::filesystem::exists(sdfPath) ||
-          boost::filesystem::exists(modelConfigPath))
-    {
-      std::string msg = "A model named " + this->modelName +
-                        " already exists in folder " + path.string() + ".\n\n"
-                        "Do you wish to overwrite the existing model files?\n";
-
-      QMessageBox msgBox(QMessageBox::Warning, QString("Files Exist"),
-                         QString(msg.c_str()));
-
-      QPushButton *saveButton = msgBox.addButton("Save",
-                                                 QMessageBox::ApplyRole);
-      msgBox.addButton(QMessageBox::Cancel);
-      msgBox.exec();
-      if (msgBox.clickedButton() != saveButton)
-      {
-        return this->OnSaveAs(this->modelName);
-      }
-    }
-
->>>>>>> 0967b3e4
     this->SaveModelFiles();
 
     AddDirToModelPaths(this->saveLocation);
@@ -2027,194 +1914,6 @@
     }
     default:
       return;
-<<<<<<< HEAD
-  }
-
-  // Create entity on main window up to the saved point
-  if (this->currentSaveState != NEVER_SAVED)
-    this->FinishModel();
-
-  this->Reset();
-
-  gui::editor::Events::newBuildingModel();
-  gui::editor::Events::finishBuildingModel();
-}
-
-/////////////////////////////////////////////////
-void BuildingMaker::OnColorSelected(QColor _color)
-{
-  this->selectedColor = _color;
-}
-
-/////////////////////////////////////////////////
-bool BuildingMaker::On3dMouseMove(const common::MouseEvent &_event)
-{
-  rendering::UserCameraPtr userCamera = gui::get_active_camera();
-  if (!userCamera)
-    return false;
-
-  if (_event.dragging)
-  {
-    userCamera->HandleMouseEvent(_event);
-    return true;
-  }
-
-  if (!this->selectedColor.isValid())
-  {
-    QApplication::setOverrideCursor(QCursor(Qt::ArrowCursor));
-    userCamera->HandleMouseEvent(_event);
-    return true;
-  }
-
-  rendering::VisualPtr vis = userCamera->GetVisual(_event.pos);
-  // Highlight visual on hover
-  if (vis)
-  {
-    std::string visName = vis->GetParent()->GetName();
-
-    // Stairs have nested visuals
-    if (visName.find("Stair") != std::string::npos)
-    {
-      vis = vis->GetParent();
-      visName = vis->GetParent()->GetName();
-    }
-
-    if (this->hoverVis && this->hoverVis != vis)
-      this->ResetHoverVis();
-
-    // Only handle items from building being edited
-    visName = visName.substr(visName.find("::")+2);
-    std::map<std::string, BuildingModelManip *>::const_iterator it =
-        this->allItems.find(visName);
-    if (it == this->allItems.end())
-    {
-      userCamera->HandleMouseEvent(_event);
-      return true;
-    }
-
-    if (visName.find("Wall") != std::string::npos ||
-        visName.find("Floor") != std::string::npos ||
-        visName.find("Stair") != std::string::npos)
-    {
-      this->hoverVis = vis;
-      if (this->selectedColor.isValid())
-      {
-        common::Color newColor(this->selectedColor.red(),
-                               this->selectedColor.green(),
-                               this->selectedColor.blue());
-        this->hoverVis->SetAmbient(newColor);
-      }
-
-      this->hoverVis->SetTransparency(0);
-    }
-    else
-    {
-      this->ResetHoverVis();
-    }
-  }
-  else
-  {
-    this->ResetHoverVis();
-  }
-  return true;
-}
-
-/////////////////////////////////////////////////
-bool BuildingMaker::On3dMousePress(const common::MouseEvent &_event)
-{
-  rendering::UserCameraPtr userCamera = gui::get_active_camera();
-  if (!userCamera)
-    return false;
-
-  userCamera->HandleMouseEvent(_event);
-  return true;
-}
-
-/////////////////////////////////////////////////
-bool BuildingMaker::On3dMouseRelease(const common::MouseEvent &_event)
-{
-  if (_event.button != common::MouseEvent::LEFT)
-  {
-    this->StopMaterialModes();
-    return true;
-  }
-
-  if (this->hoverVis)
-  {
-    std::string hoverName = this->hoverVis->GetParent()->GetName();
-    hoverName = hoverName.substr(hoverName.find("::")+2);
-
-    std::map<std::string, BuildingModelManip *>::const_iterator it =
-        this->allItems.find(hoverName);
-    if (it == this->allItems.end())
-    {
-      gzerr << "Visual " << hoverName << " is not part of the building but "
-            << "was hovered. This should never happen." << std::endl;
-    }
-    else
-    {
-      BuildingModelManip *manip = this->allItems[hoverName];
-      if (this->selectedColor.isValid())
-      {
-        manip->SetColor(this->selectedColor);
-      }
-    }
-    this->hoverVis.reset();
-  }
-  else
-  {
-    rendering::UserCameraPtr userCamera = gui::get_active_camera();
-    userCamera->HandleMouseEvent(_event);
-    this->StopMaterialModes();
-  }
-  return true;
-}
-
-/////////////////////////////////////////////////
-bool BuildingMaker::On3dKeyPress(const common::KeyEvent &_event)
-{
-  if (_event.key == Qt::Key_Escape)
-  {
-    this->StopMaterialModes();
-  }
-  return false;
-}
-
-/////////////////////////////////////////////////
-void BuildingMaker::StopMaterialModes()
-{
-  this->ResetHoverVis();
-  this->selectedColor = QColor::Invalid;
-  gui::editor::Events::colorSelected(this->selectedColor.convertTo(
-      QColor::Invalid));
-  gui::editor::Events::createBuildingEditorItem(std::string());
-}
-
-/////////////////////////////////////////////////
-void BuildingMaker::ResetHoverVis()
-{
-  if (this->hoverVis)
-  {
-    std::string hoverName = this->hoverVis->GetParent()->GetName();
-    hoverName = hoverName.substr(hoverName.find("::")+2);
-
-    std::map<std::string, BuildingModelManip *>::const_iterator it =
-        this->allItems.find(hoverName);
-    if (it == this->allItems.end())
-    {
-      gzerr << "Visual " << hoverName << " is not part of the building but "
-            << "was hovered. This should never happen." << std::endl;
-    }
-    else
-    {
-      BuildingModelManip *manip = this->allItems[hoverName];
-      this->hoverVis->SetAmbient(manip->GetColor());
-      this->hoverVis->SetMaterial(manip->GetTexture());
-      this->hoverVis->SetTransparency(manip->GetTransparency());
-    }
-    this->hoverVis.reset();
-  }
-=======
   }
 
   // Create entity on main window up to the saved point
@@ -2426,7 +2125,6 @@
     }
     this->hoverVis.reset();
   }
->>>>>>> 0967b3e4
 }
 
 /////////////////////////////////////////////////
