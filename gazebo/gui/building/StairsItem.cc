--- conflicted
+++ resolved
@@ -258,10 +258,7 @@
     this->StepsChanged();
   }
   // this->stairsElevation = dialog->GetElevation();
-<<<<<<< HEAD
-=======
   this->Set3dTexture(dialog->GetTexture());
->>>>>>> 26fc17f4
   this->Set3dColor(dialog->GetColor());
   this->StairsChanged();
 }
