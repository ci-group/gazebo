--- conflicted
+++ resolved
@@ -35,11 +35,7 @@
   this->level = 0;
   this->levelBaseHeight = 0;
 
-<<<<<<< HEAD
-  this->doorDepth = 15;
-=======
   this->doorDepth = 17;
->>>>>>> a3be5cc8
   this->doorHeight = 200;
   this->doorWidth = 90;
   this->doorElevation = 0;
