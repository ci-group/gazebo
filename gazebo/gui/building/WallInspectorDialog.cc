--- conflicted
+++ resolved
@@ -330,11 +330,7 @@
     this->colorComboBox->addItem(colorIcon, QString(""));
     index = this->colorComboBox->count()-1;
   }
-<<<<<<< HEAD
-  GZ_ASSERT(index > 0, "Color index is broken < 0");
-=======
   GZ_ASSERT(index >= 0, "Color index is broken < 0");
->>>>>>> f5acfe23
   this->colorComboBox->setCurrentIndex(index);
 }
 
