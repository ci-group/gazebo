--- conflicted
+++ resolved
@@ -75,10 +75,6 @@
   this->dataPtr->hoverVis.reset();
 
   this->dataPtr->node.reset();
-<<<<<<< HEAD
-  this->dataPtr->modelPub.reset();
-=======
->>>>>>> a66c258b
   this->dataPtr->userCmdPub.reset();
 
   if (this->dataPtr->updateMutex)
@@ -131,11 +127,6 @@
 
   this->dataPtr->node = transport::NodePtr(new transport::Node());
   this->dataPtr->node->Init();
-<<<<<<< HEAD
-  this->dataPtr->modelPub =
-      this->dataPtr->node->Advertise<msgs::Model>("~/model/modify");
-=======
->>>>>>> a66c258b
   this->dataPtr->userCmdPub =
       this->dataPtr->node->Advertise<msgs::UserCmd>("~/user_cmd");
 
@@ -363,15 +354,11 @@
   // Only publish for models
   if (_vis->GetType() == gazebo::rendering::Visual::VT_MODEL)
   {
-<<<<<<< HEAD
-    // Publish model modify message
-=======
     // Register user command on server
     msgs::UserCmd userCmdMsg;
     userCmdMsg.set_description("Snap [" + _vis->GetName() + "]");
     userCmdMsg.set_type(msgs::UserCmd::MOVING);
 
->>>>>>> a66c258b
     msgs::Model msg;
 
     auto id = gui::get_entity_id(_vis->GetName());
@@ -380,19 +367,10 @@
 
     msg.set_name(_vis->GetName());
     msgs::Set(msg.mutable_pose(), _vis->GetWorldPose().Ign());
-<<<<<<< HEAD
-    this->dataPtr->modelPub->Publish(msg);
-
-    // Register user command on server
-    msgs::UserCmd userCmdMsg;
-    userCmdMsg.set_description("Snap [" + _vis->GetName() + "]");
-    userCmdMsg.set_type(msgs::UserCmd::MOVING);
-=======
 
     auto modelMsg = userCmdMsg.add_model();
     modelMsg->CopyFrom(msg);
 
->>>>>>> a66c258b
     this->dataPtr->userCmdPub->Publish(userCmdMsg);
   }
 }
