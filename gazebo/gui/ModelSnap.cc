--- conflicted
+++ resolved
@@ -328,24 +328,15 @@
   ignition::math::Vector3d translation;
   ignition::math::Quaterniond rotation;
 
-<<<<<<< HEAD
-  this->GetSnapTransform(_triangleSrc, _triangleDest,
-      _visualSrc->WorldPose(), translation, rotation);
-
-  _visualSrc->SetWorldPose(
-      ignition::math::Pose3d(_visualSrc->WorldPose().Pos() + translation.Ign(),
-      rotation.Ign() * _visualSrc->WorldPose().Rot()));
-=======
   this->SnapTransform(_triangleSrc, _triangleDest,
       _visualSrc->GetWorldPose().Ign(), translation, rotation);
 
   _visualSrc->SetWorldPose(
-      ignition::math::Pose3d(_visualSrc->GetWorldPose().Ign().Pos() +
-      translation, rotation * _visualSrc->GetWorldPose().Ign().Rot()));
-
-  Events::moveEntity(_visualSrc->GetName(), _visualSrc->GetWorldPose().Ign(),
+      ignition::math::Pose3d(_visualSrc->WorldPose().Pos() +
+      translation, rotation * _visualSrc->WorldPose().Rot()));
+
+  Events::moveEntity(_visualSrc->GetName(), _visualSrc->WorldPose(),
       true);
->>>>>>> 08a89132
 
   this->PublishVisualPose(_visualSrc);
 }
@@ -418,17 +409,6 @@
   // Only publish for models
   if (_vis->GetType() == gazebo::rendering::Visual::VT_MODEL)
   {
-<<<<<<< HEAD
-    // Publish model modify message
-    msgs::Model msg;
-    msg.set_id(gui::get_entity_id(_vis->GetName()));
-    msg.set_name(_vis->GetName());
-
-    msgs::Set(msg.mutable_pose(), _vis->WorldPose());
-    this->dataPtr->modelPub->Publish(msg);
-
-=======
->>>>>>> 08a89132
     // Register user command on server
     msgs::UserCmd userCmdMsg;
     userCmdMsg.set_description("Snap [" + _vis->GetName() + "]");
@@ -462,17 +442,10 @@
       ignition::math::Triangle3d hoverTriangle;
       for (unsigned int i = 0; i < 3; ++i)
       {
-<<<<<<< HEAD
-        hoverTriangle.push_back(
+        hoverTriangle.Set(i,
             this->dataPtr->hoverVis->WorldPose().Rot().Inverse() *
-            (this->dataPtr->hoverTriangle[i].Ign() -
+            (this->dataPtr->hoverTriangle[i] -
             this->dataPtr->hoverVis->WorldPose().Pos()));
-=======
-        hoverTriangle.Set(i,
-            this->dataPtr->hoverVis->GetWorldPose().Ign().Rot().Inverse() *
-            (this->dataPtr->hoverTriangle[i] -
-            this->dataPtr->hoverVis->GetWorldPose().Ign().Pos()));
->>>>>>> 08a89132
       }
 
       if (!this->dataPtr->highlightVisual)
@@ -531,17 +504,10 @@
     ignition::math::Triangle3d triangle;
     for (unsigned int i = 0; i < 3; ++i)
     {
-<<<<<<< HEAD
-      triangle.push_back(
+      triangle.Set(i,
           this->dataPtr->selectedVis->WorldPose().Rot().Inverse() *
-          (this->dataPtr->selectedTriangle[i].Ign() -
+          (this->dataPtr->selectedTriangle[i] -
           this->dataPtr->selectedVis->WorldPose().Pos()));
-=======
-      triangle.Set(i,
-          this->dataPtr->selectedVis->GetWorldPose().Ign().Rot().Inverse() *
-          (this->dataPtr->selectedTriangle[i] -
-          this->dataPtr->selectedVis->GetWorldPose().Ign().Pos()));
->>>>>>> 08a89132
     }
 
     if (!this->dataPtr->snapVisual)
