--- conflicted
+++ resolved
@@ -469,9 +469,9 @@
 bool ConfigWidget::SetDensityWidgetValue(const std::string &_name,
     double _value)
 {
-  auto iter = this->configWidgets.find(_name);
-
-  if (iter != this->configWidgets.end())
+  auto iter = this->dataPtr->configWidgets.find(_name);
+
+  if (iter != this->dataPtr->configWidgets.end())
     return this->UpdateDensityWidget(iter->second, _value);
 
   return false;
@@ -651,9 +651,9 @@
 double ConfigWidget::DensityWidgetValue(const std::string &_name) const
 {
   double value = 0.0;
-  auto iter = this->configWidgets.find(_name);
-
-  if (iter != this->configWidgets.end())
+  auto iter = this->dataPtr->configWidgets.find(_name);
+
+  if (iter != this->dataPtr->configWidgets.end())
   {
     DensityConfigWidget *widget =
         qobject_cast<DensityConfigWidget *>(iter->second);
@@ -2795,7 +2795,6 @@
 }
 
 /////////////////////////////////////////////////
-<<<<<<< HEAD
 bool ConfigWidget::UpdateDensityWidget(ConfigChildWidget *_widget,
           double _value)
 {
@@ -2811,10 +2810,7 @@
 }
 
 /////////////////////////////////////////////////
-int ConfigWidget::GetIntWidgetValue(ConfigChildWidget *_widget) const
-=======
 int ConfigWidget::IntWidgetValue(ConfigChildWidget *_widget) const
->>>>>>> e5959d66
 {
   int value = 0;
   if (_widget->widgets.size() == 1u)
