--- conflicted
+++ resolved
@@ -2791,22 +2791,14 @@
 
   if (enumWidget->widgets.size() != 1u)
   {
-<<<<<<< HEAD
-    gzerr << "Error clearing Enum Config widget" << std::endl;
-=======
     gzerr << "Enum config widget has wrong number of widgets." << std::endl;
->>>>>>> e7bd111e
     return false;
   }
 
   QComboBox *valueComboBox = qobject_cast<QComboBox *>(enumWidget->widgets[0]);
   if (!valueComboBox)
   {
-<<<<<<< HEAD
-    gzerr << "Error clearing Enum Config widget" << std::endl;
-=======
     gzerr << "Enum config widget doesn't have a QComboBox." << std::endl;
->>>>>>> e7bd111e
     return false;
   }
 
@@ -2831,22 +2823,14 @@
 
   if (enumWidget->widgets.size() != 1u)
   {
-<<<<<<< HEAD
-    gzerr << "Error adding item to Enum Config widget" << std::endl;
-=======
     gzerr << "Enum config widget has wrong number of widgets." << std::endl;
->>>>>>> e7bd111e
     return false;
   }
 
   QComboBox *valueComboBox = qobject_cast<QComboBox *>(enumWidget->widgets[0]);
   if (!valueComboBox)
   {
-<<<<<<< HEAD
-    gzerr << "Error adding item to Enum Config widget" << std::endl;
-=======
     gzerr << "Enum config widget doesn't have a QComboBox." << std::endl;
->>>>>>> e7bd111e
     return false;
   }
 
@@ -2872,31 +2856,13 @@
 
   if (enumWidget->widgets.size() != 1u)
   {
-<<<<<<< HEAD
-    gzerr << "Error removing item from Enum Config widget" << std::endl;
-=======
     gzerr << "Enum config widget has wrong number of widgets." << std::endl;
->>>>>>> e7bd111e
     return false;
   }
 
   QComboBox *valueComboBox = qobject_cast<QComboBox *>(enumWidget->widgets[0]);
   if (!valueComboBox)
   {
-<<<<<<< HEAD
-    gzerr << "Error removing item from Enum Config widget" << std::endl;
-    return false;
-  }
-
-  // Remove item
-  int index = valueComboBox->findText(QString::fromStdString(
-      _itemText));
-  if (index < 0)
-  {
-    gzerr << "Error removing item from Enum Config widget" << std::endl;
-    return false;
-  }
-=======
     gzerr << "Enum config widget doesn't have a QComboBox." << std::endl;
     return false;
   }
@@ -2906,7 +2872,6 @@
       _itemText));
   if (index < 0)
     return false;
->>>>>>> e7bd111e
 
   valueComboBox->blockSignals(true);
   valueComboBox->removeItem(index);
