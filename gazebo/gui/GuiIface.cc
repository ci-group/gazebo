--- conflicted
+++ resolved
@@ -385,7 +385,6 @@
   // Q_DECLARE_METATYPE is also required, see above.
   qRegisterMetaType<common::Time>();
 
-<<<<<<< HEAD
   // Register std::string as a type that can be used in signals and slots.
   // Q_DECLARE_METATYPE is also required, see above.
   qRegisterMetaType<std::string>();
@@ -394,8 +393,6 @@
   // slots. Q_DECLARE_METATYPE is also required, see above.
   qRegisterMetaType< std::set<std::string> >();
 
-=======
->>>>>>> eae48d92
   return true;
 }
 
