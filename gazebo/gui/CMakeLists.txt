include (${gazebo_cmake_dir}/GazeboUtils.cmake)

include ( ${QT_USE_FILE} )

link_directories(
  ${Boost_LIBRARY_DIRS}
  ${tinyxml_LIBRARY_DIRS}
)

include_directories(
  ${CMAKE_SOURCE_DIR}/deps
)

include_directories(${tinyxml_INCLUDE_DIRS})

add_definitions(${QT_DEFINITIONS})

add_subdirectory(qtpropertybrowser)
add_subdirectory(building)
add_subdirectory(model)
add_subdirectory(terrain)
add_subdirectory(viewers)

set (sources
  Actions.cc
  AlignWidget.cc
  ApplyWrenchDialog.cc
  CloneWindow.cc
  ConfigWidget.cc
  DataLogger.cc
  Editor.cc
  EntityMaker.cc
  HotkeyDialog.cc
  RenderWidget.cc
  GLWidget.cc
  GuiIface.cc
  GuiEvents.cc
  InsertModelWidget.cc
  JointControlWidget.cc
  KeyEventHandler.cc
  LayersWidget.cc
  LightMaker.cc
  LogPlayWidget.cc
  MainWindow.cc
  ModelAlign.cc
  ModelManipulator.cc
  ModelSnap.cc
  ModelEditWidget.cc
  ModelListWidget.cc
  ModelMaker.cc
  ModelRightMenu.cc
  MouseEventHandler.cc
  SaveDialog.cc
  SpaceNav.cc
  SplashScreen.cc
  TimePanel.cc
  TimeWidget.cc
  ToolsWidget.cc
  TopicSelector.cc
  ViewAngleWidget.cc
)

if (NOT USE_EXTERNAL_TINYXML)
  include_directories (${CMAKE_SOURCE_DIR}/deps/win/tinyxml)
  set (sources ${sources}
       ${CMAKE_SOURCE_DIR}/deps/win/tinyxml/tinystr.cpp
       ${CMAKE_SOURCE_DIR}/deps/win/tinyxml/tinyxml.cpp
       ${CMAKE_SOURCE_DIR}/deps/win/tinyxml/tinyxmlerror.cpp
       ${CMAKE_SOURCE_DIR}/deps/win/tinyxml/tinyxmlparser.cpp)
endif()

set (qt_headers
  Actions.hh
  AlignWidget.hh
  ApplyWrenchDialog.hh
  CloneWindow.hh
  ConfigWidget.hh
  DataLogger.hh
  Editor.hh
  GLWidget.hh
  HotkeyDialog.hh
  InsertModelWidget.hh
  JointControlWidget.hh
  LayersWidget.hh
  LogPlayWidget.hh
  MainWindow.hh
  ModelListWidget.hh
  ModelEditWidget.hh
  ModelRightMenu.hh
  RenderWidget.hh
  SaveDialog.hh
  SplashScreen.hh
  TimePanel.hh
  TimeWidget.hh
  ToolsWidget.hh
  TopicSelector.hh
  ViewAngleWidget.hh
)

set (headers
  qt.h
  qt_test.h
  EntityMaker.hh
  GuiIface.hh
  GuiEvents.hh
  GuiPlugin.hh
  KeyEventHandler.hh
  LightMaker.hh
  ModelAlign.hh
  ModelManipulator.hh
  ModelSnap.hh
  MouseEventHandler.hh
  ModelMaker.hh
  SpaceNav.hh
)

if (HAVE_OCULUS)
  set (sources ${sources}
    OculusWindow.cc
  )
  set (qt_headers ${qt_headers}
    OculusWindow.hh
  )
endif ()

#if (HAVE_QWT)
#  set (sources ${sources}
#    Diagnostics.cc
#    IncrementalPlot.cc
#  )
#  set (qt_headers ${qt_headers}
#    Diagnostics.hh
#    IncrementalPlot.hh
#  )
#endif()

set (qt_tests
  DataLogger_TEST.cc
  GuiIface_TEST.cc
<<<<<<< HEAD
  LightMaker_TEST.cc
=======
  HotkeyDialog_TEST.cc
>>>>>>> f6c4a26c
  ModelAlign_TEST.cc
  ModelMaker_TEST.cc
  RenderWidget_TEST.cc
  SaveDialog_TEST.cc
  SplashScreen_TEST.cc
  TimePanel_TEST.cc
  TimeWidget_TEST.cc
  ViewAngleWidget_TEST.cc
)

# MainWindow is using screen rendering
if (ENABLE_SCREEN_TESTS)
  set (qt_tests
      ${qt_tests}
      ApplyWrenchDialog_TEST.cc
      BuildingEditor_TEST.cc
      ConfigWidget_TEST.cc
      GLWidget_TEST.cc
      GLWidget_TEST2.cc
      LaserVisualization_TEST.cc
      LayersWidget_TEST.cc
      MainWindow_TEST.cc
      ModelListWidget_TEST.cc
      ModelSnap_TEST.cc
      Projection_TEST.cc)
endif()

# Generate executables for each of the QT unit tests
gz_build_qt_tests(${qt_tests})

set (resources resources.qrc)

QT4_WRAP_CPP(headers_MOC ${qt_headers})
QT4_ADD_RESOURCES(resources_RCC ${resources})

gz_add_library(gazebo_gui ${sources} ${headers_MOC} ${headers} ${resources_RCC})
gz_add_executable(gzclient main.cc)

add_dependencies(gazebo_gui gazebo_msgs)
add_dependencies(gzclient gazebo_gui)

set (CMAKE_CXX_FLAGS "${CMAKE_CXX_FLAGS} -DBUILDING_DLL_GZ_GUI")

target_link_libraries(gazebo_gui
  libgazebo_client
  gazebo_common
  gazebo_transport
  gazebo_rendering
  gazebo_msgs
  gazebo_gui_building
  gazebo_gui_model
  gazebo_gui_terrain
  gazebo_gui_viewers
  gzqtpropertybrowser
  ${QT_LIBRARIES}
  ${ogre_libraries}
  ${Boost_LIBRARIES}
  ${tinyxml_LIBRARIES}
)

if (UNIX)
  target_link_libraries(gazebo_gui pthread)
endif()

target_link_libraries(gzclient gazebo_gui)

if (UNIX)
  target_link_libraries(gzclient pthread)
endif()

if (SPNAV_LIBRARY)
  target_link_libraries(gazebo_gui ${SPNAV_LIBRARY})
  target_link_libraries(gzclient ${SPNAV_LIBRARY})
endif()

add_definitions(${QT_DEFINITIONS})

set (gui_headers "" CACHE INTERNAL "gui headers" FORCE)
foreach (hdr ${headers} ${qt_headers})
  APPEND_TO_CACHED_STRING(gui_headers
    "GUI Headers" "#include \"gazebo/gui/${hdr}\"\n")
endforeach()
configure_file (${CMAKE_CURRENT_SOURCE_DIR}/gui.hh.in ${CMAKE_CURRENT_BINARY_DIR}/gui.hh )

gz_install_library(gazebo_gui)
gz_install_includes("gui" ${headers} ${qt_headers} ${CMAKE_CURRENT_BINARY_DIR}/gui.hh)
gz_install_executable(gzclient)

if (UNIX)
  manpage(gzclient 1)
endif()<|MERGE_RESOLUTION|>--- conflicted
+++ resolved
@@ -137,11 +137,8 @@
 set (qt_tests
   DataLogger_TEST.cc
   GuiIface_TEST.cc
-<<<<<<< HEAD
+  HotkeyDialog_TEST.cc
   LightMaker_TEST.cc
-=======
-  HotkeyDialog_TEST.cc
->>>>>>> f6c4a26c
   ModelAlign_TEST.cc
   ModelMaker_TEST.cc
   RenderWidget_TEST.cc
