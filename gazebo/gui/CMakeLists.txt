--- conflicted
+++ resolved
@@ -83,7 +83,6 @@
   viewers/ViewFactory.hh
 )
 
-<<<<<<< HEAD
 if (HAVE_QWT)
   set (sources ${sources}
     Diagnostics.cc
@@ -95,19 +94,16 @@
   )
 endif()
 
-set (display_tests
-=======
-set (qt_tests 
->>>>>>> df61b067
+set (qt_tests
   DataLogger_TEST.cc
   TimePanel_TEST.cc
   viewers/ImagesView_TEST.cc
 )
 
+# Generate executables for each of the QT unit tests
 gz_build_qt_tests(${qt_tests})
 
 set (resources resources.qrc)
-
 
 QT4_WRAP_CPP(headers_MOC ${qt_headers})
 QT4_ADD_RESOURCES(resources_RCC ${resources})
