include (${gazebo_cmake_dir}/GazeboUtils.cmake)
include ( ${QT_USE_FILE} )

link_directories(
  ${Boost_LIBRARY_DIRS}
)

include_directories(
  ${CMAKE_SOURCE_DIR}/deps
)

add_definitions(${QT_DEFINITIONS})

add_subdirectory(qtpropertybrowser)
add_subdirectory(building)
add_subdirectory(model)
add_subdirectory(terrain)
add_subdirectory(viewers)

set (sources
  Actions.cc
  BoxMaker.cc
  CylinderMaker.cc
  DataLogger.cc
  Editor.cc
  EntityMaker.cc
  RenderWidget.cc
  GLWidget.cc
  Gui.cc
  GuiEvents.cc
  InsertModelWidget.cc
  JointControlWidget.cc
  KeyEventHandler.cc
  LightMaker.cc
  MainWindow.cc
  ModelManipulator.cc
  MeshMaker.cc
  ModelEditWidget.cc
  ModelListWidget.cc
  ModelMaker.cc
  ModelRightMenu.cc
  MouseEventHandler.cc
  SaveDialog.cc
  SphereMaker.cc
  TimePanel.cc
  ToolsWidget.cc
  TopicSelector.cc
)

set (qt_headers
  Actions.hh
  DataLogger.hh
  Editor.hh
  GLWidget.hh
  InsertModelWidget.hh
  JointControlWidget.hh
  MainWindow.hh
  ModelListWidget.hh
  ModelEditWidget.hh
  ModelRightMenu.hh
  RenderWidget.hh
  SaveDialog.hh
  TimePanel.hh
  ToolsWidget.hh
  TopicSelector.hh
)

set (headers
  qt.h
  qt_test.h
  BoxMaker.hh
  CylinderMaker.hh
  EntityMaker.hh
  Gui.hh
  GuiEvents.hh
  KeyEventHandler.hh
  LightMaker.hh
  ModelManipulator.hh
  MeshMaker.hh
  MouseEventHandler.hh
  ModelMaker.hh
  SphereMaker.hh
)

#if (HAVE_QWT)
#  set (sources ${sources}
#    Diagnostics.cc
#    IncrementalPlot.cc
#  )
#  set (qt_headers ${qt_headers}
#    Diagnostics.hh
#    IncrementalPlot.hh
#  )
#endif()

set (qt_tests
  DataLogger_TEST.cc
  MainWindow_TEST.cc
  TimePanel_TEST.cc
)

# Generate executables for each of the QT unit tests
gz_build_qt_tests(${qt_tests})

set (resources resources.qrc)

QT4_WRAP_CPP(headers_MOC ${qt_headers})
QT4_ADD_RESOURCES(resources_RCC ${resources})

gz_add_executable(gzclient ${sources} main.cc ${headers_MOC} ${headers} ${resources_RCC})
gz_add_library(gazebo_gui ${sources} ${headers_MOC} ${headers} ${resources_RCC})

add_dependencies(gazebo_gui gazebo_msgs)
add_dependencies(gzclient gazebo_msgs)

<<<<<<< HEAD
target_link_libraries(gazebo_gui gazebo_common
                                 gazebo_transport
                                 gazebo_sdf_interface
                                 gazebo_rendering
                                 gazebo_sensors
                                 gazebo_msgs
                                 gazebo_gui_building
                                gazebo_gui_model
                                 gazebo_gui_terrain
                                 gazebo_gui_viewers
                                 gzqtpropertybrowser
                                 libgazebo
                                 ${QT_LIBRARIES}
                                 ${ogre_libraries}
                                 ${Boost_LIBRARIES}
                                 pthread)

target_link_libraries(gzclient  gazebo_common
                                gazebo_transport
                                gazebo_sdf_interface
                                gazebo_rendering
                                gazebo_sensors
                                gazebo_msgs
                                gazebo_gui_building
                                gazebo_gui_model
                                gazebo_gui_terrain
                                gazebo_gui_viewers
                                gzqtpropertybrowser
                                libgazebo
                                ${QT_LIBRARIES}
                                ${ogre_libraries}
                                ${Boost_LIBRARIES}
                                pthread)
=======
target_link_libraries(gazebo_gui
  gazebo_common
  gazebo_transport
  gazebo_rendering
  gazebo_sensors
  gazebo_msgs
  gazebo_gui_building
  gazebo_gui_terrain
  gazebo_gui_viewers
  gzqtpropertybrowser
  libgazebo
  ${QT_LIBRARIES}
  ${ogre_libraries}
  ${Boost_LIBRARIES}
  pthread
)

target_link_libraries(gzclient
  gazebo_common
  gazebo_transport
  gazebo_rendering
  gazebo_sensors
  gazebo_msgs
  gazebo_gui_building
  gazebo_gui_terrain
  gazebo_gui_viewers
  gzqtpropertybrowser
  libgazebo
  ${QT_LIBRARIES}
  ${ogre_libraries}
  ${Boost_LIBRARIES}
  pthread
)
>>>>>>> 2094ad1e

add_definitions(${QT_DEFINITIONS})

set (gui_headers "" CACHE INTERNAL "gui headers" FORCE)
foreach (hdr ${headers})
  APPEND_TO_CACHED_STRING(gui_headers
    "GUI Headers" "#include \"gazebo/gui/${hdr}\"\n")
endforeach()
configure_file (${CMAKE_CURRENT_SOURCE_DIR}/gui.hh.in ${CMAKE_CURRENT_BINARY_DIR}/gui.hh )

gz_install_library(gazebo_gui)
gz_install_includes("gui" ${headers} ${CMAKE_CURRENT_BINARY_DIR}/gui.hh)
gz_install_executable(gzclient)<|MERGE_RESOLUTION|>--- conflicted
+++ resolved
@@ -113,41 +113,6 @@
 add_dependencies(gazebo_gui gazebo_msgs)
 add_dependencies(gzclient gazebo_msgs)
 
-<<<<<<< HEAD
-target_link_libraries(gazebo_gui gazebo_common
-                                 gazebo_transport
-                                 gazebo_sdf_interface
-                                 gazebo_rendering
-                                 gazebo_sensors
-                                 gazebo_msgs
-                                 gazebo_gui_building
-                                gazebo_gui_model
-                                 gazebo_gui_terrain
-                                 gazebo_gui_viewers
-                                 gzqtpropertybrowser
-                                 libgazebo
-                                 ${QT_LIBRARIES}
-                                 ${ogre_libraries}
-                                 ${Boost_LIBRARIES}
-                                 pthread)
-
-target_link_libraries(gzclient  gazebo_common
-                                gazebo_transport
-                                gazebo_sdf_interface
-                                gazebo_rendering
-                                gazebo_sensors
-                                gazebo_msgs
-                                gazebo_gui_building
-                                gazebo_gui_model
-                                gazebo_gui_terrain
-                                gazebo_gui_viewers
-                                gzqtpropertybrowser
-                                libgazebo
-                                ${QT_LIBRARIES}
-                                ${ogre_libraries}
-                                ${Boost_LIBRARIES}
-                                pthread)
-=======
 target_link_libraries(gazebo_gui
   gazebo_common
   gazebo_transport
@@ -155,6 +120,7 @@
   gazebo_sensors
   gazebo_msgs
   gazebo_gui_building
+                                gazebo_gui_model
   gazebo_gui_terrain
   gazebo_gui_viewers
   gzqtpropertybrowser
@@ -172,6 +138,7 @@
   gazebo_sensors
   gazebo_msgs
   gazebo_gui_building
+                                gazebo_gui_model
   gazebo_gui_terrain
   gazebo_gui_viewers
   gzqtpropertybrowser
@@ -181,7 +148,6 @@
   ${Boost_LIBRARIES}
   pthread
 )
->>>>>>> 2094ad1e
 
 add_definitions(${QT_DEFINITIONS})
 
