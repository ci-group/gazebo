QToolButton
{
  border: 0;
  text-align: left;
  color: #d0d0d0;
}

QToolButton::disabled
{
  color: #303030;  
}

QLabel
{
  color: #d0d0d0;
}

QFrame
{
  background-color: transparent;
}

QDialog
{
  background-color: #303030;
}

QWidget#topicSelector,
QWidget#cameraSensor,
QWidget#diagnosticsPlot,
QWidget#dataLogger
{
  background-color: #303030;
}

QWidget#cameraSensor > QFrame
{
  background-color: #808080;
}

QWidget#cameraSensor > QLabel
{
  color: #d0d0d0;
  background-color: #303030;
}

QMessageBox
{
  color: #d0d0d0;
  background-color: #303030;
}

QMainWindow#mainWindow
{
  margin: 0px;
  padding: 0px;
  background-color: #303030;
  /*background-image: url(:/images/mainwindow_bg.png);*/
  /*background-repeat: repeat-xy;*/
}

QMenuBar
{
  background-color: #303030;
  border-bottom-left-radius: 0px;
  border-bottom-right-radius: 10px;
  border: 0px solid #404040;
}

QMenuBar::item
{
  color: #d0d0d0;
  background-color: #303030;
  margin-top: 2px;
  margin-bottom: 2px;
  margin-left: 4px;
  margin-right: 4px;

  padding-top: 2px;
  padding-left: 2px;
  padding-right: 2px;
  padding-bottom: 2px;
}

QMenuBar::item:selected
{
  color: #f58113;
}

QMenu
{
  color: #d0d0d0;
  background-color: #303030;
  border: 1px solid #424242;
}

QMenu::item:selected
{
  color: #f58113;
}

QMenu::item:disabled
{
  color: #5f5f5f;
}

QToolBar
{
  padding: 0px;
  margin: 0px;
  margin-left: 20px;
  border: 0px solid #404040;
  border-radius: 0px;
}

QToolButton
{
  padding: 2px;
  margin: 2px;
  width: 20px;

  border-radius: 8px;
  border: 0px solid #808080;
}

QToolButton:hover
{
  border: 1px outset #252525;
  background-color: #454545;
}

QToolButton:pressed
{
  border: 1px outset #252525;
  background-color: #454545;
}

QToolButton:checked
{
  border: 1px outset #252525;
  background-color: #454545;
}

QPushButton#expandButton
{
  margin: 0px;
  padding: 0px;
  border: 0px;
  background-color: transparent;
  selection-background-color: transparent;
  selection-color: transparent;
  width: 90px;
  text-align: left;

  background-image: url(:/images/right_arrow.png);
  background-repeat: no-repeat;
  background-position: center right;
}

QPushButton#expandButton:checked
{
  background-image: url(:/images/down_arrow.png);
}

QToolButton#dataLoggerRecordButton
{
  padding: 0px;
  margin-left: 10px;
  margin-top: 10px;
  margin-right: 0px;
  margin-bottom: 0px;

  width: 37px;
  height: 37px;

  background-color: #999999;
  border-radius: 19px;
  border: 0px;
}

QToolButton#dataLoggerRecordButton:hover
{
  background-color: #dddddd;
}

QToolButton#dataLoggerStopButton:hover
{
  background-color: #dddddd;
}

QListView
{
  color: #d0d0d0;
  background: #808080;
  alternate-background-color: #606060;

  selection-color: #f58113;
  selection-background-color: #808080;
  show-decoration-selected: 0;

  border: 1px solid #737373;
  border-radius: 4;
}

QListView::item
{
  color: #ffffff;
  border-radius: 4px;
}

QTreeView
{
  color: #d0d0d0;
  background: #808080;
  alternate-background-color: #606060;

  selection-color: #f58113;
  selection-background-color: transparent;
  border-radius: 4;
  show-decoration-selected: 0;
}

QTreeView::branch:selected,
QTreeView::branch:selected:active
QTreeView::branch:selected:!active
{
  color: #f58113;
}

QTreeView::item:!selected,
QTreeView::branch:!selected
{
  color: #d0d0d0;
}

QTreeView::item:selected,
QTreeView::item:hover
{
  color: #f58113;
}

QTreeView QHeaderView:section
{
  color: #d0d0d0;
  font-weight: bold;
  background: #404040;
  border: 0px;
}

QSpinBox
{
  color: #353535;
  background: #737373;
  border-radius: 4;
  margin-right: 20px;  
}

QSpinBox::up-button
{
  subcontrol-origin: margin;
  subcontrol-position: top right;

  border: 1px outset #727272;
  border-radius: 1px;
  background: #737373;
}

QSpinBox::up-button:pressed
{
  border: 2px inset #727272;
}

QSpinBox::down-button
{
  subcontrol-origin: margin;
  subcontrol-position: bottom right;

  border: 1px outset #727272;
  border-radius: 1px;
  background: #737373;
}

QSpinBox::down-button:pressed
{
  border: 2px inset #727272;
}

QDoubleSpinBox,
QLineEdit
{
  color: #353535;
  background: #737373;
  border-radius: 4;
}

QLineEdit:disabled
{
  color: #909090;
}

QDoubleSpinBox
{
  margin-right: 20px;
}

QDoubleSpinBox::up-button
{
  subcontrol-origin: margin;
  subcontrol-position: top right;

  border: 1px outset #727272;
  border-radius: 1px;
  background: #737373;
}

QDoubleSpinBox::up-button:pressed
{
  border: 2px inset #727272;
}


QDoubleSpinBox::down-button
{
  subcontrol-origin: margin;
  subcontrol-position: bottom right;

  border: 1px outset #727272;
  border-radius: 1px;
  background: #737373;
}

QDoubleSpinBox::down-button:pressed
{
  border: 2px inset #727272;
}

QPushButton
{
  /*
  border: 2px outset #727272;
  border-radius: 4px;
  background: #737373;
  */

  color: #d0d0d0;
  border: 2px solid #737373;
  border-radius: 0px;
  selection-color: transparent;
  padding: 2px;
  margin: 2px;
  background: #505050;
}

QPushButton:hover
{
  color: #f58113;
}

QPushButton:checked
{
  color: #f58113;
  border: 2px solid #f58113;
}

QPushButton:pressed
{
  border: 2px solid #f58113;
}

QPushButton:!enabled
{
  padding: 2px;
  margin: 2px;
  color: #909090;
  background: #707070;
  /* border: 2px solid #707070; */
  /* border-radius: 4px; */
}

QScrollBar:vertical
{
  border: 1px solid #808080;
  border-radius: 5px;
  background: #808080;
  width: 10px;
  margin: 22px 0 22px 0;
}

QScrollBar:horizontal
{
  border: 1px solid #808080;
  border-radius: 5px;
  background: #808080;
  height: 10px;
  margin: 0 22px 0 22px;
}

QScrollBar::handle:vertical
{
  background: #505050;
  min-height: 10px;
  border-radius: 4px;
}

QScrollBar::handle:horizontal
{
  background: #505050;
  min-width: 10px;
  border-radius: 4px;
}

QScrollBar::add-line:vertical
{
  width: 0px;
  height: 0px;
  background: transparent;
  subcontrol-position: bottom;
  subcontrol-origin: margin;
}

QScrollBar::add-line:horizontal
{
  width: 0px;
  height: 0px;
  background: transparent;
  subcontrol-position: right;
  subcontrol-origin: margin;
}

QScrollBar::sub-line:vertical
{
  width: 0px;
  height: 0px;
  background: transparent;
  subcontrol-position: top;
  subcontrol-origin: margin;
}

QScrollBar::sub-line:horizontal
{
  width: 0px;
  height: 0px;
  background: transparent;
  subcontrol-position: left;
  subcontrol-origin: margin;
}

QScrollBar::up-arrow:vertical, QScrollBar::down-arrow:vertical,
QScrollBar::left-arrow:horizontal, QScrollBar::right-arrow:horizontal
{
  width: 0px;
  height: 0px;
  background: #f58113;
}

QScrollBar::add-page:vertical, QScrollBar::sub-page:vertical,
QScrollBar::add-page:horizontal, QScrollBar::sub-page:horizontal
{
  background: none;
}

QTextEdit#tipsTextEdit
{
  border: 1px solid #808080;
  background-color: #808080;
}

QTabBar
{
  /*background-color: #808080;*/
}

QTabWidget#embeddedTab::pane
{
  border-top: 1px solid #101010;
  border-left: 1px solid #101010;
  border-bottom: 1px solid #101010;
  border-right: 1px solid #101010;
  top: -1px;

  border-top-left-radius: 0px;
  border-bottom-left-radius: 10px;
  border-top-right-radius: 10px;
  border-bottom-right-radius: 10px;

  background-color: #808080;
  padding: 2px;

  margin: 0px;
  color: #f0f0f0;
}

QTabBar::tab
{
  color: #d0d0d0;
  background-color: #808080;
  border-top: 1px solid  #101010;
  border-left: 1px solid  #101010;
  border-right: 1px solid  #101010;
  border-bottom: 1px solid  #101010;

  border-top-left-radius: 4px;
  border-top-right-radius: 4px;

  padding: 4px;
  min-width: 8ex;
}

QTabBar::tab:selected
{
  background-color: #808080;
  margin-left: -4px;
  margin-right: -4px;
  border-bottom-style: none;
}

QTabBar::tab:first:selected
{
  margin-left: 0;
}

QTabBar::tab:last:selected
{
  margin-right: 0;
}

QTabBar::tab::only-one
{
  margin-left: 0;
  margin-right: 0;
}

QTabBar::tab:!selected
{
  background-color: #707070;
  margin-top: 2px;
}

QTabWidget#mainTab::pane,
QTabWidget#buildingEditorTab::pane,
QTabWidget#terrainEditorTab::pane
{
  border-left: 1px solid #101010;
  border-bottom: 1px solid #101010;
  border-top: 1px solid #101010;

  border-top-left-radius: 0px;
  border-bottom-left-radius: 10px;
  border-top-right-radius: 10px;
  border-bottom-right-radius: 10px;
  top: -1px;

  background-color: #808080;
  padding: 2px;

  margin: 0px;
  color: #f0f0f0;
}

QTabWidget::tab
{
  border-top: 1px solid #101010;
  background-color: #808080;
}

QTabWidget::tab-bar
{
}

QWidget#modelList,
QWidget#jointControl,
QWidget#toolsWidget
{
  background: #808080;
  color: #d0d0d0;
}


QWidget#modelList > QFrame,
QWidget#insertModel > QFrame,
QWidget#jointControl > QFrame,
QWidget#toolsWidget > QFrame
{
  padding: 4px;
  background-color: #808080;
}

QWidget#renderWidget > QWidget
{
  padding: 0px;
  margin: 0px;
  border: 1px solid #101010;
  border-top-right-radius: 10px;
  border-bottom-right-radius: 10px;
  border-top-left-radius: 10px;
  border-bottom-left-radius: 10px;

  background-color: #808080;
  margin-right: 0px;
}

QWidget#buildingEditorWidget > QWidget,
QWidget#terrainEditorWidget > QWidget
{
  padding: 2px;
  background-color: #808080;
  border-top-left-radius: 10px;
  border-top-right-radius: 10px;
}

QWidget#toolFrame
{
  border-bottom: 1px solid #101010;
  background-color: #808080;
  border-top-left-radius: 10px;
  border-top-right-radius: 10px;
}

QWidget#renderBottomFrame
{
  border-top: 1px solid #101010;
  border-bottom-left-radius: 10px;
  border-bottom-right-radius: 10px;
  background-color: #808080;
  border-bottom-left-radius: 10px;
  border-bottom-right-radius: 10px;
}

QWidget#timePanel
{
  background-color: #808080;
  border-bottom-right-radius: 10px;
}

QWidget#timePanel > QFrame
{
  background-color: #808080;
  border-bottom-right-radius: 10px;
}

QScrollArea
{
  background-color: #808080;
  border-radius: 10px;
  padding: 2px;
}

QWidget#toolsWidget > QFrame,
QFrame#pidControl
{
  background-color: #808080;
  padding: 2px;
}

QListWidget#topicTextList::item
{
  border-bottom: 1px solid black;
  border-radius: 4px;
  color: #101010;
  background-color: #808080;
  margin: 4px;
}

QTextBrowser#dataLoggerRecordingsList
{
  color: #101010;
  font-size: 11px;
  background-color: #808080;
  border: 0px;
}

QComboBox
{
  border: 1px solid #101010;
  background-color: #808080;
  color: #d0d0d0;
  border-radius: 4px;

  selection-color: #f58113;
  selection-background-color: #808080;
  show-decoration-selected: 0;
}

QComboBox:on
{
  padding-top: -10px;
  padding-left: 4px;
}

QComboBox::drop-down
{
   subcontrol-origin: padding;
   subcontrol-position: top right;
   width: 15px;

   border-left-width: 0px;
   border-left-color: #000000;
   border-left-style: solid;
   border-top-right-radius: 3px;
   border-bottom-right-radius: 3px;
}

QComboBox::down-arrow
{
  image: url(:/images/down_arrow.png);
}

QFrame#blackBorderFrame
{
  border: 1px solid #000000;
  padding: 0px;
  margin: 0px;
}

QFrame#dataLoggerSettingFrame
{
  border-top: 1px solid #555555;
  margin: 0px;
  padding: 0px;
}

QwtTextLabel
{
  font-size: 10px;
}

QwtScaleWidget
{
  color: white;
  font-size: 11px;
<<<<<<< HEAD
}
=======
}
>>>>>>> 6477c5f0
<|MERGE_RESOLUTION|>--- conflicted
+++ resolved
@@ -728,8 +728,4 @@
 {
   color: white;
   font-size: 11px;
-<<<<<<< HEAD
-}
-=======
-}
->>>>>>> 6477c5f0
+}