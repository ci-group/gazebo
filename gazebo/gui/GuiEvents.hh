--- conflicted
+++ resolved
@@ -154,13 +154,15 @@
               { follow.Disconnect(_subscriber); }
               
       //////////////////////////////////////////////////////////////////////////
-      /// \brief Connect a boost::slot to the main window ready signal
+      /// \brief Connect a signal to the main window ready signal
       public: template<typename T>
               static event::ConnectionPtr ConnectMainWindowReady(T _subscriber)
               { return mainWindowReady.Connect(_subscriber); }
+
+      /// \brief Disconnect a signal from the main window ready signal
       public: static void DisconnectMainWindowReady(
               event::ConnectionPtr _subscriber)
-              { mainWindowReady.Disconnect(_subscriber); }              
+              { mainWindowReady.Disconnect(_subscriber); }   
 
       //////////////////////////////////////////////////////////////////////////
       /// \brief Connect a signal to toggle the GUI's left hand pane signal
@@ -213,13 +215,11 @@
       /// \brief Step size changed event
       public: static event::EventT<void (int)> inputStepSize;
 
-<<<<<<< HEAD
+      /// \brief Used to set whether the GUI's left pane is visible
+      public: static event::EventT<void (bool)> leftPaneVisibility;
+
       /// \brief Main window ready event.
       public: static event::EventT<void ()> mainWindowReady;
-=======
-      /// \brief Used to set whether the GUI's left pane is visible
-      public: static event::EventT<void (bool)> leftPaneVisibility;
->>>>>>> 60bbff1c
     };
   }
 }
