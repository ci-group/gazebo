/*
 * Copyright (C) 2012-2014 Open Source Robotics Foundation
 *
 * Licensed under the Apache License, Version 2.0 (the "License");
 * you may not use this file except in compliance with the License.
 * You may obtain a copy of the License at
 *
 *     http://www.apache.org/licenses/LICENSE-2.0
 *
 * Unless required by applicable law or agreed to in writing, software
 * distributed under the License is distributed on an "AS IS" BASIS,
 * WITHOUT WARRANTIES OR CONDITIONS OF ANY KIND, either express or implied.
 * See the License for the specific language governing permissions and
 * limitations under the License.
 *
*/
#ifndef _GUI_EVENTS_HH_
#define _GUI_EVENTS_HH_

#include <string>
#include "gazebo/common/Event.hh"
#include "gazebo/msgs/msgs.hh"
#include "gazebo/util/system.hh"

namespace gazebo
{
  namespace gui
  {
    class GAZEBO_VISIBLE Events
    {
      /////////////////////////////////////////////////
      /// \brief Connect a boost::slot the add entity signal
      public: template<typename T>
              static event::ConnectionPtr ConnectCreateEntity(T _subscriber)
              { return createEntity.Connect(_subscriber); }
      public: static void DisconnectCreateEntity(
                  event::ConnectionPtr _subscriber)
              { createEntity.Disconnect(_subscriber); }

      //////////////////////////////////////////////////////////////////////////
      /// \brief Connect a boost::slot to the move mode signal
      public: template<typename T>
              static event::ConnectionPtr ConnectMoveMode(T _subscriber)
              { return moveMode.Connect(_subscriber); }
      public: static void DisconnectMoveMode(event::ConnectionPtr _subscriber)
              { moveMode.Disconnect(_subscriber); }

      //////////////////////////////////////////////////////////////////////////
      /// \brief Connect a boost::slot to the manip mode signal
      public: template<typename T>
              static event::ConnectionPtr ConnectManipMode(T _subscriber)
              {return manipMode.Connect(_subscriber);}
      public: static void DisconnectManipMode(event::ConnectionPtr _subscriber)
              {manipMode.Disconnect(_subscriber);}

      //////////////////////////////////////////////////////////////////////////
      /// \brief Connect a boost::slot to the align mode signal
      public: template<typename T>
              static event::ConnectionPtr ConnectAlignMode(T _subscriber)
              {return alignMode.Connect(_subscriber);}
      public: static void DisconnectAlignMode(event::ConnectionPtr _subscriber)
              {alignMode.Disconnect(_subscriber);}

      //////////////////////////////////////////////////////////////////////////
      /// \brief Connect a boost::slot to the fullscreen signal
      public: template<typename T>
              static event::ConnectionPtr ConnectFullScreen(T _subscriber)
              { return fullScreen.Connect(_subscriber); }
      public: static void DisconnectFullScreen(event::ConnectionPtr _subscriber)
              { fullScreen.Disconnect(_subscriber); }
      //////////////////////////////////////////////////////////////////////////
      /// \brief Connect a boost::slot to the view FPS signal
      public: template<typename T>
              static event::ConnectionPtr ConnectFPS(T _subscriber)
              { return fps.Connect(_subscriber); }
      public: static void DisconnectFPS(event::ConnectionPtr _subscriber)
              { fps.Disconnect(_subscriber); }
      //////////////////////////////////////////////////////////////////////////
      /// \brief Connect a boost::slot to the view Orbit signal
      public: template<typename T>
              static event::ConnectionPtr ConnectOrbit(T _subscriber)
              { return orbit.Connect(_subscriber); }
      public: static void DisconnectOrbit(event::ConnectionPtr _subscriber)
              { orbit.Disconnect(_subscriber); }
      //////////////////////////////////////////////////////////////////////////
      /// \brief Connect a boost::slot to the view KeyPress signal
      public: template<typename T>
              static event::ConnectionPtr ConnectKeyPress(T _subscriber)
              { return keyPress.Connect(_subscriber); }
      public: static void DisconnectKeyPress(event::ConnectionPtr _subscriber)
              { keyPress.Disconnect(_subscriber); }

      //////////////////////////////////////////////////////////////////////////
      /// \brief Connect a boost::slot to the light update signal
      public: template<typename T>
              static event::ConnectionPtr ConnectLightUpdate(T _subscriber)
              { return lightUpdate.Connect(_subscriber); }
      public: static void DisconnectLightUpdate(
                  event::ConnectionPtr _subscriber)
              { lightUpdate.Disconnect(_subscriber); }

      //////////////////////////////////////////////////////////////////////////
      public: template<typename T>
              static event::ConnectionPtr ConnectModelUpdate(T _subscriber)
              { return modelUpdate.Connect(_subscriber); }
      public: static void DisconnectModelUpdate(
                  event::ConnectionPtr _subscriber)
              { modelUpdate.Disconnect(_subscriber); }

      //////////////////////////////////////////////////////////////////////////
      /// \brief Connect a boost::slot to the input step size signal
      public: template<typename T>
              static event::ConnectionPtr ConnectInputStepSize(T _subscriber)
              { return inputStepSize.Connect(_subscriber); }
      public: static void DisconnectInputStepSize(
              event::ConnectionPtr _subscriber)
              { inputStepSize.Disconnect(_subscriber); }

      //////////////////////////////////////////////////////////////////////////
      /// \brief Connect a boost::slot to the follow signal
      public: template<typename T>
              static event::ConnectionPtr ConnectFollow(T _subscriber)
              { return follow.Connect(_subscriber); }
      public: static void DisconnectFollow(
              event::ConnectionPtr _subscriber)
              { follow.Disconnect(_subscriber); }

      ///  that indicates the user is moving the camera
      public: static event::EventT<void (bool)>  moveMode;

      ///  that indicates the user is manipulating an object
      public: static event::EventT<void (std::string)>  manipMode;

      ///  that indicates the user is aligning objects
<<<<<<< HEAD
      public: static event::EventT<void (std::string, std::string, bool)>
          alignMode;
=======
      public: static event::EventT<
          void (std::string, std::string, std::string, bool)> alignMode;
>>>>>>> fb8c7c1f

      public: static event::EventT<void (std::string,
                                         std::string)> createEntity;

      public: static event::EventT<void (const msgs::Model &)> modelUpdate;

      /// \brief A event to notify light updates.
      public: static event::EventT<void (const msgs::Light &)> lightUpdate;

      public: static event::EventT<void (bool)> fullScreen;
      public: static event::EventT<void ()> fps;
      public: static event::EventT<void ()> orbit;

      /// \brief Event triggered when the user follows a model. The model
      /// name is given as the function parameter.
      public: static event::EventT<void (const std::string &)> follow;

      public: static event::EventT<void (std::string)> keyPress;

      /// \brief Step size changed event
      public: static event::EventT<void (int)> inputStepSize;
    };
  }
}
#endif<|MERGE_RESOLUTION|>--- conflicted
+++ resolved
@@ -132,13 +132,8 @@
       public: static event::EventT<void (std::string)>  manipMode;
 
       ///  that indicates the user is aligning objects
-<<<<<<< HEAD
-      public: static event::EventT<void (std::string, std::string, bool)>
-          alignMode;
-=======
       public: static event::EventT<
           void (std::string, std::string, std::string, bool)> alignMode;
->>>>>>> fb8c7c1f
 
       public: static event::EventT<void (std::string,
                                          std::string)> createEntity;
