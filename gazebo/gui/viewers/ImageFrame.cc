--- conflicted
+++ resolved
@@ -34,14 +34,8 @@
   std::lock_guard<std::mutex> lock(this->dataPtr->mutex);
   if (this->dataPtr->depthBuffer)
     delete [] this->dataPtr->depthBuffer;
-<<<<<<< HEAD
-=======
   if (this->dataPtr->imageBuffer)
     delete [] this->dataPtr->imageBuffer;
-
-  delete this->dataPtr;
-  this->dataPtr = nullptr;
->>>>>>> 58ed9f30
 }
 
 /////////////////////////////////////////////////
@@ -80,15 +74,7 @@
   {
     case common::Image::PixelFormat::L_INT8:
     {
-<<<<<<< HEAD
       qFormat = QImage::Format_Grayscale8;
-=======
-#if QT_VERSION < QT_VERSION_CHECK(5, 5, 0)
-      qFormat = QImage::Format_RGB888;
-#else
-      qFormat = QImage::Format_Grayscale8;
-#endif
->>>>>>> 58ed9f30
       break;
     }
     case common::Image::PixelFormat::R_FLOAT16:
@@ -107,12 +93,6 @@
 
   if (_msg.width() != static_cast<unsigned int>(this->dataPtr->image.width()) ||
       _msg.height() != static_cast<unsigned int>(this->dataPtr->image.height())
-<<<<<<< HEAD
-      || qFormat != this->dataPtr->image.format())
-  {
-    QImage qimage(_msg.width(), _msg.height(), qFormat);
-    this->dataPtr->image = qimage.copy();
-=======
       || qFormat != this->dataPtr->image.format() || _msg.step() !=
       static_cast<unsigned int>(this->dataPtr->image.bytesPerLine()))
   {
@@ -121,7 +101,6 @@
     this->dataPtr->imageBuffer = nullptr;
     delete [] this->dataPtr->depthBuffer;
     this->dataPtr->depthBuffer = nullptr;
->>>>>>> 58ed9f30
   }
 
   // Convert the image data to RGB
@@ -158,10 +137,6 @@
       }
     }
   }
-<<<<<<< HEAD
-  else
-  {
-=======
   // convert 16 bit camera images to rgb image format for display
   else if (_msg.pixel_format() == common::Image::PixelFormat::L_INT16
       || _msg.pixel_format() == common::Image::PixelFormat::RGB_INT16)
@@ -201,26 +176,6 @@
   }
   else
   {
-#if QT_VERSION < QT_VERSION_CHECK(5, 5, 0)
-    if (_msg.pixel_format() == common::Image::PixelFormat::L_INT8)
-    {
-      // convert grayscale to rgb for display
-      unsigned int idx = 0;
-      const char *buffer = _msg.data().c_str();
-      for (unsigned int j = 0; j < _msg.height(); ++j)
-      {
-        for (unsigned int i = 0; i < _msg.width(); ++i)
-        {
-          unsigned int v = static_cast<unsigned int>(buffer[idx++]);
-          QRgb value = qRgb(v, v, v);
-          this->dataPtr->image.setPixel(i, j, value);
-        }
-      }
-      this->update();
-      return;
-    }
-#endif
->>>>>>> 58ed9f30
     const char *buffer = _msg.data().c_str();
     for (int i = 0; i < this->dataPtr->image.height(); ++i)
     {
