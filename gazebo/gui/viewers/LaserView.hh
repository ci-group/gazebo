--- conflicted
+++ resolved
@@ -110,12 +110,7 @@
                              double _angleStep, double _rangeMax,
                              double _rangeMin);
 
-<<<<<<< HEAD
-                 /// \brief Tell Qt geometry has changed so it can update the
-                 /// bounding box.
-=======
                  /// \brief Update Qt geometry and bounding box
->>>>>>> 1d4f3352
                  public: void UpdateGeometry();
 
                  /// \brief A QT pure virtual function that must be defined.
@@ -185,11 +180,7 @@
                  public: bool radians;
 
                  /// \brief Mutex to protect the laser data.
-<<<<<<< HEAD
-                 private: mutable boost::mutex mutex;
-=======
                  private: mutable std::mutex mutex;
->>>>>>> 1d4f3352
 
                  /// \brief Flag to indicate there are new range values.
                  private: bool dirty = false;
