/*
 * Copyright (C) 2012-2015 Open Source Robotics Foundation
 *
 * Licensed under the Apache License, Version 2.0 (the "License");
 * you may not use this file except in compliance with the License.
 * You may obtain a copy of the License at
 *
 *     http://www.apache.org/licenses/LICENSE-2.0
 *
 * Unless required by applicable law or agreed to in writing, software
 * distributed under the License is distributed on an "AS IS" BASIS,
 * WITHOUT WARRANTIES OR CONDITIONS OF ANY KIND, either express or implied.
 * See the License for the specific language governing permissions and
 * limitations under the License.
 *
*/
#ifndef _TOPICVIEW_HH_
#define _TOPICVIEW_HH_

#include <string>
#include <list>
#include <boost/thread/mutex.hpp>

#include "gazebo/common/Time.hh"
#include "gazebo/msgs/msgs.hh"

#include "gazebo/gui/qt.h"
#include "gazebo/transport/TransportTypes.hh"
#include "gazebo/util/system.hh"

namespace gazebo
{
  namespace gui
  {
    /// \cond
    /// \brief A custom combobox that pull in a list of topics for user
    /// selection.
<<<<<<< HEAD
    class GAZEBO_VISIBLE TopicCombo : public QComboBox
=======
    class GZ_GUI_VISIBLE TopicCombo : public QComboBox
>>>>>>> af966057
    {
      /// \brief Constructor
      /// \param[in] _w Parent widget.
      /// \param[in] _msgTypeName Name of the message type to display.
      /// \param[in] _viewType Type of viewer, used to prune list of topics.
      /// \param[in] _node Node used to get the list of topics.
      public: TopicCombo(QWidget *_w, const std::string &_msgTypeName,
                  const std::string &_viewType, transport::NodePtr _node);

      /// \brief Destructor
      public: virtual ~TopicCombo();

      /// \brief Set the message type name.
      /// \param[in] _type Name of the message type.
      public: void SetMsgTypeName(const std::string &_type);

      /// \brief Inherited function from QComboBox. Called when the item
      /// list is displayed.
      public: virtual void showPopup();

      /// \brief Update the list of items.
      private: void UpdateList();

      /// \brief Name of the message types to display.
      private: std::string msgTypeName;

      /// \brief Type of viewer.
      private: std::string viewType;

      /// \brief Tranport node pointer.
      private: transport::NodePtr node;

      private: boost::mutex mutex;
    };
    /// \endcond

    /// \brief Base class for widgets that display topic data.
<<<<<<< HEAD
    class GAZEBO_VISIBLE TopicView : public QDialog
=======
    class GZ_GUI_VISIBLE TopicView : public QDialog
>>>>>>> af966057
    {
      Q_OBJECT

      /// \brief Constructor
      /// \param[in] _parent Parent QWidget.
      /// \param[in] _msgType Type of message that the viewer can display.
      /// \param[in] _parent Pointer to the parent widget.
      /// \param[in] _viewType The type of the viewer.
      /// \param[in] _displayPeriod Milliseconds between display updates.
      public: TopicView(QWidget *_parent, const std::string &_msgType,
                        const std::string &_viewType,
                        unsigned int _displayPeriod = 500);

      /// \brief Destructor
      public: virtual ~TopicView();

      /// \brief Set the name of the topic to get data from.
      /// \param[in] _topicName Name of the topic to use.
      public: virtual void SetTopic(const std::string &_topicName);

      /// \brief Used by child class to indicate when a message has been
      /// received.
      /// \param[in] _dataTime Time the data was created. This time should
      /// be the timestamp when data was generated on the server.
      /// \param[in] _size Size of the message in bytes.
      protected: void OnMsg(const common::Time &_dataTime, int _size);

      /// \brief Qt close event callback.
      /// \param[in] _event The close event info.
      protected: virtual void closeEvent(QCloseEvent *_event);

      /// \brief Update the camera sensor widget.
      private slots: void Update();

      /// \brief Update implementation. Each viewer must implement this to
      /// display the appropriate information.
      private: virtual void UpdateImpl();

      /// \brief QT callback triggered when the user has selected
      /// a different topic.
      /// \param[in] _index Index of the topic in the topic combobox.
      private slots: void OnTopicChanged(int _index);

      /// \brief This is the frame that each child class should populate.
      protected: QFrame *frame;

      /// \brief Pointer to the topic subscriber that receives display  data.
      protected: transport::SubscriberPtr sub;

      /// \brief Pointer to the node for communication.
      protected: transport::NodePtr node;

      /// \brief Typename of the messages that can be displayed.
      protected: std::string msgTypeName;

      /// \brief Combo box that displays all the relevant topics.
      private: TopicCombo *topicCombo;

      /// \brief Previous time a message was received.
      private: common::Time prevTime;

      /// \brief Previous display update time.
      private: common::Time prevDisplayTime;

      /// \brief Output for the hz info.
      private: QLineEdit *hzEdit;

      /// \brief The actual hz value.
      private: double hz;

      /// \brief Output for the bandwidth info.
      private: QLineEdit *bandwidthEdit;

      /// \brief A list of message sizes.
      private: std::list<int> msgSizes;

      /// \brief A list of clock times that messages have been received.
      private: std::list<common::Time> times;

      /// \brief A list of clock times that messages have been generated.
      private: std::list<common::Time> dataTimes;

      /// \brief A mutex to protect the update cycle.
      private: boost::mutex updateMutex;
    };
  }
}
#endif<|MERGE_RESOLUTION|>--- conflicted
+++ resolved
@@ -35,11 +35,7 @@
     /// \cond
     /// \brief A custom combobox that pull in a list of topics for user
     /// selection.
-<<<<<<< HEAD
-    class GAZEBO_VISIBLE TopicCombo : public QComboBox
-=======
     class GZ_GUI_VISIBLE TopicCombo : public QComboBox
->>>>>>> af966057
     {
       /// \brief Constructor
       /// \param[in] _w Parent widget.
@@ -77,11 +73,7 @@
     /// \endcond
 
     /// \brief Base class for widgets that display topic data.
-<<<<<<< HEAD
-    class GAZEBO_VISIBLE TopicView : public QDialog
-=======
     class GZ_GUI_VISIBLE TopicView : public QDialog
->>>>>>> af966057
     {
       Q_OBJECT
 
