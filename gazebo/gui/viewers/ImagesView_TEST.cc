--- conflicted
+++ resolved
@@ -19,7 +19,7 @@
 #include "gazebo/gui/viewers/ImagesView_TEST.hh"
 
 /////////////////////////////////////////////////
-/*void ImagesView_TEST::Construction()
+void ImagesView_TEST::Construction()
 {
   QBENCHMARK
   {
@@ -37,64 +37,15 @@
     // The layout should be the only child of the frame on construction.
     QVERIFY(frame->children().size() == 1);
 
-<<<<<<< HEAD
-  view->hide();
-  delete view;
-}*/
-=======
     view->hide();
     delete view;
   }
 }
->>>>>>> 7f633dab
 
 /////////////////////////////////////////////////
 void ImagesView_TEST::Switch()
 {
-<<<<<<< HEAD
-  printf("A\n");
-  this->Load("worlds/multicamera_test.world");
-  printf("B\n");
-
-  // Create a new data logger widget
-  gazebo::gui::ImagesView *view = new gazebo::gui::ImagesView(NULL);
-  printf("C\n");
-  view->show();
-  printf("D\n");
-
-  // Get the frame that holds the images
-  QFrame *frame = view->findChild<QFrame*>("blackBorderFrame");
-
-  // The layout should be the only child of the frame on construction.
-  QVERIFY(frame->children().size() == 1);
-
-  this->SetTopic(view, "~/multicamera_1/link/cam1/images", 2);
-  this->SetTopic(view, "~/multicamera_2/link/cam2/images", 3);
-  this->SetTopic(view, "~/multicamera_3/link/cam3/images", 4);
-  this->SetTopic(view, "~/multicamera_4/link/cam4/images", 5);
-  this->SetTopic(view, "~/multicamera_5/link/cam5/images", 6);
-  this->SetTopic(view, "~/multicamera_6/link/cam6/images", 7);
-
-  this->SetTopic(view, "~/multicamera_6/link/cam6/images", 7);
-  this->SetTopic(view, "~/multicamera_5/link/cam5/images", 6);
-  this->SetTopic(view, "~/multicamera_4/link/cam4/images", 5);
-  this->SetTopic(view, "~/multicamera_3/link/cam3/images", 4);
-  this->SetTopic(view, "~/multicamera_2/link/cam2/images", 3);
-  this->SetTopic(view, "~/multicamera_1/link/cam1/images", 2);
-
-  std::map<int, std::string> topicMap;
-  topicMap[2] = "~/multicamera_1/link/cam1/images";
-  topicMap[3] = "~/multicamera_2/link/cam2/images";
-  topicMap[4] = "~/multicamera_3/link/cam3/images";
-  topicMap[5] = "~/multicamera_4/link/cam4/images";
-  topicMap[6] = "~/multicamera_5/link/cam5/images";
-  topicMap[7] = "~/multicamera_6/link/cam6/images";
-
-  // Switch the topic 50 times
-  for (unsigned int i = 0; i < 50; ++i)
-=======
   QBENCHMARK
->>>>>>> 7f633dab
   {
     this->Load("worlds/multicamera_test.world");
 
