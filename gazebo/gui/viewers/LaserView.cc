--- conflicted
+++ resolved
@@ -517,17 +517,11 @@
 /////////////////////////////////////////////////
 void LaserView::LaserItem::UpdateGeometry()
 {
-<<<<<<< HEAD
-  boost::mutex::scoped_lock lock(this->mutex);
+  std::lock_guard<std::mutex> lock(this->mutex);
+
   if (this->dirty)
   {
-=======
-  std::lock_guard<std::mutex> lock(this->mutex);
-
-  if (this->dirty)
-  {
     // Tell QT we have changed.
->>>>>>> 21d51cbe
     this->prepareGeometryChange();
     this->dirty = false;
   }
