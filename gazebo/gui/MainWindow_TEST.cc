--- conflicted
+++ resolved
@@ -36,32 +36,19 @@
 
 
 /////////////////////////////////////////////////
-<<<<<<< HEAD
-void MainWindow_TEST::CopyPaste()
-=======
 void MainWindow_TEST::Selection()
->>>>>>> 192d0a76
 {
   this->resMaxPercentChange = 5.0;
   this->shareMaxPercentChange = 2.0;
 
-  this->Load("worlds/shapes.world", false, false, false);
+  this->Load("worlds/shapes.world", false, false, true);
 
   gazebo::gui::MainWindow *mainWindow = new gazebo::gui::MainWindow();
   QVERIFY(mainWindow != NULL);
-
   // Create the main window.
   mainWindow->Load();
-<<<<<<< HEAD
-
-  gazebo::rendering::create_scene(
-      gazebo::physics::get_world()->GetName(), false);
-
   mainWindow->Init();
   mainWindow->show();
-=======
-  mainWindow->Init();
-  mainWindow->show();
 
   // Process some events, and draw the screen
   for (unsigned int i = 0; i < 10; ++i)
@@ -70,37 +57,10 @@
     QCoreApplication::processEvents();
     mainWindow->repaint();
   }
->>>>>>> 192d0a76
 
   // Get the user camera and scene
   gazebo::rendering::UserCameraPtr cam = gazebo::gui::get_active_camera();
   QVERIFY(cam != NULL);
-<<<<<<< HEAD
-  gazebo::rendering::ScenePtr scene = cam->GetScene();
-  QVERIFY(scene != NULL);
-
-  // Get GLWidget
-  gazebo::gui::GLWidget *glWidget =
-    mainWindow->findChild<gazebo::gui::GLWidget *>("GLWidget");
-  QVERIFY(glWidget != NULL);
-
-  // Test model copy
-  {
-    std::string modelName = "cylinder";
-
-    // trigger selection to initialize wirebox's vertex buffer creation first.
-    // Otherwise test segfaults later when selecting a model due to making
-    // this call outside the rendering thread.
-    gazebo::event::Events::setSelectedEntity(modelName, "normal");
-
-    // Process some events, and draw the screen
-    for (unsigned int i = 0; i < 10; ++i)
-    {
-      gazebo::common::Time::MSleep(30);
-      QCoreApplication::processEvents();
-      mainWindow->repaint();
-    }
-=======
 
   // get model at center of window - should get the ground plane
   gazebo::rendering::VisualPtr vis =
@@ -148,21 +108,109 @@
 
   // verify we don't get anything now
   QVERIFY(vis5 == NULL);
->>>>>>> 192d0a76
-
-    gazebo::rendering::VisualPtr modelVis = scene->GetVisual(modelName);
-    QVERIFY(modelVis != NULL);
-
-<<<<<<< HEAD
-    // Select the model
-    gazebo::event::Events::setSelectedEntity(modelName, "normal");
-=======
+
+  cam->Fini();
+  mainWindow->close();
+  delete mainWindow;
+}
+
 /////////////////////////////////////////////////
 void MainWindow_TEST::UserCameraFPS()
 {
   this->resMaxPercentChange = 5.0;
   this->shareMaxPercentChange = 2.0;
->>>>>>> 192d0a76
+
+  this->Load("worlds/shapes.world", false, false, true);
+
+  gazebo::gui::MainWindow *mainWindow = new gazebo::gui::MainWindow();
+  QVERIFY(mainWindow != NULL);
+  // Create the main window.
+  mainWindow->Load();
+  mainWindow->Init();
+  mainWindow->show();
+
+  // Process some events, and draw the screen
+  for (unsigned int i = 0; i < 10; ++i)
+  {
+    gazebo::common::Time::MSleep(30);
+    QCoreApplication::processEvents();
+    mainWindow->repaint();
+  }
+
+  // Get the user camera and scene
+  gazebo::rendering::UserCameraPtr cam = gazebo::gui::get_active_camera();
+  QVERIFY(cam != NULL);
+
+  // Wait a little bit for the average FPS to even out.
+  for (unsigned int i = 0; i < 10000; ++i)
+  {
+    gazebo::common::Time::NSleep(500000);
+    QCoreApplication::processEvents();
+  }
+
+  std::cerr << "\nFPS[" << cam->GetAvgFPS() << "]\n" << std::endl;
+
+  QVERIFY(cam->GetAvgFPS() > 55.0);
+  QVERIFY(cam->GetAvgFPS() < 75.0);
+
+  cam->Fini();
+  mainWindow->close();
+  delete mainWindow;
+}
+
+/////////////////////////////////////////////////
+void MainWindow_TEST::CopyPaste()
+{
+  this->resMaxPercentChange = 5.0;
+  this->shareMaxPercentChange = 2.0;
+
+  this->Load("worlds/shapes.world", false, false, false);
+
+  gazebo::gui::MainWindow *mainWindow = new gazebo::gui::MainWindow();
+  QVERIFY(mainWindow != NULL);
+
+  // Create the main window.
+  mainWindow->Load();
+
+  gazebo::rendering::create_scene(
+      gazebo::physics::get_world()->GetName(), false);
+
+  mainWindow->Init();
+  mainWindow->show();
+
+  // Get the user camera and scene
+  gazebo::rendering::UserCameraPtr cam = gazebo::gui::get_active_camera();
+  QVERIFY(cam != NULL);
+  gazebo::rendering::ScenePtr scene = cam->GetScene();
+  QVERIFY(scene != NULL);
+
+  // Get GLWidget
+  gazebo::gui::GLWidget *glWidget =
+    mainWindow->findChild<gazebo::gui::GLWidget *>("GLWidget");
+  QVERIFY(glWidget != NULL);
+
+  // Test model copy
+  {
+    std::string modelName = "cylinder";
+
+    // trigger selection to initialize wirebox's vertex buffer creation first.
+    // Otherwise test segfaults later when selecting a model due to making
+    // this call outside the rendering thread.
+    gazebo::event::Events::setSelectedEntity(modelName, "normal");
+
+    // Process some events, and draw the screen
+    for (unsigned int i = 0; i < 10; ++i)
+    {
+      gazebo::common::Time::MSleep(30);
+      QCoreApplication::processEvents();
+      mainWindow->repaint();
+    }
+
+    gazebo::rendering::VisualPtr modelVis = scene->GetVisual(modelName);
+    QVERIFY(modelVis != NULL);
+
+    // Select the model
+    gazebo::event::Events::setSelectedEntity(modelName, "normal");
 
     // Wait until the model is selected
     int sleep = 0;
@@ -178,7 +226,6 @@
     QTest::keyClick(glWidget, Qt::Key_C, Qt::ControlModifier);
     QTest::qWait(500);
 
-<<<<<<< HEAD
     // Move to center of the screen
     QPoint moveTo(glWidget->width()/2, glWidget->height()/2);
     QTest::mouseMove(glWidget, moveTo);
@@ -192,15 +239,8 @@
     QTest::mouseClick(glWidget, Qt::LeftButton, Qt::NoModifier, moveTo);
     QTest::qWait(500);
 
-=======
-  // Process some events, and draw the screen
-  for (unsigned int i = 0; i < 10; ++i)
-  {
-    gazebo::common::Time::MSleep(30);
->>>>>>> 192d0a76
-    QCoreApplication::processEvents();
-
-<<<<<<< HEAD
+    QCoreApplication::processEvents();
+
     // Verify there is a clone of the model
     gazebo::rendering::VisualPtr modelVisClone;
     sleep = 0;
@@ -264,175 +304,6 @@
     }
     QVERIFY(lightClone != NULL);
 
-=======
-  // Get the user camera and scene
-  gazebo::rendering::UserCameraPtr cam = gazebo::gui::get_active_camera();
-  QVERIFY(cam != NULL);
-
-  // Wait a little bit for the average FPS to even out.
-  for (unsigned int i = 0; i < 10000; ++i)
-  {
-    gazebo::common::Time::NSleep(500000);
-    QCoreApplication::processEvents();
-  }
-
-  std::cerr << "\nFPS[" << cam->GetAvgFPS() << "]\n" << std::endl;
-
-  QVERIFY(cam->GetAvgFPS() > 55.0);
-  QVERIFY(cam->GetAvgFPS() < 75.0);
-
-  cam->Fini();
-  mainWindow->close();
-  delete mainWindow;
-}
-
-/////////////////////////////////////////////////
-void MainWindow_TEST::CopyPaste()
-{
-  this->resMaxPercentChange = 5.0;
-  this->shareMaxPercentChange = 2.0;
-
-  this->Load("worlds/shapes.world", false, false, false);
-
-  gazebo::gui::MainWindow *mainWindow = new gazebo::gui::MainWindow();
-  QVERIFY(mainWindow != NULL);
-
-  // Create the main window.
-  mainWindow->Load();
-
-  gazebo::rendering::create_scene(
-      gazebo::physics::get_world()->GetName(), false);
-
-  mainWindow->Init();
-  mainWindow->show();
-
-  // Get the user camera and scene
-  gazebo::rendering::UserCameraPtr cam = gazebo::gui::get_active_camera();
-  QVERIFY(cam != NULL);
-  gazebo::rendering::ScenePtr scene = cam->GetScene();
-  QVERIFY(scene != NULL);
-
-  // Get GLWidget
-  gazebo::gui::GLWidget *glWidget =
-    mainWindow->findChild<gazebo::gui::GLWidget *>("GLWidget");
-  QVERIFY(glWidget != NULL);
-
-  // Test model copy
-  {
-    std::string modelName = "cylinder";
-
-    // trigger selection to initialize wirebox's vertex buffer creation first.
-    // Otherwise test segfaults later when selecting a model due to making
-    // this call outside the rendering thread.
-    gazebo::event::Events::setSelectedEntity(modelName, "normal");
-
-    // Process some events, and draw the screen
-    for (unsigned int i = 0; i < 10; ++i)
-    {
-      gazebo::common::Time::MSleep(30);
-      QCoreApplication::processEvents();
-      mainWindow->repaint();
-    }
-
-    gazebo::rendering::VisualPtr modelVis = scene->GetVisual(modelName);
-    QVERIFY(modelVis != NULL);
-
-    // Select the model
-    gazebo::event::Events::setSelectedEntity(modelName, "normal");
-
-    // Wait until the model is selected
-    int sleep = 0;
-    int maxSleep = 100;
-    while (!modelVis->GetHighlighted() && sleep < maxSleep)
-    {
-      gazebo::common::Time::MSleep(30);
-      sleep++;
-    }
-    QVERIFY(modelVis->GetHighlighted());
-
-    // Copy the model
-    QTest::keyClick(glWidget, Qt::Key_C, Qt::ControlModifier);
-    QTest::qWait(500);
-
-    // Move to center of the screen
-    QPoint moveTo(glWidget->width()/2, glWidget->height()/2);
-    QTest::mouseMove(glWidget, moveTo);
-    QTest::qWait(500);
-
-    // Paste the model
-    QTest::keyClick(glWidget, Qt::Key_V, Qt::ControlModifier);
-    QTest::qWait(500);
-
-    // Release and spawn the model
-    QTest::mouseClick(glWidget, Qt::LeftButton, Qt::NoModifier, moveTo);
-    QTest::qWait(500);
-
-    QCoreApplication::processEvents();
-
-    // Verify there is a clone of the model
-    gazebo::rendering::VisualPtr modelVisClone;
-    sleep = 0;
-    maxSleep = 100;
-    while (!modelVisClone && sleep < maxSleep)
-    {
-      modelVisClone = scene->GetVisual(modelName + "_clone");
-      QTest::qWait(30);
-      sleep++;
-    }
-    QVERIFY(modelVisClone != NULL);
-  }
-
-  // Test light copy
-  {
-    std::string lightName = "sun";
-    // Select the light
-    gazebo::event::Events::setSelectedEntity(lightName, "normal");
-
-    gazebo::rendering::VisualPtr lightVis = scene->GetVisual(lightName);
-    QVERIFY(lightVis != NULL);
-
-    // Wait until the light is selected
-    int sleep = 0;
-    int maxSleep = 100;
-    while (!lightVis->GetHighlighted() && sleep < maxSleep)
-    {
-      gazebo::common::Time::MSleep(30);
-      sleep++;
-    }
-    QVERIFY(lightVis->GetHighlighted());
-
-    // Copy the light
-    QTest::keyClick(glWidget, Qt::Key_C, Qt::ControlModifier);
-    QTest::qWait(500);
-
-    // Move to center of the screen
-    QPoint moveTo(glWidget->width()/2, glWidget->height()/2);
-    QTest::mouseMove(glWidget, moveTo);
-    QTest::qWait(500);
-
-    // Paste the light
-    QTest::keyClick(glWidget, Qt::Key_V, Qt::ControlModifier);
-    QTest::qWait(500);
-
-    // Release and spawn the model
-    QTest::mouseClick(glWidget, Qt::LeftButton, Qt::NoModifier, moveTo);
-    QTest::qWait(500);
-
-    QCoreApplication::processEvents();
-
-    // Verify there is a clone of the light
-    gazebo::rendering::LightPtr lightClone;
-    sleep = 0;
-    maxSleep = 100;
-    while (!lightClone && sleep < maxSleep)
-    {
-      lightClone = scene->GetLight(lightName + "_clone");
-      QTest::qWait(30);
-      sleep++;
-    }
-    QVERIFY(lightClone != NULL);
-
->>>>>>> 192d0a76
     lightClone.reset();
   }
 
