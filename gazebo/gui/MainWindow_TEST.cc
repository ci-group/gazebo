/*
 * Copyright (C) 2012-2014 Open Source Robotics Foundation
 *
 * Licensed under the Apache License, Version 2.0 (the "License");
 * you may not use this file except in compliance with the License.
 * You may obtain a copy of the License at
 *
 *     http://www.apache.org/licenses/LICENSE-2.0
 *
 * Unless required by applicable law or agreed to in writing, software
 * distributed under the License is distributed on an "AS IS" BASIS,
 * WITHOUT WARRANTIES OR CONDITIONS OF ANY KIND, either express or implied.
 * See the License for the specific language governing permissions and
 * limitations under the License.
 *
*/
#include <boost/filesystem.hpp>
#include "gazebo/math/Helpers.hh"
#include "gazebo/msgs/msgs.hh"
#include "gazebo/transport/transport.hh"
#include "gazebo/gui/Actions.hh"
#include "gazebo/gui/GuiIface.hh"
#include "gazebo/gui/MainWindow.hh"
#include "gazebo/gui/TimePanel.hh"
#include "gazebo/gui/GLWidget.hh"
#include "gazebo/gui/MainWindow_TEST.hh"

#include "test_config.h"

bool g_gotSetWireframe = false;
void OnRequest(ConstRequestPtr &_msg)
{
  if (_msg->request() == "set_wireframe")
    g_gotSetWireframe = true;
}

/////////////////////////////////////////////////
void MainWindow_TEST::CopyPaste()
{
  this->resMaxPercentChange = 5.0;
  this->shareMaxPercentChange = 2.0;

  this->Load("worlds/shapes.world", false, false, false);

  gazebo::gui::MainWindow *mainWindow = new gazebo::gui::MainWindow();
  QVERIFY(mainWindow != NULL);

  // Create the main window.
  mainWindow->Load();

  gazebo::rendering::create_scene(
      gazebo::physics::get_world()->GetName(), false);

  mainWindow->Init();
  mainWindow->show();

  // Get the user camera and scene
  gazebo::rendering::UserCameraPtr cam = gazebo::gui::get_active_camera();
  QVERIFY(cam != NULL);
  gazebo::rendering::ScenePtr scene = cam->GetScene();
  QVERIFY(scene != NULL);

  // Get GLWidget
  gazebo::gui::GLWidget *glWidget =
    mainWindow->findChild<gazebo::gui::GLWidget *>("GLWidget");
  QVERIFY(glWidget != NULL);

  // Test model copy
  {
    std::string modelName = "cylinder";

    // trigger selection to initialize wirebox's vertex buffer creation first.
    // Otherwise test segfaults later when selecting a model due to making
    // this call outside the rendering thread.
    gazebo::event::Events::setSelectedEntity(modelName, "normal");

<<<<<<< HEAD
  // Verify there is a clone of the model
  gazebo::rendering::VisualPtr modelVisClone;
  sleep = 0;
  maxSleep = 100;
  while (!modelVisClone && sleep < maxSleep)
  {
    modelVisClone = scene->GetVisual(modelName + "_clone");
    QTest::qWait(30);
    sleep++;
  }
  QVERIFY(modelVisClone != NULL);
=======
    // Process some events, and draw the screen
    for (unsigned int i = 0; i < 10; ++i)
    {
      gazebo::common::Time::MSleep(30);
      QCoreApplication::processEvents();
      mainWindow->repaint();
    }
>>>>>>> 89c6e025

    gazebo::rendering::VisualPtr modelVis = scene->GetVisual(modelName);
    QVERIFY(modelVis != NULL);

    // Select the model
    gazebo::event::Events::setSelectedEntity(modelName, "normal");

    // Wait until the model is selected
    int sleep = 0;
    int maxSleep = 100;
    while (!modelVis->GetHighlighted() && sleep < maxSleep)
    {
      gazebo::common::Time::MSleep(30);
      sleep++;
    }
    QVERIFY(modelVis->GetHighlighted());

    // Copy the model
    QTest::keyClick(glWidget, Qt::Key_C, Qt::ControlModifier);
    QTest::qWait(500);

    // Move to center of the screen
    QPoint moveTo(glWidget->width()/2, glWidget->height()/2);
    QTest::mouseMove(glWidget, moveTo);
    QTest::qWait(500);

    // Paste the model
    QTest::keyClick(glWidget, Qt::Key_V, Qt::ControlModifier);
    QTest::qWait(500);

    // Release and spawn the model
    QTest::mouseClick(glWidget, Qt::LeftButton, Qt::NoModifier, moveTo);
    QTest::qWait(500);

    QCoreApplication::processEvents();

    // Verify there is a clone of the model
    gazebo::rendering::VisualPtr modelVisClone;
    sleep = 0;
    maxSleep = 100;
    while (!modelVisClone && sleep < maxSleep)
    {
      modelVisClone = scene->GetVisual(modelName + "_clone");
      QTest::qWait(30);
      sleep++;
    }
    QVERIFY(modelVisClone);
  }

  // Test light copy
  {
    std::string lightName = "sun";
    // Select the light
    gazebo::event::Events::setSelectedEntity(lightName, "normal");

    gazebo::rendering::VisualPtr lightVis = scene->GetVisual(lightName);
    QVERIFY(lightVis != NULL);

    // Wait until the light is selected
    int sleep = 0;
    int maxSleep = 100;
    while (!lightVis->GetHighlighted() && sleep < maxSleep)
    {
      gazebo::common::Time::MSleep(30);
      sleep++;
    }
    QVERIFY(lightVis->GetHighlighted());

    // Copy the light
    QTest::keyClick(glWidget, Qt::Key_C, Qt::ControlModifier);
    QTest::qWait(500);

    // Move to center of the screen
    QPoint moveTo(glWidget->width()/2, glWidget->height()/2);
    QTest::mouseMove(glWidget, moveTo);
    QTest::qWait(500);

    // Paste the light
    QTest::keyClick(glWidget, Qt::Key_V, Qt::ControlModifier);
    QTest::qWait(500);

    // Release and spawn the model
    QTest::mouseClick(glWidget, Qt::LeftButton, Qt::NoModifier, moveTo);
    QTest::qWait(500);

    QCoreApplication::processEvents();

    // Verify there is a clone of the light
    gazebo::rendering::LightPtr lightClone;
    sleep = 0;
    maxSleep = 100;
    while (!lightClone && sleep < maxSleep)
    {
      lightClone = scene->GetLight(lightName + "_clone");
      QTest::qWait(30);
      sleep++;
    }
    QVERIFY(lightClone);

    lightClone.reset();
  }
<<<<<<< HEAD
  QVERIFY(lightClone != NULL);
=======
>>>>>>> 89c6e025

  cam->Fini();
  mainWindow->close();
  delete mainWindow;
}

/////////////////////////////////////////////////
void MainWindow_TEST::Wireframe()
{
  this->resMaxPercentChange = 5.0;
  this->shareMaxPercentChange = 2.0;

  boost::filesystem::path path = TEST_PATH;
  path = path / "worlds" / "empty_dark_plane.world";
  this->Load(path.string(), false, false, true);
  gazebo::transport::NodePtr node;
  gazebo::transport::SubscriberPtr sub;

  node = gazebo::transport::NodePtr(new gazebo::transport::Node());
  node->Init();
  sub = node->Subscribe("~/request", &OnRequest, this);

  // Create the main window.
  gazebo::gui::MainWindow *mainWindow = new gazebo::gui::MainWindow();
  QVERIFY(mainWindow != NULL);
  mainWindow->Load();
  mainWindow->Init();
  mainWindow->show();

  // Process some events, and draw the screen
  for (unsigned int i = 0; i < 10; ++i)
  {
    gazebo::common::Time::MSleep(30);
    QCoreApplication::processEvents();
    mainWindow->repaint();
  }

  // Get the user camera, and tell it to save frames
  gazebo::rendering::UserCameraPtr cam = gazebo::gui::get_active_camera();
  if (!cam)
    return;

  cam->SetCaptureData(true);

  // Process some events, and draw the screen
  for (unsigned int i = 0; i < 10; ++i)
  {
    gazebo::common::Time::MSleep(30);
    QCoreApplication::processEvents();
    mainWindow->repaint();
  }

  // Get the image data
  const unsigned char *image = cam->GetImageData();
  unsigned int height = cam->GetImageHeight();
  unsigned int width = cam->GetImageWidth();
  unsigned int depth = 3;

  // Calculate the average color.
  unsigned int sum = 0;
  for (unsigned int y = 0; y < height; ++y)
  {
    for (unsigned int x = 0; x < width*depth; ++x)
    {
      unsigned int a = image[(y*width*depth)+x];
      sum += a;
    }
  }
  double avgPreWireframe = static_cast<double>(sum) / (height*width*depth);

  // Trigger the wireframe request.
  gazebo::gui::g_viewWireframeAct->trigger();

  double avgPostWireframe = avgPreWireframe;

  // Redraw the screen
  for (unsigned int i = 0; i < 100 &&
      gazebo::math::equal(avgPostWireframe, avgPreWireframe, 1e-3); ++i)
  {
    gazebo::common::Time::MSleep(30);
    QCoreApplication::processEvents();
    mainWindow->repaint();

    // Get the new image data, and calculate the new average color
    image = cam->GetImageData();
    sum = 0;
    for (unsigned int y = 0; y < height; ++y)
    {
      for (unsigned int x = 0; x < width*depth; ++x)
      {
        unsigned int a = image[(y*width*depth)+x];
        sum += a;
      }
    }
    avgPostWireframe = static_cast<double>(sum) / (height*width*depth);
  }

  // Make sure the request was set.
  QVERIFY(g_gotSetWireframe);

  gzdbg << "AvgPrewireframe [" << avgPreWireframe
        << "] AvgPostWireframe[" << avgPostWireframe << "]\n";

  // Removing the grey ground plane should change the image.
  QVERIFY(!gazebo::math::equal(avgPreWireframe, avgPostWireframe));

  cam->Fini();
  mainWindow->close();
  delete mainWindow;
}

/////////////////////////////////////////////////
void MainWindow_TEST::NonDefaultWorld()
{
  this->resMaxPercentChange = 5.0;
  this->shareMaxPercentChange = 2.0;

  boost::filesystem::path path = TEST_PATH;
  path = path / "worlds" / "empty_different_name.world";
  this->Load(path.string(), false, false, true);

  // Create the main window.
  gazebo::gui::MainWindow *mainWindow = new gazebo::gui::MainWindow();
  QVERIFY(mainWindow != NULL);
  mainWindow->Load();
  mainWindow->Init();
  mainWindow->show();

  // Process some events, and draw the screen
  for (unsigned int i = 0; i < 10; ++i)
  {
    gazebo::common::Time::MSleep(30);
    QCoreApplication::processEvents();
    mainWindow->repaint();
  }

  // Get the user camera, and tell it to save frames
  gazebo::rendering::UserCameraPtr cam = gazebo::gui::get_active_camera();

  if (!cam)
    return;

  cam->SetCaptureData(true);

  // Process some events, and draw the screen
  for (unsigned int i = 0; i < 10; ++i)
  {
    gazebo::common::Time::MSleep(30);
    QCoreApplication::processEvents();
    mainWindow->repaint();
  }

  // Get the image data
  const unsigned char *image = cam->GetImageData();
  unsigned int height = cam->GetImageHeight();
  unsigned int width = cam->GetImageWidth();
  unsigned int depth = 3;

  unsigned int sum = 0;
  for (unsigned int y = 0; y < height; ++y)
  {
    for (unsigned int x = 0; x < width*depth; ++x)
    {
      unsigned int a = image[(y*width*depth)+x];
      sum += a;
    }
  }

  QVERIFY(sum > 0);

  cam->Fini();
  mainWindow->close();
  delete mainWindow;
}

/////////////////////////////////////////////////
void MainWindow_TEST::UserCameraJoystick()
{
  this->resMaxPercentChange = 5.0;
  this->shareMaxPercentChange = 2.0;

  this->Load("worlds/shapes.world", false, false, false);

  gazebo::gui::MainWindow *mainWindow = new gazebo::gui::MainWindow();
  QVERIFY(mainWindow != NULL);
  // Create the main window.
  mainWindow->Load();

  gazebo::rendering::create_scene(
      gazebo::physics::get_world()->GetName(), false);

  mainWindow->Init();
  mainWindow->show();

  // Process some events, and draw the screen
  for (unsigned int i = 0; i < 10; ++i)
  {
    gazebo::common::Time::MSleep(30);
    QCoreApplication::processEvents();
    mainWindow->repaint();
  }

  // Get the user camera and scene
  gazebo::rendering::UserCameraPtr cam = gazebo::gui::get_active_camera();
  QVERIFY(cam != NULL);

  gazebo::math::Pose startPose = cam->GetWorldPose();
  QVERIFY(startPose == gazebo::math::Pose(5, -5, 2, 0, 0.275643, 2.35619));

  gazebo::transport::NodePtr node = gazebo::transport::NodePtr(
      new gazebo::transport::Node());
  node->Init();

  gazebo::transport::PublisherPtr joyPub =
    node->Advertise<gazebo::msgs::Joystick>("~/user_camera/joy_twist");

  // Test with just translation
  {
    gazebo::msgs::Joystick joystickMsg;

    joystickMsg.mutable_translation()->set_x(0.1);
    joystickMsg.mutable_translation()->set_y(0.2);
    joystickMsg.mutable_translation()->set_z(0.3);

    joyPub->Publish(joystickMsg);

    // Process some events, and draw the screen
    for (unsigned int i = 0; i < 10; ++i)
    {
      gazebo::common::Time::MSleep(30);
      QCoreApplication::processEvents();
      mainWindow->repaint();
    }

    gazebo::math::Pose endPose = cam->GetWorldPose();
    QVERIFY(endPose == gazebo::math::Pose(4.98664, -5.00091, 2.01306,
                                          0, 0.275643, 2.35619));
  }

  // Test with just rotation
  {
    gazebo::msgs::Joystick joystickMsg;

    joystickMsg.mutable_rotation()->set_x(0.0);
    joystickMsg.mutable_rotation()->set_y(0.1);
    joystickMsg.mutable_rotation()->set_z(0.2);

    joyPub->Publish(joystickMsg);

    // Process some events, and draw the screen
    for (unsigned int i = 0; i < 10; ++i)
    {
      gazebo::common::Time::MSleep(30);
      QCoreApplication::processEvents();
      mainWindow->repaint();
    }

    gazebo::math::Pose endPose = cam->GetWorldPose();
    QVERIFY(endPose == gazebo::math::Pose(4.98664, -5.00091, 2.01306,
                                          0, 0.276643, 2.36619));
  }

  // Test with both translation and  rotation
  {
    gazebo::msgs::Joystick joystickMsg;

    joystickMsg.mutable_translation()->set_x(1.0);
    joystickMsg.mutable_translation()->set_y(2.1);
    joystickMsg.mutable_translation()->set_z(3.2);

    joystickMsg.mutable_rotation()->set_x(1.0);
    joystickMsg.mutable_rotation()->set_y(2.1);
    joystickMsg.mutable_rotation()->set_z(3.2);

    joyPub->Publish(joystickMsg);

    // Process some events, and draw the screen
    for (unsigned int i = 0; i < 10; ++i)
    {
      gazebo::common::Time::MSleep(30);
      QCoreApplication::processEvents();
      mainWindow->repaint();
    }

    gazebo::math::Pose endPose = cam->GetWorldPose();
    QVERIFY(endPose == gazebo::math::Pose(4.84758, -5.01151, 2.15333,
                                          0, 0.297643, 2.52619));
  }

  cam->Fini();
  mainWindow->close();
  delete mainWindow;
}

// Generate a main function for the test
QTEST_MAIN(MainWindow_TEST)<|MERGE_RESOLUTION|>--- conflicted
+++ resolved
@@ -74,19 +74,6 @@
     // this call outside the rendering thread.
     gazebo::event::Events::setSelectedEntity(modelName, "normal");
 
-<<<<<<< HEAD
-  // Verify there is a clone of the model
-  gazebo::rendering::VisualPtr modelVisClone;
-  sleep = 0;
-  maxSleep = 100;
-  while (!modelVisClone && sleep < maxSleep)
-  {
-    modelVisClone = scene->GetVisual(modelName + "_clone");
-    QTest::qWait(30);
-    sleep++;
-  }
-  QVERIFY(modelVisClone != NULL);
-=======
     // Process some events, and draw the screen
     for (unsigned int i = 0; i < 10; ++i)
     {
@@ -94,7 +81,6 @@
       QCoreApplication::processEvents();
       mainWindow->repaint();
     }
->>>>>>> 89c6e025
 
     gazebo::rendering::VisualPtr modelVis = scene->GetVisual(modelName);
     QVERIFY(modelVis != NULL);
@@ -196,10 +182,6 @@
 
     lightClone.reset();
   }
-<<<<<<< HEAD
-  QVERIFY(lightClone != NULL);
-=======
->>>>>>> 89c6e025
 
   cam->Fini();
   mainWindow->close();
