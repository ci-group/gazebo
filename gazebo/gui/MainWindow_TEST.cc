--- conflicted
+++ resolved
@@ -35,17 +35,12 @@
 }
 
 /////////////////////////////////////////////////
-<<<<<<< HEAD
 void MainWindow_TEST::SceneDestruction()
-=======
-void MainWindow_TEST::UserCameraFPS()
->>>>>>> 8c3b9d04
 {
   this->resMaxPercentChange = 5.0;
   this->shareMaxPercentChange = 2.0;
 
-<<<<<<< HEAD
-  this->Load("worlds/empty.world", false, false, false);
+  this->Load("worlds/shapes.world", false, false, false);
 
   gazebo::gui::MainWindow *mainWindow = new gazebo::gui::MainWindow();
   QVERIFY(mainWindow != NULL);
@@ -61,7 +56,21 @@
   QVERIFY(cam != NULL);
   gazebo::rendering::ScenePtr scene = cam->GetScene();
   QVERIFY(scene != NULL);
-=======
+
+  cam->Fini();
+  mainWindow->close();
+  delete mainWindow;
+
+  // verify that this test case has the only scene shared pointer remaining.
+  QVERIFY(scene.use_count() == 1u);
+}
+
+/////////////////////////////////////////////////
+void MainWindow_TEST::UserCameraFPS()
+{
+  this->resMaxPercentChange = 5.0;
+  this->shareMaxPercentChange = 2.0;
+
   this->Load("worlds/shapes.world", false, false, true);
 
   gazebo::gui::MainWindow *mainWindow = new gazebo::gui::MainWindow();
@@ -94,16 +103,10 @@
 
   QVERIFY(cam->GetAvgFPS() > 55.0);
   QVERIFY(cam->GetAvgFPS() < 75.0);
->>>>>>> 8c3b9d04
 
   cam->Fini();
   mainWindow->close();
   delete mainWindow;
-<<<<<<< HEAD
-
-  QVERIFY(scene.use_count() == 1u);
-=======
->>>>>>> 8c3b9d04
 }
 
 /////////////////////////////////////////////////
@@ -119,9 +122,6 @@
 
   // Create the main window.
   mainWindow->Load();
-
-  gazebo::rendering::create_scene(
-      gazebo::physics::get_world()->GetName(), false);
 
   mainWindow->Init();
   mainWindow->show();
@@ -187,7 +187,13 @@
     QTest::mouseClick(glWidget, Qt::LeftButton, Qt::NoModifier, moveTo);
     QTest::qWait(500);
 
-    QCoreApplication::processEvents();
+    // Process some events, and draw the screen
+    for (unsigned int i = 0; i < 10; ++i)
+    {
+      gazebo::common::Time::MSleep(30);
+      QCoreApplication::processEvents();
+      mainWindow->repaint();
+    }
 
     // Verify there is a clone of the model
     gazebo::rendering::VisualPtr modelVisClone;
