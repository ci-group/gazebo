--- conflicted
+++ resolved
@@ -195,99 +195,9 @@
       /// \param[in] _item The item that was changed.
       private: void GUIPropertyChanged(QtProperty *_item);
 
-<<<<<<< HEAD
-      private: QTreeWidget *modelTreeWidget;
-      private: QtTreePropertyBrowser *propTreeBrowser;
-
-      private: transport::NodePtr node;
-      private: transport::PublisherPtr requestPub;
-      private: transport::PublisherPtr modelPub;
-      private: transport::PublisherPtr scenePub;
-      private: transport::PublisherPtr physicsPub;
-      private: transport::PublisherPtr windPub;
-      private: transport::PublisherPtr lightPub;
-
-      private: transport::SubscriberPtr responseSub;
-      private: transport::SubscriberPtr requestSub;
-
-      /// \brief GUI tree item.
-      private: QTreeWidgetItem *guiItem;
-
-      /// \brief Scene tree item.
-      private: QTreeWidgetItem *sceneItem;
-
-      /// \brief Physics tree item.
-      private: QTreeWidgetItem *physicsItem;
-
-      /// \brief Wind tree item.
-      private: QTreeWidgetItem *windItem;
-
-      /// \brief Models tree item.
-      private: QTreeWidgetItem *modelsItem;
-
-      /// \brief Lights tree item.
-      private: QTreeWidgetItem *lightsItem;
-
-      /// \brief Spherical coordinates tree item.
-      private: QTreeWidgetItem *sphericalCoordItem;
-
-      private: QtVariantPropertyManager *variantManager;
-      private: QtVariantEditorFactory *variantFactory;
-      private: boost::mutex *propMutex, *receiveMutex;
-      private: sdf::ElementPtr sdfElement;
-      private: std::string selectedEntityName;
-      private: bool fillingPropertyTree;
-      private: QtProperty *selectedProperty;
-
-      private: msgs::Request *requestMsg;
-
-      private: std::vector<event::ConnectionPtr> connections;
-
-      typedef std::list<msgs::Model> ModelMsgs_L;
-      private: ModelMsgs_L modelMsgs;
-
-      typedef std::list<msgs::Light> LightMsgs_L;
-      private: LightMsgs_L lightMsgs;
-
-      typedef std::list<std::string> RemoveEntity_L;
-      private: RemoveEntity_L removeEntityList;
-
-      private: msgs::Model modelMsg;
-      private: msgs::Link linkMsg;
-      private: msgs::Scene sceneMsg;
-      private: msgs::Joint jointMsg;
-      private: msgs::Physics physicsMsg;
-      private: msgs::Wind windMsg;
-      private: msgs::Light lightMsg;
-      private: msgs::SphericalCoordinates sphericalCoordMsg;
-
-      private: bool fillPropertyTree;
-      private: std::deque<std::string> fillTypes;
-
-      private: msgs::Light::LightType lightType;
-
-      /// \brief Type of physics engine.
-      private: msgs::Physics_Type physicsType;
-    };
-
-    class GZ_GUI_VISIBLE ModelListSheetDelegate: public QItemDelegate
-    {
-      Q_OBJECT
-      public: ModelListSheetDelegate(QTreeView *view, QWidget *parent);
-
-      public: virtual void paint(QPainter *painter,
-                  const QStyleOptionViewItem &option,
-                  const QModelIndex &index) const;
-
-      public: virtual QSize sizeHint(const QStyleOptionViewItem &opt,
-                  const QModelIndex &index) const;
-
-      private: QTreeView *m_view;
-=======
       /// \internal
       /// \brief Pointer to private data.
       private: std::unique_ptr<ModelListWidgetPrivate> dataPtr;
->>>>>>> 9e3bb220
     };
   }
 }
