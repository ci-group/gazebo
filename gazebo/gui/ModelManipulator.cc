/*
 * Copyright (C) 2012-2016 Open Source Robotics Foundation
 *
 * Licensed under the Apache License, Version 2.0 (the "License");
 * you may not use this file except in compliance with the License.
 * You may obtain a copy of the License at
 *
 *     http://www.apache.org/licenses/LICENSE-2.0
 *
 * Unless required by applicable law or agreed to in writing, software
 * distributed under the License is distributed on an "AS IS" BASIS,
 * WITHOUT WARRANTIES OR CONDITIONS OF ANY KIND, either express or implied.
 * See the License for the specific language governing permissions and
 * limitations under the License.
 *
*/

#ifdef _WIN32
  // Ensure that Winsock2.h is included before Windows.h, which can get
  // pulled in by anybody (e.g., Boost).
  #include <Winsock2.h>
#endif

#include "gazebo/transport/transport.hh"

#include "gazebo/rendering/RenderEvents.hh"
#include "gazebo/rendering/RenderingIface.hh"
#include "gazebo/rendering/Visual.hh"
#include "gazebo/rendering/RenderEngine.hh"
#include "gazebo/rendering/Scene.hh"
#include "gazebo/rendering/UserCamera.hh"
#include "gazebo/rendering/SelectionObj.hh"

#include "gazebo/gui/qt.h"
#include "gazebo/gui/GuiEvents.hh"
#include "gazebo/gui/MouseEventHandler.hh"
#include "gazebo/gui/GuiIface.hh"

#include "gazebo/gui/ModelManipulatorPrivate.hh"
#include "gazebo/gui/ModelManipulator.hh"

using namespace gazebo;
using namespace gui;

/////////////////////////////////////////////////
ModelManipulator::ModelManipulator()
  : dataPtr(new ModelManipulatorPrivate)
{
}

/////////////////////////////////////////////////
ModelManipulator::~ModelManipulator()
{
  this->Clear();
}

/////////////////////////////////////////////////
void ModelManipulator::Clear()
{
  this->dataPtr->userCmdPub.reset();
  if (this->dataPtr->node)
    this->dataPtr->node->Fini();
  this->dataPtr->node.reset();

  if (this->dataPtr->selectionObj)
    this->dataPtr->selectionObj->Fini();
  this->dataPtr->selectionObj.reset();
  this->dataPtr->mouseMoveVis.reset();

  this->dataPtr->scene.reset();
  this->dataPtr->userCamera.reset();

  this->dataPtr->mouseChildVisualScale.clear();
  this->dataPtr->manipMode = "";
  this->dataPtr->globalManip = false;
  this->dataPtr->initialized = false;
}

/////////////////////////////////////////////////
void ModelManipulator::Init()
{
  if (this->dataPtr->initialized)
    return;

  rendering::UserCameraPtr cam = gui::get_active_camera();
  if (!cam)
    return;

  if (!cam->GetScene())
    return;

  this->dataPtr->userCamera = cam;
  this->dataPtr->scene =  cam->GetScene();

  this->dataPtr->node = transport::NodePtr(new transport::Node());
  this->dataPtr->node->Init();
  this->dataPtr->userCmdPub =
      this->dataPtr->node->Advertise<msgs::UserCmd>("~/user_cmd");

  this->dataPtr->selectionObj.reset(new rendering::SelectionObj("__GL_MANIP__",
      this->dataPtr->scene->WorldVisual()));
  this->dataPtr->selectionObj->Load();

  this->dataPtr->transparent = false;

  this->dataPtr->initialized = true;
}

/////////////////////////////////////////////////
void ModelManipulator::Detach()
{
  this->dataPtr->selectionObj->SetMode(
      rendering::SelectionObj::SELECTION_NONE);
  this->dataPtr->selectionObj->Detach();
}

/////////////////////////////////////////////////
void ModelManipulator::RotateEntity(rendering::VisualPtr &_vis,
    const math::Vector3 &_axis, bool _local)
{
  this->RotateEntity(_vis, _axis.Ign(), _local);
}

/////////////////////////////////////////////////
void ModelManipulator::RotateEntity(rendering::VisualPtr &_vis,
    const ignition::math::Vector3d &_axis, const bool _local)
{
  ignition::math::Vector3d normal;

  if (_local)
  {
    if (_axis.X() > 0)
      normal = this->dataPtr->mouseMoveVisStartPose.Rot().XAxis();
    else if (_axis.Y() > 0)
      normal = this->dataPtr->mouseMoveVisStartPose.Rot().YAxis();
    else if (_axis.Z() > 0)
      normal = this->dataPtr->mouseMoveVisStartPose.Rot().ZAxis();
  }
  else
    normal = _axis;

  double offset = this->dataPtr->mouseMoveVisStartPose.Pos().Dot(normal);

  ignition::math::Vector3d pressPoint;
  this->dataPtr->userCamera->WorldPointOnPlane(
      this->dataPtr->mouseEvent.PressPos().X(),
      this->dataPtr->mouseEvent.PressPos().Y(),
      ignition::math::Planed(normal, offset), pressPoint);

  ignition::math::Vector3d newPoint;
  this->dataPtr->userCamera->WorldPointOnPlane(
      this->dataPtr->mouseEvent.Pos().X(),
      this->dataPtr->mouseEvent.Pos().Y(),
      ignition::math::Planed(normal, offset), newPoint);

  ignition::math::Vector3d v1 = pressPoint -
    this->dataPtr->mouseMoveVisStartPose.Pos();
  ignition::math::Vector3d v2 = newPoint -
    this->dataPtr->mouseMoveVisStartPose.Pos();
  v1 = v1.Normalize();
  v2 = v2.Normalize();
  double signTest = v1.Cross(v2).Dot(normal);
  double angle = atan2((v1.Cross(v2)).Length(), v1.Dot(v2));

  if (signTest < 0 )
    angle *= -1;

  // Using Qt control modifier instead of Gazebo's for now.
  // See GLWidget::keyPressEvent
  if (QApplication::keyboardModifiers() & Qt::ControlModifier)
    angle = rint(angle / (M_PI * 0.25)) * (M_PI * 0.25);

  ignition::math::Quaterniond rot(_axis, angle);

  if (_local)
    rot = this->dataPtr->mouseMoveVisStartPose.Rot() * rot;
  else
    rot = rot * this->dataPtr->mouseMoveVisStartPose.Rot();

  _vis->SetWorldRotation(rot);
  Events::moveEntity(_vis->GetName(), _vis->GetWorldPose().Ign(), false);
}

/////////////////////////////////////////////////
math::Vector3 ModelManipulator::GetMousePositionOnPlane(
    rendering::CameraPtr _camera,
    const common::MouseEvent &_event)
{
  return MousePositionOnPlane(_camera, _event);
}

/////////////////////////////////////////////////
ignition::math::Vector3d ModelManipulator::MousePositionOnPlane(
    rendering::CameraPtr _camera, const common::MouseEvent &_event)
{
  ignition::math::Vector3d origin1, dir1, p1;

  // Cast ray from the camera into the world
  _camera->CameraToViewportRay(_event.Pos().X(), _event.Pos().Y(),
      origin1, dir1);

  // Compute the distance from the camera to plane of translation
  ignition::math::Planed plane(ignition::math::Vector3d(0, 0, 1), 0);
  double dist1 = plane.Distance(origin1, dir1);

  p1 = origin1 + dir1 * dist1;

  return p1;
}

/////////////////////////////////////////////////
math::Vector3 ModelManipulator::SnapPoint(const math::Vector3 &_point,
    double _interval, double _sensitivity)
{
  return SnapPoint(_point.Ign(), _interval, _sensitivity);
}

/////////////////////////////////////////////////
ignition::math::Vector3d ModelManipulator::SnapPoint(
    const ignition::math::Vector3d &_point,
    const double _interval, const double _sensitivity)
{
  if (_interval < 0)
  {
    gzerr << "Interval distance must be greater than or equal to 0"
        << std::endl;
    return ignition::math::Vector3d::Zero;
  }

  if (_sensitivity < 0 || _sensitivity > 1.0)
  {
    gzerr << "Sensitivity must be between 0 and 1" << std::endl;
    return ignition::math::Vector3d::Zero;
  }

  ignition::math::Vector3d point = _point;
  double snap = _interval * _sensitivity;

  double remainder = fmod(point.X(), _interval);
  int sign = remainder >= 0 ? 1 : -1;
  if (fabs(remainder) < snap)
      point.X() -= remainder;
  else if (fabs(remainder) > (_interval - snap))
      point.X() = point.X() - remainder + _interval * sign;

  remainder = fmod(point.Y(), _interval);
  sign = remainder >= 0 ? 1 : -1;
  if (fabs(remainder) < snap)
      point.Y() -= remainder;
  else if (fabs(remainder) > (_interval - snap))
      point.Y() = point.Y() - remainder + _interval * sign;

  remainder = fmod(point.Z(), _interval);
  sign = remainder >= 0 ? 1 : -1;
  if (fabs(remainder) < snap)
      point.Z() -= remainder;
  else if (fabs(remainder) > (_interval - snap))
      point.Z() = point.Z() - remainder + _interval * sign;

  return point;
}

/////////////////////////////////////////////////
math::Vector3 ModelManipulator::GetMouseMoveDistance(
    rendering::CameraPtr _camera,
    const math::Vector2i &_start, const math::Vector2i &_end,
    const math::Pose &_pose, const math::Vector3 &_axis, bool _local)
{
  return MouseMoveDistance(_camera, _start.Ign(), _end.Ign(), _pose.Ign(),
      _axis.Ign(), _local);
}

/////////////////////////////////////////////////
ignition::math::Vector3d ModelManipulator::MouseMoveDistance(
    rendering::CameraPtr _camera,
    const ignition::math::Vector2i &_start,
    const ignition::math::Vector2i &_end,
    const ignition::math::Pose3d &_pose,
    const ignition::math::Vector3d &_axis, const bool _local)
{
  ignition::math::Pose3d pose = _pose;

  ignition::math::Vector3d origin1, dir1, p1;
  ignition::math::Vector3d origin2, dir2, p2;

  // Cast two rays from the camera into the world
  _camera->CameraToViewportRay(_end.X(), _end.Y(), origin1, dir1);
  _camera->CameraToViewportRay(_start.X(), _start.Y(), origin2, dir2);

  ignition::math::Vector3d planeNorm(0, 0, 0);
  ignition::math::Vector3d projNorm(0, 0, 0);

  ignition::math::Vector3d planeNormOther(0, 0, 0);

  if (_axis.X() > 0 && _axis.Y() > 0)
  {
    planeNorm.Z(1);
    projNorm.Z(1);
  }
  else if (_axis.Z() > 0)
  {
    planeNorm.Y(1);
    projNorm.X(1);
    planeNormOther.X(1);
  }
  else if (_axis.X() > 0)
  {
    planeNorm.Z(1);
    projNorm.Y(1);
    planeNormOther.Y(1);
  }
  else if (_axis.Y() > 0)
  {
    planeNorm.Z(1);
    projNorm.X(1);
    planeNormOther.X(1);
  }

  if (_local)
  {
    planeNorm = pose.Rot().RotateVector(planeNorm);
    projNorm = pose.Rot().RotateVector(projNorm);
  }

  // Fine tune ray casting: cast a second ray and compare the two rays' angle
  // to plane. Use the one that is less parallel to plane for better results.
  double angle = dir1.Dot(planeNorm);
  if (_local)
    planeNormOther = pose.Rot().RotateVector(planeNormOther);
  double angleOther = dir1.Dot(planeNormOther);
  if (fabs(angleOther) > fabs(angle))
  {
    projNorm = planeNorm;
    planeNorm = planeNormOther;
  }

  // Compute the distance from the camera to plane
  double d = pose.Pos().Dot(planeNorm);
  ignition::math::Planed plane(planeNorm, d);
  double dist1 = plane.Distance(origin1, dir1);
  double dist2 = plane.Distance(origin2, dir2);

  // Compute two points on the plane. The first point is the current
  // mouse position, the second is the previous mouse position
  p1 = origin1 + dir1 * dist1;
  p2 = origin2 + dir2 * dist2;

  if (_local)
    p1 = p1 - (p1-p2).Dot(projNorm) * projNorm;

  ignition::math::Vector3d distance = p1 - p2;

  if (!_local)
    distance *= _axis;

  return distance;
}

/////////////////////////////////////////////////
ignition::math::Vector3d ModelManipulator::MouseMoveDistance(
    const ignition::math::Pose3d &_pose,
    const ignition::math::Vector3d &_axis, const bool _local) const
{
  return MouseMoveDistance(this->dataPtr->userCamera,
      this->dataPtr->mouseStart,
      ignition::math::Vector2i(this->dataPtr->mouseEvent.Pos().X(),
      this->dataPtr->mouseEvent.Pos().Y()), _pose, _axis, _local);
}

/////////////////////////////////////////////////
void ModelManipulator::ScaleEntity(rendering::VisualPtr &_vis,
    const math::Vector3 &_axis, bool _local)
{
  this->ScaleEntity(_vis, _axis.Ign(), _local);
}

/////////////////////////////////////////////////
void ModelManipulator::ScaleEntity(rendering::VisualPtr &_vis,
    const ignition::math::Vector3d &_axis, const bool _local)
{
  auto bbox = this->dataPtr->mouseVisualBbox;
  auto pose = _vis->GetWorldPose().Ign();
  auto distance =  this->MouseMoveDistance(pose, _axis, _local);

  auto bboxSize = bbox.Size();
  auto scale = (bboxSize + pose.Rot().RotateVectorReverse(distance)) / bboxSize;

  // extended scaling to work in model editor mode by checking geometry
  // type of first visual child.
  std::string geomType;
  if (_vis == _vis->GetRootVisual())
  {
    // link-level visuals
    for (unsigned int i = 0; i < _vis->GetChildCount(); ++i)
    {
      rendering::VisualPtr childVis = _vis->GetChild(i);

      if (childVis->GetPose().pos != ignition::math::Vector3d::Zero)
      {
        gzwarn << "Scaling is currently limited to simple shapes with their "
            << "origin in the centroid." << std::endl;
        return;
      }
      // visual/collision level visuals
      for (unsigned int j = 0; j < childVis->GetChildCount(); ++j)
      {
        rendering::VisualPtr grandChildVis = childVis->GetChild(j);
        std::string thisGeomType = grandChildVis->GetGeometryType();

        if (grandChildVis->GetPose().pos != ignition::math::Vector3d::Zero)
        {
          gzwarn << "Scaling is currently limited to simple shapes with their "
              << "origin in the centroid." << std::endl;
          return;
        }

        if (thisGeomType == "")
          continue;

        if (geomType == "")
        {
          geomType = thisGeomType;
        }
        else if (thisGeomType != geomType)
        {
          gzwarn << "Scaling is currently limited to models consisting of a " <<
              "single simple geometry type." << std::endl;
          return;
        }
      }
    }

    if (QApplication::keyboardModifiers() & Qt::ShiftModifier ||
        geomType == "sphere")
    {
      scale = this->UpdateScale(_axis, scale, "sphere");
    }
    else if (geomType == "cylinder")
    {
      scale = this->UpdateScale(_axis, scale, "cylinder");
    }
    else if (geomType == "box")
    {
      // keep new scale as it is
    }
    else
    {
      // TODO scaling for complex models are not yet functional.
      // Limit scaling to simple shapes for now.
      gzwarn << " Scaling is currently limited to simple shapes." << std::endl;
      return;
    }

    auto newScale = this->dataPtr->mouseVisualScale * scale.Abs();

    if (QApplication::keyboardModifiers() & Qt::ControlModifier)
    {
      newScale = SnapPoint(newScale);
      // prevent setting zero scale
      newScale.X(std::max(1e-4, newScale.X()));
      newScale.Y(std::max(1e-4, newScale.Y()));
      newScale.Z(std::max(1e-4, newScale.Z()));
    }
    _vis->SetScale(newScale);
    Events::scaleEntity(_vis->GetName(), newScale);
  }
  else
  {
    // model editor mode -> apply scaling to individual visuals
    if (this->dataPtr->mouseChildVisualScale.size() != _vis->GetChildCount())
    {
      gzerr << "Incorrect number of child visuals to be scaled. " <<
          "This should not happen" << std::endl;
      return;
    }

    for (unsigned int i = 0; i < _vis->GetChildCount(); ++i)
    {
      rendering::VisualPtr childVis = _vis->GetChild(i);
      geomType = childVis->GetGeometryType();
      if (childVis != this->dataPtr->selectionObj &&
          geomType != "" && geomType != "mesh")
      {
        ignition::math::Vector3d geomScale;
        if (QApplication::keyboardModifiers() & Qt::ShiftModifier)
        {
          geomScale = this->UpdateScale(_axis, scale, "sphere");
        }
        else
        {
          geomScale = this->UpdateScale(_axis, scale, geomType);
        }

        auto newScale = this->dataPtr->mouseChildVisualScale[i]
            * geomScale.Abs();

        if (QApplication::keyboardModifiers() & Qt::ControlModifier)
        {
          newScale = SnapPoint(newScale);
          // prevent setting zero scale
          newScale.X(std::max(1e-4, newScale.X()));
          newScale.Y(std::max(1e-4, newScale.Y()));
          newScale.Z(std::max(1e-4, newScale.Z()));
        }

        childVis->SetScale(newScale);
        Events::scaleEntity(childVis->GetName(), newScale);
      }
    }
  }
}

/////////////////////////////////////////////////
ignition::math::Vector3d ModelManipulator::UpdateScale(
    const ignition::math::Vector3d &_axis,
    const ignition::math::Vector3d &_scale, const std::string &_geom)
{
  ignition::math::Vector3d scale = _scale;
  if (_geom == "sphere")
  {
    if (_axis.X() > 0)
    {
      scale.Y(scale.X());
      scale.Z(scale.X());
    }
    else if (_axis.Y() > 0)
    {
      scale.X(scale.Y());
      scale.Z(scale.Y());
    }
    else if (_axis.Z() > 0)
    {
      scale.X(scale.Z());
      scale.Y(scale.Z());
    }
  }
  else if (_geom == "cylinder")
  {
    if (_axis.X() > 0)
    {
      scale.Y(scale.X());
    }
    else if (_axis.Y() > 0)
    {
      scale.X(scale.Y());
    }
  }

  return scale;
}

/////////////////////////////////////////////////
void ModelManipulator::TranslateEntity(rendering::VisualPtr &_vis,
    const math::Vector3 &_axis, bool _local)
{
  this->TranslateEntity(_vis, _axis.Ign(), _local);
}

/////////////////////////////////////////////////
void ModelManipulator::TranslateEntity(rendering::VisualPtr &_vis,
    const ignition::math::Vector3d &_axis, const bool _local)
{
  auto pose = _vis->GetWorldPose().Ign();
  auto distance =  this->MouseMoveDistance(pose, _axis, _local);

  pose.Pos() = this->dataPtr->mouseMoveVisStartPose.Pos() + distance;

  if (QApplication::keyboardModifiers() & Qt::ControlModifier)
  {
    pose.Pos() = SnapPoint(pose.Pos());
  }

  if (!(_axis.Z() > 0) && !_local)
    pose.Pos().Z() = _vis->GetWorldPose().Ign().Pos().Z();

  _vis->SetWorldPose(pose);
  Events::moveEntity(_vis->GetName(), pose, false);
}

/////////////////////////////////////////////////
void ModelManipulator::PublishVisualPose(rendering::VisualPtr _vis)
{
  if (!_vis)
    return;

  // Register user command on server
  std::string description;
  if (this->dataPtr->manipMode == "translate")
  {
    description = "Translate [";
  }
  else if (this->dataPtr->manipMode == "rotate")
  {
    description = "Rotate [";
  }
  else
  {
    gzerr << "Unknown mode [" << this->dataPtr->manipMode << "]. " <<
        "Not sending user command." << std::endl;
    return;
  }

  msgs::UserCmd userCmdMsg;
  userCmdMsg.set_description(description + _vis->GetName() + "]");
  userCmdMsg.set_type(msgs::UserCmd::MOVING);

  // Only publish for models
  if (_vis->GetType() == gazebo::rendering::Visual::VT_MODEL)
  {
    msgs::Model msg;

    auto id = gui::get_entity_id(_vis->GetName());
    if (id)
      msg.set_id(id);

    msg.set_name(_vis->GetName());
    msgs::Set(msg.mutable_pose(), _vis->GetWorldPose().Ign());

    auto modelMsg = userCmdMsg.add_model();
    modelMsg->CopyFrom(msg);
  }
  // Otherwise, check to see if the visual is a light
  else if (this->dataPtr->scene->GetLight(_vis->GetName()))
  {
    msgs::Light msg;
    msg.set_name(_vis->GetName());
    msgs::Set(msg.mutable_pose(), _vis->GetWorldPose().Ign());

    auto lightMsg = userCmdMsg.add_light();
    lightMsg->CopyFrom(msg);
  }
  else
  {
    gzerr << "Visual [" << _vis->GetName() << "] isn't a model or a light"
        << std::endl;
    return;
  }
  this->dataPtr->userCmdPub->Publish(userCmdMsg);
}

/////////////////////////////////////////////////
void ModelManipulator::PublishVisualScale(rendering::VisualPtr _vis)
{
  if (!_vis || this->dataPtr->manipMode != "scale" ||
      _vis->GetType() != gazebo::rendering::Visual::VT_MODEL)
  {
    return;
  }

  // Register user command on server
  msgs::UserCmd userCmdMsg;
  userCmdMsg.set_description("Scale [" + _vis->GetName() + "]");
  userCmdMsg.set_type(msgs::UserCmd::SCALING);

  msgs::Model msg;

  auto id = gui::get_entity_id(_vis->GetName());
  if (id)
    msg.set_id(id);

  msg.set_name(_vis->GetName());
  msgs::Set(msg.mutable_scale(), _vis->GetScale().Ign());

  auto modelMsg = userCmdMsg.add_model();
  modelMsg->CopyFrom(msg);

  this->dataPtr->userCmdPub->Publish(userCmdMsg);
  _vis->SetScale(this->dataPtr->mouseVisualScale);
}

/////////////////////////////////////////////////
void ModelManipulator::OnMousePressEvent(const common::MouseEvent &_event)
{
  this->dataPtr->mouseEvent = _event;
  this->dataPtr->mouseStart = _event.PressPos();
  this->SetMouseMoveVisual(rendering::VisualPtr());

  rendering::VisualPtr vis;
  std::string manipState;
  rendering::VisualPtr mouseVis
      = this->dataPtr->userCamera->GetVisual(this->dataPtr->mouseStart,
      manipState);

  this->dataPtr->selectionObj->SetState(manipState);

  // See issue #1510
  bool keyIsPressed = (QApplication::keyboardModifiers() != Qt::NoModifier);

  // set the new mouse vis only if there are no modifier keys pressed and the
  // entity was different from the previously selected one.
  if (!keyIsPressed && (this->dataPtr->selectionObj->GetMode() ==
       rendering::SelectionObj::SELECTION_NONE
      || (mouseVis && mouseVis != this->dataPtr->selectionObj->GetParent())))
  {
    vis = mouseVis;
  }
  else
  {
    vis = this->dataPtr->selectionObj->GetParent();
  }

  if (vis && !vis->IsPlane() &&
      this->dataPtr->mouseEvent.Button() == common::MouseEvent::LEFT)
  {
    // Root visual
    rendering::VisualPtr rootVis = vis->GetRootVisual();

    // Root visual's immediate child
    rendering::VisualPtr topLevelVis = vis->GetNthAncestor(2);

    // If the root visual's ID can be found, it is a model in the main window
    // TODO gui::get_entity_id always return 0 in QTestFixture due to nullptr
    // g_main_win
    if (gui::get_entity_id(rootVis->GetName()))
    {
      // select model
      vis = rootVis;
    }
    // If it is not a model and its parent is either a direct child or
    // grandchild of the world, this is a light, so just keep vis = vis
    else if (vis->GetParent() == rootVis ||
        vis->GetParent() == this->dataPtr->scene->WorldVisual())
    {
      // select light
    }
    // Otherwise, this is a visual in the model editor, so we want to get its
    // top level visual below the root.
    else
    {
      // select link / nested model
      vis = topLevelVis;
    }

    this->dataPtr->mouseMoveVisStartPose = vis->GetWorldPose().Ign();

    this->SetMouseMoveVisual(vis);

    event::Events::setSelectedEntity(
        this->dataPtr->mouseMoveVis->GetName(), "move");
    QApplication::setOverrideCursor(Qt::ClosedHandCursor);

    if (this->dataPtr->mouseMoveVis && !this->dataPtr->mouseMoveVis->IsPlane())
    {
      this->dataPtr->selectionObj->Attach(this->dataPtr->mouseMoveVis);
      this->dataPtr->selectionObj->SetMode(this->dataPtr->manipMode);
    }
    else
    {
      this->dataPtr->selectionObj->SetMode(
          rendering::SelectionObj::SELECTION_NONE);
      this->dataPtr->selectionObj->Detach();
    }
  }
  else
    this->dataPtr->userCamera->HandleMouseEvent(this->dataPtr->mouseEvent);
}

/////////////////////////////////////////////////
void ModelManipulator::OnMouseMoveEvent(const common::MouseEvent &_event)
{
  this->dataPtr->mouseEvent = _event;
  if (this->dataPtr->mouseEvent.Dragging())
  {
    if (this->dataPtr->mouseMoveVis &&
        this->dataPtr->mouseEvent.Button() == common::MouseEvent::LEFT)
    {
      if (this->dataPtr->transparent)
      {
        this->dataPtr->mouseMoveVis->SetTransparency(
          (1.0 - this->dataPtr->mouseMoveVis->GetTransparency()) * 0.5);
        this->dataPtr->transparent = false;
      }
      ignition::math::Vector3d axis = ignition::math::Vector3d::Zero;
      if (this->dataPtr->keyEvent.key == Qt::Key_X)
        axis.X() = 1;
      else if (this->dataPtr->keyEvent.key == Qt::Key_Y)
        axis.Y() = 1;
      else if (this->dataPtr->keyEvent.key == Qt::Key_Z)
        axis.Z() = 1;

      if (this->dataPtr->selectionObj->GetMode() ==
          rendering::SelectionObj::TRANS)
      {
        if (axis != ignition::math::Vector3d::Zero)
        {
          this->TranslateEntity(this->dataPtr->mouseMoveVis, axis, false);
        }
        else if (this->dataPtr->selectionObj->GetState()
            == rendering::SelectionObj::TRANS_X)
        {
          this->TranslateEntity(this->dataPtr->mouseMoveVis,
              ignition::math::Vector3d::UnitX, !this->dataPtr->globalManip);
        }
        else if (this->dataPtr->selectionObj->GetState()
            == rendering::SelectionObj::TRANS_Y)
        {
          this->TranslateEntity(this->dataPtr->mouseMoveVis,
              ignition::math::Vector3d::UnitY, !this->dataPtr->globalManip);
        }
        else if (this->dataPtr->selectionObj->GetState()
            == rendering::SelectionObj::TRANS_Z)
        {
          this->TranslateEntity(this->dataPtr->mouseMoveVis,
            ignition::math::Vector3d::UnitZ, !this->dataPtr->globalManip);
        }
        else
        {
          this->TranslateEntity(
              this->dataPtr->mouseMoveVis, ignition::math::Vector3d(1, 1, 0));
        }
      }
      else if (this->dataPtr->selectionObj->GetMode()
          == rendering::SelectionObj::ROT)
      {
        if (axis != ignition::math::Vector3d::Zero)
        {
          this->RotateEntity(this->dataPtr->mouseMoveVis, axis, false);
        }
        else if (this->dataPtr->selectionObj->GetState()
            == rendering::SelectionObj::ROT_X
            || this->dataPtr->keyEvent.key == Qt::Key_X)
        {
          this->RotateEntity(this->dataPtr->mouseMoveVis,
              ignition::math::Vector3d::UnitX,
              !this->dataPtr->globalManip);
        }
        else if (this->dataPtr->selectionObj->GetState()
            == rendering::SelectionObj::ROT_Y
            || this->dataPtr->keyEvent.key == Qt::Key_Y)
        {
          this->RotateEntity(this->dataPtr->mouseMoveVis,
              ignition::math::Vector3d::UnitY,
              !this->dataPtr->globalManip);
        }
        else if (this->dataPtr->selectionObj->GetState()
            == rendering::SelectionObj::ROT_Z
            || this->dataPtr->keyEvent.key == Qt::Key_Z)
        {
          this->RotateEntity(this->dataPtr->mouseMoveVis,
              ignition::math::Vector3d::UnitZ,
              !this->dataPtr->globalManip);
        }
      }
      else if (this->dataPtr->selectionObj->GetMode()
          == rendering::SelectionObj::SCALE)
      {
        if (axis != ignition::math::Vector3d::Zero)
        {
          this->ScaleEntity(this->dataPtr->mouseMoveVis, axis, false);
        }
        else if (this->dataPtr->selectionObj->GetState()
            == rendering::SelectionObj::SCALE_X
            || this->dataPtr->keyEvent.key == Qt::Key_X)
        {
          this->ScaleEntity(this->dataPtr->mouseMoveVis,
              ignition::math::Vector3d::UnitX, true);
        }
        else if (this->dataPtr->selectionObj->GetState()
            == rendering::SelectionObj::SCALE_Y
            || this->dataPtr->keyEvent.key == Qt::Key_Y)
        {
          this->ScaleEntity(this->dataPtr->mouseMoveVis,
              ignition::math::Vector3d::UnitY, true);
        }
        else if (this->dataPtr->selectionObj->GetState()
            == rendering::SelectionObj::SCALE_Z
            || this->dataPtr->keyEvent.key == Qt::Key_Z)
        {
          this->ScaleEntity(this->dataPtr->mouseMoveVis,
              ignition::math::Vector3d::UnitZ, true);
        }
      }
    }
    else
      this->dataPtr->userCamera->HandleMouseEvent(this->dataPtr->mouseEvent);
  }
  else
  {
    std::string manipState;
    this->dataPtr->userCamera->GetVisual(this->dataPtr->mouseEvent.Pos(),
        manipState);
    this->dataPtr->selectionObj->SetState(manipState);

    if (!manipState.empty())
      QApplication::setOverrideCursor(Qt::OpenHandCursor);
    else
    {
      rendering::VisualPtr vis = this->dataPtr->userCamera->GetVisual(
          this->dataPtr->mouseEvent.Pos());

      if (vis && !vis->IsPlane())
        QApplication::setOverrideCursor(Qt::OpenHandCursor);
      else
        QApplication::setOverrideCursor(Qt::ArrowCursor);
      this->dataPtr->userCamera->HandleMouseEvent(this->dataPtr->mouseEvent);
    }
  }
}

//////////////////////////////////////////////////
void ModelManipulator::OnMouseReleaseEvent(const common::MouseEvent &_event)
{
  this->dataPtr->mouseEvent = _event;
  if (this->dataPtr->mouseEvent.Dragging())
  {
    // If we were dragging a visual around, then publish its new pose to the
    // server
    if (this->dataPtr->mouseMoveVis)
    {
      this->dataPtr->mouseMoveVis->SetTransparency(
        std::abs(this->dataPtr->mouseMoveVis->GetTransparency()*2.0-1.0));
      if (this->dataPtr->manipMode == "scale")
      {
        this->dataPtr->selectionObj->UpdateSize();
        this->PublishVisualScale(this->dataPtr->mouseMoveVis);
      }
      else
        this->PublishVisualPose(this->dataPtr->mouseMoveVis);
      this->SetMouseMoveVisual(rendering::VisualPtr());
      QApplication::setOverrideCursor(Qt::OpenHandCursor);
    }
    event::Events::setSelectedEntity("", "normal");
  }
  else
  {
    if (this->dataPtr->mouseEvent.Button() == common::MouseEvent::LEFT)
    {
      rendering::VisualPtr vis =
        this->dataPtr->userCamera->GetVisual(this->dataPtr->mouseEvent.Pos());
      if (vis && vis->IsPlane())
      {
        this->dataPtr->selectionObj->SetMode(
            rendering::SelectionObj::SELECTION_NONE);
        this->dataPtr->selectionObj->Detach();
      }
    }
  }
  this->dataPtr->userCamera->HandleMouseEvent(this->dataPtr->mouseEvent);
}

//////////////////////////////////////////////////
void ModelManipulator::SetManipulationMode(const std::string &_mode)
{
  this->dataPtr->manipMode = _mode;
  if (this->dataPtr->selectionObj->GetMode() !=
      rendering::SelectionObj::SELECTION_NONE ||  this->dataPtr->mouseMoveVis)
  {
    this->dataPtr->selectionObj->SetMode(this->dataPtr->manipMode);
    if (this->dataPtr->manipMode != "translate"
        && this->dataPtr->manipMode != "rotate"
        && this->dataPtr->manipMode != "scale")
      this->SetMouseMoveVisual(rendering::VisualPtr());
  }
}

/////////////////////////////////////////////////
void ModelManipulator::SetAttachedVisual(rendering::VisualPtr _vis)
{
  rendering::VisualPtr vis = _vis;

  if (gui::get_entity_id(vis->GetRootVisual()->GetName()))
    vis = vis->GetRootVisual();

  this->dataPtr->mouseMoveVisStartPose = vis->GetWorldPose().Ign();

  this->SetMouseMoveVisual(vis);

  if (this->dataPtr->mouseMoveVis && !this->dataPtr->mouseMoveVis->IsPlane())
    this->dataPtr->selectionObj->Attach(this->dataPtr->mouseMoveVis);
}

/////////////////////////////////////////////////
void ModelManipulator::SetMouseMoveVisual(rendering::VisualPtr _vis)
{
  this->dataPtr->mouseMoveVis = _vis;
  if (_vis)
  {
    this->dataPtr->transparent = true;
    this->dataPtr->mouseVisualScale = _vis->GetScale().Ign();
    this->dataPtr->mouseChildVisualScale.clear();
    // keep track of all child visual scale for scaling to work in
    // model editor mode.
    for (unsigned int i = 0; i < _vis->GetChildCount(); ++i)
    {
      rendering::VisualPtr childVis = _vis->GetChild(i);
      this->dataPtr->mouseChildVisualScale.push_back(
          childVis->GetScale().Ign());
    }
    this->dataPtr->mouseVisualBbox = _vis->GetBoundingBox().Ign();
  }
  else
    this->dataPtr->mouseVisualScale = ignition::math::Vector3d::One;
}

//////////////////////////////////////////////////
void ModelManipulator::OnKeyPressEvent(const common::KeyEvent &_event)
{
  this->dataPtr->keyEvent = _event;
  // reset mouseMoveVisStartPose if in manipulation mode.
  if (this->dataPtr->manipMode == "translate"
      || this->dataPtr->manipMode == "rotate"
      || this->dataPtr->manipMode == "scale")
  {
    if (_event.key == Qt::Key_X || _event.key == Qt::Key_Y
        || _event.key == Qt::Key_Z)
    {
      this->dataPtr->mouseStart = this->dataPtr->mouseEvent.Pos();
      if (this->dataPtr->mouseMoveVis)
      {
        this->dataPtr->mouseMoveVisStartPose =
            this->dataPtr->mouseMoveVis->GetWorldPose().Ign();
      }
    }
    else if (QApplication::keyboardModifiers() & Qt::ShiftModifier)
    {
      this->dataPtr->globalManip = true;
      this->dataPtr->selectionObj->SetGlobal(this->dataPtr->globalManip);
    }
  }
}

//////////////////////////////////////////////////
void ModelManipulator::OnKeyReleaseEvent(const common::KeyEvent &_event)
{
  this->dataPtr->keyEvent = _event;
  // reset mouseMoveVisStartPose if in manipulation mode.
  if (this->dataPtr->manipMode == "translate"
      || this->dataPtr->manipMode == "rotate"
      || this->dataPtr->manipMode == "scale")
  {
    if (_event.key == Qt::Key_X || _event.key == Qt::Key_Y
        || _event.key == Qt::Key_Z)
    {
      this->dataPtr->mouseStart = this->dataPtr->mouseEvent.Pos();
      if (this->dataPtr->mouseMoveVis)
      {
        this->dataPtr->mouseMoveVisStartPose =
            this->dataPtr->mouseMoveVis->GetWorldPose().Ign();
      }
    }
    else if (this->dataPtr->keyEvent.key == Qt::Key_Shift)
    {
      this->dataPtr->globalManip = false;
      this->dataPtr->selectionObj->SetGlobal(this->dataPtr->globalManip);
    }
  }
  this->dataPtr->keyEvent.key = 0;
}

// Function migrated here from GLWidget.cc and commented out since it doesn't
// seem like it's currently used. Kept here for future references
/////////////////////////////////////////////////
/*void GLWidget::SmartMoveVisual(rendering::VisualPtr _vis)
{
  if (!this->dataPtr->mouseEvent.dragging)
    return;

  // Get the point on the plane which correspoinds to the mouse
  ignition::math::Vector3d pp;

  // Rotate the visual using the middle mouse button
  if (this->dataPtr->mouseEvent.buttons == common::MouseEvent::MIDDLE)
  {
<<<<<<< HEAD
    auto rpy = this->dataPtr->mouseMoveVisStartPose.Rot().GetAsEuler();
=======
    auto rpy = this->dataPtr->mouseMoveVisStartPose.Rot().Euler();
>>>>>>> 5e1b4aaf
    auto delta = this->dataPtr->mouseEvent.Pos() -
        this->dataPtr->mouseEvent.pressPos;
    double yaw = (delta.X() * 0.01) + rpy.Z();
    if (!this->dataPtr->mouseEvent.shift)
    {
      double snap = rint(yaw / (M_PI * .25)) * (M_PI * 0.25);

      if (fabs(yaw - snap) < GZ_DTOR(10))
        yaw = snap;
    }

    _vis->SetWorldRotation(ignition::math::Quaterniond(rpy.X(), rpy.Y(), yaw));
  }
  else if (this->dataPtr->mouseEvent.buttons == common::MouseEvent::RIGHT)
  {
<<<<<<< HEAD
    auto rpy = this->dataPtr->mouseMoveVisStartPose.Rot().GetAsEuler();
=======
    auto rpy = this->dataPtr->mouseMoveVisStartPose.Rot().Euler();
>>>>>>> 5e1b4aaf
    auto delta = this->dataPtr->mouseEvent.Pos() -
        this->dataPtr->mouseEvent.pressPos;
    double pitch = (delta.Y() * 0.01) + rpy.Y();
    if (!this->dataPtr->mouseEvent.shift)
    {
      double snap = rint(pitch / (M_PI * .25)) * (M_PI * 0.25);

      if (fabs(pitch - snap) < GZ_DTOR(10))
        pitch = snap;
    }

    _vis->SetWorldRotation(
        ignition::math::Quaterniond(rpy.X(), pitch, rpy.Z()));
  }
  else if (this->dataPtr->mouseEvent.buttons & common::MouseEvent::LEFT &&
           this->dataPtr->mouseEvent.buttons & common::MouseEvent::RIGHT)
  {
<<<<<<< HEAD
    auto rpy = this->dataPtr->mouseMoveVisStartPose.Rot().GetAsEuler();
=======
    auto rpy = this->dataPtr->mouseMoveVisStartPose.Rot().Euler();
>>>>>>> 5e1b4aaf
    auto delta = this->dataPtr->mouseEvent.Pos() -
        this->dataPtr->mouseEvent.pressPos;
    double roll = (delta.X() * 0.01) + rpy.X();
    if (!this->dataPtr->mouseEvent.shift)
    {
      double snap = rint(roll / (M_PI * .25)) * (M_PI * 0.25);

      if (fabs(roll - snap) < GZ_DTOR(10))
        roll = snap;
    }

    _vis->SetWorldRotation(ignition::math::Quaterniond(roll, rpy.Y(), rpy.Z()));
  }
  else
  {
    this->TranslateEntity(_vis);
  }
}*/<|MERGE_RESOLUTION|>--- conflicted
+++ resolved
@@ -1061,11 +1061,7 @@
   // Rotate the visual using the middle mouse button
   if (this->dataPtr->mouseEvent.buttons == common::MouseEvent::MIDDLE)
   {
-<<<<<<< HEAD
-    auto rpy = this->dataPtr->mouseMoveVisStartPose.Rot().GetAsEuler();
-=======
     auto rpy = this->dataPtr->mouseMoveVisStartPose.Rot().Euler();
->>>>>>> 5e1b4aaf
     auto delta = this->dataPtr->mouseEvent.Pos() -
         this->dataPtr->mouseEvent.pressPos;
     double yaw = (delta.X() * 0.01) + rpy.Z();
@@ -1081,11 +1077,7 @@
   }
   else if (this->dataPtr->mouseEvent.buttons == common::MouseEvent::RIGHT)
   {
-<<<<<<< HEAD
-    auto rpy = this->dataPtr->mouseMoveVisStartPose.Rot().GetAsEuler();
-=======
     auto rpy = this->dataPtr->mouseMoveVisStartPose.Rot().Euler();
->>>>>>> 5e1b4aaf
     auto delta = this->dataPtr->mouseEvent.Pos() -
         this->dataPtr->mouseEvent.pressPos;
     double pitch = (delta.Y() * 0.01) + rpy.Y();
@@ -1103,11 +1095,7 @@
   else if (this->dataPtr->mouseEvent.buttons & common::MouseEvent::LEFT &&
            this->dataPtr->mouseEvent.buttons & common::MouseEvent::RIGHT)
   {
-<<<<<<< HEAD
-    auto rpy = this->dataPtr->mouseMoveVisStartPose.Rot().GetAsEuler();
-=======
     auto rpy = this->dataPtr->mouseMoveVisStartPose.Rot().Euler();
->>>>>>> 5e1b4aaf
     auto delta = this->dataPtr->mouseEvent.Pos() -
         this->dataPtr->mouseEvent.pressPos;
     double roll = (delta.X() * 0.01) + rpy.X();
