/*
 * Copyright 2012 Open Source Robotics Foundation
 *
 * Licensed under the Apache License, Version 2.0 (the "License");
 * you may not use this file except in compliance with the License.
 * You may obtain a copy of the License at
 *
 *     http://www.apache.org/licenses/LICENSE-2.0
 *
 * Unless required by applicable law or agreed to in writing, software
 * distributed under the License is distributed on an "AS IS" BASIS,
 * WITHOUT WARRANTIES OR CONDITIONS OF ANY KIND, either express or implied.
 * See the License for the specific language governing permissions and
 * limitations under the License.
 *
*/
#include <math.h>

#include "gazebo/common/Exception.hh"
#include "gazebo/math/gzmath.hh"

#include "gazebo/transport/transport.hh"

#include "gazebo/rendering/Conversions.hh"
#include "gazebo/rendering/Heightmap.hh"
#include "gazebo/rendering/RenderEvents.hh"
#include "gazebo/rendering/Rendering.hh"
#include "gazebo/rendering/Visual.hh"
#include "gazebo/rendering/WindowManager.hh"
#include "gazebo/rendering/RenderEngine.hh"
#include "gazebo/rendering/Scene.hh"
#include "gazebo/rendering/UserCamera.hh"
#include "gazebo/rendering/OrbitViewController.hh"
#include "gazebo/rendering/FPSViewController.hh"
#include "gazebo/rendering/SelectionObj.hh"

#include "gazebo/gui/ModelManipulator.hh"
#include "gazebo/gui/MouseEventHandler.hh"
#include "gazebo/gui/KeyEventHandler.hh"
#include "gazebo/gui/Actions.hh"
#include "gazebo/gui/Gui.hh"
#include "gazebo/gui/ModelRightMenu.hh"
#include "gazebo/gui/GuiEvents.hh"
#include "gazebo/gui/GLWidget.hh"

using namespace gazebo;
using namespace gui;

extern bool g_fullscreen;
extern ModelRightMenu *g_modelRightMenu;

/////////////////////////////////////////////////
GLWidget::GLWidget(QWidget *_parent)
  : QWidget(_parent)
{
  this->setObjectName("GLWidget");
  this->state = "select";
  this->sceneCreated = false;

  this->setFocusPolicy(Qt::StrongFocus);

  this->windowId = -1;

  setAttribute(Qt::WA_OpaquePaintEvent, true);
  setAttribute(Qt::WA_PaintOnScreen, true);
//  setMinimumSize(320, 240);

  this->renderFrame = new QFrame;
  this->renderFrame->setFrameShape(QFrame::NoFrame);
  this->renderFrame->setSizePolicy(QSizePolicy::Expanding,
                                   QSizePolicy::Expanding);
  this->renderFrame->show();
  QVBoxLayout *mainLayout = new QVBoxLayout;
  mainLayout->addWidget(this->renderFrame);
  mainLayout->setContentsMargins(0, 0, 0, 0);
  this->setLayout(mainLayout);

  this->connections.push_back(
      rendering::Events::ConnectCreateScene(
        boost::bind(&GLWidget::OnCreateScene, this, _1)));

  this->connections.push_back(
      rendering::Events::ConnectRemoveScene(
        boost::bind(&GLWidget::OnRemoveScene, this, _1)));

  this->connections.push_back(
      gui::Events::ConnectMoveMode(
        boost::bind(&GLWidget::OnMoveMode, this, _1)));

  this->connections.push_back(
      gui::Events::ConnectCreateEntity(
        boost::bind(&GLWidget::OnCreateEntity, this, _1, _2)));

  this->connections.push_back(
      gui::Events::ConnectCreateJoint(
        boost::bind(&GLWidget::OnCreateJoint, this, _1)));

  this->connections.push_back(
      gui::Events::ConnectFPS(
        boost::bind(&GLWidget::OnFPS, this)));

  this->connections.push_back(
      gui::Events::ConnectOrbit(
        boost::bind(&GLWidget::OnOrbit, this)));

  this->connections.push_back(
      gui::Events::ConnectManipMode(
        boost::bind(&GLWidget::OnManipMode, this, _1)));

  this->connections.push_back(
     event::Events::ConnectSetSelectedEntity(
       boost::bind(&GLWidget::OnSetSelectedEntity, this, _1, _2)));

  this->renderFrame->setMouseTracking(true);
  this->setMouseTracking(true);

  this->entityMaker = NULL;

  this->node = transport::NodePtr(new transport::Node());
  this->node->Init();
  this->modelPub = this->node->Advertise<msgs::Model>("~/model/modify");

  this->factoryPub = this->node->Advertise<msgs::Factory>("~/factory");
  this->selectionSub = this->node->Subscribe("~/selection",
      &GLWidget::OnSelectionMsg, this);
  this->requestSub = this->node->Subscribe("~/request",
      &GLWidget::OnRequest, this);

  this->installEventFilter(this);
  this->keyModifiers = 0;

  this->selectedVis.reset();

  MouseEventHandler::Instance()->AddPressFilter("glwidget",
      boost::bind(&GLWidget::OnMousePress, this, _1));

  MouseEventHandler::Instance()->AddReleaseFilter("glwidget",
      boost::bind(&GLWidget::OnMouseRelease, this, _1));

  MouseEventHandler::Instance()->AddMoveFilter("glwidget",
      boost::bind(&GLWidget::OnMouseMove, this, _1));

  MouseEventHandler::Instance()->AddDoubleClickFilter("glwidget",
      boost::bind(&GLWidget::OnMouseDoubleClick, this, _1));
}

/////////////////////////////////////////////////
GLWidget::~GLWidget()
{
  this->connections.clear();
  this->node.reset();
  this->modelPub.reset();
  this->selectionSub.reset();

  this->userCamera.reset();
}

/////////////////////////////////////////////////
bool GLWidget::eventFilter(QObject * /*_obj*/, QEvent *_event)
{
  if (_event->type() == QEvent::Enter)
  {
    this->setFocus(Qt::OtherFocusReason);
    return true;
  }

  return false;
}

/////////////////////////////////////////////////
void GLWidget::showEvent(QShowEvent *_event)
{
  QApplication::flush();
  this->windowId = rendering::RenderEngine::Instance()->GetWindowManager()->
    CreateWindow(this->GetOgreHandle(), this->width(), this->height());

  QWidget::showEvent(_event);

  if (this->userCamera)
    rendering::RenderEngine::Instance()->GetWindowManager()->SetCamera(
        this->windowId, this->userCamera);
  this->setFocus();
}

/////////////////////////////////////////////////
void GLWidget::enterEvent(QEvent * /*_event*/)
{
}

/////////////////////////////////////////////////
void GLWidget::moveEvent(QMoveEvent *_e)
{
  QWidget::moveEvent(_e);

  if (_e->isAccepted() && this->windowId >= 0)
  {
    rendering::RenderEngine::Instance()->GetWindowManager()->Moved(
        this->windowId);
  }
}

/////////////////////////////////////////////////
void GLWidget::paintEvent(QPaintEvent *_e)
{
  // Timing may cause GLWidget to miss the OnCreateScene event. So, we check
  // here to make sure it's handled.
  if (!this->sceneCreated && rendering::get_scene())
    this->OnCreateScene(rendering::get_scene()->GetName());

  rendering::UserCameraPtr cam = gui::get_active_camera();
  if (cam && cam->GetInitialized())
  {
    event::Events::preRender();

    // Tell all the cameras to render
    event::Events::render();

    event::Events::postRender();
  }

  _e->accept();
}

/////////////////////////////////////////////////
void GLWidget::resizeEvent(QResizeEvent *_e)
{
  if (!this->scene)
    return;

  if (this->windowId >= 0)
  {
    rendering::RenderEngine::Instance()->GetWindowManager()->Resize(
        this->windowId, _e->size().width(), _e->size().height());
    this->userCamera->Resize(_e->size().width(), _e->size().height());
  }
}

/////////////////////////////////////////////////
void GLWidget::keyPressEvent(QKeyEvent *_event)
{
  if (!this->scene)
    return;

  if (_event->isAutoRepeat())
    return;

  this->keyText = _event->text().toStdString();
  this->keyModifiers = _event->modifiers();

  this->keyEvent.key = _event->key();

  // Toggle full screen
  if (_event->key() == Qt::Key_F11)
  {
    g_fullscreen = !g_fullscreen;
    gui::Events::fullScreen(g_fullscreen);
  }

  // Trigger a model delete if the Delete key was pressed, and a model
  // is currently selected.
  if (_event->key() == Qt::Key_Delete && this->selectedVis)
    g_deleteAct->Signal(this->selectedVis->GetName());

  if (_event->key() == Qt::Key_Escape)
    event::Events::setSelectedEntity("", "normal");

  this->mouseEvent.control =
    this->keyModifiers & Qt::ControlModifier ? true : false;
  this->mouseEvent.shift =
    this->keyModifiers & Qt::ShiftModifier ? true : false;
  this->mouseEvent.alt =
    this->keyModifiers & Qt::AltModifier ? true : false;

  ModelManipulator::Instance()->OnKeyPressEvent(this->keyEvent);

  this->userCamera->HandleKeyPressEvent(this->keyText);

  // Process Key Events
  KeyEventHandler::Instance()->HandlePress(this->keyEvent);
}

/////////////////////////////////////////////////
void GLWidget::keyReleaseEvent(QKeyEvent *_event)
{
  if (!this->scene)
    return;

  if (_event->isAutoRepeat())
    return;

  this->keyModifiers = _event->modifiers();

  if (this->keyModifiers & Qt::ControlModifier &&
      _event->key() == Qt::Key_Z)
  {
    this->PopHistory();
  }
  else if (_event->key() == Qt::Key_R)
    g_rotateAct->trigger();
  else if (_event->key() == Qt::Key_T)
    g_translateAct->trigger();
  else if (_event->key() == Qt::Key_S)
    g_scaleAct->trigger();

  /// Switch between RTS modes
  if (this->keyModifiers == Qt::NoModifier)
  {
    if (_event->key() == Qt::Key_R)
      g_rotateAct->trigger();
    else if (_event->key() == Qt::Key_T)
      g_translateAct->trigger();
    else if (_event->key() == Qt::Key_S)
      g_scaleAct->trigger();
  }

  this->mouseEvent.control =
    this->keyModifiers & Qt::ControlModifier ? true : false;
  this->mouseEvent.shift =
    this->keyModifiers & Qt::ShiftModifier ? true : false;
  this->mouseEvent.alt =
    this->keyModifiers & Qt::AltModifier ? true : false;

<<<<<<< HEAD
=======

>>>>>>> e399fe80
  ModelManipulator::Instance()->OnKeyReleaseEvent(this->keyEvent);
  this->keyText = "";

  this->userCamera->HandleKeyReleaseEvent(_event->text().toStdString());

  // Process Key Events
  KeyEventHandler::Instance()->HandleRelease(this->keyEvent);
}

/////////////////////////////////////////////////
void GLWidget::mouseDoubleClickEvent(QMouseEvent *_event)
{
  if (!this->scene)
    return;

  this->mouseEvent.pressPos.Set(_event->pos().x(), _event->pos().y());
  this->mouseEvent.prevPos = this->mouseEvent.pressPos;

  /// Set the button which cause the press event
  if (_event->button() == Qt::LeftButton)
    this->mouseEvent.button = common::MouseEvent::LEFT;
  else if (_event->button() == Qt::RightButton)
    this->mouseEvent.button = common::MouseEvent::RIGHT;
  else if (_event->button() == Qt::MidButton)
    this->mouseEvent.button = common::MouseEvent::MIDDLE;

  this->mouseEvent.buttons = common::MouseEvent::NO_BUTTON;
  this->mouseEvent.type = common::MouseEvent::PRESS;

  this->mouseEvent.buttons |= _event->buttons() & Qt::LeftButton ?
    common::MouseEvent::LEFT : 0x0;
  this->mouseEvent.buttons |= _event->buttons() & Qt::RightButton ?
    common::MouseEvent::RIGHT : 0x0;
  this->mouseEvent.buttons |= _event->buttons() & Qt::MidButton ?
    common::MouseEvent::MIDDLE : 0x0;

  this->mouseEvent.dragging = false;

  // Process Mouse Events
  MouseEventHandler::Instance()->HandleDoubleClick(this->mouseEvent);
}

/////////////////////////////////////////////////
void GLWidget::mousePressEvent(QMouseEvent *_event)
{
  if (!this->scene)
    return;

  this->mouseEvent.pressPos.Set(_event->pos().x(), _event->pos().y());
  this->mouseEvent.prevPos = this->mouseEvent.pressPos;

  /// Set the button which cause the press event
  if (_event->button() == Qt::LeftButton)
    this->mouseEvent.button = common::MouseEvent::LEFT;
  else if (_event->button() == Qt::RightButton)
    this->mouseEvent.button = common::MouseEvent::RIGHT;
  else if (_event->button() == Qt::MidButton)
    this->mouseEvent.button = common::MouseEvent::MIDDLE;

  this->mouseEvent.buttons = common::MouseEvent::NO_BUTTON;
  this->mouseEvent.type = common::MouseEvent::PRESS;

  this->mouseEvent.buttons |= _event->buttons() & Qt::LeftButton ?
    common::MouseEvent::LEFT : 0x0;
  this->mouseEvent.buttons |= _event->buttons() & Qt::RightButton ?
    common::MouseEvent::RIGHT : 0x0;
  this->mouseEvent.buttons |= _event->buttons() & Qt::MidButton ?
    common::MouseEvent::MIDDLE : 0x0;

  this->mouseEvent.dragging = false;

  // Process Mouse Events
  MouseEventHandler::Instance()->HandlePress(this->mouseEvent);
}

/////////////////////////////////////////////////
bool GLWidget::OnMousePress(const common::MouseEvent & /*_event*/)
{
  if (this->state == "make_entity")
    this->OnMousePressMakeEntity();
  else if (this->state == "select")
    this->OnMousePressNormal();
  else if (this->state == "translate" || this->state == "rotate"
      || this->state == "scale")
    ModelManipulator::Instance()->OnMousePressEvent(this->mouseEvent);
<<<<<<< HEAD

=======
>>>>>>> e399fe80

  return true;
}

/////////////////////////////////////////////////
bool GLWidget::OnMouseRelease(const common::MouseEvent & /*_event*/)
{
  if (this->state == "make_entity")
    this->OnMouseReleaseMakeEntity();
  else if (this->state == "select")
    this->OnMouseReleaseNormal();
  else if (this->state == "translate" || this->state == "rotate"
      || this->state == "scale")
    ModelManipulator::Instance()->OnMouseReleaseEvent(this->mouseEvent);

  return true;
}

/////////////////////////////////////////////////
bool GLWidget::OnMouseMove(const common::MouseEvent & /*_event*/)
{
  // Update the view depending on the current GUI state
  if (this->state == "make_entity")
    this->OnMouseMoveMakeEntity();
  else if (this->state == "select")
    this->OnMouseMoveNormal();
  else if (this->state == "translate" || this->state == "rotate"
      || this->state == "scale")
    ModelManipulator::Instance()->OnMouseMoveEvent(this->mouseEvent);

  return true;
}

/////////////////////////////////////////////////
<<<<<<< HEAD
bool GLWidget::OnMouseDoubleClick(const common::MouseEvent & /*_event*/)
{
  rendering::VisualPtr vis = this->userCamera->GetVisual(this->mouseEvent.pos);
  if (vis && gui::get_entity_id(vis->GetRootVisual()->GetName()))
  {
    if (vis->IsPlane())
    {
      math::Pose pose, camPose;
      camPose = this->userCamera->GetWorldPose();
      if (this->scene->GetFirstContact(this->userCamera,
                                   this->mouseEvent.pos, pose.pos))
      {
        this->userCamera->SetFocalPoint(pose.pos);

        math::Vector3 dir = pose.pos - camPose.pos;
        pose.pos = camPose.pos + (dir * 0.8);

        pose.rot = this->userCamera->GetWorldRotation();
        this->userCamera->MoveToPosition(pose, 0.5);
      }
    }
    else
    {
      this->userCamera->MoveToVisual(vis);
    }
  }
  else
    return false;

  return true;
}

/////////////////////////////////////////////////
=======
>>>>>>> e399fe80
void GLWidget::OnMousePressNormal()
{
  if (!this->userCamera)
    return;

  rendering::VisualPtr vis = this->userCamera->GetVisual(this->mouseEvent.pos);

  this->userCamera->HandleMouseEvent(this->mouseEvent);
}

/////////////////////////////////////////////////
void GLWidget::OnMousePressMakeEntity()
{
  if (this->entityMaker)
    this->entityMaker->OnMousePush(this->mouseEvent);
}

/////////////////////////////////////////////////
void GLWidget::wheelEvent(QWheelEvent *_event)
{
  if (!this->scene)
    return;

  this->mouseEvent.scroll.y = _event->delta() > 0 ? -1 : 1;
  this->mouseEvent.type = common::MouseEvent::SCROLL;
  this->mouseEvent.buttons |= _event->buttons() & Qt::LeftButton ?
    common::MouseEvent::LEFT : 0x0;
  this->mouseEvent.buttons |= _event->buttons() & Qt::RightButton ?
    common::MouseEvent::RIGHT : 0x0;
  this->mouseEvent.buttons |= _event->buttons() & Qt::MidButton ?
    common::MouseEvent::MIDDLE : 0x0;

  this->userCamera->HandleMouseEvent(this->mouseEvent);
}

/////////////////////////////////////////////////
void GLWidget::mouseMoveEvent(QMouseEvent *_event)
{
  if (!this->scene)
    return;

  this->setFocus(Qt::MouseFocusReason);

  this->mouseEvent.pos.Set(_event->pos().x(), _event->pos().y());
  this->mouseEvent.type = common::MouseEvent::MOVE;
  this->mouseEvent.buttons |= _event->buttons() & Qt::LeftButton ?
    common::MouseEvent::LEFT : 0x0;
  this->mouseEvent.buttons |= _event->buttons() & Qt::RightButton ?
    common::MouseEvent::RIGHT : 0x0;
  this->mouseEvent.buttons |= _event->buttons() & Qt::MidButton ?
    common::MouseEvent::MIDDLE : 0x0;

  if (_event->buttons())
    this->mouseEvent.dragging = true;
  else
    this->mouseEvent.dragging = false;

  // Process Mouse Events
  MouseEventHandler::Instance()->HandleMove(this->mouseEvent);

  this->mouseEvent.prevPos = this->mouseEvent.pos;
}

/////////////////////////////////////////////////
void GLWidget::OnMouseMoveMakeEntity()
{
  if (this->entityMaker)
  {
    if (this->mouseEvent.dragging)
      this->entityMaker->OnMouseDrag(this->mouseEvent);
    else
      this->entityMaker->OnMouseMove(this->mouseEvent);
  }
}

/////////////////////////////////////////////////
void GLWidget::OnMouseMoveNormal()
{
  if (!this->userCamera)
    return;

  rendering::VisualPtr vis = this->userCamera->GetVisual(this->mouseEvent.pos);

  if (vis && !vis->IsPlane())
    QApplication::setOverrideCursor(Qt::PointingHandCursor);
  else
    QApplication::setOverrideCursor(Qt::ArrowCursor);

  this->userCamera->HandleMouseEvent(this->mouseEvent);
}

/////////////////////////////////////////////////
void GLWidget::mouseReleaseEvent(QMouseEvent *_event)
{
  if (!this->scene)
    return;

  this->mouseEvent.pos.Set(_event->pos().x(), _event->pos().y());
  this->mouseEvent.prevPos = this->mouseEvent.pos;

  if (_event->button() == Qt::LeftButton)
    this->mouseEvent.button = common::MouseEvent::LEFT;
  else if (_event->button() == Qt::RightButton)
    this->mouseEvent.button = common::MouseEvent::RIGHT;
  else if (_event->button() == Qt::MidButton)
    this->mouseEvent.button = common::MouseEvent::MIDDLE;

  this->mouseEvent.buttons = common::MouseEvent::NO_BUTTON;
  this->mouseEvent.type = common::MouseEvent::RELEASE;

  this->mouseEvent.buttons |= _event->buttons() & Qt::LeftButton ?
    common::MouseEvent::LEFT : 0x0;

  this->mouseEvent.buttons |= _event->buttons() & Qt::RightButton ?
    common::MouseEvent::RIGHT : 0x0;

  this->mouseEvent.buttons |= _event->buttons() & Qt::MidButton ?
    common::MouseEvent::MIDDLE : 0x0;

  // Process Mouse Events
  MouseEventHandler::Instance()->HandleRelease(this->mouseEvent);

  emit clicked();
}

//////////////////////////////////////////////////
void GLWidget::OnMouseReleaseMakeEntity()
{
  if (this->entityMaker)
    this->entityMaker->OnMouseRelease(this->mouseEvent);
}

//////////////////////////////////////////////////
void GLWidget::OnMouseReleaseNormal()
{
  if (!this->userCamera)
    return;

  if (!this->mouseEvent.dragging)
  {
    rendering::VisualPtr vis =
      this->userCamera->GetVisual(this->mouseEvent.pos);
    if (vis)
    {
      if (this->mouseEvent.button == common::MouseEvent::RIGHT)
      {
        g_modelRightMenu->Run(vis->GetName(), QCursor::pos());
      }
      else if (this->mouseEvent.button == common::MouseEvent::LEFT)
      {
        vis = vis->GetRootVisual();
        this->SetSelectedVisual(vis);
        event::Events::setSelectedEntity(vis->GetName(), "normal");
      }
    }
    else
      this->SetSelectedVisual(rendering::VisualPtr());
  }

  this->userCamera->HandleMouseEvent(this->mouseEvent);
}

//////////////////////////////////////////////////
void GLWidget::ViewScene(rendering::ScenePtr _scene)
{
  if (_scene->GetUserCameraCount() == 0)
    this->userCamera = _scene->CreateUserCamera("rc_camera");
  else
    this->userCamera = _scene->GetUserCamera(0);

  gui::set_active_camera(this->userCamera);
  this->scene = _scene;

  math::Vector3 camPos(5, -5, 2);
  math::Vector3 lookAt(0, 0, 0);
  math::Vector3 delta = lookAt - camPos;

  double yaw = atan2(delta.y, delta.x);

  double pitch = atan2(-delta.z, sqrt(delta.x*delta.x + delta.y*delta.y));
  this->userCamera->SetWorldPose(math::Pose(camPos,
        math::Vector3(0, pitch, yaw)));

  if (this->windowId >= 0)
  {
    rendering::RenderEngine::Instance()->GetWindowManager()->SetCamera(
        this->windowId, this->userCamera);
  }
}

/////////////////////////////////////////////////
rendering::ScenePtr GLWidget::GetScene() const
{
  return this->scene;
}

/////////////////////////////////////////////////
void GLWidget::Clear()
{
  gui::clear_active_camera();
  this->userCamera.reset();
  this->scene.reset();
  this->SetSelectedVisual(rendering::VisualPtr());
  this->hoverVis.reset();
  this->keyModifiers = 0;
}


//////////////////////////////////////////////////
rendering::UserCameraPtr GLWidget::GetCamera() const
{
  return this->userCamera;
}

//////////////////////////////////////////////////
std::string GLWidget::GetOgreHandle() const
{
  std::string ogreHandle;

#ifdef WIN32
  ogreHandle = boost::lexical_cast<std::string>(this->winId());
#else
  QX11Info info = x11Info();
  QWidget *q_parent = dynamic_cast<QWidget*>(this->renderFrame);
  ogreHandle = boost::lexical_cast<std::string>(
      reinterpret_cast<uint64_t>(info.display()));
  ogreHandle += ":";
  ogreHandle += boost::lexical_cast<std::string>(
      static_cast<uint32_t>(info.screen()));
  ogreHandle += ":";
  assert(q_parent);
  ogreHandle += boost::lexical_cast<std::string>(
      static_cast<uint64_t>(q_parent->winId()));
#endif

  return ogreHandle;
}

/////////////////////////////////////////////////
void GLWidget::OnRemoveScene(const std::string &_name)
{
  if (this->scene && this->scene->GetName() == _name)
  {
    this->Clear();
  }
}

/////////////////////////////////////////////////
void GLWidget::OnCreateScene(const std::string &_name)
{
  this->hoverVis.reset();
  this->SetSelectedVisual(rendering::VisualPtr());

  this->ViewScene(rendering::get_scene(_name));

  ModelManipulator::Instance()->Init();

  this->sceneCreated = true;
}

/////////////////////////////////////////////////
void GLWidget::OnMoveMode(bool _mode)
{
  if (_mode)
  {
    this->entityMaker = NULL;
    this->state = "select";
  }
}

/////////////////////////////////////////////////
void GLWidget::OnCreateEntity(const std::string &_type,
                              const std::string &_data)
{
  this->ClearSelection();

  if (this->entityMaker)
    this->entityMaker->Stop();

  this->entityMaker = NULL;

  if (_type == "box")
  {
    this->boxMaker.Start(this->userCamera);
    if (this->modelMaker.InitFromSDFString(this->boxMaker.GetSDFString()))
      this->entityMaker = &this->modelMaker;
  }
  else if (_type == "sphere")
  {
    this->sphereMaker.Start(this->userCamera);
    if (this->modelMaker.InitFromSDFString(this->sphereMaker.GetSDFString()))
      this->entityMaker = &this->modelMaker;
  }
  else if (_type == "cylinder")
  {
    this->cylinderMaker.Start(this->userCamera);
    if (this->modelMaker.InitFromSDFString(this->cylinderMaker.GetSDFString()))
      this->entityMaker = &this->modelMaker;
  }
  else if (_type == "mesh" && !_data.empty())
  {
    this->meshMaker.Init(_data);
    this->entityMaker = &this->meshMaker;
  }
  else if (_type == "model" && !_data.empty())
  {
    if (this->modelMaker.InitFromFile(_data))
      this->entityMaker = &this->modelMaker;
  }
  else if (_type == "pointlight")
    this->entityMaker =  &this->pointLightMaker;
  else if (_type == "spotlight")
    this->entityMaker =  &this->spotLightMaker;
  else if (_type == "directionallight")
    this->entityMaker =  &this->directionalLightMaker;

  if (this->entityMaker)
  {
    gui::Events::manipMode("make_entity");
    // TODO: change the cursor to a cross
    this->entityMaker->Start(this->userCamera);
  }
  else
  {
    this->state = "select";
    // TODO: make sure cursor state stays at the default
  }
}

/////////////////////////////////////////////////
void GLWidget::OnCreateJoint(const std::string &_type)
{
  if (_type == "fixed")
  {
  }
  else if (_type == "revolute")
  {
  }
  else if (_type == "slider")
  {
  }
  else if (_type == "hinge")
  {
  }
  else if (_type == "screw")
  {
  }
  else if (_type == "universal")
  {
  }
}

/////////////////////////////////////////////////
void GLWidget::OnFPS()
{
  this->userCamera->SetViewController(
      rendering::FPSViewController::GetTypeString());
}

/////////////////////////////////////////////////
void GLWidget::OnOrbit()
{
  this->userCamera->SetViewController(
      rendering::OrbitViewController::GetTypeString());
}


/////////////////////////////////////////////////
void GLWidget::OnSelectionMsg(ConstSelectionPtr &_msg)
{
  if (_msg->has_selected())
  {
    if (_msg->selected())
    {
      this->SetSelectedVisual(this->scene->GetVisual(_msg->name()));
    }
    else
    {
      this->SetSelectedVisual(rendering::VisualPtr());
    }
  }
}

/////////////////////////////////////////////////
void GLWidget::SetSelectedVisual(rendering::VisualPtr _vis)
{
  if (this->selectedVis)
  {
    this->selectedVis->SetHighlighted(false);
  }

  this->selectedVis = _vis;

  if (this->selectedVis && !this->selectedVis->IsPlane())
  {
    this->selectedVis->SetHighlighted(true);
  }
}

/////////////////////////////////////////////////
void GLWidget::OnManipMode(const std::string &_mode)
{
  this->state = _mode;

  if (this->selectedVis)
    ModelManipulator::Instance()->SetAttachedVisual(this->selectedVis);

  ModelManipulator::Instance()->SetManipulationMode(_mode);
}

/////////////////////////////////////////////////
void GLWidget::Paste(const std::string &_object)
{
  if (!_object.empty())
  {
    this->ClearSelection();
    if (this->entityMaker)
      this->entityMaker->Stop();

    this->modelMaker.InitFromModel(_object);
    this->entityMaker = &this->modelMaker;
    this->entityMaker->Start(this->userCamera);
    gui::Events::manipMode("make_entity");
  }
}

/////////////////////////////////////////////////
void GLWidget::ClearSelection()
{
  if (this->hoverVis)
  {
    this->hoverVis->SetEmissive(common::Color(0, 0, 0));
    this->hoverVis.reset();
  }

  this->SetSelectedVisual(rendering::VisualPtr());

  this->scene->SelectVisual("", "normal");
}

/////////////////////////////////////////////////
void GLWidget::OnSetSelectedEntity(const std::string &_name,
                                   const std::string &_mode)

{
  std::map<std::string, unsigned int>::iterator iter;
  if (!_name.empty())
  {
    std::string name = _name;
    boost::replace_first(name, gui::get_world()+"::", "");

    this->SetSelectedVisual(this->scene->GetVisual(name));
    this->scene->SelectVisual(name, _mode);
  }
  else
  {
    this->SetSelectedVisual(rendering::VisualPtr());
    this->scene->SelectVisual("", _mode);
  }

  this->hoverVis.reset();
}

/////////////////////////////////////////////////
void GLWidget::PushHistory(const std::string &_visName, const math::Pose &_pose)
{
  if (this->moveHistory.size() == 0 ||
      this->moveHistory.back().first != _visName ||
      this->moveHistory.back().second != _pose)
  {
    this->moveHistory.push_back(std::make_pair(_visName, _pose));
  }
}

/////////////////////////////////////////////////
void GLWidget::PopHistory()
{
  if (this->moveHistory.size() > 0)
  {
    msgs::Model msg;
    msg.set_id(gui::get_entity_id(this->moveHistory.back().first));
    msg.set_name(this->moveHistory.back().first);

    msgs::Set(msg.mutable_pose(), this->moveHistory.back().second);
    this->scene->GetVisual(this->moveHistory.back().first)->SetWorldPose(
        this->moveHistory.back().second);

    this->modelPub->Publish(msg);

    this->moveHistory.pop_back();
  }
}

/////////////////////////////////////////////////
void GLWidget::OnRequest(ConstRequestPtr &_msg)
{
  if (_msg->request() == "entity_delete")
  {
    if (this->selectedVis && this->selectedVis->GetName() == _msg->data())
    {
      this->SetSelectedVisual(rendering::VisualPtr());
    }
<<<<<<< HEAD
//    if (this->mouseMoveVis && this->mouseMoveVis->GetName() == _msg->data())
//      this->SetMouseMoveVisual(rendering::VisualPtr());
=======
>>>>>>> e399fe80
  }
}<|MERGE_RESOLUTION|>--- conflicted
+++ resolved
@@ -92,10 +92,6 @@
         boost::bind(&GLWidget::OnCreateEntity, this, _1, _2)));
 
   this->connections.push_back(
-      gui::Events::ConnectCreateJoint(
-        boost::bind(&GLWidget::OnCreateJoint, this, _1)));
-
-  this->connections.push_back(
       gui::Events::ConnectFPS(
         boost::bind(&GLWidget::OnFPS, this)));
 
@@ -320,10 +316,6 @@
   this->mouseEvent.alt =
     this->keyModifiers & Qt::AltModifier ? true : false;
 
-<<<<<<< HEAD
-=======
-
->>>>>>> e399fe80
   ModelManipulator::Instance()->OnKeyReleaseEvent(this->keyEvent);
   this->keyText = "";
 
@@ -409,10 +401,7 @@
   else if (this->state == "translate" || this->state == "rotate"
       || this->state == "scale")
     ModelManipulator::Instance()->OnMousePressEvent(this->mouseEvent);
-<<<<<<< HEAD
-
-=======
->>>>>>> e399fe80
+
 
   return true;
 }
@@ -447,7 +436,6 @@
 }
 
 /////////////////////////////////////////////////
-<<<<<<< HEAD
 bool GLWidget::OnMouseDoubleClick(const common::MouseEvent & /*_event*/)
 {
   rendering::VisualPtr vis = this->userCamera->GetVisual(this->mouseEvent.pos);
@@ -481,8 +469,6 @@
 }
 
 /////////////////////////////////////////////////
-=======
->>>>>>> e399fe80
 void GLWidget::OnMousePressNormal()
 {
   if (!this->userCamera)
@@ -813,42 +799,17 @@
 }
 
 /////////////////////////////////////////////////
-void GLWidget::OnCreateJoint(const std::string &_type)
-{
-  if (_type == "fixed")
-  {
-  }
-  else if (_type == "revolute")
-  {
-  }
-  else if (_type == "slider")
-  {
-  }
-  else if (_type == "hinge")
-  {
-  }
-  else if (_type == "screw")
-  {
-  }
-  else if (_type == "universal")
-  {
-  }
-}
-
-/////////////////////////////////////////////////
 void GLWidget::OnFPS()
 {
   this->userCamera->SetViewController(
       rendering::FPSViewController::GetTypeString());
 }
-
 /////////////////////////////////////////////////
 void GLWidget::OnOrbit()
 {
   this->userCamera->SetViewController(
       rendering::OrbitViewController::GetTypeString());
 }
-
 
 /////////////////////////////////////////////////
 void GLWidget::OnSelectionMsg(ConstSelectionPtr &_msg)
@@ -985,10 +946,5 @@
     {
       this->SetSelectedVisual(rendering::VisualPtr());
     }
-<<<<<<< HEAD
-//    if (this->mouseMoveVis && this->mouseMoveVis->GetName() == _msg->data())
-//      this->SetMouseMoveVisual(rendering::VisualPtr());
-=======
->>>>>>> e399fe80
   }
 }