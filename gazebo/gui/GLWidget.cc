/*
 * Copyright (C) 2012-2015 Open Source Robotics Foundation
 *
 * Licensed under the Apache License, Version 2.0 (the "License");
 * you may not use this file except in compliance with the License.
 * You may obtain a copy of the License at
 *
 *     http://www.apache.org/licenses/LICENSE-2.0
 *
 * Unless required by applicable law or agreed to in writing, software
 * distributed under the License is distributed on an "AS IS" BASIS,
 * WITHOUT WARRANTIES OR CONDITIONS OF ANY KIND, either express or implied.
 * See the License for the specific language governing permissions and
 * limitations under the License.
 *
*/
#include <math.h>

#include "gazebo/common/Assert.hh"
#include "gazebo/common/Exception.hh"
#include "gazebo/math/gzmath.hh"

#include "gazebo/transport/transport.hh"

#include "gazebo/rendering/Conversions.hh"
#include "gazebo/rendering/Heightmap.hh"
#include "gazebo/rendering/RenderEvents.hh"
#include "gazebo/rendering/RenderingIface.hh"
#include "gazebo/rendering/Visual.hh"
#include "gazebo/rendering/WindowManager.hh"
#include "gazebo/rendering/RenderEngine.hh"
#include "gazebo/rendering/Scene.hh"
#include "gazebo/rendering/UserCamera.hh"
#include "gazebo/rendering/OrbitViewController.hh"
#include "gazebo/rendering/FPSViewController.hh"
#include "gazebo/rendering/SelectionObj.hh"

#include "gazebo/gui/ModelAlign.hh"
#include "gazebo/gui/ModelSnap.hh"
#include "gazebo/gui/ModelManipulator.hh"
#include "gazebo/gui/MouseEventHandler.hh"
#include "gazebo/gui/KeyEventHandler.hh"
#include "gazebo/gui/Actions.hh"
#include "gazebo/gui/GuiIface.hh"
#include "gazebo/gui/ModelRightMenu.hh"
#include "gazebo/gui/GuiEvents.hh"
#include "gazebo/gui/GLWidget.hh"

using namespace gazebo;
using namespace gui;

extern bool g_fullscreen;
extern ModelRightMenu *g_modelRightMenu;

/////////////////////////////////////////////////
GLWidget::GLWidget(QWidget *_parent)
  : QWidget(_parent)
{
  this->setObjectName("GLWidget");
  this->state = "select";
  this->sceneCreated = false;
  this->copyEntityName = "";

  this->setFocusPolicy(Qt::StrongFocus);

  this->windowId = -1;

  setAttribute(Qt::WA_OpaquePaintEvent, true);
  setAttribute(Qt::WA_PaintOnScreen, true);

  this->renderFrame = new QFrame;
  this->renderFrame->setFrameShape(QFrame::NoFrame);
  this->renderFrame->setSizePolicy(QSizePolicy::Expanding,
                                   QSizePolicy::Expanding);
  this->renderFrame->setContentsMargins(0, 0, 0, 0);
  this->renderFrame->show();
  QVBoxLayout *mainLayout = new QVBoxLayout;
  mainLayout->addWidget(this->renderFrame);
  mainLayout->setContentsMargins(0, 0, 0, 0);
  this->setLayout(mainLayout);

  this->connections.push_back(
      rendering::Events::ConnectCreateScene(
        boost::bind(&GLWidget::OnCreateScene, this, _1)));

  this->connections.push_back(
      rendering::Events::ConnectRemoveScene(
        boost::bind(&GLWidget::OnRemoveScene, this, _1)));

  this->connections.push_back(
      gui::Events::ConnectMoveMode(
        boost::bind(&GLWidget::OnMoveMode, this, _1)));

  this->connections.push_back(
      gui::Events::ConnectCreateEntity(
        boost::bind(&GLWidget::OnCreateEntity, this, _1, _2)));

  this->connections.push_back(
      gui::Events::ConnectFPS(
        boost::bind(&GLWidget::OnFPS, this)));

  this->connections.push_back(
      gui::Events::ConnectOrbit(
        boost::bind(&GLWidget::OnOrbit, this)));

  this->connections.push_back(
      gui::Events::ConnectManipMode(
        boost::bind(&GLWidget::OnManipMode, this, _1)));

  this->connections.push_back(
     event::Events::ConnectSetSelectedEntity(
       boost::bind(&GLWidget::OnSetSelectedEntity, this, _1, _2)));

  this->connections.push_back(
      gui::Events::ConnectAlignMode(
        boost::bind(&GLWidget::OnAlignMode, this, _1, _2, _3, _4)));

  this->renderFrame->setMouseTracking(true);
  this->setMouseTracking(true);

  this->entityMaker = NULL;

  this->node = transport::NodePtr(new transport::Node());
  this->node->Init();
  this->modelPub = this->node->Advertise<msgs::Model>("~/model/modify");

  this->factoryPub = this->node->Advertise<msgs::Factory>("~/factory");

  // Subscribes to selection messages.
  this->selectionSub = this->node->Subscribe("~/selection",
      &GLWidget::OnSelectionMsg, this);

  // Publishes information about user selections.
  this->selectionPub =
    this->node->Advertise<msgs::Selection>("~/selection");

  this->requestSub = this->node->Subscribe("~/request",
      &GLWidget::OnRequest, this);

  this->installEventFilter(this);
  this->keyModifiers = 0;

  MouseEventHandler::Instance()->AddPressFilter("glwidget",
      boost::bind(&GLWidget::OnMousePress, this, _1));

  MouseEventHandler::Instance()->AddReleaseFilter("glwidget",
      boost::bind(&GLWidget::OnMouseRelease, this, _1));

  MouseEventHandler::Instance()->AddMoveFilter("glwidget",
      boost::bind(&GLWidget::OnMouseMove, this, _1));

  MouseEventHandler::Instance()->AddDoubleClickFilter("glwidget",
      boost::bind(&GLWidget::OnMouseDoubleClick, this, _1));

  connect(g_copyAct, SIGNAL(triggered()), this, SLOT(OnCopy()));
  connect(g_pasteAct, SIGNAL(triggered()), this, SLOT(OnPaste()));

  connect(g_editModelAct, SIGNAL(toggled(bool)), this,
      SLOT(OnModelEditor(bool)));
}

/////////////////////////////////////////////////
GLWidget::~GLWidget()
{
  MouseEventHandler::Instance()->RemovePressFilter("glwidget");
  MouseEventHandler::Instance()->RemoveReleaseFilter("glwidget");
  MouseEventHandler::Instance()->RemoveMoveFilter("glwidget");
  MouseEventHandler::Instance()->RemoveDoubleClickFilter("glwidget");

  this->connections.clear();
  this->node.reset();
  this->modelPub.reset();
  this->selectionSub.reset();
  this->selectionPub.reset();

  this->userCamera.reset();
}

/////////////////////////////////////////////////
bool GLWidget::eventFilter(QObject * /*_obj*/, QEvent *_event)
{
  if (_event->type() == QEvent::Enter)
  {
    this->setFocus(Qt::OtherFocusReason);
    return true;
  }

  return false;
}

/////////////////////////////////////////////////
void GLWidget::showEvent(QShowEvent *_event)
{
  QApplication::flush();

  if (this->windowId < 0)
  {
    this->windowId = rendering::RenderEngine::Instance()->GetWindowManager()->
        CreateWindow(this->GetOgreHandle(), this->width(), this->height());
    if (this->userCamera)
    {
      rendering::RenderEngine::Instance()->GetWindowManager()->SetCamera(
        this->windowId, this->userCamera);
    }
  }

  QWidget::showEvent(_event);

  this->setFocus();
}

/////////////////////////////////////////////////
void GLWidget::enterEvent(QEvent * /*_event*/)
{
}

/////////////////////////////////////////////////
void GLWidget::moveEvent(QMoveEvent *_e)
{
  QWidget::moveEvent(_e);

  if (_e->isAccepted() && this->windowId >= 0)
  {
    rendering::RenderEngine::Instance()->GetWindowManager()->Moved(
        this->windowId);
  }
}

/////////////////////////////////////////////////
void GLWidget::paintEvent(QPaintEvent *_e)
{
  // Timing may cause GLWidget to miss the OnCreateScene event. So, we check
  // here to make sure it's handled.
  if (!this->sceneCreated && rendering::get_scene())
    this->OnCreateScene(rendering::get_scene()->GetName());

  rendering::UserCameraPtr cam = gui::get_active_camera();
  if (cam && cam->GetInitialized())
  {
    event::Events::preRender();

    // Tell all the cameras to render
    event::Events::render();

    event::Events::postRender();
  }

  _e->accept();
}

/////////////////////////////////////////////////
void GLWidget::resizeEvent(QResizeEvent *_e)
{
  if (!this->scene)
    return;

  if (this->windowId >= 0)
  {
    rendering::RenderEngine::Instance()->GetWindowManager()->Resize(
        this->windowId, _e->size().width(), _e->size().height());
    this->userCamera->Resize(_e->size().width(), _e->size().height());
  }
}

/////////////////////////////////////////////////
void GLWidget::keyPressEvent(QKeyEvent *_event)
{
  if (!this->scene)
    return;

  if (_event->isAutoRepeat() && !KeyEventHandler::Instance()->GetAutoRepeat())
    return;

  this->keyText = _event->text().toStdString();
  this->keyModifiers = _event->modifiers();

  this->keyEvent.key = _event->key();
  this->keyEvent.text = this->keyText;

  // Toggle full screen
  if (_event->key() == Qt::Key_F11)
  {
    g_fullscreen = !g_fullscreen;
    gui::Events::fullScreen(g_fullscreen);
  }

  // Trigger a model delete if the Delete key was pressed, and a model
  // is currently selected.
  if (_event->key() == Qt::Key_Delete &&
      this->selectionLevel == SelectionLevels::MODEL)
  {
    boost::mutex::scoped_lock lock(this->selectedVisMutex);
    while (!this->selectedVisuals.empty())
    {
      std::string name = this->selectedVisuals.back()->GetName();
      int id = this->selectedVisuals.back()->GetId();
      this->selectedVisuals.pop_back();

      // Publish message about visual deselection
      msgs::Selection msg;
      msg.set_id(id);
      msg.set_name(name);
      msg.set_selected(false);
      this->selectionPub->Publish(msg);

      g_deleteAct->Signal(name);
    }
  }

  if (_event->key() == Qt::Key_Escape)
  {
    event::Events::setSelectedEntity("", "normal");
    if (this->state == "make_entity")
    {
      if (this->entityMaker)
        this->entityMaker->Stop();
    }
  }

  this->keyEvent.control =
    this->keyModifiers & Qt::ControlModifier ? true : false;
  this->keyEvent.shift =
    this->keyModifiers & Qt::ShiftModifier ? true : false;
  this->keyEvent.alt =
    this->keyModifiers & Qt::AltModifier ? true : false;

  this->mouseEvent.control = this->keyEvent.control;
  this->mouseEvent.shift = this->keyEvent.shift;
  this->mouseEvent.alt = this->keyEvent.alt;

  if (this->mouseEvent.control)
  {
    if (_event->key() == Qt::Key_C && !this->selectedVisuals.empty()
       && !this->modelEditorEnabled)
    {
      g_copyAct->trigger();
    }
    else if (_event->key() == Qt::Key_V && !this->copyEntityName.empty()
       && !this->modelEditorEnabled)
    {
      g_pasteAct->trigger();
    }
  }

  // Process Key Events
  if (!KeyEventHandler::Instance()->HandlePress(this->keyEvent))
  {
    // model editor exit pop-up message is modal so can block event propagation.
    // So using hotkeys to exit will leave the control variable in a bad state.
    // Manually override and reset the control value.
    if (this->modelEditorEnabled && this->mouseEvent.control)
      this->mouseEvent.control = false;

    ModelManipulator::Instance()->OnKeyPressEvent(this->keyEvent);
    this->userCamera->HandleKeyPressEvent(this->keyText);
  }
}

/////////////////////////////////////////////////
void GLWidget::keyReleaseEvent(QKeyEvent *_event)
{
  if (!this->scene)
    return;

  // this shouldn't happen, but in case it does...
  if (_event->isAutoRepeat() && !KeyEventHandler::Instance()->GetAutoRepeat())
    return;

  this->keyModifiers = _event->modifiers();

  if (this->keyModifiers & Qt::ControlModifier &&
      _event->key() == Qt::Key_Z)
  {
    this->PopHistory();
  }

  /// Switch between RTS modes
  if (this->keyModifiers == Qt::NoModifier && this->state != "make_entity")
  {
    if (_event->key() == Qt::Key_R)
      g_rotateAct->trigger();
    else if (_event->key() == Qt::Key_T)
      g_translateAct->trigger();
    else if (_event->key() == Qt::Key_S)
      g_scaleAct->trigger();
    else if (_event->key() == Qt::Key_N)
      g_snapAct->trigger();
    else if (_event->key() == Qt::Key_Escape)
      g_arrowAct->trigger();
  }

  this->keyEvent.control =
    this->keyModifiers & Qt::ControlModifier ? true : false;
  this->keyEvent.shift =
    this->keyModifiers & Qt::ShiftModifier ? true : false;
  this->keyEvent.alt =
    this->keyModifiers & Qt::AltModifier ? true : false;

  this->mouseEvent.control = this->keyEvent.control;
  this->mouseEvent.shift = this->keyEvent.shift;
  this->mouseEvent.alt = this->keyEvent.alt;

  ModelManipulator::Instance()->OnKeyReleaseEvent(this->keyEvent);
  this->keyText = "";

  this->userCamera->HandleKeyReleaseEvent(_event->text().toStdString());

  // Process Key Events
  KeyEventHandler::Instance()->HandleRelease(this->keyEvent);
}

/////////////////////////////////////////////////
void GLWidget::mouseDoubleClickEvent(QMouseEvent *_event)
{
  if (!this->scene)
    return;

  this->mouseEvent.pressPos.Set(_event->pos().x(), _event->pos().y());
  this->mouseEvent.prevPos = this->mouseEvent.pressPos;

  /// Set the button which cause the press event
  if (_event->button() == Qt::LeftButton)
    this->mouseEvent.button = common::MouseEvent::LEFT;
  else if (_event->button() == Qt::RightButton)
    this->mouseEvent.button = common::MouseEvent::RIGHT;
  else if (_event->button() == Qt::MidButton)
    this->mouseEvent.button = common::MouseEvent::MIDDLE;

  this->mouseEvent.buttons = common::MouseEvent::NO_BUTTON;
  this->mouseEvent.type = common::MouseEvent::PRESS;

  this->mouseEvent.buttons |= _event->buttons() & Qt::LeftButton ?
    common::MouseEvent::LEFT : 0x0;
  this->mouseEvent.buttons |= _event->buttons() & Qt::RightButton ?
    common::MouseEvent::RIGHT : 0x0;
  this->mouseEvent.buttons |= _event->buttons() & Qt::MidButton ?
    common::MouseEvent::MIDDLE : 0x0;

  this->mouseEvent.dragging = false;

  // Process Mouse Events
  MouseEventHandler::Instance()->HandleDoubleClick(this->mouseEvent);
}

/////////////////////////////////////////////////
void GLWidget::mousePressEvent(QMouseEvent *_event)
{
  if (!this->scene)
    return;

  this->mouseEvent.pressPos.Set(_event->pos().x(), _event->pos().y());
  this->mouseEvent.prevPos = this->mouseEvent.pressPos;

  /// Set the button which cause the press event
  if (_event->button() == Qt::LeftButton)
    this->mouseEvent.button = common::MouseEvent::LEFT;
  else if (_event->button() == Qt::RightButton)
    this->mouseEvent.button = common::MouseEvent::RIGHT;
  else if (_event->button() == Qt::MidButton)
    this->mouseEvent.button = common::MouseEvent::MIDDLE;

  this->mouseEvent.buttons = common::MouseEvent::NO_BUTTON;
  this->mouseEvent.type = common::MouseEvent::PRESS;

  this->mouseEvent.buttons |= _event->buttons() & Qt::LeftButton ?
    common::MouseEvent::LEFT : 0x0;
  this->mouseEvent.buttons |= _event->buttons() & Qt::RightButton ?
    common::MouseEvent::RIGHT : 0x0;
  this->mouseEvent.buttons |= _event->buttons() & Qt::MidButton ?
    common::MouseEvent::MIDDLE : 0x0;

  this->mouseEvent.dragging = false;

  // Process Mouse Events
  MouseEventHandler::Instance()->HandlePress(this->mouseEvent);
}

/////////////////////////////////////////////////
bool GLWidget::OnMousePress(const common::MouseEvent & /*_event*/)
{
  if (this->state == "make_entity")
    this->OnMousePressMakeEntity();
  else if (this->state == "select")
    this->OnMousePressNormal();
  else if (this->state == "translate" || this->state == "rotate"
      || this->state == "scale")
    ModelManipulator::Instance()->OnMousePressEvent(this->mouseEvent);
  else if (this->state == "snap")
    ModelSnap::Instance()->OnMousePressEvent(this->mouseEvent);

  return true;
}

/////////////////////////////////////////////////
bool GLWidget::OnMouseRelease(const common::MouseEvent & /*_event*/)
{
  if (this->state == "make_entity")
    this->OnMouseReleaseMakeEntity();
  else if (this->state == "select")
    this->OnMouseReleaseNormal();
  else if (this->state == "translate" || this->state == "rotate"
      || this->state == "scale")
    ModelManipulator::Instance()->OnMouseReleaseEvent(this->mouseEvent);
  else if (this->state == "snap")
    ModelSnap::Instance()->OnMouseReleaseEvent(this->mouseEvent);

  return true;
}

/////////////////////////////////////////////////
bool GLWidget::OnMouseMove(const common::MouseEvent & /*_event*/)
{
  // Update the view depending on the current GUI state
  if (this->state == "make_entity")
    this->OnMouseMoveMakeEntity();
  else if (this->state == "select")
    this->OnMouseMoveNormal();
  else if (this->state == "translate" || this->state == "rotate"
      || this->state == "scale")
    ModelManipulator::Instance()->OnMouseMoveEvent(this->mouseEvent);
  else if (this->state == "snap")
    ModelSnap::Instance()->OnMouseMoveEvent(this->mouseEvent);

  return true;
}

/////////////////////////////////////////////////
bool GLWidget::OnMouseDoubleClick(const common::MouseEvent & /*_event*/)
{
  rendering::VisualPtr vis = this->userCamera->GetVisual(this->mouseEvent.pos);
  if (vis && gui::get_entity_id(vis->GetRootVisual()->GetName()))
  {
    if (vis->IsPlane())
    {
      math::Pose pose, camPose;
      camPose = this->userCamera->GetWorldPose();
      if (this->scene->GetFirstContact(this->userCamera,
                                   this->mouseEvent.pos, pose.pos))
      {
        this->userCamera->SetFocalPoint(pose.pos);
        math::Vector3 dir = pose.pos - camPose.pos;
        pose.pos = camPose.pos + (dir * 0.8);
        pose.rot = this->userCamera->GetWorldRotation();
        this->userCamera->MoveToPosition(pose, 0.5);
      }
    }
    else
    {
      this->userCamera->MoveToVisual(vis);
    }
  }
  else
    return false;

  return true;
}

/////////////////////////////////////////////////
void GLWidget::OnMousePressNormal()
{
  if (!this->userCamera)
    return;

  rendering::VisualPtr vis = this->userCamera->GetVisual(this->mouseEvent.pos);

  this->userCamera->HandleMouseEvent(this->mouseEvent);
}

/////////////////////////////////////////////////
void GLWidget::OnMousePressMakeEntity()
{
  if (this->entityMaker)
    this->entityMaker->OnMousePush(this->mouseEvent);
}

/////////////////////////////////////////////////
void GLWidget::wheelEvent(QWheelEvent *_event)
{
  if (!this->scene)
    return;

  this->mouseEvent.scroll.y = _event->delta() > 0 ? -1 : 1;
  this->mouseEvent.type = common::MouseEvent::SCROLL;
  this->mouseEvent.buttons |= _event->buttons() & Qt::LeftButton ?
    common::MouseEvent::LEFT : 0x0;
  this->mouseEvent.buttons |= _event->buttons() & Qt::RightButton ?
    common::MouseEvent::RIGHT : 0x0;
  this->mouseEvent.buttons |= _event->buttons() & Qt::MidButton ?
    common::MouseEvent::MIDDLE : 0x0;

  this->userCamera->HandleMouseEvent(this->mouseEvent);
}

/////////////////////////////////////////////////
void GLWidget::mouseMoveEvent(QMouseEvent *_event)
{
  if (!this->scene)
    return;

  this->setFocus(Qt::MouseFocusReason);

  this->mouseEvent.pos.Set(_event->pos().x(), _event->pos().y());
  this->mouseEvent.type = common::MouseEvent::MOVE;
  this->mouseEvent.buttons |= _event->buttons() & Qt::LeftButton ?
    common::MouseEvent::LEFT : 0x0;
  this->mouseEvent.buttons |= _event->buttons() & Qt::RightButton ?
    common::MouseEvent::RIGHT : 0x0;
  this->mouseEvent.buttons |= _event->buttons() & Qt::MidButton ?
    common::MouseEvent::MIDDLE : 0x0;

  if (_event->buttons())
    this->mouseEvent.dragging = true;
  else
    this->mouseEvent.dragging = false;

  // Process Mouse Events
  MouseEventHandler::Instance()->HandleMove(this->mouseEvent);

  this->mouseEvent.prevPos = this->mouseEvent.pos;
}

/////////////////////////////////////////////////
void GLWidget::OnMouseMoveMakeEntity()
{
  if (this->entityMaker)
  {
    if (this->mouseEvent.dragging)
      this->entityMaker->OnMouseDrag(this->mouseEvent);
    else
      this->entityMaker->OnMouseMove(this->mouseEvent);
  }
}

/////////////////////////////////////////////////
void GLWidget::OnMouseMoveNormal()
{
  if (!this->userCamera)
    return;

  rendering::VisualPtr vis = this->userCamera->GetVisual(this->mouseEvent.pos);

  if (vis && !vis->IsPlane())
    QApplication::setOverrideCursor(Qt::PointingHandCursor);
  else
    QApplication::setOverrideCursor(Qt::ArrowCursor);

  this->userCamera->HandleMouseEvent(this->mouseEvent);
}

/////////////////////////////////////////////////
void GLWidget::mouseReleaseEvent(QMouseEvent *_event)
{
  if (!this->scene)
    return;

  this->mouseEvent.pos.Set(_event->pos().x(), _event->pos().y());
  this->mouseEvent.prevPos = this->mouseEvent.pos;

  if (_event->button() == Qt::LeftButton)
    this->mouseEvent.button = common::MouseEvent::LEFT;
  else if (_event->button() == Qt::RightButton)
    this->mouseEvent.button = common::MouseEvent::RIGHT;
  else if (_event->button() == Qt::MidButton)
    this->mouseEvent.button = common::MouseEvent::MIDDLE;

  this->mouseEvent.buttons = common::MouseEvent::NO_BUTTON;
  this->mouseEvent.type = common::MouseEvent::RELEASE;

  this->mouseEvent.buttons |= _event->buttons() & Qt::LeftButton ?
    common::MouseEvent::LEFT : 0x0;

  this->mouseEvent.buttons |= _event->buttons() & Qt::RightButton ?
    common::MouseEvent::RIGHT : 0x0;

  this->mouseEvent.buttons |= _event->buttons() & Qt::MidButton ?
    common::MouseEvent::MIDDLE : 0x0;

  // Process Mouse Events
  MouseEventHandler::Instance()->HandleRelease(this->mouseEvent);

  emit clicked();
}

//////////////////////////////////////////////////
void GLWidget::OnMouseReleaseMakeEntity()
{
  if (this->entityMaker)
    this->entityMaker->OnMouseRelease(this->mouseEvent);
}

//////////////////////////////////////////////////
void GLWidget::OnMouseReleaseNormal()
{
  if (!this->userCamera)
    return;

  if (!this->mouseEvent.dragging)
  {
    rendering::VisualPtr vis =
      this->userCamera->GetVisual(this->mouseEvent.pos);

    if (vis)
    {
      rendering::VisualPtr selectVis;
      rendering::VisualPtr linkVis = vis->GetParent();
      if (!linkVis)
      {
        gzerr << "Link visual not found, this should not happen." << std::endl;
        return;
      }
      rendering::VisualPtr modelVis = vis->GetRootVisual();
      if (!modelVis)
      {
        gzerr << "Model visual not found, this should not happen." << std::endl;
        return;
      }

      // Flags to check if we should select a link or a model
      bool rightButton = (this->mouseEvent.button == common::MouseEvent::RIGHT);
      bool modelHighlighted = modelVis->GetHighlighted();
      int linkCount = 0;
      bool linkHighlighted = false;
      for (unsigned int i = 0; i < modelVis->GetChildCount(); ++i)
      {
        // Find out if there's only one link in the model
        uint32_t flags = modelVis->GetChild(i)->GetVisibilityFlags();
        if ((flags != GZ_VISIBILITY_ALL) && (flags & GZ_VISIBILITY_GUI))
        {
          continue;
        }
        linkCount++;

        // A link from the same model is currently selected
        if (modelVis->GetChild(i)->GetHighlighted())
        {
          linkHighlighted = true;
        }
      }

      // Select link
      if (linkCount > 1 && !this->mouseEvent.control &&
          ((modelHighlighted && !rightButton) || linkHighlighted))
      {
        selectVis = linkVis;
      }
      // Select model
      else
      {
        // Can't select a link and a model at the same time
        if (this->selectionLevel == SelectionLevels::LINK)
          this->DeselectAllVisuals();

        selectVis = modelVis;
      }
      this->SetSelectedVisual(selectVis);
      event::Events::setSelectedEntity(selectVis->GetName(), "normal");

      // Open context menu
      if (rightButton)
      {
        if (selectVis == modelVis)
        {
          g_modelRightMenu->Run(selectVis->GetName(), QCursor::pos(),
              ModelRightMenu::EntityTypes::MODEL);
        }
        else if (selectVis == linkVis)
        {
          // TODO: Open link right menu
        }
      }
    }
    else
      this->SetSelectedVisual(rendering::VisualPtr());
  }

  this->userCamera->HandleMouseEvent(this->mouseEvent);
}

//////////////////////////////////////////////////
void GLWidget::ViewScene(rendering::ScenePtr _scene)
{
  // The user camera name.
  std::string cameraBaseName = "gzclient_camera";
  std::string cameraName = cameraBaseName;

  transport::ConnectionPtr connection = transport::connectToMaster();
  if (connection)
  {
    std::string topicData;
    msgs::Packet packet;
    msgs::Request request;
    msgs::GzString_V topics;

    request.set_id(0);
    request.set_request("get_topics");
    connection->EnqueueMsg(msgs::Package("request", request), true);
    connection->Read(topicData);

    packet.ParseFromString(topicData);
    topics.ParseFromString(packet.serialized_data());

    std::string searchable;
    for (int i = 0; i < topics.data_size(); ++i)
      searchable += topics.data(i);

    int i = 0;
    while (searchable.find(cameraName) != std::string::npos)
    {
      cameraName = cameraBaseName + boost::lexical_cast<std::string>(++i);
    }
  }
  else
    gzerr << "Unable to connect to a running Gazebo master.\n";

  if (_scene->GetUserCameraCount() == 0)
    this->userCamera = _scene->CreateUserCamera(cameraName);
  else
    this->userCamera = _scene->GetUserCamera(0);

  gui::set_active_camera(this->userCamera);
  this->scene = _scene;

  math::Vector3 camPos(5, -5, 2);
  math::Vector3 lookAt(0, 0, 0);
  math::Vector3 delta = lookAt - camPos;

  double yaw = atan2(delta.y, delta.x);

  double pitch = atan2(-delta.z, sqrt(delta.x*delta.x + delta.y*delta.y));
  this->userCamera->SetWorldPose(math::Pose(camPos,
        math::Vector3(0, pitch, yaw)));

  if (this->windowId >= 0)
  {
    rendering::RenderEngine::Instance()->GetWindowManager()->SetCamera(
        this->windowId, this->userCamera);
  }
}

/////////////////////////////////////////////////
rendering::ScenePtr GLWidget::GetScene() const
{
  return this->scene;
}

/////////////////////////////////////////////////
void GLWidget::Clear()
{
  gui::clear_active_camera();
  this->userCamera.reset();
  this->scene.reset();
  this->SetSelectedVisual(rendering::VisualPtr());
  this->hoverVis.reset();
  this->keyModifiers = 0;
}


//////////////////////////////////////////////////
rendering::UserCameraPtr GLWidget::GetCamera() const
{
  return this->userCamera;
}

//////////////////////////////////////////////////
std::string GLWidget::GetOgreHandle() const
{
  std::string ogreHandle;

#if defined(WIN32) || defined(__APPLE__)
  ogreHandle = boost::lexical_cast<std::string>(this->winId());
#else
  QX11Info info = x11Info();
  QWidget *q_parent = dynamic_cast<QWidget*>(this->renderFrame);
  ogreHandle = boost::lexical_cast<std::string>(
      reinterpret_cast<uint64_t>(info.display()));
  ogreHandle += ":";
  ogreHandle += boost::lexical_cast<std::string>(
      static_cast<uint32_t>(info.screen()));
  ogreHandle += ":";
  GZ_ASSERT(q_parent, "q_parent is null");
  ogreHandle += boost::lexical_cast<std::string>(
      static_cast<uint64_t>(q_parent->winId()));
#endif

  return ogreHandle;
}

/////////////////////////////////////////////////
void GLWidget::OnRemoveScene(const std::string &_name)
{
  if (this->scene && this->scene->GetName() == _name)
  {
    this->Clear();
  }
}

/////////////////////////////////////////////////
void GLWidget::OnCreateScene(const std::string &_name)
{
  this->hoverVis.reset();
  this->SetSelectedVisual(rendering::VisualPtr());

  this->ViewScene(rendering::get_scene(_name));

  ModelManipulator::Instance()->Init();
  ModelSnap::Instance()->Init();
  ModelAlign::Instance()->Init();

  this->sceneCreated = true;
}

/////////////////////////////////////////////////
void GLWidget::OnMoveMode(bool _mode)
{
  if (_mode)
  {
    this->entityMaker = NULL;
    this->state = "select";
  }
}

/////////////////////////////////////////////////
void GLWidget::OnCreateEntity(const std::string &_type,
                              const std::string &_data)
{
  this->ClearSelection();

  if (this->entityMaker)
    this->entityMaker->Stop();

  this->entityMaker = NULL;

  if (_type == "box")
  {
    this->boxMaker.Start(this->userCamera);
    if (this->modelMaker.InitFromSDFString(this->boxMaker.GetSDFString()))
      this->entityMaker = &this->modelMaker;
  }
  else if (_type == "sphere")
  {
    this->sphereMaker.Start(this->userCamera);
    if (this->modelMaker.InitFromSDFString(this->sphereMaker.GetSDFString()))
      this->entityMaker = &this->modelMaker;
  }
  else if (_type == "cylinder")
  {
    this->cylinderMaker.Start(this->userCamera);
    if (this->modelMaker.InitFromSDFString(this->cylinderMaker.GetSDFString()))
      this->entityMaker = &this->modelMaker;
  }
  else if (_type == "mesh" && !_data.empty())
  {
    this->meshMaker.Init(_data);
    this->entityMaker = &this->meshMaker;
  }
  else if (_type == "model" && !_data.empty())
  {
    if (this->modelMaker.InitFromFile(_data))
      this->entityMaker = &this->modelMaker;
  }
  else if (_type == "pointlight")
    this->entityMaker =  &this->pointLightMaker;
  else if (_type == "spotlight")
    this->entityMaker =  &this->spotLightMaker;
  else if (_type == "directionallight")
    this->entityMaker =  &this->directionalLightMaker;

  if (this->entityMaker)
  {
    gui::Events::manipMode("make_entity");
    // TODO: change the cursor to a cross
    this->entityMaker->Start(this->userCamera);
  }
  else
  {
    this->state = "select";
    // TODO: make sure cursor state stays at the default
  }
}

/////////////////////////////////////////////////
void GLWidget::OnFPS()
{
  this->userCamera->SetViewController(
      rendering::FPSViewController::GetTypeString());
}
/////////////////////////////////////////////////
void GLWidget::OnOrbit()
{
  this->userCamera->SetViewController(
      rendering::OrbitViewController::GetTypeString());
}

/////////////////////////////////////////////////
void GLWidget::OnSelectionMsg(ConstSelectionPtr &_msg)
{
  if (_msg->has_selected() && _msg->selected())
  {
    this->OnSetSelectedEntity(_msg->name(), "normal");
  }
}

/////////////////////////////////////////////////
void GLWidget::SetSelectedVisual(rendering::VisualPtr _vis)
{
  // deselect all if not in multi-selection mode.
  if (!this->mouseEvent.control)
  {
    this->DeselectAllVisuals();
  }

  boost::mutex::scoped_lock lock(this->selectedVisMutex);

  msgs::Selection msg;

  if (_vis && !_vis->IsPlane())
  {
    if (_vis == _vis->GetRootVisual())
      this->selectionLevel = SelectionLevels::MODEL;
    else
      this->selectionLevel = SelectionLevels::LINK;

    _vis->SetHighlighted(true);

    // enable multi-selection if control is pressed
    if (this->selectedVisuals.empty() || this->mouseEvent.control)
    {
      std::vector<rendering::VisualPtr>::iterator it =
        std::find(this->selectedVisuals.begin(),
            this->selectedVisuals.end(), _vis);
      if (it == this->selectedVisuals.end())
        this->selectedVisuals.push_back(_vis);
      else
      {
        // if element already exists, move to the back of vector
        rendering::VisualPtr vis = (*it);
        this->selectedVisuals.erase(it);
        this->selectedVisuals.push_back(vis);
      }
    }
    g_copyAct->setEnabled(true);

    msg.set_id(_vis->GetId());
    msg.set_name(_vis->GetName());
    msg.set_selected(true);
    this->selectionPub->Publish(msg);
  }
  else
  {
    g_copyAct->setEnabled(false);
  }

  g_alignAct->setEnabled(this->selectedVisuals.size() > 1);
}

/////////////////////////////////////////////////
void GLWidget::DeselectAllVisuals()
{
  boost::mutex::scoped_lock lock(this->selectedVisMutex);

  msgs::Selection msg;
  for (unsigned int i = 0; i < this->selectedVisuals.size(); ++i)
  {
    this->selectedVisuals[i]->SetHighlighted(false);
    msg.set_id(this->selectedVisuals[i]->GetId());
    msg.set_name(this->selectedVisuals[i]->GetName());
    msg.set_selected(false);
    this->selectionPub->Publish(msg);
  }
  this->selectedVisuals.clear();
}

/////////////////////////////////////////////////
void GLWidget::OnManipMode(const std::string &_mode)
{
  this->state = _mode;

  if (!this->selectedVisuals.empty())
  {
    boost::mutex::scoped_lock lock(this->selectedVisMutex);
    ModelManipulator::Instance()->SetAttachedVisual(
        this->selectedVisuals.back());
  }

  ModelManipulator::Instance()->SetManipulationMode(_mode);
  ModelSnap::Instance()->Reset();

  if (this->state != "select")
  {
    boost::mutex::scoped_lock lock(this->selectedVisMutex);
    // only support multi-model selection in select mode for now.
    // deselect 0 to n-1 models.
    if (this->selectedVisuals.size() > 1)
    {
      for (std::vector<rendering::VisualPtr>::iterator it
          = this->selectedVisuals.begin(); it != --this->selectedVisuals.end();)
      {
         (*it)->SetHighlighted(false);
         it = this->selectedVisuals.erase(it);
      }
    }
  }
}

/////////////////////////////////////////////////
void GLWidget::OnCopy()
{
  boost::mutex::scoped_lock lock(this->selectedVisMutex);
  if (!this->selectedVisuals.empty() && !this->modelEditorEnabled)
  {
    this->Copy(this->selectedVisuals.back()->GetName());
  }
}

/////////////////////////////////////////////////
void GLWidget::OnPaste()
{
  if (!this->modelEditorEnabled)
    this->Paste(this->copyEntityName);
}

/////////////////////////////////////////////////
void GLWidget::Copy(const std::string &_name)
{
  this->copyEntityName = _name;
  g_pasteAct->setEnabled(true);
}

/////////////////////////////////////////////////
void GLWidget::Paste(const std::string &_name)
{
  if (!_name.empty())
  {
    bool isModel = false;
    bool isLight = false;
    if (scene->GetLight(_name))
      isLight = true;
    else if (scene->GetVisual(_name))
      isModel = true;

    if (isLight || isModel)
    {
      this->ClearSelection();
      if (this->entityMaker)
        this->entityMaker->Stop();

      if (isLight && this->lightMaker.InitFromLight(_name))
      {
        this->entityMaker = &this->lightMaker;
        this->entityMaker->Start(this->userCamera);
        // this makes the entity appear at the mouse cursor
        this->entityMaker->OnMouseMove(this->mouseEvent);
        gui::Events::manipMode("make_entity");
      }
      else if (isModel && this->modelMaker.InitFromModel(_name))
      {
        this->entityMaker = &this->modelMaker;
        this->entityMaker->Start(this->userCamera);
        // this makes the entity appear at the mouse cursor
        this->entityMaker->OnMouseMove(this->mouseEvent);
        gui::Events::manipMode("make_entity");
      }
    }
  }
}

/////////////////////////////////////////////////
void GLWidget::ClearSelection()
{
  if (this->hoverVis)
  {
    this->hoverVis->SetEmissive(common::Color(0, 0, 0));
    this->hoverVis.reset();
  }

  this->SetSelectedVisual(rendering::VisualPtr());

  this->scene->SelectVisual("", "normal");
}

/////////////////////////////////////////////////
void GLWidget::OnSetSelectedEntity(const std::string &_name,
                                   const std::string &_mode)
{
  if (!_name.empty())
  {
    std::string name = _name;
    boost::replace_first(name, gui::get_world()+"::", "");

    rendering::VisualPtr selection = this->scene->GetVisual(name);

    std::vector<rendering::VisualPtr>::iterator it =
      std::find(this->selectedVisuals.begin(),
          this->selectedVisuals.end(), selection);

    // Shortcircuit the case when GLWidget already selected the visual.
    if (it == this->selectedVisuals.end() || _name != (*it)->GetName())
    {
      this->SetSelectedVisual(selection);
      this->scene->SelectVisual(name, _mode);
    }
  }
  else if (!this->selectedVisuals.empty())
  {
    this->SetSelectedVisual(rendering::VisualPtr());
    this->scene->SelectVisual("", _mode);
  }

  this->hoverVis.reset();
}

/////////////////////////////////////////////////
void GLWidget::PushHistory(const std::string &_visName, const math::Pose &_pose)
{
  if (this->moveHistory.empty() ||
      this->moveHistory.back().first != _visName ||
      this->moveHistory.back().second != _pose)
  {
    this->moveHistory.push_back(std::make_pair(_visName, _pose));
  }
}

/////////////////////////////////////////////////
void GLWidget::PopHistory()
{
  if (!this->moveHistory.empty())
  {
    msgs::Model msg;
    msg.set_id(gui::get_entity_id(this->moveHistory.back().first));
    msg.set_name(this->moveHistory.back().first);

    msgs::Set(msg.mutable_pose(), this->moveHistory.back().second);
    this->scene->GetVisual(this->moveHistory.back().first)->SetWorldPose(
        this->moveHistory.back().second);

    this->modelPub->Publish(msg);

    this->moveHistory.pop_back();
  }
}

/////////////////////////////////////////////////
void GLWidget::OnRequest(ConstRequestPtr &_msg)
{
  if (_msg->request() == "entity_delete")
  {
    boost::mutex::scoped_lock lock(this->selectedVisMutex);
    if (!this->selectedVisuals.empty())
    {
      for (std::vector<rendering::VisualPtr>::iterator it =
          this->selectedVisuals.begin(); it != this->selectedVisuals.end();
          ++it)
      {
        if ((*it)->GetName() == _msg->data())
        {
          ModelManipulator::Instance()->Detach();
          this->selectedVisuals.erase(it);
          break;
        }
      }
    }

    if (this->copyEntityName == _msg->data())
    {
      this->copyEntityName = "";
      g_pasteAct->setEnabled(false);
    }
  }
}

/////////////////////////////////////////////////
void GLWidget::OnAlignMode(const std::string &_axis, const std::string &_config,
    const std::string &_target, bool _preview)
{
  ModelAlign::Instance()->AlignVisuals(this->selectedVisuals, _axis, _config,
      _target, !_preview);
}

/////////////////////////////////////////////////
void GLWidget::OnModelEditor(bool _checked)
{
  this->modelEditorEnabled = _checked;

<<<<<<< HEAD
  {
    boost::mutex::scoped_lock lock(this->selectedVisMutex);
    // Manually deselect, in case the editor was opened with Ctrl
    for (unsigned int i = 0; i < this->selectedVisuals.size(); ++i)
    {
      this->selectedVisuals[i]->SetHighlighted(false);
    }
    this->selectedVisuals.clear();
  }

  g_arrowAct->trigger();
  event::Events::setSelectedEntity("", "normal");
=======
  // Manually deselect, in case the editor was opened with Ctrl
  this->DeselectAllVisuals();
>>>>>>> 2ac92a7b
}<|MERGE_RESOLUTION|>--- conflicted
+++ resolved
@@ -1280,22 +1280,11 @@
 void GLWidget::OnModelEditor(bool _checked)
 {
   this->modelEditorEnabled = _checked;
-
-<<<<<<< HEAD
-  {
-    boost::mutex::scoped_lock lock(this->selectedVisMutex);
-    // Manually deselect, in case the editor was opened with Ctrl
-    for (unsigned int i = 0; i < this->selectedVisuals.size(); ++i)
-    {
-      this->selectedVisuals[i]->SetHighlighted(false);
-    }
-    this->selectedVisuals.clear();
-  }
-
   g_arrowAct->trigger();
   event::Events::setSelectedEntity("", "normal");
-=======
-  // Manually deselect, in case the editor was opened with Ctrl
+
+  {
+    // Manually deselect, in case the editor was opened with Ctrl
   this->DeselectAllVisuals();
->>>>>>> 2ac92a7b
+  }
 }