/*
 * Copyright (C) 2012-2016 Open Source Robotics Foundation
 *
 * Licensed under the Apache License, Version 2.0 (the "License");
 * you may not use this file except in compliance with the License.
 * You may obtain a copy of the License at
 *
 *     http://www.apache.org/licenses/LICENSE-2.0
 *
 * Unless required by applicable law or agreed to in writing, software
 * distributed under the License is distributed on an "AS IS" BASIS,
 * WITHOUT WARRANTIES OR CONDITIONS OF ANY KIND, either express or implied.
 * See the License for the specific language governing permissions and
 * limitations under the License.
 *
*/
#ifdef _WIN32
  // Ensure that Winsock2.h is included before Windows.h, which can get
  // pulled in by anybody (e.g., Boost).
  #include <Winsock2.h>
#endif

#include <functional>
#include <boost/algorithm/string.hpp>
#include <math.h>

#include <ignition/math/Pose3.hh>

#include "gazebo/common/Assert.hh"
#include "gazebo/common/Exception.hh"
#include "gazebo/rendering/Conversions.hh"
#include "gazebo/rendering/FPSViewController.hh"
#include "gazebo/rendering/Heightmap.hh"
#include "gazebo/rendering/OrbitViewController.hh"
#include "gazebo/rendering/RenderEngine.hh"
#include "gazebo/rendering/RenderEvents.hh"
#include "gazebo/rendering/RenderingIface.hh"
#include "gazebo/rendering/Scene.hh"
#include "gazebo/rendering/UserCamera.hh"
#include "gazebo/rendering/Visual.hh"
#include "gazebo/rendering/WindowManager.hh"
#include "gazebo/gui/Actions.hh"
#include "gazebo/gui/GLWidget.hh"
#include "gazebo/gui/GLWidgetPrivate.hh"
#include "gazebo/gui/GuiEvents.hh"
#include "gazebo/gui/GuiIface.hh"
#include "gazebo/gui/KeyEventHandler.hh"
#include "gazebo/gui/ModelAlign.hh"
#include "gazebo/gui/ModelManipulator.hh"
#include "gazebo/gui/ModelRightMenu.hh"
#include "gazebo/gui/ModelSnap.hh"
#include "gazebo/gui/MouseEventHandler.hh"
#include "gazebo/transport/transport.hh"

using namespace gazebo;
using namespace gui;

extern bool g_fullscreen;
extern ModelRightMenu *g_modelRightMenu;

/////////////////////////////////////////////////
GLWidget::GLWidget(QWidget *_parent)
  : QWidget(_parent),
    dataPtr(new GLWidgetPrivate())
{
  this->setObjectName("GLWidget");
  this->dataPtr->state = "select";
  this->dataPtr->copyEntityName = "";
  this->dataPtr->modelEditorEnabled = false;

  this->dataPtr->updateTimer = new QTimer(this);
  connect(this->dataPtr->updateTimer, SIGNAL(timeout()),
  this, SLOT(update()));

  this->setFocusPolicy(Qt::StrongFocus);

  this->dataPtr->windowId = -1;

  this->setAttribute(Qt::WA_OpaquePaintEvent, true);
  this->setAttribute(Qt::WA_PaintOnScreen, true);

  this->dataPtr->renderFrame = new QFrame;
  this->dataPtr->renderFrame->setFrameShape(QFrame::NoFrame);
  this->dataPtr->renderFrame->setSizePolicy(QSizePolicy::Expanding,
                                   QSizePolicy::Expanding);
  this->dataPtr->renderFrame->setContentsMargins(0, 0, 0, 0);
  this->dataPtr->renderFrame->show();

  QVBoxLayout *mainLayout = new QVBoxLayout;
  mainLayout->addWidget(this->dataPtr->renderFrame);
  mainLayout->setContentsMargins(0, 0, 0, 0);
  this->setLayout(mainLayout);

  this->dataPtr->connections.push_back(
      rendering::Events::ConnectRemoveScene(
        std::bind(&GLWidget::OnRemoveScene, this, std::placeholders::_1)));

  this->dataPtr->connections.push_back(
      gui::Events::ConnectMoveMode(
        std::bind(&GLWidget::OnMoveMode, this, std::placeholders::_1)));

  this->dataPtr->connections.push_back(
      gui::Events::ConnectCreateEntity(
        std::bind(&GLWidget::OnCreateEntity, this, std::placeholders::_1,
          std::placeholders::_2)));

  this->dataPtr->connections.push_back(
      gui::Events::ConnectFPS(
        std::bind(&GLWidget::OnFPS, this)));

  this->dataPtr->connections.push_back(
      gui::Events::ConnectOrbit(
        std::bind(&GLWidget::OnOrbit, this)));

  this->dataPtr->connections.push_back(
      gui::Events::ConnectManipMode(
        std::bind(&GLWidget::OnManipMode, this, std::placeholders::_1)));

  this->dataPtr->connections.push_back(
    event::Events::ConnectSetSelectedEntity(
      std::bind(&GLWidget::OnSetSelectedEntity, this, std::placeholders::_1,
        std::placeholders::_2)));

  this->dataPtr->connections.push_back(
      gui::Events::ConnectAlignMode(
        std::bind(&GLWidget::OnAlignMode, this, std::placeholders::_1,
          std::placeholders::_2, std::placeholders::_3,
          std::placeholders::_4, std::placeholders::_5)));

  this->dataPtr->renderFrame->setMouseTracking(true);
  this->setMouseTracking(true);

  this->dataPtr->entityMaker = NULL;

  this->dataPtr->node = transport::NodePtr(new transport::Node());
  this->dataPtr->node->Init();

  // Publishes information about user selections.
  this->dataPtr->selectionPub =
    this->dataPtr->node->Advertise<msgs::Selection>("~/selection");

  this->dataPtr->requestSub = this->dataPtr->node->Subscribe("~/request",
      &GLWidget::OnRequest, this);

  this->installEventFilter(this);
  this->dataPtr->keyModifiers = 0;

  MouseEventHandler::Instance()->AddPressFilter("glwidget",
      std::bind(&GLWidget::OnMousePress, this, std::placeholders::_1));

  MouseEventHandler::Instance()->AddReleaseFilter("glwidget",
      std::bind(&GLWidget::OnMouseRelease, this, std::placeholders::_1));

  MouseEventHandler::Instance()->AddMoveFilter("glwidget",
      std::bind(&GLWidget::OnMouseMove, this, std::placeholders::_1));

  MouseEventHandler::Instance()->AddDoubleClickFilter("glwidget",
      std::bind(&GLWidget::OnMouseDoubleClick, this, std::placeholders::_1));

  if (g_copyAct)
    connect(g_copyAct, SIGNAL(triggered()), this, SLOT(OnCopy()));
  if (g_pasteAct)
    connect(g_pasteAct, SIGNAL(triggered()), this, SLOT(OnPaste()));
  if (g_editModelAct)
  {
    connect(g_editModelAct, SIGNAL(toggled(bool)), this,
        SLOT(OnModelEditor(bool)));
  }
  // Connect the ortho action
  if (g_cameraOrthoAct)
  {
    connect(g_cameraOrthoAct, SIGNAL(triggered()), this,
            SLOT(OnOrtho()));
  }
  if (g_cameraPerspectiveAct)
  {
    // Connect the perspective action
    connect(g_cameraPerspectiveAct, SIGNAL(triggered()), this,
            SLOT(OnPerspective()));
  }

  // Create the scene. This must be done in the constructor so that
  // we can then create a user camera.
  this->dataPtr->scene = rendering::create_scene(gui::get_world(), true);

  if (!this->dataPtr->scene)
  {
    gzerr << "GLWidget could not create a scene. This will likely result "
      << "in a blank screen.\n";
  }
  else
  {
    // This will ultimately create a user camera. We need to create a user
    // camera in the constructor so that communications (such as via the
    // ~/gui topic) can work properly (see MainWindow::OnGUI).
    //
    // All of this means that we must have a GL Context by this point. So,
    // we have to create a dummy 1x1 window in RenderEngine::Load.
    this->OnCreateScene(this->dataPtr->scene->Name());
  }
}

/////////////////////////////////////////////////
GLWidget::~GLWidget()
{
  MouseEventHandler::Instance()->RemovePressFilter("glwidget");
  MouseEventHandler::Instance()->RemoveReleaseFilter("glwidget");
  MouseEventHandler::Instance()->RemoveMoveFilter("glwidget");
  MouseEventHandler::Instance()->RemoveDoubleClickFilter("glwidget");

  this->dataPtr->requestSub.reset();
  this->dataPtr->selectionPub.reset();
  this->dataPtr->node->Fini();
  this->dataPtr->node.reset();

  this->dataPtr->connections.clear();

  ModelManipulator::Instance()->Clear();
  ModelSnap::Instance()->Clear();
  ModelAlign::Instance()->Clear();

  if (this->dataPtr->userCamera)
    this->dataPtr->userCamera->Fini();

  this->dataPtr->userCamera.reset();
  this->dataPtr->scene.reset();
}

/////////////////////////////////////////////////
bool GLWidget::eventFilter(QObject * /*_obj*/, QEvent *_event)
{
  if (_event->type() == QEvent::Enter)
  {
    this->setFocus(Qt::OtherFocusReason);
    return true;
  }

  return false;
}

/////////////////////////////////////////////////
void GLWidget::showEvent(QShowEvent *_event)
{
  // These two functions are most applicable for Linux.
  QApplication::flush();
  QApplication::syncX();

  if (this->dataPtr->windowId <=0)
  {
    // Get the window handle in a form that OGRE can use.
    std::string winHandle = this->OgreHandle();

    // Create the OGRE render window
    this->dataPtr->windowId =
      rendering::RenderEngine::Instance()->GetWindowManager()->
        CreateWindow(winHandle, this->width(), this->height());

    // Attach the user camera to the window
    rendering::RenderEngine::Instance()->GetWindowManager()->SetCamera(
        this->dataPtr->windowId, this->dataPtr->userCamera);
  }

  // Let QT continue processing the show event.
  QWidget::showEvent(_event);

  // Grab focus.
  this->setFocus();
}

/////////////////////////////////////////////////
void GLWidget::enterEvent(QEvent * /*_event*/)
{
}

/////////////////////////////////////////////////
void GLWidget::moveEvent(QMoveEvent *_e)
{
  QWidget::moveEvent(_e);

  if (_e->isAccepted() && this->dataPtr->windowId >= 0)
  {
    rendering::RenderEngine::Instance()->GetWindowManager()->Moved(
        this->dataPtr->windowId);
  }
}

/////////////////////////////////////////////////
void GLWidget::paintEvent(QPaintEvent *_e)
{
  rendering::UserCameraPtr cam = gui::get_active_camera();
  if (cam && cam->Initialized())
  {
    event::Events::preRender();

    // Tell all the cameras to render
    event::Events::render();

    event::Events::postRender();
  }
  else
  {
    event::Events::preRender();
  }

  _e->accept();
}

/////////////////////////////////////////////////
void GLWidget::resizeEvent(QResizeEvent *_e)
{
  if (this->dataPtr->windowId >= 0)
  {
    rendering::RenderEngine::Instance()->GetWindowManager()->Resize(
        this->dataPtr->windowId, _e->size().width(), _e->size().height());

    if (this->dataPtr->userCamera)
    {
      this->dataPtr->userCamera->Resize(
          _e->size().width(), _e->size().height());
    }
  }
}

/////////////////////////////////////////////////
void GLWidget::keyPressEvent(QKeyEvent *_event)
{
  if (!this->dataPtr->scene)
    return;

  if (_event->isAutoRepeat() && !KeyEventHandler::Instance()->AutoRepeat())
    return;

  this->dataPtr->keyText = _event->text().toStdString();
  this->dataPtr->keyModifiers = _event->modifiers();

  this->dataPtr->keyEvent.key = _event->key();
  this->dataPtr->keyEvent.text = this->dataPtr->keyText;

  // Toggle full screen
  if (_event->key() == Qt::Key_F11)
  {
    g_fullscreen = !g_fullscreen;
    gui::Events::fullScreen(g_fullscreen);
  }

  // Trigger a model delete if the Delete key was pressed, and a model
  // is currently selected.
  if (_event->key() == Qt::Key_Delete &&
      this->dataPtr->selectionLevel == SelectionLevels::MODEL)
  {
    ModelManipulator::Instance()->Detach();
    std::lock_guard<std::mutex> lock(this->dataPtr->selectedVisMutex);
    while (!this->dataPtr->selectedVisuals.empty())
    {
      std::string name = this->dataPtr->selectedVisuals.back()->GetName();
      int id = this->dataPtr->selectedVisuals.back()->GetId();
      this->dataPtr->selectedVisuals.pop_back();

      // Publish message about visual deselection
      msgs::Selection msg;
      msg.set_id(id);
      msg.set_name(name);
      msg.set_selected(false);
      this->dataPtr->selectionPub->Publish(msg);

      g_deleteAct->Signal(name);
    }
  }

  if (_event->key() == Qt::Key_Escape)
  {
    event::Events::setSelectedEntity("", "normal");
    if (this->dataPtr->state == "make_entity")
    {
      if (this->dataPtr->entityMaker)
        this->dataPtr->entityMaker->Stop();
    }
  }

  /// Switch between RTS modes
  if (this->dataPtr->keyModifiers == Qt::NoModifier &&
      this->dataPtr->state != "make_entity")
  {
    if (_event->key() == Qt::Key_R && g_rotateAct->isEnabled())
      g_rotateAct->trigger();
    else if (_event->key() == Qt::Key_T && g_translateAct->isEnabled())
      g_translateAct->trigger();
    else if (_event->key() == Qt::Key_S && g_scaleAct->isEnabled())
      g_scaleAct->trigger();
    else if (_event->key() == Qt::Key_N && g_snapAct->isEnabled())
      g_snapAct->trigger();
    else if (_event->key() == Qt::Key_Escape && g_arrowAct->isEnabled())
      g_arrowAct->trigger();
  }

  this->dataPtr->keyEvent.control =
    (this->dataPtr->keyModifiers & Qt::ControlModifier) ? true : false;
  this->dataPtr->keyEvent.shift =
    (this->dataPtr->keyModifiers & Qt::ShiftModifier) ? true : false;
  this->dataPtr->keyEvent.alt =
    (this->dataPtr->keyModifiers & Qt::AltModifier) ? true : false;

  this->dataPtr->mouseEvent.SetControl(this->dataPtr->keyEvent.control);
  this->dataPtr->mouseEvent.SetShift(this->dataPtr->keyEvent.shift);
  this->dataPtr->mouseEvent.SetAlt(this->dataPtr->keyEvent.alt);

  if (this->dataPtr->mouseEvent.Control())
  {
    if (_event->key() == Qt::Key_C && !this->dataPtr->selectedVisuals.empty()
       && !this->dataPtr->modelEditorEnabled && g_copyAct->isEnabled())
    {
      g_copyAct->trigger();
    }
    else if (_event->key() == Qt::Key_V &&
             !this->dataPtr->copyEntityName.empty() &&
             !this->dataPtr->modelEditorEnabled && g_pasteAct->isEnabled())
    {
      g_pasteAct->trigger();
    }
  }

  // Process Key Events
  if (!KeyEventHandler::Instance()->HandlePress(this->dataPtr->keyEvent))
  {
    // model editor exit pop-up message is modal so can block event propagation.
    // So using hotkeys to exit will leave the control variable in a bad state.
    // Manually override and reset the control value.
    if (this->dataPtr->modelEditorEnabled &&
        this->dataPtr->mouseEvent.Control())
    {
      this->dataPtr->mouseEvent.SetControl(false);
    }

    ModelManipulator::Instance()->OnKeyPressEvent(this->dataPtr->keyEvent);
    this->dataPtr->userCamera->HandleKeyPressEvent(this->dataPtr->keyText);
  }
}

/////////////////////////////////////////////////
void GLWidget::keyReleaseEvent(QKeyEvent *_event)
{
  if (!this->dataPtr->scene)
    return;

  // this shouldn't happen, but in case it does...
  if (_event->isAutoRepeat() && !KeyEventHandler::Instance()->AutoRepeat())
    return;

  this->dataPtr->keyModifiers = _event->modifiers();

  this->dataPtr->keyEvent.control =
    (this->dataPtr->keyModifiers & Qt::ControlModifier) ? true : false;
  this->dataPtr->keyEvent.shift =
    (this->dataPtr->keyModifiers & Qt::ShiftModifier) ? true : false;
  this->dataPtr->keyEvent.alt =
    (this->dataPtr->keyModifiers & Qt::AltModifier) ? true : false;

  this->dataPtr->mouseEvent.SetControl(this->dataPtr->keyEvent.control);
  this->dataPtr->mouseEvent.SetShift(this->dataPtr->keyEvent.shift);
  this->dataPtr->mouseEvent.SetAlt(this->dataPtr->keyEvent.alt);

  ModelManipulator::Instance()->OnKeyReleaseEvent(this->dataPtr->keyEvent);
  this->dataPtr->keyText = "";

  this->dataPtr->userCamera->HandleKeyReleaseEvent(
      _event->text().toStdString());

  // Process Key Events
  KeyEventHandler::Instance()->HandleRelease(this->dataPtr->keyEvent);
}

/////////////////////////////////////////////////
void GLWidget::mouseDoubleClickEvent(QMouseEvent *_event)
{
  if (!this->dataPtr->scene)
    return;

  this->dataPtr->mouseEvent.SetPressPos(_event->pos().x(), _event->pos().y());
  this->dataPtr->mouseEvent.SetPrevPos(this->dataPtr->mouseEvent.PressPos());

  /// Set the button which cause the press event
  this->SetMouseEventButton(_event->button());

  this->dataPtr->mouseEvent.SetButtons(common::MouseEvent::NO_BUTTON);
  this->dataPtr->mouseEvent.SetType(common::MouseEvent::PRESS);

  this->SetMouseEventButtons(_event->buttons());

  this->dataPtr->mouseEvent.SetDragging(false);

  // Process Mouse Events
  MouseEventHandler::Instance()->HandleDoubleClick(this->dataPtr->mouseEvent);
}

/////////////////////////////////////////////////
void GLWidget::mousePressEvent(QMouseEvent *_event)
{
  if (!this->dataPtr->scene)
    return;

  this->dataPtr->mouseEvent.SetPressPos(_event->pos().x(), _event->pos().y());
  this->dataPtr->mouseEvent.SetPrevPos(this->dataPtr->mouseEvent.PressPos());

  /// Set the button which cause the press event
  this->SetMouseEventButton(_event->button());

  this->dataPtr->mouseEvent.SetButtons(common::MouseEvent::NO_BUTTON);
  this->dataPtr->mouseEvent.SetType(common::MouseEvent::PRESS);

  this->SetMouseEventButtons(_event->buttons());

  this->dataPtr->mouseEvent.SetDragging(false);

  // Process Mouse Events
  MouseEventHandler::Instance()->HandlePress(this->dataPtr->mouseEvent);
}

/////////////////////////////////////////////////
bool GLWidget::OnMousePress(const common::MouseEvent & /*_event*/)
{
  if (this->dataPtr->state == "make_entity")
    this->OnMousePressMakeEntity();
  else if (this->dataPtr->state == "select")
    this->OnMousePressNormal();
  else if (this->dataPtr->state == "translate" ||
           this->dataPtr->state == "rotate"    ||
           this->dataPtr->state == "scale")
  {
    ModelManipulator::Instance()->OnMousePressEvent(this->dataPtr->mouseEvent);
  }
  else if (this->dataPtr->state == "snap")
    ModelSnap::Instance()->OnMousePressEvent(this->dataPtr->mouseEvent);

  return true;
}

/////////////////////////////////////////////////
bool GLWidget::OnMouseRelease(const common::MouseEvent & /*_event*/)
{
  if (this->dataPtr->state == "make_entity")
    this->OnMouseReleaseMakeEntity();
  else if (this->dataPtr->state == "select")
    this->OnMouseReleaseNormal();
  else if (this->dataPtr->state == "translate" ||
           this->dataPtr->state == "rotate"    ||
           this->dataPtr->state == "scale")
  {
    ModelManipulator::Instance()->OnMouseReleaseEvent(
        this->dataPtr->mouseEvent);
  }
  else if (this->dataPtr->state == "snap")
    ModelSnap::Instance()->OnMouseReleaseEvent(this->dataPtr->mouseEvent);

  return true;
}

/////////////////////////////////////////////////
bool GLWidget::OnMouseMove(const common::MouseEvent & /*_event*/)
{
  // Update the view depending on the current GUI state
  if (this->dataPtr->state == "select")
  {
    this->OnMouseMoveNormal();
  }
  else if (this->dataPtr->state == "translate" ||
           this->dataPtr->state == "rotate"    ||
           this->dataPtr->state == "scale")
  {
    ModelManipulator::Instance()->OnMouseMoveEvent(this->dataPtr->mouseEvent);
  }
  else if (this->dataPtr->state == "make_entity")
  {
    this->OnMouseMoveMakeEntity();
  }
  else if (this->dataPtr->state == "snap")
  {
    ModelSnap::Instance()->OnMouseMoveEvent(this->dataPtr->mouseEvent);
  }

  return true;
}

/////////////////////////////////////////////////
bool GLWidget::OnMouseDoubleClick(const common::MouseEvent & /*_event*/)
{
  rendering::VisualPtr vis =
    this->dataPtr->userCamera->GetVisual(this->dataPtr->mouseEvent.Pos());

  if (vis && gui::get_entity_id(vis->GetRootVisual()->GetName()))
  {
    if (vis->IsPlane())
    {
<<<<<<< HEAD
      math::Pose pose;
      ignition::math::Pose3d camPose;
      camPose = this->userCamera->WorldPose();
      if (this->scene->GetFirstContact(this->userCamera,
            this->mouseEvent.Pos(), pose.pos))
      {
        this->userCamera->SetFocalPoint(pose.pos);
        ignition::math::Vector3d dir = pose.pos.Ign() - camPose.Pos();
        pose.pos = camPose.Pos() + (dir * 0.8);
        pose.rot = this->userCamera->WorldRotation();
        this->userCamera->MoveToPosition(pose.Ign(), 0.5);
=======
      ignition::math::Pose3d pose;
      ignition::math::Pose3d camPose;
      camPose = this->dataPtr->userCamera->WorldPose();
      if (this->dataPtr->scene->FirstContact(this->dataPtr->userCamera,
            this->dataPtr->mouseEvent.Pos(), pose.Pos()))
      {
        this->dataPtr->userCamera->SetFocalPoint(pose.Pos());
        ignition::math::Vector3d dir = pose.Pos() - camPose.Pos();
        pose.Pos() = camPose.Pos() + (dir * 0.8);
        pose.Rot() = this->dataPtr->userCamera->WorldRotation();
        this->dataPtr->userCamera->MoveToPosition(pose, 0.5);
>>>>>>> 08a89132
      }
    }
    else
    {
      this->dataPtr->userCamera->MoveToVisual(vis);
    }
  }
  else
    return false;

  return true;
}

/////////////////////////////////////////////////
void GLWidget::OnMousePressNormal()
{
  if (!this->dataPtr->userCamera)
    return;

  rendering::VisualPtr vis = this->dataPtr->userCamera->GetVisual(
      this->dataPtr->mouseEvent.Pos());

  this->dataPtr->userCamera->HandleMouseEvent(this->dataPtr->mouseEvent);
}

/////////////////////////////////////////////////
void GLWidget::OnMousePressMakeEntity()
{
  if (!this->dataPtr->userCamera)
    return;

  // Allow camera orbiting while making an entity
  this->dataPtr->userCamera->HandleMouseEvent(this->dataPtr->mouseEvent);
}

/////////////////////////////////////////////////
void GLWidget::wheelEvent(QWheelEvent *_event)
{
  if (!this->dataPtr->scene)
    return;

  if (_event->delta() > 0)
  {
    this->dataPtr->mouseEvent.SetScroll(
        this->dataPtr->mouseEvent.Scroll().X(), -1);
  }
  else
  {
    this->dataPtr->mouseEvent.SetScroll(
        this->dataPtr->mouseEvent.Scroll().X(), 1);
  }

  this->dataPtr->mouseEvent.SetType(common::MouseEvent::SCROLL);

  this->SetMouseEventButtons(_event->buttons());

  this->dataPtr->userCamera->HandleMouseEvent(this->dataPtr->mouseEvent);
}

/////////////////////////////////////////////////
void GLWidget::mouseMoveEvent(QMouseEvent *_event)
{
  if (!this->dataPtr->scene)
    return;

  this->setFocus(Qt::MouseFocusReason);

  this->dataPtr->mouseEvent.SetPos(_event->pos().x(), _event->pos().y());
  this->dataPtr->mouseEvent.SetType(common::MouseEvent::MOVE);

  this->SetMouseEventButtons(_event->buttons());

  if (_event->buttons())
    this->dataPtr->mouseEvent.SetDragging(true);
  else
    this->dataPtr->mouseEvent.SetDragging(false);

  // Process Mouse Events
  MouseEventHandler::Instance()->HandleMove(this->dataPtr->mouseEvent);

  this->dataPtr->mouseEvent.SetPrevPos(this->dataPtr->mouseEvent.Pos());
}

/////////////////////////////////////////////////
void GLWidget::OnMouseMoveMakeEntity()
{
  if (!this->dataPtr->userCamera)
    return;

  if (this->dataPtr->entityMaker)
  {
    // Allow camera orbiting while inserting a new model
    if (this->dataPtr->mouseEvent.Dragging())
      this->dataPtr->userCamera->HandleMouseEvent(this->dataPtr->mouseEvent);
    else
      this->dataPtr->entityMaker->OnMouseMove(this->dataPtr->mouseEvent);
  }
}

/////////////////////////////////////////////////
void GLWidget::OnMouseMoveNormal()
{
  if (!this->dataPtr->userCamera)
    return;

  rendering::VisualPtr vis = this->dataPtr->userCamera->GetVisual(
      this->dataPtr->mouseEvent.Pos());

  if (vis && !vis->IsPlane())
    QApplication::setOverrideCursor(Qt::PointingHandCursor);
  else
    QApplication::setOverrideCursor(Qt::ArrowCursor);

  this->dataPtr->userCamera->HandleMouseEvent(this->dataPtr->mouseEvent);
}

/////////////////////////////////////////////////
void GLWidget::mouseReleaseEvent(QMouseEvent *_event)
{
  if (!this->dataPtr->scene)
    return;

  this->dataPtr->mouseEvent.SetPos(_event->pos().x(), _event->pos().y());
  this->dataPtr->mouseEvent.SetPrevPos(this->dataPtr->mouseEvent.Pos());

  this->SetMouseEventButton(_event->button());

  this->dataPtr->mouseEvent.SetButtons(common::MouseEvent::NO_BUTTON);
  this->dataPtr->mouseEvent.SetType(common::MouseEvent::RELEASE);

  this->SetMouseEventButtons(_event->buttons());

  // Process Mouse Events
  MouseEventHandler::Instance()->HandleRelease(this->dataPtr->mouseEvent);

  emit clicked();
}

//////////////////////////////////////////////////
void GLWidget::OnMouseReleaseMakeEntity()
{
  if (this->dataPtr->entityMaker)
    this->dataPtr->entityMaker->OnMouseRelease(this->dataPtr->mouseEvent);
}

//////////////////////////////////////////////////
void GLWidget::OnMouseReleaseNormal()
{
  if (!this->dataPtr->userCamera)
    return;

  if (!this->dataPtr->mouseEvent.Dragging())
  {
    rendering::VisualPtr vis =
      this->dataPtr->userCamera->GetVisual(this->dataPtr->mouseEvent.Pos());

    if (vis)
    {
      rendering::VisualPtr selectVis;
      rendering::VisualPtr linkVis = vis->GetParent();
      if (!linkVis)
      {
        gzerr << "Link visual not found, this should not happen." << std::endl;
        return;
      }
      rendering::VisualPtr modelVis = vis->GetRootVisual();
      if (!modelVis)
      {
        gzerr << "Model visual not found, this should not happen." << std::endl;
        return;
      }

      // Flags to check if we should select a link or a model
      bool rightButton = (this->dataPtr->mouseEvent.Button() ==
          common::MouseEvent::RIGHT);
      bool modelHighlighted = modelVis->GetHighlighted();
      int linkCount = 0;
      bool linkHighlighted = false;
      for (unsigned int i = 0; i < modelVis->GetChildCount(); ++i)
      {
        // Find out if there's only one link in the model
        uint32_t flags = modelVis->GetChild(i)->GetVisibilityFlags();
        if ((flags != GZ_VISIBILITY_ALL) && (flags & GZ_VISIBILITY_GUI))
        {
          continue;
        }
        linkCount++;

        // A link from the same model is currently selected
        if (modelVis->GetChild(i)->GetHighlighted())
        {
          linkHighlighted = true;
        }
      }

      // Select link
      if (linkCount > 1 && !this->dataPtr->mouseEvent.Control() &&
          ((modelHighlighted && !rightButton) || linkHighlighted))
      {
        selectVis = linkVis;
        this->dataPtr->selectionLevel = SelectionLevels::LINK;
      }
      // Select model
      else
      {
        // Can't select a link and a model at the same time
        if (this->dataPtr->selectionLevel == SelectionLevels::LINK)
          this->DeselectAllVisuals();

        selectVis = modelVis;
        this->dataPtr->selectionLevel = SelectionLevels::MODEL;
      }
      this->SetSelectedVisual(selectVis);
      event::Events::setSelectedEntity(selectVis->GetName(), "normal");

      // Open context menu
      if (rightButton)
      {
        if (selectVis == modelVis)
        {
          g_modelRightMenu->Run(selectVis->GetName(), QCursor::pos(),
              ModelRightMenu::EntityTypes::MODEL);
        }
        else if (selectVis == linkVis)
        {
          g_modelRightMenu->Run(selectVis->GetName(), QCursor::pos(),
              ModelRightMenu::EntityTypes::LINK);
        }
      }
    }
    else
      this->SetSelectedVisual(rendering::VisualPtr());
  }

  this->dataPtr->userCamera->HandleMouseEvent(this->dataPtr->mouseEvent);
}

//////////////////////////////////////////////////
void GLWidget::ViewScene(rendering::ScenePtr _scene)
{
  // The user camera name.
  std::string cameraBaseName = "gzclient_camera";
  std::string cameraName = cameraBaseName;

  transport::ConnectionPtr connection = transport::connectToMaster();
  if (connection)
  {
    std::string topicData;
    msgs::Packet packet;
    msgs::Request request;
    msgs::GzString_V topics;

    request.set_id(0);
    request.set_request("get_topics");
    connection->EnqueueMsg(msgs::Package("request", request), true);
    connection->Read(topicData);

    packet.ParseFromString(topicData);
    topics.ParseFromString(packet.serialized_data());

    std::string searchable;
    for (int i = 0; i < topics.data_size(); ++i)
      searchable += topics.data(i);

    int i = 0;
    while (searchable.find(cameraName) != std::string::npos)
    {
      cameraName = cameraBaseName + boost::lexical_cast<std::string>(++i);
    }
  }
  else
    gzerr << "Unable to connect to a running Gazebo master.\n";

  if (_scene->UserCameraCount() == 0)
  {
    this->dataPtr->userCamera = _scene->CreateUserCamera(cameraName,
        gazebo::gui::getINIProperty<int>("rendering.stereo", 0));
  }
  else
  {
    this->dataPtr->userCamera = _scene->GetUserCamera(0);
  }

  gui::set_active_camera(this->dataPtr->userCamera);
  this->dataPtr->scene = _scene;

  ignition::math::Vector3d camPos(5, -5, 2);
  ignition::math::Vector3d lookAt(0, 0, 0);
  auto delta = lookAt - camPos;

  double yaw = atan2(delta.Y(), delta.X());

  double pitch = atan2(-delta.Z(),
      sqrt(delta.X()*delta.X() + delta.Y()*delta.Y()));
  this->dataPtr->userCamera->SetDefaultPose(ignition::math::Pose3d(camPos,
        ignition::math::Quaterniond(0, pitch, yaw)));

  // Update at the camera's update rate
  this->dataPtr->updateTimer->start(
      static_cast<int>(
        std::round(1000.0 / this->dataPtr->userCamera->RenderRate())));
}

/////////////////////////////////////////////////
rendering::ScenePtr GLWidget::Scene() const
{
  return this->dataPtr->scene;
}

/////////////////////////////////////////////////
void GLWidget::Clear()
{
  gui::clear_active_camera();
  this->dataPtr->userCamera.reset();
  this->dataPtr->scene.reset();
  this->SetSelectedVisual(rendering::VisualPtr());
  this->dataPtr->keyModifiers = 0;
}

//////////////////////////////////////////////////
rendering::UserCameraPtr GLWidget::Camera() const
{
  return this->dataPtr->userCamera;
}

//////////////////////////////////////////////////
std::string GLWidget::OgreHandle() const
{
  std::string ogreHandle;

#if defined(__APPLE__)
  ogreHandle = std::to_string(this->winId());
#elif defined(WIN32)
  ogreHandle = std::to_string(
      reinterpret_cast<uint32_t>(this->dataPtr->renderFrame->winId()));
#else
  QX11Info info = x11Info();
  QWidget *q_parent = dynamic_cast<QWidget*>(this->dataPtr->renderFrame);
  GZ_ASSERT(q_parent, "q_parent is null");

  ogreHandle =
    std::to_string(reinterpret_cast<uint64_t>(info.display())) + ":" +
    std::to_string(static_cast<uint32_t>(info.screen())) + ":" +
    std::to_string(static_cast<uint64_t>(q_parent->winId()));
#endif

  return ogreHandle;
}

/////////////////////////////////////////////////
void GLWidget::OnRemoveScene(const std::string &_name)
{
  if (this->dataPtr->scene && this->dataPtr->scene->Name() == _name)
  {
    this->Clear();
  }
}

/////////////////////////////////////////////////
void GLWidget::OnCreateScene(const std::string &_name)
{
  this->SetSelectedVisual(rendering::VisualPtr());

  this->ViewScene(rendering::get_scene(_name));

  ModelManipulator::Instance()->Init();
  ModelSnap::Instance()->Init();
  ModelAlign::Instance()->Init();
}

/////////////////////////////////////////////////
void GLWidget::OnMoveMode(bool _mode)
{
  if (_mode)
  {
    this->dataPtr->entityMaker = NULL;
    this->dataPtr->state = "select";
  }
}

/////////////////////////////////////////////////
void GLWidget::OnCreateEntity(const std::string &_type,
                              const std::string &_data)
{
  if (this->dataPtr->modelEditorEnabled)
    return;

  this->ClearSelection();

  if (this->dataPtr->entityMaker)
    this->dataPtr->entityMaker->Stop();

  this->dataPtr->entityMaker = nullptr;

  if (_type == "box")
  {
    if (this->dataPtr->modelMaker.InitSimpleShape(
          ModelMaker::SimpleShapes::BOX))
    {
      this->dataPtr->entityMaker = &this->dataPtr->modelMaker;
    }
  }
  else if (_type == "sphere")
  {
    if (this->dataPtr->modelMaker.InitSimpleShape(
          ModelMaker::SimpleShapes::SPHERE))
    {
      this->dataPtr->entityMaker = &this->dataPtr->modelMaker;
    }
  }
  else if (_type == "cylinder")
  {
    if (this->dataPtr->modelMaker.InitSimpleShape(
          ModelMaker::SimpleShapes::CYLINDER))
    {
      this->dataPtr->entityMaker = &this->dataPtr->modelMaker;
    }
  }
  else if (_type == "model" && !_data.empty())
  {
    if (this->dataPtr->modelMaker.InitFromFile(_data))
      this->dataPtr->entityMaker = &this->dataPtr->modelMaker;
  }
  else if (_type == "pointlight")
    this->dataPtr->entityMaker =  &this->dataPtr->pointLightMaker;
  else if (_type == "spotlight")
    this->dataPtr->entityMaker =  &this->dataPtr->spotLightMaker;
  else if (_type == "directionallight")
    this->dataPtr->entityMaker =  &this->dataPtr->directionalLightMaker;

  if (this->dataPtr->entityMaker)
  {
    gui::Events::manipMode("make_entity");
    // TODO: change the cursor to a cross
    this->dataPtr->entityMaker->Start();
  }
  else
  {
    this->dataPtr->state = "select";
    // TODO: make sure cursor state stays at the default
  }
}

/////////////////////////////////////////////////
void GLWidget::OnFPS()
{
  this->dataPtr->userCamera->SetViewController(
      rendering::FPSViewController::GetTypeString());
}
/////////////////////////////////////////////////
void GLWidget::OnOrbit()
{
  this->dataPtr->userCamera->SetViewController(
      rendering::OrbitViewController::GetTypeString());
}

/////////////////////////////////////////////////
std::vector<rendering::VisualPtr> GLWidget::SelectedVisuals() const
{
  return this->dataPtr->selectedVisuals;
}

/////////////////////////////////////////////////
void GLWidget::SetSelectedVisual(rendering::VisualPtr _vis)
{
  // deselect all if not in multi-selection mode.
  if (!this->dataPtr->mouseEvent.Control())
  {
    this->DeselectAllVisuals();
  }

  std::lock_guard<std::mutex> lock(this->dataPtr->selectedVisMutex);

  msgs::Selection msg;

  if (_vis && !_vis->IsPlane())
  {
    if (_vis == _vis->GetRootVisual())
      this->dataPtr->selectionLevel = SelectionLevels::MODEL;
    else
      this->dataPtr->selectionLevel = SelectionLevels::LINK;

    _vis->SetHighlighted(true);

    // enable multi-selection if control is pressed
    if (this->dataPtr->selectedVisuals.empty() ||
        this->dataPtr->mouseEvent.Control())
    {
      std::vector<rendering::VisualPtr>::iterator it =
        std::find(this->dataPtr->selectedVisuals.begin(),
            this->dataPtr->selectedVisuals.end(), _vis);
      if (it == this->dataPtr->selectedVisuals.end())
        this->dataPtr->selectedVisuals.push_back(_vis);
      else
      {
        // if element already exists, move to the back of vector
        rendering::VisualPtr vis = (*it);
        this->dataPtr->selectedVisuals.erase(it);
        this->dataPtr->selectedVisuals.push_back(vis);
      }
    }
    g_copyAct->setEnabled(true);

    msg.set_id(_vis->GetId());
    msg.set_name(_vis->GetName());
    msg.set_selected(true);
    this->dataPtr->selectionPub->Publish(msg);
  }
  else if (g_copyAct)
  {
    g_copyAct->setEnabled(false);
  }

  if (g_alignAct)
    g_alignAct->setEnabled(this->dataPtr->selectedVisuals.size() > 1);
}

/////////////////////////////////////////////////
void GLWidget::DeselectAllVisuals()
{
  std::lock_guard<std::mutex> lock(this->dataPtr->selectedVisMutex);

  msgs::Selection msg;
  for (unsigned int i = 0; i < this->dataPtr->selectedVisuals.size(); ++i)
  {
    this->dataPtr->selectedVisuals[i]->SetHighlighted(false);
    msg.set_id(this->dataPtr->selectedVisuals[i]->GetId());
    msg.set_name(this->dataPtr->selectedVisuals[i]->GetName());
    msg.set_selected(false);
    this->dataPtr->selectionPub->Publish(msg);
  }
  this->dataPtr->selectedVisuals.clear();
}

/////////////////////////////////////////////////
void GLWidget::OnManipMode(const std::string &_mode)
{
  this->dataPtr->state = _mode;

  if (!this->dataPtr->selectedVisuals.empty())
  {
    std::lock_guard<std::mutex> lock(this->dataPtr->selectedVisMutex);
    ModelManipulator::Instance()->SetAttachedVisual(
        this->dataPtr->selectedVisuals.back());

    if (_mode == "select")
    {
      this->dataPtr->scene->SelectVisual("", "select");
    }
    else
    {
      // Make sure model is not updated by server during manipulation
      this->dataPtr->scene->SelectVisual(
          this->dataPtr->selectedVisuals.back()->GetName(), "move");
    }
  }

  ModelManipulator::Instance()->SetManipulationMode(_mode);
  ModelSnap::Instance()->Reset();

  if (this->dataPtr->state != "select")
  {
    std::lock_guard<std::mutex> lock(this->dataPtr->selectedVisMutex);
    // only support multi-model selection in select mode for now.
    // deselect 0 to n-1 models.
    if (this->dataPtr->selectedVisuals.size() > 1)
    {
      for (std::vector<rendering::VisualPtr>::iterator it
              = this->dataPtr->selectedVisuals.begin();
              it != --this->dataPtr->selectedVisuals.end();)
      {
        (*it)->SetHighlighted(false);
        it = this->dataPtr->selectedVisuals.erase(it);
      }
    }
  }
}

/////////////////////////////////////////////////
void GLWidget::OnCopy()
{
  std::lock_guard<std::mutex> lock(this->dataPtr->selectedVisMutex);
  if (!this->dataPtr->selectedVisuals.empty() &&
      !this->dataPtr->modelEditorEnabled)
  {
    this->Copy(this->dataPtr->selectedVisuals.back()->GetName());
  }
}

/////////////////////////////////////////////////
void GLWidget::OnPaste()
{
  if (!this->dataPtr->modelEditorEnabled)
    this->Paste(this->dataPtr->copyEntityName);
}

/////////////////////////////////////////////////
void GLWidget::Copy(const std::string &_name)
{
  this->dataPtr->copyEntityName = _name;
  g_pasteAct->setEnabled(true);
}

/////////////////////////////////////////////////
void GLWidget::Paste(const std::string &_name)
{
  if (!_name.empty())
  {
    bool isModel = false;
    bool isLight = false;
    if (this->dataPtr->scene->GetLight(_name))
      isLight = true;
    else if (this->dataPtr->scene->GetVisual(_name))
      isModel = true;

    if (isLight || isModel)
    {
      this->ClearSelection();
      if (this->dataPtr->entityMaker)
        this->dataPtr->entityMaker->Stop();

      if (isLight && this->dataPtr->lightMaker.InitFromLight(_name))
      {
        this->dataPtr->entityMaker = &this->dataPtr->lightMaker;
        this->dataPtr->entityMaker->Start();
        // this makes the entity appear at the mouse cursor
        this->dataPtr->entityMaker->OnMouseMove(this->dataPtr->mouseEvent);
        gui::Events::manipMode("make_entity");
      }
      else if (isModel && this->dataPtr->modelMaker.InitFromModel(_name))
      {
        this->dataPtr->entityMaker = &this->dataPtr->modelMaker;
        this->dataPtr->entityMaker->Start();
        // this makes the entity appear at the mouse cursor
        this->dataPtr->entityMaker->OnMouseMove(this->dataPtr->mouseEvent);
        gui::Events::manipMode("make_entity");
      }
    }
  }
}

/////////////////////////////////////////////////
void GLWidget::ClearSelection()
{
  this->SetSelectedVisual(rendering::VisualPtr());

  this->dataPtr->scene->SelectVisual("", "normal");
}

/////////////////////////////////////////////////
void GLWidget::OnSetSelectedEntity(const std::string &_name,
                                   const std::string &_mode)
{
  if (!_name.empty())
  {
    std::string name = _name;
    boost::replace_first(name, gui::get_world()+"::", "");

    rendering::VisualPtr selection = this->dataPtr->scene->GetVisual(name);

    std::vector<rendering::VisualPtr>::iterator it =
      std::find(this->dataPtr->selectedVisuals.begin(),
          this->dataPtr->selectedVisuals.end(), selection);

    // Shortcircuit the case when GLWidget already selected the visual.
    if (it == this->dataPtr->selectedVisuals.end() || _name != (*it)->GetName())
    {
      this->SetSelectedVisual(selection);
      this->dataPtr->scene->SelectVisual(name, _mode);
    }
  }
  else if (!this->dataPtr->selectedVisuals.empty())
  {
    this->SetSelectedVisual(rendering::VisualPtr());
<<<<<<< HEAD
    this->scene->SelectVisual("", _mode);
  }
}

/////////////////////////////////////////////////
void GLWidget::PushHistory(const std::string &_visName, const math::Pose &_pose)
{
  if (this->moveHistory.empty() ||
      this->moveHistory.back().first != _visName ||
      this->moveHistory.back().second != _pose)
  {
    this->moveHistory.push_back(std::make_pair(_visName, _pose));
  }
}

/////////////////////////////////////////////////
void GLWidget::PopHistory()
{
  if (!this->moveHistory.empty())
  {
    msgs::Model msg;
    msg.set_id(gui::get_entity_id(this->moveHistory.back().first));
    msg.set_name(this->moveHistory.back().first);

    msgs::Set(msg.mutable_pose(), this->moveHistory.back().second.Ign());
    this->scene->GetVisual(this->moveHistory.back().first)->SetWorldPose(
        this->moveHistory.back().second.Ign());

    this->modelPub->Publish(msg);

    this->moveHistory.pop_back();
=======
    this->dataPtr->scene->SelectVisual("", _mode);
>>>>>>> 08a89132
  }
}

/////////////////////////////////////////////////
void GLWidget::OnRequest(ConstRequestPtr &_msg)
{
  if (_msg->request() == "entity_delete")
  {
    std::lock_guard<std::mutex> lock(this->dataPtr->selectedVisMutex);
    if (!this->dataPtr->selectedVisuals.empty())
    {
      for (std::vector<rendering::VisualPtr>::iterator it =
          this->dataPtr->selectedVisuals.begin();
          it != this->dataPtr->selectedVisuals.end();
          ++it)
      {
        if ((*it)->GetName() == _msg->data())
        {
          ModelManipulator::Instance()->Detach();
          this->dataPtr->selectedVisuals.erase(it);
          break;
        }
      }
    }

    if (this->dataPtr->copyEntityName == _msg->data())
    {
      this->dataPtr->copyEntityName = "";
      g_pasteAct->setEnabled(false);
    }
  }
}

/////////////////////////////////////////////////
void GLWidget::OnAlignMode(const std::string &_axis, const std::string &_config,
    const std::string &_target, const bool _preview, const bool _inverted)
{
  ModelAlign::Instance()->AlignVisuals(this->dataPtr->selectedVisuals, _axis,
      _config, _target, !_preview, _inverted);
}

/////////////////////////////////////////////////
void GLWidget::OnModelEditor(bool _checked)
{
  this->dataPtr->modelEditorEnabled = _checked;
  g_arrowAct->trigger();
  event::Events::setSelectedEntity("", "normal");

  // Manually deselect, in case the editor was opened with Ctrl
  this->DeselectAllVisuals();
}

/////////////////////////////////////////////////
void GLWidget::OnOrtho()
{
  // Disable view control options when in ortho projection
  g_fpsAct->setEnabled(false);
  g_orbitAct->setEnabled(false);
  this->dataPtr->userCamera->SetProjectionType("orthographic");
}

/////////////////////////////////////////////////
void GLWidget::OnPerspective()
{
  // Enable view control options when in perspective projection
  g_fpsAct->setEnabled(true);
  g_orbitAct->setEnabled(true);
  this->dataPtr->userCamera->SetProjectionType("perspective");
}

/////////////////////////////////////////////////
QPaintEngine *GLWidget::paintEngine() const
{
  return nullptr;
}

/////////////////////////////////////////////////
void GLWidget::SetMouseEventButtons(const Qt::MouseButtons &_buttons)
{
  if (_buttons & Qt::LeftButton)
  {
    this->dataPtr->mouseEvent.SetButtons(
        this->dataPtr->mouseEvent.Buttons() | common::MouseEvent::LEFT);
  }
  else
  {
    this->dataPtr->mouseEvent.SetButtons(
        this->dataPtr->mouseEvent.Buttons() | 0x0);
  }

  if (_buttons & Qt::RightButton)
  {
    this->dataPtr->mouseEvent.SetButtons(
        this->dataPtr->mouseEvent.Buttons() | common::MouseEvent::RIGHT);
  }
  else
  {
    this->dataPtr->mouseEvent.SetButtons(
        this->dataPtr->mouseEvent.Buttons() | 0x0);
  }

  if (_buttons & Qt::MidButton)
  {
    this->dataPtr->mouseEvent.SetButtons(
        this->dataPtr->mouseEvent.Buttons() | common::MouseEvent::MIDDLE);
  }
  else
  {
    this->dataPtr->mouseEvent.SetButtons(
        this->dataPtr->mouseEvent.Buttons() | 0x0);
  }
}

/////////////////////////////////////////////////
void GLWidget::SetMouseEventButton(const Qt::MouseButton &_button)
{
  if (_button == Qt::LeftButton)
    this->dataPtr->mouseEvent.SetButton(common::MouseEvent::LEFT);
  else if (_button == Qt::RightButton)
    this->dataPtr->mouseEvent.SetButton(common::MouseEvent::RIGHT);
  else if (_button == Qt::MidButton)
    this->dataPtr->mouseEvent.SetButton(common::MouseEvent::MIDDLE);
}<|MERGE_RESOLUTION|>--- conflicted
+++ resolved
@@ -590,19 +590,6 @@
   {
     if (vis->IsPlane())
     {
-<<<<<<< HEAD
-      math::Pose pose;
-      ignition::math::Pose3d camPose;
-      camPose = this->userCamera->WorldPose();
-      if (this->scene->GetFirstContact(this->userCamera,
-            this->mouseEvent.Pos(), pose.pos))
-      {
-        this->userCamera->SetFocalPoint(pose.pos);
-        ignition::math::Vector3d dir = pose.pos.Ign() - camPose.Pos();
-        pose.pos = camPose.Pos() + (dir * 0.8);
-        pose.rot = this->userCamera->WorldRotation();
-        this->userCamera->MoveToPosition(pose.Ign(), 0.5);
-=======
       ignition::math::Pose3d pose;
       ignition::math::Pose3d camPose;
       camPose = this->dataPtr->userCamera->WorldPose();
@@ -614,7 +601,6 @@
         pose.Pos() = camPose.Pos() + (dir * 0.8);
         pose.Rot() = this->dataPtr->userCamera->WorldRotation();
         this->dataPtr->userCamera->MoveToPosition(pose, 0.5);
->>>>>>> 08a89132
       }
     }
     else
@@ -1289,41 +1275,7 @@
   else if (!this->dataPtr->selectedVisuals.empty())
   {
     this->SetSelectedVisual(rendering::VisualPtr());
-<<<<<<< HEAD
-    this->scene->SelectVisual("", _mode);
-  }
-}
-
-/////////////////////////////////////////////////
-void GLWidget::PushHistory(const std::string &_visName, const math::Pose &_pose)
-{
-  if (this->moveHistory.empty() ||
-      this->moveHistory.back().first != _visName ||
-      this->moveHistory.back().second != _pose)
-  {
-    this->moveHistory.push_back(std::make_pair(_visName, _pose));
-  }
-}
-
-/////////////////////////////////////////////////
-void GLWidget::PopHistory()
-{
-  if (!this->moveHistory.empty())
-  {
-    msgs::Model msg;
-    msg.set_id(gui::get_entity_id(this->moveHistory.back().first));
-    msg.set_name(this->moveHistory.back().first);
-
-    msgs::Set(msg.mutable_pose(), this->moveHistory.back().second.Ign());
-    this->scene->GetVisual(this->moveHistory.back().first)->SetWorldPose(
-        this->moveHistory.back().second.Ign());
-
-    this->modelPub->Publish(msg);
-
-    this->moveHistory.pop_back();
-=======
     this->dataPtr->scene->SelectVisual("", _mode);
->>>>>>> 08a89132
   }
 }
 
