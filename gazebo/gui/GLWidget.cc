/*
 * Copyright (C) 2012-2016 Open Source Robotics Foundation
 *
 * Licensed under the Apache License, Version 2.0 (the "License");
 * you may not use this file except in compliance with the License.
 * You may obtain a copy of the License at
 *
 *     http://www.apache.org/licenses/LICENSE-2.0
 *
 * Unless required by applicable law or agreed to in writing, software
 * distributed under the License is distributed on an "AS IS" BASIS,
 * WITHOUT WARRANTIES OR CONDITIONS OF ANY KIND, either express or implied.
 * See the License for the specific language governing permissions and
 * limitations under the License.
 *
*/
#ifdef _WIN32
  // Ensure that Winsock2.h is included before Windows.h, which can get
  // pulled in by anybody (e.g., Boost).
  #include <Winsock2.h>
#endif

#include <functional>
#include <boost/algorithm/string.hpp>
#include <math.h>
#include <QtX11Extras/QX11Info>

#include "gazebo/common/Assert.hh"
#include "gazebo/common/Exception.hh"
#include "gazebo/math/gzmath.hh"
#include "gazebo/rendering/Conversions.hh"
#include "gazebo/rendering/FPSViewController.hh"
#include "gazebo/rendering/Heightmap.hh"
#include "gazebo/rendering/OrbitViewController.hh"
#include "gazebo/rendering/RenderEngine.hh"
#include "gazebo/rendering/RenderEvents.hh"
#include "gazebo/rendering/RenderingIface.hh"
#include "gazebo/rendering/Scene.hh"
#include "gazebo/rendering/UserCamera.hh"
#include "gazebo/rendering/Visual.hh"
#include "gazebo/rendering/WindowManager.hh"
#include "gazebo/gui/Actions.hh"
#include "gazebo/gui/GLWidget.hh"
#include "gazebo/gui/GLWidgetPrivate.hh"
#include "gazebo/gui/GuiEvents.hh"
#include "gazebo/gui/GuiIface.hh"
#include "gazebo/gui/KeyEventHandler.hh"
#include "gazebo/gui/ModelAlign.hh"
#include "gazebo/gui/ModelManipulator.hh"
#include "gazebo/gui/ModelRightMenu.hh"
#include "gazebo/gui/ModelSnap.hh"
#include "gazebo/gui/MouseEventHandler.hh"
#include "gazebo/transport/transport.hh"

using namespace gazebo;
using namespace gui;

extern bool g_fullscreen;
extern ModelRightMenu *g_modelRightMenu;

/////////////////////////////////////////////////
GLWidget::GLWidget(QWidget *_parent)
  : QWidget(_parent),
    dataPtr(new GLWidgetPrivate())
{
  this->setObjectName("GLWidget");
  this->dataPtr->state = "select";
  this->dataPtr->copyEntityName = "";
  this->dataPtr->modelEditorEnabled = false;

  this->setFocusPolicy(Qt::StrongFocus);

  this->dataPtr->windowId = -1;

  this->setAttribute(Qt::WA_OpaquePaintEvent, true);
  this->setAttribute(Qt::WA_PaintOnScreen, true);

  this->dataPtr->renderFrame = new QFrame;
  this->dataPtr->renderFrame->setFrameShape(QFrame::NoFrame);
  this->dataPtr->renderFrame->setSizePolicy(QSizePolicy::Expanding,
                                   QSizePolicy::Expanding);
  this->dataPtr->renderFrame->setContentsMargins(0, 0, 0, 0);
  this->dataPtr->renderFrame->show();

  QVBoxLayout *mainLayout = new QVBoxLayout;
  mainLayout->addWidget(this->dataPtr->renderFrame);
  mainLayout->setContentsMargins(0, 0, 0, 0);
  this->setLayout(mainLayout);

  this->dataPtr->connections.push_back(
      rendering::Events::ConnectRemoveScene(
        std::bind(&GLWidget::OnRemoveScene, this, std::placeholders::_1)));

  this->dataPtr->connections.push_back(
      gui::Events::ConnectMoveMode(
        std::bind(&GLWidget::OnMoveMode, this, std::placeholders::_1)));

  this->dataPtr->connections.push_back(
      gui::Events::ConnectCreateEntity(
        std::bind(&GLWidget::OnCreateEntity, this, std::placeholders::_1,
          std::placeholders::_2)));

  this->dataPtr->connections.push_back(
      gui::Events::ConnectFPS(
        std::bind(&GLWidget::OnFPS, this)));

  this->dataPtr->connections.push_back(
      gui::Events::ConnectOrbit(
        std::bind(&GLWidget::OnOrbit, this)));

  this->dataPtr->connections.push_back(
      gui::Events::ConnectManipMode(
        std::bind(&GLWidget::OnManipMode, this, std::placeholders::_1)));

  this->dataPtr->connections.push_back(
    event::Events::ConnectSetSelectedEntity(
      std::bind(&GLWidget::OnSetSelectedEntity, this, std::placeholders::_1,
        std::placeholders::_2)));

  this->dataPtr->connections.push_back(
      gui::Events::ConnectAlignMode(
        std::bind(&GLWidget::OnAlignMode, this, std::placeholders::_1,
          std::placeholders::_2, std::placeholders::_3,
          std::placeholders::_4, std::placeholders::_5)));

  this->dataPtr->renderFrame->setMouseTracking(true);
  this->setMouseTracking(true);

  this->dataPtr->entityMaker = NULL;

  this->dataPtr->node = transport::NodePtr(new transport::Node());
  this->dataPtr->node->Init();

  // Publishes information about user selections.
  this->dataPtr->selectionPub =
    this->dataPtr->node->Advertise<msgs::Selection>("~/selection");

  this->dataPtr->requestSub = this->dataPtr->node->Subscribe("~/request",
      &GLWidget::OnRequest, this);

  this->installEventFilter(this);
  this->dataPtr->keyModifiers = 0;

  MouseEventHandler::Instance()->AddPressFilter("glwidget",
      std::bind(&GLWidget::OnMousePress, this, std::placeholders::_1));

  MouseEventHandler::Instance()->AddReleaseFilter("glwidget",
      std::bind(&GLWidget::OnMouseRelease, this, std::placeholders::_1));

  MouseEventHandler::Instance()->AddMoveFilter("glwidget",
      std::bind(&GLWidget::OnMouseMove, this, std::placeholders::_1));

  MouseEventHandler::Instance()->AddDoubleClickFilter("glwidget",
      std::bind(&GLWidget::OnMouseDoubleClick, this, std::placeholders::_1));

  connect(g_copyAct, SIGNAL(triggered()), this, SLOT(OnCopy()));
  connect(g_pasteAct, SIGNAL(triggered()), this, SLOT(OnPaste()));

  connect(g_editModelAct, SIGNAL(toggled(bool)), this,
      SLOT(OnModelEditor(bool)));

  // Connect the ortho action
  connect(g_cameraOrthoAct, SIGNAL(triggered()), this,
          SLOT(OnOrtho()));

  // Connect the perspective action
  connect(g_cameraPerspectiveAct, SIGNAL(triggered()), this,
          SLOT(OnPerspective()));

  // Create the scene. This must be done in the constructor so that
  // we can then create a user camera.
  this->dataPtr->scene = rendering::create_scene(gui::get_world(), true);

  if (!this->dataPtr->scene)
  {
    gzerr << "GLWidget could not create a scene. This will likely result "
      << "in a blank screen.\n";
  }
  else
  {
    // This will ultimately create a user camera. We need to create a user
    // camera in the constructor so that communications (such as via the
    // ~/gui topic) can work properly (see MainWindow::OnGUI).
    //
    // All of this means that we must have a GL Context by this point. So,
    // we have to create a dummy 1x1 window in RenderEngine::Load.
    this->OnCreateScene(this->dataPtr->scene->Name());
  }
}

/////////////////////////////////////////////////
GLWidget::~GLWidget()
{
  MouseEventHandler::Instance()->RemovePressFilter("glwidget");
  MouseEventHandler::Instance()->RemoveReleaseFilter("glwidget");
  MouseEventHandler::Instance()->RemoveMoveFilter("glwidget");
  MouseEventHandler::Instance()->RemoveDoubleClickFilter("glwidget");

  this->dataPtr->connections.clear();
  this->dataPtr->node.reset();
  this->dataPtr->selectionPub.reset();

  ModelManipulator::Instance()->Clear();
  ModelSnap::Instance()->Clear();
  ModelAlign::Instance()->Clear();

  if (this->dataPtr->userCamera)
    this->dataPtr->userCamera->Fini();

  this->dataPtr->userCamera.reset();
  this->dataPtr->scene.reset();
}

/////////////////////////////////////////////////
bool GLWidget::eventFilter(QObject * /*_obj*/, QEvent *_event)
{
  if (_event->type() == QEvent::Enter)
  {
    this->setFocus(Qt::OtherFocusReason);
    return true;
  }

  return false;
}

/////////////////////////////////////////////////
void GLWidget::showEvent(QShowEvent *_event)
{
  // These two functions are most applicable for Linux.
  QApplication::flush();
  QApplication::syncX();

  // Get the window handle in a form that OGRE can use.
  std::string winHandle = this->OgreHandle();

  // Create the OGRE render window
  this->dataPtr->windowId =
    rendering::RenderEngine::Instance()->GetWindowManager()->
      CreateWindow(winHandle, this->width(), this->height());

  // Attach the user camera to the window
  rendering::RenderEngine::Instance()->GetWindowManager()->SetCamera(
      this->dataPtr->windowId, this->dataPtr->userCamera);

  // Let QT continue processing the show event.
  QWidget::showEvent(_event);

  // Grab focus.
  this->setFocus();
}

/////////////////////////////////////////////////
void GLWidget::enterEvent(QEvent * /*_event*/)
{
}

/////////////////////////////////////////////////
void GLWidget::moveEvent(QMoveEvent *_e)
{
  QWidget::moveEvent(_e);

  if (_e->isAccepted() && this->dataPtr->windowId >= 0)
  {
    rendering::RenderEngine::Instance()->GetWindowManager()->Moved(
        this->dataPtr->windowId);
  }
}

/////////////////////////////////////////////////
void GLWidget::paintEvent(QPaintEvent *_e)
{
  rendering::UserCameraPtr cam = gui::get_active_camera();
  if (cam && cam->Initialized())
  {
    event::Events::preRender();

    // Tell all the cameras to render
    event::Events::render();

    event::Events::postRender();
  }
  else
  {
    event::Events::preRender();
  }

  this->update();

  _e->accept();
}

/////////////////////////////////////////////////
void GLWidget::resizeEvent(QResizeEvent *_e)
{
  if (this->dataPtr->windowId >= 0)
  {
    rendering::RenderEngine::Instance()->GetWindowManager()->Resize(
        this->dataPtr->windowId, _e->size().width(), _e->size().height());

    if (this->dataPtr->userCamera)
    {
      this->dataPtr->userCamera->Resize(
          _e->size().width(), _e->size().height());
    }
  }
}

/////////////////////////////////////////////////
void GLWidget::keyPressEvent(QKeyEvent *_event)
{
  if (!this->dataPtr->scene)
    return;

  if (_event->isAutoRepeat() && !KeyEventHandler::Instance()->AutoRepeat())
    return;

  this->dataPtr->keyText = _event->text().toStdString();
  this->dataPtr->keyModifiers = _event->modifiers();

  this->dataPtr->keyEvent.key = _event->key();
  this->dataPtr->keyEvent.text = this->dataPtr->keyText;

  // Toggle full screen
  if (_event->key() == Qt::Key_F11)
  {
    g_fullscreen = !g_fullscreen;
    gui::Events::fullScreen(g_fullscreen);
  }

  // Trigger a model delete if the Delete key was pressed, and a model
  // is currently selected.
  if (_event->key() == Qt::Key_Delete &&
      this->dataPtr->selectionLevel == SelectionLevels::MODEL)
  {
    std::lock_guard<std::mutex> lock(this->dataPtr->selectedVisMutex);
    while (!this->dataPtr->selectedVisuals.empty())
    {
      std::string name = this->dataPtr->selectedVisuals.back()->GetName();
      int id = this->dataPtr->selectedVisuals.back()->GetId();
      this->dataPtr->selectedVisuals.pop_back();

      // Publish message about visual deselection
      msgs::Selection msg;
      msg.set_id(id);
      msg.set_name(name);
      msg.set_selected(false);
      this->dataPtr->selectionPub->Publish(msg);

      g_deleteAct->Signal(name);
    }
  }

  if (_event->key() == Qt::Key_Escape)
  {
    event::Events::setSelectedEntity("", "normal");
    if (this->dataPtr->state == "make_entity")
    {
      if (this->dataPtr->entityMaker)
        this->dataPtr->entityMaker->Stop();
    }
  }

  this->dataPtr->keyEvent.control =
    this->dataPtr->keyModifiers & Qt::ControlModifier ? true : false;
  this->dataPtr->keyEvent.shift =
    this->dataPtr->keyModifiers & Qt::ShiftModifier ? true : false;
  this->dataPtr->keyEvent.alt =
    this->dataPtr->keyModifiers & Qt::AltModifier ? true : false;

  this->dataPtr->mouseEvent.SetControl(this->dataPtr->keyEvent.control);
  this->dataPtr->mouseEvent.SetShift(this->dataPtr->keyEvent.shift);
  this->dataPtr->mouseEvent.SetAlt(this->dataPtr->keyEvent.alt);

  if (this->dataPtr->mouseEvent.Control())
  {
    if (_event->key() == Qt::Key_C && !this->dataPtr->selectedVisuals.empty()
       && !this->dataPtr->modelEditorEnabled && g_copyAct->isEnabled())
    {
      g_copyAct->trigger();
    }
    else if (_event->key() == Qt::Key_V &&
             !this->dataPtr->copyEntityName.empty() &&
             !this->dataPtr->modelEditorEnabled && g_pasteAct->isEnabled())
    {
      g_pasteAct->trigger();
    }
  }

  // Process Key Events
  if (!KeyEventHandler::Instance()->HandlePress(this->dataPtr->keyEvent))
  {
    // model editor exit pop-up message is modal so can block event propagation.
    // So using hotkeys to exit will leave the control variable in a bad state.
    // Manually override and reset the control value.
    if (this->dataPtr->modelEditorEnabled &&
        this->dataPtr->mouseEvent.Control())
    {
      this->dataPtr->mouseEvent.SetControl(false);
    }

    ModelManipulator::Instance()->OnKeyPressEvent(this->dataPtr->keyEvent);
    this->dataPtr->userCamera->HandleKeyPressEvent(this->dataPtr->keyText);
  }
}

/////////////////////////////////////////////////
void GLWidget::keyReleaseEvent(QKeyEvent *_event)
{
  if (!this->dataPtr->scene)
    return;

  // this shouldn't happen, but in case it does...
  if (_event->isAutoRepeat() && !KeyEventHandler::Instance()->AutoRepeat())
    return;

  this->dataPtr->keyModifiers = _event->modifiers();

  /// Switch between RTS modes
  if (this->dataPtr->keyModifiers == Qt::NoModifier &&
      this->dataPtr->state != "make_entity")
  {
    if (_event->key() == Qt::Key_R && g_rotateAct->isEnabled())
      g_rotateAct->trigger();
    else if (_event->key() == Qt::Key_T && g_translateAct->isEnabled())
      g_translateAct->trigger();
    else if (_event->key() == Qt::Key_S && g_scaleAct->isEnabled())
      g_scaleAct->trigger();
    else if (_event->key() == Qt::Key_N && g_snapAct->isEnabled())
      g_snapAct->trigger();
    else if (_event->key() == Qt::Key_Escape && g_arrowAct->isEnabled())
      g_arrowAct->trigger();
  }

  this->dataPtr->keyEvent.control =
    this->dataPtr->keyModifiers & Qt::ControlModifier ? true : false;
  this->dataPtr->keyEvent.shift =
    this->dataPtr->keyModifiers & Qt::ShiftModifier ? true : false;
  this->dataPtr->keyEvent.alt =
    this->dataPtr->keyModifiers & Qt::AltModifier ? true : false;

  this->dataPtr->mouseEvent.SetControl(this->dataPtr->keyEvent.control);
  this->dataPtr->mouseEvent.SetShift(this->dataPtr->keyEvent.shift);
  this->dataPtr->mouseEvent.SetAlt(this->dataPtr->keyEvent.alt);

  ModelManipulator::Instance()->OnKeyReleaseEvent(this->dataPtr->keyEvent);
  this->dataPtr->keyText = "";

  this->dataPtr->userCamera->HandleKeyReleaseEvent(
      _event->text().toStdString());

  // Process Key Events
  KeyEventHandler::Instance()->HandleRelease(this->dataPtr->keyEvent);
}

/////////////////////////////////////////////////
void GLWidget::mouseDoubleClickEvent(QMouseEvent *_event)
{
  if (!this->dataPtr->scene)
    return;

  this->dataPtr->mouseEvent.SetPressPos(_event->pos().x(), _event->pos().y());
  this->dataPtr->mouseEvent.SetPrevPos(this->dataPtr->mouseEvent.PressPos());

  /// Set the button which cause the press event
  this->SetMouseEventButton(_event->button());

  this->dataPtr->mouseEvent.SetButtons(common::MouseEvent::NO_BUTTON);
  this->dataPtr->mouseEvent.SetType(common::MouseEvent::PRESS);

  this->SetMouseEventButtons(_event->buttons());

  this->dataPtr->mouseEvent.SetDragging(false);

  // Process Mouse Events
  MouseEventHandler::Instance()->HandleDoubleClick(this->dataPtr->mouseEvent);
}

/////////////////////////////////////////////////
void GLWidget::mousePressEvent(QMouseEvent *_event)
{
  if (!this->dataPtr->scene)
    return;

  this->dataPtr->mouseEvent.SetPressPos(_event->pos().x(), _event->pos().y());
  this->dataPtr->mouseEvent.SetPrevPos(this->dataPtr->mouseEvent.PressPos());

  /// Set the button which cause the press event
  this->SetMouseEventButton(_event->button());

  this->dataPtr->mouseEvent.SetButtons(common::MouseEvent::NO_BUTTON);
  this->dataPtr->mouseEvent.SetType(common::MouseEvent::PRESS);

  this->SetMouseEventButtons(_event->buttons());

  this->dataPtr->mouseEvent.SetDragging(false);

  // Process Mouse Events
  MouseEventHandler::Instance()->HandlePress(this->dataPtr->mouseEvent);
}

/////////////////////////////////////////////////
bool GLWidget::OnMousePress(const common::MouseEvent & /*_event*/)
{
  if (this->dataPtr->state == "make_entity")
    this->OnMousePressMakeEntity();
  else if (this->dataPtr->state == "select")
    this->OnMousePressNormal();
  else if (this->dataPtr->state == "translate" ||
           this->dataPtr->state == "rotate"    ||
           this->dataPtr->state == "scale")
  {
    ModelManipulator::Instance()->OnMousePressEvent(this->dataPtr->mouseEvent);
  }
  else if (this->dataPtr->state == "snap")
    ModelSnap::Instance()->OnMousePressEvent(this->dataPtr->mouseEvent);

  return true;
}

/////////////////////////////////////////////////
bool GLWidget::OnMouseRelease(const common::MouseEvent & /*_event*/)
{
  if (this->dataPtr->state == "make_entity")
    this->OnMouseReleaseMakeEntity();
  else if (this->dataPtr->state == "select")
    this->OnMouseReleaseNormal();
  else if (this->dataPtr->state == "translate" ||
           this->dataPtr->state == "rotate"    ||
           this->dataPtr->state == "scale")
  {
    ModelManipulator::Instance()->OnMouseReleaseEvent(
        this->dataPtr->mouseEvent);
  }
  else if (this->dataPtr->state == "snap")
    ModelSnap::Instance()->OnMouseReleaseEvent(this->dataPtr->mouseEvent);

  return true;
}

/////////////////////////////////////////////////
bool GLWidget::OnMouseMove(const common::MouseEvent & /*_event*/)
{
  // Update the view depending on the current GUI state
  if (this->dataPtr->state == "make_entity")
    this->OnMouseMoveMakeEntity();
  else if (this->dataPtr->state == "select")
    this->OnMouseMoveNormal();
  else if (this->dataPtr->state == "translate" ||
           this->dataPtr->state == "rotate"    ||
           this->dataPtr->state == "scale")
  {
    ModelManipulator::Instance()->OnMouseMoveEvent(this->dataPtr->mouseEvent);
  }
  else if (this->dataPtr->state == "snap")
    ModelSnap::Instance()->OnMouseMoveEvent(this->dataPtr->mouseEvent);

  return true;
}

/////////////////////////////////////////////////
bool GLWidget::OnMouseDoubleClick(const common::MouseEvent & /*_event*/)
{
  rendering::VisualPtr vis =
    this->dataPtr->userCamera->GetVisual(this->dataPtr->mouseEvent.Pos());

  if (vis && gui::get_entity_id(vis->GetRootVisual()->GetName()))
  {
    if (vis->IsPlane())
    {
      ignition::math::Pose3d pose;
      ignition::math::Pose3d camPose;
      camPose = this->dataPtr->userCamera->WorldPose();
      if (this->dataPtr->scene->FirstContact(this->dataPtr->userCamera,
            this->dataPtr->mouseEvent.Pos(), pose.Pos()))
      {
        this->dataPtr->userCamera->SetFocalPoint(pose.Pos());
        ignition::math::Vector3d dir = pose.Pos() - camPose.Pos();
        pose.Pos() = camPose.Pos() + (dir * 0.8);
        pose.Rot() = this->dataPtr->userCamera->WorldRotation();
        this->dataPtr->userCamera->MoveToPosition(pose, 0.5);
      }
    }
    else
    {
      this->dataPtr->userCamera->MoveToVisual(vis);
    }
  }
  else
    return false;

  return true;
}

/////////////////////////////////////////////////
void GLWidget::OnMousePressNormal()
{
  if (!this->dataPtr->userCamera)
    return;

  rendering::VisualPtr vis = this->dataPtr->userCamera->GetVisual(
      this->dataPtr->mouseEvent.Pos());

  this->dataPtr->userCamera->HandleMouseEvent(this->dataPtr->mouseEvent);
}

/////////////////////////////////////////////////
void GLWidget::OnMousePressMakeEntity()
{
  if (!this->dataPtr->userCamera)
    return;

  // Allow camera orbiting while making an entity
  this->dataPtr->userCamera->HandleMouseEvent(this->dataPtr->mouseEvent);
}

/////////////////////////////////////////////////
void GLWidget::wheelEvent(QWheelEvent *_event)
{
  if (!this->dataPtr->scene)
    return;

  if (_event->delta() > 0)
  {
    this->dataPtr->mouseEvent.SetScroll(
        this->dataPtr->mouseEvent.Scroll().X(), -1);
  }
  else
  {
    this->dataPtr->mouseEvent.SetScroll(
        this->dataPtr->mouseEvent.Scroll().X(), 1);
  }

  this->dataPtr->mouseEvent.SetType(common::MouseEvent::SCROLL);

  this->SetMouseEventButtons(_event->buttons());

  this->dataPtr->userCamera->HandleMouseEvent(this->dataPtr->mouseEvent);
}

/////////////////////////////////////////////////
void GLWidget::mouseMoveEvent(QMouseEvent *_event)
{
  if (!this->dataPtr->scene)
    return;

  this->setFocus(Qt::MouseFocusReason);

  this->dataPtr->mouseEvent.SetPos(_event->pos().x(), _event->pos().y());
  this->dataPtr->mouseEvent.SetType(common::MouseEvent::MOVE);

  this->SetMouseEventButtons(_event->buttons());

  if (_event->buttons())
    this->dataPtr->mouseEvent.SetDragging(true);
  else
    this->dataPtr->mouseEvent.SetDragging(false);

  // Process Mouse Events
  MouseEventHandler::Instance()->HandleMove(this->dataPtr->mouseEvent);

  this->dataPtr->mouseEvent.SetPrevPos(this->dataPtr->mouseEvent.Pos());
}

/////////////////////////////////////////////////
void GLWidget::OnMouseMoveMakeEntity()
{
  if (!this->dataPtr->userCamera)
    return;

  if (this->dataPtr->entityMaker)
  {
    // Allow camera orbiting while inserting a new model
    if (this->dataPtr->mouseEvent.Dragging())
      this->dataPtr->userCamera->HandleMouseEvent(this->dataPtr->mouseEvent);
    else
      this->dataPtr->entityMaker->OnMouseMove(this->dataPtr->mouseEvent);
  }
}

/////////////////////////////////////////////////
void GLWidget::OnMouseMoveNormal()
{
  if (!this->dataPtr->userCamera)
    return;

  rendering::VisualPtr vis = this->dataPtr->userCamera->GetVisual(
      this->dataPtr->mouseEvent.Pos());

  if (vis && !vis->IsPlane())
    QApplication::setOverrideCursor(Qt::PointingHandCursor);
  else
    QApplication::setOverrideCursor(Qt::ArrowCursor);

  this->dataPtr->userCamera->HandleMouseEvent(this->dataPtr->mouseEvent);
}

/////////////////////////////////////////////////
void GLWidget::mouseReleaseEvent(QMouseEvent *_event)
{
  if (!this->dataPtr->scene)
    return;

  this->dataPtr->mouseEvent.SetPos(_event->pos().x(), _event->pos().y());
  this->dataPtr->mouseEvent.SetPrevPos(this->dataPtr->mouseEvent.Pos());

  this->SetMouseEventButton(_event->button());

  this->dataPtr->mouseEvent.SetButtons(common::MouseEvent::NO_BUTTON);
  this->dataPtr->mouseEvent.SetType(common::MouseEvent::RELEASE);

  this->SetMouseEventButtons(_event->buttons());

  // Process Mouse Events
  MouseEventHandler::Instance()->HandleRelease(this->dataPtr->mouseEvent);

  emit clicked();
}

//////////////////////////////////////////////////
void GLWidget::OnMouseReleaseMakeEntity()
{
  if (this->dataPtr->entityMaker)
    this->dataPtr->entityMaker->OnMouseRelease(this->dataPtr->mouseEvent);
}

//////////////////////////////////////////////////
void GLWidget::OnMouseReleaseNormal()
{
  if (!this->dataPtr->userCamera)
    return;

  if (!this->dataPtr->mouseEvent.Dragging())
  {
    rendering::VisualPtr vis =
      this->dataPtr->userCamera->GetVisual(this->dataPtr->mouseEvent.Pos());

    if (vis)
    {
      rendering::VisualPtr selectVis;
      rendering::VisualPtr linkVis = vis->GetParent();
      if (!linkVis)
      {
        gzerr << "Link visual not found, this should not happen." << std::endl;
        return;
      }
      rendering::VisualPtr modelVis = vis->GetRootVisual();
      if (!modelVis)
      {
        gzerr << "Model visual not found, this should not happen." << std::endl;
        return;
      }

      // Flags to check if we should select a link or a model
      bool rightButton = (this->dataPtr->mouseEvent.Button() ==
          common::MouseEvent::RIGHT);
      bool modelHighlighted = modelVis->GetHighlighted();
      int linkCount = 0;
      bool linkHighlighted = false;
      for (unsigned int i = 0; i < modelVis->GetChildCount(); ++i)
      {
        // Find out if there's only one link in the model
        uint32_t flags = modelVis->GetChild(i)->GetVisibilityFlags();
        if ((flags != GZ_VISIBILITY_ALL) && (flags & GZ_VISIBILITY_GUI))
        {
          continue;
        }
        linkCount++;

        // A link from the same model is currently selected
        if (modelVis->GetChild(i)->GetHighlighted())
        {
          linkHighlighted = true;
        }
      }

      // Select link
      if (linkCount > 1 && !this->dataPtr->mouseEvent.Control() &&
          ((modelHighlighted && !rightButton) || linkHighlighted))
      {
        selectVis = linkVis;
        this->dataPtr->selectionLevel = SelectionLevels::LINK;
      }
      // Select model
      else
      {
        // Can't select a link and a model at the same time
        if (this->dataPtr->selectionLevel == SelectionLevels::LINK)
          this->DeselectAllVisuals();

        selectVis = modelVis;
        this->dataPtr->selectionLevel = SelectionLevels::MODEL;
      }
      this->SetSelectedVisual(selectVis);
      event::Events::setSelectedEntity(selectVis->GetName(), "normal");

      // Open context menu
      if (rightButton)
      {
        if (selectVis == modelVis)
        {
          g_modelRightMenu->Run(selectVis->GetName(), QCursor::pos(),
              ModelRightMenu::EntityTypes::MODEL);
        }
        else if (selectVis == linkVis)
        {
          g_modelRightMenu->Run(selectVis->GetName(), QCursor::pos(),
              ModelRightMenu::EntityTypes::LINK);
        }
      }
    }
    else
      this->SetSelectedVisual(rendering::VisualPtr());
  }

  this->dataPtr->userCamera->HandleMouseEvent(this->dataPtr->mouseEvent);
}

//////////////////////////////////////////////////
void GLWidget::ViewScene(rendering::ScenePtr _scene)
{
  // The user camera name.
  std::string cameraBaseName = "gzclient_camera";
  std::string cameraName = cameraBaseName;

  transport::ConnectionPtr connection = transport::connectToMaster();
  if (connection)
  {
    std::string topicData;
    msgs::Packet packet;
    msgs::Request request;
    msgs::GzString_V topics;

    request.set_id(0);
    request.set_request("get_topics");
    connection->EnqueueMsg(msgs::Package("request", request), true);
    connection->Read(topicData);

    packet.ParseFromString(topicData);
    topics.ParseFromString(packet.serialized_data());

    std::string searchable;
    for (int i = 0; i < topics.data_size(); ++i)
      searchable += topics.data(i);

    int i = 0;
    while (searchable.find(cameraName) != std::string::npos)
    {
      cameraName = cameraBaseName + boost::lexical_cast<std::string>(++i);
    }
  }
  else
    gzerr << "Unable to connect to a running Gazebo master.\n";

  if (_scene->UserCameraCount() == 0)
  {
    this->dataPtr->userCamera = _scene->CreateUserCamera(cameraName,
        gazebo::gui::getINIProperty<int>("rendering.stereo", 0));
  }
  else
  {
    this->dataPtr->userCamera = _scene->GetUserCamera(0);
  }

  gui::set_active_camera(this->dataPtr->userCamera);
  this->dataPtr->scene = _scene;

  math::Vector3 camPos(5, -5, 2);
  math::Vector3 lookAt(0, 0, 0);
  math::Vector3 delta = lookAt - camPos;

  double yaw = atan2(delta.y, delta.x);

  double pitch = atan2(-delta.z, sqrt(delta.x*delta.x + delta.y*delta.y));
  this->dataPtr->userCamera->SetDefaultPose(math::Pose(camPos,
        math::Vector3(0, pitch, yaw)));
}

/////////////////////////////////////////////////
rendering::ScenePtr GLWidget::GetScene() const
{
  return this->Scene();
}

/////////////////////////////////////////////////
rendering::ScenePtr GLWidget::Scene() const
{
  return this->dataPtr->scene;
}

/////////////////////////////////////////////////
void GLWidget::Clear()
{
  gui::clear_active_camera();
  this->dataPtr->userCamera.reset();
  this->dataPtr->scene.reset();
  this->SetSelectedVisual(rendering::VisualPtr());
  this->dataPtr->keyModifiers = 0;
}

//////////////////////////////////////////////////
rendering::UserCameraPtr GLWidget::GetCamera() const
{
  return this->Camera();
}

//////////////////////////////////////////////////
rendering::UserCameraPtr GLWidget::Camera() const
{
  return this->dataPtr->userCamera;
}

//////////////////////////////////////////////////
std::string GLWidget::OgreHandle() const
{
  std::string ogreHandle;

#if defined(__APPLE__)
  ogreHandle = std::to_string(this->winId());
#elif defined(WIN32)
  ogreHandle = std::to_string(
      reinterpret_cast<uint32_t>(this->renderFrame->winId()));
#else
<<<<<<< HEAD
  QWidget *q_parent = dynamic_cast<QWidget*>(this->renderFrame);
  ogreHandle = boost::lexical_cast<std::string>(
      reinterpret_cast<uint64_t>(QX11Info::display()));
  ogreHandle += ":";
  ogreHandle += boost::lexical_cast<std::string>(
      static_cast<uint32_t>(QX11Info::appScreen()));
  ogreHandle += ":";
=======
  QX11Info info = x11Info();
  QWidget *q_parent = dynamic_cast<QWidget*>(this->dataPtr->renderFrame);
>>>>>>> 8c3de8e6
  GZ_ASSERT(q_parent, "q_parent is null");

  ogreHandle =
    std::to_string(reinterpret_cast<uint64_t>(info.display())) + ":" +
    std::to_string(static_cast<uint32_t>(info.screen())) + ":" +
    std::to_string(static_cast<uint64_t>(q_parent->winId()));
#endif

  return ogreHandle;
}

/////////////////////////////////////////////////
void GLWidget::OnRemoveScene(const std::string &_name)
{
  if (this->dataPtr->scene && this->dataPtr->scene->Name() == _name)
  {
    this->Clear();
  }
}

/////////////////////////////////////////////////
void GLWidget::OnCreateScene(const std::string &_name)
{
  this->SetSelectedVisual(rendering::VisualPtr());

  this->ViewScene(rendering::get_scene(_name));

  ModelManipulator::Instance()->Init();
  ModelSnap::Instance()->Init();
  ModelAlign::Instance()->Init();
}

/////////////////////////////////////////////////
void GLWidget::OnMoveMode(bool _mode)
{
  if (_mode)
  {
    this->dataPtr->entityMaker = NULL;
    this->dataPtr->state = "select";
  }
}

/////////////////////////////////////////////////
void GLWidget::OnCreateEntity(const std::string &_type,
                              const std::string &_data)
{
  if (this->dataPtr->modelEditorEnabled)
    return;

  this->ClearSelection();

  if (this->dataPtr->entityMaker)
    this->dataPtr->entityMaker->Stop();

  this->dataPtr->entityMaker = nullptr;

  if (_type == "box")
  {
    if (this->dataPtr->modelMaker.InitSimpleShape(
          ModelMaker::SimpleShapes::BOX))
    {
      this->dataPtr->entityMaker = &this->dataPtr->modelMaker;
    }
  }
  else if (_type == "sphere")
  {
    if (this->dataPtr->modelMaker.InitSimpleShape(
          ModelMaker::SimpleShapes::SPHERE))
    {
      this->dataPtr->entityMaker = &this->dataPtr->modelMaker;
    }
  }
  else if (_type == "cylinder")
  {
    if (this->dataPtr->modelMaker.InitSimpleShape(
          ModelMaker::SimpleShapes::CYLINDER))
    {
      this->dataPtr->entityMaker = &this->dataPtr->modelMaker;
    }
  }
  else if (_type == "model" && !_data.empty())
  {
    if (this->dataPtr->modelMaker.InitFromFile(_data))
      this->dataPtr->entityMaker = &this->dataPtr->modelMaker;
  }
  else if (_type == "pointlight")
    this->dataPtr->entityMaker =  &this->dataPtr->pointLightMaker;
  else if (_type == "spotlight")
    this->dataPtr->entityMaker =  &this->dataPtr->spotLightMaker;
  else if (_type == "directionallight")
    this->dataPtr->entityMaker =  &this->dataPtr->directionalLightMaker;

  if (this->dataPtr->entityMaker)
  {
    gui::Events::manipMode("make_entity");
    // TODO: change the cursor to a cross
    this->dataPtr->entityMaker->Start();
  }
  else
  {
    this->dataPtr->state = "select";
    // TODO: make sure cursor state stays at the default
  }
}

/////////////////////////////////////////////////
void GLWidget::OnFPS()
{
  this->dataPtr->userCamera->SetViewController(
      rendering::FPSViewController::GetTypeString());
}
/////////////////////////////////////////////////
void GLWidget::OnOrbit()
{
  this->dataPtr->userCamera->SetViewController(
      rendering::OrbitViewController::GetTypeString());
}

/////////////////////////////////////////////////
std::vector<rendering::VisualPtr> GLWidget::SelectedVisuals() const
{
  return this->dataPtr->selectedVisuals;
}

/////////////////////////////////////////////////
void GLWidget::SetSelectedVisual(rendering::VisualPtr _vis)
{
  // deselect all if not in multi-selection mode.
  if (!this->dataPtr->mouseEvent.Control())
  {
    this->DeselectAllVisuals();
  }

  std::lock_guard<std::mutex> lock(this->dataPtr->selectedVisMutex);

  msgs::Selection msg;

  if (_vis && !_vis->IsPlane())
  {
    if (_vis == _vis->GetRootVisual())
      this->dataPtr->selectionLevel = SelectionLevels::MODEL;
    else
      this->dataPtr->selectionLevel = SelectionLevels::LINK;

    _vis->SetHighlighted(true);

    // enable multi-selection if control is pressed
    if (this->dataPtr->selectedVisuals.empty() ||
        this->dataPtr->mouseEvent.Control())
    {
      std::vector<rendering::VisualPtr>::iterator it =
        std::find(this->dataPtr->selectedVisuals.begin(),
            this->dataPtr->selectedVisuals.end(), _vis);
      if (it == this->dataPtr->selectedVisuals.end())
        this->dataPtr->selectedVisuals.push_back(_vis);
      else
      {
        // if element already exists, move to the back of vector
        rendering::VisualPtr vis = (*it);
        this->dataPtr->selectedVisuals.erase(it);
        this->dataPtr->selectedVisuals.push_back(vis);
      }
    }
    g_copyAct->setEnabled(true);

    msg.set_id(_vis->GetId());
    msg.set_name(_vis->GetName());
    msg.set_selected(true);
    this->dataPtr->selectionPub->Publish(msg);
  }
  else if (g_copyAct)
  {
    g_copyAct->setEnabled(false);
  }

  if (g_alignAct)
    g_alignAct->setEnabled(this->dataPtr->selectedVisuals.size() > 1);
}

/////////////////////////////////////////////////
void GLWidget::DeselectAllVisuals()
{
  std::lock_guard<std::mutex> lock(this->dataPtr->selectedVisMutex);

  msgs::Selection msg;
  for (unsigned int i = 0; i < this->dataPtr->selectedVisuals.size(); ++i)
  {
    this->dataPtr->selectedVisuals[i]->SetHighlighted(false);
    msg.set_id(this->dataPtr->selectedVisuals[i]->GetId());
    msg.set_name(this->dataPtr->selectedVisuals[i]->GetName());
    msg.set_selected(false);
    this->dataPtr->selectionPub->Publish(msg);
  }
  this->dataPtr->selectedVisuals.clear();
}

/////////////////////////////////////////////////
void GLWidget::OnManipMode(const std::string &_mode)
{
  this->dataPtr->state = _mode;

  if (!this->dataPtr->selectedVisuals.empty())
  {
    std::lock_guard<std::mutex> lock(this->dataPtr->selectedVisMutex);
    ModelManipulator::Instance()->SetAttachedVisual(
        this->dataPtr->selectedVisuals.back());

    if (_mode == "select")
    {
      this->dataPtr->scene->SelectVisual("", "select");
    }
    else
    {
      // Make sure model is not updated by server during manipulation
      this->dataPtr->scene->SelectVisual(
          this->dataPtr->selectedVisuals.back()->GetName(), "move");
    }
  }

  ModelManipulator::Instance()->SetManipulationMode(_mode);
  ModelSnap::Instance()->Reset();

  if (this->dataPtr->state != "select")
  {
    std::lock_guard<std::mutex> lock(this->dataPtr->selectedVisMutex);
    // only support multi-model selection in select mode for now.
    // deselect 0 to n-1 models.
    if (this->dataPtr->selectedVisuals.size() > 1)
    {
      for (std::vector<rendering::VisualPtr>::iterator it
              = this->dataPtr->selectedVisuals.begin();
              it != --this->dataPtr->selectedVisuals.end();)
      {
         (*it)->SetHighlighted(false);
         it = this->dataPtr->selectedVisuals.erase(it);
      }
    }
  }
}

/////////////////////////////////////////////////
void GLWidget::OnCopy()
{
  std::lock_guard<std::mutex> lock(this->dataPtr->selectedVisMutex);
  if (!this->dataPtr->selectedVisuals.empty() &&
      !this->dataPtr->modelEditorEnabled)
  {
    this->Copy(this->dataPtr->selectedVisuals.back()->GetName());
  }
}

/////////////////////////////////////////////////
void GLWidget::OnPaste()
{
  if (!this->dataPtr->modelEditorEnabled)
    this->Paste(this->dataPtr->copyEntityName);
}

/////////////////////////////////////////////////
void GLWidget::Copy(const std::string &_name)
{
  this->dataPtr->copyEntityName = _name;
  g_pasteAct->setEnabled(true);
}

/////////////////////////////////////////////////
void GLWidget::Paste(const std::string &_name)
{
  if (!_name.empty())
  {
    bool isModel = false;
    bool isLight = false;
    if (this->dataPtr->scene->GetLight(_name))
      isLight = true;
    else if (this->dataPtr->scene->GetVisual(_name))
      isModel = true;

    if (isLight || isModel)
    {
      this->ClearSelection();
      if (this->dataPtr->entityMaker)
        this->dataPtr->entityMaker->Stop();

      if (isLight && this->dataPtr->lightMaker.InitFromLight(_name))
      {
        this->dataPtr->entityMaker = &this->dataPtr->lightMaker;
        this->dataPtr->entityMaker->Start();
        // this makes the entity appear at the mouse cursor
        this->dataPtr->entityMaker->OnMouseMove(this->dataPtr->mouseEvent);
        gui::Events::manipMode("make_entity");
      }
      else if (isModel && this->dataPtr->modelMaker.InitFromModel(_name))
      {
        this->dataPtr->entityMaker = &this->dataPtr->modelMaker;
        this->dataPtr->entityMaker->Start();
        // this makes the entity appear at the mouse cursor
        this->dataPtr->entityMaker->OnMouseMove(this->dataPtr->mouseEvent);
        gui::Events::manipMode("make_entity");
      }
    }
  }
}

/////////////////////////////////////////////////
void GLWidget::ClearSelection()
{
  this->SetSelectedVisual(rendering::VisualPtr());

  this->dataPtr->scene->SelectVisual("", "normal");
}

/////////////////////////////////////////////////
void GLWidget::OnSetSelectedEntity(const std::string &_name,
                                   const std::string &_mode)
{
  if (!_name.empty())
  {
    std::string name = _name;
    boost::replace_first(name, gui::get_world()+"::", "");

    rendering::VisualPtr selection = this->dataPtr->scene->GetVisual(name);

    std::vector<rendering::VisualPtr>::iterator it =
      std::find(this->dataPtr->selectedVisuals.begin(),
          this->dataPtr->selectedVisuals.end(), selection);

    // Shortcircuit the case when GLWidget already selected the visual.
    if (it == this->dataPtr->selectedVisuals.end() || _name != (*it)->GetName())
    {
      this->SetSelectedVisual(selection);
      this->dataPtr->scene->SelectVisual(name, _mode);
    }
  }
  else if (!this->dataPtr->selectedVisuals.empty())
  {
    this->SetSelectedVisual(rendering::VisualPtr());
    this->dataPtr->scene->SelectVisual("", _mode);
  }
}

/////////////////////////////////////////////////
void GLWidget::OnRequest(ConstRequestPtr &_msg)
{
  if (_msg->request() == "entity_delete")
  {
    std::lock_guard<std::mutex> lock(this->dataPtr->selectedVisMutex);
    if (!this->dataPtr->selectedVisuals.empty())
    {
      for (std::vector<rendering::VisualPtr>::iterator it =
          this->dataPtr->selectedVisuals.begin();
          it != this->dataPtr->selectedVisuals.end();
          ++it)
      {
        if ((*it)->GetName() == _msg->data())
        {
          ModelManipulator::Instance()->Detach();
          this->dataPtr->selectedVisuals.erase(it);
          break;
        }
      }
    }

    if (this->dataPtr->copyEntityName == _msg->data())
    {
      this->dataPtr->copyEntityName = "";
      g_pasteAct->setEnabled(false);
    }
  }
}

/////////////////////////////////////////////////
void GLWidget::OnAlignMode(const std::string &_axis, const std::string &_config,
    const std::string &_target, const bool _preview, const bool _inverted)
{
  ModelAlign::Instance()->AlignVisuals(this->dataPtr->selectedVisuals, _axis,
      _config, _target, !_preview, _inverted);
}

/////////////////////////////////////////////////
void GLWidget::OnModelEditor(bool _checked)
{
  this->dataPtr->modelEditorEnabled = _checked;
  g_arrowAct->trigger();
  event::Events::setSelectedEntity("", "normal");

  // Manually deselect, in case the editor was opened with Ctrl
  this->DeselectAllVisuals();
}

/////////////////////////////////////////////////
void GLWidget::OnOrtho()
{
  // Disable view control options when in ortho projection
  g_fpsAct->setEnabled(false);
  g_orbitAct->setEnabled(false);
  this->dataPtr->userCamera->SetProjectionType("orthographic");
}

/////////////////////////////////////////////////
void GLWidget::OnPerspective()
{
  // Enable view control options when in perspective projection
  g_fpsAct->setEnabled(true);
  g_orbitAct->setEnabled(true);
  this->dataPtr->userCamera->SetProjectionType("perspective");
}

/////////////////////////////////////////////////
QPaintEngine *GLWidget::paintEngine() const
{
  return NULL;
}

/////////////////////////////////////////////////
void GLWidget::SetMouseEventButtons(const Qt::MouseButtons &_buttons)
{
  if (_buttons & Qt::LeftButton)
  {
    this->dataPtr->mouseEvent.SetButtons(
        this->dataPtr->mouseEvent.Buttons() | common::MouseEvent::LEFT);
  }
  else
  {
    this->dataPtr->mouseEvent.SetButtons(
        this->dataPtr->mouseEvent.Buttons() | 0x0);
  }

  if (_buttons & Qt::RightButton)
  {
    this->dataPtr->mouseEvent.SetButtons(
        this->dataPtr->mouseEvent.Buttons() | common::MouseEvent::RIGHT);
  }
  else
  {
    this->dataPtr->mouseEvent.SetButtons(
        this->dataPtr->mouseEvent.Buttons() | 0x0);
  }

  if (_buttons & Qt::MidButton)
  {
    this->dataPtr->mouseEvent.SetButtons(
        this->dataPtr->mouseEvent.Buttons() | common::MouseEvent::MIDDLE);
  }
  else
  {
    this->dataPtr->mouseEvent.SetButtons(
        this->dataPtr->mouseEvent.Buttons() | 0x0);
  }
}

/////////////////////////////////////////////////
void GLWidget::SetMouseEventButton(const Qt::MouseButton &_button)
{
  if (_button == Qt::LeftButton)
    this->dataPtr->mouseEvent.SetButton(common::MouseEvent::LEFT);
  else if (_button == Qt::RightButton)
    this->dataPtr->mouseEvent.SetButton(common::MouseEvent::RIGHT);
  else if (_button == Qt::MidButton)
    this->dataPtr->mouseEvent.SetButton(common::MouseEvent::MIDDLE);
}<|MERGE_RESOLUTION|>--- conflicted
+++ resolved
@@ -920,18 +920,8 @@
   ogreHandle = std::to_string(
       reinterpret_cast<uint32_t>(this->renderFrame->winId()));
 #else
-<<<<<<< HEAD
-  QWidget *q_parent = dynamic_cast<QWidget*>(this->renderFrame);
-  ogreHandle = boost::lexical_cast<std::string>(
-      reinterpret_cast<uint64_t>(QX11Info::display()));
-  ogreHandle += ":";
-  ogreHandle += boost::lexical_cast<std::string>(
-      static_cast<uint32_t>(QX11Info::appScreen()));
-  ogreHandle += ":";
-=======
   QX11Info info = x11Info();
   QWidget *q_parent = dynamic_cast<QWidget*>(this->dataPtr->renderFrame);
->>>>>>> 8c3de8e6
   GZ_ASSERT(q_parent, "q_parent is null");
 
   ogreHandle =
