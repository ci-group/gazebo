/*
 * Copyright (C) 2012-2014 Open Source Robotics Foundation
 *
 * Licensed under the Apache License, Version 2.0 (the "License");
 * you may not use this file except in compliance with the License.
 * You may obtain a copy of the License at
 *
 *     http://www.apache.org/licenses/LICENSE-2.0
 *
 * Unless required by applicable law or agreed to in writing, software
 * distributed under the License is distributed on an "AS IS" BASIS,
 * WITHOUT WARRANTIES OR CONDITIONS OF ANY KIND, either express or implied.
 * See the License for the specific language governing permissions and
 * limitations under the License.
 *
*/
#include <math.h>

#include "gazebo/common/Assert.hh"
#include "gazebo/common/Exception.hh"
#include "gazebo/math/gzmath.hh"

#include "gazebo/transport/transport.hh"

#include "gazebo/rendering/Conversions.hh"
#include "gazebo/rendering/Heightmap.hh"
#include "gazebo/rendering/RenderEvents.hh"
#include "gazebo/rendering/RenderingIface.hh"
#include "gazebo/rendering/Visual.hh"
#include "gazebo/rendering/WindowManager.hh"
#include "gazebo/rendering/RenderEngine.hh"
#include "gazebo/rendering/Scene.hh"
#include "gazebo/rendering/UserCamera.hh"
#include "gazebo/rendering/OrbitViewController.hh"
#include "gazebo/rendering/FPSViewController.hh"
#include "gazebo/rendering/SelectionObj.hh"

#include "gazebo/gui/ModelAlign.hh"
#include "gazebo/gui/ModelSnap.hh"
#include "gazebo/gui/ModelManipulator.hh"
#include "gazebo/gui/MouseEventHandler.hh"
#include "gazebo/gui/KeyEventHandler.hh"
#include "gazebo/gui/Actions.hh"
#include "gazebo/gui/GuiIface.hh"
#include "gazebo/gui/ModelRightMenu.hh"
#include "gazebo/gui/GuiEvents.hh"
#include "gazebo/gui/GLWidget.hh"

using namespace gazebo;
using namespace gui;

extern bool g_fullscreen;
extern ModelRightMenu *g_modelRightMenu;

/////////////////////////////////////////////////
GLWidget::GLWidget(QWidget *_parent)
  : QWidget(_parent)
{
  this->setObjectName("GLWidget");
  this->state = "select";
  this->sceneCreated = false;
  this->copyEntityName = "";

  this->setFocusPolicy(Qt::StrongFocus);

  this->windowId = -1;

  setAttribute(Qt::WA_OpaquePaintEvent, true);
  setAttribute(Qt::WA_PaintOnScreen, true);

  this->renderFrame = new QFrame;
  this->renderFrame->setFrameShape(QFrame::NoFrame);
  this->renderFrame->setSizePolicy(QSizePolicy::Expanding,
                                   QSizePolicy::Expanding);
  this->renderFrame->setContentsMargins(0, 0, 0, 0);
  this->renderFrame->show();
  QVBoxLayout *mainLayout = new QVBoxLayout;
  mainLayout->addWidget(this->renderFrame);
  mainLayout->setContentsMargins(0, 0, 0, 0);
  this->setLayout(mainLayout);

  this->connections.push_back(
      rendering::Events::ConnectCreateScene(
        boost::bind(&GLWidget::OnCreateScene, this, _1)));

  this->connections.push_back(
      rendering::Events::ConnectRemoveScene(
        boost::bind(&GLWidget::OnRemoveScene, this, _1)));

  this->connections.push_back(
      gui::Events::ConnectMoveMode(
        boost::bind(&GLWidget::OnMoveMode, this, _1)));

  this->connections.push_back(
      gui::Events::ConnectCreateEntity(
        boost::bind(&GLWidget::OnCreateEntity, this, _1, _2)));

  this->connections.push_back(
      gui::Events::ConnectFPS(
        boost::bind(&GLWidget::OnFPS, this)));

  this->connections.push_back(
      gui::Events::ConnectOrbit(
        boost::bind(&GLWidget::OnOrbit, this)));

  this->connections.push_back(
      gui::Events::ConnectManipMode(
        boost::bind(&GLWidget::OnManipMode, this, _1)));

  this->connections.push_back(
     event::Events::ConnectSetSelectedEntity(
       boost::bind(&GLWidget::OnSetSelectedEntity, this, _1, _2)));

  this->connections.push_back(
      gui::Events::ConnectAlignMode(
        boost::bind(&GLWidget::OnAlignMode, this, _1, _2, _3, _4)));

  this->renderFrame->setMouseTracking(true);
  this->setMouseTracking(true);

  this->entityMaker = NULL;

  this->node = transport::NodePtr(new transport::Node());
  this->node->Init();
  this->modelPub = this->node->Advertise<msgs::Model>("~/model/modify");

  this->factoryPub = this->node->Advertise<msgs::Factory>("~/factory");

  // Subscribes to selection messages.
  this->selectionSub = this->node->Subscribe("~/selection",
      &GLWidget::OnSelectionMsg, this);

  // Publishes information about user selections.
  this->selectionPub =
    this->node->Advertise<msgs::Selection>("~/selection");

  this->requestSub = this->node->Subscribe("~/request",
      &GLWidget::OnRequest, this);


  this->installEventFilter(this);
  this->keyModifiers = 0;

  MouseEventHandler::Instance()->AddPressFilter("glwidget",
      boost::bind(&GLWidget::OnMousePress, this, _1));

  MouseEventHandler::Instance()->AddReleaseFilter("glwidget",
      boost::bind(&GLWidget::OnMouseRelease, this, _1));

  MouseEventHandler::Instance()->AddMoveFilter("glwidget",
      boost::bind(&GLWidget::OnMouseMove, this, _1));

  MouseEventHandler::Instance()->AddDoubleClickFilter("glwidget",
      boost::bind(&GLWidget::OnMouseDoubleClick, this, _1));

  connect(g_copyAct, SIGNAL(triggered()), this, SLOT(OnCopy()));
  connect(g_pasteAct, SIGNAL(triggered()), this, SLOT(OnPaste()));

  connect(g_editModelAct, SIGNAL(toggled(bool)), this,
      SLOT(OnModelEditor(bool)));
}

/////////////////////////////////////////////////
GLWidget::~GLWidget()
{
  MouseEventHandler::Instance()->RemovePressFilter("glwidget");
  MouseEventHandler::Instance()->RemoveReleaseFilter("glwidget");
  MouseEventHandler::Instance()->RemoveMoveFilter("glwidget");
  MouseEventHandler::Instance()->RemoveDoubleClickFilter("glwidget");

  this->connections.clear();
  this->node.reset();
  this->modelPub.reset();
  this->selectionSub.reset();
  this->selectionPub.reset();

  this->userCamera.reset();
}

/////////////////////////////////////////////////
bool GLWidget::eventFilter(QObject * /*_obj*/, QEvent *_event)
{
  if (_event->type() == QEvent::Enter)
  {
    this->setFocus(Qt::OtherFocusReason);
    return true;
  }

  return false;
}

/////////////////////////////////////////////////
void GLWidget::showEvent(QShowEvent *_event)
{
  QApplication::flush();

  if (this->windowId < 0)
  {
    this->windowId = rendering::RenderEngine::Instance()->GetWindowManager()->
        CreateWindow(this->GetOgreHandle(), this->width(), this->height());
    if (this->userCamera)
    {
      rendering::RenderEngine::Instance()->GetWindowManager()->SetCamera(
        this->windowId, this->userCamera);
    }
  }

  QWidget::showEvent(_event);

  this->setFocus();
}

/////////////////////////////////////////////////
void GLWidget::enterEvent(QEvent * /*_event*/)
{
}

/////////////////////////////////////////////////
void GLWidget::moveEvent(QMoveEvent *_e)
{
  QWidget::moveEvent(_e);

  if (_e->isAccepted() && this->windowId >= 0)
  {
    rendering::RenderEngine::Instance()->GetWindowManager()->Moved(
        this->windowId);
  }
}

/////////////////////////////////////////////////
void GLWidget::paintEvent(QPaintEvent *_e)
{
  // Timing may cause GLWidget to miss the OnCreateScene event. So, we check
  // here to make sure it's handled.
  if (!this->sceneCreated && rendering::get_scene())
    this->OnCreateScene(rendering::get_scene()->GetName());

  rendering::UserCameraPtr cam = gui::get_active_camera();
  if (cam && cam->GetInitialized())
  {
    event::Events::preRender();

    // Tell all the cameras to render
    event::Events::render();

    event::Events::postRender();
  }

  _e->accept();
}

/////////////////////////////////////////////////
void GLWidget::resizeEvent(QResizeEvent *_e)
{
  if (!this->scene)
    return;

  if (this->windowId >= 0)
  {
    rendering::RenderEngine::Instance()->GetWindowManager()->Resize(
        this->windowId, _e->size().width(), _e->size().height());
    this->userCamera->Resize(_e->size().width(), _e->size().height());
  }
}

/////////////////////////////////////////////////
void GLWidget::keyPressEvent(QKeyEvent *_event)
{
  if (!this->scene)
    return;

  if (_event->isAutoRepeat() && !KeyEventHandler::Instance()->GetAutoRepeat())
    return;

  this->keyText = _event->text().toStdString();
  this->keyModifiers = _event->modifiers();

  this->keyEvent.key = _event->key();
  this->keyEvent.text = this->keyText;

  // Toggle full screen
  if (_event->key() == Qt::Key_F11)
  {
    g_fullscreen = !g_fullscreen;
    gui::Events::fullScreen(g_fullscreen);
  }

  // Trigger a model delete if the Delete key was pressed, and a model
  // is currently selected.
  if (_event->key() == Qt::Key_Delete)
  {
    while (!this->selectedVisuals.empty())
      g_deleteAct->Signal(this->selectedVisuals.back()->GetName());
  }

  if (_event->key() == Qt::Key_Escape)
  {
    event::Events::setSelectedEntity("", "normal");
    if (this->state == "make_entity")
    {
      if (this->entityMaker)
        this->entityMaker->Stop();
    }
  }

  this->mouseEvent.control =
    this->keyModifiers & Qt::ControlModifier ? true : false;
  this->mouseEvent.shift =
    this->keyModifiers & Qt::ShiftModifier ? true : false;
  this->mouseEvent.alt =
    this->keyModifiers & Qt::AltModifier ? true : false;

  if (this->mouseEvent.control)
  {
    if (_event->key() == Qt::Key_C && !this->selectedVisuals.empty())
    {
      g_copyAct->trigger();
    }
    else if (_event->key() == Qt::Key_V && !this->copyEntityName.empty())
    {
      g_pasteAct->trigger();
    }
  }

  // Process Key Events
  if (!KeyEventHandler::Instance()->HandlePress(this->keyEvent))
  {
    ModelManipulator::Instance()->OnKeyPressEvent(this->keyEvent);
    this->userCamera->HandleKeyPressEvent(this->keyText);
  }
}

/////////////////////////////////////////////////
void GLWidget::keyReleaseEvent(QKeyEvent *_event)
{
  if (!this->scene)
    return;

  // this shouldn't happen, but in case it does...
  if (_event->isAutoRepeat() && !KeyEventHandler::Instance()->GetAutoRepeat())
    return;

  this->keyModifiers = _event->modifiers();

  if (this->keyModifiers & Qt::ControlModifier &&
      _event->key() == Qt::Key_Z)
  {
    this->PopHistory();
  }

  /// Switch between RTS modes
  if (this->keyModifiers == Qt::NoModifier && this->state != "make_entity")
  {
    if (_event->key() == Qt::Key_R)
      g_rotateAct->trigger();
    else if (_event->key() == Qt::Key_T)
      g_translateAct->trigger();
    else if (_event->key() == Qt::Key_S)
      g_scaleAct->trigger();
    else if (_event->key() == Qt::Key_N)
      g_snapAct->trigger();
    else if (_event->key() == Qt::Key_Escape)
      g_arrowAct->trigger();
  }

  this->mouseEvent.control =
    this->keyModifiers & Qt::ControlModifier ? true : false;
  this->mouseEvent.shift =
    this->keyModifiers & Qt::ShiftModifier ? true : false;
  this->mouseEvent.alt =
    this->keyModifiers & Qt::AltModifier ? true : false;


  ModelManipulator::Instance()->OnKeyReleaseEvent(this->keyEvent);
  this->keyText = "";

  this->userCamera->HandleKeyReleaseEvent(_event->text().toStdString());

  // Process Key Events
  KeyEventHandler::Instance()->HandleRelease(this->keyEvent);
}

/////////////////////////////////////////////////
void GLWidget::mouseDoubleClickEvent(QMouseEvent *_event)
{
  if (!this->scene)
    return;

  this->mouseEvent.pressPos.Set(_event->pos().x(), _event->pos().y());
  this->mouseEvent.prevPos = this->mouseEvent.pressPos;

  /// Set the button which cause the press event
  if (_event->button() == Qt::LeftButton)
    this->mouseEvent.button = common::MouseEvent::LEFT;
  else if (_event->button() == Qt::RightButton)
    this->mouseEvent.button = common::MouseEvent::RIGHT;
  else if (_event->button() == Qt::MidButton)
    this->mouseEvent.button = common::MouseEvent::MIDDLE;

  this->mouseEvent.buttons = common::MouseEvent::NO_BUTTON;
  this->mouseEvent.type = common::MouseEvent::PRESS;

  this->mouseEvent.buttons |= _event->buttons() & Qt::LeftButton ?
    common::MouseEvent::LEFT : 0x0;
  this->mouseEvent.buttons |= _event->buttons() & Qt::RightButton ?
    common::MouseEvent::RIGHT : 0x0;
  this->mouseEvent.buttons |= _event->buttons() & Qt::MidButton ?
    common::MouseEvent::MIDDLE : 0x0;

  this->mouseEvent.dragging = false;

  // Process Mouse Events
  MouseEventHandler::Instance()->HandleDoubleClick(this->mouseEvent);
}

/////////////////////////////////////////////////
void GLWidget::mousePressEvent(QMouseEvent *_event)
{
  if (!this->scene)
    return;

  this->mouseEvent.pressPos.Set(_event->pos().x(), _event->pos().y());
  this->mouseEvent.prevPos = this->mouseEvent.pressPos;

  /// Set the button which cause the press event
  if (_event->button() == Qt::LeftButton)
    this->mouseEvent.button = common::MouseEvent::LEFT;
  else if (_event->button() == Qt::RightButton)
    this->mouseEvent.button = common::MouseEvent::RIGHT;
  else if (_event->button() == Qt::MidButton)
    this->mouseEvent.button = common::MouseEvent::MIDDLE;

  this->mouseEvent.buttons = common::MouseEvent::NO_BUTTON;
  this->mouseEvent.type = common::MouseEvent::PRESS;

  this->mouseEvent.buttons |= _event->buttons() & Qt::LeftButton ?
    common::MouseEvent::LEFT : 0x0;
  this->mouseEvent.buttons |= _event->buttons() & Qt::RightButton ?
    common::MouseEvent::RIGHT : 0x0;
  this->mouseEvent.buttons |= _event->buttons() & Qt::MidButton ?
    common::MouseEvent::MIDDLE : 0x0;

  this->mouseEvent.dragging = false;

  // Process Mouse Events
  MouseEventHandler::Instance()->HandlePress(this->mouseEvent);
}

/////////////////////////////////////////////////
bool GLWidget::OnMousePress(const common::MouseEvent & /*_event*/)
{
  if (this->state == "make_entity")
    this->OnMousePressMakeEntity();
  else if (this->state == "select")
    this->OnMousePressNormal();
  else if (this->state == "translate" || this->state == "rotate"
      || this->state == "scale")
    ModelManipulator::Instance()->OnMousePressEvent(this->mouseEvent);
  else if (this->state == "snap")
    ModelSnap::Instance()->OnMousePressEvent(this->mouseEvent);

  return true;
}

/////////////////////////////////////////////////
bool GLWidget::OnMouseRelease(const common::MouseEvent & /*_event*/)
{
  if (this->state == "make_entity")
    this->OnMouseReleaseMakeEntity();
  // Auto switch to select mode if control is pressed to allow multi-object
  // selection. Remove this once multi-object manipulation is implemented in
  // RTS modes, issue #213
  else if (this->state == "select"  || this->mouseEvent.control)
    this->OnMouseReleaseNormal();
  else if (this->state == "translate" || this->state == "rotate"
      || this->state == "scale")
    ModelManipulator::Instance()->OnMouseReleaseEvent(this->mouseEvent);
  else if (this->state == "snap")
    ModelSnap::Instance()->OnMouseReleaseEvent(this->mouseEvent);

  return true;
}

/////////////////////////////////////////////////
bool GLWidget::OnMouseMove(const common::MouseEvent & /*_event*/)
{
  // Update the view depending on the current GUI state
  if (this->state == "make_entity")
    this->OnMouseMoveMakeEntity();
  else if (this->state == "select")
    this->OnMouseMoveNormal();
  else if (this->state == "translate" || this->state == "rotate"
      || this->state == "scale")
    ModelManipulator::Instance()->OnMouseMoveEvent(this->mouseEvent);
  else if (this->state == "snap")
    ModelSnap::Instance()->OnMouseMoveEvent(this->mouseEvent);

  return true;
}

/////////////////////////////////////////////////
bool GLWidget::OnMouseDoubleClick(const common::MouseEvent & /*_event*/)
{
  rendering::VisualPtr vis = this->userCamera->GetVisual(this->mouseEvent.pos);
  if (vis && gui::get_entity_id(vis->GetRootVisual()->GetName()))
  {
    if (vis->IsPlane())
    {
      math::Pose pose, camPose;
      camPose = this->userCamera->GetWorldPose();
      if (this->scene->GetFirstContact(this->userCamera,
                                   this->mouseEvent.pos, pose.pos))
      {
        this->userCamera->SetFocalPoint(pose.pos);
        math::Vector3 dir = pose.pos - camPose.pos;
        pose.pos = camPose.pos + (dir * 0.8);
        pose.rot = this->userCamera->GetWorldRotation();
        this->userCamera->MoveToPosition(pose, 0.5);
      }
    }
    else
    {
      this->userCamera->MoveToVisual(vis);
    }
  }
  else
    return false;

  return true;
}

/////////////////////////////////////////////////
void GLWidget::OnMousePressNormal()
{
  if (!this->userCamera)
    return;

  rendering::VisualPtr vis = this->userCamera->GetVisual(this->mouseEvent.pos);

  this->userCamera->HandleMouseEvent(this->mouseEvent);
}

/////////////////////////////////////////////////
void GLWidget::OnMousePressMakeEntity()
{
  if (this->entityMaker)
    this->entityMaker->OnMousePush(this->mouseEvent);
}

/////////////////////////////////////////////////
void GLWidget::wheelEvent(QWheelEvent *_event)
{
  if (!this->scene)
    return;

  this->mouseEvent.scroll.y = _event->delta() > 0 ? -1 : 1;
  this->mouseEvent.type = common::MouseEvent::SCROLL;
  this->mouseEvent.buttons |= _event->buttons() & Qt::LeftButton ?
    common::MouseEvent::LEFT : 0x0;
  this->mouseEvent.buttons |= _event->buttons() & Qt::RightButton ?
    common::MouseEvent::RIGHT : 0x0;
  this->mouseEvent.buttons |= _event->buttons() & Qt::MidButton ?
    common::MouseEvent::MIDDLE : 0x0;

  this->userCamera->HandleMouseEvent(this->mouseEvent);
}

/////////////////////////////////////////////////
void GLWidget::mouseMoveEvent(QMouseEvent *_event)
{
  if (!this->scene)
    return;

  this->setFocus(Qt::MouseFocusReason);

  this->mouseEvent.pos.Set(_event->pos().x(), _event->pos().y());
  this->mouseEvent.type = common::MouseEvent::MOVE;
  this->mouseEvent.buttons |= _event->buttons() & Qt::LeftButton ?
    common::MouseEvent::LEFT : 0x0;
  this->mouseEvent.buttons |= _event->buttons() & Qt::RightButton ?
    common::MouseEvent::RIGHT : 0x0;
  this->mouseEvent.buttons |= _event->buttons() & Qt::MidButton ?
    common::MouseEvent::MIDDLE : 0x0;

  if (_event->buttons())
    this->mouseEvent.dragging = true;
  else
    this->mouseEvent.dragging = false;

  // Process Mouse Events
  MouseEventHandler::Instance()->HandleMove(this->mouseEvent);

  this->mouseEvent.prevPos = this->mouseEvent.pos;
}

/////////////////////////////////////////////////
void GLWidget::OnMouseMoveMakeEntity()
{
  if (this->entityMaker)
  {
    if (this->mouseEvent.dragging)
      this->entityMaker->OnMouseDrag(this->mouseEvent);
    else
      this->entityMaker->OnMouseMove(this->mouseEvent);
  }
}

/////////////////////////////////////////////////
void GLWidget::OnMouseMoveNormal()
{
  if (!this->userCamera)
    return;

  rendering::VisualPtr vis = this->userCamera->GetVisual(this->mouseEvent.pos);

  if (vis && !vis->IsPlane())
    QApplication::setOverrideCursor(Qt::PointingHandCursor);
  else
    QApplication::setOverrideCursor(Qt::ArrowCursor);

  this->userCamera->HandleMouseEvent(this->mouseEvent);
}

/////////////////////////////////////////////////
void GLWidget::mouseReleaseEvent(QMouseEvent *_event)
{
  if (!this->scene)
    return;

  this->mouseEvent.pos.Set(_event->pos().x(), _event->pos().y());
  this->mouseEvent.prevPos = this->mouseEvent.pos;

  if (_event->button() == Qt::LeftButton)
    this->mouseEvent.button = common::MouseEvent::LEFT;
  else if (_event->button() == Qt::RightButton)
    this->mouseEvent.button = common::MouseEvent::RIGHT;
  else if (_event->button() == Qt::MidButton)
    this->mouseEvent.button = common::MouseEvent::MIDDLE;

  this->mouseEvent.buttons = common::MouseEvent::NO_BUTTON;
  this->mouseEvent.type = common::MouseEvent::RELEASE;

  this->mouseEvent.buttons |= _event->buttons() & Qt::LeftButton ?
    common::MouseEvent::LEFT : 0x0;

  this->mouseEvent.buttons |= _event->buttons() & Qt::RightButton ?
    common::MouseEvent::RIGHT : 0x0;

  this->mouseEvent.buttons |= _event->buttons() & Qt::MidButton ?
    common::MouseEvent::MIDDLE : 0x0;

  // Process Mouse Events
  MouseEventHandler::Instance()->HandleRelease(this->mouseEvent);

  emit clicked();
}

//////////////////////////////////////////////////
void GLWidget::OnMouseReleaseMakeEntity()
{
  if (this->entityMaker)
    this->entityMaker->OnMouseRelease(this->mouseEvent);
}

//////////////////////////////////////////////////
void GLWidget::OnMouseReleaseNormal()
{
  if (!this->userCamera)
    return;

  if (!this->mouseEvent.dragging)
  {
    rendering::VisualPtr vis =
      this->userCamera->GetVisual(this->mouseEvent.pos);
    if (vis)
    {
      vis = vis->GetRootVisual();
      this->SetSelectedVisual(vis);
      event::Events::setSelectedEntity(vis->GetName(), "normal");

      if (this->mouseEvent.button == common::MouseEvent::RIGHT)
      {
        g_modelRightMenu->Run(vis->GetName(), QCursor::pos());
      }
    }
    else
      this->SetSelectedVisual(rendering::VisualPtr());
  }

  this->userCamera->HandleMouseEvent(this->mouseEvent);
}

//////////////////////////////////////////////////
void GLWidget::ViewScene(rendering::ScenePtr _scene)
{
  // The user camera name.
  std::string cameraBaseName = "gzclient_camera";
  std::string cameraName = cameraBaseName;

  transport::ConnectionPtr connection = transport::connectToMaster();
  if (connection)
  {
    std::string topicData;
    msgs::Packet packet;
    msgs::Request request;
    msgs::GzString_V topics;

    request.set_id(0);
    request.set_request("get_topics");
    connection->EnqueueMsg(msgs::Package("request", request), true);
    connection->Read(topicData);

    packet.ParseFromString(topicData);
    topics.ParseFromString(packet.serialized_data());

    std::string searchable;
    for (int i = 0; i < topics.data_size(); ++i)
      searchable += topics.data(i);

    int i = 0;
    while (searchable.find(cameraName) != std::string::npos)
    {
      cameraName = cameraBaseName + boost::lexical_cast<std::string>(++i);
    }
  }
  else
    gzerr << "Unable to connect to a running Gazebo master.\n";

  if (_scene->GetUserCameraCount() == 0)
    this->userCamera = _scene->CreateUserCamera(cameraName);
  else
    this->userCamera = _scene->GetUserCamera(0);

  gui::set_active_camera(this->userCamera);
  this->scene = _scene;

  math::Vector3 camPos(5, -5, 2);
  math::Vector3 lookAt(0, 0, 0);
  math::Vector3 delta = lookAt - camPos;

  double yaw = atan2(delta.y, delta.x);

  double pitch = atan2(-delta.z, sqrt(delta.x*delta.x + delta.y*delta.y));
  this->userCamera->SetWorldPose(math::Pose(camPos,
        math::Vector3(0, pitch, yaw)));

  if (this->windowId >= 0)
  {
    rendering::RenderEngine::Instance()->GetWindowManager()->SetCamera(
        this->windowId, this->userCamera);
  }
}

/////////////////////////////////////////////////
rendering::ScenePtr GLWidget::GetScene() const
{
  return this->scene;
}

/////////////////////////////////////////////////
void GLWidget::Clear()
{
  gui::clear_active_camera();
  this->userCamera.reset();
  this->scene.reset();
  this->SetSelectedVisual(rendering::VisualPtr());
  this->hoverVis.reset();
  this->keyModifiers = 0;
}


//////////////////////////////////////////////////
rendering::UserCameraPtr GLWidget::GetCamera() const
{
  return this->userCamera;
}

//////////////////////////////////////////////////
std::string GLWidget::GetOgreHandle() const
{
  std::string ogreHandle;

#if defined(WIN32) || defined(__APPLE__)
  ogreHandle = boost::lexical_cast<std::string>(this->winId());
#else
  QX11Info info = x11Info();
  QWidget *q_parent = dynamic_cast<QWidget*>(this->renderFrame);
  ogreHandle = boost::lexical_cast<std::string>(
      reinterpret_cast<uint64_t>(info.display()));
  ogreHandle += ":";
  ogreHandle += boost::lexical_cast<std::string>(
      static_cast<uint32_t>(info.screen()));
  ogreHandle += ":";
  GZ_ASSERT(q_parent, "q_parent is null");
  ogreHandle += boost::lexical_cast<std::string>(
      static_cast<uint64_t>(q_parent->winId()));
#endif

  return ogreHandle;
}

/////////////////////////////////////////////////
void GLWidget::OnRemoveScene(const std::string &_name)
{
  if (this->scene && this->scene->GetName() == _name)
  {
    this->Clear();
  }
}

/////////////////////////////////////////////////
void GLWidget::OnCreateScene(const std::string &_name)
{
  this->hoverVis.reset();
  this->SetSelectedVisual(rendering::VisualPtr());

  this->ViewScene(rendering::get_scene(_name));

  ModelManipulator::Instance()->Init();
  ModelSnap::Instance()->Init();
  ModelAlign::Instance()->Init();

  this->sceneCreated = true;
}

/////////////////////////////////////////////////
void GLWidget::OnMoveMode(bool _mode)
{
  if (_mode)
  {
    this->entityMaker = NULL;
    this->state = "select";
  }
}

/////////////////////////////////////////////////
void GLWidget::OnCreateEntity(const std::string &_type,
                              const std::string &_data)
{
  this->ClearSelection();

  if (this->entityMaker)
    this->entityMaker->Stop();

  this->entityMaker = NULL;

  if (_type == "box")
  {
    this->boxMaker.Start(this->userCamera);
    if (this->modelMaker.InitFromSDFString(this->boxMaker.GetSDFString()))
      this->entityMaker = &this->modelMaker;
  }
  else if (_type == "sphere")
  {
    this->sphereMaker.Start(this->userCamera);
    if (this->modelMaker.InitFromSDFString(this->sphereMaker.GetSDFString()))
      this->entityMaker = &this->modelMaker;
  }
  else if (_type == "cylinder")
  {
    this->cylinderMaker.Start(this->userCamera);
    if (this->modelMaker.InitFromSDFString(this->cylinderMaker.GetSDFString()))
      this->entityMaker = &this->modelMaker;
  }
  else if (_type == "mesh" && !_data.empty())
  {
    this->meshMaker.Init(_data);
    this->entityMaker = &this->meshMaker;
  }
  else if (_type == "model" && !_data.empty())
  {
    if (this->modelMaker.InitFromFile(_data))
      this->entityMaker = &this->modelMaker;
  }
  else if (_type == "pointlight")
    this->entityMaker =  &this->pointLightMaker;
  else if (_type == "spotlight")
    this->entityMaker =  &this->spotLightMaker;
  else if (_type == "directionallight")
    this->entityMaker =  &this->directionalLightMaker;

  if (this->entityMaker)
  {
    gui::Events::manipMode("make_entity");
    // TODO: change the cursor to a cross
    this->entityMaker->Start(this->userCamera);
  }
  else
  {
    this->state = "select";
    // TODO: make sure cursor state stays at the default
  }
}

/////////////////////////////////////////////////
void GLWidget::OnFPS()
{
  this->userCamera->SetViewController(
      rendering::FPSViewController::GetTypeString());
}
/////////////////////////////////////////////////
void GLWidget::OnOrbit()
{
  this->userCamera->SetViewController(
      rendering::OrbitViewController::GetTypeString());
}

/////////////////////////////////////////////////
void GLWidget::OnSelectionMsg(ConstSelectionPtr &_msg)
{
  if (_msg->has_selected() && _msg->selected())
  {
    this->OnSetSelectedEntity(_msg->name(), "normal");
  }
}

/////////////////////////////////////////////////
void GLWidget::SetSelectedVisual(rendering::VisualPtr _vis)
{
<<<<<<< HEAD
  boost::mutex::scoped_lock lock(this->selectionMutex);

  msgs::Selection msg;

  if (this->selectedVis && _vis != this->selectedVis)
  {
    this->selectedVis->SetHighlighted(false);

    msg.set_id(this->selectedVis->GetId());
    msg.set_name(this->selectedVis->GetName());
    msg.set_selected(false);

    // The order of the following two lines matters. Make sure to publish
    // after resetting this->selectedVis
    this->selectedVis.reset();
    this->selectionPub->Publish(msg);
  }

  this->selectedVis = _vis;

  if (this->selectedVis)
  {
    msg.set_id(this->selectedVis->GetId());
    msg.set_name(this->selectedVis->GetName());
    msg.set_selected(true);
    this->selectionPub->Publish(msg);

    if (!this->selectedVis->IsPlane())
    {
      this->selectedVis->SetHighlighted(true);
      g_copyAct->setEnabled(true);
    }
=======
  // deselect all if not in multi-selection mode.
  if (!this->mouseEvent.control)
  {
    for (unsigned int i = 0; i < this->selectedVisuals.size(); ++i)
    {
      this->selectedVisuals[i]->SetHighlighted(false);
    }
    this->selectedVisuals.clear();
  }

  if (_vis && !_vis->IsPlane())
  {
    _vis->SetHighlighted(true);

    // enable multi-selection if control is pressed
    if (this->selectedVisuals.empty() || this->mouseEvent.control)
    {
      std::vector<rendering::VisualPtr>::iterator it =
          std::find(this->selectedVisuals.begin(),
          this->selectedVisuals.end(), _vis);
      if (it == this->selectedVisuals.end())
        this->selectedVisuals.push_back(_vis);
      else
      {
        // if element already exists, move to the back of vector
        rendering::VisualPtr vis = (*it);
        this->selectedVisuals.erase(it);
        this->selectedVisuals.push_back(vis);
      }
    }
    g_copyAct->setEnabled(true);
>>>>>>> e7431aa7
  }
  else
  {
    g_copyAct->setEnabled(false);
  }

  g_alignAct->setEnabled(this->selectedVisuals.size() > 1);
}

/////////////////////////////////////////////////
void GLWidget::OnManipMode(const std::string &_mode)
{
  this->state = _mode;

  if (!this->selectedVisuals.empty())
  {
    ModelManipulator::Instance()->SetAttachedVisual(
        this->selectedVisuals.back());
  }

  ModelManipulator::Instance()->SetManipulationMode(_mode);
  ModelSnap::Instance()->Reset();

  if (this->state != "select")
  {
    // only support multi-model selection in select mode for now.
    // deselect 0 to n-1 models.
    if (this->selectedVisuals.size() > 1)
    {
      for (std::vector<rendering::VisualPtr>::iterator it
          = this->selectedVisuals.begin(); it != --this->selectedVisuals.end();)
      {
         (*it)->SetHighlighted(false);
         it = this->selectedVisuals.erase(it);
      }
    }
  }
}

/////////////////////////////////////////////////
void GLWidget::OnCopy()
{
  if (!this->selectedVisuals.empty())
    this->Copy(this->selectedVisuals.back()->GetName());
}

/////////////////////////////////////////////////
void GLWidget::OnPaste()
{
  this->Paste(this->copyEntityName);
}

/////////////////////////////////////////////////
void GLWidget::Copy(const std::string &_name)
{
  this->copyEntityName = _name;
  g_pasteAct->setEnabled(true);
}

/////////////////////////////////////////////////
void GLWidget::Paste(const std::string &_name)
{
  if (!_name.empty())
  {
    bool isModel = false;
    bool isLight = false;
    if (scene->GetLight(_name))
      isLight = true;
    else if (scene->GetVisual(_name))
      isModel = true;

    if (isLight || isModel)
    {
      this->ClearSelection();
      if (this->entityMaker)
        this->entityMaker->Stop();

      if (isLight && this->lightMaker.InitFromLight(_name))
      {
        this->entityMaker = &this->lightMaker;
        this->entityMaker->Start(this->userCamera);
        // this makes the entity appear at the mouse cursor
        this->entityMaker->OnMouseMove(this->mouseEvent);
        gui::Events::manipMode("make_entity");
      }
      else if (isModel && this->modelMaker.InitFromModel(_name))
      {
        this->entityMaker = &this->modelMaker;
        this->entityMaker->Start(this->userCamera);
        // this makes the entity appear at the mouse cursor
        this->entityMaker->OnMouseMove(this->mouseEvent);
        gui::Events::manipMode("make_entity");
      }
    }
  }
}

/////////////////////////////////////////////////
void GLWidget::ClearSelection()
{
  if (this->hoverVis)
  {
    this->hoverVis->SetEmissive(common::Color(0, 0, 0));
    this->hoverVis.reset();
  }

  this->SetSelectedVisual(rendering::VisualPtr());

  this->scene->SelectVisual("", "normal");
}

/////////////////////////////////////////////////
void GLWidget::OnSetSelectedEntity(const std::string &_name,
                                   const std::string &_mode)
{
  if (!_name.empty())
  {
    std::string name = _name;
    boost::replace_first(name, gui::get_world()+"::", "");

    // Shortcircuit the case when GLWidget published the message about
    // visual selection.
    if (!this->selectedVis || name != this->selectedVis->GetName())
    {
      this->SetSelectedVisual(this->scene->GetVisual(name));
      this->scene->SelectVisual(name, _mode);
    }
  }
  else if (this->selectedVis)
  {
    this->SetSelectedVisual(rendering::VisualPtr());
    this->scene->SelectVisual("", _mode);
  }

  this->hoverVis.reset();
}

/////////////////////////////////////////////////
void GLWidget::PushHistory(const std::string &_visName, const math::Pose &_pose)
{
  if (this->moveHistory.empty() ||
      this->moveHistory.back().first != _visName ||
      this->moveHistory.back().second != _pose)
  {
    this->moveHistory.push_back(std::make_pair(_visName, _pose));
  }
}

/////////////////////////////////////////////////
void GLWidget::PopHistory()
{
  if (!this->moveHistory.empty())
  {
    msgs::Model msg;
    msg.set_id(gui::get_entity_id(this->moveHistory.back().first));
    msg.set_name(this->moveHistory.back().first);

    msgs::Set(msg.mutable_pose(), this->moveHistory.back().second);
    this->scene->GetVisual(this->moveHistory.back().first)->SetWorldPose(
        this->moveHistory.back().second);

    this->modelPub->Publish(msg);

    this->moveHistory.pop_back();
  }
}

/////////////////////////////////////////////////
void GLWidget::OnRequest(ConstRequestPtr &_msg)
{
  if (_msg->request() == "entity_delete")
  {
    if (!this->selectedVisuals.empty())
    {
      for (std::vector<rendering::VisualPtr>::iterator it =
          this->selectedVisuals.begin(); it != this->selectedVisuals.end();
          ++it)
      {
        if ((*it)->GetName() == _msg->data())
        {
          this->selectedVisuals.erase(it);
          break;
        }
      }
    }

    if (this->copyEntityName == _msg->data())
    {
      this->copyEntityName = "";
      g_pasteAct->setEnabled(false);
    }
  }
}

/////////////////////////////////////////////////
void GLWidget::OnAlignMode(const std::string &_axis, const std::string &_config,
    const std::string &_target, bool _preview)
{
  ModelAlign::Instance()->AlignVisuals(this->selectedVisuals, _axis, _config,
      _target, !_preview);
}

/////////////////////////////////////////////////
void GLWidget::OnModelEditor(bool /*_checked*/)
{
  g_arrowAct->trigger();
  event::Events::setSelectedEntity("", "normal");

  // Manually deselect, in case the editor was opened with Ctrl
  for (unsigned int i = 0; i < this->selectedVisuals.size(); ++i)
  {
    this->selectedVisuals[i]->SetHighlighted(false);
  }
  this->selectedVisuals.clear();
}<|MERGE_RESOLUTION|>--- conflicted
+++ resolved
@@ -137,7 +137,6 @@
   this->requestSub = this->node->Subscribe("~/request",
       &GLWidget::OnRequest, this);
 
-
   this->installEventFilter(this);
   this->keyModifiers = 0;
 
@@ -917,72 +916,49 @@
 /////////////////////////////////////////////////
 void GLWidget::SetSelectedVisual(rendering::VisualPtr _vis)
 {
-<<<<<<< HEAD
-  boost::mutex::scoped_lock lock(this->selectionMutex);
-
-  msgs::Selection msg;
-
-  if (this->selectedVis && _vis != this->selectedVis)
-  {
-    this->selectedVis->SetHighlighted(false);
-
-    msg.set_id(this->selectedVis->GetId());
-    msg.set_name(this->selectedVis->GetName());
-    msg.set_selected(false);
-
-    // The order of the following two lines matters. Make sure to publish
-    // after resetting this->selectedVis
-    this->selectedVis.reset();
-    this->selectionPub->Publish(msg);
-  }
-
-  this->selectedVis = _vis;
-
-  if (this->selectedVis)
-  {
-    msg.set_id(this->selectedVis->GetId());
-    msg.set_name(this->selectedVis->GetName());
+  // deselect all if not in multi-selection mode.
+  if (!this->mouseEvent.control)
+  {
+    for (unsigned int i = 0; i < this->selectedVisuals.size(); ++i)
+    {
+      this->selectedVisuals[i]->SetHighlighted(false);
+      msg.set_id(this->selectedVis->GetId());
+      msg.set_name(this->selectedVis->GetName());
+      msg.set_selected(false);
+      this->selectionPub->Publish(msg);
+    }
+    this->selectedVisuals.clear();
+  }
+
+  if (_vis)
+  {
+    msg.set_id(_vis->GetId());
+    msg.set_name(_vis->GetName());
     msg.set_selected(true);
     this->selectionPub->Publish(msg);
 
-    if (!this->selectedVis->IsPlane())
-    {
-      this->selectedVis->SetHighlighted(true);
+    if (!_vis->IsPlane())
+    {
+      _vis->SetHighlighted(true);
+
+      // enable multi-selection if control is pressed
+      if (this->selectedVisuals.empty() || this->mouseEvent.control)
+      {
+        std::vector<rendering::VisualPtr>::iterator it =
+            std::find(this->selectedVisuals.begin(),
+            this->selectedVisuals.end(), _vis);
+        if (it == this->selectedVisuals.end())
+          this->selectedVisuals.push_back(_vis);
+        else
+        {
+          // if element already exists, move to the back of vector
+          rendering::VisualPtr vis = (*it);
+          this->selectedVisuals.erase(it);
+          this->selectedVisuals.push_back(vis);
+        }
+      }
       g_copyAct->setEnabled(true);
     }
-=======
-  // deselect all if not in multi-selection mode.
-  if (!this->mouseEvent.control)
-  {
-    for (unsigned int i = 0; i < this->selectedVisuals.size(); ++i)
-    {
-      this->selectedVisuals[i]->SetHighlighted(false);
-    }
-    this->selectedVisuals.clear();
-  }
-
-  if (_vis && !_vis->IsPlane())
-  {
-    _vis->SetHighlighted(true);
-
-    // enable multi-selection if control is pressed
-    if (this->selectedVisuals.empty() || this->mouseEvent.control)
-    {
-      std::vector<rendering::VisualPtr>::iterator it =
-          std::find(this->selectedVisuals.begin(),
-          this->selectedVisuals.end(), _vis);
-      if (it == this->selectedVisuals.end())
-        this->selectedVisuals.push_back(_vis);
-      else
-      {
-        // if element already exists, move to the back of vector
-        rendering::VisualPtr vis = (*it);
-        this->selectedVisuals.erase(it);
-        this->selectedVisuals.push_back(vis);
-      }
-    }
-    g_copyAct->setEnabled(true);
->>>>>>> e7431aa7
   }
   else
   {
