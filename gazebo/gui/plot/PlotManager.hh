--- conflicted
+++ resolved
@@ -64,7 +64,6 @@
       /// \brief Remove an introspection curve from the manager
       /// \param[in] _curve Curve to remove.
       public: void RemoveIntrospectionCurve(PlotCurveWeakPtr _curve);
-<<<<<<< HEAD
 
       /// \brief Add a topic curve to the manager. Data received from the named
       /// topic will be added to the curve
@@ -77,8 +76,6 @@
       /// \param[in] _topic Name of topic
       /// \param[in] _curve Curve that will be populated with data.
       public: void RemoveTopicCurve(PlotCurveWeakPtr _curve);
-=======
->>>>>>> 5cd2b296
 
       /// \brief Add a plot window to the manager. The manager will listen to
       /// world events, e.g. Reset, and update the window's plots accordingly
@@ -93,13 +90,9 @@
       /// \param[in] _uri URI representing the variable
       /// \return Human readable name
       public: std::string HumanReadableName(const std::string &_uri) const;
-<<<<<<< HEAD
-
       /// \brief Set whether or not to pause updating the plot curves.
       /// \param[in] _paused True to pause update.
       public: void SetPaused(const bool _paused);
-=======
->>>>>>> 5cd2b296
 
       /// \brief This is a singleton class.
       private: friend class SingletonT<PlotManager>;
