--- conflicted
+++ resolved
@@ -49,15 +49,6 @@
       /// \brief Subscriber to the world control topic
       public: transport::SubscriberPtr worldControlSub;
 
-<<<<<<< HEAD
-      /// \brief A map of topic names to topic data handers.
-      // public: std::map<std::string, TopicDataHandler *> topicDataHandlers;
-
-      /// \brief Handler for updating topic curves
-      // public: TopicCurveHandler topicCurve;
-
-=======
->>>>>>> 5cd2b296
       /// \brief Handler for updating introspection curves
       public: IntrospectionCurveHandler introspectionCurve;
 
@@ -78,19 +69,12 @@
   this->dataPtr->worldControlSub =
       this->dataPtr->node->Subscribe("~/world_control",
       &PlotManager::OnWorldControl, this);
-<<<<<<< HEAD
-
-=======
->>>>>>> 5cd2b296
 }
 
 /////////////////////////////////////////////////
 PlotManager::~PlotManager()
 {
-<<<<<<< HEAD
-=======
   this->dataPtr->windows.clear();
->>>>>>> 5cd2b296
 }
 
 /////////////////////////////////////////////////
@@ -113,34 +97,12 @@
     PlotCurveWeakPtr _curve)
 {
   this->dataPtr->introspectionCurve.AddCurve(_uri, _curve);
-<<<<<<< HEAD
 }
 
 /////////////////////////////////////////////////
 void PlotManager::RemoveIntrospectionCurve(PlotCurveWeakPtr _curve)
 {
   this->dataPtr->introspectionCurve.RemoveCurve(_curve);
-}
-
-/////////////////////////////////////////////////
-void PlotManager::AddTopicCurve(const std::string &_uri,
-    PlotCurveWeakPtr /*_curve*/)
-{
-  // this->dataPtr->topicCurve.AddCurve(_uri, _curve);
-}
-
-/////////////////////////////////////////////////
-void PlotManager::RemoveTopicCurve(PlotCurveWeakPtr /*_curve*/)
-{
-  // ggthis->dataPtr->topicCurve.RemoveCurve( _curve);
-=======
-}
-
-/////////////////////////////////////////////////
-void PlotManager::RemoveIntrospectionCurve(PlotCurveWeakPtr _curve)
-{
-  this->dataPtr->introspectionCurve.RemoveCurve(_curve);
->>>>>>> 5cd2b296
 }
 
 /////////////////////////////////////////////////
@@ -183,12 +145,6 @@
   common::URIQuery query = uri.Query();
   std::vector<std::string> pathTokens = common::split(path.Str(), "/");
   std::vector<std::string> queryTokens = common::split(query.Str(), "=/");
-<<<<<<< HEAD
-  if (queryTokens.size() < 2 || queryTokens.size() < 3)
-    return label;
-
-  // path: start from model name and ignore entity type str
-=======
 
   // min path token size 2: [world, world_name]
   // min query token size 3: [p, param_type, param_name]
@@ -196,7 +152,6 @@
     return label;
 
   // path: start from model name and ignore world and entity type str for now
->>>>>>> 5cd2b296
   std::string pathStr;
   for (unsigned int i = 3; i < pathTokens.size(); i+=2)
   {
@@ -216,13 +171,10 @@
   label = pathStr + "?" + queryStr;
 
   return label;
-<<<<<<< HEAD
 }
 
 /////////////////////////////////////////////////
 void PlotManager::SetPaused(const bool _paused)
 {
   this->dataPtr->introspectionCurve.SetPaused(_paused);
-=======
->>>>>>> 5cd2b296
 }