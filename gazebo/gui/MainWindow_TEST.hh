--- conflicted
+++ resolved
@@ -25,19 +25,11 @@
 {
   Q_OBJECT
 
-<<<<<<< HEAD
-  /// \brief Test copying and pasting a model and a light
-  private slots: void CopyPaste();
-=======
   /// \brief Test user camera frames per second
   private slots: void UserCameraFPS();
 
-  /// \brief Test copying and pasting a model
-  private slots: void CopyPasteModel();
-
-  /// \brief Test copying and pasting a light
-  private slots: void CopyPasteLight();
->>>>>>> c3081152
+  /// \brief Test copying and pasting a model and a light
+  private slots: void CopyPaste();
 
   /// \brief Test that trigger of the view wireframe action creates an
   /// appropriate request.
