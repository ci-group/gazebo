--- conflicted
+++ resolved
@@ -477,17 +477,12 @@
     sdf::ElementPtr selfCollideSDF = this->linkSDF->GetElement("self_collide");
     linkMsgPtr->set_self_collide(selfCollideSDF->Get<bool>(""));
   }
-<<<<<<< HEAD
   if (_sdf->HasElement("enable_wind"))
   {
-    sdf::ElementPtr enableWindSDF = _sdf->GetElement("enable_wind");
+    sdf::ElementPtr enableWindSDF = this->linkSDF->GetElement("enable_wind");
     linkMsgPtr->set_enable_wind(enableWindSDF->Get<bool>(""));
-    this->linkSDF->InsertElement(enableWindSDF->Clone());
-  }
-  if (_sdf->HasElement("kinematic"))
-=======
+  }
   if (this->linkSDF->HasElement("kinematic"))
->>>>>>> d8e8010f
   {
     sdf::ElementPtr kinematicSDF = this->linkSDF->GetElement("kinematic");
     linkMsgPtr->set_kinematic(kinematicSDF->Get<bool>());
