/*
 * Copyright (C) 2015 Open Source Robotics Foundation
 *
 * Licensed under the Apache License, Version 2.0 (the "License");
 * you may not use this file except in compliance with the License.
 * You may obtain a copy of the License at
 *
 *     http://www.apache.org/licenses/LICENSE-2.0
 *
 * Unless required by applicable law or agreed to in writing, software
 * distributed under the License is distributed on an "AS IS" BASIS,
 * WITHOUT WARRANTIES OR CONDITIONS OF ANY KIND, either express or implied.
 * See the License for the specific language governing permissions and
 * limitations under the License.
 *
 */

#include <boost/thread/recursive_mutex.hpp>

#include "gazebo/rendering/Material.hh"
#include "gazebo/rendering/Scene.hh"
#include "gazebo/rendering/ogre_gazebo.h"

#include "gazebo/gui/model/LinkInspector.hh"
#include "gazebo/gui/model/VisualConfig.hh"
#include "gazebo/gui/model/LinkConfig.hh"
#include "gazebo/gui/model/CollisionConfig.hh"

#include "gazebo/gui/model/ModelData.hh"

using namespace gazebo;
using namespace gui;

/////////////////////////////////////////////////
std::string ModelData::GetTemplateSDFString()
{
  std::ostringstream newModelStr;
  newModelStr << "<sdf version ='" << SDF_VERSION << "'>"
    << "<model name='template_model'>"
    << "<pose>0 0 0.0 0 0 0</pose>"
    << "<link name ='link'>"
    <<   "<visual name ='visual'>"
    <<     "<pose>0 0 0.0 0 0 0</pose>"
    <<     "<geometry>"
    <<       "<box>"
    <<         "<size>1.0 1.0 1.0</size>"
    <<       "</box>"
    <<     "</geometry>"
    <<     "<material>"
    <<       "<lighting>true</lighting>"
    <<       "<script>"
    <<         "<uri>file://media/materials/scripts/gazebo.material</uri>"
    <<         "<name>Gazebo/Grey</name>"
    <<       "</script>"
    <<     "</material>"
    <<   "</visual>"
    << "</link>"
    << "<static>true</static>"
    << "</model>"
    << "</sdf>";

  return newModelStr.str();
}

/////////////////////////////////////////////////
double ModelData::GetEditTransparency()
{
  return 0.4;
}

/////////////////////////////////////////////////
PartData::PartData()
{
  this->partSDF.reset(new sdf::Element);
  sdf::initFile("link.sdf", this->partSDF);

  this->scale = math::Vector3::One;

  this->inspector = new LinkInspector();
  this->inspector->setModal(false);
  connect(this->inspector, SIGNAL(Applied()), this, SLOT(OnApply()));
  connect(this->inspector->GetVisualConfig(),
      SIGNAL(VisualAdded(const std::string &)),
      this, SLOT(OnAddVisual(const std::string &)));

  connect(this->inspector->GetCollisionConfig(),
      SIGNAL(CollisionAdded(const std::string &)),
      this, SLOT(OnAddCollision(const std::string &)));

  connect(this->inspector->GetVisualConfig(),
      SIGNAL(VisualRemoved(const std::string &)), this,
      SLOT(OnRemoveVisual(const std::string &)));

  connect(this->inspector->GetCollisionConfig(),
      SIGNAL(CollisionRemoved(const std::string &)),
      this, SLOT(OnRemoveCollision(const std::string &)));

  // note the destructor removes this connection with the assumption that it is
  // the first one in the vector
  this->connections.push_back(event::Events::ConnectPreRender(
      boost::bind(&PartData::Update, this)));
  this->updateMutex = new boost::recursive_mutex();
}

/////////////////////////////////////////////////
PartData::~PartData()
{
  event::Events::DisconnectPreRender(this->connections[0]);
  delete this->inspector;
}

/////////////////////////////////////////////////
std::string PartData::GetName() const
{
  return this->partSDF->Get<std::string>("name");
}

/////////////////////////////////////////////////
void PartData::SetName(const std::string &_name)
{
  this->partSDF->GetAttribute("name")->Set(_name);
  this->inspector->SetName(_name);
}

/////////////////////////////////////////////////
math::Pose PartData::GetPose() const
{
  return this->partSDF->Get<math::Pose>("pose");
}

/////////////////////////////////////////////////
void PartData::SetPose(const math::Pose &_pose)
{
  this->partSDF->GetElement("pose")->Set(_pose);

  LinkConfig *linkConfig = this->inspector->GetLinkConfig();
  linkConfig->SetPose(_pose);
}

/////////////////////////////////////////////////
<<<<<<< HEAD
void PartData::Load(sdf::ElementPtr _sdf)
{
  LinkConfig *linkConfig = this->inspector->GetLinkConfig();

  this->SetName(_sdf->Get<std::string>("name"));
  this->SetPose(_sdf->Get<math::Pose>("pose"));

  if (_sdf->HasElement("inertial"))
  {
    sdf::ElementPtr inertialElem = _sdf->GetElement("inertial");
    this->partSDF->GetElement("inertial")->Copy(inertialElem);

    msgs::Link linkMsg;
    msgs::Inertial *inertialMsg = linkMsg.mutable_inertial();

    if (inertialElem->HasElement("mass"))
    {
      double mass = inertialElem->Get<double>("mass");
      inertialMsg->set_mass(mass);
    }

    if (inertialElem->HasElement("pose"))
    {
      math::Pose inertialPose = inertialElem->Get<math::Pose>("pose");
      msgs::Set(inertialMsg->mutable_pose(), inertialPose);
    }

    if (inertialElem->HasElement("inertia"))
    {
      sdf::ElementPtr inertiaElem = inertialElem->GetElement("inertia");
      inertialMsg->set_ixx(inertiaElem->Get<double>("ixx"));
      inertialMsg->set_ixy(inertiaElem->Get<double>("ixy"));
      inertialMsg->set_ixz(inertiaElem->Get<double>("ixz"));
      inertialMsg->set_iyy(inertiaElem->Get<double>("iyy"));
      inertialMsg->set_iyz(inertiaElem->Get<double>("iyz"));
      inertialMsg->set_izz(inertiaElem->Get<double>("izz"));
    }
    linkConfig->Update(&linkMsg);
  }

  if (_sdf->HasElement("sensor"))
  {
    sdf::ElementPtr sensorElem = _sdf->GetElement("sensor");
    while (sensorElem)
    {
      this->partSDF->InsertElement(sensorElem->Clone());
      sensorElem = sensorElem->GetNextElement("sensor");
    }
  }
=======
void PartData::SetScale(const math::Vector3 &_scale)
{
  VisualConfig *visualConfig = this->inspector->GetVisualConfig();
  std::string uri;
  for (auto it = this->visuals.begin(); it != this->visuals.end(); ++it)
  {
    std::string name = it->first->GetName();
    std::string partName = this->partVisual->GetName();
    std::string leafName =
        name.substr(name.find(partName)+partName.size()+1);
    visualConfig->SetGeometry(leafName, it->first->GetScale());
  }

  CollisionConfig *collisionConfig = this->inspector->GetCollisionConfig();
  for (auto it = this->collisions.begin(); it != this->collisions.end(); ++it)
  {
    std::string name = it->first->GetName();
    std::string partName = this->partVisual->GetName();
    std::string leafName =
        name.substr(name.find(partName)+partName.size()+1);
    collisionConfig->SetGeometry(leafName,  it->first->GetScale());
  }

  this->scale = _scale;
}

/////////////////////////////////////////////////
math::Vector3 PartData::GetScale() const
{
  return this->scale;
>>>>>>> 2ac92a7b
}

/////////////////////////////////////////////////
void PartData::UpdateConfig()
{
  // set new geom size if scale has changed.
  VisualConfig *visualConfig = this->inspector->GetVisualConfig();
  for (auto &it : this->visuals)
  {
<<<<<<< HEAD
    std::string name = it->first->GetName();
    std::string leafName = name;
    size_t idx = name.find_last_of("::");
    if (idx != std::string::npos)
      leafName = name.substr(idx+1);
    visualConfig->SetGeometry(leafName, it->first->GetScale(),
        it->first->GetMeshName());
=======
    std::string name = it.first->GetName();
    std::string partName = this->partVisual->GetName();
    std::string leafName =
        name.substr(name.find(partName)+partName.size()+1);
    visualConfig->SetGeometry(leafName, it.first->GetScale(),
        it.first->GetMeshName());
>>>>>>> 2ac92a7b

    msgs::Visual *updateMsg = visualConfig->GetData(leafName);
    msgs::Visual visualMsg = it.second;
    updateMsg->clear_scale();
    msgs::Material *matMsg = updateMsg->mutable_material();
    // clear empty colors so they are not used by visual updates
    common::Color emptyColor;
    if (msgs::Convert(matMsg->ambient()) == emptyColor)
      matMsg->clear_ambient();
    if (msgs::Convert(matMsg->diffuse()) == emptyColor)
      matMsg->clear_diffuse();
    if (msgs::Convert(matMsg->specular()) == emptyColor)
      matMsg->clear_specular();
    if (msgs::Convert(matMsg->emissive()) == emptyColor)
      matMsg->clear_emissive();

    if (matMsg->has_diffuse())
      matMsg->mutable_diffuse()->set_a(1.0-updateMsg->transparency());

    visualMsg.CopyFrom(*updateMsg);
    it.second = visualMsg;
  }
  CollisionConfig *collisionConfig = this->inspector->GetCollisionConfig();
  for (auto &colIt : this->collisions)
  {
<<<<<<< HEAD
    std::string name = colIt->first->GetName();
    std::string leafName = name;
    size_t idx = name.find_last_of("::");
    if (idx != std::string::npos)
      leafName = name.substr(idx+1);
    collisionConfig->SetGeometry(leafName, colIt->first->GetScale(),
        colIt->first->GetMeshName());
=======
    std::string name = colIt.first->GetName();
    std::string partName = this->partVisual->GetName();
    std::string leafName =
        name.substr(name.find(partName)+partName.size()+1);
    collisionConfig->SetGeometry(leafName, colIt.first->GetScale(),
        colIt.first->GetMeshName());
>>>>>>> 2ac92a7b

    msgs::Collision *updateMsg = collisionConfig->GetData(leafName);
    msgs::Collision collisionMsg = colIt.second;
    collisionMsg.CopyFrom(*updateMsg);
    colIt.second = collisionMsg;
  }
}

/////////////////////////////////////////////////
void PartData::AddVisual(rendering::VisualPtr _visual)
{
  VisualConfig *visualConfig = this->inspector->GetVisualConfig();
  msgs::Visual visualMsg = msgs::VisualFromSDF(_visual->GetSDF());

  // override transparency value
  visualMsg.set_transparency(0.0);
  this->visuals[_visual] = visualMsg;

  std::string visName = _visual->GetName();
  std::string leafName = visName;
  size_t idx = visName.find_last_of("::");
  if (idx != std::string::npos)
    leafName = visName.substr(idx+1);

  visualConfig->AddVisual(leafName, &visualMsg);
}

/////////////////////////////////////////////////
void PartData::AddCollision(rendering::VisualPtr _collisionVis)
{
  CollisionConfig *collisionConfig = this->inspector->GetCollisionConfig();
  msgs::Visual visualMsg = msgs::VisualFromSDF(_collisionVis->GetSDF());

  sdf::ElementPtr collisionSDF(new sdf::Element);
  sdf::initFile("collision.sdf", collisionSDF);

  std::string visName = _collisionVis->GetName();
  std::string leafName = visName;
  size_t idx = visName.find_last_of("::");
  if (idx != std::string::npos)
    leafName = visName.substr(idx+1);

  msgs::Collision collisionMsg;
  collisionMsg.set_name(leafName);
  msgs::Geometry *geomMsg = collisionMsg.mutable_geometry();
  geomMsg->CopyFrom(visualMsg.geometry());
  msgs::Pose *poseMsg = collisionMsg.mutable_pose();
  poseMsg->CopyFrom(visualMsg.pose());

  this->collisions[_collisionVis] = collisionMsg;
  collisionConfig->AddCollision(leafName, &collisionMsg);
}

/////////////////////////////////////////////////
PartData* PartData::Clone(const std::string &_newName)
{
  PartData *clonePart = new PartData();

  clonePart->Load(this->partSDF);
  clonePart->SetName(_newName);

  std::string partVisualName = this->partVisual->GetName();
  std::string cloneVisName = _newName;
  size_t partIdx = partVisualName.find("::");
  if (partIdx != std::string::npos)
    cloneVisName = partVisualName.substr(0, partIdx+2) + _newName;

  // clone partVisual;
  rendering::VisualPtr linkVisual(new rendering::Visual(cloneVisName,
      this->partVisual->GetParent()));
  linkVisual->Load();

  clonePart->partVisual = linkVisual;

  std::map<rendering::VisualPtr, msgs::Visual>::iterator visIt;
  for (visIt = this->visuals.begin(); visIt != this->visuals.end(); ++visIt)
  {
    std::string newVisName = visIt->first->GetName();
    size_t idx = newVisName.find_last_of("::");
    if (idx != std::string::npos)
      newVisName = cloneVisName + newVisName.substr(idx-1);
    else
      newVisName = cloneVisName + "::" + newVisName;
    clonePart->AddVisual(visIt->first->Clone(newVisName,
        clonePart->partVisual));
  }

  linkVisual->SetTransparency(ModelData::GetEditTransparency());
  std::map<rendering::VisualPtr, msgs::Collision>::iterator colIt;
  for (colIt = this->collisions.begin(); colIt != this->collisions.end();
      ++colIt)
  {
    std::string newColName = colIt->first->GetName();
    size_t idx = newColName.find_last_of("::");
    if (idx != std::string::npos)
      newColName = cloneVisName + newColName.substr(idx-1);
    else
      newColName = cloneVisName + "::" + newColName;
    rendering::VisualPtr collisionVis = colIt->first->Clone(newColName,
        clonePart->partVisual);
    collisionVis->SetTransparency(
       math::clamp(ModelData::GetEditTransparency() * 2.0, 0.0, 0.8));
    // fix for transparency alpha compositing
    Ogre::MovableObject *colObj = collisionVis->GetSceneNode()->
        getAttachedObject(0);
    colObj->setRenderQueueGroup(colObj->getRenderQueueGroup()+1);
    clonePart->AddCollision(collisionVis);
  }
  return clonePart;
}

/////////////////////////////////////////////////
void PartData::OnApply()
{
  boost::recursive_mutex::scoped_lock lock(*this->updateMutex);
  LinkConfig *linkConfig = this->inspector->GetLinkConfig();

  this->partSDF = msgs::LinkToSDF(*linkConfig->GetData(), this->partSDF);
  this->partVisual->SetWorldPose(this->GetPose());

  // update visuals
  if (!this->visuals.empty())
  {
    VisualConfig *visualConfig = this->inspector->GetVisualConfig();
    for (auto &it : this->visuals)
    {
<<<<<<< HEAD
      std::string name = it->first->GetName();
      std::string leafName = name;
      size_t idx = name.find_last_of("::");
      if (idx != std::string::npos)
        leafName = name.substr(idx+1);
=======
      std::string name = it.first->GetName();
      std::string partName = this->partVisual->GetName();
      std::string leafName =
          name.substr(name.find(partName)+partName.size()+1);

>>>>>>> 2ac92a7b
      msgs::Visual *updateMsg = visualConfig->GetData(leafName);
      if (updateMsg)
      {
        msgs::Visual visualMsg = it.second;

        // update the visualMsg that will be used to generate the sdf.
        updateMsg->clear_scale();
        msgs::Material *matMsg = updateMsg->mutable_material();
        msgs::Material::Script *scriptMsg = matMsg->mutable_script();

        common::Color emptyColor;
        bool matScriptChanged = false;
        bool colorChanged = false;
        common::Color ambient;
        common::Color diffuse;
        common::Color specular;
        common::Color emissive;

        std::string matName = it->first->GetMaterialName();
        std::string uniqueMatName = name + "_MATERIAL_";
        size_t visMatIdx = matName.find(uniqueMatName);
        if (visMatIdx != std::string::npos)
          matName = matName.substr(visMatIdx + uniqueMatName.size());

        if (matName != scriptMsg->name() && !scriptMsg->name().empty())
        {
          rendering::Material::GetMaterialAsColor(scriptMsg->name(), ambient,
              diffuse, specular, emissive);
          visualConfig->SetMaterial(leafName, scriptMsg->name(), ambient,
              diffuse, specular, emissive);

          matScriptChanged = true;
        }
        else
        {
          ambient = msgs::Convert(matMsg->ambient());
          diffuse = msgs::Convert(matMsg->diffuse());
          specular = msgs::Convert(matMsg->specular());
          emissive = msgs::Convert(matMsg->emissive());
          if (ambient != it->first->GetAmbient()
              || diffuse != it->first->GetDiffuse()
              || specular != it->first->GetSpecular()
              || emissive != it->first->GetEmissive())
          {
            colorChanged = true;
          }

            if (colorChanged)
              scriptMsg->clear_name();
        }

        // update material or color, but not both
        // clear empty colors so they are not used by visual updates
        if (matScriptChanged || !colorChanged ||
            msgs::Convert(matMsg->ambient()) == emptyColor)
          matMsg->clear_ambient();
        if (matScriptChanged || !colorChanged ||
            msgs::Convert(matMsg->diffuse()) == emptyColor)
          matMsg->clear_diffuse();
        if (matScriptChanged || !colorChanged ||
            msgs::Convert(matMsg->specular()) == emptyColor)
          matMsg->clear_specular();
        if (matScriptChanged || !colorChanged ||
            msgs::Convert(matMsg->emissive()) == emptyColor)
          matMsg->clear_emissive();

        if (matMsg->has_diffuse())
          matMsg->mutable_diffuse()->set_a(1.0-updateMsg->transparency());

        visualMsg.CopyFrom(*updateMsg);
        it.second = visualMsg;

        this->visualUpdateMsgs.push_back(updateMsg);
      }
    }
  }

  // update collisions
  if (!this->collisions.empty())
  {
    CollisionConfig *collisionConfig =
        this->inspector->GetCollisionConfig();
    for (auto &it : this->collisions)
    {
<<<<<<< HEAD
      std::string name = it->first->GetName();
      std::string leafName = name;
      size_t idx = name.find_last_of("::");
      if (idx != std::string::npos)
        leafName = name.substr(idx+1);
=======
      std::string name = it.first->GetName();
      std::string partName = this->partVisual->GetName();
      std::string leafName =
          name.substr(name.find(partName)+partName.size()+1);

>>>>>>> 2ac92a7b
      msgs::Collision *updateMsg = collisionConfig->GetData(leafName);
      if (updateMsg)
      {
        msgs::Collision collisionMsg = it.second;
        collisionMsg.CopyFrom(*updateMsg);
        it.second = collisionMsg;

        this->collisionUpdateMsgs.push_back(updateMsg);
      }
    }
  }
}

/////////////////////////////////////////////////
void PartData::OnAddVisual(const std::string &_name)
{
  // add a visual when the user adds a visual via the inspector's visual tab
  VisualConfig *visualConfig = this->inspector->GetVisualConfig();

  std::ostringstream visualName;
  visualName << this->partVisual->GetName() << "::" << _name;

  rendering::VisualPtr visVisual;
  rendering::VisualPtr refVisual;
  if (!this->visuals.empty())
  {
    // add new visual by cloning last instance
    refVisual = this->visuals.rbegin()->first;
    visVisual = refVisual->Clone(visualName.str(), this->partVisual);
  }
  else
  {
    // create new visual based on sdf template (box)
    sdf::SDFPtr modelTemplateSDF(new sdf::SDF);
    modelTemplateSDF->SetFromString(
        ModelData::GetTemplateSDFString());

    visVisual.reset(new rendering::Visual(visualName.str(),
        this->partVisual));
    sdf::ElementPtr visualElem =  modelTemplateSDF->root
        ->GetElement("model")->GetElement("link")->GetElement("visual");
    visVisual->Load(visualElem);
    this->partVisual->GetScene()->AddVisual(visVisual);
  }

  msgs::Visual visualMsg = msgs::VisualFromSDF(visVisual->GetSDF());

  // store the correct transparency setting
  if (refVisual)
    visualMsg.set_transparency(this->visuals[refVisual].transparency());
  visualConfig->UpdateVisual(_name, &visualMsg);
  this->visuals[visVisual] = visualMsg;
  visVisual->SetTransparency(visualMsg.transparency() *
      (1-ModelData::GetEditTransparency()-0.1)
      + ModelData::GetEditTransparency());
}

/////////////////////////////////////////////////
void PartData::OnAddCollision(const std::string &_name)
{
  // add a collision when the user adds a collision via the inspector's
  // collision tab
  CollisionConfig *collisionConfig = this->inspector->GetCollisionConfig();

  std::stringstream collisionName;
  collisionName << this->partVisual->GetName() << "::" << _name;

  rendering::VisualPtr collisionVis;
  if (!this->collisions.empty())
  {
    // add new collision by cloning last instance
    collisionVis = this->collisions.rbegin()->first->Clone(collisionName.str(),
        this->partVisual);
  }
  else
  {
    // create new collision based on sdf template (box)
    sdf::SDFPtr modelTemplateSDF(new sdf::SDF);
    modelTemplateSDF->SetFromString(
        ModelData::GetTemplateSDFString());

    collisionVis.reset(new rendering::Visual(collisionName.str(),
        this->partVisual));
    sdf::ElementPtr collisionElem =  modelTemplateSDF->root
        ->GetElement("model")->GetElement("link")->GetElement("visual");
    collisionVis->Load(collisionElem);
    // orange
    common::Color ambient;
    common::Color diffuse;
    common::Color specular;
    common::Color emissive;
    rendering::Material::GetMaterialAsColor("Gazebo/Orange", ambient, diffuse,
        specular, emissive);
    collisionVis->SetAmbient(ambient);
    collisionVis->SetDiffuse(diffuse);
    collisionVis->SetSpecular(specular);
    collisionVis->SetEmissive(emissive);
    this->partVisual->GetScene()->AddVisual(collisionVis);
  }

  msgs::Visual visualMsg = msgs::VisualFromSDF(collisionVis->GetSDF());
  msgs::Collision collisionMsg;
  collisionMsg.set_name(_name);
  msgs::Geometry *geomMsg = collisionMsg.mutable_geometry();
  geomMsg->CopyFrom(visualMsg.geometry());

  collisionConfig->UpdateCollision(_name, &collisionMsg);
  this->collisions[collisionVis] = collisionMsg;

  collisionVis->SetTransparency(
      math::clamp(ModelData::GetEditTransparency() * 2.0, 0.0, 0.8));

  // fix for transparency alpha compositing
  Ogre::MovableObject *colObj = collisionVis->GetSceneNode()->
      getAttachedObject(0);
  colObj->setRenderQueueGroup(colObj->getRenderQueueGroup()+1);
}

/////////////////////////////////////////////////
void PartData::OnRemoveVisual(const std::string &_name)
{
  // find and remove visual when the user removes it in the
  // inspector's visual tab
  std::ostringstream name;
  name << this->partVisual->GetName() << "::" << _name;
  std::string visualName = name.str();

  for (auto it = this->visuals.begin(); it != this->visuals.end(); ++it)
  {
    if (visualName == it->first->GetName())
    {
      this->partVisual->DetachVisual(it->first);
      this->partVisual->GetScene()->RemoveVisual(it->first);
      this->visuals.erase(it);
      break;
    }
  }
}

/////////////////////////////////////////////////
void PartData::OnRemoveCollision(const std::string &_name)
{
  // find and remove collision visual when the user removes it in the
  // inspector's collision tab
  std::ostringstream name;
<<<<<<< HEAD
  name << this->partVisual->GetName() << "::" << _name;
  std::string collisoinName = name.str();
=======
  name << this->partVisual->GetName() << "_" << _name;
  std::string collisionName = name.str();
>>>>>>> 2ac92a7b

  for (auto it = this->collisions.begin(); it != this->collisions.end(); ++it)
  {
    if (collisionName == it->first->GetName())
    {
      this->partVisual->DetachVisual(it->first);
      this->partVisual->GetScene()->RemoveVisual(it->first);
      this->collisions.erase(it);
      break;
    }
  }
}

/////////////////////////////////////////////////
void PartData::Update()
{
  boost::recursive_mutex::scoped_lock lock(*this->updateMutex);

  while (!this->visualUpdateMsgs.empty())
  {
    boost::shared_ptr<gazebo::msgs::Visual> updateMsgPtr;
    updateMsgPtr.reset(new msgs::Visual);
    updateMsgPtr->CopyFrom(*this->visualUpdateMsgs.front());

    this->visualUpdateMsgs.erase(this->visualUpdateMsgs.begin());
    for (auto &it : this->visuals)
    {
      if (it.second.name() == updateMsgPtr->name())
      {
        // make visual semi-transparent here
        // but generated sdf will use the correct transparency value
        it.first->UpdateFromMsg(updateMsgPtr);
        it.first->SetTransparency(updateMsgPtr->transparency() *
            (1-ModelData::GetEditTransparency()-0.1)
            + ModelData::GetEditTransparency());
        break;
      }
    }
  }

  while (!this->collisionUpdateMsgs.empty())
  {
    msgs::Collision collisionMsg = *this->collisionUpdateMsgs.front();
    this->collisionUpdateMsgs.erase(this->collisionUpdateMsgs.begin());
    for (auto &it : this->collisions)
    {
      if (it.second.name() == collisionMsg.name())
      {
        msgs::Visual collisionVisMsg;
        msgs::Geometry *geomMsg = collisionVisMsg.mutable_geometry();
        geomMsg->CopyFrom(collisionMsg.geometry());
        msgs::Pose *poseMsg = collisionVisMsg.mutable_pose();
        poseMsg->CopyFrom(collisionMsg.pose());

        boost::shared_ptr<gazebo::msgs::Visual> updateMsgPtr;
        updateMsgPtr.reset(new msgs::Visual);
        updateMsgPtr->CopyFrom(collisionVisMsg);
        std::string origGeomType = it.first->GetGeometryType();
        it.first->UpdateFromMsg(updateMsgPtr);

        // fix for transparency alpha compositing
        if (it.first->GetGeometryType() != origGeomType)
        {
          Ogre::MovableObject *colObj = it.first->GetSceneNode()->
              getAttachedObject(0);
          colObj->setRenderQueueGroup(colObj->getRenderQueueGroup()+1);
        }
        break;
      }
    }
  }
}<|MERGE_RESOLUTION|>--- conflicted
+++ resolved
@@ -138,7 +138,39 @@
 }
 
 /////////////////////////////////////////////////
-<<<<<<< HEAD
+void PartData::SetScale(const math::Vector3 &_scale)
+{
+  VisualConfig *visualConfig = this->inspector->GetVisualConfig();
+  std::string uri;
+  for (auto it = this->visuals.begin(); it != this->visuals.end(); ++it)
+  {
+    std::string name = it->first->GetName();
+    std::string partName = this->partVisual->GetName();
+    std::string leafName =
+        name.substr(name.find(partName)+partName.size()+1);
+    visualConfig->SetGeometry(leafName, it->first->GetScale());
+  }
+
+  CollisionConfig *collisionConfig = this->inspector->GetCollisionConfig();
+  for (auto it = this->collisions.begin(); it != this->collisions.end(); ++it)
+  {
+    std::string name = it->first->GetName();
+    std::string partName = this->partVisual->GetName();
+    std::string leafName =
+        name.substr(name.find(partName)+partName.size()+1);
+    collisionConfig->SetGeometry(leafName,  it->first->GetScale());
+  }
+
+  this->scale = _scale;
+}
+
+/////////////////////////////////////////////////
+math::Vector3 PartData::GetScale() const
+{
+  return this->scale;
+}
+
+/////////////////////////////////////////////////
 void PartData::Load(sdf::ElementPtr _sdf)
 {
   LinkConfig *linkConfig = this->inspector->GetLinkConfig();
@@ -188,38 +220,6 @@
       sensorElem = sensorElem->GetNextElement("sensor");
     }
   }
-=======
-void PartData::SetScale(const math::Vector3 &_scale)
-{
-  VisualConfig *visualConfig = this->inspector->GetVisualConfig();
-  std::string uri;
-  for (auto it = this->visuals.begin(); it != this->visuals.end(); ++it)
-  {
-    std::string name = it->first->GetName();
-    std::string partName = this->partVisual->GetName();
-    std::string leafName =
-        name.substr(name.find(partName)+partName.size()+1);
-    visualConfig->SetGeometry(leafName, it->first->GetScale());
-  }
-
-  CollisionConfig *collisionConfig = this->inspector->GetCollisionConfig();
-  for (auto it = this->collisions.begin(); it != this->collisions.end(); ++it)
-  {
-    std::string name = it->first->GetName();
-    std::string partName = this->partVisual->GetName();
-    std::string leafName =
-        name.substr(name.find(partName)+partName.size()+1);
-    collisionConfig->SetGeometry(leafName,  it->first->GetScale());
-  }
-
-  this->scale = _scale;
-}
-
-/////////////////////////////////////////////////
-math::Vector3 PartData::GetScale() const
-{
-  return this->scale;
->>>>>>> 2ac92a7b
 }
 
 /////////////////////////////////////////////////
@@ -229,22 +229,13 @@
   VisualConfig *visualConfig = this->inspector->GetVisualConfig();
   for (auto &it : this->visuals)
   {
-<<<<<<< HEAD
-    std::string name = it->first->GetName();
+    std::string name = it.first->GetName();
     std::string leafName = name;
     size_t idx = name.find_last_of("::");
     if (idx != std::string::npos)
       leafName = name.substr(idx+1);
-    visualConfig->SetGeometry(leafName, it->first->GetScale(),
-        it->first->GetMeshName());
-=======
-    std::string name = it.first->GetName();
-    std::string partName = this->partVisual->GetName();
-    std::string leafName =
-        name.substr(name.find(partName)+partName.size()+1);
     visualConfig->SetGeometry(leafName, it.first->GetScale(),
         it.first->GetMeshName());
->>>>>>> 2ac92a7b
 
     msgs::Visual *updateMsg = visualConfig->GetData(leafName);
     msgs::Visual visualMsg = it.second;
@@ -270,22 +261,13 @@
   CollisionConfig *collisionConfig = this->inspector->GetCollisionConfig();
   for (auto &colIt : this->collisions)
   {
-<<<<<<< HEAD
-    std::string name = colIt->first->GetName();
+    std::string name = colIt.first->GetName();
     std::string leafName = name;
     size_t idx = name.find_last_of("::");
     if (idx != std::string::npos)
       leafName = name.substr(idx+1);
-    collisionConfig->SetGeometry(leafName, colIt->first->GetScale(),
-        colIt->first->GetMeshName());
-=======
-    std::string name = colIt.first->GetName();
-    std::string partName = this->partVisual->GetName();
-    std::string leafName =
-        name.substr(name.find(partName)+partName.size()+1);
     collisionConfig->SetGeometry(leafName, colIt.first->GetScale(),
         colIt.first->GetMeshName());
->>>>>>> 2ac92a7b
 
     msgs::Collision *updateMsg = collisionConfig->GetData(leafName);
     msgs::Collision collisionMsg = colIt.second;
@@ -412,19 +394,11 @@
     VisualConfig *visualConfig = this->inspector->GetVisualConfig();
     for (auto &it : this->visuals)
     {
-<<<<<<< HEAD
-      std::string name = it->first->GetName();
+      std::string name = it.first->GetName();
       std::string leafName = name;
       size_t idx = name.find_last_of("::");
       if (idx != std::string::npos)
         leafName = name.substr(idx+1);
-=======
-      std::string name = it.first->GetName();
-      std::string partName = this->partVisual->GetName();
-      std::string leafName =
-          name.substr(name.find(partName)+partName.size()+1);
-
->>>>>>> 2ac92a7b
       msgs::Visual *updateMsg = visualConfig->GetData(leafName);
       if (updateMsg)
       {
@@ -443,7 +417,7 @@
         common::Color specular;
         common::Color emissive;
 
-        std::string matName = it->first->GetMaterialName();
+        std::string matName = it.first->GetMaterialName();
         std::string uniqueMatName = name + "_MATERIAL_";
         size_t visMatIdx = matName.find(uniqueMatName);
         if (visMatIdx != std::string::npos)
@@ -464,16 +438,16 @@
           diffuse = msgs::Convert(matMsg->diffuse());
           specular = msgs::Convert(matMsg->specular());
           emissive = msgs::Convert(matMsg->emissive());
-          if (ambient != it->first->GetAmbient()
-              || diffuse != it->first->GetDiffuse()
-              || specular != it->first->GetSpecular()
-              || emissive != it->first->GetEmissive())
+          if (ambient != it.first->GetAmbient()
+              || diffuse != it.first->GetDiffuse()
+              || specular != it.first->GetSpecular()
+              || emissive != it.first->GetEmissive())
           {
             colorChanged = true;
           }
 
-            if (colorChanged)
-              scriptMsg->clear_name();
+          if (colorChanged)
+            scriptMsg->clear_name();
         }
 
         // update material or color, but not both
@@ -509,19 +483,11 @@
         this->inspector->GetCollisionConfig();
     for (auto &it : this->collisions)
     {
-<<<<<<< HEAD
-      std::string name = it->first->GetName();
+      std::string name = it.first->GetName();
       std::string leafName = name;
       size_t idx = name.find_last_of("::");
       if (idx != std::string::npos)
         leafName = name.substr(idx+1);
-=======
-      std::string name = it.first->GetName();
-      std::string partName = this->partVisual->GetName();
-      std::string leafName =
-          name.substr(name.find(partName)+partName.size()+1);
-
->>>>>>> 2ac92a7b
       msgs::Collision *updateMsg = collisionConfig->GetData(leafName);
       if (updateMsg)
       {
@@ -667,13 +633,8 @@
   // find and remove collision visual when the user removes it in the
   // inspector's collision tab
   std::ostringstream name;
-<<<<<<< HEAD
   name << this->partVisual->GetName() << "::" << _name;
-  std::string collisoinName = name.str();
-=======
-  name << this->partVisual->GetName() << "_" << _name;
   std::string collisionName = name.str();
->>>>>>> 2ac92a7b
 
   for (auto it = this->collisions.begin(); it != this->collisions.end(); ++it)
   {
