--- conflicted
+++ resolved
@@ -236,7 +236,6 @@
   importDialog.deleteLater();
   if (importDialog.exec() == QDialog::Accepted)
   {
-<<<<<<< HEAD
     QFileInfo info(QString::fromStdString(importDialog.GetImportPath()));
     if (info.isFile())
     {
@@ -245,7 +244,7 @@
       if (info.completeSuffix().toLower() == "dae" ||
           info.completeSuffix().toLower() == "stl")
       {
-        this->modelCreator->AddShape(ModelCreator::PART_MESH,
+        this->modelCreator->AddShape(ModelCreator::LINK_MESH,
             math::Vector3::One, math::Pose::Zero, importDialog.GetImportPath());
       }
       else if (info.completeSuffix().toLower() == "svg")
@@ -254,7 +253,7 @@
         extrudeDialog.deleteLater();
         if (extrudeDialog.exec() == QDialog::Accepted)
         {
-          this->modelCreator->AddShape(ModelCreator::PART_MESH,
+          this->modelCreator->AddShape(ModelCreator::LINK_MESH,
               math::Vector3(1.0/extrudeDialog.GetResolution(),
               1.0/extrudeDialog.GetResolution(),
               extrudeDialog.GetThickness()),
@@ -263,12 +262,6 @@
         }
       }
     }
-=======
-    event::Events::setSelectedEntity("", "normal");
-    g_arrowAct->trigger();
-    this->modelCreator->AddShape(ModelCreator::LINK_MESH,
-        math::Vector3::One, math::Pose::Zero, importDialog.GetImportPath());
->>>>>>> bb3d424e
   }
   else
   {
