--- conflicted
+++ resolved
@@ -643,10 +643,6 @@
         this->allParts.find(vis->GetParent()->GetName()) ==
         this->allParts.end())
     {
-      // Handle snap from GLWidget
-      if (g_snapAct->isChecked())
-        return false;
-
       // Prevent interaction with other models, send event only to
       // user camera
       userCamera->HandleMouseEvent(_event);
@@ -940,7 +936,7 @@
   // set center of all parts to be origin
   math::Vector3 mid;
   for (partsIt = this->allParts.begin(); partsIt != this->allParts.end();
-       ++partsIt)
+      ++partsIt)
   {
     PartData *part = partsIt->second;
     mid += part->partVisual->GetWorldPose().pos;
@@ -975,7 +971,6 @@
 
       rendering::VisualPtr visual = part->visuals[i];
 
-<<<<<<< HEAD
       visualElem->GetAttribute("name")->Set(visual->GetName());
       collisionElem->GetAttribute("name")->Set(
           visual->GetParent()->GetName() + "_collision");
@@ -1018,33 +1013,6 @@
 
       newLinkElem->InsertElement(visualElem);
       newLinkElem->InsertElement(collisionElem);
-=======
-    math::Vector3 scale = visual->GetParent()->GetScale();
-    if (visual->GetParent()->GetName().find("unit_box") != std::string::npos)
-    {
-      sdf::ElementPtr boxElem = geomElem->AddElement("box");
-      (boxElem->GetElement("size"))->Set(scale);
-    }
-    else if (visual->GetParent()->GetName().find("unit_cylinder")
-       != std::string::npos)
-    {
-      sdf::ElementPtr cylinderElem = geomElem->AddElement("cylinder");
-      (cylinderElem->GetElement("radius"))->Set(scale.x/2.0);
-      (cylinderElem->GetElement("length"))->Set(scale.z);
-    }
-    else if (visual->GetParent()->GetName().find("unit_sphere")
-        != std::string::npos)
-    {
-      sdf::ElementPtr sphereElem = geomElem->AddElement("sphere");
-      (sphereElem->GetElement("radius"))->Set(scale.x/2.0);
-    }
-    else if (visual->GetParent()->GetName().find("custom")
-        != std::string::npos)
-    {
-      sdf::ElementPtr customElem = geomElem->AddElement("mesh");
-      (customElem->GetElement("scale"))->Set(scale);
-      (customElem->GetElement("uri"))->Set(visual->GetMeshName());
->>>>>>> 39faac4e
     }
   }
 
