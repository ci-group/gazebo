--- conflicted
+++ resolved
@@ -554,13 +554,11 @@
   part->kinematic = false;
 
   this->allParts[part->name] = part;
-<<<<<<< HEAD
-  this->ModelChanged();
-=======
 
   rendering::ScenePtr scene = part->partVisual->GetScene();
   scene->AddVisual(part->partVisual);
->>>>>>> dad28207
+
+  this->ModelChanged();
 }
 
 /////////////////////////////////////////////////
