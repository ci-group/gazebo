/*
 * Copyright (C) 2014-2016 Open Source Robotics Foundation
 *
 * Licensed under the Apache License, Version 2.0 (the "License");
 * you may not use this file except in compliance with the License.
 * You may obtain a copy of the License at
 *
 *     http://www.apache.org/licenses/LICENSE-2.0
 *
 * Unless required by applicable law or agreed to in writing, software
 * distributed under the License is distributed on an "AS IS" BASIS,
 * WITHOUT WARRANTIES OR CONDITIONS OF ANY KIND, either express or implied.
 * See the License for the specific language governing permissions and
 * limitations under the License.
 *
 */

#ifdef _WIN32
  // Ensure that Winsock2.h is included before Windows.h, which can get
  // pulled in by anybody (e.g., Boost).
  #include <Winsock2.h>
#endif

#include <boost/filesystem.hpp>
#include <sstream>
#include <functional>
#include <string>

#include <sdf/sdf.hh>

#include "gazebo/common/Exception.hh"
#include "gazebo/common/KeyEvent.hh"
#include "gazebo/common/MouseEvent.hh"
#include "gazebo/common/SVGLoader.hh"

#include "gazebo/rendering/UserCamera.hh"
#include "gazebo/rendering/Material.hh"
#include "gazebo/rendering/Scene.hh"

#include "gazebo/transport/Publisher.hh"
#include "gazebo/transport/Node.hh"
#include "gazebo/transport/TransportIface.hh"

#include "gazebo/gui/Actions.hh"
#include "gazebo/gui/KeyEventHandler.hh"
#include "gazebo/gui/MouseEventHandler.hh"
#include "gazebo/gui/GuiEvents.hh"
#include "gazebo/gui/GuiIface.hh"
#include "gazebo/gui/ModelManipulator.hh"
#include "gazebo/gui/ModelSnap.hh"
#include "gazebo/gui/ModelAlign.hh"
#include "gazebo/gui/SaveEntityDialog.hh"
#include "gazebo/gui/MainWindow.hh"

#include "gazebo/gui/model/ModelData.hh"
#include "gazebo/gui/model/LinkConfig.hh"
#include "gazebo/gui/model/LinkInspector.hh"
#include "gazebo/gui/model/ModelPluginInspector.hh"
#include "gazebo/gui/model/JointMaker.hh"
#include "gazebo/gui/model/ModelEditorEvents.hh"
#include "gazebo/gui/model/MEUserCmdManager.hh"
#include "gazebo/gui/model/ModelCreator.hh"

namespace gazebo
{
  namespace gui
  {
    /// \internal
    /// \class ModelCreator ModelCreator.hh
    /// \brief Private data for the ModelCreator class.
    class ModelCreatorPrivate
    {
      /// \brief Name of the model preview.
      public: static const std::string previewName;

      /// \brief Default name of the model.
      public: static const std::string modelDefaultName;

      /// \brief The model in SDF format.
      public: sdf::SDFPtr modelSDF;

      /// \brief A template SDF of a simple box model.
      public: sdf::SDFPtr modelTemplateSDF;

      /// \brief Name of the model.
      public: std::string modelName;

      /// \brief Folder name, which is the model name without spaces.
      public: std::string folderName;

      /// \brief The root visual of the model.
      public: rendering::VisualPtr previewVisual;

      /// \brief Visual currently being inserted into the model, which is
      /// attached to the mouse.
      public: rendering::VisualPtr mouseVisual;

      /// \brief The pose of the model.
      public: ignition::math::Pose3d modelPose;

      /// \brief True to create a static model.
      public: bool isStatic;

      /// \brief True to auto disable model when it is at rest.
      public: bool autoDisable;

      /// \brief A list of gui editor events connected to the model creator.
      public: std::vector<event::ConnectionPtr> connections;

      /// \brief Counter for the number of links in the model.
      public: int linkCounter;

      /// \brief Counter for generating a unique model name.
      public: int modelCounter;

      /// \brief Type of entity being added.
      public: ModelCreator::EntityType addEntityType;

      /// \brief A map of nested model names to and their visuals.
      public: std::map<std::string, NestedModelData *> allNestedModels;

      /// \brief A map of model link names to and their data.
      public: std::map<std::string, LinkData *> allLinks;

      /// \brief A map of model plugin names to and their data.
      public: std::map<std::string, ModelPluginData *> allModelPlugins;

      /// \brief Transport node
      public: transport::NodePtr node;

      /// \brief Publisher that publishes msg to the server once the model is
      /// created.
      public: transport::PublisherPtr makerPub;

      /// \brief Publisher that publishes delete entity msg to remove the
      /// editor visual.
      public: transport::PublisherPtr requestPub;

      /// \brief Joint maker.
      public: JointMaker *jointMaker;

      /// \brief User command manager.
      public: std::unique_ptr<MEUserCmdManager> userCmdManager;

      /// \brief origin of the model.
      public: ignition::math::Pose3d origin;

      /// \brief A list of selected entity visuals, for both links and nested
      /// models.
      public: std::vector<rendering::VisualPtr> selectedEntities;

      /// \brief A list of selected model plugins.
      public: std::vector<std::string> selectedModelPlugins;

      /// \brief Names of entities copied through g_copyAct
      public: std::vector<std::string> copiedNames;

      /// \brief The last mouse event
      public: common::MouseEvent lastMouseEvent;

      /// \brief Qt action for opening the link inspector.
      public: QAction *inspectAct;

      /// \brief Name of link that is currently being inspected.
      public: std::string inspectName;

      /// \brief True if the model editor mode is active.
      public: bool active;

      /// \brief Current model manipulation mode.
      public: std::string manipMode;

      /// \brief A dialog with options to save the model.
      public: SaveEntityDialog *saveDialog;

      /// \brief Store the current save state of the model.
      public: ModelCreator::SaveState currentSaveState;

      /// \brief Mutex to protect updates
      public: std::recursive_mutex updateMutex;

      /// \brief A list of link names whose scale has changed externally,
      /// and for each link, the list of scale factors for each of its
      /// visuals and collisions.
      public: std::map<LinkData *,
          std::map<std::string, ignition::math::Vector3d>> linkScaleUpdate;

      /// \brief A list of link data whose pose has changed externally.
      /// This is the link's local pose.
      public: std::map<LinkData *, ignition::math::Pose3d> linkPoseUpdate;

      /// \brief A list of nested model data whose pose has changed externally.
      /// This is the model's local pose.
      public: std::map<NestedModelData *, ignition::math::Pose3d>
          nestedModelPoseUpdate;

      /// \brief Name of model on the server that is being edited here in the
      /// model editor.
      public: std::string serverModelName;

      /// \brief SDF element of the model on the server.
      public: sdf::ElementPtr serverModelSDF;

      /// \brief A map of all visuals of the model to be edited to their
      /// visibility.
      public: std::map<uint32_t, bool> serverModelVisible;

      /// \brief Name of the canonical model
      public: std::string canonicalModel;

      /// \brief Name of the canonical link in the model
      public: std::string canonicalLink;
    };
  }
}

using namespace gazebo;
using namespace gui;

const std::string ModelCreatorPrivate::modelDefaultName = "Untitled";
const std::string ModelCreatorPrivate::previewName = "ModelPreview";

/////////////////////////////////////////////////
ModelCreator::ModelCreator(QObject *_parent)
  : QObject(_parent),
    dataPtr(new ModelCreatorPrivate)
{
  this->dataPtr->active = false;

  this->dataPtr->modelTemplateSDF.reset(new sdf::SDF);
  this->dataPtr->modelTemplateSDF->SetFromString(
      ModelData::GetTemplateSDFString());

  this->dataPtr->manipMode = "";
  this->dataPtr->linkCounter = 0;
  this->dataPtr->modelCounter = 0;

  this->dataPtr->node = transport::NodePtr(new transport::Node());
  this->dataPtr->node->Init();
  this->dataPtr->makerPub =
      this->dataPtr->node->Advertise<msgs::Factory>("~/factory");
  this->dataPtr->requestPub =
      this->dataPtr->node->Advertise<msgs::Request>("~/request");

  this->dataPtr->jointMaker = new gui::JointMaker();
  this->dataPtr->userCmdManager.reset(new MEUserCmdManager());

  // Give the joint maker a pointer to the user cmd manager, but we're still
  // responsible for its lifetime.
  this->dataPtr->jointMaker->SetUserCmdManager(
      this->dataPtr->userCmdManager.get());

  connect(g_editModelAct, SIGNAL(toggled(bool)), this, SLOT(OnEdit(bool)));

  this->dataPtr->inspectAct = new QAction(tr("Open Link Inspector"), this);
  connect(this->dataPtr->inspectAct, SIGNAL(triggered()), this,
      SLOT(OnOpenInspector()));

  if (g_deleteAct)
  {
    connect(g_deleteAct, SIGNAL(DeleteSignal(const std::string &)), this,
        SLOT(OnDelete(const std::string &)));
  }

  this->dataPtr->connections.push_back(
      gui::Events::ConnectEditModel(
      std::bind(&ModelCreator::OnEditModel, this, std::placeholders::_1)));

  this->dataPtr->connections.push_back(
      gui::model::Events::ConnectSaveModelEditor(
      std::bind(&ModelCreator::OnSave, this)));

  this->dataPtr->connections.push_back(
      gui::model::Events::ConnectSaveAsModelEditor(
      std::bind(&ModelCreator::OnSaveAs, this)));

  this->dataPtr->connections.push_back(
      gui::model::Events::ConnectNewModelEditor(
      std::bind(&ModelCreator::OnNew, this)));

  this->dataPtr->connections.push_back(
      gui::model::Events::ConnectExitModelEditor(
      std::bind(&ModelCreator::OnExit, this)));

  this->dataPtr->connections.push_back(
      gui::model::Events::ConnectModelNameChanged(
      std::bind(&ModelCreator::OnNameChanged, this, std::placeholders::_1)));

  this->dataPtr->connections.push_back(
      gui::model::Events::ConnectModelChanged(
      std::bind(&ModelCreator::ModelChanged, this)));

  this->dataPtr->connections.push_back(
      gui::model::Events::ConnectOpenLinkInspector(
      std::bind(&ModelCreator::OpenInspector, this, std::placeholders::_1)));

  this->dataPtr->connections.push_back(
      gui::model::Events::ConnectOpenModelPluginInspector(
      std::bind(&ModelCreator::OpenModelPluginInspector, this,
      std::placeholders::_1)));

  this->dataPtr->connections.push_back(
      gui::Events::ConnectAlignMode(
      std::bind(&ModelCreator::OnAlignMode, this, std::placeholders::_1,
      std::placeholders::_2, std::placeholders::_3, std::placeholders::_4,
      std::placeholders::_5)));

  this->dataPtr->connections.push_back(
      gui::Events::ConnectManipMode(
      std::bind(&ModelCreator::OnManipMode, this, std::placeholders::_1)));

  this->dataPtr->connections.push_back(
      event::Events::ConnectSetSelectedEntity(
      std::bind(&ModelCreator::OnDeselectAll, this,
      std::placeholders::_1, std::placeholders::_2)));

  this->dataPtr->connections.push_back(
      gui::model::Events::ConnectSetSelectedEntity(
      std::bind(&ModelCreator::OnSetSelectedEntity, this, std::placeholders::_1,
      std::placeholders::_2)));

  this->dataPtr->connections.push_back(
      gui::model::Events::ConnectSetSelectedModelPlugin(
      std::bind(&ModelCreator::OnSetSelectedModelPlugin, this,
      std::placeholders::_1, std::placeholders::_2)));

  this->dataPtr->connections.push_back(
      gui::Events::ConnectScaleEntity(
      std::bind(&ModelCreator::OnEntityScaleChanged, this,
      std::placeholders::_1, std::placeholders::_2)));

  this->dataPtr->connections.push_back(
      gui::Events::ConnectMoveEntity(
      std::bind(&ModelCreator::OnEntityMoved, this,
      std::placeholders::_1, std::placeholders::_2, std::placeholders::_3)));

  this->dataPtr->connections.push_back(
      gui::model::Events::ConnectShowLinkContextMenu(
      std::bind(&ModelCreator::ShowContextMenu, this, std::placeholders::_1)));

  this->dataPtr->connections.push_back(
      gui::model::Events::ConnectShowModelPluginContextMenu(
      std::bind(&ModelCreator::ShowModelPluginContextMenu, this,
      std::placeholders::_1)));

  this->dataPtr->connections.push_back(
      gui::model::Events::ConnectRequestNestedModelRemoval(
      std::bind(&ModelCreator::RemoveEntity, this, std::placeholders::_1)));

  this->dataPtr->connections.push_back(
      gui::model::Events::ConnectRequestNestedModelInsertion(
      std::bind(&ModelCreator::InsertNestedModelFromSDF, this,
      std::placeholders::_1)));

  this->dataPtr->connections.push_back(
      gui::model::Events::ConnectRequestLinkRemoval(
      std::bind(&ModelCreator::RemoveEntity, this, std::placeholders::_1)));

  this->dataPtr->connections.push_back(
      gui::model::Events::ConnectRequestLinkInsertion(
      std::bind(&ModelCreator::InsertLinkFromSDF, this,
      std::placeholders::_1)));

  this->dataPtr->connections.push_back(
      gui::model::Events::ConnectRequestModelPluginRemoval(
      std::bind(&ModelCreator::RemoveModelPlugin, this,
      std::placeholders::_1, std::placeholders::_2)));

  this->dataPtr->connections.push_back(
      gui::model::Events::ConnectModelPropertiesChanged(
      std::bind(&ModelCreator::OnPropertiesChanged, this, std::placeholders::_1,
      std::placeholders::_2)));

  this->dataPtr->connections.push_back(
      gui::model::Events::ConnectRequestModelPluginInsertion(
      std::bind(&ModelCreator::OnAddModelPlugin, this,
      std::placeholders::_1, std::placeholders::_2, std::placeholders::_3,
      std::placeholders::_4)));

  this->dataPtr->connections.push_back(
      gui::model::Events::ConnectRequestLinkScale(
      std::bind(&ModelCreator::OnRequestLinkScale, this, std::placeholders::_1,
      std::placeholders::_2)));

  this->dataPtr->connections.push_back(
      gui::model::Events::ConnectRequestLinkMove(
      std::bind(&ModelCreator::OnRequestLinkMove, this, std::placeholders::_1,
      std::placeholders::_2)));

  this->dataPtr->connections.push_back(
      gui::model::Events::ConnectRequestNestedModelMove(
      std::bind(&ModelCreator::OnRequestNestedModelMove, this,
      std::placeholders::_1, std::placeholders::_2)));

  if (g_copyAct)
  {
    g_copyAct->setEnabled(false);
    connect(g_copyAct, SIGNAL(triggered()), this, SLOT(OnCopy()));
  }
  if (g_pasteAct)
  {
    g_pasteAct->setEnabled(false);
    connect(g_pasteAct, SIGNAL(triggered()), this, SLOT(OnPaste()));
  }

  this->dataPtr->saveDialog = new SaveEntityDialog(SaveEntityDialog::MODEL);

  this->Reset();
}

/////////////////////////////////////////////////
ModelCreator::~ModelCreator()
{
  this->DisableEventHandlers();

  while (!this->dataPtr->allLinks.empty())
    this->RemoveLinkImpl(this->dataPtr->allLinks.begin()->first);

  while (!this->dataPtr->allNestedModels.empty())
    this->RemoveNestedModelImpl(this->dataPtr->allNestedModels.begin()->first);

  this->dataPtr->allNestedModels.clear();
  this->dataPtr->allLinks.clear();
  this->dataPtr->allModelPlugins.clear();
  this->dataPtr->modelTemplateSDF.reset();
  this->dataPtr->requestPub.reset();
  this->dataPtr->makerPub.reset();
  this->dataPtr->node->Fini();
  this->dataPtr->node.reset();
  this->dataPtr->connections.clear();

  delete this->dataPtr->saveDialog;

  delete this->dataPtr->jointMaker;
}

/////////////////////////////////////////////////
void ModelCreator::OnEdit(const bool _checked)
{
  if (_checked)
  {
    this->dataPtr->active = true;
    this->EnableEventHandlers();
  }
  else
  {
    this->dataPtr->active = false;
    this->DisableEventHandlers();
    this->dataPtr->jointMaker->Stop();

    this->DeselectAll();
  }

  this->dataPtr->userCmdManager->Reset();
  this->dataPtr->userCmdManager->SetActive(this->dataPtr->active);
}

/////////////////////////////////////////////////
void ModelCreator::EnableEventHandlers()
{
  KeyEventHandler::Instance()->AddPressFilter("model_creator",
      std::bind(&ModelCreator::OnKeyPress, this, std::placeholders::_1));

  MouseEventHandler::Instance()->AddPressFilter("model_creator",
      std::bind(&ModelCreator::OnMousePress, this, std::placeholders::_1));

  MouseEventHandler::Instance()->AddReleaseFilter("model_creator",
      std::bind(&ModelCreator::OnMouseRelease, this, std::placeholders::_1));

  MouseEventHandler::Instance()->AddMoveFilter("model_creator",
      std::bind(&ModelCreator::OnMouseMove, this, std::placeholders::_1));

  MouseEventHandler::Instance()->AddDoubleClickFilter("model_creator",
      std::bind(&ModelCreator::OnMouseDoubleClick, this,
      std::placeholders::_1));

  this->dataPtr->jointMaker->EnableEventHandlers();
}

/////////////////////////////////////////////////
void ModelCreator::DisableEventHandlers()
{
  KeyEventHandler::Instance()->RemovePressFilter("model_creator");
  MouseEventHandler::Instance()->RemovePressFilter("model_creator");
  MouseEventHandler::Instance()->RemoveReleaseFilter("model_creator");
  MouseEventHandler::Instance()->RemoveMoveFilter("model_creator");
  MouseEventHandler::Instance()->RemoveDoubleClickFilter("model_creator");
  this->dataPtr->jointMaker->DisableEventHandlers();
}

/////////////////////////////////////////////////
void ModelCreator::OnEditModel(const std::string &_modelName)
{
  if (!gui::get_active_camera() ||
      !gui::get_active_camera()->GetScene())
  {
    gzerr << "Unable to edit model. GUI camera or scene is nullptr"
        << std::endl;
    return;
  }

  if (!this->dataPtr->active)
  {
    gzwarn << "Model Editor must be active before loading a model. " <<
              "Not loading model " << _modelName << std::endl;
    return;
  }

  // Get SDF model element from model name
  // TODO replace with entity_info and parse gazebo.msgs.Model msgs
  // or handle model_sdf requests in world.
  auto response = transport::request(gui::get_world(), "world_sdf");

  msgs::GzString msg;
  // Make sure the response is correct
  if (response->type() == msg.GetTypeName())
  {
    // Parse the response message
    msg.ParseFromString(response->serialized_data());

    // Parse the string into sdf
    sdf::SDF sdfParsed;
    sdfParsed.SetFromString(msg.data());

    // Check that sdf contains world
    if (sdfParsed.Root()->HasElement("world") &&
        sdfParsed.Root()->GetElement("world")->HasElement("model"))
    {
      sdf::ElementPtr world = sdfParsed.Root()->GetElement("world");
      sdf::ElementPtr model = world->GetElement("model");
      while (model)
      {
        if (model->GetAttribute("name")->GetAsString() == _modelName)
        {
          // Create the root model
          this->CreateModelFromSDF(model);

          // Hide the model from the scene to substitute with the preview visual
          this->SetModelVisible(_modelName, false);

          rendering::ScenePtr scene = gui::get_active_camera()->GetScene();
          rendering::VisualPtr visual = scene->GetVisual(_modelName);

          ignition::math::Pose3d pose;
          if (visual)
          {
<<<<<<< HEAD
            pose = visual->WorldPose();
            this->previewVisual->SetWorldPose(pose);
=======
            pose = visual->GetWorldPose().Ign();
            this->dataPtr->previewVisual->SetWorldPose(pose);
>>>>>>> 08a89132
          }

          this->dataPtr->serverModelName = _modelName;
          this->dataPtr->serverModelSDF = model;
          this->dataPtr->modelPose = pose;

          return;
        }
        model = model->GetNextElement("model");
      }
      gzwarn << "Couldn't find SDF for " << _modelName << ". Not loading it."
          << std::endl;
    }
  }
  else
  {
    GZ_ASSERT(response->type() == msg.GetTypeName(),
        "Received incorrect response from 'world_sdf' request.");
  }
}

/////////////////////////////////////////////////
NestedModelData *ModelCreator::CreateModelFromSDF(
    const sdf::ElementPtr &_modelElem, const rendering::VisualPtr &_parentVis,
    const bool _emit)
{
  auto modelData = new NestedModelData();

  if (!_modelElem)
  {
    gzerr << "No sdf element given, can't create model" << std::endl;
    return modelData;
  }

  rendering::VisualPtr modelVisual;
  std::stringstream modelNameStream;
  std::string nestedModelName;

  // If no parent vis, this is the root model
  if (!_parentVis)
  {
    // Reset preview visual in case there was something already loaded
    this->Reset();

    // Keep previewModel with previewName to avoid conflicts
    modelVisual = this->dataPtr->previewVisual;
    modelNameStream << modelVisual->GetName();

    // Model general info
    if (_modelElem->HasAttribute("name"))
      this->SetModelName(_modelElem->Get<std::string>("name"));

    if (_modelElem->HasElement("pose"))
    {
      this->dataPtr->modelPose =
          _modelElem->Get<ignition::math::Pose3d>("pose");
    }
    else
    {
      this->dataPtr->modelPose = ignition::math::Pose3d::Zero;
    }
    this->dataPtr->previewVisual->SetPose(this->dataPtr->modelPose);

    if (_modelElem->HasElement("static"))
      this->dataPtr->isStatic = _modelElem->Get<bool>("static");
    if (_modelElem->HasElement("allow_auto_disable"))
      this->dataPtr->autoDisable = _modelElem->Get<bool>("allow_auto_disable");
    gui::model::Events::modelPropertiesChanged(this->dataPtr->isStatic,
        this->dataPtr->autoDisable);
    gui::model::Events::modelNameChanged(this->ModelName());

    modelData->modelVisual = modelVisual;
  }
  // Nested models are attached to a parent visual
  else
  {
    // Internal name
    std::stringstream parentNameStream;
    parentNameStream << _parentVis->GetName();

    modelNameStream << parentNameStream.str() << "::" <<
        _modelElem->Get<std::string>("name");
    nestedModelName = modelNameStream.str();

    // Generate unique name
    auto itName = this->dataPtr->allNestedModels.find(nestedModelName);
    int nameCounter = 0;
    std::string uniqueName;
    while (itName != this->dataPtr->allNestedModels.end())
    {
      std::stringstream uniqueNameStr;
      uniqueNameStr << nestedModelName << "_" << nameCounter++;
      uniqueName = uniqueNameStr.str();
      itName = this->dataPtr->allNestedModels.find(uniqueName);
    }
    if (!uniqueName.empty())
      nestedModelName = uniqueName;

    // Model Visual
    modelVisual.reset(
        new rendering::Visual(nestedModelName, _parentVis, false));
    modelVisual->Load();
    modelVisual->SetTransparency(ModelData::GetEditTransparency());

    if (_modelElem->HasElement("pose"))
      modelVisual->SetPose(_modelElem->Get<ignition::math::Pose3d>("pose"));

    // Only keep SDF and preview visual
    std::string leafName = nestedModelName;
    leafName = leafName.substr(leafName.rfind("::")+2);

    modelData->modelSDF = _modelElem;
    modelData->modelVisual = modelVisual;
    modelData->SetName(leafName);
    modelData->SetPose(_modelElem->Get<ignition::math::Pose3d>("pose"));
  }

  // Notify nested model insertion
  if (_parentVis)
  {
    std::lock_guard<std::recursive_mutex> lock(this->dataPtr->updateMutex);
    this->dataPtr->allNestedModels[nestedModelName] = modelData;

    // fire nested inserted events only when the nested model is
    //  not attached to the mouse
    if (_emit)
      gui::model::Events::nestedModelInserted(nestedModelName);
  }

  // Recursively load models nested in this model
  // This must be done after other widgets were notified about the current
  // model but before making joints
  sdf::ElementPtr nestedModelElem;
  if (_modelElem->HasElement("model"))
     nestedModelElem = _modelElem->GetElement("model");
  while (nestedModelElem)
  {
    if (this->dataPtr->canonicalModel.empty())
      this->dataPtr->canonicalModel = nestedModelName;

    NestedModelData *nestedModelData =
        this->CreateModelFromSDF(nestedModelElem, modelVisual, _emit);
    rendering::VisualPtr nestedModelVis = nestedModelData->modelVisual;
    modelData->models[nestedModelVis->GetName()] = nestedModelVis;
    nestedModelElem = nestedModelElem->GetNextElement("model");
  }

  // Links
  sdf::ElementPtr linkElem;
  if (_modelElem->HasElement("link"))
    linkElem = _modelElem->GetElement("link");
  while (linkElem)
  {
    LinkData *linkData = this->CreateLinkFromSDF(linkElem, modelVisual);

    // if its parent is not the preview visual then the link has to be nested
    if (modelVisual != this->dataPtr->previewVisual)
      linkData->nested = true;
    rendering::VisualPtr linkVis = linkData->linkVisual;

    modelData->links[linkVis->GetName()] = linkVis;
    linkElem = linkElem->GetNextElement("link");
  }

  // Don't load joints or plugins for nested models
  if (!_parentVis)
  {
    // Joints
    sdf::ElementPtr jointElem;
    if (_modelElem->HasElement("joint"))
       jointElem = _modelElem->GetElement("joint");

    while (jointElem)
    {
      this->dataPtr->jointMaker->CreateJointFromSDF(jointElem,
          modelNameStream.str());
      jointElem = jointElem->GetNextElement("joint");
    }

    // Plugins
    sdf::ElementPtr pluginElem;
    if (_modelElem->HasElement("plugin"))
      pluginElem = _modelElem->GetElement("plugin");
    while (pluginElem)
    {
      this->AddModelPlugin(pluginElem);
      pluginElem = pluginElem->GetNextElement("plugin");
    }
  }

  return modelData;
}

/////////////////////////////////////////////////
void ModelCreator::OnNew()
{
  this->Stop();

  if (this->dataPtr->allLinks.empty() &&
      this->dataPtr->allNestedModels.empty() &&
      this->dataPtr->allModelPlugins.empty())
  {
    this->Reset();
    gui::model::Events::newModel();
    return;
  }
  QString msg;
  QMessageBox msgBox(QMessageBox::Warning, QString("New"), msg);
  QPushButton *cancelButton = msgBox.addButton("Cancel",
      QMessageBox::RejectRole);
  msgBox.setEscapeButton(cancelButton);
  QPushButton *saveButton = new QPushButton("Save");

  switch (this->dataPtr->currentSaveState)
  {
    case ALL_SAVED:
    {
      msg.append("Are you sure you want to close this model and open a new "
                 "canvas?\n\n");
      QPushButton *newButton =
          msgBox.addButton("New Canvas", QMessageBox::AcceptRole);
      msgBox.setDefaultButton(newButton);
      break;
    }
    case UNSAVED_CHANGES:
    case NEVER_SAVED:
    {
      msg.append("You have unsaved changes. Do you want to save this model "
                 "and open a new canvas?\n\n");
      msgBox.addButton("Don't Save", QMessageBox::DestructiveRole);
      msgBox.addButton(saveButton, QMessageBox::AcceptRole);
      msgBox.setDefaultButton(saveButton);
      break;
    }
    default:
      return;
  }

  msgBox.setText(msg);

  msgBox.exec();

  if (msgBox.clickedButton() != cancelButton)
  {
    if (msgBox.clickedButton() == saveButton)
    {
      if (!this->OnSave())
      {
        return;
      }
    }

    this->Reset();
    gui::model::Events::newModel();
  }
}

/////////////////////////////////////////////////
bool ModelCreator::OnSave()
{
  this->Stop();

  switch (this->dataPtr->currentSaveState)
  {
    case UNSAVED_CHANGES:
    {
      this->SaveModelFiles();
      gui::model::Events::saveModel(this->dataPtr->modelName);
      return true;
    }
    case NEVER_SAVED:
    {
      return this->OnSaveAs();
    }
    default:
      return false;
  }
}

/////////////////////////////////////////////////
bool ModelCreator::OnSaveAs()
{
  this->Stop();

  if (this->dataPtr->saveDialog->OnSaveAs())
  {
    // Prevent changing save location
    this->dataPtr->currentSaveState = ALL_SAVED;
    // Get name set by user
    this->SetModelName(this->dataPtr->saveDialog->GetModelName());
    // Update name on palette
    gui::model::Events::saveModel(this->dataPtr->modelName);
    // Generate and save files
    this->SaveModelFiles();
    return true;
  }
  return false;
}

/////////////////////////////////////////////////
void ModelCreator::OnNameChanged(const std::string &_name)
{
  if (_name.compare(this->dataPtr->modelName) == 0)
    return;

  this->SetModelName(_name);
  this->ModelChanged();
}

/////////////////////////////////////////////////
void ModelCreator::OnExit()
{
  this->Stop();

  if (this->dataPtr->allLinks.empty() &&
      this->dataPtr->allNestedModels.empty() &&
      this->dataPtr->allModelPlugins.empty())
  {
    if (!this->dataPtr->serverModelName.empty())
      this->SetModelVisible(this->dataPtr->serverModelName, true);
    this->Reset();
    gui::model::Events::newModel();
    gui::model::Events::finishModel();
    return;
  }

  switch (this->dataPtr->currentSaveState)
  {
    case ALL_SAVED:
    {
      QString msg("Are you ready to exit?\n\n");
      QMessageBox msgBox(QMessageBox::NoIcon, QString("Exit"), msg);

      QPushButton *cancelButton = msgBox.addButton("Cancel",
          QMessageBox::RejectRole);
      QPushButton *exitButton =
          msgBox.addButton("Exit", QMessageBox::AcceptRole);
      msgBox.setDefaultButton(exitButton);
      msgBox.setEscapeButton(cancelButton);

      msgBox.exec();
      if (msgBox.clickedButton() == cancelButton)
      {
        return;
      }
      this->FinishModel();
      break;
    }
    case UNSAVED_CHANGES:
    case NEVER_SAVED:
    {
      QString msg("Save Changes before exiting?\n\n");

      QMessageBox msgBox(QMessageBox::NoIcon, QString("Exit"), msg);
      QPushButton *cancelButton = msgBox.addButton("Cancel",
          QMessageBox::RejectRole);
      msgBox.addButton("Don't Save, Exit", QMessageBox::DestructiveRole);
      QPushButton *saveButton = msgBox.addButton("Save and Exit",
          QMessageBox::AcceptRole);
      msgBox.setDefaultButton(cancelButton);
      msgBox.setDefaultButton(saveButton);

      msgBox.exec();
      if (msgBox.clickedButton() == cancelButton)
        return;

      if (msgBox.clickedButton() == saveButton)
      {
        if (!this->OnSave())
        {
          return;
        }
      }
      break;
    }
    default:
      return;
  }

  // Create entity on main window up to the saved point
  if (this->dataPtr->currentSaveState != NEVER_SAVED)
    this->FinishModel();
  else
    this->SetModelVisible(this->dataPtr->serverModelName, true);

  this->Reset();

  gui::model::Events::newModel();
  gui::model::Events::finishModel();
}

/////////////////////////////////////////////////
void ModelCreator::OnPropertiesChanged(const bool _static,
    const bool _autoDisable)
{
  this->dataPtr->autoDisable = _autoDisable;
  this->dataPtr->isStatic = _static;
  this->ModelChanged();
}

/////////////////////////////////////////////////
void ModelCreator::SaveModelFiles()
{
  this->dataPtr->saveDialog->GenerateConfig();
  this->dataPtr->saveDialog->SaveToConfig();
  this->GenerateSDF();
  this->dataPtr->saveDialog->SaveToSDF(this->dataPtr->modelSDF);
  this->dataPtr->currentSaveState = ALL_SAVED;
}

/////////////////////////////////////////////////
std::string ModelCreator::CreateModel()
{
  this->Reset();
  return this->dataPtr->folderName;
}

/////////////////////////////////////////////////
void ModelCreator::AddJoint(const std::string &_type)
{
  this->Stop();
  if (this->dataPtr->jointMaker)
    this->dataPtr->jointMaker->AddJoint(_type);
}

/////////////////////////////////////////////////
void ModelCreator::AddCustomLink(const EntityType _type,
    const ignition::math::Vector3d &_size, const ignition::math::Pose3d &_pose,
    const std::string &_uri, const unsigned int _samples)
{
  this->Stop();

  this->dataPtr->addEntityType = _type;
  if (_type != ENTITY_NONE)
  {
    auto linkData = this->AddShape(_type, _size, _pose, _uri, _samples);
    if (linkData)
      this->dataPtr->mouseVisual = linkData->linkVisual;
  }
}

/////////////////////////////////////////////////
LinkData *ModelCreator::AddShape(const EntityType _type,
    const ignition::math::Vector3d &_size, const ignition::math::Pose3d &_pose,
    const std::string &_uri, const unsigned int _samples)
{
  if (!this->dataPtr->previewVisual)
  {
    this->Reset();
  }

  std::stringstream linkNameStream;
  linkNameStream << this->dataPtr->previewVisual->GetName() << "::link_" <<
      this->dataPtr->linkCounter++;
  std::string linkName = linkNameStream.str();

  rendering::VisualPtr linkVisual(new rendering::Visual(linkName,
      this->dataPtr->previewVisual, false));
  linkVisual->Load();
  linkVisual->SetTransparency(ModelData::GetEditTransparency());

  std::ostringstream visualName;
  visualName << linkName << "::visual";
  rendering::VisualPtr visVisual(new rendering::Visual(visualName.str(),
      linkVisual, false));
  sdf::ElementPtr visualElem =  this->dataPtr->modelTemplateSDF->Root()
      ->GetElement("model")->GetElement("link")->GetElement("visual");

  sdf::ElementPtr geomElem =  visualElem->GetElement("geometry");
  geomElem->ClearElements();

  if (_type == ENTITY_CYLINDER)
  {
    sdf::ElementPtr cylinderElem = geomElem->AddElement("cylinder");
    (cylinderElem->GetElement("radius"))->Set(_size.X()*0.5);
    (cylinderElem->GetElement("length"))->Set(_size.Z());
  }
  else if (_type == ENTITY_SPHERE)
  {
    ((geomElem->AddElement("sphere"))->GetElement("radius"))->
        Set(_size.X()*0.5);
  }
  else if (_type == ENTITY_MESH)
  {
    sdf::ElementPtr meshElem = geomElem->AddElement("mesh");
    meshElem->GetElement("scale")->Set(_size);
    meshElem->GetElement("uri")->Set(_uri);
  }
  else if (_type == ENTITY_POLYLINE)
  {
    QFileInfo info(QString::fromStdString(_uri));
    if (!info.isFile() || info.completeSuffix().toLower() != "svg")
    {
      gzerr << "File [" << _uri << "] not found or invalid!" << std::endl;
      return nullptr;
    }

    common::SVGLoader svgLoader(_samples);
    std::vector<common::SVGPath> paths;
    svgLoader.Parse(_uri, paths);

    if (paths.empty())
    {
      gzerr << "No paths found on file [" << _uri << "]" << std::endl;
      return nullptr;
    }

    // SVG paths do not map to sdf polylines, because we now allow a contour
    // to be made of multiple svg disjoint paths.
    // For this reason, we compute the closed polylines that can be extruded
    // in this step
    std::vector< std::vector<ignition::math::Vector2d> > closedPolys;
    std::vector< std::vector<ignition::math::Vector2d> > openPolys;
    svgLoader.PathsToClosedPolylines(paths, 0.05, closedPolys, openPolys);
    if (closedPolys.empty())
    {
      gzerr << "No closed polylines found on file [" << _uri << "]"
        << std::endl;
      return nullptr;
    }
    if (!openPolys.empty())
    {
      gzmsg << "There are " << openPolys.size() << "open polylines. "
        << "They will be ignored." << std::endl;
    }
    // Find extreme values to center the polylines
    ignition::math::Vector2d min(paths[0].polylines[0][0]);
    ignition::math::Vector2d max(min);

    for (auto const &poly : closedPolys)
    {
      for (auto const &pt : poly)
      {
        if (pt.X() < min.X())
          min.X() = pt.X();
        if (pt.Y() < min.Y())
          min.Y() = pt.Y();
        if (pt.X() > max.X())
          max.X() = pt.X();
        if (pt.Y() > max.Y())
          max.Y() = pt.Y();
      }
    }
    for (auto const &poly : closedPolys)
    {
      sdf::ElementPtr polylineElem = geomElem->AddElement("polyline");
      polylineElem->GetElement("height")->Set(_size.Z());

      for (auto const &p : poly)
      {
        // Translate to center
        ignition::math::Vector2d pt = p - min - (max-min)*0.5;
        // Swap X and Y so Z will point up
        // (in 2D it points into the screen)
        sdf::ElementPtr pointElem = polylineElem->AddElement("point");
        pointElem->Set(
            ignition::math::Vector2d(pt.Y()*_size.Y(), pt.X()*_size.X()));
      }
    }
  }
  else
  {
    if (_type != ENTITY_BOX)
    {
      gzwarn << "Unknown link type '" << _type << "'. " <<
          "Adding a box" << std::endl;
    }

    ((geomElem->AddElement("box"))->GetElement("size"))->Set(_size);
  }

  visVisual->Load(visualElem);
  LinkData *linkData = this->CreateLink(visVisual);
  linkVisual->SetVisibilityFlags(GZ_VISIBILITY_GUI | GZ_VISIBILITY_SELECTABLE);

  linkVisual->SetPose(_pose.Ign());

  // insert over ground plane for now
<<<<<<< HEAD
  ignition::math::Vector3d linkPos = linkVisual->WorldPose().Pos();
  if (_type == ENTITY_BOX || _type == ENTITY_CYLINDER || _type == ENTITY_SPHERE)
  {
    linkPos.Z() = _size.z * 0.5;
=======
  auto linkPos = linkVisual->GetWorldPose().Ign().Pos();
  if (_type == ENTITY_BOX || _type == ENTITY_CYLINDER || _type == ENTITY_SPHERE)
  {
    linkPos.Z() = _size.Z() * 0.5;
>>>>>>> 08a89132
  }
  // override orientation as it's more natural to insert objects upright rather
  // than inserting it in the model frame.
  linkVisual->SetWorldPose(ignition::math::Pose3d(linkPos,
<<<<<<< HEAD
        ignition::math::Quaterniond()));
=======
      ignition::math::Quaterniond()));
>>>>>>> 08a89132

  return linkData;
}

/////////////////////////////////////////////////
NestedModelData *ModelCreator::AddModel(const sdf::ElementPtr &_sdf)
{
  // Create a top-level nested model
  return this->CreateModelFromSDF(_sdf, this->dataPtr->previewVisual, false);
}

/////////////////////////////////////////////////
LinkData *ModelCreator::CreateLink(const rendering::VisualPtr &_visual)
{
  LinkData *link = new LinkData();

  msgs::Model model;
  double mass = 1.0;

  // set reasonable inertial values based on geometry
  std::string geomType = _visual->GetGeometryType();
  if (geomType == "cylinder")
    msgs::AddCylinderLink(model, mass, 0.5, 1.0);
  else if (geomType == "sphere")
    msgs::AddSphereLink(model, mass, 0.5);
  else
    msgs::AddBoxLink(model, mass, ignition::math::Vector3d::One);
  link->Load(msgs::LinkToSDF(model.link(0)));

  MainWindow *mainWindow = gui::get_main_window();
  if (mainWindow)
  {
    connect(gui::get_main_window(), SIGNAL(Close()), link->inspector,
        SLOT(close()));
  }

  link->linkVisual = _visual->GetParent();
  link->AddVisual(_visual);

  link->inspector->SetLinkId(link->linkVisual->GetName());

  // override transparency
  _visual->SetTransparency(_visual->GetTransparency() *
      (1-ModelData::GetEditTransparency()-0.1)
      + ModelData::GetEditTransparency());

  // create collision with identical geometry
  rendering::VisualPtr collisionVis =
      _visual->Clone(link->linkVisual->GetName() + "::collision",
      link->linkVisual);

  // orange
  collisionVis->SetMaterial("Gazebo/Orange");
  collisionVis->SetTransparency(
      ignition::math::clamp(ModelData::GetEditTransparency() * 2.0, 0.0, 0.8));
  ModelData::UpdateRenderGroup(collisionVis);
  link->AddCollision(collisionVis);

  std::string linkName = link->linkVisual->GetName();

  std::string leafName = linkName;
  size_t idx = linkName.rfind("::");
  if (idx != std::string::npos)
    leafName = linkName.substr(idx+2);

  link->SetName(leafName);

  {
    std::lock_guard<std::recursive_mutex> lock(this->dataPtr->updateMutex);
    this->dataPtr->allLinks[linkName] = link;
    if (this->dataPtr->canonicalLink.empty())
      this->dataPtr->canonicalLink = linkName;
  }

  this->ModelChanged();

  return link;
}

/////////////////////////////////////////////////
void ModelCreator::InsertLinkFromSDF(sdf::ElementPtr _sdf)
{
  if (!_sdf)
    return;

  this->CreateLinkFromSDF(_sdf, this->dataPtr->previewVisual);
}

/////////////////////////////////////////////////
void ModelCreator::InsertNestedModelFromSDF(sdf::ElementPtr _sdf)
{
  if (!_sdf)
    return;

  this->CreateModelFromSDF(_sdf, this->dataPtr->previewVisual);
}

/////////////////////////////////////////////////
LinkData *ModelCreator::CloneLink(const std::string &_linkName)
{
  std::lock_guard<std::recursive_mutex> lock(this->dataPtr->updateMutex);

  auto it = this->dataPtr->allLinks.find(_linkName);
  if (it == this->dataPtr->allLinks.end())
  {
    gzerr << "No link with name: " << _linkName << " found."  << std::endl;
    return nullptr;
  }

  // generate unique name.
  std::string newName = _linkName + "_clone";
  auto itName = this->dataPtr->allLinks.find(newName);
  int nameCounter = 0;
  while (itName != this->dataPtr->allLinks.end())
  {
    std::stringstream newLinkName;
    newLinkName << _linkName << "_clone_" << nameCounter++;
    newName = newLinkName.str();
    itName = this->dataPtr->allLinks.find(newName);
  }

  std::string leafName = newName;
  size_t idx = newName.rfind("::");
  if (idx != std::string::npos)
    leafName = newName.substr(idx+2);
  LinkData *link = it->second->Clone(leafName);

  this->dataPtr->allLinks[newName] = link;

  this->ModelChanged();

  return link;
}

/////////////////////////////////////////////////
NestedModelData *ModelCreator::CloneNestedModel(
    const std::string &_nestedModelName)
{
  std::lock_guard<std::recursive_mutex> lock(this->dataPtr->updateMutex);

  auto it = this->dataPtr->allNestedModels.find(_nestedModelName);
  if (it == this->dataPtr->allNestedModels.end())
  {
    gzerr << "No nested model with name: " << _nestedModelName <<
        " found."  << std::endl;
    return nullptr;
  }

  std::string newName = _nestedModelName + "_clone";
  std::string leafName = newName;
  size_t idx = newName.rfind("::");
  if (idx != std::string::npos)
    leafName = newName.substr(idx+2);
  sdf::ElementPtr cloneSDF = it->second->modelSDF->Clone();
  cloneSDF->GetAttribute("name")->Set(leafName);

  NestedModelData *modelData = this->CreateModelFromSDF(cloneSDF,
    it->second->modelVisual->GetParent(), false);

  this->ModelChanged();

  return modelData;
}

/////////////////////////////////////////////////
LinkData *ModelCreator::CreateLinkFromSDF(const sdf::ElementPtr &_linkElem,
    const rendering::VisualPtr &_parentVis)
{
  if (_linkElem == nullptr)
  {
    gzwarn << "Null SDF pointer, not creating link." << std::endl;
    return nullptr;
  }

  LinkData *link = new LinkData();
  MainWindow *mainWindow = gui::get_main_window();
  if (mainWindow)
  {
    connect(gui::get_main_window(), SIGNAL(Close()), link->inspector,
        SLOT(close()));
  }

  link->Load(_linkElem);

  // Link
  std::stringstream linkNameStream;
  std::string leafName = link->Name();
  linkNameStream << _parentVis->GetName() << "::";
  linkNameStream << leafName;
  std::string linkName = linkNameStream.str();

  if (this->dataPtr->canonicalLink.empty())
    this->dataPtr->canonicalLink = linkName;

  link->SetName(leafName);

  // if link name is scoped, it could mean that it's from an included model.
  // The joint maker needs to know about this in order to specify the correct
  // parent and child links in sdf generation step.
  if (leafName.find("::") != std::string::npos)
    this->dataPtr->jointMaker->AddScopedLinkName(leafName);

  rendering::VisualPtr linkVisual(
      new rendering::Visual(linkName, _parentVis, false));
  linkVisual->Load();
  linkVisual->SetPose(link->Pose());
  link->linkVisual = linkVisual;
  link->inspector->SetLinkId(link->linkVisual->GetName());

  // Visuals
  int visualIndex = 0;
  sdf::ElementPtr visualElem;

  if (_linkElem->HasElement("visual"))
    visualElem = _linkElem->GetElement("visual");

  linkVisual->SetTransparency(ModelData::GetEditTransparency());

  while (visualElem)
  {
    // Visual name
    std::string visualName;
    if (visualElem->HasAttribute("name"))
    {
      visualName = linkName + "::" + visualElem->Get<std::string>("name");
      visualIndex++;
    }
    else
    {
      std::stringstream visualNameStream;
      visualNameStream << linkName << "::visual_" << visualIndex++;
      visualName = visualNameStream.str();
      gzwarn << "SDF missing visual name attribute. Created name " << visualName
          << std::endl;
    }
    rendering::VisualPtr visVisual(new rendering::Visual(visualName,
        linkVisual, false));
    visVisual->Load(visualElem);

    // Visual pose
    ignition::math::Pose3d visualPose;
    if (visualElem->HasElement("pose"))
      visualPose = visualElem->Get<ignition::math::Pose3d>("pose");
    else
      visualPose.Set(0, 0, 0, 0, 0, 0);
    visVisual->SetPose(visualPose);

    // Add to link
    link->AddVisual(visVisual);

    // override transparency
    visVisual->SetTransparency(visVisual->GetTransparency() *
        (1-ModelData::GetEditTransparency()-0.1)
        + ModelData::GetEditTransparency());

    visualElem = visualElem->GetNextElement("visual");
  }

  // Collisions
  int collisionIndex = 0;
  sdf::ElementPtr collisionElem;

  if (_linkElem->HasElement("collision"))
    collisionElem = _linkElem->GetElement("collision");

  while (collisionElem)
  {
    // Collision name
    std::string collisionName;
    if (collisionElem->HasAttribute("name"))
    {
      collisionName = linkName + "::" + collisionElem->Get<std::string>("name");
      collisionIndex++;
    }
    else
    {
      std::ostringstream collisionNameStream;
      collisionNameStream << linkName << "::collision_" << collisionIndex++;
      collisionName = collisionNameStream.str();
      gzwarn << "SDF missing collision name attribute. Created name " <<
          collisionName << std::endl;
    }
    rendering::VisualPtr colVisual(new rendering::Visual(collisionName,
        linkVisual, false));

    // Collision pose
    ignition::math::Pose3d collisionPose;
    if (collisionElem->HasElement("pose"))
      collisionPose = collisionElem->Get<ignition::math::Pose3d>("pose");
    else
      collisionPose.Set(0, 0, 0, 0, 0, 0);

    // Make a visual element from the collision element
    sdf::ElementPtr colVisualElem =  this->dataPtr->modelTemplateSDF->Root()
        ->GetElement("model")->GetElement("link")->GetElement("visual");

    sdf::ElementPtr geomElem = colVisualElem->GetElement("geometry");
    geomElem->ClearElements();
    geomElem->Copy(collisionElem->GetElement("geometry"));

    colVisual->Load(colVisualElem);
    colVisual->SetPose(collisionPose);
    colVisual->SetMaterial("Gazebo/Orange");
    colVisual->SetTransparency(ignition::math::clamp(
        ModelData::GetEditTransparency() * 2.0, 0.0, 0.8));
    ModelData::UpdateRenderGroup(colVisual);

    // Add to link
    msgs::Collision colMsg = msgs::CollisionFromSDF(collisionElem);
    link->AddCollision(colVisual, &colMsg);

    collisionElem = collisionElem->GetNextElement("collision");
  }

  linkVisual->SetVisibilityFlags(GZ_VISIBILITY_GUI | GZ_VISIBILITY_SELECTABLE);

  // emit linkInserted events for all links, including links in nested models
  gui::model::Events::linkInserted(linkName);

  {
    std::lock_guard<std::recursive_mutex> lock(this->dataPtr->updateMutex);
    this->dataPtr->allLinks[linkName] = link;
  }

  this->ModelChanged();

  return link;
}

/////////////////////////////////////////////////
void ModelCreator::RemoveNestedModelImpl(const std::string &_nestedModelName)
{
  if (!this->dataPtr->previewVisual)
  {
    this->Reset();
    return;
  }

  NestedModelData *modelData = nullptr;
  {
    std::lock_guard<std::recursive_mutex> lock(this->dataPtr->updateMutex);
    if (this->dataPtr->allNestedModels.find(_nestedModelName) ==
        this->dataPtr->allNestedModels.end())
    {
      return;
    }
    modelData = this->dataPtr->allNestedModels[_nestedModelName];
  }

  if (!modelData)
    return;

  // Copy before reference is deleted.
  std::string nestedModelName(_nestedModelName);

  // remove all its models
  for (auto &modelIt : modelData->models)
    this->RemoveNestedModelImpl(modelIt.first);

  // remove all its links and joints
  for (auto &linkIt : modelData->links)
  {
    // if it's a link
    if (this->dataPtr->allLinks.find(linkIt.first) !=
        this->dataPtr->allLinks.end())
    {
      if (this->dataPtr->jointMaker)
      {
        this->dataPtr->jointMaker->RemoveJointsByLink(linkIt.first);
      }
      this->RemoveLinkImpl(linkIt.first);
    }
  }

  rendering::ScenePtr scene = modelData->modelVisual->GetScene();
  if (scene)
  {
    scene->RemoveVisual(modelData->modelVisual);
  }

  modelData->modelVisual.reset();
  {
    std::lock_guard<std::recursive_mutex> lock(this->dataPtr->updateMutex);
    this->dataPtr->allNestedModels.erase(_nestedModelName);
    delete modelData;
  }
  gui::model::Events::nestedModelRemoved(nestedModelName);

  this->ModelChanged();
}

/////////////////////////////////////////////////
void ModelCreator::RemoveLinkImpl(const std::string &_linkName)
{
  if (!this->dataPtr->previewVisual)
  {
    this->Reset();
    return;
  }

  LinkData *link = nullptr;
  {
    std::lock_guard<std::recursive_mutex> lock(this->dataPtr->updateMutex);
    auto linkIt = this->dataPtr->allLinks.find(_linkName);
    if (linkIt == this->dataPtr->allLinks.end())
      return;
    link = linkIt->second;
  }

  if (!link)
    return;

  // Copy before reference is deleted.
  std::string linkName(_linkName);

  rendering::ScenePtr scene = link->linkVisual->GetScene();
  if (scene)
  {
    for (auto &it : link->visuals)
    {
      rendering::VisualPtr vis = it.first;
      scene->RemoveVisual(vis);
    }
    scene->RemoveVisual(link->linkVisual);
    for (auto &colIt : link->collisions)
    {
      rendering::VisualPtr vis = colIt.first;
      scene->RemoveVisual(vis);
    }

    scene->RemoveVisual(link->linkVisual);
  }

  link->linkVisual.reset();
  {
    std::lock_guard<std::recursive_mutex> lock(this->dataPtr->updateMutex);
    this->dataPtr->allLinks.erase(linkName);
    delete link;
  }
  gui::model::Events::linkRemoved(linkName);

  this->ModelChanged();
}

/////////////////////////////////////////////////
void ModelCreator::Reset()
{
  delete this->dataPtr->saveDialog;
  this->dataPtr->saveDialog = new SaveEntityDialog(SaveEntityDialog::MODEL);

  this->dataPtr->jointMaker->Reset();
  this->dataPtr->selectedEntities.clear();

  if (g_copyAct)
    g_copyAct->setEnabled(false);

  if (g_pasteAct)
    g_pasteAct->setEnabled(false);

  this->dataPtr->currentSaveState = NEVER_SAVED;
  this->SetModelName(this->dataPtr->modelDefaultName);
  this->dataPtr->serverModelName = "";
  this->dataPtr->serverModelSDF.reset();
  this->dataPtr->serverModelVisible.clear();
  this->dataPtr->canonicalLink = "";

  this->dataPtr->modelTemplateSDF.reset(new sdf::SDF);
  this->dataPtr->modelTemplateSDF->SetFromString(
      ModelData::GetTemplateSDFString());

  this->dataPtr->modelSDF.reset(new sdf::SDF);

  this->dataPtr->isStatic = false;
  this->dataPtr->autoDisable = true;
  gui::model::Events::modelPropertiesChanged(this->dataPtr->isStatic,
      this->dataPtr->autoDisable);
  gui::model::Events::modelNameChanged(this->ModelName());

  while (!this->dataPtr->allLinks.empty())
    this->RemoveLinkImpl(this->dataPtr->allLinks.begin()->first);
  this->dataPtr->allLinks.clear();

  while (!this->dataPtr->allNestedModels.empty())
    this->RemoveNestedModelImpl(this->dataPtr->allNestedModels.begin()->first);
  this->dataPtr->allNestedModels.clear();

  this->dataPtr->allModelPlugins.clear();

  if (!gui::get_active_camera() ||
    !gui::get_active_camera()->GetScene())
  return;

  rendering::ScenePtr scene = gui::get_active_camera()->GetScene();
  if (this->dataPtr->previewVisual)
    scene->RemoveVisual(this->dataPtr->previewVisual);

  std::stringstream previewModelName;
  previewModelName << this->dataPtr->previewName << "_" <<
      this->dataPtr->modelCounter++;
  this->dataPtr->previewVisual.reset(new rendering::Visual(
      previewModelName.str(), scene->WorldVisual(), false));

  this->dataPtr->previewVisual->Load();
  this->dataPtr->modelPose = ignition::math::Pose3d::Zero;
  this->dataPtr->previewVisual->SetPose(this->dataPtr->modelPose);

  this->dataPtr->userCmdManager->Reset();
}

/////////////////////////////////////////////////
void ModelCreator::SetModelName(const std::string &_modelName)
{
  this->dataPtr->modelName = _modelName;
  this->dataPtr->saveDialog->SetModelName(_modelName);

  this->dataPtr->folderName = this->dataPtr->saveDialog->
      GetFolderNameFromModelName(this->dataPtr->modelName);

  if (this->dataPtr->currentSaveState == NEVER_SAVED)
  {
    // Set new saveLocation
    boost::filesystem::path oldPath(
        this->dataPtr->saveDialog->GetSaveLocation());

    auto newPath = oldPath.parent_path() / this->dataPtr->folderName;
    this->dataPtr->saveDialog->SetSaveLocation(newPath.string());
  }
}

/////////////////////////////////////////////////
std::string ModelCreator::ModelName() const
{
  return this->dataPtr->modelName;
}

/////////////////////////////////////////////////
void ModelCreator::SetStatic(const bool _static)
{
  this->dataPtr->isStatic = _static;
  this->ModelChanged();
}

/////////////////////////////////////////////////
void ModelCreator::SetAutoDisable(const bool _auto)
{
  this->dataPtr->autoDisable = _auto;
  this->ModelChanged();
}

/////////////////////////////////////////////////
void ModelCreator::FinishModel()
{
  if (!this->dataPtr->serverModelName.empty())
  {
    // this resets the material properites of the model
    // (important if we want to reuse it later, e.g. saving to same model name,
    // if this is not done then the new model with same name will be invisible)
    this->SetModelVisible(this->dataPtr->serverModelName, true);

    // delete model on server first before spawning the updated one.
    transport::request(gui::get_world(), "entity_delete",
        this->dataPtr->serverModelName);
    int timeoutCounter = 0;
    int timeout = 100;
    // wait for entity to be deleted on server side
    while (timeoutCounter < timeout)
    {
      auto response = transport::request(gui::get_world(), "entity_info",
          this->dataPtr->serverModelName);
      // Make sure the response is correct
      if (response->response() == "nonexistent")
        break;

      common::Time::MSleep(100);
      QCoreApplication::processEvents();
      timeoutCounter++;
    }

    timeoutCounter = 0;
    // wait for client scene to acknowledge the deletion
    rendering::ScenePtr scene = gui::get_active_camera()->GetScene();
    rendering::VisualPtr visual = scene->GetVisual(
        this->dataPtr->serverModelName);
    while (timeoutCounter < timeout)
    {
      visual = scene->GetVisual(this->dataPtr->serverModelName);
      if (!visual)
        break;
      common::Time::MSleep(100);
      QCoreApplication::processEvents();
      timeoutCounter++;
    }
  }

  event::Events::setSelectedEntity("", "normal");
  this->CreateTheEntity();
  this->Reset();
}

/////////////////////////////////////////////////
void ModelCreator::CreateTheEntity()
{
  if (!this->dataPtr->modelSDF->Root()->HasElement("model"))
  {
    gzerr << "Generated invalid SDF! Cannot create entity." << std::endl;
    return;
  }

  msgs::Factory msg;
  // Create a new name if the model exists
  auto modelElem = this->dataPtr->modelSDF->Root()->GetElement("model");
  std::string modelElemName = modelElem->Get<std::string>("name");
  if (modelElemName != this->dataPtr->serverModelName &&
      has_entity_name(modelElemName))
  {
    int i = 0;
    while (has_entity_name(modelElemName))
    {
      modelElemName = modelElem->Get<std::string>("name") + "_" +
        std::to_string(i++);
    }
    modelElem->GetAttribute("name")->Set(modelElemName);
  }

  msg.set_sdf(this->dataPtr->modelSDF->ToString());
  msgs::Set(msg.mutable_pose(), this->dataPtr->modelPose);
  this->dataPtr->makerPub->Publish(msg);
}

/////////////////////////////////////////////////
void ModelCreator::AddEntity(const sdf::ElementPtr &_sdf)
{
  if (!this->dataPtr->previewVisual)
  {
    this->Reset();
  }

  this->Stop();

  if (_sdf->GetName() == "model")
  {
    this->dataPtr->addEntityType = ENTITY_MODEL;
    NestedModelData *modelData = this->AddModel(_sdf);
    if (modelData)
      this->dataPtr->mouseVisual = modelData->modelVisual;
  }
}

/////////////////////////////////////////////////
void ModelCreator::AddLink(const EntityType _type)
{
  if (!this->dataPtr->previewVisual)
  {
    this->Reset();
  }

  this->Stop();

  this->dataPtr->addEntityType = _type;
  if (_type != ENTITY_NONE)
  {
    LinkData *linkData = this->AddShape(_type);
    if (linkData)
      this->dataPtr->mouseVisual = linkData->linkVisual;
  }
}

/////////////////////////////////////////////////
void ModelCreator::Stop()
{
  if (this->dataPtr->addEntityType != ENTITY_NONE && this->dataPtr->mouseVisual)
  {
    this->RemoveEntity(this->dataPtr->mouseVisual->GetName());
    this->dataPtr->mouseVisual.reset();
    emit LinkAdded();
  }
  if (this->dataPtr->jointMaker)
    this->dataPtr->jointMaker->Stop();
}

/////////////////////////////////////////////////
void ModelCreator::OnDelete()
{
  if (this->dataPtr->inspectName.empty())
    return;

  this->OnDelete(this->dataPtr->inspectName);
  this->dataPtr->inspectName = "";
}

/////////////////////////////////////////////////
void ModelCreator::OnDelete(const std::string &_entity)
{
  // if it's a nestedModel
  auto nestedModel = this->dataPtr->allNestedModels.find(_entity);
  if (nestedModel != this->dataPtr->allNestedModels.end())
  {
    // Get data to use after the model has been deleted
    auto name = nestedModel->second->Name();
    auto sdf = nestedModel->second->modelSDF;
    auto scopedName = nestedModel->second->modelVisual->GetName();

    this->RemoveNestedModelImpl(_entity);

    // Register command
    auto cmd = this->dataPtr->userCmdManager->NewCmd(
        "Delete [" + name + "]",
        MEUserCmd::DELETING_NESTED_MODEL);
    cmd->SetSDF(sdf);
    cmd->SetScopedName(scopedName);

    return;
  }

  // If it's a link
  auto link = this->dataPtr->allLinks.find(_entity);
  if (link != this->dataPtr->allLinks.end())
  {
    // First delete joints
    if (this->dataPtr->jointMaker)
      this->dataPtr->jointMaker->RemoveJointsByLink(_entity);

    // Then register command
    auto cmd = this->dataPtr->userCmdManager->NewCmd(
        "Delete [" + link->second->Name() + "]", MEUserCmd::DELETING_LINK);
    cmd->SetSDF(this->GenerateLinkSDF(link->second));
    cmd->SetScopedName(link->second->linkVisual->GetName());

    // Then delete link
    this->RemoveLinkImpl(_entity);
    return;
  }
}

/////////////////////////////////////////////////
void ModelCreator::RemoveEntity(const std::string &_entity)
{
  std::lock_guard<std::recursive_mutex> lock(this->dataPtr->updateMutex);

  // if it's a nestedModel
  if (this->dataPtr->allNestedModels.find(_entity) !=
      this->dataPtr->allNestedModels.end())
  {
    this->RemoveNestedModelImpl(_entity);
    return;
  }

  // if it's a link
  if (this->dataPtr->allLinks.find(_entity) != this->dataPtr->allLinks.end())
  {
    if (this->dataPtr->jointMaker)
      this->dataPtr->jointMaker->RemoveJointsByLink(_entity);
    this->RemoveLinkImpl(_entity);
    return;
  }

  // if it's a visual
  rendering::VisualPtr vis =
      gui::get_active_camera()->GetScene()->GetVisual(_entity);
  if (vis)
  {
    rendering::VisualPtr parentLink = vis->GetParent();
    std::string parentLinkName = parentLink->GetName();

    if (this->dataPtr->allLinks.find(parentLinkName) !=
        this->dataPtr->allLinks.end())
    {
      // remove the parent link if it's the only child
      if (parentLink->GetChildCount() == 1)
      {
        if (this->dataPtr->jointMaker)
          this->dataPtr->jointMaker->RemoveJointsByLink(parentLink->GetName());
        this->RemoveLinkImpl(parentLink->GetName());
        return;
      }
    }
  }
}

/////////////////////////////////////////////////
void ModelCreator::OnRemoveModelPlugin(const QString &_name)
{
  // User request from right-click menu
  this->RemoveModelPlugin(_name.toStdString());
}

/////////////////////////////////////////////////
void ModelCreator::RemoveModelPlugin(const std::string &_name,
    const bool _newCmd)
{
  std::lock_guard<std::recursive_mutex> lock(this->dataPtr->updateMutex);

  auto it = this->dataPtr->allModelPlugins.find(_name);
  if (it == this->dataPtr->allModelPlugins.end())
  {
    return;
  }

  if (_newCmd)
  {
    auto cmd = this->dataPtr->userCmdManager->NewCmd(
        "Delete plugin [" + _name + "]",
        MEUserCmd::DELETING_MODEL_PLUGIN);
    cmd->SetSDF(it->second->modelPluginSDF);
    cmd->SetScopedName(_name);
  }

  ModelPluginData *data = it->second;

  // Remove from map
  this->dataPtr->allModelPlugins.erase(_name);
  delete data;

  // Notify removal
  gui::model::Events::modelPluginRemoved(_name);
}

/////////////////////////////////////////////////
bool ModelCreator::OnKeyPress(const common::KeyEvent &_event)
{
  if (_event.key == Qt::Key_Escape)
  {
    this->Stop();
  }
  else if (_event.key == Qt::Key_Delete)
  {
    for (const auto &vis : this->dataPtr->selectedEntities)
    {
      this->OnDelete(vis->GetName());
    }
    this->dataPtr->selectedEntities.clear();

    for (const auto &plugin : this->dataPtr->selectedModelPlugins)
    {
      this->RemoveModelPlugin(plugin);
    }
    this->dataPtr->selectedModelPlugins.clear();
  }
  else if (_event.control)
  {
    if (_event.key == Qt::Key_C && _event.control)
    {
      g_copyAct->trigger();
      return true;
    }
    if (_event.key == Qt::Key_V && _event.control)
    {
      g_pasteAct->trigger();
      return true;
    }
  }
  return false;
}

/////////////////////////////////////////////////
bool ModelCreator::OnMousePress(const common::MouseEvent &_event)
{
  rendering::UserCameraPtr userCamera = gui::get_active_camera();
  if (!userCamera)
    return false;

  if (this->dataPtr->jointMaker->State() != JointMaker::JOINT_NONE)
  {
    userCamera->HandleMouseEvent(_event);
    return true;
  }

  rendering::VisualPtr vis = userCamera->GetVisual(_event.Pos());
  if (vis)
  {
    if (!vis->IsPlane() && gui::get_entity_id(vis->GetRootVisual()->GetName()))
    {
      // Handle snap from GLWidget
      if (g_snapAct->isChecked())
        return false;

      // Prevent interaction with other models, send event only to
      // user camera
      userCamera->HandleMouseEvent(_event);
      return true;
    }
  }
  return false;
}

/////////////////////////////////////////////////
bool ModelCreator::OnMouseRelease(const common::MouseEvent &_event)
{
  rendering::UserCameraPtr userCamera = gui::get_active_camera();
  if (!userCamera)
    return false;

  std::lock_guard<std::recursive_mutex> lock(this->dataPtr->updateMutex);

  // case when inserting an entity
  if (this->dataPtr->mouseVisual)
  {
    if (_event.Button() == common::MouseEvent::RIGHT)
      return true;

    // set the link data pose
    auto linkIt = this->dataPtr->allLinks.find(
        this->dataPtr->mouseVisual->GetName());
    if (linkIt != this->dataPtr->allLinks.end())
    {
      LinkData *link = linkIt->second;
<<<<<<< HEAD
      link->SetPose(this->mouseVisual->WorldPose() - this->modelPose);
      gui::model::Events::linkInserted(this->mouseVisual->GetName());
=======
      link->SetPose(this->dataPtr->mouseVisual->GetWorldPose().Ign() -
          this->dataPtr->modelPose);
      gui::model::Events::linkInserted(this->dataPtr->mouseVisual->GetName());

      auto cmd = this->dataPtr->userCmdManager->NewCmd(
          "Insert [" + link->Name() + "]",
          MEUserCmd::INSERTING_LINK);
      cmd->SetSDF(this->GenerateLinkSDF(link));
      cmd->SetScopedName(link->linkVisual->GetName());
>>>>>>> 08a89132
    }
    else
    {
      auto modelIt = this->dataPtr->allNestedModels.find(
          this->dataPtr->mouseVisual->GetName());
      if (modelIt != this->dataPtr->allNestedModels.end())
      {
        NestedModelData *modelData = modelIt->second;
<<<<<<< HEAD
        modelData->SetPose(this->mouseVisual->WorldPose() - this->modelPose);
=======
        modelData->SetPose(this->dataPtr->mouseVisual->GetWorldPose().Ign() -
            this->dataPtr->modelPose);
>>>>>>> 08a89132

        this->EmitNestedModelInsertedEvent(this->dataPtr->mouseVisual);

        auto cmd = this->dataPtr->userCmdManager->NewCmd(
            "Insert [" + modelData->Name() + "]",
            MEUserCmd::INSERTING_NESTED_MODEL);
        cmd->SetSDF(modelData->modelSDF);
        cmd->SetScopedName(modelData->modelVisual->GetName());
      }
    }

    // reset and return
    emit LinkAdded();
    this->dataPtr->mouseVisual.reset();
    this->AddLink(ENTITY_NONE);
    return true;
  }

  // End scaling links
  for (auto link : this->dataPtr->linkScaleUpdate)
  {
    // Register command
    auto cmd = this->dataPtr->userCmdManager->NewCmd(
        "Scale [" + link.first->Name() + "]", MEUserCmd::SCALING_LINK);
    cmd->SetScopedName(link.first->linkVisual->GetName());
    cmd->SetScaleChange(link.first->Scales(), link.second);

    // Update data and inspector
    link.first->SetScales(link.second);
  }
  if (!this->dataPtr->linkScaleUpdate.empty())
    this->ModelChanged();
  this->dataPtr->linkScaleUpdate.clear();

  // End moving links
  for (auto link : this->dataPtr->linkPoseUpdate)
  {
    // Register command
    auto cmd = this->dataPtr->userCmdManager->NewCmd(
        "Move [" + link.first->Name() + "]", MEUserCmd::MOVING_LINK);
    cmd->SetScopedName(link.first->linkVisual->GetName());
    cmd->SetPoseChange(link.first->Pose(), link.second);

    // Update data and inspector
    link.first->SetPose(link.second);
  }
  if (!this->dataPtr->linkPoseUpdate.empty())
    this->ModelChanged();
  this->dataPtr->linkPoseUpdate.clear();

  // End moving nested models
  for (auto nestedModel : this->dataPtr->nestedModelPoseUpdate)
  {
    // Register command
    auto cmd = this->dataPtr->userCmdManager->NewCmd(
        "Move [" + nestedModel.first->Name() + "]",
        MEUserCmd::MOVING_NESTED_MODEL);
    cmd->SetScopedName(nestedModel.first->modelVisual->GetName());
    cmd->SetPoseChange(nestedModel.first->Pose(), nestedModel.second);

    // Update data and inspector
    nestedModel.first->SetPose(nestedModel.second);
  }
  if (!this->dataPtr->nestedModelPoseUpdate.empty())
    this->ModelChanged();
  this->dataPtr->nestedModelPoseUpdate.clear();

  // camera movement mouse release
  if (_event.Dragging())
    return false;

  // mouse selection and context menu events
  rendering::VisualPtr vis = userCamera->GetVisual(_event.Pos());
  if (vis)
  {
    rendering::VisualPtr topLevelVis = vis->GetNthAncestor(2);
    if (!topLevelVis)
      return false;

    bool isLink = this->dataPtr->allLinks.find(topLevelVis->GetName()) !=
        this->dataPtr->allLinks.end();
    bool isNestedModel = this->dataPtr->allNestedModels.find(
        topLevelVis->GetName()) != this->dataPtr->allNestedModels.end();

    bool isSelected = std::find(this->dataPtr->selectedEntities.begin(),
        this->dataPtr->selectedEntities.end(), topLevelVis) !=
        this->dataPtr->selectedEntities.end();

    // trigger context menu on right click
    if (_event.Button() == common::MouseEvent::RIGHT)
    {
      if (!isLink && !isNestedModel)
      {
        // user clicked on background model
        this->DeselectAll();
        QMenu menu;
        menu.addAction(g_copyAct);
        menu.addAction(g_pasteAct);
        menu.exec(QCursor::pos());
        return true;
      }

      // if right clicked on entity that's not previously selected then
      // select it
      if (!isSelected)
      {
        this->DeselectAll();
        this->SetSelected(topLevelVis, true);
      }

      this->dataPtr->inspectName = topLevelVis->GetName();

      this->ShowContextMenu(this->dataPtr->inspectName);
      return true;
    }

    // Handle snap from GLWidget
    if (g_snapAct->isChecked())
      return false;

    // Is link / nested model
    if (isLink || isNestedModel)
    {
      // Not in multi-selection mode.
      if (!(QApplication::keyboardModifiers() & Qt::ControlModifier))
      {
        this->DeselectAll();
        this->SetSelected(topLevelVis, true);
      }
      // Multi-selection mode
      else
      {
        this->DeselectAllModelPlugins();

        // Highlight and select clicked entity if not already selected
        if (!isSelected)
        {
          this->SetSelected(topLevelVis, true);
        }
        // Deselect if already selected
        else
        {
          this->SetSelected(topLevelVis, false);
        }
      }

      if (this->dataPtr->manipMode == "translate" ||
          this->dataPtr->manipMode == "rotate" ||
          this->dataPtr->manipMode == "scale")
      {
        this->OnManipMode(this->dataPtr->manipMode);
      }

      return true;
    }
    // Not link or nested model
    else
    {
      this->DeselectAll();

      g_alignAct->setEnabled(false);
      g_copyAct->setEnabled(!this->dataPtr->selectedEntities.empty());

      if (!vis->IsPlane())
        return true;
    }
  }
  return false;
}

/////////////////////////////////////////////////
void ModelCreator::EmitNestedModelInsertedEvent(
    const rendering::VisualPtr &_vis) const
{
  if (!_vis)
    return;

  auto modelIt = this->dataPtr->allNestedModels.find(_vis->GetName());
  if (modelIt != this->dataPtr->allNestedModels.end())
    gui::model::Events::nestedModelInserted(_vis->GetName());
  else
    return;

  for (unsigned int i = 0; i < _vis->GetChildCount(); ++i)
    this->EmitNestedModelInsertedEvent(_vis->GetChild(i));
}

/////////////////////////////////////////////////
void ModelCreator::ShowContextMenu(const std::string &_entity)
{
  QMenu menu;
  menu.setObjectName("ModelEditorContextMenu");
  auto linkIt = this->dataPtr->allLinks.find(_entity);
  bool isLink = linkIt != this->dataPtr->allLinks.end();
  bool isNestedModel = false;
  if (!isLink)
  {
    auto nestedModelIt = this->dataPtr->allNestedModels.find(_entity);
    isNestedModel = nestedModelIt != this->dataPtr->allNestedModels.end();
    if (!isNestedModel)
      return;
  }
  else
  {
    // disable interacting with nested links for now
    LinkData *link = linkIt->second;
    if (link->nested)
      return;
  }

  // context menu for link
  if (isLink)
  {
    this->dataPtr->inspectName = _entity;
    if (this->dataPtr->inspectAct)
    {
      menu.addAction(this->dataPtr->inspectAct);

      menu.addSeparator();
      menu.addAction(g_copyAct);
      menu.addAction(g_pasteAct);
      menu.addSeparator();

      if (this->dataPtr->jointMaker)
      {
        std::vector<JointData *> joints =
            this->dataPtr->jointMaker->JointDataByLink(_entity);

        if (!joints.empty())
        {
          QMenu *jointsMenu = menu.addMenu(tr("Open Joint Inspector"));

          for (auto joint : joints)
          {
            QAction *jointAct = new QAction(tr(joint->name.c_str()), this);
            connect(jointAct, SIGNAL(triggered()), joint,
                SLOT(OnOpenInspector()));
            jointsMenu->addAction(jointAct);
          }
        }
      }
    }
  }
  // context menu for nested model
  else if (isNestedModel)
  {
    this->dataPtr->inspectName = _entity;
    menu.addAction(g_copyAct);
    menu.addAction(g_pasteAct);
  }

  // delete menu option
  menu.addSeparator();

  QAction *deleteAct = new QAction(tr("Delete"), this);
  connect(deleteAct, SIGNAL(triggered()), this, SLOT(OnDelete()));
  menu.addAction(deleteAct);

  menu.exec(QCursor::pos());
}

/////////////////////////////////////////////////
void ModelCreator::ShowModelPluginContextMenu(const std::string &_name)
{
  auto it = this->dataPtr->allModelPlugins.find(_name);
  if (it == this->dataPtr->allModelPlugins.end())
    return;

  // Open inspector
  QAction *inspectorAct = new QAction(tr("Open Model Plugin Inspector"), this);

  // Map signals to pass argument
  QSignalMapper *inspectorMapper = new QSignalMapper(this);

  connect(inspectorAct, SIGNAL(triggered()), inspectorMapper, SLOT(map()));
  inspectorMapper->setMapping(inspectorAct, QString::fromStdString(_name));

  connect(inspectorMapper, SIGNAL(mapped(QString)), this,
      SLOT(OnOpenModelPluginInspector(QString)));

  // Delete
  QAction *deleteAct = new QAction(tr("Delete"), this);

  // Map signals to pass argument
  QSignalMapper *deleteMapper = new QSignalMapper(this);

  connect(deleteAct, SIGNAL(triggered()), deleteMapper, SLOT(map()));
  deleteMapper->setMapping(deleteAct, QString::fromStdString(_name));

  connect(deleteMapper, SIGNAL(mapped(QString)), this,
      SLOT(OnRemoveModelPlugin(QString)));

  // Menu
  QMenu menu;
  menu.setObjectName("ModelEditorContextMenu");
  menu.addAction(inspectorAct);
  menu.addAction(deleteAct);

  menu.exec(QCursor::pos());
}

/////////////////////////////////////////////////
bool ModelCreator::OnMouseMove(const common::MouseEvent &_event)
{
  this->dataPtr->lastMouseEvent = _event;
  rendering::UserCameraPtr userCamera = gui::get_active_camera();
  if (!userCamera)
    return false;

  if (!this->dataPtr->mouseVisual)
  {
    rendering::VisualPtr vis = userCamera->GetVisual(_event.Pos());
    if (vis && !vis->IsPlane())
    {
      rendering::VisualPtr topLevelVis = vis->GetNthAncestor(2);
      if (!topLevelVis)
        return false;

      // Main window models always handled here
      if (this->dataPtr->allLinks.find(topLevelVis->GetName()) ==
          this->dataPtr->allLinks.end() &&
          this->dataPtr->allNestedModels.find(topLevelVis->GetName()) ==
          this->dataPtr->allNestedModels.end())
      {
        // Prevent highlighting for snapping
        if (this->dataPtr->manipMode == "snap" ||
            this->dataPtr->manipMode == "select" ||
            this->dataPtr->manipMode == "")
        {
          // Don't change cursor on hover
          QApplication::setOverrideCursor(QCursor(Qt::ArrowCursor));
          userCamera->HandleMouseEvent(_event);
        }
        // Allow ModelManipulator to work while dragging handle over this
        else if (_event.Dragging())
        {
          ModelManipulator::Instance()->OnMouseMoveEvent(_event);
        }
        return true;
      }
    }
    return false;
  }

<<<<<<< HEAD
  ignition::math::Pose3d pose = this->mouseVisual->WorldPose();
  pose.Pos() = ModelManipulator::GetMousePositionOnPlane(
      userCamera, _event).Ign();
=======
  auto pose = this->dataPtr->mouseVisual->GetWorldPose().Ign();
  pose.Pos() = ModelManipulator::MousePositionOnPlane(
      userCamera, _event);
>>>>>>> 08a89132

  // there is a problem detecting control key from common::MouseEvent, so
  // check using Qt for now
  if (QApplication::keyboardModifiers() & Qt::ControlModifier)
  {
<<<<<<< HEAD
    pose.Pos() = ModelManipulator::SnapPoint(pose.Pos()).Ign();
  }
  pose.Pos().Z(this->mouseVisual->WorldPose().Pos().Z());
=======
    pose.Pos() = ModelManipulator::SnapPoint(pose.Pos());
  }
  pose.Pos().Z(this->dataPtr->mouseVisual->GetWorldPose().Ign().Pos().Z());
>>>>>>> 08a89132

  this->dataPtr->mouseVisual->SetWorldPose(pose);

  return true;
}

/////////////////////////////////////////////////
bool ModelCreator::OnMouseDoubleClick(const common::MouseEvent &_event)
{
  // open the link inspector on double click
  rendering::VisualPtr vis = gui::get_active_camera()->GetVisual(_event.Pos());
  if (!vis)
    return false;

  std::lock_guard<std::recursive_mutex> lock(this->dataPtr->updateMutex);

  auto it = this->dataPtr->allLinks.find(vis->GetParent()->GetName());
  if (it != this->dataPtr->allLinks.end())
  {
    this->OpenInspector(vis->GetParent()->GetName());
    return true;
  }

  return false;
}

/////////////////////////////////////////////////
void ModelCreator::OnOpenInspector()
{
  if (this->dataPtr->inspectName.empty())
    return;

  this->OpenInspector(this->dataPtr->inspectName);
  this->dataPtr->inspectName = "";
}

/////////////////////////////////////////////////
void ModelCreator::OpenInspector(const std::string &_name)
{
  std::lock_guard<std::recursive_mutex> lock(this->dataPtr->updateMutex);
  auto it = this->dataPtr->allLinks.find(_name);
  if (it == this->dataPtr->allLinks.end())
  {
    gzerr << "Link [" << _name << "] not found." << std::endl;
    return;
  }

  // disable interacting with nested links for now
  LinkData *link = it->second;
  if (link->nested)
    return;

<<<<<<< HEAD
  link->SetPose(link->linkVisual->WorldPose() - this->modelPose);
=======
  link->SetPose(link->linkVisual->GetWorldPose().Ign() -
      this->dataPtr->modelPose);
>>>>>>> 08a89132
  link->UpdateConfig();
  link->inspector->Open();
}

/////////////////////////////////////////////////
void ModelCreator::OnCopy()
{
  if (!g_editModelAct->isChecked())
    return;

  if (this->dataPtr->selectedEntities.empty())
  {
    return;
  }

  this->dataPtr->copiedNames.clear();

  for (auto vis : this->dataPtr->selectedEntities)
  {
    this->dataPtr->copiedNames.push_back(vis->GetName());
  }
  g_pasteAct->setEnabled(true);
}

/////////////////////////////////////////////////
void ModelCreator::OnPaste()
{
  if (this->dataPtr->copiedNames.empty() || !g_editModelAct->isChecked())
  {
    return;
  }

  std::lock_guard<std::recursive_mutex> lock(this->dataPtr->updateMutex);

  ignition::math::Pose3d clonePose;
  rendering::UserCameraPtr userCamera = gui::get_active_camera();
  if (userCamera)
  {
    ignition::math::Vector3d mousePosition =
        ModelManipulator::MousePositionOnPlane(
        userCamera, this->dataPtr->lastMouseEvent);
    clonePose.Pos().X() = mousePosition.X();
    clonePose.Pos().Y() = mousePosition.Y();
  }

  // For now, only copy the last selected (nested models come after)
  auto it = this->dataPtr->allLinks.find(this->dataPtr->copiedNames.back());
  // Copy a link
  if (it != this->dataPtr->allLinks.end())
  {
    LinkData *copiedLink = it->second;
    if (!copiedLink)
      return;

    this->Stop();
    this->DeselectAll();

    if (!this->dataPtr->previewVisual)
    {
      this->Reset();
    }

    // Propagate copied entity's Z position and rotation
    ignition::math::Pose3d copiedPose = copiedLink->Pose();
    clonePose.Pos().Z() = this->dataPtr->modelPose.Pos().Z() +
        copiedPose.Pos().Z();
    clonePose.Rot() = copiedPose.Rot();

    LinkData *clonedLink = this->CloneLink(it->first);
    clonedLink->linkVisual->SetWorldPose(clonePose);

<<<<<<< HEAD
    math::Pose clonePose = copiedLink->linkVisual->WorldPose();
    rendering::UserCameraPtr userCamera = gui::get_active_camera();
    if (userCamera)
=======
    this->dataPtr->addEntityType = ENTITY_MESH;
    this->dataPtr->mouseVisual = clonedLink->linkVisual;
  }
  else
  {
    auto it2 = this->dataPtr->allNestedModels.find(
        this->dataPtr->copiedNames.back());
    if (it2 != this->dataPtr->allNestedModels.end())
>>>>>>> 08a89132
    {
      NestedModelData *copiedNestedModel = it2->second;
      if (!copiedNestedModel)
        return;

<<<<<<< HEAD
    clonedLink->linkVisual->SetWorldPose(clonePose.Ign());
    this->addEntityType = ENTITY_MESH;
    this->mouseVisual = clonedLink->linkVisual;
=======
      this->Stop();
      this->DeselectAll();

      if (!this->dataPtr->previewVisual)
      {
        this->Reset();
      }

      // Propagate copied entity's Z position and rotation
      ignition::math::Pose3d copiedPose = copiedNestedModel->Pose();
      clonePose.Pos().Z() = this->dataPtr->modelPose.Pos().Z() +
          copiedPose.Pos().Z();
      clonePose.Rot() = copiedPose.Rot();

      NestedModelData *clonedNestedModel = this->CloneNestedModel(it2->first);
      clonedNestedModel->modelVisual->SetWorldPose(clonePose);
      this->dataPtr->addEntityType = ENTITY_MODEL;
      this->dataPtr->mouseVisual = clonedNestedModel->modelVisual;
    }
>>>>>>> 08a89132
  }
}

/////////////////////////////////////////////////
JointMaker *ModelCreator::JointMaker() const
{
  return this->dataPtr->jointMaker;
}

/////////////////////////////////////////////////
void ModelCreator::GenerateSDF()
{
  sdf::ElementPtr modelElem;

  this->dataPtr->modelSDF.reset(new sdf::SDF);
  this->dataPtr->modelSDF->SetFromString(ModelData::GetTemplateSDFString());

  modelElem = this->dataPtr->modelSDF->Root()->GetElement("model");

  modelElem->ClearElements();
  modelElem->GetAttribute("name")->Set(this->dataPtr->folderName);

  std::lock_guard<std::recursive_mutex> lock(this->dataPtr->updateMutex);

  if (this->dataPtr->serverModelName.empty())
  {
    // set center of all links and nested models to be origin
    /// \todo issue #1485 set a better origin other than the centroid
    ignition::math::Vector3d mid;
    int entityCount = 0;
    for (auto &linksIt : this->dataPtr->allLinks)
    {
      LinkData *link = linksIt.second;
      if (link->nested)
        continue;
      mid += link->Pose().Pos();
      entityCount++;
    }
    for (auto &nestedModelsIt : this->dataPtr->allNestedModels)
    {
      NestedModelData *modelData = nestedModelsIt.second;

      // get only top level nested models
      if (modelData->Depth() != 2)
        continue;

      mid += modelData->Pose().Pos();
      entityCount++;
    }

    if (!(this->dataPtr->allLinks.empty() &&
          this->dataPtr->allNestedModels.empty()))
    {
      mid /= entityCount;
    }

    this->dataPtr->modelPose.Pos() = mid;
  }

  // Update poses in case they changed
  for (auto &linksIt : this->dataPtr->allLinks)
  {
    LinkData *link = linksIt.second;
    if (link->nested)
      continue;
<<<<<<< HEAD
    link->SetPose(link->linkVisual->WorldPose() - this->modelPose);
    link->linkVisual->SetPose(link->Pose());
=======
    ignition::math::Pose3d linkPose =
        link->linkVisual->GetWorldPose().Ign() - this->dataPtr->modelPose;
    link->SetPose(linkPose);
    link->linkVisual->SetPose(linkPose);
>>>>>>> 08a89132
  }
  for (auto &nestedModelsIt : this->dataPtr->allNestedModels)
  {
    NestedModelData *modelData = nestedModelsIt.second;

    if (!modelData->modelVisual)
      continue;

    // get only top level nested models
    if (modelData->Depth() != 2)
      continue;

<<<<<<< HEAD
    modelData->SetPose(modelData->modelVisual->WorldPose() - this->modelPose);
    modelData->modelVisual->SetPose(modelData->Pose());
=======
    ignition::math::Pose3d nestedModelPose =
        modelData->modelVisual->GetWorldPose().Ign() - this->dataPtr->modelPose;
    modelData->SetPose(nestedModelPose);
    modelData->modelVisual->SetPose(nestedModelPose);
>>>>>>> 08a89132
  }

  // generate canonical link sdf first.
  if (!this->dataPtr->canonicalLink.empty())
  {
    auto canonical = this->dataPtr->allLinks.find(this->dataPtr->canonicalLink);
    if (canonical != this->dataPtr->allLinks.end())
    {
      LinkData *link = canonical->second;
      if (!link->nested)
      {
        link->UpdateConfig();
        sdf::ElementPtr newLinkElem = this->GenerateLinkSDF(link);
        modelElem->InsertElement(newLinkElem);
      }
    }
  }

  // loop through rest of all links and generate sdf
  for (auto &linksIt : this->dataPtr->allLinks)
  {
    LinkData *link = linksIt.second;

    if (linksIt.first == this->dataPtr->canonicalLink || link->nested)
      continue;

    link->UpdateConfig();

    sdf::ElementPtr newLinkElem = this->GenerateLinkSDF(link);
    modelElem->InsertElement(newLinkElem);
  }

  // generate canonical model sdf first.
  if (!this->dataPtr->canonicalModel.empty())
  {
    auto canonical = this->dataPtr->allNestedModels.find(
        this->dataPtr->canonicalModel);
    if (canonical != this->dataPtr->allNestedModels.end())
    {
      NestedModelData *nestedModelData = canonical->second;
      modelElem->InsertElement(nestedModelData->modelSDF);
    }
  }

  // loop through rest of all nested models and add sdf
  for (auto &nestedModelsIt : this->dataPtr->allNestedModels)
  {
    NestedModelData *nestedModelData = nestedModelsIt.second;

    if (nestedModelsIt.first == this->dataPtr->canonicalModel ||
        nestedModelData->Depth() != 2)
      continue;

    modelElem->InsertElement(nestedModelData->modelSDF);
  }

  // Add joint sdf elements
  this->dataPtr->jointMaker->GenerateSDF();
  sdf::ElementPtr jointsElem = this->dataPtr->jointMaker->SDF();

  sdf::ElementPtr jointElem;
  if (jointsElem->HasElement("joint"))
    jointElem = jointsElem->GetElement("joint");
  while (jointElem)
  {
    modelElem->InsertElement(jointElem->Clone());
    jointElem = jointElem->GetNextElement("joint");
  }

  // Model settings
  modelElem->GetElement("static")->Set(this->dataPtr->isStatic);
  modelElem->GetElement("allow_auto_disable")->Set(this->dataPtr->autoDisable);

  // Add plugin elements
  for (auto modelPlugin : this->dataPtr->allModelPlugins)
    modelElem->InsertElement(modelPlugin.second->modelPluginSDF->Clone());

  // update root visual pose at the end after link, model, joint visuals
  this->dataPtr->previewVisual->SetWorldPose(this->dataPtr->modelPose);
}

/////////////////////////////////////////////////
sdf::ElementPtr ModelCreator::GenerateLinkSDF(LinkData *_link)
{
  std::stringstream visualNameStream;
  std::stringstream collisionNameStream;
  visualNameStream.str("");
  collisionNameStream.str("");

  sdf::ElementPtr newLinkElem = _link->linkSDF->Clone();
<<<<<<< HEAD
  newLinkElem->GetElement("pose")->Set(_link->linkVisual->WorldPose()
      - this->modelPose);
=======
  newLinkElem->GetElement("pose")->Set(_link->Pose());

  // Remove old visuals and collisions
  while (newLinkElem->HasElement("visual"))
  {
    auto oldVis = newLinkElem->GetElement("visual");
    newLinkElem->RemoveChild(oldVis);
  }
  while (newLinkElem->HasElement("collision"))
  {
    auto oldCol = newLinkElem->GetElement("collision");
    newLinkElem->RemoveChild(oldCol);
  }
>>>>>>> 08a89132

  // Add visuals
  for (auto const &it : _link->visuals)
  {
    rendering::VisualPtr visual = it.first;
    msgs::Visual visualMsg = it.second;
    sdf::ElementPtr visualElem = visual->GetSDF()->Clone();

    visualElem->GetElement("transparency")->Set<double>(
        visualMsg.transparency());
    newLinkElem->InsertElement(visualElem);
  }

  // Add collisions
  for (auto const &colIt : _link->collisions)
  {
    sdf::ElementPtr collisionElem = msgs::CollisionToSDF(colIt.second);
    newLinkElem->InsertElement(collisionElem);
  }
  return newLinkElem;
}

/////////////////////////////////////////////////
void ModelCreator::OnAlignMode(const std::string &_axis,
    const std::string &_config, const std::string &_target, const bool _preview,
    const bool _inverted)
{
  ModelAlign::Instance()->AlignVisuals(this->dataPtr->selectedEntities, _axis,
      _config, _target, !_preview, _inverted);
}

/////////////////////////////////////////////////
void ModelCreator::DeselectAll()
{
  this->DeselectAllEntities();
  this->DeselectAllModelPlugins();
}

/////////////////////////////////////////////////
void ModelCreator::DeselectAllEntities()
{
  while (!this->dataPtr->selectedEntities.empty())
  {
    auto vis = this->dataPtr->selectedEntities[0];
    vis->SetHighlighted(false);

    this->dataPtr->selectedEntities.erase(
        this->dataPtr->selectedEntities.begin());

    // Notify other widgets
    model::Events::setSelectedEntity(vis->GetName(), false);
  }
  this->dataPtr->selectedEntities.clear();
}

/////////////////////////////////////////////////
void ModelCreator::DeselectAllModelPlugins()
{
  while (!this->dataPtr->selectedModelPlugins.empty())
  {
    auto it = this->dataPtr->selectedModelPlugins.begin();
    std::string name = this->dataPtr->selectedModelPlugins[0];
    this->dataPtr->selectedModelPlugins.erase(it);
    model::Events::setSelectedModelPlugin(name, false);
  }
}

/////////////////////////////////////////////////
void ModelCreator::SetSelected(const std::string &_name, const bool _selected)
{
  rendering::VisualPtr topLevelVis;

  // If it's a link
  auto it = this->dataPtr->allLinks.find(_name);
  if (it != this->dataPtr->allLinks.end())
  {
    // For nested links, get parent model
    topLevelVis = (*it).second->linkVisual->GetNthAncestor(2);
  }
  else
  {
    auto itNestedModel = this->dataPtr->allNestedModels.find(_name);
    if (itNestedModel != this->dataPtr->allNestedModels.end())
    {
      topLevelVis = (*itNestedModel).second->modelVisual->GetNthAncestor(2);
    }
  }

  if (topLevelVis)
    this->SetSelected(topLevelVis, _selected);
  else
  {
    gzwarn << "Couldn't find top level visual for [" << _name << "]. "
        << "Not selecting in 3D scene." << std::endl;
  }
}

/////////////////////////////////////////////////
void ModelCreator::SetSelected(const rendering::VisualPtr &_entityVis,
    const bool _selected)
{
  if (!_entityVis)
    return;

  _entityVis->SetHighlighted(_selected);

  auto itLink = this->dataPtr->allLinks.find(_entityVis->GetName());
  auto itNestedModel =
      this->dataPtr->allNestedModels.find(_entityVis->GetName());

  auto itSelected = std::find(this->dataPtr->selectedEntities.begin(),
      this->dataPtr->selectedEntities.end(), _entityVis);

  // If it's not link or nested model
  if (itLink == this->dataPtr->allLinks.end() &&
      itNestedModel == this->dataPtr->allNestedModels.end())
  {
    gzwarn << "Entity [" << _entityVis->GetName() << "] is not a link or "
        << "nested model. Can't select." << std::endl;
    return;
  }

  // Only selecting top level visual for now
  auto topLevelVis = _entityVis->GetNthAncestor(2);

  // Selecting something which wasn't selected yet
  if (_selected && itSelected == this->dataPtr->selectedEntities.end())
  {
    this->dataPtr->selectedEntities.push_back(topLevelVis);
    model::Events::setSelectedEntity(topLevelVis->GetName(), _selected);
  }
  // Deselecting
  else if (!_selected && itSelected != this->dataPtr->selectedEntities.end())
  {
    this->dataPtr->selectedEntities.erase(itSelected);
    model::Events::setSelectedEntity(topLevelVis->GetName(), _selected);
  }

  g_copyAct->setEnabled(!this->dataPtr->selectedEntities.empty());
  g_alignAct->setEnabled(this->dataPtr->selectedEntities.size() > 1u);
}

/////////////////////////////////////////////////
void ModelCreator::OnManipMode(const std::string &_mode)
{
  if (!this->dataPtr->active)
    return;

  this->dataPtr->manipMode = _mode;

  if (!this->dataPtr->selectedEntities.empty())
  {
    ModelManipulator::Instance()->SetAttachedVisual(
        this->dataPtr->selectedEntities.back());
  }

  ModelManipulator::Instance()->SetManipulationMode(_mode);
  ModelSnap::Instance()->Reset();

  // deselect 0 to n-1 models.
  if (!this->dataPtr->selectedEntities.empty())
  {
    rendering::VisualPtr entity =
        this->dataPtr->selectedEntities[
        this->dataPtr->selectedEntities.size()-1];
    this->DeselectAll();
    this->SetSelected(entity, true);
  }
}

/////////////////////////////////////////////////
void ModelCreator::OnDeselectAll(const std::string &/*_name*/,
    const std::string &/*_mode*/)
{
  this->DeselectAll();
}

/////////////////////////////////////////////////
void ModelCreator::OnSetSelectedEntity(const std::string &_name,
    const bool _selected)
{
  this->SetSelected(_name, _selected);
}

/////////////////////////////////////////////////
void ModelCreator::OnSetSelectedModelPlugin(const std::string &_name,
    const bool _selected)
{
  auto plugin = this->dataPtr->allModelPlugins.find(_name);
  if (plugin == this->dataPtr->allModelPlugins.end())
    return;

  auto it = std::find(this->dataPtr->selectedModelPlugins.begin(),
      this->dataPtr->selectedModelPlugins.end(), _name);
  if (_selected && it == this->dataPtr->selectedModelPlugins.end())
  {
    this->dataPtr->selectedModelPlugins.push_back(_name);
  }
  else if (!_selected && it != this->dataPtr->selectedModelPlugins.end())
  {
    this->dataPtr->selectedModelPlugins.erase(it);
  }
}

/////////////////////////////////////////////////
void ModelCreator::ModelChanged()
{
  if (this->dataPtr->currentSaveState != NEVER_SAVED)
    this->dataPtr->currentSaveState = UNSAVED_CHANGES;
}

/////////////////////////////////////////////////
void ModelCreator::OnEntityScaleChanged(const std::string &_name,
  const ignition::math::Vector3d &/*_scale*/)
{
  std::lock_guard<std::recursive_mutex> lock(this->dataPtr->updateMutex);
  for (auto linksIt : this->dataPtr->allLinks)
  {
<<<<<<< HEAD
    LinkData *link = linksIt.second;
    if (link->Pose() != link->linkVisual->Pose())
    {
      link->SetPose(link->linkVisual->WorldPose() - this->modelPose);
      this->ModelChanged();
    }
    for (auto &scaleIt : this->linkScaleUpdate)
=======
    std::string linkName;
    size_t pos = _name.rfind("::");
    if (pos != std::string::npos)
      linkName = _name.substr(0, pos);
    if (_name == linksIt.first || linkName == linksIt.first)
>>>>>>> 08a89132
    {
      // Update inspector according to visual size
      linksIt.second->UpdateInspectorScale();

      // Queue to only register command once it is finalized
      auto linkVis = linksIt.second->linkVisual;
      std::map<std::string, ignition::math::Vector3d> scales;
      for (unsigned int i = 0; i < linkVis->GetChildCount(); ++i)
      {
        auto child = linkVis->GetChild(i);
        if (child->GetType() == rendering::Visual::VT_GUI ||
            child->GetType() == rendering::Visual::VT_PHYSICS)
          continue;

        // Add to map of scales to update
        scales[child->GetName()] = linkVis->GetChild(i)->GetGeometrySize();
      }
      this->dataPtr->linkScaleUpdate[linksIt.second] = scales;

      break;
    }
  }
}

/////////////////////////////////////////////////
void ModelCreator::OnEntityMoved(const std::string &_name,
  const ignition::math::Pose3d &_pose, const bool _isFinal)
{
  std::lock_guard<std::recursive_mutex> lock(this->dataPtr->updateMutex);
  for (auto linksIt : this->dataPtr->allLinks)
  {
    std::string linkName;
    size_t pos = _name.rfind("::");
    if (pos != std::string::npos)
      linkName = _name.substr(0, pos);
    if (_name == linksIt.first || linkName == linksIt.first)
    {
      // Register user command
      if (_isFinal)
      {
        auto cmd = this->dataPtr->userCmdManager->NewCmd(
            "Move [" + linksIt.second->Name() + "]", MEUserCmd::MOVING_LINK);
        cmd->SetScopedName(linksIt.second->linkVisual->GetName());

        auto localPose = this->WorldToLocal(_pose);
        cmd->SetPoseChange(linksIt.second->Pose(), localPose);
        linksIt.second->SetPose(localPose);
        this->ModelChanged();
      }
      // Only register command on MouseRelease
      else
      {
        // Get local pose
        auto linkLocalPose = this->WorldToLocal(_pose);

        // Update inspector only
        linksIt.second->inspector->GetLinkConfig()->SetPose(linkLocalPose);

        // Queue to register command once it is finalized
        this->dataPtr->linkPoseUpdate[linksIt.second] = linkLocalPose;
      }
      break;
    }
  }
  for (auto nestedModelsIt : this->dataPtr->allNestedModels)
  {
    std::string nestedModelName;
    size_t pos = _name.rfind("::");
    if (pos != std::string::npos)
      nestedModelName = _name.substr(0, pos);
    if (_name == nestedModelsIt.first ||
        nestedModelName == nestedModelsIt.first)
    {
      // Register user command
      if (_isFinal)
      {
        auto cmd = this->dataPtr->userCmdManager->NewCmd(
            "Move [" + nestedModelsIt.second->Name() + "]",
            MEUserCmd::MOVING_NESTED_MODEL);
        cmd->SetScopedName(nestedModelsIt.second->modelVisual->GetName());

        auto localPose = this->WorldToLocal(_pose);
        cmd->SetPoseChange(nestedModelsIt.second->Pose(), localPose);
        nestedModelsIt.second->SetPose(localPose);
        this->ModelChanged();
      }
      // Only register command on MouseRelease
      else
      {
        // Get local pose
        auto nestedModelLocalPose = this->WorldToLocal(_pose);

        // Queue to register command once it is finalized
        this->dataPtr->nestedModelPoseUpdate[nestedModelsIt.second] =
            nestedModelLocalPose;
      }
      break;
    }
  }
}

/////////////////////////////////////////////////
void ModelCreator::SetModelVisible(const std::string &_name,
    const bool _visible)
{
  rendering::ScenePtr scene = gui::get_active_camera()->GetScene();
  rendering::VisualPtr visual = scene->GetVisual(_name);
  if (!visual)
    return;

  this->SetModelVisible(visual, _visible);

  if (_visible)
    visual->SetHighlighted(false);
}

/////////////////////////////////////////////////
void ModelCreator::SetModelVisible(const rendering::VisualPtr &_visual,
    const bool _visible)
{
  if (!_visual)
    return;

  for (unsigned int i = 0; i < _visual->GetChildCount(); ++i)
    this->SetModelVisible(_visual->GetChild(i), _visible);

  if (!_visible)
  {
    // store original visibility
    this->dataPtr->serverModelVisible[_visual->GetId()] = _visual->GetVisible();
    _visual->SetVisible(_visible);
  }
  else
  {
    // restore original visibility
    auto it = this->dataPtr->serverModelVisible.find(_visual->GetId());
    if (it != this->dataPtr->serverModelVisible.end())
    {
      _visual->SetVisible(it->second, false);
    }
  }
}

/////////////////////////////////////////////////
ModelCreator::SaveState ModelCreator::CurrentSaveState() const
{
  return this->dataPtr->currentSaveState;
}

/////////////////////////////////////////////////
void ModelCreator::OnAddModelPlugin(const std::string &_name,
    const std::string &_filename, const std::string &_innerxml,
    const bool _newCmd)
{
  if (_name.empty() || _filename.empty())
  {
    gzerr << "Cannot add model plugin. Empty name or filename" << std::endl;
    return;
  }

  // Use the SDF parser to read all the inner xml.
  sdf::ElementPtr modelPluginSDF(new sdf::Element);
  sdf::initFile("plugin.sdf", modelPluginSDF);
  std::stringstream tmp;
  tmp << "<sdf version='" << SDF_VERSION << "'>";
  tmp << "<plugin name='" << _name << "' filename='" << _filename << "'>";
  tmp << _innerxml;
  tmp << "</plugin></sdf>";

  if (sdf::readString(tmp.str(), modelPluginSDF))
  {
    this->AddModelPlugin(modelPluginSDF);

    if (_newCmd)
    {
      auto cmd = this->dataPtr->userCmdManager->NewCmd(
          "Inserted plugin [" + _name + "]",
          MEUserCmd::INSERTING_MODEL_PLUGIN);
      cmd->SetSDF(modelPluginSDF);
      cmd->SetScopedName(_name);
    }

    this->ModelChanged();
  }
  else
  {
    gzerr << "Error reading Plugin SDF. Unable to parse Innerxml:\n"
        << _innerxml << std::endl;
  }
}

/////////////////////////////////////////////////
void ModelCreator::AddModelPlugin(const sdf::ElementPtr &_pluginElem)
{
  if (_pluginElem->HasAttribute("name"))
  {
    std::string name = _pluginElem->Get<std::string>("name");

    // Create data
    ModelPluginData *modelPlugin = new ModelPluginData();
    modelPlugin->Load(_pluginElem);

    // Add to map
    {
      std::lock_guard<std::recursive_mutex> lock(this->dataPtr->updateMutex);
      this->dataPtr->allModelPlugins[name] = modelPlugin;
    }

    // Notify addition
    gui::model::Events::modelPluginInserted(name);
  }
}

/////////////////////////////////////////////////
ModelPluginData *ModelCreator::ModelPlugin(const std::string &_name)
{
  auto it = this->dataPtr->allModelPlugins.find(_name);
  if (it != this->dataPtr->allModelPlugins.end())
    return it->second;
  return nullptr;
}

/////////////////////////////////////////////////
void ModelCreator::OnOpenModelPluginInspector(const QString &_name)
{
  this->OpenModelPluginInspector(_name.toStdString());
}

/////////////////////////////////////////////////
void ModelCreator::OpenModelPluginInspector(const std::string &_name)
{
  std::lock_guard<std::recursive_mutex> lock(this->dataPtr->updateMutex);

  auto it = this->dataPtr->allModelPlugins.find(_name);
  if (it == this->dataPtr->allModelPlugins.end())
  {
    gzerr << "Model plugin [" << _name << "] not found." << std::endl;
    return;
  }

  ModelPluginData *modelPlugin = it->second;
  modelPlugin->inspector->move(QCursor::pos());
  modelPlugin->inspector->show();
}

/////////////////////////////////////////////////
void ModelCreator::OnRequestLinkScale(const std::string &_name,
    const std::map<std::string, ignition::math::Vector3d> &_scales)
{
  auto link = this->dataPtr->allLinks.find(_name);
  if (link == this->dataPtr->allLinks.end())
  {
    gzerr << "Link [" << _name << "] not found." << std::endl;
    return;
  }

  auto linkVis = link->second->linkVisual;

  // Go through all child visuals (visuals and collisions)
  for (unsigned int i = 0; i < linkVis->GetChildCount(); ++i)
  {
    auto childVis = linkVis->GetChild(i);

    // Check if there is a new scale for this child
    auto scaleIter = _scales.find(childVis->GetName());
    if (scaleIter == _scales.end())
    {
      continue;
    }

    childVis->SetScale(scaleIter->second);
  }

  // Update link data and inspector
  link->second->SetScales(_scales);
}

/////////////////////////////////////////////////
void ModelCreator::OnRequestLinkMove(const std::string &_name,
    const ignition::math::Pose3d &_pose)
{
  auto link = this->dataPtr->allLinks.find(_name);
  if (link == this->dataPtr->allLinks.end())
    return;

  link->second->linkVisual->SetPose(_pose);
  link->second->SetPose(_pose);
}

/////////////////////////////////////////////////
void ModelCreator::OnRequestNestedModelMove(const std::string &_name,
    const ignition::math::Pose3d &_pose)
{
  auto nestedModel = this->dataPtr->allNestedModels.find(_name);
  if (nestedModel == this->dataPtr->allNestedModels.end())
    return;

  nestedModel->second->modelVisual->SetPose(_pose);
  nestedModel->second->SetPose(_pose);
}

/////////////////////////////////////////////////
ignition::math::Pose3d ModelCreator::WorldToLocal(
    const ignition::math::Pose3d &_world) const
{
  // Transform from the parent model to the world (w_T_p)
  ignition::math::Matrix4d parentModelWorld(this->dataPtr->modelPose);

  // Given pose as matrix (w_T_t)
  ignition::math::Matrix4d targetWorld(_world);

  // Calculate target pose in parent model local frame
  // p_T_t = w_T_p^-1 * w_T_t
  return (parentModelWorld.Inverse() * targetWorld).Pose();
}
<|MERGE_RESOLUTION|>--- conflicted
+++ resolved
@@ -544,13 +544,8 @@
           ignition::math::Pose3d pose;
           if (visual)
           {
-<<<<<<< HEAD
-            pose = visual->WorldPose();
-            this->previewVisual->SetWorldPose(pose);
-=======
             pose = visual->GetWorldPose().Ign();
             this->dataPtr->previewVisual->SetWorldPose(pose);
->>>>>>> 08a89132
           }
 
           this->dataPtr->serverModelName = _modelName;
@@ -1126,29 +1121,18 @@
   LinkData *linkData = this->CreateLink(visVisual);
   linkVisual->SetVisibilityFlags(GZ_VISIBILITY_GUI | GZ_VISIBILITY_SELECTABLE);
 
-  linkVisual->SetPose(_pose.Ign());
+  linkVisual->SetPose(_pose);
 
   // insert over ground plane for now
-<<<<<<< HEAD
-  ignition::math::Vector3d linkPos = linkVisual->WorldPose().Pos();
+  auto linkPos = linkVisual->WorldPose().Pos();
   if (_type == ENTITY_BOX || _type == ENTITY_CYLINDER || _type == ENTITY_SPHERE)
   {
-    linkPos.Z() = _size.z * 0.5;
-=======
-  auto linkPos = linkVisual->GetWorldPose().Ign().Pos();
-  if (_type == ENTITY_BOX || _type == ENTITY_CYLINDER || _type == ENTITY_SPHERE)
-  {
     linkPos.Z() = _size.Z() * 0.5;
->>>>>>> 08a89132
   }
   // override orientation as it's more natural to insert objects upright rather
   // than inserting it in the model frame.
   linkVisual->SetWorldPose(ignition::math::Pose3d(linkPos,
-<<<<<<< HEAD
-        ignition::math::Quaterniond()));
-=======
       ignition::math::Quaterniond()));
->>>>>>> 08a89132
 
   return linkData;
 }
@@ -2055,20 +2039,15 @@
     if (linkIt != this->dataPtr->allLinks.end())
     {
       LinkData *link = linkIt->second;
-<<<<<<< HEAD
-      link->SetPose(this->mouseVisual->WorldPose() - this->modelPose);
-      gui::model::Events::linkInserted(this->mouseVisual->GetName());
-=======
-      link->SetPose(this->dataPtr->mouseVisual->GetWorldPose().Ign() -
+      link->SetPose(this->dataPtr->mouseVisual->WorldPose() -
           this->dataPtr->modelPose);
-      gui::model::Events::linkInserted(this->dataPtr->mouseVisual->GetName());
+      gui::model::Events::linkInserted(this->dataPtr->mouseVisual->Name());
 
       auto cmd = this->dataPtr->userCmdManager->NewCmd(
           "Insert [" + link->Name() + "]",
           MEUserCmd::INSERTING_LINK);
       cmd->SetSDF(this->GenerateLinkSDF(link));
       cmd->SetScopedName(link->linkVisual->GetName());
->>>>>>> 08a89132
     }
     else
     {
@@ -2077,12 +2056,8 @@
       if (modelIt != this->dataPtr->allNestedModels.end())
       {
         NestedModelData *modelData = modelIt->second;
-<<<<<<< HEAD
-        modelData->SetPose(this->mouseVisual->WorldPose() - this->modelPose);
-=======
-        modelData->SetPose(this->dataPtr->mouseVisual->GetWorldPose().Ign() -
+        modelData->SetPose(this->dataPtr->mouseVisual->WorldPose() -
             this->dataPtr->modelPose);
->>>>>>> 08a89132
 
         this->EmitNestedModelInsertedEvent(this->dataPtr->mouseVisual);
 
@@ -2427,29 +2402,17 @@
     return false;
   }
 
-<<<<<<< HEAD
-  ignition::math::Pose3d pose = this->mouseVisual->WorldPose();
-  pose.Pos() = ModelManipulator::GetMousePositionOnPlane(
-      userCamera, _event).Ign();
-=======
-  auto pose = this->dataPtr->mouseVisual->GetWorldPose().Ign();
+  auto pose = this->dataPtr->mouseVisual->WorldPose();
   pose.Pos() = ModelManipulator::MousePositionOnPlane(
       userCamera, _event);
->>>>>>> 08a89132
 
   // there is a problem detecting control key from common::MouseEvent, so
   // check using Qt for now
   if (QApplication::keyboardModifiers() & Qt::ControlModifier)
   {
-<<<<<<< HEAD
-    pose.Pos() = ModelManipulator::SnapPoint(pose.Pos()).Ign();
-  }
-  pose.Pos().Z(this->mouseVisual->WorldPose().Pos().Z());
-=======
     pose.Pos() = ModelManipulator::SnapPoint(pose.Pos());
   }
   pose.Pos().Z(this->dataPtr->mouseVisual->GetWorldPose().Ign().Pos().Z());
->>>>>>> 08a89132
 
   this->dataPtr->mouseVisual->SetWorldPose(pose);
 
@@ -2502,12 +2465,7 @@
   if (link->nested)
     return;
 
-<<<<<<< HEAD
-  link->SetPose(link->linkVisual->WorldPose() - this->modelPose);
-=======
-  link->SetPose(link->linkVisual->GetWorldPose().Ign() -
-      this->dataPtr->modelPose);
->>>>>>> 08a89132
+  link->SetPose(link->linkVisual->WorldPose() - this->dataPtr->modelPose);
   link->UpdateConfig();
   link->inspector->Open();
 }
@@ -2579,11 +2537,6 @@
     LinkData *clonedLink = this->CloneLink(it->first);
     clonedLink->linkVisual->SetWorldPose(clonePose);
 
-<<<<<<< HEAD
-    math::Pose clonePose = copiedLink->linkVisual->WorldPose();
-    rendering::UserCameraPtr userCamera = gui::get_active_camera();
-    if (userCamera)
-=======
     this->dataPtr->addEntityType = ENTITY_MESH;
     this->dataPtr->mouseVisual = clonedLink->linkVisual;
   }
@@ -2592,17 +2545,11 @@
     auto it2 = this->dataPtr->allNestedModels.find(
         this->dataPtr->copiedNames.back());
     if (it2 != this->dataPtr->allNestedModels.end())
->>>>>>> 08a89132
     {
       NestedModelData *copiedNestedModel = it2->second;
       if (!copiedNestedModel)
         return;
 
-<<<<<<< HEAD
-    clonedLink->linkVisual->SetWorldPose(clonePose.Ign());
-    this->addEntityType = ENTITY_MESH;
-    this->mouseVisual = clonedLink->linkVisual;
-=======
       this->Stop();
       this->DeselectAll();
 
@@ -2622,7 +2569,6 @@
       this->dataPtr->addEntityType = ENTITY_MODEL;
       this->dataPtr->mouseVisual = clonedNestedModel->modelVisual;
     }
->>>>>>> 08a89132
   }
 }
 
@@ -2688,15 +2634,10 @@
     LinkData *link = linksIt.second;
     if (link->nested)
       continue;
-<<<<<<< HEAD
-    link->SetPose(link->linkVisual->WorldPose() - this->modelPose);
-    link->linkVisual->SetPose(link->Pose());
-=======
     ignition::math::Pose3d linkPose =
-        link->linkVisual->GetWorldPose().Ign() - this->dataPtr->modelPose;
+        link->linkVisual->WorldPose() - this->dataPtr->modelPose;
     link->SetPose(linkPose);
     link->linkVisual->SetPose(linkPose);
->>>>>>> 08a89132
   }
   for (auto &nestedModelsIt : this->dataPtr->allNestedModels)
   {
@@ -2709,15 +2650,10 @@
     if (modelData->Depth() != 2)
       continue;
 
-<<<<<<< HEAD
-    modelData->SetPose(modelData->modelVisual->WorldPose() - this->modelPose);
-    modelData->modelVisual->SetPose(modelData->Pose());
-=======
     ignition::math::Pose3d nestedModelPose =
-        modelData->modelVisual->GetWorldPose().Ign() - this->dataPtr->modelPose;
+        modelData->modelVisual->WorldPose() - this->dataPtr->modelPose;
     modelData->SetPose(nestedModelPose);
     modelData->modelVisual->SetPose(nestedModelPose);
->>>>>>> 08a89132
   }
 
   // generate canonical link sdf first.
@@ -2808,10 +2744,6 @@
   collisionNameStream.str("");
 
   sdf::ElementPtr newLinkElem = _link->linkSDF->Clone();
-<<<<<<< HEAD
-  newLinkElem->GetElement("pose")->Set(_link->linkVisual->WorldPose()
-      - this->modelPose);
-=======
   newLinkElem->GetElement("pose")->Set(_link->Pose());
 
   // Remove old visuals and collisions
@@ -2825,7 +2757,6 @@
     auto oldCol = newLinkElem->GetElement("collision");
     newLinkElem->RemoveChild(oldCol);
   }
->>>>>>> 08a89132
 
   // Add visuals
   for (auto const &it : _link->visuals)
@@ -3044,21 +2975,11 @@
   std::lock_guard<std::recursive_mutex> lock(this->dataPtr->updateMutex);
   for (auto linksIt : this->dataPtr->allLinks)
   {
-<<<<<<< HEAD
-    LinkData *link = linksIt.second;
-    if (link->Pose() != link->linkVisual->Pose())
-    {
-      link->SetPose(link->linkVisual->WorldPose() - this->modelPose);
-      this->ModelChanged();
-    }
-    for (auto &scaleIt : this->linkScaleUpdate)
-=======
     std::string linkName;
     size_t pos = _name.rfind("::");
     if (pos != std::string::npos)
       linkName = _name.substr(0, pos);
     if (_name == linksIt.first || linkName == linksIt.first)
->>>>>>> 08a89132
     {
       // Update inspector according to visual size
       linksIt.second->UpdateInspectorScale();
