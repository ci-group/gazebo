/*
 * Copyright 2013 Open Source Robotics Foundation
 *
 * Licensed under the Apache License, Version 2.0 (the "License");
 * you may not use this file except in compliance with the License.
 * You may obtain a copy of the License at
 *
 *     http://www.apache.org/licenses/LICENSE-2.0
 *
 * Unless required by applicable law or agreed to in writing, software
 * distributed under the License is distributed on an "AS IS" BASIS,
 * WITHOUT WARRANTIES OR CONDITIONS OF ANY KIND, either express or implied.
 * See the License for the specific language governing permissions and
 * limitations under the License.
 *
 */

#include <sstream>
#include <boost/filesystem.hpp>

#include "gazebo/common/KeyEvent.hh"
#include "gazebo/common/Exception.hh"

#include "gazebo/rendering/UserCamera.hh"
#include "gazebo/rendering/Visual.hh"
#include "gazebo/rendering/Scene.hh"

#include "gazebo/math/Quaternion.hh"

#include "gazebo/transport/Publisher.hh"
#include "gazebo/transport/Node.hh"

#include "gazebo/physics/Inertial.hh"

#include "gazebo/gui/Actions.hh"
#include "gazebo/gui/KeyEventHandler.hh"
#include "gazebo/gui/MouseEventHandler.hh"
#include "gazebo/gui/GuiEvents.hh"
#include "gazebo/gui/GuiIface.hh"
#include "gazebo/gui/ModelManipulator.hh"

#include "gazebo/gui/model/ModelData.hh"
#include "gazebo/gui/model/PartGeneralConfig.hh"
#include "gazebo/gui/model/PartVisualConfig.hh"
#include "gazebo/gui/model/PartCollisionConfig.hh"
#include "gazebo/gui/model/PartInspector.hh"
#include "gazebo/gui/model/JointMaker.hh"
#include "gazebo/gui/model/ModelCreator.hh"

using namespace gazebo;
using namespace gui;

/////////////////////////////////////////////////
ModelCreator::ModelCreator()
{
  this->modelName = "";

  this->modelTemplateSDF.reset(new sdf::SDF);
  this->modelTemplateSDF->SetFromString(this->GetTemplateSDFString());

  this->partCounter = 0;
  this->customCounter = 0;
  this->modelCounter = 0;

  this->node = transport::NodePtr(new transport::Node());
  this->node->Init();
  this->makerPub = this->node->Advertise<msgs::Factory>("~/factory");
  this->requestPub = this->node->Advertise<msgs::Request>("~/request");

  this->jointMaker = new JointMaker();

  connect(g_editModelAct, SIGNAL(toggled(bool)), this, SLOT(OnEdit(bool)));
  this->inspectAct = new QAction(tr("Open Part Inspector"), this);
  connect(this->inspectAct, SIGNAL(triggered()), this,
      SLOT(OnOpenInspector()));

  connect(g_deleteAct, SIGNAL(DeleteSignal(const std::string &)), this,
          SLOT(OnDelete(const std::string &)));

  this->Reset();
}

/////////////////////////////////////////////////
ModelCreator::~ModelCreator()
{
  this->Reset();
  this->node->Fini();
  this->node.reset();
  this->modelTemplateSDF.reset();
  this->requestPub.reset();
  this->makerPub.reset();

  delete jointMaker;
}

/////////////////////////////////////////////////
void ModelCreator::OnEdit(bool _checked)
{
  if (_checked)
  {
    KeyEventHandler::Instance()->AddPressFilter("model_creator",
        boost::bind(&ModelCreator::OnKeyPress, this, _1));

    MouseEventHandler::Instance()->AddPressFilter("model_creator",
        boost::bind(&ModelCreator::OnMousePress, this, _1));

    MouseEventHandler::Instance()->AddReleaseFilter("model_creator",
        boost::bind(&ModelCreator::OnMouseRelease, this, _1));

    MouseEventHandler::Instance()->AddMoveFilter("model_creator",
        boost::bind(&ModelCreator::OnMouseMove, this, _1));

    MouseEventHandler::Instance()->AddDoubleClickFilter("model_creator",
        boost::bind(&ModelCreator::OnMouseDoubleClick, this, _1));
  }
  else
  {
    KeyEventHandler::Instance()->RemovePressFilter("model_creator");
    MouseEventHandler::Instance()->RemovePressFilter("model_creator");
    MouseEventHandler::Instance()->RemoveReleaseFilter("model_creator");
    MouseEventHandler::Instance()->RemoveMoveFilter("model_creator");
    MouseEventHandler::Instance()->RemoveDoubleClickFilter("model_creator");
    this->jointMaker->Stop();

    if (this->selectedVis)
    {
      this->selectedVis->SetHighlighted(false);
      this->selectedVis.reset();
    }
  }
}

/////////////////////////////////////////////////
std::string ModelCreator::CreateModel()
{
  this->Reset();
  return this->modelName;
}

/////////////////////////////////////////////////
void ModelCreator::AddJoint(const std::string &_type)
{
  this->Stop();
  if (this->jointMaker)
    this->jointMaker->AddJoint(_type);
}

/////////////////////////////////////////////////
std::string ModelCreator::AddBox(const math::Vector3 &_size,
    const math::Pose &_pose)
{
  if (!this->modelVisual)
  {
    this->Reset();
  }

  std::ostringstream linkNameStream;
  linkNameStream << "part_" << this->partCounter++;
  std::string linkName = linkNameStream.str();

  rendering::VisualPtr linkVisual(new rendering::Visual(linkName,
      this->modelVisual));
  linkVisual->Load();

  std::ostringstream visualName;
  visualName << linkName << "_visual";
  rendering::VisualPtr visVisual(new rendering::Visual(visualName.str(),
      linkVisual));
  sdf::ElementPtr visualElem =  this->modelTemplateSDF->root
      ->GetElement("model")->GetElement("link")->GetElement("visual");
  visualElem->GetElement("material")->GetElement("script")
      ->GetElement("name")->Set("Gazebo/Grey");

  sdf::ElementPtr geomElem =  visualElem->GetElement("geometry");
  geomElem->ClearElements();
  ((geomElem->AddElement("box"))->AddElement("size"))->Set(_size);

  visVisual->Load(visualElem);

  linkVisual->SetPose(_pose);
  if (_pose == math::Pose::Zero)
  {
    linkVisual->SetPosition(math::Vector3(_pose.pos.x, _pose.pos.y,
    _pose.pos.z + _size.z/2));
  }

  this->CreatePart(visVisual);

  visVisual->SetTransparency(0.5);
  this->mouseVisual = linkVisual;

  return linkName;
}

/////////////////////////////////////////////////
std::string ModelCreator::AddSphere(double _radius,
    const math::Pose &_pose)
{
  if (!this->modelVisual)
    this->Reset();

  std::ostringstream linkNameStream;
  linkNameStream << "part_" << this->partCounter++;
  std::string linkName = linkNameStream.str();

  rendering::VisualPtr linkVisual(new rendering::Visual(
      linkName, this->modelVisual));
  linkVisual->Load();

  std::ostringstream visualName;
  visualName << linkName << "_visual";
  rendering::VisualPtr visVisual(new rendering::Visual(visualName.str(),
        linkVisual));
  sdf::ElementPtr visualElem =  this->modelTemplateSDF->root
      ->GetElement("model")->GetElement("link")->GetElement("visual");
  visualElem->GetElement("material")->GetElement("script")
      ->GetElement("name")->Set("Gazebo/Grey");

  sdf::ElementPtr geomElem =  visualElem->GetElement("geometry");
  geomElem->ClearElements();
  ((geomElem->AddElement("sphere"))->GetElement("radius"))->Set(_radius);

  visVisual->Load(visualElem);

  linkVisual->SetPose(_pose);
  if (_pose == math::Pose::Zero)
  {
    linkVisual->SetPosition(math::Vector3(_pose.pos.x, _pose.pos.y,
    _pose.pos.z + _radius));
  }

  this->CreatePart(visVisual);

  visVisual->SetTransparency(0.5);
  this->mouseVisual = linkVisual;

  return linkName;
}

/////////////////////////////////////////////////
std::string ModelCreator::AddCylinder(double _radius, double _length,
    const math::Pose &_pose)
{
  if (!this->modelVisual)
    this->Reset();

  std::ostringstream linkNameStream;
  linkNameStream << "part_" << this->partCounter++;
  std::string linkName = linkNameStream.str();

  rendering::VisualPtr linkVisual(new rendering::Visual(
      linkName, this->modelVisual));
  linkVisual->Load();

  std::ostringstream visualName;
  visualName << linkName << "_visual";
  rendering::VisualPtr visVisual(new rendering::Visual(visualName.str(),
        linkVisual));
  sdf::ElementPtr visualElem =  this->modelTemplateSDF->root
      ->GetElement("model")->GetElement("link")->GetElement("visual");
  visualElem->GetElement("material")->GetElement("script")
      ->GetElement("name")->Set("Gazebo/Grey");

  sdf::ElementPtr geomElem =  visualElem->GetElement("geometry");
  geomElem->ClearElements();
  sdf::ElementPtr cylinderElem = geomElem->AddElement("cylinder");
  (cylinderElem->GetElement("radius"))->Set(_radius);
  (cylinderElem->GetElement("length"))->Set(_length);

  visVisual->Load(visualElem);

  linkVisual->SetPose(_pose);
  if (_pose == math::Pose::Zero)
  {
    linkVisual->SetPosition(math::Vector3(_pose.pos.x, _pose.pos.y,
    _pose.pos.z + _length/2));
  }

  this->CreatePart(visVisual);

  visVisual->SetTransparency(0.5);
  this->mouseVisual = linkVisual;

  return linkName;
}

/////////////////////////////////////////////////
std::string ModelCreator::AddCustom(const std::string &_path,
    const math::Vector3 &_scale, const math::Pose &_pose)
{
  if (!this->modelVisual)
    this->Reset();

  std::string path = _path;

  std::ostringstream linkNameStream;
  linkNameStream << "custom_" << this->customCounter++;
  std::string linkName = linkNameStream.str();

  rendering::VisualPtr linkVisual(new rendering::Visual(this->modelName + "::" +
        linkName, this->modelVisual));
  linkVisual->Load();

  std::ostringstream visualName;
  visualName << linkName << "_visual";
  rendering::VisualPtr visVisual(new rendering::Visual(visualName.str(),
        linkVisual));
  sdf::ElementPtr visualElem =  this->modelTemplateSDF->root
      ->GetElement("model")->GetElement("link")->GetElement("visual");
  visualElem->GetElement("material")->GetElement("script")
      ->GetElement("name")->Set("Gazebo/Grey");

  sdf::ElementPtr geomElem =  visualElem->GetElement("geometry");
  geomElem->ClearElements();
  sdf::ElementPtr meshElem = geomElem->AddElement("mesh");
  meshElem->GetElement("scale")->Set(_scale);
  meshElem->GetElement("uri")->Set(path);
  visVisual->Load(visualElem);

  linkVisual->SetPose(_pose);
  if (_pose == math::Pose::Zero)
  {
    linkVisual->SetPosition(math::Vector3(_pose.pos.x, _pose.pos.y,
    _pose.pos.z + _scale.z/2));
  }

  this->CreatePart(visVisual);

  visVisual->SetTransparency(0.5);
  this->mouseVisual = linkVisual;

  return linkName;
}

/////////////////////////////////////////////////
PartData *ModelCreator::CreatePart(const rendering::VisualPtr &_visual)
{
  PartData *part = new PartData();

  part->partVisual = _visual->GetParent();
  part->AddVisual(_visual);
  //part->visuals.push_back(_visual);

  std::string partName = part->partVisual->GetName();
  part->SetName(partName);
  part->SetPose(part->partVisual->GetWorldPose());

  this->allParts[partName] = part;
  return part;
}

/////////////////////////////////////////////////
void ModelCreator::RemovePart(const std::string &_partName)
{
  if (!this->modelVisual)
  {
    this->Reset();
    return;
  }

  if (this->allParts.find(_partName) == this->allParts.end())
    return;

  PartData *part = this->allParts[_partName];
  if (!part)
    return;

  if (part->partVisual == this->selectedVis)
  {
    this->selectedVis->SetHighlighted(false);
    this->selectedVis.reset();
  }

  rendering::ScenePtr scene = part->partVisual->GetScene();
  std::map<rendering::VisualPtr, msgs::Visual>::iterator it;
  for (it = part->visuals.begin(); it != part->visuals.end(); ++it)
  {
    rendering::VisualPtr vis = it->first;
    scene->RemoveVisual(vis);
  }
  scene->RemoveVisual(part->partVisual);
  part->visuals.clear();
  part->partVisual.reset();

  for (unsigned int i = 0; i < part->collisions.size(); ++i)
  {
    delete part->collisions[i];
  }
  part->collisions.clear();

  delete part->inspector;
  //part->inertial.reset();
  //delete part->sensorData;

  this->allParts.erase(_partName);
}

/////////////////////////////////////////////////
void ModelCreator::Reset()
{
  if (!gui::get_active_camera() ||
      !gui::get_active_camera()->GetScene())
    return;

  this->jointMaker->Reset();
  this->selectedVis.reset();

  std::stringstream ss;
  ss << "defaultModel_" << this->modelCounter++;
  this->modelName = ss.str();

  rendering::ScenePtr scene = gui::get_active_camera()->GetScene();

  this->isStatic = false;
  this->autoDisable = true;

  while (this->allParts.size() > 0)
    this->RemovePart(this->allParts.begin()->first);
  this->allParts.clear();

  if (this->modelVisual)
    scene->RemoveVisual(this->modelVisual);

  this->modelVisual.reset(new rendering::Visual(this->modelName,
      scene->GetWorldVisual()));

  this->modelVisual->Load();
  this->modelPose = math::Pose::Zero;
  this->modelVisual->SetPose(this->modelPose);
  scene->AddVisual(this->modelVisual);
}

/////////////////////////////////////////////////
void ModelCreator::SetModelName(const std::string &_modelName)
{
  this->modelName = _modelName;
}

/////////////////////////////////////////////////
std::string ModelCreator::GetModelName() const
{
  return this->modelName;
}

/////////////////////////////////////////////////
void ModelCreator::SetStatic(bool _static)
{
  this->isStatic = _static;
}

/////////////////////////////////////////////////
void ModelCreator::SetAutoDisable(bool _auto)
{
  this->autoDisable = _auto;
}

/////////////////////////////////////////////////
void ModelCreator::SaveToSDF(const std::string &_savePath)
{
  std::ofstream savefile;
  boost::filesystem::path path;
  path = boost::filesystem::operator/(_savePath, this->modelName + ".sdf");
  savefile.open(path.string().c_str());
  if (savefile.is_open())
  {
    savefile << this->modelSDF->ToString();
    savefile.close();
  }
  else
  {
    gzerr << "Unable to open file for writing: '" << path.string().c_str()
        << "'. Possibly a permission issue." << std::endl;
  }
}

/////////////////////////////////////////////////
void ModelCreator::FinishModel()
{
  event::Events::setSelectedEntity("", "normal");
  this->Reset();
  this->CreateTheEntity();
}

/////////////////////////////////////////////////
void ModelCreator::CreateTheEntity()
{
  msgs::Factory msg;
  msg.set_sdf(this->modelSDF->ToString());
  this->makerPub->Publish(msg);
}

/////////////////////////////////////////////////
std::string ModelCreator::GetTemplateSDFString()
{
  std::ostringstream newModelStr;
  newModelStr << "<sdf version ='" << SDF_VERSION << "'>"
    << "<model name='template_model'>"
    << "<pose>0 0 0.0 0 0 0</pose>"
    << "<link name ='link'>"
    <<   "<visual name ='visual'>"
    <<     "<pose>0 0 0.0 0 0 0</pose>"
    <<     "<geometry>"
    <<       "<box>"
    <<         "<size>1.0 1.0 1.0</size>"
    <<       "</box>"
    <<     "</geometry>"
    <<     "<material>"
    <<       "<script>"
    <<         "<uri>file://media/materials/scripts/gazebo.material</uri>"
    <<         "<name>Gazebo/Grey</name>"
    <<       "</script>"
    <<     "</material>"
    <<   "</visual>"
    << "</link>"
    << "<static>true</static>"
    << "</model>"
    << "</sdf>";

  return newModelStr.str();
}

/////////////////////////////////////////////////
void ModelCreator::AddPart(PartType _type)
{
  this->Stop();

  this->addPartType = _type;
  if (_type != PART_NONE)
  {
    switch (_type)
    {
      case PART_BOX:
      {
        this->AddBox();
        break;
      }
      case PART_SPHERE:
      {
        this->AddSphere();
        break;
      }
      case PART_CYLINDER:
      {
        this->AddCylinder();
        break;
      }
      default:
      {
        gzwarn << "Unknown part type '" << _type << "'. " <<
            "Part not added" << std::endl;
        break;
      }
    }
  }
}

/////////////////////////////////////////////////
void ModelCreator::Stop()
{
  if (this->addPartType != PART_NONE && this->mouseVisual)
  {
    for (unsigned int i = 0; i < this->mouseVisual->GetChildCount(); ++i)
        this->RemovePart(this->mouseVisual->GetName());
    this->mouseVisual.reset();
  }
  if (this->jointMaker)
    this->jointMaker->Stop();
}

/////////////////////////////////////////////////
void ModelCreator::OnDelete(const std::string &_entity)
{
  // check if it's our model
  if (_entity == this->modelName)
  {
    this->Reset();
    return;
  }

  // if it's a link
  if (this->allParts.find(_entity) != this->allParts.end())
  {
    if (this->jointMaker)
      this->jointMaker->RemoveJointsByPart(_entity);
    this->RemovePart(_entity);
    return;
  }

  // if it's a visual
  rendering::VisualPtr vis =
      gui::get_active_camera()->GetScene()->GetVisual(_entity);
  if (vis)
  {
    rendering::VisualPtr parentLink = vis->GetParent();
    if (this->allParts.find(parentLink->GetName()) != this->allParts.end())
    {
      // remove the parent link if it's the only child
      if (parentLink->GetChildCount() == 1)
      {
        if (this->jointMaker)
          this->jointMaker->RemoveJointsByPart(parentLink->GetName());
        this->RemovePart(parentLink->GetName());
        return;
      }
    }
  }
}

/////////////////////////////////////////////////
bool ModelCreator::OnKeyPress(const common::KeyEvent &_event)
{
  if (_event.key == Qt::Key_Escape)
  {
    this->Stop();
  }
  else if (_event.key == Qt::Key_Delete)
  {
    if (this->selectedVis)
    {
      this->OnDelete(this->selectedVis->GetName());
      this->selectedVis.reset();
    }
  }
  return false;
}

/////////////////////////////////////////////////
bool ModelCreator::OnMousePress(const common::MouseEvent &_event)
{
  rendering::UserCameraPtr userCamera = gui::get_active_camera();
  if (!userCamera)
    return false;

  rendering::VisualPtr vis = userCamera->GetVisual(_event.pos);
  if (vis && !vis->IsPlane())
  {
    if (this->allParts.find(vis->GetName()) == this->allParts.end())
    {
      // Prevent interaction with other models, send event only to
      // user camera
      userCamera->HandleMouseEvent(_event);
      return true;
    }
  }
  return false;
}

/////////////////////////////////////////////////
bool ModelCreator::OnMouseRelease(const common::MouseEvent &_event)
{
  if (this->jointMaker->GetState() != JointMaker::JOINT_NONE)
    return false;

  if (this->mouseVisual)
  {
    // set the part data pose
    if (this->allParts.find(this->mouseVisual->GetName()) !=
        this->allParts.end())
    {
      PartData *part = this->allParts[this->mouseVisual->GetName()];
      part->SetPose(this->mouseVisual->GetWorldPose());
    }

    // reset and return
    emit PartAdded();
    this->mouseVisual.reset();
    this->AddPart(PART_NONE);
    return true;
  }

  // In mouse normal mode, let users select a part if the parent model
  // is currently selected.
  rendering::UserCameraPtr userCamera = gui::get_active_camera();
  if (!userCamera)
    return false;

  rendering::VisualPtr vis = userCamera->GetVisual(_event.pos);
  if (vis)
  {
<<<<<<< HEAD
    if (this->allParts.find(vis->GetParent()->GetName()) !=
        this->allParts.end())
    {
      // trigger part inspector on right click
      if (_event.button == common::MouseEvent::RIGHT)
      {
        this->inspectVis = vis->GetParent();
        QMenu menu;
        menu.addAction(this->inspectAct);
        menu.exec(QCursor::pos());
        return true;
      }

      // if the model is selected
      if (gui::get_active_camera()->GetScene()->GetSelectedVisual()
          == this->modelVisual || this->selectedVis)
=======
    // Is part
    if (this->allParts.find(vis->GetName()) != this->allParts.end())
    {
      // Whole model or another part is selected
      if (userCamera->GetScene()->GetSelectedVisual() == this->modelVisual ||
          this->selectedVis)
>>>>>>> d15f7b20
      {
        // Deselect part
        if (this->selectedVis)
        {
          this->selectedVis->SetHighlighted(false);
<<<<<<< HEAD
        }
=======
        // Deselect model
>>>>>>> d15f7b20
        else
        {
          // turn off model selection so we don't end up with
          // both part and model selected at the same time
          event::Events::setSelectedEntity("", "normal");
        }

        this->selectedVis = vis->GetParent();
        this->selectedVis->SetHighlighted(true);
        return true;
      }
      // Handle at GLWidget - select whole model
    }
    // Not part
    else
    {
      // Deselect part and model
      if (this->selectedVis)
      {
        this->selectedVis->SetHighlighted(false);
        this->selectedVis.reset();
      }
      else
        event::Events::setSelectedEntity("", "normal");

      // Prevent interaction with other models, send event only to
      // user camera
      userCamera->HandleMouseEvent(_event);
      return true;
    }
  }
  return false;
}

/////////////////////////////////////////////////
bool ModelCreator::OnMouseMove(const common::MouseEvent &_event)
{
  rendering::UserCameraPtr userCamera = gui::get_active_camera();
  if (!userCamera)
    return false;

  if (!this->mouseVisual)
  {
    rendering::VisualPtr vis = userCamera->GetVisual(_event.pos);
    if (vis && !vis->IsPlane())
    {
      if (this->allParts.find(vis->GetName()) == this->allParts.end())
      {
        // Prevent interaction with other models, send event only to
        // user camera
        QApplication::setOverrideCursor(QCursor(Qt::ArrowCursor));
        userCamera->HandleMouseEvent(_event);
        return true;
      }
    }
    return false;
  }

  math::Pose pose = this->mouseVisual->GetWorldPose();
  pose.pos = ModelManipulator::GetMousePositionOnPlane(
      userCamera, _event);

  if (!_event.shift)
  {
    pose.pos = ModelManipulator::SnapPoint(pose.pos);
  }
  pose.pos.z = this->mouseVisual->GetWorldPose().pos.z;

  this->mouseVisual->SetWorldPose(pose);

  return true;
}

/////////////////////////////////////////////////
bool ModelCreator::OnMouseDoubleClick(const common::MouseEvent &_event)
{
  // open the part inspector on double click
 rendering::VisualPtr vis = gui::get_active_camera()->GetVisual(_event.pos);
  if (!vis)
    return false;

  if (this->allParts.find(vis->GetParent()->GetName()) !=
      this->allParts.end())
  {
    if (this->selectedVis)
      this->selectedVis->SetHighlighted(false);

    this->OpenInspector(vis->GetParent()->GetName());
    return true;
  }

  return false;
}

/////////////////////////////////////////////////
void ModelCreator::OnOpenInspector()
{
  this->OpenInspector(this->inspectVis->GetName());
  this->inspectVis.reset();
}

/////////////////////////////////////////////////
void ModelCreator::OpenInspector(const std::string &_name)
{
  PartData *part = this->allParts[_name];
  part->SetPose(part->partVisual->GetWorldPose());
/*  PartGeneralConfig *generalConfig = part->inspector->GetGeneralConfig();
  generalConfig->SetPose(part->GetPose());*/

/*  PartVisualConfig *visualConfig = part->inspector->GetVisualConfig();
  for (unsigned int i = 0; i < part->visuals.size(); ++i)
  {
    if (i >= visualConfig->GetVisualCount())
      visualConfig->AddVisual();

  }

  PartCollisionConfig *collisionConfig = part->inspector->GetCollisionConfig();
  for (unsigned int i = 0; i < part->collisions.size(); ++i)
  {
    if (i >= collisionConfig->GetCollisionCount())
      collisionConfig->AddCollision();

  }*/

  part->inspector->show();
}


/////////////////////////////////////////////////
JointMaker *ModelCreator::GetJointMaker() const
{
  return this->jointMaker;
}

/////////////////////////////////////////////////
void ModelCreator::GenerateSDF()
{
  sdf::ElementPtr modelElem;
  sdf::ElementPtr linkElem;

  this->modelSDF.reset(new sdf::SDF);
  this->modelSDF->SetFromString(this->GetTemplateSDFString());

  modelElem = this->modelSDF->root->GetElement("model");

  linkElem = modelElem->GetElement("link");
  sdf::ElementPtr templateLinkElem = linkElem->Clone();
  /*sdf::ElementPtr templateVisualElem = templateLinkElem->GetElement(
      "visual")->Clone();
  sdf::ElementPtr templateCollisionElem = templateLinkElem->GetElement(
      "collision")->Clone();*/
  modelElem->ClearElements();
  std::stringstream visualNameStream;
  std::stringstream collisionNameStream;

  modelElem->GetAttribute("name")->Set(this->modelName);

  boost::unordered_map<std::string, PartData *>::iterator partsIt;

  // set center of all parts to be origin
  math::Vector3 mid;
  for (partsIt = this->allParts.begin(); partsIt != this->allParts.end();
      ++partsIt)
  {
    PartData *part = partsIt->second;
    mid += part->GetPose().pos;
  }
  mid /= this->allParts.size();
  this->origin.pos = mid;
  modelElem->GetElement("pose")->Set(this->origin);

  // loop through all parts and generate sdf
  for (partsIt = this->allParts.begin(); partsIt != this->allParts.end();
      ++partsIt)
  {
    visualNameStream.str("");
    collisionNameStream.str("");

    PartData *part = partsIt->second;
    sdf::ElementPtr newLinkElem = part->partSDF->Clone();


    modelElem->InsertElement(newLinkElem);

    std::map<rendering::VisualPtr, msgs::Visual>::iterator it;
    for (it = part->visuals.begin(); it != part->visuals.end(); ++it)
    {
      rendering::VisualPtr visual = it->first;
      sdf::ElementPtr visualElem = visual->GetSDF()->Clone();


      newLinkElem->InsertElement(visualElem);
      //newLinkElem->InsertElement(collisionElem);
    }
  }

  // Add joint sdf elements
  this->jointMaker->GenerateSDF();
  sdf::ElementPtr jointsElem = this->jointMaker->GetSDF();

  sdf::ElementPtr jointElem;
  if (jointsElem->HasElement("joint"))
    jointElem = jointsElem->GetElement("joint");
  while (jointElem)
  {
    modelElem->InsertElement(jointElem->Clone());
    jointElem = jointElem->GetNextElement("joint");
  }

  // Model settings
  modelElem->GetElement("static")->Set(this->isStatic);
  modelElem->GetElement("allow_auto_disable")->Set(this->autoDisable);
}<|MERGE_RESOLUTION|>--- conflicted
+++ resolved
@@ -677,7 +677,6 @@
   rendering::VisualPtr vis = userCamera->GetVisual(_event.pos);
   if (vis)
   {
-<<<<<<< HEAD
     if (this->allParts.find(vis->GetParent()->GetName()) !=
         this->allParts.end())
     {
@@ -692,26 +691,14 @@
       }
 
       // if the model is selected
-      if (gui::get_active_camera()->GetScene()->GetSelectedVisual()
-          == this->modelVisual || this->selectedVis)
-=======
-    // Is part
-    if (this->allParts.find(vis->GetName()) != this->allParts.end())
-    {
       // Whole model or another part is selected
       if (userCamera->GetScene()->GetSelectedVisual() == this->modelVisual ||
           this->selectedVis)
->>>>>>> d15f7b20
       {
         // Deselect part
         if (this->selectedVis)
-        {
           this->selectedVis->SetHighlighted(false);
-<<<<<<< HEAD
-        }
-=======
         // Deselect model
->>>>>>> d15f7b20
         else
         {
           // turn off model selection so we don't end up with
