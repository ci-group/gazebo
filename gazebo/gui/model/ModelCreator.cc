/*
 * Copyright (C) 2014-2015 Open Source Robotics Foundation
 *
 * Licensed under the Apache License, Version 2.0 (the "License");
 * you may not use this file except in compliance with the License.
 * You may obtain a copy of the License at
 *
 *     http://www.apache.org/licenses/LICENSE-2.0
 *
 * Unless required by applicable law or agreed to in writing, software
 * distributed under the License is distributed on an "AS IS" BASIS,
 * WITHOUT WARRANTIES OR CONDITIONS OF ANY KIND, either express or implied.
 * See the License for the specific language governing permissions and
 * limitations under the License.
 *
 */

#ifdef _WIN32
  // Ensure that Winsock2.h is included before Windows.h, which can get
  // pulled in by anybody (e.g., Boost).
  #include <Winsock2.h>
#endif

#include <boost/bind.hpp>
#include <boost/thread/recursive_mutex.hpp>
#include <boost/filesystem.hpp>
#include <sstream>
#include <string>

#include "gazebo/common/Exception.hh"
#include "gazebo/common/SVGLoader.hh"

#include "gazebo/rendering/UserCamera.hh"
#include "gazebo/rendering/Material.hh"
#include "gazebo/rendering/Scene.hh"

#include "gazebo/math/Quaternion.hh"

#include "gazebo/transport/Publisher.hh"
#include "gazebo/transport/Node.hh"
#include "gazebo/transport/TransportIface.hh"

#include "gazebo/gui/Actions.hh"
#include "gazebo/gui/KeyEventHandler.hh"
#include "gazebo/gui/MouseEventHandler.hh"
#include "gazebo/gui/GuiEvents.hh"
#include "gazebo/gui/GuiIface.hh"
#include "gazebo/gui/ModelManipulator.hh"
#include "gazebo/gui/ModelSnap.hh"
#include "gazebo/gui/ModelAlign.hh"
#include "gazebo/gui/SaveDialog.hh"
#include "gazebo/gui/MainWindow.hh"

#include "gazebo/gui/model/ModelData.hh"
#include "gazebo/gui/model/LinkInspector.hh"
#include "gazebo/gui/model/ModelPluginInspector.hh"
#include "gazebo/gui/model/JointMaker.hh"
#include "gazebo/gui/model/ModelEditorEvents.hh"
#include "gazebo/gui/model/ModelCreator.hh"

using namespace gazebo;
using namespace gui;

const std::string ModelCreator::modelDefaultName = "Untitled";
const std::string ModelCreator::previewName = "ModelPreview";

/////////////////////////////////////////////////
ModelCreator::ModelCreator()
{
  this->active = false;

  this->modelTemplateSDF.reset(new sdf::SDF);
  this->modelTemplateSDF->SetFromString(ModelData::GetTemplateSDFString());

  this->updateMutex = new boost::recursive_mutex();

  this->manipMode = "";
  this->linkCounter = 0;
  this->modelCounter = 0;

  this->node = transport::NodePtr(new transport::Node());
  this->node->Init();
  this->makerPub = this->node->Advertise<msgs::Factory>("~/factory");
  this->requestPub = this->node->Advertise<msgs::Request>("~/request");

  this->jointMaker = new JointMaker();

  connect(g_editModelAct, SIGNAL(toggled(bool)), this, SLOT(OnEdit(bool)));

  this->inspectAct = new QAction(tr("Open Link Inspector"), this);
  connect(this->inspectAct, SIGNAL(triggered()), this,
      SLOT(OnOpenInspector()));

  if (g_deleteAct)
  {
    connect(g_deleteAct, SIGNAL(DeleteSignal(const std::string &)), this,
        SLOT(OnDelete(const std::string &)));
  }

  this->connections.push_back(
      gui::Events::ConnectEditModel(
      boost::bind(&ModelCreator::OnEditModel, this, _1)));

  this->connections.push_back(
      gui::model::Events::ConnectSaveModelEditor(
      boost::bind(&ModelCreator::OnSave, this)));

  this->connections.push_back(
      gui::model::Events::ConnectSaveAsModelEditor(
      boost::bind(&ModelCreator::OnSaveAs, this)));

  this->connections.push_back(
      gui::model::Events::ConnectNewModelEditor(
      boost::bind(&ModelCreator::OnNew, this)));

  this->connections.push_back(
      gui::model::Events::ConnectExitModelEditor(
      boost::bind(&ModelCreator::OnExit, this)));

  this->connections.push_back(
    gui::model::Events::ConnectModelNameChanged(
      boost::bind(&ModelCreator::OnNameChanged, this, _1)));

  this->connections.push_back(
      gui::model::Events::ConnectModelChanged(
      boost::bind(&ModelCreator::ModelChanged, this)));

  this->connections.push_back(
      gui::model::Events::ConnectOpenLinkInspector(
      boost::bind(&ModelCreator::OpenInspector, this, _1)));

  this->connections.push_back(
      gui::model::Events::ConnectOpenModelPluginInspector(
      boost::bind(&ModelCreator::OpenModelPluginInspector, this, _1)));

  this->connections.push_back(
      gui::Events::ConnectAlignMode(
        boost::bind(&ModelCreator::OnAlignMode, this, _1, _2, _3, _4, _5)));

  this->connections.push_back(
      gui::Events::ConnectManipMode(
        boost::bind(&ModelCreator::OnManipMode, this, _1)));

  this->connections.push_back(
     event::Events::ConnectSetSelectedEntity(
       boost::bind(&ModelCreator::OnSetSelectedEntity, this, _1, _2)));

  this->connections.push_back(
     gui::model::Events::ConnectSetSelectedLink(
       boost::bind(&ModelCreator::OnSetSelectedLink, this, _1, _2)));

  this->connections.push_back(
     gui::model::Events::ConnectSetSelectedModelPlugin(
       boost::bind(&ModelCreator::OnSetSelectedModelPlugin, this, _1, _2)));

  this->connections.push_back(
      gui::Events::ConnectScaleEntity(
      boost::bind(&ModelCreator::OnEntityScaleChanged, this, _1, _2)));

  this->connections.push_back(
      gui::model::Events::ConnectShowLinkContextMenu(
      boost::bind(&ModelCreator::ShowContextMenu, this, _1)));

  this->connections.push_back(
      gui::model::Events::ConnectShowModelPluginContextMenu(
      boost::bind(&ModelCreator::ShowModelPluginContextMenu, this, _1)));

  this->connections.push_back(
      gui::model::Events::ConnectRequestLinkRemoval(
        boost::bind(&ModelCreator::RemoveEntity, this, _1)));

  this->connections.push_back(
      gui::model::Events::ConnectRequestModelPluginRemoval(
        boost::bind(&ModelCreator::RemoveModelPlugin, this, _1)));

  this->connections.push_back(
      event::Events::ConnectPreRender(
        boost::bind(&ModelCreator::Update, this)));

  this->connections.push_back(
      gui::model::Events::ConnectModelPropertiesChanged(
      boost::bind(&ModelCreator::OnPropertiesChanged, this, _1, _2)));

  this->connections.push_back(
      gui::model::Events::ConnectRequestModelPluginInsertion(
      std::bind(&ModelCreator::OnAddModelPlugin, this,
      std::placeholders::_1, std::placeholders::_2, std::placeholders::_3)));

  if (g_copyAct)
  {
    g_copyAct->setEnabled(false);
    connect(g_copyAct, SIGNAL(triggered()), this, SLOT(OnCopy()));
  }
  if (g_pasteAct)
  {
    g_pasteAct->setEnabled(false);
    connect(g_pasteAct, SIGNAL(triggered()), this, SLOT(OnPaste()));
  }

  this->saveDialog = new SaveDialog(SaveDialog::MODEL);

  this->Reset();
}

/////////////////////////////////////////////////
ModelCreator::~ModelCreator()
{
  while (!this->allLinks.empty())
    this->RemoveLinkImpl(this->allLinks.begin()->first);

  while (!this->allNestedModels.empty())
    this->RemoveNestedModelImpl(this->allNestedModels.begin()->first);

  this->allNestedModels.clear();
  this->allLinks.clear();
  this->allModelPlugins.clear();
  this->node->Fini();
  this->node.reset();
  this->modelTemplateSDF.reset();
  this->requestPub.reset();
  this->makerPub.reset();
  this->connections.clear();

  delete this->saveDialog;
  delete this->updateMutex;

  delete this->jointMaker;
}

/////////////////////////////////////////////////
void ModelCreator::OnEdit(bool _checked)
{
  if (_checked)
  {
    this->active = true;
    KeyEventHandler::Instance()->AddPressFilter("model_creator",
        boost::bind(&ModelCreator::OnKeyPress, this, _1));

    MouseEventHandler::Instance()->AddPressFilter("model_creator",
        boost::bind(&ModelCreator::OnMousePress, this, _1));

    MouseEventHandler::Instance()->AddReleaseFilter("model_creator",
        boost::bind(&ModelCreator::OnMouseRelease, this, _1));

    MouseEventHandler::Instance()->AddMoveFilter("model_creator",
        boost::bind(&ModelCreator::OnMouseMove, this, _1));

    MouseEventHandler::Instance()->AddDoubleClickFilter("model_creator",
        boost::bind(&ModelCreator::OnMouseDoubleClick, this, _1));

    this->jointMaker->EnableEventHandlers();
  }
  else
  {
    this->active = false;
    KeyEventHandler::Instance()->RemovePressFilter("model_creator");
    MouseEventHandler::Instance()->RemovePressFilter("model_creator");
    MouseEventHandler::Instance()->RemoveReleaseFilter("model_creator");
    MouseEventHandler::Instance()->RemoveMoveFilter("model_creator");
    MouseEventHandler::Instance()->RemoveDoubleClickFilter("model_creator");
    this->jointMaker->DisableEventHandlers();
    this->jointMaker->Stop();

    this->DeselectAll();
  }
}

/////////////////////////////////////////////////
void ModelCreator::OnEditModel(const std::string &_modelName)
{
  if (!gui::get_active_camera() ||
      !gui::get_active_camera()->GetScene())
  {
    gzerr << "Unable to edit model. GUI camera or scene is NULL"
        << std::endl;
    return;
  }

  if (!this->active)
  {
    gzwarn << "Model Editor must be active before loading a model. " <<
              "Not loading model " << _modelName << std::endl;
    return;
  }

  // Get SDF model element from model name
  // TODO replace with entity_info and parse gazebo.msgs.Model msgs
  // or handle model_sdf requests in world.
  boost::shared_ptr<msgs::Response> response =
    transport::request(gui::get_world(), "world_sdf");

  msgs::GzString msg;
  // Make sure the response is correct
  if (response->type() == msg.GetTypeName())
  {
    // Parse the response message
    msg.ParseFromString(response->serialized_data());

    // Parse the string into sdf
    sdf::SDF sdfParsed;
    sdfParsed.SetFromString(msg.data());

    // Check that sdf contains world
    if (sdfParsed.Root()->HasElement("world") &&
        sdfParsed.Root()->GetElement("world")->HasElement("model"))
    {
      sdf::ElementPtr world = sdfParsed.Root()->GetElement("world");
      sdf::ElementPtr model = world->GetElement("model");
      while (model)
      {
        if (model->GetAttribute("name")->GetAsString() == _modelName)
        {
          // Create the root model
          this->CreateModelFromSDF(model);

          // Hide the model from the scene to substitute with the preview visual
          this->SetModelVisible(_modelName, false);

          rendering::ScenePtr scene = gui::get_active_camera()->GetScene();
          rendering::VisualPtr visual = scene->GetVisual(_modelName);

          ignition::math::Pose3d pose;
          if (visual)
          {
            pose = visual->GetWorldPose().Ign();
            this->previewVisual->SetWorldPose(pose);
          }

          this->serverModelName = _modelName;
          this->serverModelSDF = model;
          this->modelPose = pose;

          return;
        }
        model = model->GetNextElement("model");
      }
      gzwarn << "Couldn't find SDF for " << _modelName << ". Not loading it."
          << std::endl;
    }
  }
  else
  {
    GZ_ASSERT(response->type() == msg.GetTypeName(),
        "Received incorrect response from 'world_sdf' request.");
  }
}

/////////////////////////////////////////////////
NestedModelData *ModelCreator::CreateModelFromSDF(
    const sdf::ElementPtr &_modelElem, const rendering::VisualPtr &_parentVis,
    const bool _emit)
{
  rendering::VisualPtr modelVisual;
  std::stringstream modelNameStream;
  std::string nestedModelName;
  NestedModelData *modelData = new NestedModelData();

  // If no parent vis, this is the root model
  if (!_parentVis)
  {
    // Reset preview visual in case there was something already loaded
    this->Reset();

    // Keep previewModel with previewName to avoid conflicts
    modelVisual = this->previewVisual;
    modelNameStream << modelVisual->GetName();

    // Model general info
    if (_modelElem->HasAttribute("name"))
      this->SetModelName(_modelElem->Get<std::string>("name"));

    if (_modelElem->HasElement("pose"))
      this->modelPose = _modelElem->Get<ignition::math::Pose3d>("pose");
    else
      this->modelPose = ignition::math::Pose3d::Zero;
    this->previewVisual->SetPose(this->modelPose);

    if (_modelElem->HasElement("static"))
      this->isStatic = _modelElem->Get<bool>("static");
    if (_modelElem->HasElement("allow_auto_disable"))
      this->autoDisable = _modelElem->Get<bool>("allow_auto_disable");
    gui::model::Events::modelPropertiesChanged(this->isStatic,
        this->autoDisable);
    gui::model::Events::modelNameChanged(this->GetModelName());

    modelData->modelVisual = modelVisual;
  }
  // Nested models are attached to a parent visual
  else
  {
    // Internal name
    std::stringstream parentNameStream;
    parentNameStream << _parentVis->GetName();

    modelNameStream << parentNameStream.str() << "::" <<
        _modelElem->Get<std::string>("name");
    nestedModelName = modelNameStream.str();

    // Generate unique name
    auto itName = this->allNestedModels.find(nestedModelName);
    int nameCounter = 0;
    std::string uniqueName;
    while (itName != this->allNestedModels.end())
    {
      std::stringstream uniqueNameStr;
      uniqueNameStr << nestedModelName << "_" << nameCounter++;
      uniqueName = uniqueNameStr.str();
      itName = this->allNestedModels.find(uniqueName);
    }
    if (!uniqueName.empty())
      nestedModelName = uniqueName;

    // Model Visual
    modelVisual.reset(new rendering::Visual(nestedModelName, _parentVis));
    modelVisual->Load();
    modelVisual->SetTransparency(ModelData::GetEditTransparency());

    if (_modelElem->HasElement("pose"))
      modelVisual->SetPose(_modelElem->Get<ignition::math::Pose3d>("pose"));

    // Only keep SDF and preview visual
    std::string leafName = nestedModelName;
    leafName = leafName.substr(leafName.rfind("::")+2);

    modelData->modelSDF = _modelElem;
    modelData->modelVisual = modelVisual;
    modelData->SetName(leafName);
    modelData->SetPose(_modelElem->Get<ignition::math::Pose3d>("pose"));
  }

  // Notify nested model insertion
  if (_parentVis)
  {
    boost::recursive_mutex::scoped_lock lock(*this->updateMutex);
    this->allNestedModels[nestedModelName] = modelData;

    // fire nested inserted events only when the nested model is
    //  not attached to the mouse
    if (_emit)
      gui::model::Events::nestedModelInserted(nestedModelName);
  }

  // Recursively load models nested in this model
  // This must be done after other widgets were notified about the current
  // model but before making joints
  sdf::ElementPtr nestedModelElem;
  if (_modelElem->HasElement("model"))
     nestedModelElem = _modelElem->GetElement("model");
  while (nestedModelElem)
  {
    if (this->canonicalModel.empty())
      this->canonicalModel = nestedModelName;

    NestedModelData *nestedModelData =
        this->CreateModelFromSDF(nestedModelElem, modelVisual, _emit);
    rendering::VisualPtr nestedModelVis = nestedModelData->modelVisual;
    modelData->models[nestedModelVis->GetName()] = nestedModelVis;
    nestedModelElem = nestedModelElem->GetNextElement("model");
  }

  // Links
  sdf::ElementPtr linkElem;
  if (_modelElem->HasElement("link"))
    linkElem = _modelElem->GetElement("link");
  while (linkElem)
  {
    LinkData *linkData = this->CreateLinkFromSDF(linkElem, modelVisual);

    // if its parent is not the preview visual then the link has to be nested
    if (modelVisual != this->previewVisual)
      linkData->nested = true;
    rendering::VisualPtr linkVis = linkData->linkVisual;

    modelData->links[linkVis->GetName()] = linkVis;
    linkElem = linkElem->GetNextElement("link");
  }

  // Don't load joints or plugins for nested models
  if (!_parentVis)
  {
    // Joints
    sdf::ElementPtr jointElem;
    if (_modelElem->HasElement("joint"))
       jointElem = _modelElem->GetElement("joint");

    while (jointElem)
    {
      this->jointMaker->CreateJointFromSDF(jointElem, modelNameStream.str());
      jointElem = jointElem->GetNextElement("joint");
    }

    // Plugins
    sdf::ElementPtr pluginElem;
    if (_modelElem->HasElement("plugin"))
      pluginElem = _modelElem->GetElement("plugin");
    while (pluginElem)
    {
      this->AddModelPlugin(pluginElem);
      pluginElem = pluginElem->GetNextElement("plugin");
    }
  }

  return modelData;
}

/////////////////////////////////////////////////
void ModelCreator::OnNew()
{
  this->Stop();

  if (this->allLinks.empty() && this->allNestedModels.empty() &&
      this->allModelPlugins.empty())
  {
    this->Reset();
    gui::model::Events::newModel();
    return;
  }
  QString msg;
  QMessageBox msgBox(QMessageBox::Warning, QString("New"), msg);
  QPushButton *cancelButton = msgBox.addButton("Cancel",
      QMessageBox::RejectRole);
  msgBox.setEscapeButton(cancelButton);
  QPushButton *saveButton = new QPushButton("Save");

  switch (this->currentSaveState)
  {
    case ALL_SAVED:
    {
      msg.append("Are you sure you want to close this model and open a new "
                 "canvas?\n\n");
      QPushButton *newButton =
          msgBox.addButton("New Canvas", QMessageBox::AcceptRole);
      msgBox.setDefaultButton(newButton);
      break;
    }
    case UNSAVED_CHANGES:
    case NEVER_SAVED:
    {
      msg.append("You have unsaved changes. Do you want to save this model "
                 "and open a new canvas?\n\n");
      msgBox.addButton("Don't Save", QMessageBox::DestructiveRole);
      msgBox.addButton(saveButton, QMessageBox::AcceptRole);
      msgBox.setDefaultButton(saveButton);
      break;
    }
    default:
      return;
  }

  msgBox.setText(msg);

  msgBox.exec();

  if (msgBox.clickedButton() != cancelButton)
  {
    if (msgBox.clickedButton() == saveButton)
    {
      if (!this->OnSave())
      {
        return;
      }
    }

    this->Reset();
    gui::model::Events::newModel();
  }
}

/////////////////////////////////////////////////
bool ModelCreator::OnSave()
{
  this->Stop();

  switch (this->currentSaveState)
  {
    case UNSAVED_CHANGES:
    {
      this->SaveModelFiles();
      gui::model::Events::saveModel(this->modelName);
      return true;
    }
    case NEVER_SAVED:
    {
      return this->OnSaveAs();
    }
    default:
      return false;
  }
}

/////////////////////////////////////////////////
bool ModelCreator::OnSaveAs()
{
  this->Stop();

  if (this->saveDialog->OnSaveAs())
  {
    // Prevent changing save location
    this->currentSaveState = ALL_SAVED;
    // Get name set by user
    this->SetModelName(this->saveDialog->GetModelName());
    // Update name on palette
    gui::model::Events::saveModel(this->modelName);
    // Generate and save files
    this->SaveModelFiles();
    return true;
  }
  return false;
}

/////////////////////////////////////////////////
void ModelCreator::OnNameChanged(const std::string &_name)
{
  if (_name.compare(this->modelName) == 0)
    return;

  this->SetModelName(_name);
  this->ModelChanged();
}

/////////////////////////////////////////////////
void ModelCreator::OnExit()
{
  this->Stop();

  if (this->allLinks.empty() && this->allNestedModels.empty() &&
      this->allModelPlugins.empty())
  {
    if (!this->serverModelName.empty())
      this->SetModelVisible(this->serverModelName, true);
    this->Reset();
    gui::model::Events::newModel();
    gui::model::Events::finishModel();
    return;
  }

  switch (this->currentSaveState)
  {
    case ALL_SAVED:
    {
      QString msg("Are you ready to exit?\n\n");
      QMessageBox msgBox(QMessageBox::NoIcon, QString("Exit"), msg);

      QPushButton *cancelButton = msgBox.addButton("Cancel",
          QMessageBox::RejectRole);
      QPushButton *exitButton =
          msgBox.addButton("Exit", QMessageBox::AcceptRole);
      msgBox.setDefaultButton(exitButton);
      msgBox.setEscapeButton(cancelButton);

      msgBox.exec();
      if (msgBox.clickedButton() == cancelButton)
      {
        return;
      }
      this->FinishModel();
      break;
    }
    case UNSAVED_CHANGES:
    case NEVER_SAVED:
    {
      QString msg("Save Changes before exiting?\n\n");

      QMessageBox msgBox(QMessageBox::NoIcon, QString("Exit"), msg);
      QPushButton *cancelButton = msgBox.addButton("Cancel",
          QMessageBox::RejectRole);
      msgBox.addButton("Don't Save, Exit", QMessageBox::DestructiveRole);
      QPushButton *saveButton = msgBox.addButton("Save and Exit",
          QMessageBox::AcceptRole);
      msgBox.setDefaultButton(cancelButton);
      msgBox.setDefaultButton(saveButton);

      msgBox.exec();
      if (msgBox.clickedButton() == cancelButton)
        return;

      if (msgBox.clickedButton() == saveButton)
      {
        if (!this->OnSave())
        {
          return;
        }
      }
      break;
    }
    default:
      return;
  }

  // Create entity on main window up to the saved point
  if (this->currentSaveState != NEVER_SAVED)
    this->FinishModel();
  else
    this->SetModelVisible(this->serverModelName, true);

  this->Reset();

  gui::model::Events::newModel();
  gui::model::Events::finishModel();
}

/////////////////////////////////////////////////
void ModelCreator::OnPropertiesChanged(const bool _static,
    const bool _autoDisable)
{
  this->autoDisable = _autoDisable;
  this->isStatic = _static;
  this->ModelChanged();
}

/////////////////////////////////////////////////
void ModelCreator::SaveModelFiles()
{
  this->saveDialog->GenerateConfig();
  this->saveDialog->SaveToConfig();
  this->GenerateSDF();
  this->saveDialog->SaveToSDF(this->modelSDF);
  this->currentSaveState = ALL_SAVED;
}

/////////////////////////////////////////////////
std::string ModelCreator::CreateModel()
{
  this->Reset();
  return this->folderName;
}

/////////////////////////////////////////////////
void ModelCreator::AddJoint(const std::string &_type)
{
  this->Stop();
  if (this->jointMaker)
    this->jointMaker->AddJoint(_type);
}

/////////////////////////////////////////////////
LinkData *ModelCreator::AddShape(EntityType _type,
    const math::Vector3 &_size, const math::Pose &_pose,
    const std::string &_uri, unsigned int _samples)
{
  if (!this->previewVisual)
  {
    this->Reset();
  }

  std::stringstream linkNameStream;
  linkNameStream << this->previewVisual->GetName() << "::link_" <<
      this->linkCounter++;
  std::string linkName = linkNameStream.str();

  rendering::VisualPtr linkVisual(new rendering::Visual(linkName,
      this->previewVisual));
  linkVisual->Load();
  linkVisual->SetTransparency(ModelData::GetEditTransparency());

  std::ostringstream visualName;
  visualName << linkName << "::visual";
  rendering::VisualPtr visVisual(new rendering::Visual(visualName.str(),
      linkVisual));
  sdf::ElementPtr visualElem =  this->modelTemplateSDF->Root()
      ->GetElement("model")->GetElement("link")->GetElement("visual");

  sdf::ElementPtr geomElem =  visualElem->GetElement("geometry");
  geomElem->ClearElements();

  if (_type == ENTITY_CYLINDER)
  {
    sdf::ElementPtr cylinderElem = geomElem->AddElement("cylinder");
    (cylinderElem->GetElement("radius"))->Set(_size.x*0.5);
    (cylinderElem->GetElement("length"))->Set(_size.z);
  }
  else if (_type == ENTITY_SPHERE)
  {
    ((geomElem->AddElement("sphere"))->GetElement("radius"))->Set(_size.x*0.5);
  }
  else if (_type == ENTITY_MESH)
  {
    sdf::ElementPtr meshElem = geomElem->AddElement("mesh");
    meshElem->GetElement("scale")->Set(_size);
    meshElem->GetElement("uri")->Set(_uri);
  }
  else if (_type == ENTITY_POLYLINE)
  {
    QFileInfo info(QString::fromStdString(_uri));
    if (!info.isFile() || info.completeSuffix().toLower() != "svg")
    {
      gzerr << "File [" << _uri << "] not found or invalid!" << std::endl;
      return NULL;
    }

    common::SVGLoader svgLoader(_samples);
    std::vector<common::SVGPath> paths;
    svgLoader.Parse(_uri, paths);

    if (paths.empty())
    {
      gzerr << "No paths found on file [" << _uri << "]" << std::endl;
      return NULL;
    }

    // SVG paths do not map to sdf polylines, because we now allow a contour
    // to be made of multiple svg disjoint paths.
    // For this reason, we compute the closed polylines that can be extruded
    // in this step
    std::vector< std::vector<ignition::math::Vector2d> > closedPolys;
    std::vector< std::vector<ignition::math::Vector2d> > openPolys;
    svgLoader.PathsToClosedPolylines(paths, 0.05, closedPolys, openPolys);
    if (closedPolys.empty())
    {
      gzerr << "No closed polylines found on file [" << _uri << "]"
        << std::endl;
      return NULL;
    }
    if (!openPolys.empty())
    {
      gzmsg << "There are " << openPolys.size() << "open polylines. "
        << "They will be ignored." << std::endl;
    }
    // Find extreme values to center the polylines
    ignition::math::Vector2d min(paths[0].polylines[0][0]);
    ignition::math::Vector2d max(min);

    for (auto const &poly : closedPolys)
    {
      for (auto const &pt : poly)
      {
        if (pt.X() < min.X())
          min.X() = pt.X();
        if (pt.Y() < min.Y())
          min.Y() = pt.Y();
        if (pt.X() > max.X())
          max.X() = pt.X();
        if (pt.Y() > max.Y())
          max.Y() = pt.Y();
      }
    }
    for (auto const &poly : closedPolys)
    {
      sdf::ElementPtr polylineElem = geomElem->AddElement("polyline");
      polylineElem->GetElement("height")->Set(_size.z);

      for (auto const &p : poly)
      {
        // Translate to center
        ignition::math::Vector2d pt = p - min - (max-min)*0.5;
        // Swap X and Y so Z will point up
        // (in 2D it points into the screen)
        sdf::ElementPtr pointElem = polylineElem->AddElement("point");
        pointElem->Set(
            ignition::math::Vector2d(pt.Y()*_size.y, pt.X()*_size.x));
      }
    }
  }
  else
  {
    if (_type != ENTITY_BOX)
    {
      gzwarn << "Unknown link type '" << _type << "'. " <<
          "Adding a box" << std::endl;
    }

    ((geomElem->AddElement("box"))->GetElement("size"))->Set(_size);
  }

  visVisual->Load(visualElem);
  LinkData *linkData = this->CreateLink(visVisual);
  linkVisual->SetVisibilityFlags(GZ_VISIBILITY_GUI | GZ_VISIBILITY_SELECTABLE);

  linkVisual->SetPose(_pose);

  // insert over ground plane for now
  math::Vector3 linkPos = linkVisual->GetWorldPose().pos;
  if (_type == ENTITY_BOX || _type == ENTITY_CYLINDER || _type == ENTITY_SPHERE)
  {
    linkPos.z = _size.z * 0.5;
  }
  // override orientation as it's more natural to insert objects upright rather
  // than inserting it in the model frame.
  linkVisual->SetWorldPose(math::Pose(linkPos, math::Quaternion()));

  return linkData;
}

/////////////////////////////////////////////////
NestedModelData *ModelCreator::AddModel(const sdf::ElementPtr &_sdf)
{
  // Create a top-level nested model
  return this->CreateModelFromSDF(_sdf, this->previewVisual, false);
}

/////////////////////////////////////////////////
LinkData *ModelCreator::CreateLink(const rendering::VisualPtr &_visual)
{
  LinkData *link = new LinkData();

  msgs::Model model;
  double mass = 1.0;

  // set reasonable inertial values based on geometry
  std::string geomType = _visual->GetGeometryType();
  if (geomType == "cylinder")
    msgs::AddCylinderLink(model, mass, 0.5, 1.0);
  else if (geomType == "sphere")
    msgs::AddSphereLink(model, mass, 0.5);
  else
    msgs::AddBoxLink(model, mass, ignition::math::Vector3d::One);
  link->Load(msgs::LinkToSDF(model.link(0)));

  MainWindow *mainWindow = gui::get_main_window();
  if (mainWindow)
  {
    connect(gui::get_main_window(), SIGNAL(Close()), link->inspector,
        SLOT(close()));
  }

  link->linkVisual = _visual->GetParent();
  link->AddVisual(_visual);

  link->inspector->SetLinkId(link->linkVisual->GetName());

  // override transparency
  _visual->SetTransparency(_visual->GetTransparency() *
      (1-ModelData::GetEditTransparency()-0.1)
      + ModelData::GetEditTransparency());

  // create collision with identical geometry
  rendering::VisualPtr collisionVis =
      _visual->Clone(link->linkVisual->GetName() + "::collision",
      link->linkVisual);

  // orange
  collisionVis->SetMaterial("Gazebo/Orange");
  collisionVis->SetTransparency(
      math::clamp(ModelData::GetEditTransparency() * 2.0, 0.0, 0.8));
  // fix for transparency alpha compositing
  Ogre::MovableObject *colObj = collisionVis->GetSceneNode()->
      getAttachedObject(0);
  colObj->setRenderQueueGroup(colObj->getRenderQueueGroup()+1);
  link->AddCollision(collisionVis);

  std::string linkName = link->linkVisual->GetName();

  std::string leafName = linkName;
  size_t idx = linkName.rfind("::");
  if (idx != std::string::npos)
    leafName = linkName.substr(idx+2);

  link->SetName(leafName);

  {
    boost::recursive_mutex::scoped_lock lock(*this->updateMutex);
    this->allLinks[linkName] = link;
    if (this->canonicalLink.empty())
      this->canonicalLink = linkName;
  }

  this->ModelChanged();

  return link;
}

/////////////////////////////////////////////////
LinkData *ModelCreator::CloneLink(const std::string &_linkName)
{
  boost::recursive_mutex::scoped_lock lock(*this->updateMutex);

  auto it = this->allLinks.find(_linkName);
  if (it == allLinks.end())
  {
    gzerr << "No link with name: " << _linkName << " found."  << std::endl;
    return NULL;
  }

  // generate unique name.
  std::string newName = _linkName + "_clone";
  auto itName = this->allLinks.find(newName);
  int nameCounter = 0;
  while (itName != this->allLinks.end())
  {
    std::stringstream newLinkName;
    newLinkName << _linkName << "_clone_" << nameCounter++;
    newName = newLinkName.str();
    itName = this->allLinks.find(newName);
  }

  std::string leafName = newName;
  size_t idx = newName.rfind("::");
  if (idx != std::string::npos)
    leafName = newName.substr(idx+2);
  LinkData *link = it->second->Clone(leafName);

  this->allLinks[newName] = link;

  this->ModelChanged();

  return link;
}

/////////////////////////////////////////////////
NestedModelData *ModelCreator::CloneNestedModel(
    const std::string &_nestedModelName)
{
  boost::recursive_mutex::scoped_lock lock(*this->updateMutex);

  auto it = this->allNestedModels.find(_nestedModelName);
  if (it == allNestedModels.end())
  {
    gzerr << "No nested model with name: " << _nestedModelName <<
        " found."  << std::endl;
    return NULL;
  }

  std::string newName = _nestedModelName + "_clone";
  std::string leafName = newName;
  size_t idx = newName.rfind("::");
  if (idx != std::string::npos)
    leafName = newName.substr(idx+2);
  sdf::ElementPtr cloneSDF = it->second->modelSDF->Clone();
  cloneSDF->GetAttribute("name")->Set(leafName);

  NestedModelData *modelData = this->CreateModelFromSDF(cloneSDF,
    it->second->modelVisual->GetParent(), false);

  this->ModelChanged();

  return modelData;
}

/////////////////////////////////////////////////
LinkData *ModelCreator::CreateLinkFromSDF(const sdf::ElementPtr &_linkElem,
    const rendering::VisualPtr &_parentVis)
{
  LinkData *link = new LinkData();
  MainWindow *mainWindow = gui::get_main_window();
  if (mainWindow)
  {
    connect(gui::get_main_window(), SIGNAL(Close()), link->inspector,
        SLOT(close()));
  }

  link->Load(_linkElem);

  // Link
  std::stringstream linkNameStream;
  std::string leafName = link->GetName();
  linkNameStream << _parentVis->GetName() << "::";
  linkNameStream << leafName;
  std::string linkName = linkNameStream.str();

  if (this->canonicalLink.empty())
    this->canonicalLink = linkName;

  link->SetName(leafName);

  // if link name is scoped, it could mean that it's from an included model.
  // The joint maker needs to know about this in order to specify the correct
  // parent and child links in sdf generation step.
  if (leafName.find("::") != std::string::npos)
    this->jointMaker->AddScopedLinkName(leafName);

  rendering::VisualPtr linkVisual(new rendering::Visual(linkName, _parentVis));
  linkVisual->Load();
  linkVisual->SetPose(link->Pose());
  link->linkVisual = linkVisual;
  link->inspector->SetLinkId(link->linkVisual->GetName());

  // Visuals
  int visualIndex = 0;
  sdf::ElementPtr visualElem;

  if (_linkElem->HasElement("visual"))
    visualElem = _linkElem->GetElement("visual");

  linkVisual->SetTransparency(ModelData::GetEditTransparency());

  while (visualElem)
  {
    // Visual name
    std::string visualName;
    if (visualElem->HasAttribute("name"))
    {
      visualName = linkName + "::" + visualElem->Get<std::string>("name");
      visualIndex++;
    }
    else
    {
      std::stringstream visualNameStream;
      visualNameStream << linkName << "::visual_" << visualIndex++;
      visualName = visualNameStream.str();
      gzwarn << "SDF missing visual name attribute. Created name " << visualName
          << std::endl;
    }
    rendering::VisualPtr visVisual(new rendering::Visual(visualName,
        linkVisual));
    visVisual->Load(visualElem);

    // Visual pose
    math::Pose visualPose;
    if (visualElem->HasElement("pose"))
      visualPose = visualElem->Get<math::Pose>("pose");
    else
      visualPose.Set(0, 0, 0, 0, 0, 0);
    visVisual->SetPose(visualPose);

    // Add to link
    link->AddVisual(visVisual);

    // override transparency
    visVisual->SetTransparency(visVisual->GetTransparency() *
        (1-ModelData::GetEditTransparency()-0.1)
        + ModelData::GetEditTransparency());

    visualElem = visualElem->GetNextElement("visual");
  }

  // Collisions
  int collisionIndex = 0;
  sdf::ElementPtr collisionElem;

  if (_linkElem->HasElement("collision"))
    collisionElem = _linkElem->GetElement("collision");

  while (collisionElem)
  {
    // Collision name
    std::string collisionName;
    if (collisionElem->HasAttribute("name"))
    {
      collisionName = linkName + "::" + collisionElem->Get<std::string>("name");
      collisionIndex++;
    }
    else
    {
      std::ostringstream collisionNameStream;
      collisionNameStream << linkName << "::collision_" << collisionIndex++;
      collisionName = collisionNameStream.str();
      gzwarn << "SDF missing collision name attribute. Created name " <<
          collisionName << std::endl;
    }
    rendering::VisualPtr colVisual(new rendering::Visual(collisionName,
        linkVisual));

    // Collision pose
    math::Pose collisionPose;
    if (collisionElem->HasElement("pose"))
      collisionPose = collisionElem->Get<math::Pose>("pose");
    else
      collisionPose.Set(0, 0, 0, 0, 0, 0);

    // Make a visual element from the collision element
    sdf::ElementPtr colVisualElem =  this->modelTemplateSDF->Root()
        ->GetElement("model")->GetElement("link")->GetElement("visual");

    sdf::ElementPtr geomElem = colVisualElem->GetElement("geometry");
    geomElem->ClearElements();
    geomElem->Copy(collisionElem->GetElement("geometry"));

    colVisual->Load(colVisualElem);
    colVisual->SetPose(collisionPose);
    colVisual->SetMaterial("Gazebo/Orange");
    colVisual->SetTransparency(
        math::clamp(ModelData::GetEditTransparency() * 2.0, 0.0, 0.8));
    // fix for transparency alpha compositing
    Ogre::MovableObject *colObj = colVisual->GetSceneNode()->
        getAttachedObject(0);
    colObj->setRenderQueueGroup(colObj->getRenderQueueGroup()+1);

    // Add to link
    msgs::Collision colMsg = msgs::CollisionFromSDF(collisionElem);
    link->AddCollision(colVisual, &colMsg);

    collisionElem = collisionElem->GetNextElement("collision");
  }

  linkVisual->SetVisibilityFlags(GZ_VISIBILITY_GUI | GZ_VISIBILITY_SELECTABLE);

  // Top-level links only
  if (_parentVis == this->previewVisual)
    gui::model::Events::linkInserted(linkName);

  {
    boost::recursive_mutex::scoped_lock lock(*this->updateMutex);
    this->allLinks[linkName] = link;
  }

  this->ModelChanged();

  return link;
}

/////////////////////////////////////////////////
void ModelCreator::RemoveNestedModelImpl(const std::string &_nestedModelName)
{
  if (!this->previewVisual)
  {
    this->Reset();
    return;
  }

  NestedModelData *modelData = NULL;
  {
    boost::recursive_mutex::scoped_lock lock(*this->updateMutex);
    if (this->allNestedModels.find(_nestedModelName) ==
        this->allNestedModels.end())
    {
      return;
    }
    modelData = this->allNestedModels[_nestedModelName];
  }

  if (!modelData)
    return;

  // Copy before reference is deleted.
  std::string nestedModelName(_nestedModelName);

  // remove all its models
  for (auto &modelIt : modelData->models)
    this->RemoveNestedModelImpl(modelIt.first);

  // remove all its links and joints
  for (auto &linkIt : modelData->links)
  {
    // if it's a link
    if (this->allLinks.find(linkIt.first) != this->allLinks.end())
    {
      if (this->jointMaker)
      {
        this->jointMaker->RemoveJointsByLink(linkIt.first);
      }
      this->RemoveLinkImpl(linkIt.first);
    }
  }

  rendering::ScenePtr scene = modelData->modelVisual->GetScene();
  if (scene)
  {
    scene->RemoveVisual(modelData->modelVisual);
  }

  modelData->modelVisual.reset();
  {
    boost::recursive_mutex::scoped_lock lock(*this->updateMutex);
    this->allNestedModels.erase(_nestedModelName);
    delete modelData;
  }
  gui::model::Events::nestedModelRemoved(nestedModelName);

  this->ModelChanged();
}

/////////////////////////////////////////////////
void ModelCreator::RemoveLinkImpl(const std::string &_linkName)
{
  if (!this->previewVisual)
  {
    this->Reset();
    return;
  }

  LinkData *link = NULL;
  {
    boost::recursive_mutex::scoped_lock lock(*this->updateMutex);
    auto linkIt = this->allLinks.find(_linkName);
    if (linkIt == this->allLinks.end())
      return;
    link = linkIt->second;
  }

  if (!link)
    return;

  // Copy before reference is deleted.
  std::string linkName(_linkName);

  rendering::ScenePtr scene = link->linkVisual->GetScene();
  if (scene)
  {
    for (auto &it : link->visuals)
    {
      rendering::VisualPtr vis = it.first;
      scene->RemoveVisual(vis);
    }
    scene->RemoveVisual(link->linkVisual);
    for (auto &colIt : link->collisions)
    {
      rendering::VisualPtr vis = colIt.first;
      scene->RemoveVisual(vis);
    }

    scene->RemoveVisual(link->linkVisual);
  }

  link->linkVisual.reset();
  {
    boost::recursive_mutex::scoped_lock lock(*this->updateMutex);
    this->allLinks.erase(linkName);
    delete link;
  }
  gui::model::Events::linkRemoved(linkName);

  this->ModelChanged();
}

/////////////////////////////////////////////////
void ModelCreator::Reset()
{
  delete this->saveDialog;
  this->saveDialog = new SaveDialog(SaveDialog::MODEL);

  this->jointMaker->Reset();
  this->selectedLinks.clear();

  if (g_copyAct)
    g_copyAct->setEnabled(false);

  if (g_pasteAct)
    g_pasteAct->setEnabled(false);

  this->currentSaveState = NEVER_SAVED;
  this->SetModelName(this->modelDefaultName);
  this->serverModelName = "";
  this->serverModelSDF.reset();
  this->serverModelVisible.clear();
  this->canonicalLink = "";

  this->modelTemplateSDF.reset(new sdf::SDF);
  this->modelTemplateSDF->SetFromString(ModelData::GetTemplateSDFString());

  this->modelSDF.reset(new sdf::SDF);

  this->isStatic = false;
  this->autoDisable = true;
  gui::model::Events::modelPropertiesChanged(this->isStatic, this->autoDisable);
  gui::model::Events::modelNameChanged(this->GetModelName());

  while (!this->allLinks.empty())
    this->RemoveLinkImpl(this->allLinks.begin()->first);
  this->allLinks.clear();

  while (!this->allNestedModels.empty())
    this->RemoveNestedModelImpl(this->allNestedModels.begin()->first);
  this->allNestedModels.clear();

  this->allModelPlugins.clear();

  if (!gui::get_active_camera() ||
    !gui::get_active_camera()->GetScene())
  return;

  rendering::ScenePtr scene = gui::get_active_camera()->GetScene();
  if (this->previewVisual)
    scene->RemoveVisual(this->previewVisual);

  std::stringstream previewModelName;
  previewModelName << this->previewName << "_" << this->modelCounter++;
  this->previewVisual.reset(new rendering::Visual(previewModelName.str(),
      scene->GetWorldVisual()));

  this->previewVisual->Load();
  this->modelPose = ignition::math::Pose3d::Zero;
  this->previewVisual->SetPose(this->modelPose);
}

/////////////////////////////////////////////////
void ModelCreator::SetModelName(const std::string &_modelName)
{
  this->modelName = _modelName;
  this->saveDialog->SetModelName(_modelName);

  this->folderName = this->saveDialog->
      GetFolderNameFromModelName(this->modelName);

  if (this->currentSaveState == NEVER_SAVED)
  {
    // Set new saveLocation
    boost::filesystem::path oldPath(this->saveDialog->GetSaveLocation());

    boost::filesystem::path newPath = oldPath.parent_path() / this->folderName;
    this->saveDialog->SetSaveLocation(newPath.string());
  }
}

/////////////////////////////////////////////////
std::string ModelCreator::GetModelName() const
{
  return this->modelName;
}

/////////////////////////////////////////////////
void ModelCreator::SetStatic(bool _static)
{
  this->isStatic = _static;
  this->ModelChanged();
}

/////////////////////////////////////////////////
void ModelCreator::SetAutoDisable(bool _auto)
{
  this->autoDisable = _auto;
  this->ModelChanged();
}

/////////////////////////////////////////////////
void ModelCreator::FinishModel()
{
  if (!this->serverModelName.empty())
  {
    // delete model on server first before spawning the updated one.
    transport::request(gui::get_world(), "entity_delete",
        this->serverModelName);
    int timeoutCounter = 0;
    int timeout = 100;
    while (timeoutCounter < timeout)
    {
      boost::shared_ptr<msgs::Response> response =
          transport::request(gui::get_world(), "entity_info",
          this->serverModelName);
      // Make sure the response is correct
      if (response->response() == "nonexistent")
        break;

      common::Time::MSleep(100);
      timeoutCounter++;
    }
  }
  event::Events::setSelectedEntity("", "normal");
  this->CreateTheEntity();
  this->Reset();
}

/////////////////////////////////////////////////
void ModelCreator::CreateTheEntity()
{
  if (!this->modelSDF->Root()->HasElement("model"))
  {
    gzerr << "Generated invalid SDF! Cannot create entity." << std::endl;
    return;
  }

  msgs::Factory msg;
  // Create a new name if the model exists
  sdf::ElementPtr modelElem = this->modelSDF->Root()->GetElement("model");
  std::string modelElemName = modelElem->Get<std::string>("name");
  if (has_entity_name(modelElemName))
  {
    int i = 0;
    while (has_entity_name(modelElemName))
    {
      modelElemName = modelElem->Get<std::string>("name") + "_" +
        boost::lexical_cast<std::string>(i++);
    }
    modelElem->GetAttribute("name")->Set(modelElemName);
  }

  msg.set_sdf(this->modelSDF->ToString());
  msgs::Set(msg.mutable_pose(), this->modelPose);
  this->makerPub->Publish(msg);
}

/////////////////////////////////////////////////
void ModelCreator::AddEntity(const sdf::ElementPtr &_sdf)
{
  if (!this->previewVisual)
  {
    this->Reset();
  }

  this->Stop();

  if (_sdf->GetName() == "model")
  {
    this->addEntityType = ENTITY_MODEL;
    NestedModelData *modelData = this->AddModel(_sdf);
    if (modelData)
      this->mouseVisual = modelData->modelVisual;
  }
}

/////////////////////////////////////////////////
void ModelCreator::AddLink(EntityType _type)
{
  if (!this->previewVisual)
  {
    this->Reset();
  }

  this->Stop();

  this->addEntityType = _type;
  if (_type != ENTITY_NONE)
  {
    LinkData *linkData = this->AddShape(_type);
    if (linkData)
      this->mouseVisual = linkData->linkVisual;
  }
}

/////////////////////////////////////////////////
void ModelCreator::Stop()
{
  if (this->addEntityType != ENTITY_NONE && this->mouseVisual)
  {
    this->RemoveEntity(this->mouseVisual->GetName());
    this->mouseVisual.reset();
    emit LinkAdded();
  }
  if (this->jointMaker)
    this->jointMaker->Stop();
}

/////////////////////////////////////////////////
void ModelCreator::OnDelete()
{
  if (this->inspectName.empty())
    return;

  this->OnDelete(this->inspectName);
  this->inspectName = "";
}

/////////////////////////////////////////////////
void ModelCreator::OnDelete(const std::string &_entity)
{
  this->RemoveEntity(_entity);
}

/////////////////////////////////////////////////
void ModelCreator::RemoveEntity(const std::string &_entity)
{
  boost::recursive_mutex::scoped_lock lock(*this->updateMutex);

  // if it's a nestedModel
  if (this->allNestedModels.find(_entity) != this->allNestedModels.end())
  {
    this->RemoveNestedModelImpl(_entity);
    return;
  }

  // if it's a link
  if (this->allLinks.find(_entity) != this->allLinks.end())
  {
    if (this->jointMaker)
      this->jointMaker->RemoveJointsByLink(_entity);
    this->RemoveLinkImpl(_entity);
    return;
  }

  // if it's a visual
  rendering::VisualPtr vis =
      gui::get_active_camera()->GetScene()->GetVisual(_entity);
  if (vis)
  {
    rendering::VisualPtr parentLink = vis->GetParent();
    std::string parentLinkName = parentLink->GetName();

    if (this->allLinks.find(parentLinkName) != this->allLinks.end())
    {
      // remove the parent link if it's the only child
      if (parentLink->GetChildCount() == 1)
      {
        if (this->jointMaker)
          this->jointMaker->RemoveJointsByLink(parentLink->GetName());
        this->RemoveLinkImpl(parentLink->GetName());
        return;
      }
    }
  }
}

/////////////////////////////////////////////////
void ModelCreator::OnRemoveModelPlugin(const QString &_name)
{
  this->RemoveModelPlugin(_name.toStdString());
}

/////////////////////////////////////////////////
void ModelCreator::RemoveModelPlugin(const std::string &_name)
{
  boost::recursive_mutex::scoped_lock lock(*this->updateMutex);

  auto it = this->allModelPlugins.find(_name);
  if (it == this->allModelPlugins.end())
  {
    return;
  }

  ModelPluginData *data = it->second;

  // Remove from map
  this->allModelPlugins.erase(_name);
  delete data;

  // Notify removal
  gui::model::Events::modelPluginRemoved(_name);
}

/////////////////////////////////////////////////
bool ModelCreator::OnKeyPress(const common::KeyEvent &_event)
{
  if (_event.key == Qt::Key_Escape)
  {
    this->Stop();
  }
  else if (_event.key == Qt::Key_Delete)
  {
    for (const auto &nestedModelVis : this->selectedNestedModels)
    {
      this->OnDelete(nestedModelVis->GetName());
    }

    for (const auto &linkVis : this->selectedLinks)
    {
      this->OnDelete(linkVis->GetName());
    }

    for (const auto &plugin : this->selectedModelPlugins)
    {
      this->RemoveModelPlugin(plugin);
    }
    this->DeselectAll();
  }
  else if (_event.control)
  {
    if (_event.key == Qt::Key_C && _event.control)
    {
      g_copyAct->trigger();
      return true;
    }
    if (_event.key == Qt::Key_V && _event.control)
    {
      g_pasteAct->trigger();
      return true;
    }
  }
  return false;
}

/////////////////////////////////////////////////
bool ModelCreator::OnMousePress(const common::MouseEvent &_event)
{
  rendering::UserCameraPtr userCamera = gui::get_active_camera();
  if (!userCamera)
    return false;

  if (this->jointMaker->State() != JointMaker::JOINT_NONE)
  {
    userCamera->HandleMouseEvent(_event);
    return true;
  }

  rendering::VisualPtr vis = userCamera->GetVisual(_event.Pos());
  if (vis)
  {
    if (!vis->IsPlane() && gui::get_entity_id(vis->GetRootVisual()->GetName()))
    {
      // Handle snap from GLWidget
      if (g_snapAct->isChecked())
        return false;

      // Prevent interaction with other models, send event only to
      // user camera
      userCamera->HandleMouseEvent(_event);
      return true;
    }
  }
  return false;
}

/////////////////////////////////////////////////
bool ModelCreator::OnMouseRelease(const common::MouseEvent &_event)
{
  rendering::UserCameraPtr userCamera = gui::get_active_camera();
  if (!userCamera)
    return false;

  boost::recursive_mutex::scoped_lock lock(*this->updateMutex);

  // case when inserting an entity
  if (this->mouseVisual)
  {
    if (_event.Button() == common::MouseEvent::RIGHT)
      return true;

    // set the link data pose
    auto linkIt = this->allLinks.find(this->mouseVisual->GetName());
    if (linkIt != this->allLinks.end())
    {
      LinkData *link = linkIt->second;
      link->SetPose((this->mouseVisual->GetWorldPose()-this->modelPose).Ign());
      gui::model::Events::linkInserted(this->mouseVisual->GetName());
    }
    else
    {
      auto modelIt = this->allNestedModels.find(this->mouseVisual->GetName());
      if (modelIt != this->allNestedModels.end())
      {
        NestedModelData *modelData = modelIt->second;
        modelData->SetPose((
            this->mouseVisual->GetWorldPose()-this->modelPose).Ign());

        this->EmitNestedModelInsertedEvent(this->mouseVisual);
      }
    }

    // reset and return
    emit LinkAdded();
    this->mouseVisual.reset();
    this->AddLink(ENTITY_NONE);
    return true;
  }

  // mouse selection and context menu events
  rendering::VisualPtr vis = userCamera->GetVisual(_event.Pos());
  if (vis)
  {
    rendering::VisualPtr topLevelVis = vis->GetNthAncestor(2);
    if (!topLevelVis)
      return false;

    bool isLink = this->allLinks.find(topLevelVis->GetName()) !=
        this->allLinks.end();
    bool isNestedModel = this->allNestedModels.find(topLevelVis->GetName()) !=
        this->allNestedModels.end();

    bool isSelectedLink = false;
    bool isSelectedNestedModel = false;
    if (isLink)
    {
      isSelectedLink = std::find(this->selectedLinks.begin(),
          this->selectedLinks.end(), topLevelVis) !=
          this->selectedLinks.end();
    }
    else if (isNestedModel)
    {
      isSelectedNestedModel = std::find(this->selectedNestedModels.begin(),
          this->selectedNestedModels.end(), topLevelVis) !=
          this->selectedNestedModels.end();
    }

    // trigger context menu on right click
    if (_event.Button() == common::MouseEvent::RIGHT)
    {
      if (!isLink && !isNestedModel)
      {
        // user clicked on background model
        this->DeselectAll();
        QMenu menu;
        menu.addAction(g_copyAct);
        menu.addAction(g_pasteAct);
        menu.exec(QCursor::pos());
        return true;
      }

      // if right clicked on entity that's not previously selected then
      // select it
      if (!isSelectedLink && !isSelectedNestedModel)
      {
        this->DeselectAll();
        this->SetSelected(topLevelVis, true);
      }

      this->inspectName = topLevelVis->GetName();

      this->ShowContextMenu(this->inspectName);
      return true;
    }

    // Handle snap from GLWidget
    if (g_snapAct->isChecked())
      return false;

    // Is link / nested model
    if (isLink || isNestedModel)
    {
      // Not in multi-selection mode.
      if (!(QApplication::keyboardModifiers() & Qt::ControlModifier))
      {
        this->DeselectAll();
        this->SetSelected(topLevelVis, true);
      }
      // Multi-selection mode
      else
      {
        this->DeselectAllModelPlugins();

        // Highlight and select clicked entity if not already selected
        if (!isSelectedLink && !isSelectedNestedModel)
        {
          this->SetSelected(topLevelVis, true);
        }
        // Deselect if already selected
        else
        {
          this->SetSelected(topLevelVis, false);
        }
      }

      if (this->manipMode == "translate" || this->manipMode == "rotate" ||
          this->manipMode == "scale")
      {
        this->OnManipMode(this->manipMode);
      }

      return true;
    }
    // Not link or nested model
    else
    {
      this->DeselectAll();

      g_alignAct->setEnabled(false);
      g_copyAct->setEnabled(!this->selectedLinks.empty() ||
          !this->selectedNestedModels.empty());

      if (!vis->IsPlane())
        return true;
    }
  }
  return false;
}

/////////////////////////////////////////////////
void ModelCreator::EmitNestedModelInsertedEvent(
    const rendering::VisualPtr &_vis) const
{
  if (!_vis)
    return;

  auto modelIt = this->allNestedModels.find(_vis->GetName());
  if (modelIt != this->allNestedModels.end())
    gui::model::Events::nestedModelInserted(_vis->GetName());
  else
    return;

  for (unsigned int i = 0; i < _vis->GetChildCount(); ++i)
    this->EmitNestedModelInsertedEvent(_vis->GetChild(i));
}

/////////////////////////////////////////////////
void ModelCreator::ShowContextMenu(const std::string &_entity)
{
  QMenu menu;
  auto linkIt = this->allLinks.find(_entity);
  bool isLink = linkIt != this->allLinks.end();
  bool isNestedModel = false;
  if (!isLink)
  {
    auto nestedModelIt = this->allNestedModels.find(_entity);
    isNestedModel = nestedModelIt != this->allNestedModels.end();
    if (!isNestedModel)
      return;
  }
  else
  {
    // disable interacting with nested links for now
    LinkData *link = linkIt->second;
    if (link->nested)
      return;
  }

  // context menu for link
  if (isLink)
  {
    this->inspectName = _entity;
    if (this->inspectAct)
    {
<<<<<<< HEAD
      menu.addAction(this->inspectAct);

      menu.addSeparator();
      menu.addAction(g_copyAct);
      menu.addAction(g_pasteAct);
      menu.addSeparator();
=======
      std::vector<JointData *> joints = this->jointMaker->JointDataByLink(
          _link);
>>>>>>> d5ffca7f

      if (this->jointMaker)
      {
        std::vector<JointData *> joints = this->jointMaker->GetJointDataByLink(
            _entity);

        if (!joints.empty())
        {
          QMenu *jointsMenu = menu.addMenu(tr("Open Joint Inspector"));

          for (auto joint : joints)
          {
            QAction *jointAct = new QAction(tr(joint->name.c_str()), this);
            connect(jointAct, SIGNAL(triggered()), joint,
                SLOT(OnOpenInspector()));
            jointsMenu->addAction(jointAct);
          }
        }
      }
    }
  }
  // context menu for nested model
  else if (isNestedModel)
  {
    this->inspectName = _entity;
    menu.addAction(g_copyAct);
    menu.addAction(g_pasteAct);
  }

  // delete menu option
  menu.addSeparator();

  QAction *deleteAct = new QAction(tr("Delete"), this);
  connect(deleteAct, SIGNAL(triggered()), this, SLOT(OnDelete()));
  menu.addAction(deleteAct);

  menu.exec(QCursor::pos());
}

/////////////////////////////////////////////////
void ModelCreator::ShowModelPluginContextMenu(const std::string &_name)
{
  auto it = this->allModelPlugins.find(_name);
  if (it == this->allModelPlugins.end())
    return;

  // Open inspector
  QAction *inspectorAct = new QAction(tr("Open Model Plugin Inspector"), this);

  // Map signals to pass argument
  QSignalMapper *inspectorMapper = new QSignalMapper(this);

  connect(inspectorAct, SIGNAL(triggered()), inspectorMapper, SLOT(map()));
  inspectorMapper->setMapping(inspectorAct, QString::fromStdString(_name));

  connect(inspectorMapper, SIGNAL(mapped(QString)), this,
      SLOT(OnOpenModelPluginInspector(QString)));

  // Delete
  QAction *deleteAct = new QAction(tr("Delete"), this);

  // Map signals to pass argument
  QSignalMapper *deleteMapper = new QSignalMapper(this);

  connect(deleteAct, SIGNAL(triggered()), deleteMapper, SLOT(map()));
  deleteMapper->setMapping(deleteAct, QString::fromStdString(_name));

  connect(deleteMapper, SIGNAL(mapped(QString)), this,
      SLOT(OnRemoveModelPlugin(QString)));

  // Menu
  QMenu menu;
  menu.addAction(inspectorAct);
  menu.addAction(deleteAct);

  menu.exec(QCursor::pos());
}

/////////////////////////////////////////////////
bool ModelCreator::OnMouseMove(const common::MouseEvent &_event)
{
  this->lastMouseEvent = _event;
  rendering::UserCameraPtr userCamera = gui::get_active_camera();
  if (!userCamera)
    return false;

  if (!this->mouseVisual)
  {
    rendering::VisualPtr vis = userCamera->GetVisual(_event.Pos());
    if (vis && !vis->IsPlane())
    {
      rendering::VisualPtr topLevelVis = vis->GetNthAncestor(2);
      if (!topLevelVis)
        return false;

      // Main window models always handled here
      if (this->allLinks.find(topLevelVis->GetName()) ==
          this->allLinks.end() &&
          this->allNestedModels.find(topLevelVis->GetName()) ==
          this->allNestedModels.end())
      {
        // Prevent highlighting for snapping
        if (this->manipMode == "snap" || this->manipMode == "select" ||
            this->manipMode == "")
        {
          // Don't change cursor on hover
          QApplication::setOverrideCursor(QCursor(Qt::ArrowCursor));
          userCamera->HandleMouseEvent(_event);
        }
        // Allow ModelManipulator to work while dragging handle over this
        else if (_event.Dragging())
        {
          ModelManipulator::Instance()->OnMouseMoveEvent(_event);
        }
        return true;
      }
    }
    return false;
  }

  math::Pose pose = this->mouseVisual->GetWorldPose();
  pose.pos = ModelManipulator::GetMousePositionOnPlane(
      userCamera, _event);

  if (!_event.Shift())
  {
    pose.pos = ModelManipulator::SnapPoint(pose.pos);
  }
  pose.pos.z = this->mouseVisual->GetWorldPose().pos.z;

  this->mouseVisual->SetWorldPose(pose);

  return true;
}

/////////////////////////////////////////////////
bool ModelCreator::OnMouseDoubleClick(const common::MouseEvent &_event)
{
  // open the link inspector on double click
  rendering::VisualPtr vis = gui::get_active_camera()->GetVisual(_event.Pos());
  if (!vis)
    return false;

  boost::recursive_mutex::scoped_lock lock(*this->updateMutex);

  auto it = this->allLinks.find(vis->GetParent()->GetName());
  if (it != this->allLinks.end())
  {
    this->OpenInspector(vis->GetParent()->GetName());
    return true;
  }

  return false;
}

/////////////////////////////////////////////////
void ModelCreator::OnOpenInspector()
{
  if (this->inspectName.empty())
    return;

  this->OpenInspector(this->inspectName);
  this->inspectName = "";
}

/////////////////////////////////////////////////
void ModelCreator::OpenInspector(const std::string &_name)
{
  boost::recursive_mutex::scoped_lock lock(*this->updateMutex);
  auto it = this->allLinks.find(_name);
  if (it == this->allLinks.end())
  {
    gzerr << "Link [" << _name << "] not found." << std::endl;
    return;
  }

  // disable interacting with nested links for now
  LinkData *link = it->second;
  if (link->nested)
    return;

  link->SetPose((link->linkVisual->GetWorldPose()-this->modelPose).Ign());
  link->UpdateConfig();
  link->inspector->Open();
}

/////////////////////////////////////////////////
void ModelCreator::OnCopy()
{
  if (!g_editModelAct->isChecked())
    return;

  if (this->selectedLinks.empty()  && this->selectedNestedModels.empty())
    return;

  this->copiedNames.clear();

  for (auto vis : this->selectedLinks)
  {
    this->copiedNames.push_back(vis->GetName());
  }
  for (auto vis : this->selectedNestedModels)
  {
    this->copiedNames.push_back(vis->GetName());
  }
  g_pasteAct->setEnabled(true);
}

/////////////////////////////////////////////////
void ModelCreator::OnPaste()
{
  if (this->copiedNames.empty() || !g_editModelAct->isChecked())
  {
    return;
  }

  boost::recursive_mutex::scoped_lock lock(*this->updateMutex);

  math::Pose clonePose;
  rendering::UserCameraPtr userCamera = gui::get_active_camera();
  if (userCamera)
  {
    math::Vector3 mousePosition = ModelManipulator::GetMousePositionOnPlane(
        userCamera, this->lastMouseEvent);
    clonePose.pos.x = mousePosition.x;
    clonePose.pos.y = mousePosition.y;
  }

  // For now, only copy the last selected (nested models come after)
  auto it = this->allLinks.find(this->copiedNames.back());
  // Copy a link
  if (it != this->allLinks.end())
  {
    LinkData *copiedLink = it->second;
    if (!copiedLink)
      return;

    this->Stop();
    this->DeselectAll();

    if (!this->previewVisual)
    {
      this->Reset();
    }

    // Propagate copied entity's Z position and rotation
    math::Pose copiedPose = copiedLink->Pose();
    clonePose.pos.z = this->modelPose.Pos().Z() + copiedPose.pos.z;
    clonePose.rot = copiedPose.rot;

    LinkData *clonedLink = this->CloneLink(it->first);
    clonedLink->linkVisual->SetWorldPose(clonePose);

    this->addEntityType = ENTITY_MESH;
    this->mouseVisual = clonedLink->linkVisual;
  }
  else
  {
    auto it2 = this->allNestedModels.find(this->copiedNames.back());
    if (it2 != this->allNestedModels.end())
    {
      NestedModelData *copiedNestedModel = it2->second;
      if (!copiedNestedModel)
        return;

      this->Stop();
      this->DeselectAll();

      if (!this->previewVisual)
      {
        this->Reset();
      }

      // Propagate copied entity's Z position and rotation
      math::Pose copiedPose = copiedNestedModel->Pose();
      clonePose.pos.z = this->modelPose.Pos().Z() + copiedPose.pos.z;
      clonePose.rot = copiedPose.rot;

      NestedModelData *clonedNestedModel = this->CloneNestedModel(it2->first);
      clonedNestedModel->modelVisual->SetWorldPose(clonePose);
      this->addEntityType = ENTITY_MODEL;
      this->mouseVisual = clonedNestedModel->modelVisual;
    }
  }
}

/////////////////////////////////////////////////
JointMaker *ModelCreator::GetJointMaker() const
{
  return this->jointMaker;
}

/////////////////////////////////////////////////
void ModelCreator::GenerateSDF()
{
  sdf::ElementPtr modelElem;

  this->modelSDF.reset(new sdf::SDF);
  this->modelSDF->SetFromString(ModelData::GetTemplateSDFString());

  modelElem = this->modelSDF->Root()->GetElement("model");

  modelElem->ClearElements();
  modelElem->GetAttribute("name")->Set(this->folderName);

  boost::recursive_mutex::scoped_lock lock(*this->updateMutex);

  if (this->serverModelName.empty())
  {
    // set center of all links and nested models to be origin
    /// \todo issue #1485 set a better origin other than the centroid
    ignition::math::Vector3d mid;
    int entityCount = 0;
    for (auto &linksIt : this->allLinks)
    {
      LinkData *link = linksIt.second;
      if (link->nested)
        continue;
      mid += link->Pose().Pos();
      entityCount++;
    }
    for (auto &nestedModelsIt : this->allNestedModels)
    {
      NestedModelData *modelData = nestedModelsIt.second;

      // get only top level nested models
      if (modelData->Depth() != 2)
        continue;

      mid += modelData->Pose().Pos();
      entityCount++;
    }

    if (!(this->allLinks.empty() && this->allNestedModels.empty()))
    {
      mid /= entityCount;
    }

    this->modelPose.Pos() = mid;
  }

  // Update poses in case they changed
  this->previewVisual->SetWorldPose(this->modelPose);
  for (auto &linksIt : this->allLinks)
  {
    LinkData *link = linksIt.second;
    if (link->nested)
      continue;
    link->SetPose((link->linkVisual->GetWorldPose() - this->modelPose).Ign());
    link->linkVisual->SetPose(link->Pose());
  }
  for (auto &nestedModelsIt : this->allNestedModels)
  {
    NestedModelData *modelData = nestedModelsIt.second;

    if (!modelData->modelVisual)
      continue;

    // get only top level nested models
    if (modelData->Depth() != 2)
      continue;

    modelData->SetPose(modelData->modelVisual->GetWorldPose().Ign() -
        this->modelPose);
    modelData->modelVisual->SetPose(modelData->Pose());
  }

  // generate canonical link sdf first.
  if (!this->canonicalLink.empty())
  {
    auto canonical = this->allLinks.find(this->canonicalLink);
    if (canonical != this->allLinks.end())
    {
      LinkData *link = canonical->second;
      if (!link->nested)
      {
        link->UpdateConfig();
        sdf::ElementPtr newLinkElem = this->GenerateLinkSDF(link);
        modelElem->InsertElement(newLinkElem);
      }
    }
  }

  // loop through rest of all links and generate sdf
  for (auto &linksIt : this->allLinks)
  {
    LinkData *link = linksIt.second;

    if (linksIt.first == this->canonicalLink || link->nested)
      continue;

    link->UpdateConfig();

    sdf::ElementPtr newLinkElem = this->GenerateLinkSDF(link);
    modelElem->InsertElement(newLinkElem);
  }

  // generate canonical model sdf first.
  if (!this->canonicalModel.empty())
  {
    auto canonical = this->allNestedModels.find(this->canonicalModel);
    if (canonical != this->allNestedModels.end())
    {
      NestedModelData *nestedModelData = canonical->second;
      modelElem->InsertElement(nestedModelData->modelSDF);
    }
  }

  // loop through rest of all nested models and add sdf
  for (auto &nestedModelsIt : this->allNestedModels)
  {
    NestedModelData *nestedModelData = nestedModelsIt.second;

    if (nestedModelsIt.first == this->canonicalModel ||
        nestedModelData->Depth() != 2)
      continue;

    modelElem->InsertElement(nestedModelData->modelSDF);
  }

  // Add joint sdf elements
  this->jointMaker->GenerateSDF();
  sdf::ElementPtr jointsElem = this->jointMaker->SDF();

  sdf::ElementPtr jointElem;
  if (jointsElem->HasElement("joint"))
    jointElem = jointsElem->GetElement("joint");
  while (jointElem)
  {
    modelElem->InsertElement(jointElem->Clone());
    jointElem = jointElem->GetNextElement("joint");
  }

  // Model settings
  modelElem->GetElement("static")->Set(this->isStatic);
  modelElem->GetElement("allow_auto_disable")->Set(this->autoDisable);

  // Add plugin elements
  for (auto modelPlugin : this->allModelPlugins)
    modelElem->InsertElement(modelPlugin.second->modelPluginSDF->Clone());
}

/////////////////////////////////////////////////
sdf::ElementPtr ModelCreator::GenerateLinkSDF(LinkData *_link)
{
  std::stringstream visualNameStream;
  std::stringstream collisionNameStream;
  visualNameStream.str("");
  collisionNameStream.str("");

  sdf::ElementPtr newLinkElem = _link->linkSDF->Clone();
  newLinkElem->GetElement("pose")->Set(_link->linkVisual->GetWorldPose()
      - this->modelPose);

  // visuals
  for (auto const &it : _link->visuals)
  {
    rendering::VisualPtr visual = it.first;
    msgs::Visual visualMsg = it.second;
    sdf::ElementPtr visualElem = visual->GetSDF()->Clone();

    visualElem->GetElement("transparency")->Set<double>(
        visualMsg.transparency());
    newLinkElem->InsertElement(visualElem);
  }

  // collisions
  for (auto const &colIt : _link->collisions)
  {
    sdf::ElementPtr collisionElem = msgs::CollisionToSDF(colIt.second);
    newLinkElem->InsertElement(collisionElem);
  }
  return newLinkElem;
}

/////////////////////////////////////////////////
void ModelCreator::OnAlignMode(const std::string &_axis,
    const std::string &_config, const std::string &_target, const bool _preview,
    const bool _inverted)
{
  ModelAlign::Instance()->AlignVisuals(this->selectedLinks, _axis, _config,
      _target, !_preview, _inverted);
}

/////////////////////////////////////////////////
void ModelCreator::DeselectAll()
{
  this->DeselectAllLinks();
  this->DeselectAllNestedModels();
  this->DeselectAllModelPlugins();
}

/////////////////////////////////////////////////
void ModelCreator::DeselectAllLinks()
{
  while (!this->selectedLinks.empty())
  {
    rendering::VisualPtr vis = this->selectedLinks[0];
    vis->SetHighlighted(false);
    this->selectedLinks.erase(this->selectedLinks.begin());
    model::Events::setSelectedLink(vis->GetName(), false);
  }
  this->selectedLinks.clear();
}

/////////////////////////////////////////////////
void ModelCreator::DeselectAllNestedModels()
{
  while (!this->selectedNestedModels.empty())
  {
    rendering::VisualPtr vis = this->selectedNestedModels[0];
    vis->SetHighlighted(false);
    this->selectedNestedModels.erase(this->selectedNestedModels.begin());
    model::Events::setSelectedLink(vis->GetName(), false);
  }
  this->selectedNestedModels.clear();
}

/////////////////////////////////////////////////
void ModelCreator::DeselectAllModelPlugins()
{
  while (!this->selectedModelPlugins.empty())
  {
    auto it = this->selectedModelPlugins.begin();
    std::string name = this->selectedModelPlugins[0];
    this->selectedModelPlugins.erase(it);
    model::Events::setSelectedModelPlugin(name, false);
  }
}

/////////////////////////////////////////////////
void ModelCreator::SetSelected(const std::string &_name, const bool _selected)
{
  auto it = this->allLinks.find(_name);
  if (it != this->allLinks.end())
  {
    this->SetSelected((*it).second->linkVisual, _selected);
  }
  else
  {
    auto itNestedModel = this->allNestedModels.find(_name);
    if (itNestedModel != this->allNestedModels.end())
      this->SetSelected((*itNestedModel).second->modelVisual, _selected);
  }
}

/////////////////////////////////////////////////
void ModelCreator::SetSelected(rendering::VisualPtr _entityVis,
    const bool _selected)
{
  if (!_entityVis)
    return;

  _entityVis->SetHighlighted(_selected);

  auto itLink = this->allLinks.find(_entityVis->GetName());
  auto itNestedModel = this->allNestedModels.find(_entityVis->GetName());

  auto itLinkSelected = std::find(this->selectedLinks.begin(),
      this->selectedLinks.end(), _entityVis);
  auto itNestedModelSelected = std::find(this->selectedNestedModels.begin(),
      this->selectedNestedModels.end(), _entityVis);

  if (_selected)
  {
    if (itLink != this->allLinks.end() &&
        itLinkSelected == this->selectedLinks.end())
    {
      this->selectedLinks.push_back(_entityVis);
      model::Events::setSelectedLink(_entityVis->GetName(), _selected);
    }
    else if (itNestedModel != this->allNestedModels.end() &&
             itNestedModelSelected == this->selectedNestedModels.end())
    {
      this->selectedNestedModels.push_back(_entityVis);
      model::Events::setSelectedLink(_entityVis->GetName(), _selected);
    }
  }
  else
  {
    if (itLink != this->allLinks.end() &&
        itLinkSelected != this->selectedLinks.end())
    {
      this->selectedLinks.erase(itLinkSelected);
      model::Events::setSelectedLink(_entityVis->GetName(), _selected);
    }
    else if (itNestedModel != this->allNestedModels.end() &&
             itNestedModelSelected != this->selectedNestedModels.end())
    {
      this->selectedNestedModels.erase(itNestedModelSelected);
      model::Events::setSelectedLink(_entityVis->GetName(), _selected);
    }
  }

  g_copyAct->setEnabled(this->selectedLinks.size() +
      this->selectedNestedModels.size() > 0u);
  g_alignAct->setEnabled(this->selectedLinks.size() +
      this->selectedNestedModels.size() > 1u);
}

/////////////////////////////////////////////////
void ModelCreator::OnManipMode(const std::string &_mode)
{
  if (!this->active)
    return;

  this->manipMode = _mode;

  if (!this->selectedLinks.empty())
  {
    ModelManipulator::Instance()->SetAttachedVisual(
        this->selectedLinks.back());
  }

  ModelManipulator::Instance()->SetManipulationMode(_mode);
  ModelSnap::Instance()->Reset();

  // deselect 0 to n-1 models.
  if (!this->selectedLinks.empty())
  {
    rendering::VisualPtr link =
        this->selectedLinks[this->selectedLinks.size()-1];
    this->DeselectAll();
    this->SetSelected(link, true);
  }
  else if (!this->selectedNestedModels.empty())
  {
    rendering::VisualPtr nestedModel =
        this->selectedNestedModels[this->selectedNestedModels.size()-1];
    this->DeselectAll();
    this->SetSelected(nestedModel, true);
  }
}

/////////////////////////////////////////////////
void ModelCreator::OnSetSelectedEntity(const std::string &/*_name*/,
    const std::string &/*_mode*/)
{
  this->DeselectAll();
}

/////////////////////////////////////////////////
void ModelCreator::OnSetSelectedLink(const std::string &_name,
    const bool _selected)
{
  this->SetSelected(_name, _selected);
}

/////////////////////////////////////////////////
void ModelCreator::OnSetSelectedModelPlugin(const std::string &_name,
    const bool _selected)
{
  auto plugin = this->allModelPlugins.find(_name);
  if (plugin == this->allModelPlugins.end())
    return;

  auto it = std::find(this->selectedModelPlugins.begin(),
      this->selectedModelPlugins.end(), _name);
  if (_selected && it == this->selectedModelPlugins.end())
  {
    this->selectedModelPlugins.push_back(_name);
  }
  else if (!_selected && it != this->selectedModelPlugins.end())
  {
    this->selectedModelPlugins.erase(it);
  }
}

/////////////////////////////////////////////////
void ModelCreator::ModelChanged()
{
  if (this->currentSaveState != NEVER_SAVED)
    this->currentSaveState = UNSAVED_CHANGES;
}

/////////////////////////////////////////////////
void ModelCreator::Update()
{
  boost::recursive_mutex::scoped_lock lock(*this->updateMutex);

  // Check if any links have been moved or resized and trigger ModelChanged
  for (auto &linksIt : this->allLinks)
  {
    LinkData *link = linksIt.second;
    if (link->Pose() != link->linkVisual->GetPose().Ign())
    {
      link->SetPose((link->linkVisual->GetWorldPose() - this->modelPose).Ign());
      this->ModelChanged();
    }
    for (auto &scaleIt : this->linkScaleUpdate)
    {
      if (link->linkVisual->GetName() == scaleIt.first)
        link->SetScale(scaleIt.second.Ign());
    }
  }
  if (!this->linkScaleUpdate.empty())
    this->ModelChanged();
  this->linkScaleUpdate.clear();

  // check nested model
  for (auto &nestedModelIt : this->allNestedModels)
  {
    NestedModelData *nestedModel = nestedModelIt.second;
    if (nestedModel->Pose() != nestedModel->modelVisual->GetPose().Ign())
    {
      nestedModel->SetPose(
            (nestedModel->modelVisual->GetWorldPose() - this->modelPose).Ign());
      this->ModelChanged();
    }
  }
}

/////////////////////////////////////////////////
void ModelCreator::OnEntityScaleChanged(const std::string &_name,
  const math::Vector3 &_scale)
{
  boost::recursive_mutex::scoped_lock lock(*this->updateMutex);
  for (auto linksIt : this->allLinks)
  {
    std::string linkName;
    size_t pos = _name.rfind("::");
    if (pos != std::string::npos)
      linkName = _name.substr(0, pos);
    if (_name == linksIt.first || linkName == linksIt.first)
    {
      this->linkScaleUpdate[linksIt.first] = _scale;
      break;
    }
  }
}

/////////////////////////////////////////////////
void ModelCreator::SetModelVisible(const std::string &_name, bool _visible)
{
  rendering::ScenePtr scene = gui::get_active_camera()->GetScene();
  rendering::VisualPtr visual = scene->GetVisual(_name);
  if (!visual)
    return;

  this->SetModelVisible(visual, _visible);

  if (_visible)
    visual->SetHighlighted(false);
}

/////////////////////////////////////////////////
void ModelCreator::SetModelVisible(rendering::VisualPtr _visual, bool _visible)
{
  if (!_visual)
    return;

  for (unsigned int i = 0; i < _visual->GetChildCount(); ++i)
    this->SetModelVisible(_visual->GetChild(i), _visible);

  if (!_visible)
  {
    // store original visibility
    this->serverModelVisible[_visual->GetId()] = _visual->GetVisible();
    _visual->SetVisible(_visible);
  }
  else
  {
    // restore original visibility
    auto it = this->serverModelVisible.find(_visual->GetId());
    if (it != this->serverModelVisible.end())
    {
      _visual->SetVisible(it->second, false);
    }
  }
}

/////////////////////////////////////////////////
ModelCreator::SaveState ModelCreator::GetCurrentSaveState() const
{
  return this->currentSaveState;
}

/////////////////////////////////////////////////
void ModelCreator::OnAddModelPlugin(const std::string &_name,
    const std::string &_filename, const std::string &_innerxml)
{
  if (_name.empty() || _filename.empty())
  {
    gzerr << "Cannot add model plugin. Empty name or filename" << std::endl;
    return;
  }

  // Use the SDF parser to read all the inner xml.
  sdf::ElementPtr modelPluginSDF(new sdf::Element);
  sdf::initFile("plugin.sdf", modelPluginSDF);
  std::stringstream tmp;
  tmp << "<sdf version='" << SDF_VERSION << "'>";
  tmp << "<plugin name='" << _name << "' filename='" << _filename << "'>";
  tmp << _innerxml;
  tmp << "</plugin></sdf>";

  if (sdf::readString(tmp.str(), modelPluginSDF))
  {
    this->AddModelPlugin(modelPluginSDF);
    this->ModelChanged();
  }
  else
  {
    gzerr << "Error reading Plugin SDF. Unable to parse Innerxml:\n"
        << _innerxml << std::endl;
  }
}

/////////////////////////////////////////////////
void ModelCreator::AddModelPlugin(const sdf::ElementPtr &_pluginElem)
{
  if (_pluginElem->HasAttribute("name"))
  {
    std::string name = _pluginElem->Get<std::string>("name");

    // Create data
    ModelPluginData *modelPlugin = new ModelPluginData();
    modelPlugin->Load(_pluginElem);

    // Add to map
    {
      boost::recursive_mutex::scoped_lock lock(*this->updateMutex);
      this->allModelPlugins[name] = modelPlugin;
    }

    // Notify addition
    gui::model::Events::modelPluginInserted(name);
  }
}

/////////////////////////////////////////////////
ModelPluginData *ModelCreator::ModelPlugin(const std::string &_name)
{
  auto it = this->allModelPlugins.find(_name);
  if (it != this->allModelPlugins.end())
    return it->second;
  return NULL;
}

/////////////////////////////////////////////////
void ModelCreator::OnOpenModelPluginInspector(const QString &_name)
{
  this->OpenModelPluginInspector(_name.toStdString());
}

/////////////////////////////////////////////////
void ModelCreator::OpenModelPluginInspector(const std::string &_name)
{
  boost::recursive_mutex::scoped_lock lock(*this->updateMutex);

  auto it = this->allModelPlugins.find(_name);
  if (it == this->allModelPlugins.end())
  {
    gzerr << "Model plugin [" << _name << "] not found." << std::endl;
    return;
  }

  ModelPluginData *modelPlugin = it->second;
  modelPlugin->inspector->move(QCursor::pos());
  modelPlugin->inspector->show();
}<|MERGE_RESOLUTION|>--- conflicted
+++ resolved
@@ -1865,21 +1865,16 @@
     this->inspectName = _entity;
     if (this->inspectAct)
     {
-<<<<<<< HEAD
       menu.addAction(this->inspectAct);
 
       menu.addSeparator();
       menu.addAction(g_copyAct);
       menu.addAction(g_pasteAct);
       menu.addSeparator();
-=======
-      std::vector<JointData *> joints = this->jointMaker->JointDataByLink(
-          _link);
->>>>>>> d5ffca7f
 
       if (this->jointMaker)
       {
-        std::vector<JointData *> joints = this->jointMaker->GetJointDataByLink(
+        std::vector<JointData *> joints = this->jointMaker->JointDataByLink(
             _entity);
 
         if (!joints.empty())
