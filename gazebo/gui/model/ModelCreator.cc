/*
 * Copyright (C) 2014-2015 Open Source Robotics Foundation
 *
 * Licensed under the Apache License, Version 2.0 (the "License");
 * you may not use this file except in compliance with the License.
 * You may obtain a copy of the License at
 *
 *     http://www.apache.org/licenses/LICENSE-2.0
 *
 * Unless required by applicable law or agreed to in writing, software
 * distributed under the License is distributed on an "AS IS" BASIS,
 * WITHOUT WARRANTIES OR CONDITIONS OF ANY KIND, either express or implied.
 * See the License for the specific language governing permissions and
 * limitations under the License.
 *
 */

#ifdef _WIN32
  // Ensure that Winsock2.h is included before Windows.h, which can get
  // pulled in by anybody (e.g., Boost).
  #include <Winsock2.h>
#endif

#include <boost/bind.hpp>
#include <boost/thread/recursive_mutex.hpp>
#include <boost/filesystem.hpp>
#include <sstream>
#include <string>

#include "gazebo/common/Exception.hh"
#include "gazebo/common/SVGLoader.hh"

#include "gazebo/rendering/UserCamera.hh"
#include "gazebo/rendering/Material.hh"
#include "gazebo/rendering/Scene.hh"

#include "gazebo/math/Quaternion.hh"

#include "gazebo/transport/Publisher.hh"
#include "gazebo/transport/Node.hh"
#include "gazebo/transport/TransportIface.hh"

#include "gazebo/gui/Actions.hh"
#include "gazebo/gui/KeyEventHandler.hh"
#include "gazebo/gui/MouseEventHandler.hh"
#include "gazebo/gui/GuiEvents.hh"
#include "gazebo/gui/GuiIface.hh"
#include "gazebo/gui/ModelManipulator.hh"
#include "gazebo/gui/ModelSnap.hh"
#include "gazebo/gui/ModelAlign.hh"
#include "gazebo/gui/SaveDialog.hh"
#include "gazebo/gui/MainWindow.hh"

#include "gazebo/gui/model/ModelData.hh"
#include "gazebo/gui/model/LinkInspector.hh"
#include "gazebo/gui/model/ModelPluginInspector.hh"
#include "gazebo/gui/model/JointMaker.hh"
#include "gazebo/gui/model/ModelEditorEvents.hh"
#include "gazebo/gui/model/ModelCreator.hh"

using namespace gazebo;
using namespace gui;

const std::string ModelCreator::modelDefaultName = "Untitled";
const std::string ModelCreator::previewName = "ModelPreview";

/////////////////////////////////////////////////
ModelCreator::ModelCreator()
{
  this->active = false;

  this->modelTemplateSDF.reset(new sdf::SDF);
  this->modelTemplateSDF->SetFromString(ModelData::GetTemplateSDFString());

  this->updateMutex = new boost::recursive_mutex();

  this->manipMode = "";
  this->linkCounter = 0;
  this->modelCounter = 0;

  this->node = transport::NodePtr(new transport::Node());
  this->node->Init();
  this->makerPub = this->node->Advertise<msgs::Factory>("~/factory");
  this->requestPub = this->node->Advertise<msgs::Request>("~/request");

  this->jointMaker = new JointMaker();

  connect(g_editModelAct, SIGNAL(toggled(bool)), this, SLOT(OnEdit(bool)));

  this->inspectAct = new QAction(tr("Open Link Inspector"), this);
  connect(this->inspectAct, SIGNAL(triggered()), this,
      SLOT(OnOpenInspector()));

  if (g_deleteAct)
  {
    connect(g_deleteAct, SIGNAL(DeleteSignal(const std::string &)), this,
        SLOT(OnDelete(const std::string &)));
  }

  this->connections.push_back(
      gui::Events::ConnectEditModel(
      boost::bind(&ModelCreator::OnEditModel, this, _1)));

  this->connections.push_back(
      gui::model::Events::ConnectSaveModelEditor(
      boost::bind(&ModelCreator::OnSave, this)));

  this->connections.push_back(
      gui::model::Events::ConnectSaveAsModelEditor(
      boost::bind(&ModelCreator::OnSaveAs, this)));

  this->connections.push_back(
      gui::model::Events::ConnectNewModelEditor(
      boost::bind(&ModelCreator::OnNew, this)));

  this->connections.push_back(
      gui::model::Events::ConnectExitModelEditor(
      boost::bind(&ModelCreator::OnExit, this)));

  this->connections.push_back(
    gui::model::Events::ConnectModelNameChanged(
      boost::bind(&ModelCreator::OnNameChanged, this, _1)));

  this->connections.push_back(
      gui::model::Events::ConnectModelChanged(
      boost::bind(&ModelCreator::ModelChanged, this)));

  this->connections.push_back(
      gui::model::Events::ConnectOpenLinkInspector(
      boost::bind(&ModelCreator::OpenInspector, this, _1)));

  this->connections.push_back(
      gui::model::Events::ConnectOpenModelPluginInspector(
      boost::bind(&ModelCreator::OpenModelPluginInspector, this, _1)));

  this->connections.push_back(
      gui::Events::ConnectAlignMode(
        boost::bind(&ModelCreator::OnAlignMode, this, _1, _2, _3, _4)));

  this->connections.push_back(
      gui::Events::ConnectManipMode(
        boost::bind(&ModelCreator::OnManipMode, this, _1)));

  this->connections.push_back(
     event::Events::ConnectSetSelectedEntity(
       boost::bind(&ModelCreator::OnSetSelectedEntity, this, _1, _2)));

  this->connections.push_back(
     gui::model::Events::ConnectSetSelectedLink(
       boost::bind(&ModelCreator::OnSetSelectedLink, this, _1, _2)));

  this->connections.push_back(
     gui::model::Events::ConnectSetSelectedModelPlugin(
       boost::bind(&ModelCreator::OnSetSelectedModelPlugin, this, _1, _2)));

  this->connections.push_back(
      gui::Events::ConnectScaleEntity(
      boost::bind(&ModelCreator::OnEntityScaleChanged, this, _1, _2)));

  this->connections.push_back(
      gui::model::Events::ConnectShowLinkContextMenu(
      boost::bind(&ModelCreator::ShowContextMenu, this, _1)));

  this->connections.push_back(
      gui::model::Events::ConnectShowModelPluginContextMenu(
      boost::bind(&ModelCreator::ShowModelPluginContextMenu, this, _1)));

  this->connections.push_back(
      gui::model::Events::ConnectRequestLinkRemoval(
        boost::bind(&ModelCreator::RemoveEntity, this, _1)));

  this->connections.push_back(
      gui::model::Events::ConnectRequestModelPluginRemoval(
        boost::bind(&ModelCreator::RemoveModelPlugin, this, _1)));

  this->connections.push_back(
      event::Events::ConnectPreRender(
        boost::bind(&ModelCreator::Update, this)));

  this->connections.push_back(
      gui::model::Events::ConnectModelPropertiesChanged(
      boost::bind(&ModelCreator::OnPropertiesChanged, this, _1, _2)));

  if (g_copyAct)
  {
    g_copyAct->setEnabled(false);
    connect(g_copyAct, SIGNAL(triggered()), this, SLOT(OnCopy()));
  }
  if (g_pasteAct)
  {
    g_pasteAct->setEnabled(false);
    connect(g_pasteAct, SIGNAL(triggered()), this, SLOT(OnPaste()));
  }

  this->saveDialog = new SaveDialog(SaveDialog::MODEL);

  this->Reset();
}

/////////////////////////////////////////////////
ModelCreator::~ModelCreator()
{
  while (!this->allLinks.empty())
    this->RemoveLinkImpl(this->allLinks.begin()->first);

  while (!this->allNestedModels.empty())
    this->RemoveNestedModelImpl(this->allNestedModels.begin()->first);

  this->allNestedModels.clear();
  this->allLinks.clear();
  this->allModelPlugins.clear();
  this->node->Fini();
  this->node.reset();
  this->modelTemplateSDF.reset();
  this->requestPub.reset();
  this->makerPub.reset();
  this->connections.clear();

  delete this->saveDialog;
  delete this->updateMutex;

  delete jointMaker;
}

/////////////////////////////////////////////////
void ModelCreator::OnEdit(bool _checked)
{
  if (_checked)
  {
    this->active = true;
    KeyEventHandler::Instance()->AddPressFilter("model_creator",
        boost::bind(&ModelCreator::OnKeyPress, this, _1));

    MouseEventHandler::Instance()->AddPressFilter("model_creator",
        boost::bind(&ModelCreator::OnMousePress, this, _1));

    MouseEventHandler::Instance()->AddReleaseFilter("model_creator",
        boost::bind(&ModelCreator::OnMouseRelease, this, _1));

    MouseEventHandler::Instance()->AddMoveFilter("model_creator",
        boost::bind(&ModelCreator::OnMouseMove, this, _1));

    MouseEventHandler::Instance()->AddDoubleClickFilter("model_creator",
        boost::bind(&ModelCreator::OnMouseDoubleClick, this, _1));

    this->jointMaker->EnableEventHandlers();
  }
  else
  {
    this->active = false;
    KeyEventHandler::Instance()->RemovePressFilter("model_creator");
    MouseEventHandler::Instance()->RemovePressFilter("model_creator");
    MouseEventHandler::Instance()->RemoveReleaseFilter("model_creator");
    MouseEventHandler::Instance()->RemoveMoveFilter("model_creator");
    MouseEventHandler::Instance()->RemoveDoubleClickFilter("model_creator");
    this->jointMaker->DisableEventHandlers();
    this->jointMaker->Stop();

    this->DeselectAll();
  }
}

/////////////////////////////////////////////////
void ModelCreator::OnEditModel(const std::string &_modelName)
{
  if (!gui::get_active_camera() ||
      !gui::get_active_camera()->GetScene())
  {
    gzerr << "Unable to edit model. GUI camera or scene is NULL"
        << std::endl;
    return;
  }

  if (!this->active)
  {
    gzwarn << "Model Editor must be active before loading a model. " <<
              "Not loading model " << _modelName << std::endl;
    return;
  }

  // Get SDF model element from model name
  // TODO replace with entity_info and parse gazebo.msgs.Model msgs
  // or handle model_sdf requests in world.
  boost::shared_ptr<msgs::Response> response =
    transport::request(gui::get_world(), "world_sdf");

  msgs::GzString msg;
  // Make sure the response is correct
  if (response->type() == msg.GetTypeName())
  {
    // Parse the response message
    msg.ParseFromString(response->serialized_data());

    // Parse the string into sdf
    sdf::SDF sdfParsed;
    sdfParsed.SetFromString(msg.data());

    // Check that sdf contains world
    if (sdfParsed.Root()->HasElement("world") &&
        sdfParsed.Root()->GetElement("world")->HasElement("model"))
    {
      sdf::ElementPtr world = sdfParsed.Root()->GetElement("world");
      sdf::ElementPtr model = world->GetElement("model");
      while (model)
      {
        if (model->GetAttribute("name")->GetAsString() == _modelName)
        {
          // Create the root model
          this->CreateModelFromSDF(model);

          // Hide the model from the scene to substitute with the preview visual
          this->SetModelVisible(_modelName, false);

          rendering::ScenePtr scene = gui::get_active_camera()->GetScene();
          rendering::VisualPtr visual = scene->GetVisual(_modelName);

          ignition::math::Pose3d pose;
          if (visual)
          {
            pose = visual->GetWorldPose().Ign();
            this->previewVisual->SetWorldPose(pose);
          }

          this->serverModelName = _modelName;
          this->serverModelSDF = model;
          this->modelPose = pose;

          return;
        }
        model = model->GetNextElement("model");
      }
      gzwarn << "Couldn't find SDF for " << _modelName << ". Not loading it."
          << std::endl;
    }
  }
  else
  {
    GZ_ASSERT(response->type() == msg.GetTypeName(),
        "Received incorrect response from 'world_sdf' request.");
  }
}

/////////////////////////////////////////////////
NestedModelData *ModelCreator::CreateModelFromSDF(
    const sdf::ElementPtr &_modelElem, const rendering::VisualPtr &_parentVis,
    const bool _emit)
{
  rendering::VisualPtr modelVisual;
  std::stringstream modelNameStream;
  std::string nestedModelName;
  NestedModelData *modelData = new NestedModelData();

  // If no parent vis, this is the root model
  if (!_parentVis)
  {
    // Reset preview visual in case there was something already loaded
    this->Reset();

    // Keep previewModel with previewName to avoid conflicts
    modelVisual = this->previewVisual;
    modelNameStream << modelVisual->GetName();

    // Model general info
    if (_modelElem->HasAttribute("name"))
      this->SetModelName(_modelElem->Get<std::string>("name"));

    if (_modelElem->HasElement("pose"))
      this->modelPose = _modelElem->Get<ignition::math::Pose3d>("pose");
    else
      this->modelPose = ignition::math::Pose3d::Zero;
    this->previewVisual->SetPose(this->modelPose);

    if (_modelElem->HasElement("static"))
      this->isStatic = _modelElem->Get<bool>("static");
    if (_modelElem->HasElement("allow_auto_disable"))
      this->autoDisable = _modelElem->Get<bool>("allow_auto_disable");
    gui::model::Events::modelPropertiesChanged(this->isStatic,
        this->autoDisable);
    gui::model::Events::modelNameChanged(this->GetModelName());

    modelData->modelVisual = modelVisual;
  }
  // Nested models are attached to a parent visual
  else
  {
    // Internal name
    std::stringstream parentNameStream;
    parentNameStream << _parentVis->GetName();

    modelNameStream << parentNameStream.str() << "::" <<
        _modelElem->Get<std::string>("name");
    nestedModelName = modelNameStream.str();

    // Generate unique name
    auto itName = this->allNestedModels.find(nestedModelName);
    int nameCounter = 0;
    std::string uniqueName;
    while (itName != this->allNestedModels.end())
    {
      std::stringstream uniqueNameStr;
      uniqueNameStr << nestedModelName << "_" << nameCounter++;
      uniqueName = uniqueNameStr.str();
      itName = this->allNestedModels.find(uniqueName);
    }
    if (!uniqueName.empty())
      nestedModelName = uniqueName;

    // Model Visual
    modelVisual.reset(new rendering::Visual(nestedModelName, _parentVis));
    modelVisual->Load();
    modelVisual->SetTransparency(ModelData::GetEditTransparency());

    if (_modelElem->HasElement("pose"))
      modelVisual->SetPose(_modelElem->Get<ignition::math::Pose3d>("pose"));

    // Only keep SDF and preview visual
    std::string leafName = nestedModelName;
    leafName = leafName.substr(leafName.rfind("::")+2);

    modelData->modelSDF = _modelElem;
    modelData->modelVisual = modelVisual;
    modelData->SetName(leafName);
    modelData->SetPose(_modelElem->Get<ignition::math::Pose3d>("pose"));
  }

  // Notify nested model insertion
  if (_parentVis)
  {
    boost::recursive_mutex::scoped_lock lock(*this->updateMutex);
    this->allNestedModels[nestedModelName] = modelData;

    // fire nested inserted events only when the nested model is
    //  not attached to the mouse
    if (_emit)
      gui::model::Events::nestedModelInserted(nestedModelName);
  }

  // Recursively load models nested in this model
  // This must be done after other widgets were notified about the current
  // model but before making joints
  sdf::ElementPtr nestedModelElem;
  if (_modelElem->HasElement("model"))
     nestedModelElem = _modelElem->GetElement("model");
  while (nestedModelElem)
  {
    if (this->canonicalModel.empty())
      this->canonicalModel = nestedModelName;

    NestedModelData *nestedModelData =
        this->CreateModelFromSDF(nestedModelElem, modelVisual, _emit);
    rendering::VisualPtr nestedModelVis = nestedModelData->modelVisual;
    modelData->models[nestedModelVis->GetName()] = nestedModelVis;
    nestedModelElem = nestedModelElem->GetNextElement("model");
  }

  // Links
  sdf::ElementPtr linkElem;
  if (_modelElem->HasElement("link"))
    linkElem = _modelElem->GetElement("link");
  while (linkElem)
  {
    LinkData *linkData = this->CreateLinkFromSDF(linkElem, modelVisual);

    // if its parent is not the preview visual then the link has to be nested
    if (modelVisual != this->previewVisual)
      linkData->nested = true;
    rendering::VisualPtr linkVis = linkData->linkVisual;

    modelData->links[linkVis->GetName()] = linkVis;
    linkElem = linkElem->GetNextElement("link");
  }

  // Don't load joints or plugins for nested models
  if (!_parentVis)
  {
    // Joints
    sdf::ElementPtr jointElem;
    if (_modelElem->HasElement("joint"))
       jointElem = _modelElem->GetElement("joint");

    while (jointElem)
    {
      this->jointMaker->CreateJointFromSDF(jointElem, modelNameStream.str());
      jointElem = jointElem->GetNextElement("joint");
    }

    // Plugins
    sdf::ElementPtr pluginElem;
    if (_modelElem->HasElement("plugin"))
      pluginElem = _modelElem->GetElement("plugin");
    while (pluginElem)
    {
      this->AddModelPlugin(pluginElem);
      pluginElem = pluginElem->GetNextElement("plugin");
    }
  }

  return modelData;
}

/////////////////////////////////////////////////
void ModelCreator::OnNew()
{
  this->Stop();

  if (this->allLinks.empty() && this->allNestedModels.empty())
  {
    this->Reset();
    gui::model::Events::newModel();
    return;
  }
  QString msg;
  QMessageBox msgBox(QMessageBox::Warning, QString("New"), msg);
  QPushButton *cancelButton = msgBox.addButton("Cancel",
      QMessageBox::RejectRole);
  msgBox.setEscapeButton(cancelButton);
  QPushButton *saveButton = new QPushButton("Save");

  switch (this->currentSaveState)
  {
    case ALL_SAVED:
    {
      msg.append("Are you sure you want to close this model and open a new "
                 "canvas?\n\n");
      QPushButton *newButton =
          msgBox.addButton("New Canvas", QMessageBox::AcceptRole);
      msgBox.setDefaultButton(newButton);
      break;
    }
    case UNSAVED_CHANGES:
    case NEVER_SAVED:
    {
      msg.append("You have unsaved changes. Do you want to save this model "
                 "and open a new canvas?\n\n");
      msgBox.addButton("Don't Save", QMessageBox::DestructiveRole);
      msgBox.addButton(saveButton, QMessageBox::AcceptRole);
      msgBox.setDefaultButton(saveButton);
      break;
    }
    default:
      return;
  }

  msgBox.setText(msg);

  msgBox.exec();

  if (msgBox.clickedButton() != cancelButton)
  {
    if (msgBox.clickedButton() == saveButton)
    {
      if (!this->OnSave())
      {
        return;
      }
    }

    this->Reset();
    gui::model::Events::newModel();
  }
}

/////////////////////////////////////////////////
bool ModelCreator::OnSave()
{
  this->Stop();

  switch (this->currentSaveState)
  {
    case UNSAVED_CHANGES:
    {
      this->SaveModelFiles();
      gui::model::Events::saveModel(this->modelName);
      return true;
    }
    case NEVER_SAVED:
    {
      return this->OnSaveAs();
    }
    default:
      return false;
  }
}

/////////////////////////////////////////////////
bool ModelCreator::OnSaveAs()
{
  this->Stop();

  if (this->saveDialog->OnSaveAs())
  {
    // Prevent changing save location
    this->currentSaveState = ALL_SAVED;
    // Get name set by user
    this->SetModelName(this->saveDialog->GetModelName());
    // Update name on palette
    gui::model::Events::saveModel(this->modelName);
    // Generate and save files
    this->SaveModelFiles();
    return true;
  }
  return false;
}

/////////////////////////////////////////////////
void ModelCreator::OnNameChanged(const std::string &_name)
{
  if (_name.compare(this->modelName) == 0)
    return;

  this->SetModelName(_name);
  this->ModelChanged();
}

/////////////////////////////////////////////////
void ModelCreator::OnExit()
{
  this->Stop();

  if (this->allLinks.empty() && this->allNestedModels.empty())
  {
    if (!this->serverModelName.empty())
      this->SetModelVisible(this->serverModelName, true);
    this->Reset();
    gui::model::Events::newModel();
    gui::model::Events::finishModel();
    return;
  }

  switch (this->currentSaveState)
  {
    case ALL_SAVED:
    {
      QString msg("Are you ready to exit?\n\n");
      QMessageBox msgBox(QMessageBox::NoIcon, QString("Exit"), msg);

      QPushButton *cancelButton = msgBox.addButton("Cancel",
          QMessageBox::RejectRole);
      QPushButton *exitButton =
          msgBox.addButton("Exit", QMessageBox::AcceptRole);
      msgBox.setDefaultButton(exitButton);
      msgBox.setEscapeButton(cancelButton);

      msgBox.exec();
      if (msgBox.clickedButton() == cancelButton)
      {
        return;
      }
      this->FinishModel();
      break;
    }
    case UNSAVED_CHANGES:
    case NEVER_SAVED:
    {
      QString msg("Save Changes before exiting?\n\n");

      QMessageBox msgBox(QMessageBox::NoIcon, QString("Exit"), msg);
      QPushButton *cancelButton = msgBox.addButton("Cancel",
          QMessageBox::RejectRole);
      msgBox.addButton("Don't Save, Exit", QMessageBox::DestructiveRole);
      QPushButton *saveButton = msgBox.addButton("Save and Exit",
          QMessageBox::AcceptRole);
      msgBox.setDefaultButton(cancelButton);
      msgBox.setDefaultButton(saveButton);

      msgBox.exec();
      if (msgBox.clickedButton() == cancelButton)
        return;

      if (msgBox.clickedButton() == saveButton)
      {
        if (!this->OnSave())
        {
          return;
        }
      }
      break;
    }
    default:
      return;
  }

  // Create entity on main window up to the saved point
  if (this->currentSaveState != NEVER_SAVED)
    this->FinishModel();
  else
    this->SetModelVisible(this->serverModelName, true);

  this->Reset();

  gui::model::Events::newModel();
  gui::model::Events::finishModel();
}

/////////////////////////////////////////////////
void ModelCreator::OnPropertiesChanged(const bool _static,
    const bool _autoDisable)
{
  this->autoDisable = _autoDisable;
  this->isStatic = _static;
  this->ModelChanged();
}

/////////////////////////////////////////////////
void ModelCreator::SaveModelFiles()
{
  this->saveDialog->GenerateConfig();
  this->saveDialog->SaveToConfig();
  this->GenerateSDF();
  this->saveDialog->SaveToSDF(this->modelSDF);
  this->currentSaveState = ALL_SAVED;
}

/////////////////////////////////////////////////
std::string ModelCreator::CreateModel()
{
  this->Reset();
  return this->folderName;
}

/////////////////////////////////////////////////
void ModelCreator::AddJoint(const std::string &_type)
{
  this->Stop();
  if (this->jointMaker)
    this->jointMaker->AddJoint(_type);
}

/////////////////////////////////////////////////
LinkData *ModelCreator::AddShape(EntityType _type,
    const math::Vector3 &_size, const math::Pose &_pose,
    const std::string &_uri, unsigned int _samples)
{
  if (!this->previewVisual)
  {
    this->Reset();
  }

  std::stringstream linkNameStream;
  linkNameStream << this->previewVisual->GetName() << "::link_" <<
      this->linkCounter++;
  std::string linkName = linkNameStream.str();

  rendering::VisualPtr linkVisual(new rendering::Visual(linkName,
      this->previewVisual));
  linkVisual->Load();
  linkVisual->SetTransparency(ModelData::GetEditTransparency());

  std::ostringstream visualName;
  visualName << linkName << "::visual";
  rendering::VisualPtr visVisual(new rendering::Visual(visualName.str(),
      linkVisual));
  sdf::ElementPtr visualElem =  this->modelTemplateSDF->Root()
      ->GetElement("model")->GetElement("link")->GetElement("visual");

  sdf::ElementPtr geomElem =  visualElem->GetElement("geometry");
  geomElem->ClearElements();

  if (_type == ENTITY_CYLINDER)
  {
    sdf::ElementPtr cylinderElem = geomElem->AddElement("cylinder");
    (cylinderElem->GetElement("radius"))->Set(_size.x*0.5);
    (cylinderElem->GetElement("length"))->Set(_size.z);
  }
  else if (_type == ENTITY_SPHERE)
  {
    ((geomElem->AddElement("sphere"))->GetElement("radius"))->Set(_size.x*0.5);
  }
  else if (_type == ENTITY_MESH)
  {
    sdf::ElementPtr meshElem = geomElem->AddElement("mesh");
    meshElem->GetElement("scale")->Set(_size);
    meshElem->GetElement("uri")->Set(_uri);
  }
  else if (_type == ENTITY_POLYLINE)
  {
    QFileInfo info(QString::fromStdString(_uri));
    if (!info.isFile() || info.completeSuffix().toLower() != "svg")
    {
      gzerr << "File [" << _uri << "] not found or invalid!" << std::endl;
      return NULL;
    }

    common::SVGLoader svgLoader(_samples);
    std::vector<common::SVGPath> paths;
    svgLoader.Parse(_uri, paths);

    if (paths.empty())
    {
      gzerr << "No paths found on file [" << _uri << "]" << std::endl;
      return NULL;
    }

    // SVG paths do not map to sdf polylines, because we now allow a contour
    // to be made of multiple svg disjoint paths.
    // For this reason, we compute the closed polylines that can be extruded
    // in this step
    std::vector< std::vector<ignition::math::Vector2d> > closedPolys;
    std::vector< std::vector<ignition::math::Vector2d> > openPolys;
    svgLoader.PathsToClosedPolylines(paths, 0.05, closedPolys, openPolys);
    if (closedPolys.empty())
    {
      gzerr << "No closed polylines found on file [" << _uri << "]"
        << std::endl;
      return NULL;
    }
    if (!openPolys.empty())
    {
      gzmsg << "There are " << openPolys.size() << "open polylines. "
        << "They will be ignored." << std::endl;
    }
    // Find extreme values to center the polylines
    ignition::math::Vector2d min(paths[0].polylines[0][0]);
    ignition::math::Vector2d max(min);

    for (auto const &poly : closedPolys)
    {
      for (auto const &pt : poly)
      {
        if (pt.X() < min.X())
          min.X() = pt.X();
        if (pt.Y() < min.Y())
          min.Y() = pt.Y();
        if (pt.X() > max.X())
          max.X() = pt.X();
        if (pt.Y() > max.Y())
          max.Y() = pt.Y();
      }
    }
    for (auto const &poly : closedPolys)
    {
      sdf::ElementPtr polylineElem = geomElem->AddElement("polyline");
      polylineElem->GetElement("height")->Set(_size.z);

      for (auto const &p : poly)
      {
        // Translate to center
        ignition::math::Vector2d pt = p - min - (max-min)*0.5;
        // Swap X and Y so Z will point up
        // (in 2D it points into the screen)
        sdf::ElementPtr pointElem = polylineElem->AddElement("point");
        pointElem->Set(
            ignition::math::Vector2d(pt.Y()*_size.y, pt.X()*_size.x));
      }
    }
  }
  else
  {
    if (_type != ENTITY_BOX)
    {
      gzwarn << "Unknown link type '" << _type << "'. " <<
          "Adding a box" << std::endl;
    }

    ((geomElem->AddElement("box"))->GetElement("size"))->Set(_size);
  }

  visVisual->Load(visualElem);
<<<<<<< HEAD
  LinkData *linkData = this->CreateLink(visVisual);
=======
  this->CreateLink(visVisual);
  linkVisual->SetVisibilityFlags(GZ_VISIBILITY_GUI | GZ_VISIBILITY_SELECTABLE);
>>>>>>> 049c397b

  linkVisual->SetPose(_pose);

  // insert over ground plane for now
  math::Vector3 linkPos = linkVisual->GetWorldPose().pos;
  if (_type == ENTITY_BOX || _type == ENTITY_CYLINDER || _type == ENTITY_SPHERE)
  {
    linkPos.z = _size.z * 0.5;
  }
  // override orientation as it's more natural to insert objects upright rather
  // than inserting it in the model frame.
  linkVisual->SetWorldPose(math::Pose(linkPos, math::Quaternion()));

  return linkData;
}

/////////////////////////////////////////////////
NestedModelData *ModelCreator::AddModel(const sdf::ElementPtr &_sdf)
{
  // Create a top-level nested model
  return this->CreateModelFromSDF(_sdf, this->previewVisual, false);
}

/////////////////////////////////////////////////
LinkData *ModelCreator::CreateLink(const rendering::VisualPtr &_visual)
{
  LinkData *link = new LinkData();

  msgs::Model model;
  double mass = 1.0;

  // set reasonable inertial values based on geometry
  std::string geomType = _visual->GetGeometryType();
  if (geomType == "cylinder")
    msgs::AddCylinderLink(model, mass, 0.5, 1.0);
  else if (geomType == "sphere")
    msgs::AddSphereLink(model, mass, 0.5);
  else
    msgs::AddBoxLink(model, mass, ignition::math::Vector3d::One);
  link->Load(msgs::LinkToSDF(model.link(0)));

  MainWindow *mainWindow = gui::get_main_window();
  if (mainWindow)
  {
    connect(gui::get_main_window(), SIGNAL(Close()), link->inspector,
        SLOT(close()));
  }

  link->linkVisual = _visual->GetParent();
  link->AddVisual(_visual);

  link->inspector->SetLinkId(link->linkVisual->GetName());

  // override transparency
  _visual->SetTransparency(_visual->GetTransparency() *
      (1-ModelData::GetEditTransparency()-0.1)
      + ModelData::GetEditTransparency());

  // create collision with identical geometry
  rendering::VisualPtr collisionVis =
      _visual->Clone(link->linkVisual->GetName() + "::collision",
      link->linkVisual);

  // orange
  collisionVis->SetMaterial("Gazebo/Orange");
  collisionVis->SetTransparency(
      math::clamp(ModelData::GetEditTransparency() * 2.0, 0.0, 0.8));
  // fix for transparency alpha compositing
  Ogre::MovableObject *colObj = collisionVis->GetSceneNode()->
      getAttachedObject(0);
  colObj->setRenderQueueGroup(colObj->getRenderQueueGroup()+1);
  link->AddCollision(collisionVis);

  std::string linkName = link->linkVisual->GetName();

  std::string leafName = linkName;
  size_t idx = linkName.rfind("::");
  if (idx != std::string::npos)
    leafName = linkName.substr(idx+2);

  link->SetName(leafName);

  {
    boost::recursive_mutex::scoped_lock lock(*this->updateMutex);
    this->allLinks[linkName] = link;
    if (this->canonicalLink.empty())
      this->canonicalLink = linkName;
  }

  this->ModelChanged();

  return link;
}

/////////////////////////////////////////////////
LinkData *ModelCreator::CloneLink(const std::string &_linkName)
{
  boost::recursive_mutex::scoped_lock lock(*this->updateMutex);

  auto it = this->allLinks.find(_linkName);
  if (it == allLinks.end())
  {
    gzerr << "No link with name: " << _linkName << " found."  << std::endl;
    return NULL;
  }

  // generate unique name.
  std::string newName = _linkName + "_clone";
  auto itName = this->allLinks.find(newName);
  int nameCounter = 0;
  while (itName != this->allLinks.end())
  {
    std::stringstream newLinkName;
    newLinkName << _linkName << "_clone_" << nameCounter++;
    newName = newLinkName.str();
    itName = this->allLinks.find(newName);
  }

  std::string leafName = newName;
  size_t idx = newName.rfind("::");
  if (idx != std::string::npos)
    leafName = newName.substr(idx+2);
  LinkData *link = it->second->Clone(leafName);

  this->allLinks[newName] = link;

  this->ModelChanged();

  return link;
}

/////////////////////////////////////////////////
NestedModelData *ModelCreator::CloneNestedModel(
    const std::string &_nestedModelName)
{
  boost::recursive_mutex::scoped_lock lock(*this->updateMutex);

  auto it = this->allNestedModels.find(_nestedModelName);
  if (it == allNestedModels.end())
  {
    gzerr << "No nested model with name: " << _nestedModelName <<
        " found."  << std::endl;
    return NULL;
  }

  std::string newName = _nestedModelName + "_clone";
  std::string leafName = newName;
  size_t idx = newName.rfind("::");
  if (idx != std::string::npos)
    leafName = newName.substr(idx+2);
  sdf::ElementPtr cloneSDF = it->second->modelSDF->Clone();
  cloneSDF->GetAttribute("name")->Set(leafName);

  NestedModelData *modelData = this->CreateModelFromSDF(cloneSDF,
    it->second->modelVisual->GetParent(), false);

  this->ModelChanged();

  return modelData;
}

/////////////////////////////////////////////////
LinkData *ModelCreator::CreateLinkFromSDF(const sdf::ElementPtr &_linkElem,
    const rendering::VisualPtr &_parentVis)
{
  LinkData *link = new LinkData();
  MainWindow *mainWindow = gui::get_main_window();
  if (mainWindow)
  {
    connect(gui::get_main_window(), SIGNAL(Close()), link->inspector,
        SLOT(close()));
  }

  link->Load(_linkElem);

  // Link
  std::stringstream linkNameStream;
  std::string leafName = link->GetName();
  linkNameStream << _parentVis->GetName() << "::";
  linkNameStream << leafName;
  std::string linkName = linkNameStream.str();

  if (this->canonicalLink.empty())
    this->canonicalLink = linkName;

  link->SetName(leafName);

  // if link name is scoped, it could mean that it's from an included model.
  // The joint maker needs to know about this in order to specify the correct
  // parent and child links in sdf generation step.
  if (leafName.find("::") != std::string::npos)
    this->jointMaker->AddScopedLinkName(leafName);

  rendering::VisualPtr linkVisual(new rendering::Visual(linkName, _parentVis));
  linkVisual->Load();
  linkVisual->SetPose(link->Pose());
  link->linkVisual = linkVisual;
  link->inspector->SetLinkId(link->linkVisual->GetName());

  // Visuals
  int visualIndex = 0;
  sdf::ElementPtr visualElem;

  if (_linkElem->HasElement("visual"))
    visualElem = _linkElem->GetElement("visual");

  linkVisual->SetTransparency(ModelData::GetEditTransparency());

  while (visualElem)
  {
    // Visual name
    std::string visualName;
    if (visualElem->HasAttribute("name"))
    {
      visualName = linkName + "::" + visualElem->Get<std::string>("name");
      visualIndex++;
    }
    else
    {
      std::stringstream visualNameStream;
      visualNameStream << linkName << "::visual_" << visualIndex++;
      visualName = visualNameStream.str();
      gzwarn << "SDF missing visual name attribute. Created name " << visualName
          << std::endl;
    }
    rendering::VisualPtr visVisual(new rendering::Visual(visualName,
        linkVisual));
    visVisual->Load(visualElem);

    // Visual pose
    math::Pose visualPose;
    if (visualElem->HasElement("pose"))
      visualPose = visualElem->Get<math::Pose>("pose");
    else
      visualPose.Set(0, 0, 0, 0, 0, 0);
    visVisual->SetPose(visualPose);

    // Add to link
    link->AddVisual(visVisual);

    // override transparency
    visVisual->SetTransparency(visVisual->GetTransparency() *
        (1-ModelData::GetEditTransparency()-0.1)
        + ModelData::GetEditTransparency());

    visualElem = visualElem->GetNextElement("visual");
  }

  // Collisions
  int collisionIndex = 0;
  sdf::ElementPtr collisionElem;

  if (_linkElem->HasElement("collision"))
    collisionElem = _linkElem->GetElement("collision");

  while (collisionElem)
  {
    // Collision name
    std::string collisionName;
    if (collisionElem->HasAttribute("name"))
    {
      collisionName = linkName + "::" + collisionElem->Get<std::string>("name");
      collisionIndex++;
    }
    else
    {
      std::ostringstream collisionNameStream;
      collisionNameStream << linkName << "::collision_" << collisionIndex++;
      collisionName = collisionNameStream.str();
      gzwarn << "SDF missing collision name attribute. Created name " <<
          collisionName << std::endl;
    }
    rendering::VisualPtr colVisual(new rendering::Visual(collisionName,
        linkVisual));

    // Collision pose
    math::Pose collisionPose;
    if (collisionElem->HasElement("pose"))
      collisionPose = collisionElem->Get<math::Pose>("pose");
    else
      collisionPose.Set(0, 0, 0, 0, 0, 0);

    // Make a visual element from the collision element
    sdf::ElementPtr colVisualElem =  this->modelTemplateSDF->Root()
        ->GetElement("model")->GetElement("link")->GetElement("visual");

    sdf::ElementPtr geomElem = colVisualElem->GetElement("geometry");
    geomElem->ClearElements();
    geomElem->Copy(collisionElem->GetElement("geometry"));

    colVisual->Load(colVisualElem);
    colVisual->SetPose(collisionPose);
    colVisual->SetMaterial("Gazebo/Orange");
    colVisual->SetTransparency(
        math::clamp(ModelData::GetEditTransparency() * 2.0, 0.0, 0.8));
    // fix for transparency alpha compositing
    Ogre::MovableObject *colObj = colVisual->GetSceneNode()->
        getAttachedObject(0);
    colObj->setRenderQueueGroup(colObj->getRenderQueueGroup()+1);

    // Add to link
    msgs::Collision colMsg = msgs::CollisionFromSDF(collisionElem);
    link->AddCollision(colVisual, &colMsg);

    collisionElem = collisionElem->GetNextElement("collision");
  }

  linkVisual->SetVisibilityFlags(GZ_VISIBILITY_GUI | GZ_VISIBILITY_SELECTABLE);

  // Top-level links only
  if (_parentVis == this->previewVisual)
    gui::model::Events::linkInserted(linkName);

  {
    boost::recursive_mutex::scoped_lock lock(*this->updateMutex);
    this->allLinks[linkName] = link;
  }

  this->ModelChanged();

  return link;
}

/////////////////////////////////////////////////
void ModelCreator::RemoveNestedModelImpl(const std::string &_nestedModelName)
{
  if (!this->previewVisual)
  {
    this->Reset();
    return;
  }

  NestedModelData *modelData = NULL;
  {
    boost::recursive_mutex::scoped_lock lock(*this->updateMutex);
    if (this->allNestedModels.find(_nestedModelName) ==
        this->allNestedModels.end())
    {
      return;
    }
    modelData = this->allNestedModels[_nestedModelName];
  }

  if (!modelData)
    return;

  // Copy before reference is deleted.
  std::string nestedModelName(_nestedModelName);

  // remove all its models
  for (auto &modelIt : modelData->models)
    this->RemoveNestedModelImpl(modelIt.first);

  // remove all its links and joints
  for (auto &linkIt : modelData->links)
  {
    // if it's a link
    if (this->allLinks.find(linkIt.first) != this->allLinks.end())
    {
      if (this->jointMaker)
      {
        this->jointMaker->RemoveJointsByLink(linkIt.first);
      }
      this->RemoveLinkImpl(linkIt.first);
    }
  }

  rendering::ScenePtr scene = modelData->modelVisual->GetScene();
  if (scene)
  {
    scene->RemoveVisual(modelData->modelVisual);
  }

  modelData->modelVisual.reset();
  {
    boost::recursive_mutex::scoped_lock lock(*this->updateMutex);
    this->allNestedModels.erase(_nestedModelName);
    delete modelData;
  }
  gui::model::Events::nestedModelRemoved(nestedModelName);

  this->ModelChanged();
}

/////////////////////////////////////////////////
void ModelCreator::RemoveLinkImpl(const std::string &_linkName)
{
  if (!this->previewVisual)
  {
    this->Reset();
    return;
  }

  LinkData *link = NULL;
  {
    boost::recursive_mutex::scoped_lock lock(*this->updateMutex);
    auto linkIt = this->allLinks.find(_linkName);
    if (linkIt == this->allLinks.end())
      return;
    link = linkIt->second;
  }

  if (!link)
    return;

  // Copy before reference is deleted.
  std::string linkName(_linkName);

  rendering::ScenePtr scene = link->linkVisual->GetScene();
  if (scene)
  {
    for (auto &it : link->visuals)
    {
      rendering::VisualPtr vis = it.first;
      scene->RemoveVisual(vis);
    }
    scene->RemoveVisual(link->linkVisual);
    for (auto &colIt : link->collisions)
    {
      rendering::VisualPtr vis = colIt.first;
      scene->RemoveVisual(vis);
    }

    scene->RemoveVisual(link->linkVisual);
  }

  link->linkVisual.reset();
  {
    boost::recursive_mutex::scoped_lock lock(*this->updateMutex);
    this->allLinks.erase(linkName);
    delete link;
  }
  gui::model::Events::linkRemoved(linkName);

  this->ModelChanged();
}

/////////////////////////////////////////////////
void ModelCreator::Reset()
{
  delete this->saveDialog;
  this->saveDialog = new SaveDialog(SaveDialog::MODEL);

  this->jointMaker->Reset();
  this->selectedLinks.clear();

  if (g_copyAct)
    g_copyAct->setEnabled(false);

  if (g_pasteAct)
    g_pasteAct->setEnabled(false);

  this->currentSaveState = NEVER_SAVED;
  this->SetModelName(this->modelDefaultName);
  this->serverModelName = "";
  this->serverModelSDF.reset();
  this->serverModelVisible.clear();
  this->canonicalLink = "";

  this->modelTemplateSDF.reset(new sdf::SDF);
  this->modelTemplateSDF->SetFromString(ModelData::GetTemplateSDFString());

  this->modelSDF.reset(new sdf::SDF);

  this->isStatic = false;
  this->autoDisable = true;
  gui::model::Events::modelPropertiesChanged(this->isStatic, this->autoDisable);
  gui::model::Events::modelNameChanged(this->GetModelName());

  while (!this->allLinks.empty())
    this->RemoveLinkImpl(this->allLinks.begin()->first);
  this->allLinks.clear();

  while (!this->allNestedModels.empty())
    this->RemoveNestedModelImpl(this->allNestedModels.begin()->first);
  this->allNestedModels.clear();

  this->allModelPlugins.clear();

  if (!gui::get_active_camera() ||
    !gui::get_active_camera()->GetScene())
  return;

  rendering::ScenePtr scene = gui::get_active_camera()->GetScene();
  if (this->previewVisual)
    scene->RemoveVisual(this->previewVisual);

  std::stringstream previewModelName;
  previewModelName << this->previewName << "_" << this->modelCounter++;
  this->previewVisual.reset(new rendering::Visual(previewModelName.str(),
      scene->GetWorldVisual()));

  this->previewVisual->Load();
  this->modelPose = ignition::math::Pose3d::Zero;
  this->previewVisual->SetPose(this->modelPose);
}

/////////////////////////////////////////////////
void ModelCreator::SetModelName(const std::string &_modelName)
{
  this->modelName = _modelName;
  this->saveDialog->SetModelName(_modelName);

  this->folderName = this->saveDialog->
      GetFolderNameFromModelName(this->modelName);

  if (this->currentSaveState == NEVER_SAVED)
  {
    // Set new saveLocation
    boost::filesystem::path oldPath(this->saveDialog->GetSaveLocation());

    boost::filesystem::path newPath = oldPath.parent_path() / this->folderName;
    this->saveDialog->SetSaveLocation(newPath.string());
  }
}

/////////////////////////////////////////////////
std::string ModelCreator::GetModelName() const
{
  return this->modelName;
}

/////////////////////////////////////////////////
void ModelCreator::SetStatic(bool _static)
{
  this->isStatic = _static;
  this->ModelChanged();
}

/////////////////////////////////////////////////
void ModelCreator::SetAutoDisable(bool _auto)
{
  this->autoDisable = _auto;
  this->ModelChanged();
}

/////////////////////////////////////////////////
void ModelCreator::FinishModel()
{
  if (!this->serverModelName.empty())
  {
    // delete model on server first before spawning the updated one.
    transport::request(gui::get_world(), "entity_delete",
        this->serverModelName);
    int timeoutCounter = 0;
    int timeout = 100;
    while (timeoutCounter < timeout)
    {
      boost::shared_ptr<msgs::Response> response =
          transport::request(gui::get_world(), "entity_info",
          this->serverModelName);
      // Make sure the response is correct
      if (response->response() == "nonexistent")
        break;

      common::Time::MSleep(100);
      timeoutCounter++;
    }
  }
  event::Events::setSelectedEntity("", "normal");
  this->CreateTheEntity();
  this->Reset();
}

/////////////////////////////////////////////////
void ModelCreator::CreateTheEntity()
{
  if (!this->modelSDF->Root()->HasElement("model"))
  {
    gzerr << "Generated invalid SDF! Cannot create entity." << std::endl;
    return;
  }

  msgs::Factory msg;
  // Create a new name if the model exists
  sdf::ElementPtr modelElem = this->modelSDF->Root()->GetElement("model");
  std::string modelElemName = modelElem->Get<std::string>("name");
  if (has_entity_name(modelElemName))
  {
    int i = 0;
    while (has_entity_name(modelElemName))
    {
      modelElemName = modelElem->Get<std::string>("name") + "_" +
        boost::lexical_cast<std::string>(i++);
    }
    modelElem->GetAttribute("name")->Set(modelElemName);
  }

  msg.set_sdf(this->modelSDF->ToString());
  msgs::Set(msg.mutable_pose(), this->modelPose);
  this->makerPub->Publish(msg);
}

/////////////////////////////////////////////////
void ModelCreator::AddEntity(const sdf::ElementPtr &_sdf)
{
  if (!this->previewVisual)
  {
    this->Reset();
  }

  this->Stop();

  if (_sdf->GetName() == "model")
  {
    this->addEntityType = ENTITY_MODEL;
    NestedModelData *modelData = this->AddModel(_sdf);
    if (modelData)
      this->mouseVisual = modelData->modelVisual;
  }
}

/////////////////////////////////////////////////
void ModelCreator::AddLink(EntityType _type)
{
  if (!this->previewVisual)
  {
    this->Reset();
  }

  this->Stop();

  this->addEntityType = _type;
  if (_type != ENTITY_NONE)
  {
    LinkData *linkData = this->AddShape(_type);
    if (linkData)
      this->mouseVisual = linkData->linkVisual;
  }
}

/////////////////////////////////////////////////
void ModelCreator::Stop()
{
  if (this->addEntityType != ENTITY_NONE && this->mouseVisual)
  {
    this->RemoveEntity(this->mouseVisual->GetName());
    this->mouseVisual.reset();
    emit LinkAdded();
  }
  if (this->jointMaker)
    this->jointMaker->Stop();
}

/////////////////////////////////////////////////
void ModelCreator::OnDelete()
{
  if (this->inspectName.empty())
    return;

  this->OnDelete(this->inspectName);
  this->inspectName = "";
}

/////////////////////////////////////////////////
void ModelCreator::OnDelete(const std::string &_entity)
{
  this->RemoveEntity(_entity);
}

/////////////////////////////////////////////////
void ModelCreator::RemoveEntity(const std::string &_entity)
{
  boost::recursive_mutex::scoped_lock lock(*this->updateMutex);

  // if it's a nestedModel
  if (this->allNestedModels.find(_entity) != this->allNestedModels.end())
  {
    this->RemoveNestedModelImpl(_entity);
    return;
  }

  // if it's a link
  if (this->allLinks.find(_entity) != this->allLinks.end())
  {
    if (this->jointMaker)
      this->jointMaker->RemoveJointsByLink(_entity);
    this->RemoveLinkImpl(_entity);
    return;
  }

  // if it's a visual
  rendering::VisualPtr vis =
      gui::get_active_camera()->GetScene()->GetVisual(_entity);
  if (vis)
  {
    rendering::VisualPtr parentLink = vis->GetParent();
    std::string parentLinkName = parentLink->GetName();

    if (this->allLinks.find(parentLinkName) != this->allLinks.end())
    {
      // remove the parent link if it's the only child
      if (parentLink->GetChildCount() == 1)
      {
        if (this->jointMaker)
          this->jointMaker->RemoveJointsByLink(parentLink->GetName());
        this->RemoveLinkImpl(parentLink->GetName());
        return;
      }
    }
  }
}

/////////////////////////////////////////////////
void ModelCreator::OnRemoveModelPlugin(const QString &_name)
{
  this->RemoveModelPlugin(_name.toStdString());
}

/////////////////////////////////////////////////
void ModelCreator::RemoveModelPlugin(const std::string &_name)
{
  boost::recursive_mutex::scoped_lock lock(*this->updateMutex);

  auto it = this->allModelPlugins.find(_name);
  if (it == this->allModelPlugins.end())
  {
    return;
  }

  ModelPluginData *data = it->second;

  // Remove from map
  this->allModelPlugins.erase(_name);
  delete data;

  // Notify removal
  gui::model::Events::modelPluginRemoved(_name);
}

/////////////////////////////////////////////////
bool ModelCreator::OnKeyPress(const common::KeyEvent &_event)
{
  if (_event.key == Qt::Key_Escape)
  {
    this->Stop();
  }
  else if (_event.key == Qt::Key_Delete)
  {
    for (const auto &nestedModelVis : this->selectedNestedModels)
    {
      this->OnDelete(nestedModelVis->GetName());
    }

    for (const auto &linkVis : this->selectedLinks)
    {
      this->OnDelete(linkVis->GetName());
    }

    for (const auto &plugin : this->selectedModelPlugins)
    {
      this->RemoveModelPlugin(plugin);
    }
    this->DeselectAll();
  }
  else if (_event.control)
  {
    if (_event.key == Qt::Key_C && _event.control)
    {
      g_copyAct->trigger();
      return true;
    }
    if (_event.key == Qt::Key_V && _event.control)
    {
      g_pasteAct->trigger();
      return true;
    }
  }
  return false;
}

/////////////////////////////////////////////////
bool ModelCreator::OnMousePress(const common::MouseEvent &_event)
{
  rendering::UserCameraPtr userCamera = gui::get_active_camera();
  if (!userCamera)
    return false;

  if (this->jointMaker->GetState() != JointMaker::JOINT_NONE)
  {
    userCamera->HandleMouseEvent(_event);
    return true;
  }

  rendering::VisualPtr vis = userCamera->GetVisual(_event.Pos());
  if (vis)
  {
    if (!vis->IsPlane() && gui::get_entity_id(vis->GetRootVisual()->GetName()))
    {
      // Handle snap from GLWidget
      if (g_snapAct->isChecked())
        return false;

      // Prevent interaction with other models, send event only to
      // user camera
      userCamera->HandleMouseEvent(_event);
      return true;
    }
  }
  return false;
}

/////////////////////////////////////////////////
bool ModelCreator::OnMouseRelease(const common::MouseEvent &_event)
{
  rendering::UserCameraPtr userCamera = gui::get_active_camera();
  if (!userCamera)
    return false;

  boost::recursive_mutex::scoped_lock lock(*this->updateMutex);

  // case when inserting an entity
  if (this->mouseVisual)
  {
    if (_event.Button() == common::MouseEvent::RIGHT)
      return true;

    // set the link data pose
    auto linkIt = this->allLinks.find(this->mouseVisual->GetName());
    if (linkIt != this->allLinks.end())
    {
      LinkData *link = linkIt->second;
      link->SetPose((this->mouseVisual->GetWorldPose()-this->modelPose).Ign());
      gui::model::Events::linkInserted(this->mouseVisual->GetName());
    }
    else
    {
      auto modelIt = this->allNestedModels.find(this->mouseVisual->GetName());
      if (modelIt != this->allNestedModels.end())
      {
        NestedModelData *modelData = modelIt->second;
        modelData->SetPose((
            this->mouseVisual->GetWorldPose()-this->modelPose).Ign());

        this->EmitNestedModelInsertedEvent(this->mouseVisual);
      }
    }

    // reset and return
    emit LinkAdded();
    this->mouseVisual.reset();
    this->AddLink(ENTITY_NONE);
    return true;
  }

  // mouse selection and context menu events
  rendering::VisualPtr vis = userCamera->GetVisual(_event.Pos());
  if (vis)
  {
    rendering::VisualPtr topLevelVis = vis->GetNthAncestor(2);
    if (!topLevelVis)
      return false;

    bool isLink = this->allLinks.find(topLevelVis->GetName()) !=
        this->allLinks.end();
    bool isNestedModel = this->allNestedModels.find(topLevelVis->GetName()) !=
        this->allNestedModels.end();

    bool isSelectedLink = false;
    bool isSelectedNestedModel = false;
    if (isLink)
    {
      isSelectedLink = std::find(this->selectedLinks.begin(),
          this->selectedLinks.end(), topLevelVis) !=
          this->selectedLinks.end();
    }
    else if (isNestedModel)
    {
      isSelectedNestedModel = std::find(this->selectedNestedModels.begin(),
          this->selectedNestedModels.end(), topLevelVis) !=
          this->selectedNestedModels.end();
    }

    // trigger context menu on right click
    if (_event.Button() == common::MouseEvent::RIGHT)
    {
      if (!isLink && !isNestedModel)
      {
        // user clicked on background model
        this->DeselectAll();
        QMenu menu;
        menu.addAction(g_copyAct);
        menu.addAction(g_pasteAct);
        menu.exec(QCursor::pos());
        return true;
      }

      // if right clicked on entity that's not previously selected then
      // select it
      if (!isSelectedLink && !isNestedModel)
      {
        this->DeselectAll();
        this->SetSelected(topLevelVis, true);
      }

      this->inspectName = topLevelVis->GetName();

      this->ShowContextMenu(this->inspectName);
      return true;
    }

    // Handle snap from GLWidget
    if (g_snapAct->isChecked())
      return false;

    // Is link / nested model
    if (isLink || isNestedModel)
    {
      // Not in multi-selection mode.
      if (!(QApplication::keyboardModifiers() & Qt::ControlModifier))
      {
        this->DeselectAll();
        this->SetSelected(topLevelVis, true);
      }
      // Multi-selection mode
      else
      {
        this->DeselectAllModelPlugins();

        // Highlight and select clicked entity if not already selected
        if (!isSelectedLink && !isSelectedNestedModel)
        {
          this->SetSelected(topLevelVis, true);
        }
        // Deselect if already selected
        else
        {
          this->SetSelected(topLevelVis, false);
        }
      }

      if (this->manipMode == "translate" || this->manipMode == "rotate" ||
          this->manipMode == "scale")
      {
        this->OnManipMode(this->manipMode);
      }

      return true;
    }
    // Not link or nested model
    else
    {
      this->DeselectAll();

      g_alignAct->setEnabled(false);
      g_copyAct->setEnabled(!this->selectedLinks.empty() ||
          !this->selectedNestedModels.empty());

      if (!vis->IsPlane())
        return true;
    }
  }
  return false;
}

/////////////////////////////////////////////////
void ModelCreator::EmitNestedModelInsertedEvent(
    const rendering::VisualPtr &_vis) const
{
  if (!_vis)
    return;

  auto modelIt = this->allNestedModels.find(_vis->GetName());
  if (modelIt != this->allNestedModels.end())
    gui::model::Events::nestedModelInserted(_vis->GetName());
  else
    return;

  for (unsigned int i = 0; i < _vis->GetChildCount(); ++i)
    this->EmitNestedModelInsertedEvent(_vis->GetChild(i));
}

/////////////////////////////////////////////////
void ModelCreator::ShowContextMenu(const std::string &_entity)
{
  QMenu menu;
  auto linkIt = this->allLinks.find(_entity);
  bool isLink = linkIt != this->allLinks.end();
  bool isNestedModel = false;
  if (!isLink)
  {
    auto nestedModelIt = this->allNestedModels.find(_entity);
    isNestedModel = nestedModelIt != this->allNestedModels.end();
    if (!isNestedModel)
      return;
  }
  else
  {
    // disable interacting with nested links for now
    LinkData *link = linkIt->second;
    if (link->nested)
      return;
  }

  // context menu for link
  if (isLink)
  {
    this->inspectName = _entity;
    if (this->inspectAct)
    {
      menu.addAction(this->inspectAct);

      menu.addSeparator();
      menu.addAction(g_copyAct);
      menu.addAction(g_pasteAct);
      menu.addSeparator();

      if (this->jointMaker)
      {
        std::vector<JointData *> joints = this->jointMaker->GetJointDataByLink(
            _entity);

        if (!joints.empty())
        {
          QMenu *jointsMenu = menu.addMenu(tr("Open Joint Inspector"));

          for (auto joint : joints)
          {
            QAction *jointAct = new QAction(tr(joint->name.c_str()), this);
            connect(jointAct, SIGNAL(triggered()), joint,
                SLOT(OnOpenInspector()));
            jointsMenu->addAction(jointAct);
          }
        }
      }
    }
  }
  // context menu for nested model
  else if (isNestedModel)
  {
    this->inspectName = _entity;
    menu.addAction(g_copyAct);
    menu.addAction(g_pasteAct);
  }

  // delete menu option
  menu.addSeparator();

  QAction *deleteAct = new QAction(tr("Delete"), this);
  connect(deleteAct, SIGNAL(triggered()), this, SLOT(OnDelete()));
  menu.addAction(deleteAct);

  menu.exec(QCursor::pos());
}

/////////////////////////////////////////////////
void ModelCreator::ShowModelPluginContextMenu(const std::string &_name)
{
  auto it = this->allModelPlugins.find(_name);
  if (it == this->allModelPlugins.end())
    return;

  // Open inspector
  QAction *inspectorAct = new QAction(tr("Open Model Plugin Inspector"), this);

  // Map signals to pass argument
  QSignalMapper *inspectorMapper = new QSignalMapper(this);

  connect(inspectorAct, SIGNAL(triggered()), inspectorMapper, SLOT(map()));
  inspectorMapper->setMapping(inspectorAct, QString::fromStdString(_name));

  connect(inspectorMapper, SIGNAL(mapped(QString)), this,
      SLOT(OnOpenModelPluginInspector(QString)));

  // Delete
  QAction *deleteAct = new QAction(tr("Delete"), this);

  // Map signals to pass argument
  QSignalMapper *deleteMapper = new QSignalMapper(this);

  connect(deleteAct, SIGNAL(triggered()), deleteMapper, SLOT(map()));
  deleteMapper->setMapping(deleteAct, QString::fromStdString(_name));

  connect(deleteMapper, SIGNAL(mapped(QString)), this,
      SLOT(OnRemoveModelPlugin(QString)));

  // Menu
  QMenu menu;
  menu.addAction(inspectorAct);
  menu.addAction(deleteAct);

  menu.exec(QCursor::pos());
}

/////////////////////////////////////////////////
bool ModelCreator::OnMouseMove(const common::MouseEvent &_event)
{
  this->lastMouseEvent = _event;
  rendering::UserCameraPtr userCamera = gui::get_active_camera();
  if (!userCamera)
    return false;

  if (!this->mouseVisual)
  {
    rendering::VisualPtr vis = userCamera->GetVisual(_event.Pos());
    if (vis && !vis->IsPlane())
    {
      rendering::VisualPtr topLevelVis = vis->GetNthAncestor(2);
      if (!topLevelVis)
        return false;

      // Main window models always handled here
      if (this->allLinks.find(topLevelVis->GetName()) ==
          this->allLinks.end() &&
          this->allNestedModels.find(topLevelVis->GetName()) ==
          this->allNestedModels.end())
      {
        // Prevent highlighting for snapping
        if (this->manipMode == "snap" || this->manipMode == "select" ||
            this->manipMode == "")
        {
          // Don't change cursor on hover
          QApplication::setOverrideCursor(QCursor(Qt::ArrowCursor));
          userCamera->HandleMouseEvent(_event);
        }
        // Allow ModelManipulator to work while dragging handle over this
        else if (_event.Dragging())
        {
          ModelManipulator::Instance()->OnMouseMoveEvent(_event);
        }
        return true;
      }
    }
    return false;
  }

  math::Pose pose = this->mouseVisual->GetWorldPose();
  pose.pos = ModelManipulator::GetMousePositionOnPlane(
      userCamera, _event);

  if (!_event.Shift())
  {
    pose.pos = ModelManipulator::SnapPoint(pose.pos);
  }
  pose.pos.z = this->mouseVisual->GetWorldPose().pos.z;

  this->mouseVisual->SetWorldPose(pose);

  return true;
}

/////////////////////////////////////////////////
bool ModelCreator::OnMouseDoubleClick(const common::MouseEvent &_event)
{
  // open the link inspector on double click
  rendering::VisualPtr vis = gui::get_active_camera()->GetVisual(_event.Pos());
  if (!vis)
    return false;

  boost::recursive_mutex::scoped_lock lock(*this->updateMutex);

  auto it = this->allLinks.find(vis->GetParent()->GetName());
  if (it != this->allLinks.end())
  {
    this->OpenInspector(vis->GetParent()->GetName());
    return true;
  }

  return false;
}

/////////////////////////////////////////////////
void ModelCreator::OnOpenInspector()
{
  if (this->inspectName.empty())
    return;

  this->OpenInspector(this->inspectName);
  this->inspectName = "";
}

/////////////////////////////////////////////////
void ModelCreator::OpenInspector(const std::string &_name)
{
  boost::recursive_mutex::scoped_lock lock(*this->updateMutex);
  auto it = this->allLinks.find(_name);
  if (it == this->allLinks.end())
  {
    gzerr << "Link [" << _name << "] not found." << std::endl;
    return;
  }

  // disable interacting with nested links for now
  LinkData *link = it->second;
  if (link->nested)
    return;

  link->SetPose((link->linkVisual->GetWorldPose()-this->modelPose).Ign());
  link->UpdateConfig();
  link->inspector->Open();
}

/////////////////////////////////////////////////
void ModelCreator::OnCopy()
{
  if (!g_editModelAct->isChecked())
    return;

  if (this->selectedLinks.empty()  && this->selectedNestedModels.empty())
    return;

  this->copiedNames.clear();

  for (auto vis : this->selectedLinks)
  {
    this->copiedNames.push_back(vis->GetName());
  }
  for (auto vis : this->selectedNestedModels)
  {
    this->copiedNames.push_back(vis->GetName());
  }
  g_pasteAct->setEnabled(true);
}

/////////////////////////////////////////////////
void ModelCreator::OnPaste()
{
  if (this->copiedNames.empty() || !g_editModelAct->isChecked())
  {
    return;
  }

  boost::recursive_mutex::scoped_lock lock(*this->updateMutex);

  math::Pose clonePose;
  rendering::UserCameraPtr userCamera = gui::get_active_camera();
  if (userCamera)
  {
    math::Vector3 mousePosition = ModelManipulator::GetMousePositionOnPlane(
        userCamera, this->lastMouseEvent);
    clonePose.pos.x = mousePosition.x;
    clonePose.pos.y = mousePosition.y;
  }

  // For now, only copy the last selected (nested models come after)
  auto it = this->allLinks.find(this->copiedNames.back());
  // Copy a link
  if (it != this->allLinks.end())
  {
    LinkData *copiedLink = it->second;
    if (!copiedLink)
      return;

    this->Stop();
    this->DeselectAll();

    if (!this->previewVisual)
    {
      this->Reset();
    }

    // Propagate copied entity's Z position and rotation
    math::Pose copiedPose = copiedLink->Pose();
    clonePose.pos.z = this->modelPose.Pos().Z() + copiedPose.pos.z;
    clonePose.rot = copiedPose.rot;

    LinkData *clonedLink = this->CloneLink(it->first);
    clonedLink->linkVisual->SetWorldPose(clonePose);

    this->addEntityType = ENTITY_MESH;
    this->mouseVisual = clonedLink->linkVisual;
  }
  else
  {
    auto it2 = this->allNestedModels.find(this->copiedNames.back());
    if (it2 != this->allNestedModels.end())
    {
      NestedModelData *copiedNestedModel = it2->second;
      if (!copiedNestedModel)
        return;

      this->Stop();
      this->DeselectAll();

      if (!this->previewVisual)
      {
        this->Reset();
      }

      // Propagate copied entity's Z position and rotation
      math::Pose copiedPose = copiedNestedModel->Pose();
      clonePose.pos.z = this->modelPose.Pos().Z() + copiedPose.pos.z;
      clonePose.rot = copiedPose.rot;

      NestedModelData *clonedNestedModel = this->CloneNestedModel(it2->first);
      clonedNestedModel->modelVisual->SetWorldPose(clonePose);
      this->addEntityType = ENTITY_MODEL;
      this->mouseVisual = clonedNestedModel->modelVisual;
    }
  }
}

/////////////////////////////////////////////////
JointMaker *ModelCreator::GetJointMaker() const
{
  return this->jointMaker;
}

/////////////////////////////////////////////////
void ModelCreator::GenerateSDF()
{
  sdf::ElementPtr modelElem;

  this->modelSDF.reset(new sdf::SDF);
  this->modelSDF->SetFromString(ModelData::GetTemplateSDFString());

  modelElem = this->modelSDF->Root()->GetElement("model");

  modelElem->ClearElements();
  modelElem->GetAttribute("name")->Set(this->folderName);

  boost::recursive_mutex::scoped_lock lock(*this->updateMutex);

  if (this->serverModelName.empty())
  {
    // set center of all links and nested models to be origin
    /// \todo issue #1485 set a better origin other than the centroid
    ignition::math::Vector3d mid;
    int entityCount = 0;
    for (auto &linksIt : this->allLinks)
    {
      LinkData *link = linksIt.second;
      if (link->nested)
        continue;
      mid += link->Pose().Pos();
      entityCount++;
    }
    for (auto &nestedModelsIt : this->allNestedModels)
    {
      NestedModelData *modelData = nestedModelsIt.second;

      // get only top level nested models
      if (modelData->Depth() != 2)
        continue;

      mid += modelData->Pose().Pos();
      entityCount++;
    }

    if (!(this->allLinks.empty() && this->allNestedModels.empty()))
    {
      mid /= entityCount;
    }

    this->modelPose.Pos() = mid;
  }

  // Update poses in case they changed
  this->previewVisual->SetWorldPose(this->modelPose);
  for (auto &linksIt : this->allLinks)
  {
    LinkData *link = linksIt.second;
    if (link->nested)
      continue;
    link->SetPose((link->linkVisual->GetWorldPose() - this->modelPose).Ign());
    link->linkVisual->SetPose(link->Pose());
  }
  for (auto &nestedModelsIt : this->allNestedModels)
  {
    NestedModelData *modelData = nestedModelsIt.second;

    if (!modelData->modelVisual)
      continue;

    // get only top level nested models
    if (modelData->Depth() != 2)
      continue;

    modelData->SetPose(modelData->modelVisual->GetWorldPose().Ign() -
        this->modelPose);
    modelData->modelVisual->SetPose(modelData->Pose());
  }

  // generate canonical link sdf first.
  if (!this->canonicalLink.empty())
  {
    auto canonical = this->allLinks.find(this->canonicalLink);
    if (canonical != this->allLinks.end())
    {
      LinkData *link = canonical->second;
      if (!link->nested)
      {
        link->UpdateConfig();
        sdf::ElementPtr newLinkElem = this->GenerateLinkSDF(link);
        modelElem->InsertElement(newLinkElem);
      }
    }
  }

  // loop through rest of all links and generate sdf
  for (auto &linksIt : this->allLinks)
  {
    LinkData *link = linksIt.second;

    if (linksIt.first == this->canonicalLink || link->nested)
      continue;

    link->UpdateConfig();

    sdf::ElementPtr newLinkElem = this->GenerateLinkSDF(link);
    modelElem->InsertElement(newLinkElem);
  }

  // generate canonical model sdf first.
  if (!this->canonicalModel.empty())
  {
    auto canonical = this->allNestedModels.find(this->canonicalModel);
    if (canonical != this->allNestedModels.end())
    {
      NestedModelData *nestedModelData = canonical->second;
      modelElem->InsertElement(nestedModelData->modelSDF);
    }
  }

  // loop through rest of all nested models and add sdf
  for (auto &nestedModelsIt : this->allNestedModels)
  {
    NestedModelData *nestedModelData = nestedModelsIt.second;

    if (nestedModelsIt.first == this->canonicalModel ||
        nestedModelData->Depth() != 2)
      continue;

    modelElem->InsertElement(nestedModelData->modelSDF);
  }

  // Add joint sdf elements
  this->jointMaker->GenerateSDF();
  sdf::ElementPtr jointsElem = this->jointMaker->GetSDF();

  sdf::ElementPtr jointElem;
  if (jointsElem->HasElement("joint"))
    jointElem = jointsElem->GetElement("joint");
  while (jointElem)
  {
    modelElem->InsertElement(jointElem->Clone());
    jointElem = jointElem->GetNextElement("joint");
  }

  // Model settings
  modelElem->GetElement("static")->Set(this->isStatic);
  modelElem->GetElement("allow_auto_disable")->Set(this->autoDisable);

  // Add plugin elements
  for (auto modelPlugin : this->allModelPlugins)
    modelElem->InsertElement(modelPlugin.second->modelPluginSDF->Clone());
}

/////////////////////////////////////////////////
sdf::ElementPtr ModelCreator::GenerateLinkSDF(LinkData *_link)
{
  std::stringstream visualNameStream;
  std::stringstream collisionNameStream;
  visualNameStream.str("");
  collisionNameStream.str("");

  sdf::ElementPtr newLinkElem = _link->linkSDF->Clone();
  newLinkElem->GetElement("pose")->Set(_link->linkVisual->GetWorldPose()
      - this->modelPose);

  // visuals
  for (auto const &it : _link->visuals)
  {
    rendering::VisualPtr visual = it.first;
    msgs::Visual visualMsg = it.second;
    sdf::ElementPtr visualElem = visual->GetSDF()->Clone();

    visualElem->GetElement("transparency")->Set<double>(
        visualMsg.transparency());
    newLinkElem->InsertElement(visualElem);
  }

  // collisions
  for (auto const &colIt : _link->collisions)
  {
    sdf::ElementPtr collisionElem = msgs::CollisionToSDF(colIt.second);
    newLinkElem->InsertElement(collisionElem);
  }
  return newLinkElem;
}

/////////////////////////////////////////////////
void ModelCreator::OnAlignMode(const std::string &_axis,
    const std::string &_config, const std::string &_target, bool _preview)
{
  ModelAlign::Instance()->AlignVisuals(this->selectedLinks, _axis, _config,
      _target, !_preview);
}

/////////////////////////////////////////////////
void ModelCreator::DeselectAll()
{
  this->DeselectAllLinks();
  this->DeselectAllNestedModels();
  this->DeselectAllModelPlugins();
}

/////////////////////////////////////////////////
void ModelCreator::DeselectAllLinks()
{
  while (!this->selectedLinks.empty())
  {
    rendering::VisualPtr vis = this->selectedLinks[0];
    vis->SetHighlighted(false);
    this->selectedLinks.erase(this->selectedLinks.begin());
    model::Events::setSelectedLink(vis->GetName(), false);
  }
  this->selectedLinks.clear();
}

/////////////////////////////////////////////////
void ModelCreator::DeselectAllNestedModels()
{
  while (!this->selectedNestedModels.empty())
  {
    rendering::VisualPtr vis = this->selectedNestedModels[0];
    vis->SetHighlighted(false);
    this->selectedNestedModels.erase(this->selectedNestedModels.begin());
    model::Events::setSelectedLink(vis->GetName(), false);
  }
  this->selectedNestedModels.clear();
}

/////////////////////////////////////////////////
void ModelCreator::DeselectAllModelPlugins()
{
  while (!this->selectedModelPlugins.empty())
  {
    auto it = this->selectedModelPlugins.begin();
    std::string name = this->selectedModelPlugins[0];
    this->selectedModelPlugins.erase(it);
    model::Events::setSelectedModelPlugin(name, false);
  }
}

/////////////////////////////////////////////////
void ModelCreator::SetSelected(const std::string &_name, const bool _selected)
{
  auto it = this->allLinks.find(_name);
  if (it != this->allLinks.end())
  {
    this->SetSelected((*it).second->linkVisual, _selected);
  }
  else
  {
    auto itNestedModel = this->allNestedModels.find(_name);
    if (itNestedModel != this->allNestedModels.end())
      this->SetSelected((*itNestedModel).second->modelVisual, _selected);
  }
}

/////////////////////////////////////////////////
void ModelCreator::SetSelected(rendering::VisualPtr _entityVis,
    const bool _selected)
{
  if (!_entityVis)
    return;

  _entityVis->SetHighlighted(_selected);

  auto itLink = this->allLinks.find(_entityVis->GetName());
  auto itNestedModel = this->allNestedModels.find(_entityVis->GetName());

  auto itLinkSelected = std::find(this->selectedLinks.begin(),
      this->selectedLinks.end(), _entityVis);
  auto itNestedModelSelected = std::find(this->selectedNestedModels.begin(),
      this->selectedNestedModels.end(), _entityVis);

  if (_selected)
  {
    if (itLink != this->allLinks.end() &&
        itLinkSelected == this->selectedLinks.end())
    {
      this->selectedLinks.push_back(_entityVis);
      model::Events::setSelectedLink(_entityVis->GetName(), _selected);
    }
    else if (itNestedModel != this->allNestedModels.end() &&
             itNestedModelSelected == this->selectedNestedModels.end())
    {
      this->selectedNestedModels.push_back(_entityVis);
      model::Events::setSelectedLink(_entityVis->GetName(), _selected);
    }
  }
  else
  {
    if (itLink != this->allLinks.end() &&
        itLinkSelected != this->selectedLinks.end())
    {
      this->selectedLinks.erase(itLinkSelected);
      model::Events::setSelectedLink(_entityVis->GetName(), _selected);
    }
    else if (itNestedModel != this->allNestedModels.end() &&
             itNestedModelSelected != this->selectedNestedModels.end())
    {
      this->selectedNestedModels.erase(itNestedModelSelected);
      model::Events::setSelectedLink(_entityVis->GetName(), _selected);
    }
  }

  g_copyAct->setEnabled(this->selectedLinks.size() +
      this->selectedNestedModels.size() > 0u);
  g_alignAct->setEnabled(this->selectedLinks.size() +
      this->selectedNestedModels.size() > 1u);
}

/////////////////////////////////////////////////
void ModelCreator::OnManipMode(const std::string &_mode)
{
  if (!this->active)
    return;

  this->manipMode = _mode;

  if (!this->selectedLinks.empty())
  {
    ModelManipulator::Instance()->SetAttachedVisual(
        this->selectedLinks.back());
  }

  ModelManipulator::Instance()->SetManipulationMode(_mode);
  ModelSnap::Instance()->Reset();

  // deselect 0 to n-1 models.
  if (!this->selectedLinks.empty())
  {
    rendering::VisualPtr link =
        this->selectedLinks[this->selectedLinks.size()-1];
    this->DeselectAll();
    this->SetSelected(link, true);
  }
  else if (!this->selectedNestedModels.empty())
  {
    rendering::VisualPtr nestedModel =
        this->selectedNestedModels[this->selectedNestedModels.size()-1];
    this->DeselectAll();
    this->SetSelected(nestedModel, true);
  }
}

/////////////////////////////////////////////////
void ModelCreator::OnSetSelectedEntity(const std::string &/*_name*/,
    const std::string &/*_mode*/)
{
  this->DeselectAll();
}

/////////////////////////////////////////////////
void ModelCreator::OnSetSelectedLink(const std::string &_name,
    const bool _selected)
{
  this->SetSelected(_name, _selected);
}

/////////////////////////////////////////////////
void ModelCreator::OnSetSelectedModelPlugin(const std::string &_name,
    const bool _selected)
{
  auto plugin = this->allModelPlugins.find(_name);
  if (plugin == this->allModelPlugins.end())
    return;

  auto it = std::find(this->selectedModelPlugins.begin(),
      this->selectedModelPlugins.end(), _name);
  if (_selected && it == this->selectedModelPlugins.end())
  {
    this->selectedModelPlugins.push_back(_name);
  }
  else if (!_selected && it != this->selectedModelPlugins.end())
  {
    this->selectedModelPlugins.erase(it);
  }
}

/////////////////////////////////////////////////
void ModelCreator::ModelChanged()
{
  if (this->currentSaveState != NEVER_SAVED)
    this->currentSaveState = UNSAVED_CHANGES;
}

/////////////////////////////////////////////////
void ModelCreator::Update()
{
  boost::recursive_mutex::scoped_lock lock(*this->updateMutex);

  // Check if any links have been moved or resized and trigger ModelChanged
  for (auto &linksIt : this->allLinks)
  {
    LinkData *link = linksIt.second;
    if (link->Pose() != link->linkVisual->GetPose().Ign())
    {
      link->SetPose((link->linkVisual->GetWorldPose() - this->modelPose).Ign());
      this->ModelChanged();
    }
    for (auto &scaleIt : this->linkScaleUpdate)
    {
      if (link->linkVisual->GetName() == scaleIt.first)
        link->SetScale(scaleIt.second.Ign());
    }
  }
  if (!this->linkScaleUpdate.empty())
    this->ModelChanged();
  this->linkScaleUpdate.clear();

  // check nested model
  for (auto &nestedModelIt : this->allNestedModels)
  {
    NestedModelData *nestedModel = nestedModelIt.second;
    if (nestedModel->Pose() != nestedModel->modelVisual->GetPose().Ign())
    {
      nestedModel->SetPose(
            (nestedModel->modelVisual->GetWorldPose() - this->modelPose).Ign());
      this->ModelChanged();
    }
  }
}

/////////////////////////////////////////////////
void ModelCreator::OnEntityScaleChanged(const std::string &_name,
  const math::Vector3 &_scale)
{
  boost::recursive_mutex::scoped_lock lock(*this->updateMutex);
  for (auto linksIt : this->allLinks)
  {
    std::string linkName;
    size_t pos = _name.rfind("::");
    if (pos != std::string::npos)
      linkName = _name.substr(0, pos);
    if (_name == linksIt.first || linkName == linksIt.first)
    {
      this->linkScaleUpdate[linksIt.first] = _scale;
      break;
    }
  }
}

/////////////////////////////////////////////////
void ModelCreator::SetModelVisible(const std::string &_name, bool _visible)
{
  rendering::ScenePtr scene = gui::get_active_camera()->GetScene();
  rendering::VisualPtr visual = scene->GetVisual(_name);
  if (!visual)
    return;

  this->SetModelVisible(visual, _visible);

  if (_visible)
    visual->SetHighlighted(false);
}

/////////////////////////////////////////////////
void ModelCreator::SetModelVisible(rendering::VisualPtr _visual, bool _visible)
{
  if (!_visual)
    return;

  for (unsigned int i = 0; i < _visual->GetChildCount(); ++i)
    this->SetModelVisible(_visual->GetChild(i), _visible);

  if (!_visible)
  {
    // store original visibility
    this->serverModelVisible[_visual->GetId()] = _visual->GetVisible();
    _visual->SetVisible(_visible);
  }
  else
  {
    // restore original visibility
    auto it = this->serverModelVisible.find(_visual->GetId());
    if (it != this->serverModelVisible.end())
    {
      _visual->SetVisible(it->second, false);
    }
  }
}

/////////////////////////////////////////////////
ModelCreator::SaveState ModelCreator::GetCurrentSaveState() const
{
  return this->currentSaveState;
}

/////////////////////////////////////////////////
void ModelCreator::AddModelPlugin(const sdf::ElementPtr &_pluginElem)
{
  if (_pluginElem->HasAttribute("name"))
  {
    std::string name = _pluginElem->Get<std::string>("name");

    // Create data
    ModelPluginData *modelPlugin = new ModelPluginData();
    modelPlugin->Load(_pluginElem);

    // Add to map
    {
      boost::recursive_mutex::scoped_lock lock(*this->updateMutex);
      this->allModelPlugins[name] = modelPlugin;
    }

    // Notify addition
    gui::model::Events::modelPluginInserted(name);
  }
}

/////////////////////////////////////////////////
void ModelCreator::OnOpenModelPluginInspector(const QString &_name)
{
  this->OpenModelPluginInspector(_name.toStdString());
}

/////////////////////////////////////////////////
void ModelCreator::OpenModelPluginInspector(const std::string &_name)
{
  boost::recursive_mutex::scoped_lock lock(*this->updateMutex);

  auto it = this->allModelPlugins.find(_name);
  if (it == this->allModelPlugins.end())
  {
    gzerr << "Model plugin [" << _name << "] not found." << std::endl;
    return;
  }

  ModelPluginData *modelPlugin = it->second;
  modelPlugin->inspector->move(QCursor::pos());
  modelPlugin->inspector->show();
}<|MERGE_RESOLUTION|>--- conflicted
+++ resolved
@@ -856,12 +856,8 @@
   }
 
   visVisual->Load(visualElem);
-<<<<<<< HEAD
   LinkData *linkData = this->CreateLink(visVisual);
-=======
-  this->CreateLink(visVisual);
   linkVisual->SetVisibilityFlags(GZ_VISIBILITY_GUI | GZ_VISIBILITY_SELECTABLE);
->>>>>>> 049c397b
 
   linkVisual->SetPose(_pose);
 
