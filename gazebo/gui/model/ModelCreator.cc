/*
 * Copyright 2015 Open Source Robotics Foundation
 *
 * Licensed under the Apache License, Version 2.0 (the "License");
 * you may not use this file except in compliance with the License.
 * You may obtain a copy of the License at
 *
 *     http://www.apache.org/licenses/LICENSE-2.0
 *
 * Unless required by applicable law or agreed to in writing, software
 * distributed under the License is distributed on an "AS IS" BASIS,
 * WITHOUT WARRANTIES OR CONDITIONS OF ANY KIND, either express or implied.
 * See the License for the specific language governing permissions and
 * limitations under the License.
 *
 */

#include <boost/filesystem.hpp>
#include <sstream>
#include <string>

#include "gazebo/common/KeyEvent.hh"
#include "gazebo/common/Exception.hh"

#include "gazebo/rendering/UserCamera.hh"
#include "gazebo/rendering/Visual.hh"
#include "gazebo/rendering/Scene.hh"

#include "gazebo/math/Quaternion.hh"

#include "gazebo/transport/Publisher.hh"
#include "gazebo/transport/Node.hh"
#include "gazebo/transport/TransportIface.hh"

#include "gazebo/physics/Inertial.hh"

#include "gazebo/gui/Actions.hh"
#include "gazebo/gui/KeyEventHandler.hh"
#include "gazebo/gui/MouseEventHandler.hh"
#include "gazebo/gui/GuiEvents.hh"
#include "gazebo/gui/GuiIface.hh"
#include "gazebo/gui/ModelManipulator.hh"
#include "gazebo/gui/ModelSnap.hh"
#include "gazebo/gui/ModelAlign.hh"
#include "gazebo/gui/SaveDialog.hh"

#include "gazebo/gui/model/ModelData.hh"
#include "gazebo/gui/model/PartGeneralConfig.hh"
#include "gazebo/gui/model/PartVisualConfig.hh"
#include "gazebo/gui/model/PartCollisionConfig.hh"
#include "gazebo/gui/model/PartInspector.hh"
#include "gazebo/gui/model/JointMaker.hh"
#include "gazebo/gui/model/ModelEditorEvents.hh"
#include "gazebo/gui/model/ModelCreator.hh"

using namespace gazebo;
using namespace gui;

const std::string ModelCreator::modelDefaultName = "Untitled";
const std::string ModelCreator::previewName = "ModelPreview";

/////////////////////////////////////////////////
ModelCreator::ModelCreator()
{
  this->active = false;

  this->modelTemplateSDF.reset(new sdf::SDF);
  this->modelTemplateSDF->SetFromString(ModelData::GetTemplateSDFString());

  this->manipMode = "";
  this->partCounter = 0;
  this->modelCounter = 0;

  this->node = transport::NodePtr(new transport::Node());
  this->node->Init();
  this->makerPub = this->node->Advertise<msgs::Factory>("~/factory");
  this->requestPub = this->node->Advertise<msgs::Request>("~/request");

  this->jointMaker = new JointMaker();

  connect(g_editModelAct, SIGNAL(toggled(bool)), this, SLOT(OnEdit(bool)));
  this->inspectAct = new QAction(tr("Open Part Inspector"), this);
  connect(this->inspectAct, SIGNAL(triggered()), this,
      SLOT(OnOpenInspector()));

  connect(g_deleteAct, SIGNAL(DeleteSignal(const std::string &)), this,
          SLOT(OnDelete(const std::string &)));

  this->connections.push_back(
<<<<<<< HEAD
      gui::Events::ConnectEditModel(
      boost::bind(&ModelCreator::OnEditModel, this, _1)));

  this->connections.push_back(
=======
>>>>>>> 16c73624
      gui::model::Events::ConnectSaveModelEditor(
      boost::bind(&ModelCreator::OnSave, this)));

  this->connections.push_back(
      gui::model::Events::ConnectSaveAsModelEditor(
      boost::bind(&ModelCreator::OnSaveAs, this)));

  this->connections.push_back(
      gui::model::Events::ConnectNewModelEditor(
      boost::bind(&ModelCreator::OnNew, this)));

  this->connections.push_back(
      gui::model::Events::ConnectExitModelEditor(
      boost::bind(&ModelCreator::OnExit, this)));

  this->connections.push_back(
<<<<<<< HEAD
    gui::model::Events::ConnectModelNameChanged(
      boost::bind(&ModelCreator::OnNameChanged, this, _1)));

  this->connections.push_back(
=======
>>>>>>> 16c73624
      gui::model::Events::ConnectModelChanged(
      boost::bind(&ModelCreator::ModelChanged, this)));

  this->connections.push_back(
      gui::Events::ConnectAlignMode(
        boost::bind(&ModelCreator::OnAlignMode, this, _1, _2, _3, _4)));

  this->connections.push_back(
      gui::Events::ConnectManipMode(
        boost::bind(&ModelCreator::OnManipMode, this, _1)));

  this->connections.push_back(
     event::Events::ConnectSetSelectedEntity(
       boost::bind(&ModelCreator::OnSetSelectedEntity, this, _1, _2)));

  this->connections.push_back(
      event::Events::ConnectPreRender(
        boost::bind(&ModelCreator::Update, this)));

  g_copyAct->setEnabled(false);
  g_pasteAct->setEnabled(false);

  connect(g_copyAct, SIGNAL(triggered()), this, SLOT(OnCopy()));
  connect(g_pasteAct, SIGNAL(triggered()), this, SLOT(OnPaste()));

  this->saveDialog = new SaveDialog(SaveDialog::MODEL);

  this->Reset();
}

/////////////////////////////////////////////////
ModelCreator::~ModelCreator()
{
  this->Reset();
  this->node->Fini();
  this->node.reset();
  this->modelTemplateSDF.reset();
  this->requestPub.reset();
  this->makerPub.reset();
  this->connections.clear();

  delete jointMaker;
}

/////////////////////////////////////////////////
void ModelCreator::OnEdit(bool _checked)
{
  if (_checked)
  {
    this->active = true;
    KeyEventHandler::Instance()->AddPressFilter("model_creator",
        boost::bind(&ModelCreator::OnKeyPress, this, _1));

    MouseEventHandler::Instance()->AddPressFilter("model_creator",
        boost::bind(&ModelCreator::OnMousePress, this, _1));

    MouseEventHandler::Instance()->AddReleaseFilter("model_creator",
        boost::bind(&ModelCreator::OnMouseRelease, this, _1));

    MouseEventHandler::Instance()->AddMoveFilter("model_creator",
        boost::bind(&ModelCreator::OnMouseMove, this, _1));

    MouseEventHandler::Instance()->AddDoubleClickFilter("model_creator",
        boost::bind(&ModelCreator::OnMouseDoubleClick, this, _1));

    this->jointMaker->EnableEventHandlers();
  }
  else
  {
    this->active = false;
    KeyEventHandler::Instance()->RemovePressFilter("model_creator");
    MouseEventHandler::Instance()->RemovePressFilter("model_creator");
    MouseEventHandler::Instance()->RemoveReleaseFilter("model_creator");
    MouseEventHandler::Instance()->RemoveMoveFilter("model_creator");
    MouseEventHandler::Instance()->RemoveDoubleClickFilter("model_creator");
    this->jointMaker->DisableEventHandlers();
    this->jointMaker->Stop();

    this->DeselectAll();
  }
}

/////////////////////////////////////////////////
<<<<<<< HEAD
void ModelCreator::OnEditModel(const std::string &_modelName)
{
  if (!gui::get_active_camera() ||
      !gui::get_active_camera()->GetScene())
    return;

  if(!this->active)
  {
    gzwarn << "Model Editor must be active before loading a model. " <<
              "Not loading model " << _modelName << std::endl;
    return;
  }

  // Get SDF model element from model name
  boost::shared_ptr<msgs::Response> response =
    transport::request(get_world(), "world_sdf");

  msgs::GzString msg;
  // Make sure the response is correct
  if (response->response() != "error" && response->type() == msg.GetTypeName())
  {
    // Parse the response message
    msg.ParseFromString(response->serialized_data());

    // Parse the string into sdf
    sdf::SDF sdf_parsed;
    sdf_parsed.SetFromString(msg.data());
    // Check that sdf contains world
    if (sdf_parsed.root->HasElement("world") &&
        sdf_parsed.root->GetElement("world")->HasElement("model"))
    {
      sdf::ElementPtr world = sdf_parsed.root->GetElement("world");
      sdf::ElementPtr model = world->GetElement("model");
      while (model)
      {
        if (_modelName.compare(model->GetAttribute("name")->GetAsString()) == 0)
        {
          // Remove model from the scene to substitute with the preview visual
          rendering::ScenePtr scene = gui::get_active_camera()->GetScene();
          rendering::VisualPtr vis = scene->GetVisual(_modelName);
          scene->RemoveVisual(vis);

          this->LoadSDF(model);
          return;
        }
        model = model->GetNextElement("model");
      }
      gzwarn << "Couldn't find SDF for " << _modelName << ". Not loading it."
          << std::endl;
    }
  }
}

/////////////////////////////////////////////////
void ModelCreator::LoadSDF(sdf::ElementPtr _modelElem)
{
  // Reset preview visual in case there was something already loaded
  this->Reset();

  // Model general info
  // Keep previewModel with previewName to avoid conflicts
  if (_modelElem->HasElement("pose"))
    this->modelPose = _modelElem->Get<math::Pose>("pose");
  else
    this->modelPose = math::Pose::Zero;
  this->previewVisual->SetPose(this->modelPose);

  // Links
  sdf::ElementPtr linkElem = _modelElem->GetElement("link");
  while (linkElem)
  {
    this->CreatePartFromSDF(linkElem);
    linkElem = linkElem->GetNextElement("link");
  }
  // Joints

}

/////////////////////////////////////////////////
=======
>>>>>>> 16c73624
void ModelCreator::OnNew()
{
  if (this->allParts.empty())
  {
    this->Reset();
<<<<<<< HEAD
    gui::model::Events::newModel();
=======
>>>>>>> 16c73624
    return;
  }
  QString msg;
  QMessageBox msgBox(QMessageBox::Warning, QString("New"), msg);
  QPushButton *cancelButton = msgBox.addButton("Cancel", QMessageBox::YesRole);
  QPushButton *saveButton = msgBox.addButton("Save", QMessageBox::YesRole);

  switch (this->currentSaveState)
  {
    case ALL_SAVED:
    {
      msg.append("Are you sure you want to close this model and open a new "
                 "canvas?\n\n");
      msgBox.addButton("New Canvas", QMessageBox::ApplyRole);
      saveButton->hide();
      break;
    }
    case UNSAVED_CHANGES:
    case NEVER_SAVED:
    {
      msg.append("You have unsaved changes. Do you want to save this model "
                 "and open a new canvas?\n\n");
      msgBox.addButton("Don't Save", QMessageBox::ApplyRole);
      break;
    }
    default:
      return;
  }

  msg.append("Once you open a new canvas, your current model will no longer "
             "be editable.");
  msgBox.setText(msg);

  msgBox.exec();

  if (msgBox.clickedButton() != cancelButton)
  {
    if (msgBox.clickedButton() == saveButton)
    {
      if (!this->OnSave())
      {
        return;
      }
    }

    this->Reset();
<<<<<<< HEAD
    gui::model::Events::newModel();
=======
>>>>>>> 16c73624
  }
}

/////////////////////////////////////////////////
bool ModelCreator::OnSave()
{
  switch (this->currentSaveState)
  {
    case UNSAVED_CHANGES:
    {
      this->SaveModelFiles();
<<<<<<< HEAD
      gui::model::Events::saveModel(this->modelName);
=======
>>>>>>> 16c73624
      return true;
    }
    case NEVER_SAVED:
    {
      return this->OnSaveAs();
    }
    default:
      return false;
  }
}

/////////////////////////////////////////////////
bool ModelCreator::OnSaveAs()
{
  if (this->saveDialog->OnSaveAs())
  {
    // Prevent changing save location
    this->currentSaveState = ALL_SAVED;
    // Get name set by user
    this->SetModelName(this->saveDialog->GetModelName());
<<<<<<< HEAD
    // Update name on palette
    gui::model::Events::saveModel(this->modelName);
=======
>>>>>>> 16c73624
    // Generate and save files
    this->SaveModelFiles();
    return true;
  }
  return false;
}

/////////////////////////////////////////////////
<<<<<<< HEAD
void ModelCreator::OnNameChanged(const std::string &_name)
{
  if (_name.compare(this->modelName) == 0)
    return;

  this->SetModelName(_name);
  this->ModelChanged();
}

/////////////////////////////////////////////////
=======
>>>>>>> 16c73624
void ModelCreator::OnExit()
{
  if (this->allParts.empty())
  {
    this->Reset();
<<<<<<< HEAD
    gui::model::Events::newModel();
=======
>>>>>>> 16c73624
    gui::model::Events::finishModel();
    return;
  }

  switch (this->currentSaveState)
  {
    case ALL_SAVED:
    {
<<<<<<< HEAD
      QString msg("Once you exit the Model Editor, "
      "your model will no longer be editable.\n\n"
=======
      QString msg("Once you exit the Building Editor, "
      "your building will no longer be editable.\n\n"
>>>>>>> 16c73624
      "Are you ready to exit?\n\n");
      QMessageBox msgBox(QMessageBox::NoIcon, QString("Exit"), msg);
      msgBox.addButton("Exit", QMessageBox::ApplyRole);
      QPushButton *cancelButton = msgBox.addButton(QMessageBox::Cancel);
      msgBox.exec();
      if (msgBox.clickedButton() == cancelButton)
      {
        return;
      }
      this->FinishModel();
      break;
    }
    case UNSAVED_CHANGES:
    case NEVER_SAVED:
    {
      QString msg("Save Changes before exiting?\n\n"
          "Note: Once you exit the Model Editor, "
          "your model will no longer be editable.\n\n");

      QMessageBox msgBox(QMessageBox::NoIcon, QString("Exit"), msg);
      QPushButton *cancelButton = msgBox.addButton("Cancel",
          QMessageBox::ApplyRole);
      QPushButton *saveButton = msgBox.addButton("Save and Exit",
          QMessageBox::ApplyRole);
      msgBox.addButton("Don't Save, Exit", QMessageBox::ApplyRole);
      msgBox.exec();
      if (msgBox.clickedButton() == cancelButton)
        return;

      if (msgBox.clickedButton() == saveButton)
      {
        if (!this->OnSave())
        {
          return;
        }
      }
      break;
    }
    default:
      return;
  }

  // Create entity on main window up to the saved point
  if (this->currentSaveState != NEVER_SAVED)
    this->FinishModel();

  this->Reset();

<<<<<<< HEAD
  gui::model::Events::newModel();
=======
//  gui::editor::Events::newBuildingModel();
>>>>>>> 16c73624
  gui::model::Events::finishModel();
}

/////////////////////////////////////////////////
void ModelCreator::SaveModelFiles()
{
  this->saveDialog->GenerateConfig();
  this->saveDialog->SaveToConfig();
  this->GenerateSDF();
<<<<<<< HEAD
  std::cout << this->modelSDF->ToString() << std::endl;
=======
>>>>>>> 16c73624
  this->saveDialog->SaveToSDF(this->modelSDF);
  this->currentSaveState = ALL_SAVED;
}

/////////////////////////////////////////////////
std::string ModelCreator::CreateModel()
{
  this->Reset();
  return this->folderName;
}

/////////////////////////////////////////////////
void ModelCreator::AddJoint(const std::string &_type)
{
  this->Stop();
  if (this->jointMaker)
    this->jointMaker->AddJoint(_type);
}

/////////////////////////////////////////////////
std::string ModelCreator::AddBox(const math::Vector3 &_size,
    const math::Pose &_pose)
{
  if (!this->previewVisual)
  {
    this->Reset();
  }

  std::ostringstream linkNameStream;
  linkNameStream << "part_" << this->partCounter++;
  std::string linkName = linkNameStream.str();

  rendering::VisualPtr linkVisual(new rendering::Visual(linkName,
      this->previewVisual));
  linkVisual->Load();

  std::ostringstream visualName;
  visualName << linkName << "_visual";
  rendering::VisualPtr visVisual(new rendering::Visual(visualName.str(),
      linkVisual));
  sdf::ElementPtr visualElem =  this->modelTemplateSDF->root
      ->GetElement("model")->GetElement("link")->GetElement("visual");

  sdf::ElementPtr geomElem =  visualElem->GetElement("geometry");
  geomElem->ClearElements();
  ((geomElem->AddElement("box"))->AddElement("size"))->Set(_size);

  visVisual->Load(visualElem);

  linkVisual->SetTransparency(ModelData::GetEditTransparency());
  linkVisual->SetPose(_pose);
  if (_pose == math::Pose::Zero)
  {
    linkVisual->SetPosition(math::Vector3(_pose.pos.x, _pose.pos.y,
    _pose.pos.z + _size.z/2));
  }

  this->CreatePart(visVisual);
  this->mouseVisual = linkVisual;

  return linkName;
}

/////////////////////////////////////////////////
std::string ModelCreator::AddSphere(double _radius,
    const math::Pose &_pose)
{
  if (!this->previewVisual)
    this->Reset();

  std::ostringstream linkNameStream;
  linkNameStream << "part_" << this->partCounter++;
  std::string linkName = linkNameStream.str();

  rendering::VisualPtr linkVisual(new rendering::Visual(
      linkName, this->previewVisual));
  linkVisual->Load();

  std::ostringstream visualName;
  visualName << linkName << "_visual";
  rendering::VisualPtr visVisual(new rendering::Visual(visualName.str(),
        linkVisual));
  sdf::ElementPtr visualElem =  this->modelTemplateSDF->root
      ->GetElement("model")->GetElement("link")->GetElement("visual");

  sdf::ElementPtr geomElem =  visualElem->GetElement("geometry");
  geomElem->ClearElements();
  ((geomElem->AddElement("sphere"))->GetElement("radius"))->Set(_radius);

  visVisual->Load(visualElem);

  linkVisual->SetTransparency(ModelData::GetEditTransparency());
  linkVisual->SetPose(_pose);
  if (_pose == math::Pose::Zero)
  {
    linkVisual->SetPosition(math::Vector3(_pose.pos.x, _pose.pos.y,
    _pose.pos.z + _radius));
  }

  this->CreatePart(visVisual);

  this->mouseVisual = linkVisual;

  return linkName;
}

/////////////////////////////////////////////////
std::string ModelCreator::AddCylinder(double _radius, double _length,
    const math::Pose &_pose)
{
  if (!this->previewVisual)
    this->Reset();

  std::ostringstream linkNameStream;
  linkNameStream << "part_" << this->partCounter++;
  std::string linkName = linkNameStream.str();

  rendering::VisualPtr linkVisual(new rendering::Visual(
      linkName, this->previewVisual));
  linkVisual->Load();

  std::ostringstream visualName;
  visualName << linkName << "_visual";
  rendering::VisualPtr visVisual(new rendering::Visual(visualName.str(),
        linkVisual));
  sdf::ElementPtr visualElem =  this->modelTemplateSDF->root
      ->GetElement("model")->GetElement("link")->GetElement("visual");

  sdf::ElementPtr geomElem =  visualElem->GetElement("geometry");
  geomElem->ClearElements();
  sdf::ElementPtr cylinderElem = geomElem->AddElement("cylinder");
  (cylinderElem->GetElement("radius"))->Set(_radius);
  (cylinderElem->GetElement("length"))->Set(_length);

  visVisual->Load(visualElem);

  linkVisual->SetTransparency(ModelData::GetEditTransparency());
  linkVisual->SetPose(_pose);
  if (_pose == math::Pose::Zero)
  {
    linkVisual->SetPosition(math::Vector3(_pose.pos.x, _pose.pos.y,
    _pose.pos.z + _length/2));
  }

  this->CreatePart(visVisual);

  this->mouseVisual = linkVisual;

  return linkName;
}

/////////////////////////////////////////////////
std::string ModelCreator::AddCustom(const std::string &_path,
    const math::Vector3 &_scale, const math::Pose &_pose)
{
  if (!this->previewVisual)
    this->Reset();

  std::string path = _path;

  std::ostringstream linkNameStream;
  linkNameStream << "part_" << this->partCounter++;
  std::string linkName = linkNameStream.str();

<<<<<<< HEAD
  rendering::VisualPtr linkVisual(new rendering::Visual(this->previewName +
      "::" + linkName, this->previewVisual));
=======
  rendering::VisualPtr linkVisual(new rendering::Visual(this->previewName + "::" +
        linkName, this->previewVisual));
>>>>>>> 16c73624
  linkVisual->Load();

  std::ostringstream visualName;
  visualName << linkName << "_visual";
  rendering::VisualPtr visVisual(new rendering::Visual(visualName.str(),
        linkVisual));
  sdf::ElementPtr visualElem =  this->modelTemplateSDF->root
      ->GetElement("model")->GetElement("link")->GetElement("visual");

  sdf::ElementPtr geomElem =  visualElem->GetElement("geometry");
  geomElem->ClearElements();
  sdf::ElementPtr meshElem = geomElem->AddElement("mesh");
  meshElem->GetElement("scale")->Set(_scale);
  meshElem->GetElement("uri")->Set(path);
  visVisual->Load(visualElem);

  linkVisual->SetTransparency(ModelData::GetEditTransparency());
  linkVisual->SetPose(_pose);
  if (_pose == math::Pose::Zero)
  {
    linkVisual->SetPosition(math::Vector3(_pose.pos.x, _pose.pos.y,
    _pose.pos.z + _scale.z/2));
  }

  this->CreatePart(visVisual);

  this->mouseVisual = linkVisual;

  return linkName;
}

/////////////////////////////////////////////////
PartData *ModelCreator::CreatePart(const rendering::VisualPtr &_visual)
{
  PartData *part = new PartData();
  part->partVisual = _visual->GetParent();
<<<<<<< HEAD
  part->visuals.push_back(_visual);

  part->name = part->partVisual->GetName();
  part->pose = part->partVisual->GetWorldPose();
  part->scale = part->partVisual->GetScale();
  part->gravity = true;
  part->selfCollide = false;
  part->kinematic = false;

  this->allParts[part->name] = part;

  rendering::ScenePtr scene = part->partVisual->GetScene();
  scene->AddVisual(part->partVisual);

  this->ModelChanged();
}

/////////////////////////////////////////////////
void ModelCreator::CreatePartFromSDF(sdf::ElementPtr _linkElem)
{
  PartData *part = new PartData;

  // General link info
  part->name = _linkElem->Get<std::string>("name");
  part->scale = math::Vector3::One;
  part->gravity = _linkElem->Get<bool>("gravity");
  part->selfCollide = _linkElem->Get<bool>("self_collide");
  part->kinematic = _linkElem->Get<bool>("kinematic");

  math::Pose linkPose;
  if (_linkElem->HasElement("pose"))
    linkPose = _linkElem->Get<math::Pose>("pose");
  else
    linkPose.Set(0, 0, 0, 0, 0, 0);

  part->pose = this->modelPose + linkPose;

  rendering::VisualPtr linkVisual(new rendering::Visual(part->name,
      this->previewVisual));
  linkVisual->Load();
  linkVisual->SetPose(linkPose);
  part->partVisual = linkVisual;

  // Visuals
  int visualIndex = 0;
  sdf::ElementPtr visualElem;

  if (_linkElem->HasElement("visual"))
    visualElem = _linkElem->GetElement("visual");

  while (visualElem)
  {
    math::Pose visualPose;
    if (visualElem->HasElement("pose"))
      visualPose = visualElem->Get<math::Pose>("pose");
    else
      visualPose.Set(0, 0, 0, 0, 0, 0);

    // Hack alert
    std::string shapeSuffix;
    if (visualElem->HasElement("geometry"))
    {
      if (visualElem->GetElement("geometry")->HasElement("box"))
        shapeSuffix = "_unit_box";
      else if (visualElem->GetElement("geometry")->HasElement("sphere"))
        shapeSuffix = "_unit_sphere";
      else if (visualElem->GetElement("geometry")->HasElement("cylinder"))
        shapeSuffix = "_unit_cylinder";
      else
        shapeSuffix = "_custom";
    }

    std::ostringstream visualName;
    visualName << part->name << "::Visual_" << shapeSuffix
      << visualIndex++;
    rendering::VisualPtr visVisual(new rendering::Visual(visualName.str(),
          linkVisual));

    visVisual->Load(visualElem);
    visVisual->SetPose(visualPose);
    part->visuals.push_back(visVisual);

    visualElem = visualElem->GetNextElement("visual");
  }
  linkVisual->SetTransparency(this->editTransparency);

  this->allParts[part->name] = part;

  rendering::ScenePtr scene = part->partVisual->GetScene();
  scene->AddVisual(part->partVisual);

  this->ModelChanged();
=======
  part->AddVisual(_visual);

  // create collision with identical geometry
  rendering::VisualPtr collisionVis =
      _visual->Clone(part->partVisual->GetName() + "_collision",
      part->partVisual);

  // orange
  collisionVis->SetAmbient(common::Color(1.0, 0.5, 0.05));
  collisionVis->SetDiffuse(common::Color(1.0, 0.5, 0.05));
  collisionVis->SetSpecular(common::Color(0.5, 0.5, 0.5));
  collisionVis->SetTransparency(
      math::clamp(ModelData::GetEditTransparency() * 2.0, 0.0, 0.8));
  // fix for transparency alpha compositing
  Ogre::MovableObject *colObj = collisionVis->GetSceneNode()->
      getAttachedObject(0);
  colObj->setRenderQueueGroup(colObj->getRenderQueueGroup()+1);
  part->AddCollision(collisionVis);

  std::string partName = part->partVisual->GetName();
  part->SetName(partName);
  part->SetPose(part->partVisual->GetWorldPose());
  this->allParts[partName] = part;

  this->ModelChanged();

  return part;
>>>>>>> 16c73624
}

/////////////////////////////////////////////////
void ModelCreator::RemovePart(const std::string &_partName)
{
  if (!this->previewVisual)
  {
    this->Reset();
    return;
  }

  if (this->allParts.find(_partName) == this->allParts.end())
    return;

  PartData *part = this->allParts[_partName];
  if (!part)
    return;

  rendering::ScenePtr scene = part->partVisual->GetScene();
  std::map<rendering::VisualPtr, msgs::Visual>::iterator it;
  for (it = part->visuals.begin(); it != part->visuals.end(); ++it)
  {
    rendering::VisualPtr vis = it->first;
    scene->RemoveVisual(vis);
  }
  scene->RemoveVisual(part->partVisual);
  std::map<rendering::VisualPtr, msgs::Collision>::iterator colIt;
  for (colIt = part->collisions.begin(); colIt != part->collisions.end();
      ++colIt)
  {
    rendering::VisualPtr vis = colIt->first;
    scene->RemoveVisual(vis);
  }

  scene->RemoveVisual(part->partVisual);

  part->partVisual.reset();
  delete part->inspector;

  this->allParts.erase(_partName);
  this->ModelChanged();
}

/////////////////////////////////////////////////
void ModelCreator::Reset()
{
  if (!gui::get_active_camera() ||
      !gui::get_active_camera()->GetScene())
    return;

  this->jointMaker->Reset();
  this->selectedVisuals.clear();
  g_copyAct->setEnabled(false);
  g_pasteAct->setEnabled(false);

  this->currentSaveState = NEVER_SAVED;
  this->SetModelName(this->modelDefaultName);

  rendering::ScenePtr scene = gui::get_active_camera()->GetScene();

  this->isStatic = false;
  this->autoDisable = true;

  while (this->allParts.size() > 0)
    this->RemovePart(this->allParts.begin()->first);
  this->allParts.clear();

  if (this->previewVisual)
    scene->RemoveVisual(this->previewVisual);

  this->previewVisual.reset(new rendering::Visual(this->previewName,
      scene->GetWorldVisual()));

  this->previewVisual->Load();
  this->modelPose = math::Pose::Zero;
  this->previewVisual->SetPose(this->modelPose);
  scene->AddVisual(this->previewVisual);
}

/////////////////////////////////////////////////
void ModelCreator::SetModelName(const std::string &_modelName)
{
  this->modelName = _modelName;
  this->saveDialog->SetModelName(_modelName);

  this->folderName = this->saveDialog->
      GetFolderNameFromModelName(this->modelName);

  if (this->currentSaveState == NEVER_SAVED)
  {
    // Set new saveLocation
    boost::filesystem::path oldPath(this->saveDialog->GetSaveLocation());

    boost::filesystem::path newPath = oldPath.parent_path() / this->folderName;
    this->saveDialog->SetSaveLocation(newPath.string());
  }
}

/////////////////////////////////////////////////
std::string ModelCreator::GetModelName() const
{
  return this->modelName;
}

/////////////////////////////////////////////////
void ModelCreator::SetStatic(bool _static)
{
  this->isStatic = _static;
  this->ModelChanged();
}

/////////////////////////////////////////////////
void ModelCreator::SetAutoDisable(bool _auto)
{
  this->autoDisable = _auto;
  this->ModelChanged();
}

/////////////////////////////////////////////////
void ModelCreator::FinishModel()
{
  event::Events::setSelectedEntity("", "normal");
  this->CreateTheEntity();
  this->Reset();
}

/////////////////////////////////////////////////
void ModelCreator::CreateTheEntity()
{
  msgs::Factory msg;
  // Create a new name if the model exists
  if (!this->modelSDF->root->HasElement("model"))
  {
    gzerr << "Generated invalid SDF! Cannot create entity." << std::endl;
    return;
  }
  msg.set_sdf(this->modelSDF->ToString());
  this->makerPub->Publish(msg);
}

/////////////////////////////////////////////////
void ModelCreator::AddPart(PartType _type)
{
  if (!this->previewVisual)
  {
    this->Reset();
  }

  this->Stop();

  this->addPartType = _type;
  if (_type != PART_NONE)
  {
    switch (_type)
    {
      case PART_BOX:
      {
        this->AddBox();
        break;
      }
      case PART_SPHERE:
      {
        this->AddSphere();
        break;
      }
      case PART_CYLINDER:
      {
        this->AddCylinder();
        break;
      }
      default:
      {
        gzwarn << "Unknown part type '" << _type << "'. " <<
            "Part not added" << std::endl;
        break;
      }
    }
  }
}

/////////////////////////////////////////////////
void ModelCreator::Stop()
{
  if (this->addPartType != PART_NONE && this->mouseVisual)
  {
    for (unsigned int i = 0; i < this->mouseVisual->GetChildCount(); ++i)
        this->RemovePart(this->mouseVisual->GetName());
    this->mouseVisual.reset();
  }
  if (this->jointMaker)
    this->jointMaker->Stop();
}

/////////////////////////////////////////////////
void ModelCreator::OnDelete(const std::string &_entity)
{
  // if it's a link
  if (this->allParts.find(_entity) != this->allParts.end())
  {
    if (this->jointMaker)
      this->jointMaker->RemoveJointsByPart(_entity);
    this->RemovePart(_entity);
    return;
  }

  // if it's a visual
  rendering::VisualPtr vis =
      gui::get_active_camera()->GetScene()->GetVisual(_entity);
  if (vis)
  {
    rendering::VisualPtr parentLink = vis->GetParent();
    if (this->allParts.find(parentLink->GetName()) != this->allParts.end())
    {
      // remove the parent link if it's the only child
      if (parentLink->GetChildCount() == 1)
      {
        if (this->jointMaker)
          this->jointMaker->RemoveJointsByPart(parentLink->GetName());
        this->RemovePart(parentLink->GetName());
        return;
      }
    }
  }
}

/////////////////////////////////////////////////
bool ModelCreator::OnKeyPress(const common::KeyEvent &_event)
{
  if (_event.key == Qt::Key_Escape)
  {
    this->Stop();
  }
  else if (_event.key == Qt::Key_Delete)
  {
    if (!this->selectedVisuals.empty())
    {
      for (std::vector<rendering::VisualPtr>::iterator it
          = this->selectedVisuals.begin(); it != this->selectedVisuals.end();)
      {
        (*it)->SetHighlighted(false);
        this->OnDelete((*it)->GetName());
        it = this->selectedVisuals.erase(it);
      }
    }
  }
  else if (_event.control)
  {
    if (_event.key == Qt::Key_C && _event.control)
    {
      g_copyAct->trigger();
      return true;
    }
    if (_event.key == Qt::Key_V && _event.control)
    {
      g_pasteAct->trigger();
      return true;
    }
  }
  return false;
}

/////////////////////////////////////////////////
bool ModelCreator::OnMousePress(const common::MouseEvent &_event)
{
  rendering::UserCameraPtr userCamera = gui::get_active_camera();
  if (!userCamera)
    return false;

  if (this->jointMaker->GetState() != JointMaker::JOINT_NONE)
  {
    userCamera->HandleMouseEvent(_event);
    return true;
  }

  rendering::VisualPtr vis = userCamera->GetVisual(_event.pos);
  if (vis)
  {
    if (!vis->IsPlane() && gui::get_entity_id(vis->GetRootVisual()->GetName()))
    {
      // Handle snap from GLWidget
      if (g_snapAct->isChecked())
        return false;

      // Prevent interaction with other models, send event only to
      // user camera
      userCamera->HandleMouseEvent(_event);
      return true;
    }
  }
  return false;
}

/////////////////////////////////////////////////
bool ModelCreator::OnMouseRelease(const common::MouseEvent &_event)
{
  rendering::UserCameraPtr userCamera = gui::get_active_camera();
  if (!userCamera)
    return false;

  if (this->mouseVisual)
  {
    // set the part data pose
    if (this->allParts.find(this->mouseVisual->GetName()) !=
        this->allParts.end())
    {
      PartData *part = this->allParts[this->mouseVisual->GetName()];
      part->SetPose(this->mouseVisual->GetWorldPose());
    }

    // reset and return
    emit PartAdded();
    this->mouseVisual.reset();
    this->AddPart(PART_NONE);
    return true;
  }

  rendering::VisualPtr vis = userCamera->GetVisual(_event.pos);
  if (vis)
  {
    rendering::VisualPtr partVis = vis->GetParent();
    // Is part
    if (this->allParts.find(partVis->GetName()) !=
        this->allParts.end())
    {
      // Handle snap from GLWidget
      if (g_snapAct->isChecked())
        return false;

      // trigger part inspector on right click
      if (_event.button == common::MouseEvent::RIGHT)
      {
        this->inspectVis = vis->GetParent();
        QMenu menu;
        menu.addAction(this->inspectAct);
        menu.exec(QCursor::pos());
        return true;
      }

      // Not in multi-selection mode.
      if (!(QApplication::keyboardModifiers() & Qt::ControlModifier))
      {
        this->DeselectAll();

        // Highlight and selected clicked part
        partVis->SetHighlighted(true);
        this->selectedVisuals.push_back(partVis);
      }
      // Multi-selection mode
      else
      {
        std::vector<rendering::VisualPtr>::iterator it =
            std::find(this->selectedVisuals.begin(),
            this->selectedVisuals.end(), partVis);
        // Highlight and select clicked part if not already selected
        if (it == this->selectedVisuals.end())
        {
          partVis->SetHighlighted(true);
          this->selectedVisuals.push_back(partVis);
        }
        // Deselect if already selected
        else
        {
          partVis->SetHighlighted(false);
          this->selectedVisuals.erase(it);
        }
      }
      g_copyAct->setEnabled(!this->selectedVisuals.empty());
      g_alignAct->setEnabled(this->selectedVisuals.size() > 1);

      return true;
    }
    // Not part
    else
    {
      this->DeselectAll();

      g_alignAct->setEnabled(false);
      g_copyAct->setEnabled(!this->selectedVisuals.empty());

      if (!vis->IsPlane())
        return true;
    }
  }
  return false;
}

/////////////////////////////////////////////////
bool ModelCreator::OnMouseMove(const common::MouseEvent &_event)
{
  this->lastMouseEvent = _event;
  rendering::UserCameraPtr userCamera = gui::get_active_camera();
  if (!userCamera)
    return false;

  if (!this->mouseVisual)
  {
    rendering::VisualPtr vis = userCamera->GetVisual(_event.pos);
    if (vis && !vis->IsPlane())
    {
      // Main window models always handled here
      if (this->allParts.find(vis->GetParent()->GetName()) ==
          this->allParts.end())
      {
        // Prevent highlighting for snapping
        if (this->manipMode == "snap" || this->manipMode == "select" ||
            this->manipMode == "")
        {
          // Don't change cursor on hover
          QApplication::setOverrideCursor(QCursor(Qt::ArrowCursor));
          userCamera->HandleMouseEvent(_event);
        }
        // Allow ModelManipulator to work while dragging handle over this
        else if (_event.dragging)
        {
          ModelManipulator::Instance()->OnMouseMoveEvent(_event);
        }
        return true;
      }
    }
    return false;
  }

  math::Pose pose = this->mouseVisual->GetWorldPose();
  pose.pos = ModelManipulator::GetMousePositionOnPlane(
      userCamera, _event);

  if (!_event.shift)
  {
    pose.pos = ModelManipulator::SnapPoint(pose.pos);
  }
  pose.pos.z = this->mouseVisual->GetWorldPose().pos.z;

  this->mouseVisual->SetWorldPose(pose);

  return true;
}

/////////////////////////////////////////////////
bool ModelCreator::OnMouseDoubleClick(const common::MouseEvent &_event)
{
  // open the part inspector on double click
 rendering::VisualPtr vis = gui::get_active_camera()->GetVisual(_event.pos);
  if (!vis)
    return false;

  if (this->allParts.find(vis->GetParent()->GetName()) !=
      this->allParts.end())
  {
    this->OpenInspector(vis->GetParent()->GetName());
    return true;
  }

  return false;
}

/////////////////////////////////////////////////
void ModelCreator::OnOpenInspector()
{
  this->OpenInspector(this->inspectVis->GetName());
  this->inspectVis.reset();
}

/////////////////////////////////////////////////
void ModelCreator::OpenInspector(const std::string &_name)
{
  PartData *part = this->allParts[_name];
  part->SetPose(part->partVisual->GetWorldPose());
  part->UpdateConfig();
  part->inspector->show();
}

/////////////////////////////////////////////////
void ModelCreator::OnCopy()
{
  if (!g_editModelAct->isChecked())
    return;

  if (!this->selectedVisuals.empty())
  {
    this->copiedPartNames.clear();
    for (unsigned int i = 0; i < this->selectedVisuals.size(); ++i)
    {
      this->copiedPartNames.push_back(this->selectedVisuals[i]->GetName());
    }
    g_pasteAct->setEnabled(true);
  }
}

/////////////////////////////////////////////////
void ModelCreator::OnPaste()
{
  if (this->copiedPartNames.empty() || !g_editModelAct->isChecked())
  {
    return;
  }

  // For now, only copy the last selected model
  boost::unordered_map<std::string, PartData *>::iterator it =
      this->allParts.find(this->copiedPartNames.back());
  if (it != this->allParts.end())
  {
    PartData *copiedPart = it->second;
    if (!copiedPart)
      return;

    this->Stop();
    this->DeselectAll();

    std::string linkName = copiedPart->GetName() + "_clone";

    if (!this->previewVisual)
    {
      this->Reset();
    }

    rendering::VisualPtr linkVisual(new rendering::Visual(
        linkName, this->previewVisual));
    linkVisual->Load();

    std::ostringstream visualName;
    visualName << linkName << "_visual";
    rendering::VisualPtr visVisual;

    math::Pose clonePose;
    math::Vector3 cloneScale;

    if (copiedPart->visuals.empty())
    {
      visVisual = rendering::VisualPtr(new rendering::Visual(visualName.str(),
          linkVisual));
      sdf::ElementPtr visualElem =  this->modelTemplateSDF->root
          ->GetElement("model")->GetElement("link")->GetElement("visual");
      visVisual->Load(visualElem);
    }
    else
    {
      rendering::VisualPtr copiedVisual = copiedPart->visuals.rbegin()->first;
      visVisual = copiedVisual->Clone(visualName.str(), linkVisual);
      clonePose = copiedVisual->GetWorldPose();
      cloneScale = copiedVisual->GetParent()->GetScale();
    }

    rendering::UserCameraPtr userCamera = gui::get_active_camera();
    if (userCamera)
    {
      math::Vector3 mousePosition =
        ModelManipulator::GetMousePositionOnPlane(userCamera,
                                                  this->lastMouseEvent);
      clonePose.pos.x = mousePosition.x;
      clonePose.pos.y = mousePosition.y;
    }

    linkVisual->SetScale(cloneScale);
    linkVisual->SetWorldPose(clonePose);
    linkVisual->SetTransparency(ModelData::GetEditTransparency());

    this->addPartType = PART_CUSTOM;
    this->CreatePart(visVisual);
    this->mouseVisual = linkVisual;
  }
}

/////////////////////////////////////////////////
JointMaker *ModelCreator::GetJointMaker() const
{
  return this->jointMaker;
}

/////////////////////////////////////////////////
void ModelCreator::GenerateSDF()
{
  sdf::ElementPtr modelElem;
  sdf::ElementPtr linkElem;

  this->modelSDF.reset(new sdf::SDF);
  this->modelSDF->SetFromString(ModelData::GetTemplateSDFString());

  modelElem = this->modelSDF->root->GetElement("model");

  linkElem = modelElem->GetElement("link");
  sdf::ElementPtr templateLinkElem = linkElem->Clone();
  modelElem->ClearElements();
  std::stringstream visualNameStream;
  std::stringstream collisionNameStream;

  modelElem->GetAttribute("name")->Set(this->folderName);
<<<<<<< HEAD

  boost::unordered_map<std::string, PartData *>::iterator partsIt;
=======
>>>>>>> 16c73624

  // set center of all parts to be origin
  boost::unordered_map<std::string, PartData *>::iterator partsIt;
  math::Vector3 mid;
  for (partsIt = this->allParts.begin(); partsIt != this->allParts.end();
       ++partsIt)
  {
    PartData *part = partsIt->second;
    mid += part->GetPose().pos;
  }
  mid /= this->allParts.size();
  this->origin.pos = mid;
  modelElem->GetElement("pose")->Set(this->origin);

  // loop through all parts and generate sdf
  for (partsIt = this->allParts.begin(); partsIt != this->allParts.end();
       ++partsIt)
  {
    visualNameStream.str("");
    collisionNameStream.str("");

    PartData *part = partsIt->second;
    part->UpdateConfig();

    sdf::ElementPtr newLinkElem = part->partSDF->Clone();
    newLinkElem->GetElement("pose")->Set(part->partVisual->GetWorldPose()
        - this->origin);

    modelElem->InsertElement(newLinkElem);

    // visuals
    std::map<rendering::VisualPtr, msgs::Visual>::iterator it;
    for (it = part->visuals.begin(); it != part->visuals.end(); ++it)
    {
<<<<<<< HEAD
      sdf::ElementPtr visualElem = templateVisualElem->Clone();
      sdf::ElementPtr collisionElem = templateCollisionElem->Clone();

      rendering::VisualPtr visual = part->visuals[i];

      visualElem->GetAttribute("name")->Set(visual->GetName());
      collisionElem->GetAttribute("name")->Set(
          visual->GetParent()->GetName() + "_collision");
      visualElem->GetElement("pose")->Set(visual->GetPose());
      collisionElem->GetElement("pose")->Set(visual->GetPose());

      sdf::ElementPtr geomElem =  visualElem->GetElement("geometry");
      geomElem->ClearElements();

      math::Vector3 scale = visual->GetParent()->GetScale();
      if (visual->GetParent()->GetName().find("unit_box") != std::string::npos ||
          visual->GetName().find("unit_box") != std::string::npos)
      {
        sdf::ElementPtr boxElem = geomElem->AddElement("box");
        (boxElem->GetElement("size"))->Set(scale);
      }
      else if (visual->GetParent()->GetName().find("unit_cylinder")
          != std::string::npos ||
          visual->GetName().find("unit_cylinder") != std::string::npos)
      {
        sdf::ElementPtr cylinderElem = geomElem->AddElement("cylinder");
        (cylinderElem->GetElement("radius"))->Set(scale.x/2.0);
        (cylinderElem->GetElement("length"))->Set(scale.z);
      }
      else if (visual->GetParent()->GetName().find("unit_sphere")
          != std::string::npos ||
          visual->GetName().find("unit_sphere") != std::string::npos)
      {
        sdf::ElementPtr sphereElem = geomElem->AddElement("sphere");
        (sphereElem->GetElement("radius"))->Set(scale.x/2.0);
      }
      else if (visual->GetParent()->GetName().find("custom")
          != std::string::npos ||
          visual->GetName().find("custom") != std::string::npos)
      {
        sdf::ElementPtr customElem = geomElem->AddElement("mesh");
        (customElem->GetElement("scale"))->Set(scale);
        (customElem->GetElement("uri"))->Set(visual->GetMeshName());
      }
      else
      {
        gzerr << "Visual named " << visual->GetParent()->GetName() <<
              " hasn't been properly named at creation." << std::endl;
        continue;
      }
      sdf::ElementPtr geomElemClone = geomElem->Clone();
      geomElem =  collisionElem->GetElement("geometry");
      geomElem->ClearElements();
      geomElem->InsertElement(geomElemClone->GetFirstElement());

=======
      rendering::VisualPtr visual = it->first;
      msgs::Visual visualMsg = it->second;
      sdf::ElementPtr visualElem = visual->GetSDF()->Clone();
      visualElem->GetElement("transparency")->Set<double>(
          visualMsg.transparency());
>>>>>>> 16c73624
      newLinkElem->InsertElement(visualElem);
    }

    // collisions
    std::map<rendering::VisualPtr, msgs::Collision>::iterator colIt;
    for (colIt = part->collisions.begin(); colIt != part->collisions.end();
        ++colIt)
    {
      sdf::ElementPtr collisionElem = msgs::CollisionToSDF(colIt->second);
      newLinkElem->InsertElement(collisionElem);
    }
  }

  // Add joint sdf elements
  this->jointMaker->GenerateSDF();
  sdf::ElementPtr jointsElem = this->jointMaker->GetSDF();

  sdf::ElementPtr jointElem;
  if (jointsElem->HasElement("joint"))
    jointElem = jointsElem->GetElement("joint");
  while (jointElem)
  {
    modelElem->InsertElement(jointElem->Clone());
    jointElem = jointElem->GetNextElement("joint");
  }

  // Model settings
  modelElem->GetElement("static")->Set(this->isStatic);
  modelElem->GetElement("allow_auto_disable")->Set(this->autoDisable);

  // std::cerr << modelElem->ToString("") << std::endl;
}

/////////////////////////////////////////////////
void ModelCreator::OnAlignMode(const std::string &_axis,
    const std::string &_config, const std::string &_target, bool _preview)
{
  ModelAlign::Instance()->AlignVisuals(this->selectedVisuals, _axis, _config,
      _target, !_preview);
}

/////////////////////////////////////////////////
void ModelCreator::DeselectAll()
{
  if (!this->selectedVisuals.empty())
  {
    for (unsigned int i = 0; i < this->selectedVisuals.size(); ++i)
    {
      this->selectedVisuals[i]->SetHighlighted(false);
    }
    this->selectedVisuals.clear();
  }
}

/////////////////////////////////////////////////
void ModelCreator::OnManipMode(const std::string &_mode)
{
  if (!this->active)
    return;

  this->manipMode = _mode;

  if (!this->selectedVisuals.empty())
  {
    ModelManipulator::Instance()->SetAttachedVisual(
        this->selectedVisuals.back());
  }

  ModelManipulator::Instance()->SetManipulationMode(_mode);
  ModelSnap::Instance()->Reset();

  // deselect 0 to n-1 models.
  if (this->selectedVisuals.size() > 1)
  {
    for (std::vector<rendering::VisualPtr>::iterator it
        = this->selectedVisuals.begin(); it != --this->selectedVisuals.end();)
    {
       (*it)->SetHighlighted(false);
       it = this->selectedVisuals.erase(it);
    }
  }
}

/////////////////////////////////////////////////
void ModelCreator::OnSetSelectedEntity(const std::string &/*_name*/,
    const std::string &/*_mode*/)
{
  this->DeselectAll();
}

/////////////////////////////////////////////////
void ModelCreator::ModelChanged()
{
  if (this->currentSaveState != NEVER_SAVED)
    this->currentSaveState = UNSAVED_CHANGES;
<<<<<<< HEAD
}

/////////////////////////////////////////////////
void ModelCreator::Update()
{
  boost::unordered_map<std::string, PartData *>::iterator partsIt;
  for (partsIt = this->allParts.begin(); partsIt != this->allParts.end();
       ++partsIt)
  {
    PartData *part = partsIt->second;
    if (part->pose != part->partVisual->GetWorldPose() ||
        part->scale != part->partVisual->GetScale())
    {
      part->pose = part->partVisual->GetWorldPose();
      part->scale = part->partVisual->GetScale();
      this->ModelChanged();
    }
  }
=======
>>>>>>> 16c73624
}<|MERGE_RESOLUTION|>--- conflicted
+++ resolved
@@ -87,13 +87,10 @@
           SLOT(OnDelete(const std::string &)));
 
   this->connections.push_back(
-<<<<<<< HEAD
       gui::Events::ConnectEditModel(
       boost::bind(&ModelCreator::OnEditModel, this, _1)));
 
   this->connections.push_back(
-=======
->>>>>>> 16c73624
       gui::model::Events::ConnectSaveModelEditor(
       boost::bind(&ModelCreator::OnSave, this)));
 
@@ -110,13 +107,10 @@
       boost::bind(&ModelCreator::OnExit, this)));
 
   this->connections.push_back(
-<<<<<<< HEAD
     gui::model::Events::ConnectModelNameChanged(
       boost::bind(&ModelCreator::OnNameChanged, this, _1)));
 
   this->connections.push_back(
-=======
->>>>>>> 16c73624
       gui::model::Events::ConnectModelChanged(
       boost::bind(&ModelCreator::ModelChanged, this)));
 
@@ -200,7 +194,6 @@
 }
 
 /////////////////////////////////////////////////
-<<<<<<< HEAD
 void ModelCreator::OnEditModel(const std::string &_modelName)
 {
   if (!gui::get_active_camera() ||
@@ -280,17 +273,12 @@
 }
 
 /////////////////////////////////////////////////
-=======
->>>>>>> 16c73624
 void ModelCreator::OnNew()
 {
   if (this->allParts.empty())
   {
     this->Reset();
-<<<<<<< HEAD
     gui::model::Events::newModel();
-=======
->>>>>>> 16c73624
     return;
   }
   QString msg;
@@ -337,10 +325,7 @@
     }
 
     this->Reset();
-<<<<<<< HEAD
     gui::model::Events::newModel();
-=======
->>>>>>> 16c73624
   }
 }
 
@@ -352,10 +337,7 @@
     case UNSAVED_CHANGES:
     {
       this->SaveModelFiles();
-<<<<<<< HEAD
       gui::model::Events::saveModel(this->modelName);
-=======
->>>>>>> 16c73624
       return true;
     }
     case NEVER_SAVED:
@@ -376,11 +358,8 @@
     this->currentSaveState = ALL_SAVED;
     // Get name set by user
     this->SetModelName(this->saveDialog->GetModelName());
-<<<<<<< HEAD
     // Update name on palette
     gui::model::Events::saveModel(this->modelName);
-=======
->>>>>>> 16c73624
     // Generate and save files
     this->SaveModelFiles();
     return true;
@@ -389,7 +368,6 @@
 }
 
 /////////////////////////////////////////////////
-<<<<<<< HEAD
 void ModelCreator::OnNameChanged(const std::string &_name)
 {
   if (_name.compare(this->modelName) == 0)
@@ -400,17 +378,12 @@
 }
 
 /////////////////////////////////////////////////
-=======
->>>>>>> 16c73624
 void ModelCreator::OnExit()
 {
   if (this->allParts.empty())
   {
     this->Reset();
-<<<<<<< HEAD
     gui::model::Events::newModel();
-=======
->>>>>>> 16c73624
     gui::model::Events::finishModel();
     return;
   }
@@ -419,13 +392,8 @@
   {
     case ALL_SAVED:
     {
-<<<<<<< HEAD
       QString msg("Once you exit the Model Editor, "
       "your model will no longer be editable.\n\n"
-=======
-      QString msg("Once you exit the Building Editor, "
-      "your building will no longer be editable.\n\n"
->>>>>>> 16c73624
       "Are you ready to exit?\n\n");
       QMessageBox msgBox(QMessageBox::NoIcon, QString("Exit"), msg);
       msgBox.addButton("Exit", QMessageBox::ApplyRole);
@@ -474,11 +442,7 @@
 
   this->Reset();
 
-<<<<<<< HEAD
   gui::model::Events::newModel();
-=======
-//  gui::editor::Events::newBuildingModel();
->>>>>>> 16c73624
   gui::model::Events::finishModel();
 }
 
@@ -488,10 +452,7 @@
   this->saveDialog->GenerateConfig();
   this->saveDialog->SaveToConfig();
   this->GenerateSDF();
-<<<<<<< HEAD
   std::cout << this->modelSDF->ToString() << std::endl;
-=======
->>>>>>> 16c73624
   this->saveDialog->SaveToSDF(this->modelSDF);
   this->currentSaveState = ALL_SAVED;
 }
@@ -656,13 +617,8 @@
   linkNameStream << "part_" << this->partCounter++;
   std::string linkName = linkNameStream.str();
 
-<<<<<<< HEAD
   rendering::VisualPtr linkVisual(new rendering::Visual(this->previewName +
       "::" + linkName, this->previewVisual));
-=======
-  rendering::VisualPtr linkVisual(new rendering::Visual(this->previewName + "::" +
-        linkName, this->previewVisual));
->>>>>>> 16c73624
   linkVisual->Load();
 
   std::ostringstream visualName;
@@ -699,100 +655,6 @@
 {
   PartData *part = new PartData();
   part->partVisual = _visual->GetParent();
-<<<<<<< HEAD
-  part->visuals.push_back(_visual);
-
-  part->name = part->partVisual->GetName();
-  part->pose = part->partVisual->GetWorldPose();
-  part->scale = part->partVisual->GetScale();
-  part->gravity = true;
-  part->selfCollide = false;
-  part->kinematic = false;
-
-  this->allParts[part->name] = part;
-
-  rendering::ScenePtr scene = part->partVisual->GetScene();
-  scene->AddVisual(part->partVisual);
-
-  this->ModelChanged();
-}
-
-/////////////////////////////////////////////////
-void ModelCreator::CreatePartFromSDF(sdf::ElementPtr _linkElem)
-{
-  PartData *part = new PartData;
-
-  // General link info
-  part->name = _linkElem->Get<std::string>("name");
-  part->scale = math::Vector3::One;
-  part->gravity = _linkElem->Get<bool>("gravity");
-  part->selfCollide = _linkElem->Get<bool>("self_collide");
-  part->kinematic = _linkElem->Get<bool>("kinematic");
-
-  math::Pose linkPose;
-  if (_linkElem->HasElement("pose"))
-    linkPose = _linkElem->Get<math::Pose>("pose");
-  else
-    linkPose.Set(0, 0, 0, 0, 0, 0);
-
-  part->pose = this->modelPose + linkPose;
-
-  rendering::VisualPtr linkVisual(new rendering::Visual(part->name,
-      this->previewVisual));
-  linkVisual->Load();
-  linkVisual->SetPose(linkPose);
-  part->partVisual = linkVisual;
-
-  // Visuals
-  int visualIndex = 0;
-  sdf::ElementPtr visualElem;
-
-  if (_linkElem->HasElement("visual"))
-    visualElem = _linkElem->GetElement("visual");
-
-  while (visualElem)
-  {
-    math::Pose visualPose;
-    if (visualElem->HasElement("pose"))
-      visualPose = visualElem->Get<math::Pose>("pose");
-    else
-      visualPose.Set(0, 0, 0, 0, 0, 0);
-
-    // Hack alert
-    std::string shapeSuffix;
-    if (visualElem->HasElement("geometry"))
-    {
-      if (visualElem->GetElement("geometry")->HasElement("box"))
-        shapeSuffix = "_unit_box";
-      else if (visualElem->GetElement("geometry")->HasElement("sphere"))
-        shapeSuffix = "_unit_sphere";
-      else if (visualElem->GetElement("geometry")->HasElement("cylinder"))
-        shapeSuffix = "_unit_cylinder";
-      else
-        shapeSuffix = "_custom";
-    }
-
-    std::ostringstream visualName;
-    visualName << part->name << "::Visual_" << shapeSuffix
-      << visualIndex++;
-    rendering::VisualPtr visVisual(new rendering::Visual(visualName.str(),
-          linkVisual));
-
-    visVisual->Load(visualElem);
-    visVisual->SetPose(visualPose);
-    part->visuals.push_back(visVisual);
-
-    visualElem = visualElem->GetNextElement("visual");
-  }
-  linkVisual->SetTransparency(this->editTransparency);
-
-  this->allParts[part->name] = part;
-
-  rendering::ScenePtr scene = part->partVisual->GetScene();
-  scene->AddVisual(part->partVisual);
-
-  this->ModelChanged();
-=======
   part->AddVisual(_visual);
 
   // create collision with identical geometry
@@ -817,10 +679,91 @@
   part->SetPose(part->partVisual->GetWorldPose());
   this->allParts[partName] = part;
 
+  rendering::ScenePtr scene = part->partVisual->GetScene();
+  scene->AddVisual(part->partVisual);
+
   this->ModelChanged();
 
   return part;
->>>>>>> 16c73624
+}
+
+/////////////////////////////////////////////////
+PartData *ModelCreator::CreatePartFromSDF(sdf::ElementPtr _linkElem)
+{
+  PartData *part = new PartData;
+
+  // General link info
+  part->SetName(_linkElem->Get<std::string>("name"));
+//  part->scale = math::Vector3::One;
+//  part->gravity = _linkElem->Get<bool>("gravity");
+//  part->selfCollide = _linkElem->Get<bool>("self_collide");
+//  part->kinematic = _linkElem->Get<bool>("kinematic");
+
+  math::Pose linkPose;
+  if (_linkElem->HasElement("pose"))
+    linkPose = _linkElem->Get<math::Pose>("pose");
+  else
+    linkPose.Set(0, 0, 0, 0, 0, 0);
+
+  part->SetPose(this->modelPose + linkPose);
+
+  rendering::VisualPtr linkVisual(new rendering::Visual(part->GetName(),
+      this->previewVisual));
+  linkVisual->Load();
+  linkVisual->SetPose(linkPose);
+  part->partVisual = linkVisual;
+
+  // Visuals
+  int visualIndex = 0;
+  sdf::ElementPtr visualElem;
+
+  if (_linkElem->HasElement("visual"))
+    visualElem = _linkElem->GetElement("visual");
+
+  while (visualElem)
+  {
+    math::Pose visualPose;
+    if (visualElem->HasElement("pose"))
+      visualPose = visualElem->Get<math::Pose>("pose");
+    else
+      visualPose.Set(0, 0, 0, 0, 0, 0);
+
+    // Hack alert
+    std::string shapeSuffix;
+    if (visualElem->HasElement("geometry"))
+    {
+      if (visualElem->GetElement("geometry")->HasElement("box"))
+        shapeSuffix = "_unit_box";
+      else if (visualElem->GetElement("geometry")->HasElement("sphere"))
+        shapeSuffix = "_unit_sphere";
+      else if (visualElem->GetElement("geometry")->HasElement("cylinder"))
+        shapeSuffix = "_unit_cylinder";
+      else
+        shapeSuffix = "_custom";
+    }
+
+    std::ostringstream visualName;
+    visualName << part->GetName() << "::Visual_" << shapeSuffix
+      << visualIndex++;
+    rendering::VisualPtr visVisual(new rendering::Visual(visualName.str(),
+          linkVisual));
+
+    visVisual->Load(visualElem);
+    visVisual->SetPose(visualPose);
+    part->AddVisual(visVisual);
+
+    visualElem = visualElem->GetNextElement("visual");
+  }
+  linkVisual->SetTransparency(ModelData::GetEditTransparency());
+
+  this->allParts[part->GetName()] = part;
+
+  rendering::ScenePtr scene = part->partVisual->GetScene();
+  scene->AddVisual(part->partVisual);
+
+  this->ModelChanged();
+
+  return part;
 }
 
 /////////////////////////////////////////////////
@@ -1262,7 +1205,7 @@
 bool ModelCreator::OnMouseDoubleClick(const common::MouseEvent &_event)
 {
   // open the part inspector on double click
- rendering::VisualPtr vis = gui::get_active_camera()->GetVisual(_event.pos);
+  rendering::VisualPtr vis = gui::get_active_camera()->GetVisual(_event.pos);
   if (!vis)
     return false;
 
@@ -1407,11 +1350,6 @@
   std::stringstream collisionNameStream;
 
   modelElem->GetAttribute("name")->Set(this->folderName);
-<<<<<<< HEAD
-
-  boost::unordered_map<std::string, PartData *>::iterator partsIt;
-=======
->>>>>>> 16c73624
 
   // set center of all parts to be origin
   boost::unordered_map<std::string, PartData *>::iterator partsIt;
@@ -1446,69 +1384,11 @@
     std::map<rendering::VisualPtr, msgs::Visual>::iterator it;
     for (it = part->visuals.begin(); it != part->visuals.end(); ++it)
     {
-<<<<<<< HEAD
-      sdf::ElementPtr visualElem = templateVisualElem->Clone();
-      sdf::ElementPtr collisionElem = templateCollisionElem->Clone();
-
-      rendering::VisualPtr visual = part->visuals[i];
-
-      visualElem->GetAttribute("name")->Set(visual->GetName());
-      collisionElem->GetAttribute("name")->Set(
-          visual->GetParent()->GetName() + "_collision");
-      visualElem->GetElement("pose")->Set(visual->GetPose());
-      collisionElem->GetElement("pose")->Set(visual->GetPose());
-
-      sdf::ElementPtr geomElem =  visualElem->GetElement("geometry");
-      geomElem->ClearElements();
-
-      math::Vector3 scale = visual->GetParent()->GetScale();
-      if (visual->GetParent()->GetName().find("unit_box") != std::string::npos ||
-          visual->GetName().find("unit_box") != std::string::npos)
-      {
-        sdf::ElementPtr boxElem = geomElem->AddElement("box");
-        (boxElem->GetElement("size"))->Set(scale);
-      }
-      else if (visual->GetParent()->GetName().find("unit_cylinder")
-          != std::string::npos ||
-          visual->GetName().find("unit_cylinder") != std::string::npos)
-      {
-        sdf::ElementPtr cylinderElem = geomElem->AddElement("cylinder");
-        (cylinderElem->GetElement("radius"))->Set(scale.x/2.0);
-        (cylinderElem->GetElement("length"))->Set(scale.z);
-      }
-      else if (visual->GetParent()->GetName().find("unit_sphere")
-          != std::string::npos ||
-          visual->GetName().find("unit_sphere") != std::string::npos)
-      {
-        sdf::ElementPtr sphereElem = geomElem->AddElement("sphere");
-        (sphereElem->GetElement("radius"))->Set(scale.x/2.0);
-      }
-      else if (visual->GetParent()->GetName().find("custom")
-          != std::string::npos ||
-          visual->GetName().find("custom") != std::string::npos)
-      {
-        sdf::ElementPtr customElem = geomElem->AddElement("mesh");
-        (customElem->GetElement("scale"))->Set(scale);
-        (customElem->GetElement("uri"))->Set(visual->GetMeshName());
-      }
-      else
-      {
-        gzerr << "Visual named " << visual->GetParent()->GetName() <<
-              " hasn't been properly named at creation." << std::endl;
-        continue;
-      }
-      sdf::ElementPtr geomElemClone = geomElem->Clone();
-      geomElem =  collisionElem->GetElement("geometry");
-      geomElem->ClearElements();
-      geomElem->InsertElement(geomElemClone->GetFirstElement());
-
-=======
       rendering::VisualPtr visual = it->first;
       msgs::Visual visualMsg = it->second;
       sdf::ElementPtr visualElem = visual->GetSDF()->Clone();
       visualElem->GetElement("transparency")->Set<double>(
           visualMsg.transparency());
->>>>>>> 16c73624
       newLinkElem->InsertElement(visualElem);
     }
 
@@ -1538,8 +1418,6 @@
   // Model settings
   modelElem->GetElement("static")->Set(this->isStatic);
   modelElem->GetElement("allow_auto_disable")->Set(this->autoDisable);
-
-  // std::cerr << modelElem->ToString("") << std::endl;
 }
 
 /////////////////////////////////////////////////
@@ -1604,7 +1482,6 @@
 {
   if (this->currentSaveState != NEVER_SAVED)
     this->currentSaveState = UNSAVED_CHANGES;
-<<<<<<< HEAD
 }
 
 /////////////////////////////////////////////////
@@ -1615,14 +1492,12 @@
        ++partsIt)
   {
     PartData *part = partsIt->second;
-    if (part->pose != part->partVisual->GetWorldPose() ||
+    if (part->GetPose() != part->partVisual->GetWorldPose() ||
         part->scale != part->partVisual->GetScale())
     {
-      part->pose = part->partVisual->GetWorldPose();
+      part->SetPose(part->partVisual->GetWorldPose());
       part->scale = part->partVisual->GetScale();
       this->ModelChanged();
     }
   }
-=======
->>>>>>> 16c73624
 }