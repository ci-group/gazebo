--- conflicted
+++ resolved
@@ -1359,15 +1359,10 @@
   if (this->previewVisual)
     scene->RemoveVisual(this->previewVisual);
 
-<<<<<<< HEAD
   std::stringstream previewModelName;
   previewModelName << this->previewName << "_" << this->modelCounter++;
   this->previewVisual.reset(new rendering::Visual(previewModelName.str(),
-      scene->GetWorldVisual()));
-=======
-  this->previewVisual.reset(new rendering::Visual(this->previewName,
       scene->WorldVisual()));
->>>>>>> cf1345b1
 
   this->previewVisual->Load();
   this->modelPose = ignition::math::Pose3d::Zero;
