--- conflicted
+++ resolved
@@ -568,22 +568,12 @@
 /////////////////////////////////////////////////
 bool ModelCreator::OnMousePress(const common::MouseEvent &_event)
 {
-<<<<<<< HEAD
-  if (this->mouseVisual)
-    return false;
-
-=======
->>>>>>> 55178d28
   rendering::UserCameraPtr userCamera = gui::get_active_camera();
   if (!userCamera)
     return false;
 
   rendering::VisualPtr vis = userCamera->GetVisual(_event.pos);
-<<<<<<< HEAD
-  if (vis)
-=======
   if (vis && !vis->IsPlane())
->>>>>>> 55178d28
   {
     if (this->allParts.find(vis->GetName()) == this->allParts.end())
     {
