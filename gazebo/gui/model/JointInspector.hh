--- conflicted
+++ resolved
@@ -149,7 +149,6 @@
 
       /// \brief ComboBox that displays the type of the joint.
       private: QComboBox *jointTypeComboBox;
-<<<<<<< HEAD
 
       /// \brief Spin box for configuring the X position of the joint.
       private: QDoubleSpinBox *poseXSpinBox;
@@ -166,24 +165,6 @@
       /// \brief Spin box for configuring the pitch of the joint.
       private: QDoubleSpinBox *posePitchSpinBox;
 
-=======
-
-      /// \brief Spin box for configuring the X position of the joint.
-      private: QDoubleSpinBox *poseXSpinBox;
-
-      /// \brief Spin box for configuring the Y position of the joint.
-      private: QDoubleSpinBox *poseYSpinBox;
-
-      /// \brief Spin box for configuring the Z position of joint.
-      private: QDoubleSpinBox *poseZSpinBox;
-
-      /// \brief Spin box for configuring the roll of the joint.
-      private: QDoubleSpinBox *poseRollSpinBox;
-
-      /// \brief Spin box for configuring the pitch of the joint.
-      private: QDoubleSpinBox *posePitchSpinBox;
-
->>>>>>> f5acfe23
       /// \brief Spin box for configuring the yaw of the joint.
       private: QDoubleSpinBox *poseYawSpinBox;
 
