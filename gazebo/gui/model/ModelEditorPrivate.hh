--- conflicted
+++ resolved
@@ -95,14 +95,12 @@
       /// \brief Camera perspective view action cloned from main window.
       public: QAction *cameraPerspectiveAct;
 
-<<<<<<< HEAD
+      /// \brief A list of event connections.
+      public: std::vector<event::ConnectionPtr> connections;
+      
       /// \brief Model editor material switcher used to switch the non-editable
       /// models in the background to use a different material
       public: EditorMaterialSwitcherPtr materialSwitcher;
-=======
-      /// \brief A list of event connections.
-      public: std::vector<event::ConnectionPtr> connections;
->>>>>>> d64bd999
     };
   }
 }
