--- conflicted
+++ resolved
@@ -77,19 +77,17 @@
       /// \brief Action to show joints.
       public: QAction *showJointsAct;
 
-<<<<<<< HEAD
+      /// \brief Action to show/hide the schematic view.
+      public: QAction *schematicViewAct;
+
+      /// \brief Pointer to the schematic view widget.
+      public: SchematicViewWidget *svWidget;
+
       /// \brief Show toolbars action cloned from main window.
       public: QAction *showToolbarsAct;
 
       /// \brief Fullscreen action cloned from main window.
       public: QAction *fullScreenAct;
-=======
-      /// \brief Action to show/hide the schematic view.
-      public: QAction *schematicViewAct;
-
-      /// \brief Pointer to the schematic view widget.
-      public: SchematicViewWidget *svWidget;
->>>>>>> cc1700c5
 
       /// \brief Save the main window paused state to use when returning.
       public: bool mainWindowPaused;
