--- conflicted
+++ resolved
@@ -231,18 +231,16 @@
       /// \brief Generate the SDF from model link and joint visuals.
       public: void GenerateSDF();
 
-<<<<<<< HEAD
+      /// \brief Show or hide collision visuals.
+      /// \param[in] _show True to show, false to hide.
+      public slots: void ShowCollisions(const bool _show);
+
       /// \brief Convert a given pose from the world frame to the local frame
       /// of the model being edited.
       /// \param[in] _world Pose in world frame.
       /// \return Pose in model local frame.
       public: ignition::math::Pose3d WorldToLocal(
           const ignition::math::Pose3d &_world) const;
-=======
-      /// \brief Show or hide collision visuals.
-      /// \param[in] _show True to show, false to hide.
-      public slots: void ShowCollisions(const bool _show);
->>>>>>> 2eb6383f
 
       /// \brief Helper function to generate link sdf from link data.
       /// \param[in] _link Link data used to generate the sdf.
