--- conflicted
+++ resolved
@@ -342,13 +342,10 @@
       /// \brief Insert a link from an SDF element.
       /// \param[in] _sdf SDF element with link data.
       private: void InsertLinkFromSDF(sdf::ElementPtr _sdf);
-<<<<<<< HEAD
-=======
 
       /// \brief Insert a nested model from an SDF element.
       /// \param[in] _sdf SDF element with nested model data.
       private: void InsertNestedModelFromSDF(sdf::ElementPtr _sdf);
->>>>>>> 0da96d1e
 
       /// \brief Clone an existing nested model.
       /// \param[in] _modelName Name of nested model to be cloned.
