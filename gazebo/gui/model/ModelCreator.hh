/*
 * Copyright (C) 2014-2015 Open Source Robotics Foundation
 *
 * Licensed under the Apache License, Version 2.0 (the "License");
 * you may not use this file except in compliance with the License.
 * You may obtain a copy of the License at
 *
 *     http://www.apache.org/licenses/LICENSE-2.0
 *
 * Unless required by applicable law or agreed to in writing, software
 * distributed under the License is distributed on an "AS IS" BASIS,
 * WITHOUT WARRANTIES OR CONDITIONS OF ANY KIND, either express or implied.
 * See the License for the specific language governing permissions and
 * limitations under the License.
 *
*/
#ifndef _MODEL_CREATOR_HH_
#define _MODEL_CREATOR_HH_

#include <sdf/sdf.hh>

#include <list>
#include <map>
#include <string>
#include <vector>

#include "gazebo/common/KeyEvent.hh"
#include "gazebo/common/MouseEvent.hh"
#include "gazebo/math/Pose.hh"
#include "gazebo/transport/TransportTypes.hh"
#include "gazebo/rendering/Visual.hh"
#include "gazebo/gui/model/LinkInspector.hh"
#include "gazebo/gui/qt.h"

#include "gazebo/util/system.hh"

namespace boost
{
  class recursive_mutex;
}

namespace gazebo
{
  namespace msgs
  {
    class Visual;
  }

  namespace gui
  {
    class LinkData;
    class ModelPluginData;
    class SaveDialog;
    class JointMaker;

    /// \addtogroup gazebo_gui
    /// \{

    /// \class ModelCreator ModelCreator.hh
    /// \brief Create and manage 3D visuals of a model with links and joints.
    class GZ_GUI_VISIBLE ModelCreator : public QObject
    {
      Q_OBJECT

      /// \enum Link types
      /// \brief Unique identifiers for link types that can be created.
      public: enum LinkType
      {
        /// \brief none
        LINK_NONE,
        /// \brief Box
        LINK_BOX,
        /// \brief Sphere
        LINK_SPHERE,
        /// \brief Cylinder
        LINK_CYLINDER,
        /// \brief Imported 3D mesh
        LINK_MESH,
        /// \brief Extruded polyline
        LINK_POLYLINE
      };

      /// \enum SaveState
      /// \brief Save states for the model editor.
      public: enum SaveState
      {
        // NEVER_SAVED: The model has never been saved.
        NEVER_SAVED,

        // ALL_SAVED: All changes have been saved.
        ALL_SAVED,

        // UNSAVED_CHANGES: Has been saved before, but has unsaved changes.
        UNSAVED_CHANGES
      };

      /// \brief Constructor
      public: ModelCreator();

      /// \brief Destructor
      public: virtual ~ModelCreator();

      /// \brief Set the name of the model.
      /// \param[in] _modelName Name of the model to set to.
      public: void SetModelName(const std::string &_modelName);

      /// \brief Get the name of the model.
      /// \return Name of model.
      public: std::string GetModelName() const;

      /// \brief Set save state upon a change to the model.
      public: void ModelChanged();

      /// \brief Callback for newing the model.
      private: void OnNew();

      /// \brief Helper function to manage writing files to disk.
      public: void SaveModelFiles();

      /// \brief Callback for saving the model.
      /// \return True if the user chose to save, false if the user cancelled.
      private: bool OnSave();

      /// \brief Callback for selecting a folder and saving the model.
      /// \return True if the user chose to save, false if the user cancelled.
      private: bool OnSaveAs();

      /// \brief Callback for when the name is changed through the Palette.
      /// \param[in] _modelName The newly entered model name.
      private: void OnNameChanged(const std::string &_modelName);

      /// \brief Callback received when exiting the editor mode.
      private: void OnExit();

      /// \brief Update callback on PreRender.
      private: void Update();

      /// \brief Finish the model and create the entity on the gzserver.
      public: void FinishModel();

      /// \brief Add a link to the model.
      /// \param[in] _type Type of link to add: box, cylinder, or sphere.
      /// \param[in] _size Size of the link.
      /// \param[in] _pose Pose of the link.
      /// \param[in] _samples Number of samples for polyline.
      /// \return Name of the link that has been added.
      public: std::string AddShape(LinkType _type,
          const math::Vector3 &_size = math::Vector3::One,
          const math::Pose &_pose = math::Pose::Zero,
          const std::string &_uri = "", unsigned int _samples = 5);

      /// \brief Add a box to the model.
      /// \param[in] _size Size of the box.
      /// \param[in] _pose Pose of the box.
      /// \return Name of the box that has been added.
      public: std::string AddBox(
          const math::Vector3 &_size = math::Vector3::One,
          const math::Pose &_pose = math::Pose::Zero);

      /// \brief Add a sphere to the model.
      /// \param[in] _radius Radius of the sphere.
      /// \param[in] _pose Pose of the sphere.
      /// \return Name of the sphere that has been added.
      public: std::string AddSphere(double _radius = 0.5,
          const math::Pose &_pose = math::Pose::Zero);

      /// \brief Add a cylinder to the model.
      /// \param[in] _radius Radius of the cylinder.
      /// \param[in] _length Length of the cylinder.
      /// \param[in] _pose Pose of the cylinder.
      /// \return Name of the cylinder that has been added.
      public: std::string AddCylinder(double _radius = 0.5,
          double _length = 1.0, const math::Pose &_pose = math::Pose::Zero);

      /// \brief Add a custom link to the model
      /// \param[in] _name Name of the custom link.
      /// \param[in] _scale Scale of the custom link.
      /// \param[in] _pose Pose of the custom link.
      /// \return Name of the custom that has been added.
      public: std::string AddCustom(const std::string &_name,
          const math::Vector3 &_scale = math::Vector3::One,
          const math::Pose &_pose = math::Pose::Zero);

      /// \brief Add a joint to the model.
      /// \param[in] _type Type of joint to add.
      public: void AddJoint(const std::string &_type);

      /// \brief Remove a link from the model.
      /// \param[in] _linkName Name of the link to remove
      public: void RemoveLink(const std::string &_linkName);

      /// \brief Remove a model plugin from the model.
      /// \param[in] _pluginName Name of the model plugin to remove.
      public: void RemoveModelPlugin(const std::string &_pluginName);

      /// \brief Set the model to be static
      /// \param[in] _static True to make the model static.
      public: void SetStatic(bool _static);

      /// \brief Set the model to allow auto disable at rest.
      /// \param[in] _auto True to allow the model to auto disable.
      public: void SetAutoDisable(bool _auto);

      /// \brief Reset the model creator and the SDF.
      public: void Reset();

      /// \brief Stop the process of adding a link or joint to the model.
      public: void Stop();

      /// \brief Get joint maker
      /// \return Joint maker
      public: JointMaker *GetJointMaker() const;

      /// \brief Set the select state of a link.
      /// \param[in] _name Name of the link.
      /// \param[in] _selected True to select the link.
      public: void SetSelected(const std::string &_name, const bool selected);

      /// \brief Set the select state of a link visual.
      /// \param[in] _linkVis Pointer to the link visual.
      /// \param[in] _selected True to select the link.
      public: void SetSelected(rendering::VisualPtr _linkVis,
          const bool selected);

      /// \brief Get current save state.
      /// \return Current save state.
      public: enum SaveState GetCurrentSaveState() const;

      /// \brief Add a link to the model
      /// \param[in] _type Type of link to be added
      public: void AddLink(LinkType _type);

      /// \brief Add a model plugin to the model
      /// \param[in] _pluginElem Pointer to plugin SDF element
      public: void AddModelPlugin(const sdf::ElementPtr _pluginElem);

      /// \brief Generate the SDF from model link and joint visuals.
      public: void GenerateSDF();

      /// \brief Helper function to generate link sdf from link data.
      /// \param[in] _link Link data used to generate the sdf.
      /// \return SDF element describing the link.
      private: sdf::ElementPtr GenerateLinkSDF(LinkData *_link);

      /// \brief Internal helper function to remove a link without removing
      /// the joints.
      /// \param[in] _linkName Name of the link to remove
      private: void RemoveLinkImpl(const std::string &_linkName);

      /// \brief QT callback when entering model edit mode
      /// \param[in] _checked True if the menu item is checked
      private slots: void OnEdit(bool _checked);

      /// \brief QT callback when there's a request to edit an existing model.
      /// \param[in] _modelName Name of model to be edited.
      private slots: void OnEditModel(const std::string &_modelName);

      /// \brief Qt callback when the copy action is triggered.
      private slots: void OnCopy();

      /// \brief Qt callback when the paste action is triggered.
      private slots: void OnPaste();

      /// \brief Mouse event filter callback when mouse is pressed.
      /// \param[in] _event The mouse event.
      /// \return True if the event was handled
      private: bool OnMousePress(const common::MouseEvent &_event);

      /// \brief Mouse event filter callback when mouse is released.
      /// \param[in] _event The mouse event.
      /// \return True if the event was handled
      private: bool OnMouseRelease(const common::MouseEvent &_event);

      /// \brief Mouse event filter callback when mouse is moved.
      /// \param[in] _event The mouse event.
      /// \return True if the event was handled
      private: bool OnMouseMove(const common::MouseEvent &_event);

      /// \brief Mouse event filter callback when mouse is double clicked.
      /// \param[in] _event The mouse event.
      /// \return True if the event was handled
      private: bool OnMouseDoubleClick(const common::MouseEvent &_event);

      /// \brief Key event filter callback when key is pressed.
      /// \param[in] _event The key event.
      /// \return True if the event was handled
      private: bool OnKeyPress(const common::KeyEvent &_event);

      /// \brief Callback when the manipulation mode has changed.
      /// \param[in] _mode New manipulation mode.
      private: void OnManipMode(const std::string &_mode);

      /// \brief Callback when an entity is selected.
      /// \param[in] _name Name of entity.
      /// \param[in] _mode Select mode
      private: void OnSetSelectedEntity(const std::string &_name,
          const std::string &_mode);

      /// \brief Callback when a link is selected.
      /// \param[in] _name Name of link.
      /// \param[in] _selected True if the link is selected, false if
      /// deselected.
      private: void OnSetSelectedLink(const std::string &_name,
          const bool _selected);

      /// \brief Callback when a model plugin is selected.
      /// \param[in] _name Name of plugin.
      /// \param[in] _selected True if the plugin is selected, false if
      /// deselected.
      private: void OnSetSelectedModelPlugin(const std::string &_name,
          const bool _selected);

      /// \brief Create link with default properties from a visual. This
      /// function creates a link that will become the parent of the
      /// input visual. A collision visual with the same geometry as the input
      /// visual will also be added to the link.
      /// \param[in] _visual Visual used to create the link.
      private: void CreateLink(const rendering::VisualPtr &_visual);

      /// \brief Clone an existing link.
      /// \param[in] _linkName Name of link to be cloned.
      /// \return Cloned link.
      private: LinkData *CloneLink(const std::string &_linkName);

      /// \brief Create a link from an SDF.
      /// \param[in] _link SDF element of the link that will be used to
      /// recreate its visual representation in the model editor.
      private: void CreateLinkFromSDF(sdf::ElementPtr _linkElem);

      /// \brief Open the link inspector.
      /// \param[in] _name Name of link.
      private: void OpenInspector(const std::string &_name);

      /// \brief Open the model plugin inspector.
      /// \param[in] _name Name of model plugin.
      private: void OpenModelPluginInspector(const std::string &_name);

      // Documentation inherited
      private: virtual void CreateTheEntity();

      /// \brief Internal init function.
      private: bool Init();

      /// \brief Create an empty model.
      /// \return Name of the model created.
      private: std::string CreateModel();

      /// \brief Load a model SDF file and create visuals in the model editor.
      /// This is used mainly when editing existing models.
      /// \param[in] _sdf SDF of a model to be loaded
      private: void LoadSDF(sdf::ElementPtr _sdf);

      /// \brief Callback when a specific alignment configuration is set.
      /// \param[in] _axis Axis of alignment: x, y, or z.
      /// \param[in] _config Configuration: min, center, or max.
      /// \param[in] _target Target of alignment: first or last.
      /// \param[in] _bool True to preview alignment without publishing
      /// to server.
      private: void OnAlignMode(const std::string &_axis,
          const std::string &_config, const std::string &_target,
          bool _preview);

      /// \brief Callback when an entity's scale has changed.
      /// \param[in] _name Name of entity.
      /// \param[in] _scale New scale.
      private: void OnEntityScaleChanged(const std::string &_name,
          const math::Vector3 &_scale);

      /// \brief Deselect all currently selected link visuals.
      private: void DeselectAll();

      /// \brief Set visibilty of a visual recursively while storing their
      /// original values
      /// \param[in] _name Name of visual.
      /// \param[in] _visible True to set the visual to be visible.
      private: void SetModelVisible(const std::string &_name, bool _visible);

      /// \brief Set visibilty of a visual recursively while storing their
      /// original values
      /// \param[in] _visual Pointer to the visual.
      /// \param[in] _visible True to set the visual to be visible.
      private: void SetModelVisible(rendering::VisualPtr _visual,
          bool _visible);

      /// \brief Show a link's context menu
      /// \param[in] _link Name of link the context menu is associated with.
      private: void ShowContextMenu(const std::string &_link);

      /// \brief Show a model plugin's context menu
      /// \param[in] _name Name of model plugin.
      private: void ShowModelPluginContextMenu(const std::string &_name);

      /// \brief Qt callback when a delete signal has been emitted. This is
      /// currently triggered by the context menu via right click.
      private slots: void OnDelete();

      /// \brief Qt callback when a delete signal has been emitted.
      /// \param[in] _name Name of the entity to delete.
      private slots: void OnDelete(const std::string &_name);

      /// \brief Qt Callback to open link inspector
      private slots: void OnOpenInspector();

<<<<<<< HEAD
      /// \brief Remove a model plugin from the model.
      /// \param[in] _linkName Name of the model plugin to remove
      public: void RemoveModelPlugin(const std::string &_pluginName);
=======
      /// \brief Qt Callback to open model plugin inspector.
      /// \param[in] _name Name of model plugin.
      private slots: void OnOpenModelPluginInspector(const QString &_name);

      /// \brief Qt Callback to remove model plugin.
      /// \param[in] _name Name of model plugin.
      private slots: void OnRemoveModelPlugin(const QString &_name);
>>>>>>> 1022da06

      /// \brief Qt signal when the a link has been added.
      Q_SIGNALS: void LinkAdded();

      /// \brief The model in SDF format.
      private: sdf::SDFPtr modelSDF;

      /// \brief A template SDF of a simple box model.
      private: sdf::SDFPtr modelTemplateSDF;

      /// \brief Name of the model.
      private: std::string modelName;

      /// \brief Folder name, which is the model name without spaces.
      private: std::string folderName;

      /// \brief Name of the model preview.
      private: static const std::string previewName;

      /// \brief The root visual of the model.
      private: rendering::VisualPtr previewVisual;

      /// \brief The root visual of the model.
      private: rendering::VisualPtr mouseVisual;

      /// \brief The pose of the model.
      private: math::Pose modelPose;

      /// \brief True to create a static model.
      private: bool isStatic;

      /// \brief True to auto disable model when it is at rest.
      private: bool autoDisable;

      /// \brief A list of gui editor events connected to the model creator.
      private: std::vector<event::ConnectionPtr> connections;

      /// \brief Counter for the number of links in the model.
      private: int linkCounter;

      /// \brief Counter for generating a unique model name.
      private: int modelCounter;

      /// \brief Type of link being added.
      private: LinkType addLinkType;

      /// \brief A map of model link names to and their data.
      private: std::map<std::string, LinkData *> allLinks;

      /// \brief A map of model plugin names to and their data.
      private: std::map<std::string, ModelPluginData *> allModelPlugins;

      /// \brief Transport node
      private: transport::NodePtr node;

      /// \brief Publisher that publishes msg to the server once the model is
      /// created.
      private: transport::PublisherPtr makerPub;

      /// \brief Publisher that publishes delete entity msg to remove the
      /// editor visual.
      private: transport::PublisherPtr requestPub;

      /// \brief Joint maker.
      private: JointMaker *jointMaker;

      /// \brief origin of the model.
      private: math::Pose origin;

      /// \brief A list of selected link visuals.
      private: std::vector<rendering::VisualPtr> selectedLinks;

      /// \brief A list of selected model plugins.
      private: std::vector<std::string> selectedModelPlugins;

      /// \brief Names of links copied through g_copyAct
      private: std::vector<std::string> copiedLinkNames;

      /// \brief The last mouse event
      private: common::MouseEvent lastMouseEvent;

      /// \brief Qt action for opening the link inspector.
      private: QAction *inspectAct;

      /// \brief Name of link that is currently being inspected.
      private: std::string inspectName;

      /// \brief True if the model editor mode is active.
      private: bool active;

      /// \brief Current model manipulation mode.
      private: std::string manipMode;

      /// \brief Default name of the model.
      private: static const std::string modelDefaultName;

      /// \brief A dialog with options to save the model.
      private: SaveDialog *saveDialog;

      /// \brief Store the current save state of the model.
      private: enum SaveState currentSaveState;

      /// \brief Mutex to protect updates
      private: boost::recursive_mutex *updateMutex;

      /// \brief A list of link names whose scale has changed externally.
      private: std::map<std::string, math::Vector3> linkScaleUpdate;

      /// \brief Name of model on the server that is being edited here in the
      /// model editor.
      private: std::string serverModelName;

      /// \brief SDF element of the model on the server.
      private: sdf::ElementPtr serverModelSDF;

      /// \brief A map of all visuals of the model to be edited to their
      /// visibility.
      private: std::map<uint32_t, bool> serverModelVisible;

      /// \brief Name of the canonical link in the model
      private: std::string canonicalLink;
    };
    /// \}
  }
}

#endif<|MERGE_RESOLUTION|>--- conflicted
+++ resolved
@@ -401,11 +401,6 @@
       /// \brief Qt Callback to open link inspector
       private slots: void OnOpenInspector();
 
-<<<<<<< HEAD
-      /// \brief Remove a model plugin from the model.
-      /// \param[in] _linkName Name of the model plugin to remove
-      public: void RemoveModelPlugin(const std::string &_pluginName);
-=======
       /// \brief Qt Callback to open model plugin inspector.
       /// \param[in] _name Name of model plugin.
       private slots: void OnOpenModelPluginInspector(const QString &_name);
@@ -413,7 +408,6 @@
       /// \brief Qt Callback to remove model plugin.
       /// \param[in] _name Name of model plugin.
       private slots: void OnRemoveModelPlugin(const QString &_name);
->>>>>>> 1022da06
 
       /// \brief Qt signal when the a link has been added.
       Q_SIGNALS: void LinkAdded();
