--- conflicted
+++ resolved
@@ -933,9 +933,6 @@
     this->lowerLimit[i] = this->inspector->GetLowerLimit(i);
     this->upperLimit[i] = this->inspector->GetUpperLimit(i);
   }
-<<<<<<< HEAD
+  this->dirty = true;
   gui::model::Events::modelChanged();
-=======
-  this->dirty = true;
->>>>>>> 68ff4858
 }