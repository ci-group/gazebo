/*
 * Copyright (C) 2013-2015 Open Source Robotics Foundation
 *
 * Licensed under the Apache License, Version 2.0 (the "License");
 * you may not use this file except in compliance with the License.
 * You may obtain a copy of the License at
 *
 *     http://www.apache.org/licenses/LICENSE-2.0
 *
 * Unless required by applicable law or agreed to in writing, software
 * distributed under the License is distributed on an "AS IS" BASIS,
 * WITHOUT WARRANTIES OR CONDITIONS OF ANY KIND, either express or implied.
 * See the License for the specific language governing permissions and
 * limitations under the License.
 *
*/

#ifndef _GAZEBO_MODEL_EDITOR_PALETTE_HH_
#define _GAZEBO_MODEL_EDITOR_PALETTE_HH_

<<<<<<< HEAD

=======
#include <map>
>>>>>>> e66910d0
#include <string>
#include <vector>

#include "gazebo/rendering/RenderTypes.hh"
#include "gazebo/common/Event.hh"

#include "gazebo/gui/model/ModelCreator.hh"
#include "gazebo/gui/qt.h"
#include "gazebo/util/system.hh"

namespace std
{
  class recursive_mutex;
}

namespace gazebo
{
  namespace rendering
  {
  }

  namespace gui
  {
    class ModelCreator;

    /// \addtogroup gazebo_gui
    /// \{

    /// \class ModelEditorPalette ModelEditorPalette.hh
    /// \brief A palette of model items which can be added to the editor.
    class GAZEBO_VISIBLE ModelEditorPalette : public QWidget
    {
      Q_OBJECT

      /// \brief Constructor
      /// \param[in] _parent Parent QWidget.
      public: ModelEditorPalette(QWidget *_parent = 0);

      /// \brief Destructor
      public: ~ModelEditorPalette();

      /// \brief Add an item to the model editor palette.
      /// \param[in] _Item item to add.
      /// \param[in] _category Category to add the item too.
      public: void AddItem(QWidget *_item,
          const std::string &_category = "Other");

      /// \brief Add a joint to the model.
      /// \param[in] _type Type of joint to add.
      public: void CreateJoint(const std::string &_type);

      /// \brief Get the model creator.
      /// \return a pointer to the model creator.
      public: ModelCreator *GetModelCreator();

      /// \brief Key event filter callback when key is pressed.
      /// \param[in] _event The key event.
      /// \return True if the event was handled
      private: bool OnKeyPress(const common::KeyEvent &_event);

      /// \brief Callback when an entity is selected.
      /// \param[in] _name Name of entity.
      /// \param[in] _mode Select mode
      private: void OnSetSelectedEntity(const std::string &_name,
          const std::string &_mode);

      /// \brief Callback when a link is selected.
      /// \param[in] _name Name of link.
      /// \param[in] _selected True if the link is selected, false if
      /// deselected.
      private: void OnSetSelectedLink(const std::string &_name, bool _selected);

      /// \brief Callback when a joint is selected.
      /// \param[in] _name Name of joint.
      /// \param[in] _selected True if the joint is selected, false if
      /// deselected.
      private: void OnSetSelectedJoint(const std::string &_name,
          bool _selected);

      /// \brief Helper function to deselect a link or a joint.
      /// \param[in] _type Type: Link or Joint.
      private: void DeselectType(const std::string &_type);

      /// \brief Qt callback when cylinder button is clicked.
      private slots: void OnCylinder();

      /// \brief Qt callback when sphere button is clicked.
      private slots: void OnSphere();

      /// \brief Qt callback when box button is clicked.
      private slots: void OnBox();

      /// \brief Qt callback when custom button is clicked.
      private slots: void OnCustom();

      /// \brief Qt callback when a link has been added.
      private slots: void OnLinkAdded();

      /// \brief Qt callback when the model is to be made static.
      private slots: void OnStatic();

      /// \brief Qt callback when the model is allowed to auto disable at rest.
      private slots: void OnAutoDisable();

      /// \brief Qt callback when the Model Name field is changed.
      /// \param[in] _name New name.
      private slots: void OnNameChanged(const QString &_name);

      /// \brief Qt callback when a tree item has been double clicked.
      /// \param[in] _item Item clicked.
      /// \param[in] _column Column index.
      private slots: void OnItemDoubleClicked(QTreeWidgetItem *_item,
          int _column);

      /// \brief Qt callback when a tree item has been clicked.
      /// \param[in] _item Item clicked.
      /// \param[in] _column Column index.
      private slots: void OnItemClicked(QTreeWidgetItem *_item, int _column);

      /// \brief Qt callback when selected items have changed.
      private slots: void OnItemSelectionChanged();

      /// \brief Qt callback when the context menu signal is triggered.
      /// \param[in] _pt Position of the context menu event that the widget
      ///  receives.
      private slots: void OnCustomContextMenu(const QPoint &_pt);

      /// \brief Add a link to the tree.
      /// \param[in] _linkName Scoped link name.
      private: void OnLinkInserted(const std::string &_linkName);

      /// \brief Add a joint to the tree.
      /// \param[in] _jointId Unique joint identifying name.
      /// \param[in] _jointName Scoped name which can be changed by the user.
      private: void OnJointInserted(const std::string &_jointId,
          const std::string &_jointName);

      /// \brief Remove a link from the tree.
      /// \param[in] _linkId Unique link identifying name.
      private: void OnLinkRemoved(const std::string &_linkId);

      /// \brief Remove a joint from the tree.
      /// \param[in] _jointId Unique joint identifying name.
      private: void OnJointRemoved(const std::string &_jointId);

      /// \brief Remove all links and joints from the tree.
      private: void ClearModelTree();

      /// \brief Update a joint item text in the tree.
      /// \param[in] _jointId Unique joint identifying name.
      /// \param[in] _newJointName New scoped joint name.
      private: void OnJointNameChanged(const std::string &_jointId,
          const std::string &_newJointName);

      /// \brief Callback when user has provided information on where to save
      /// the model to.
      /// \param[in] _saveName Name of model being saved.
      private: void OnSaveModel(const std::string &_saveName);

      /// \brief Event received when the user starts a new model.
      private: void OnNewModel();

      /// \brief Event received when the model properties changed.
      /// \param[in] _static New static property of the model.
      /// \param[in] _autoDisable New allow_auto_disable property of the model.
      /// \param[in] _pose New model pose.
      /// \param[in] _name New name.
      private: void OnModelPropertiesChanged(bool _static, bool _autoDisable,
          const math::Pose &_pose, const std::string &_name);

      /// \brief A list of gui editor events connected to this palette.
      private: std::vector<event::ConnectionPtr> connections;

      /// \brief Links button group.
      private: QButtonGroup *linkButtonGroup;

      /// \brief Model creator.
      private: ModelCreator *modelCreator;

      /// \brief Static checkbox, true to create a static model.
      private: QCheckBox *staticCheck;

      /// \brief Auto disable checkbox, true to allow model to auto-disable at
      /// rest.
      private: QCheckBox *autoDisableCheck;

      /// \brief Default name of the model.
      private: std::string modelDefaultName;

      /// \brief Edit the name of the model.
      private: QLineEdit *modelNameEdit;

      /// \brief The tree holding all links and joints.
      private: QTreeWidget *modelTreeWidget;

      /// \brief Parent item for all links.
      private: QTreeWidgetItem *linksItem;

      /// \brief Parent item for all joints.
      private: QTreeWidgetItem *jointsItem;

      /// \brief Mutex to protect updates.
<<<<<<< HEAD
      private: std::recursive_mutex *updateMutex;

      /// \brief Keeps tracks of selected items.
      private: QList<QTreeWidgetItem *> selected;
=======
      private: boost::recursive_mutex *updateMutex;

      /// \brief Layout for other items in the palette.
      private: QVBoxLayout *otherItemsLayout;

      /// \brief Map of categories to their layout
      private: std::map<std::string, QGridLayout *> categories;
>>>>>>> e66910d0
    };
  }
}
#endif<|MERGE_RESOLUTION|>--- conflicted
+++ resolved
@@ -18,11 +18,7 @@
 #ifndef _GAZEBO_MODEL_EDITOR_PALETTE_HH_
 #define _GAZEBO_MODEL_EDITOR_PALETTE_HH_
 
-<<<<<<< HEAD
-
-=======
 #include <map>
->>>>>>> e66910d0
 #include <string>
 #include <vector>
 
@@ -225,20 +221,16 @@
       private: QTreeWidgetItem *jointsItem;
 
       /// \brief Mutex to protect updates.
-<<<<<<< HEAD
       private: std::recursive_mutex *updateMutex;
 
       /// \brief Keeps tracks of selected items.
       private: QList<QTreeWidgetItem *> selected;
-=======
-      private: boost::recursive_mutex *updateMutex;
-
+      
       /// \brief Layout for other items in the palette.
       private: QVBoxLayout *otherItemsLayout;
 
       /// \brief Map of categories to their layout
       private: std::map<std::string, QGridLayout *> categories;
->>>>>>> e66910d0
     };
   }
 }
