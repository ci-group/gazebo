/*
 * Copyright (C) 2013-2015 Open Source Robotics Foundation
 *
 * Licensed under the Apache License, Version 2.0 (the "License");
 * you may not use this file except in compliance with the License.
 * You may obtain a copy of the License at
 *
 *     http://www.apache.org/licenses/LICENSE-2.0
 *
 * Unless required by applicable law or agreed to in writing, software
 * distributed under the License is distributed on an "AS IS" BASIS,
 * WITHOUT WARRANTIES OR CONDITIONS OF ANY KIND, either express or implied.
 * See the License for the specific language governing permissions and
 * limitations under the License.
 *
*/
#ifndef _MODEL_DATA_HH_
#define _MODEL_DATA_HH_

#include <map>
#include <string>
#include <vector>

#include "gazebo/rendering/Visual.hh"
#include "gazebo/gui/model/LinkInspector.hh"

namespace boost
{
  class recursive_mutex;
}

namespace boost
{
  class recursive_mutex;
}

namespace gazebo
{
  namespace gui
  {
    class LinkInspector;

    class ModelData
    {
      /// \brief Get a template SDF string of a simple model.
      /// \return Template SDF string of a simple model.
      public: static std::string GetTemplateSDFString();

      /// \brief Get the default transparency setting for entities in model
      /// editor.
      public: static double GetEditTransparency();
    };

    /// \class PartData PartData.hh
    /// \brief Helper class to store part data
    class PartData : public QObject
    {
      Q_OBJECT

      /// \brief Constructor
      public: PartData();

      /// \brief Destructor
      public: ~PartData();

      /// \brief Get the name of the part.
      /// \return Name of part.
      public: std::string GetName() const;

      /// \brief Set the name of the part.
      /// \param[in] _name Name of part.
      public: void SetName(const std::string &_name);

      /// \brief Get the pose of the part.
      /// \return Pose of part.
      public: math::Pose GetPose() const;

      /// \brief Set the pose of the part.
      /// \param[in] _pose Pose of part.
      public: void SetPose(const math::Pose &_pose);

<<<<<<< HEAD
      /// \brief Load the part with data from SDF.
      /// \param[in] _sdf Link SDF element.
      public: void Load(sdf::ElementPtr _sdf);
=======
      /// \brief Get the scale of the part.
      /// \return Scale of part.
      public: math::Vector3 GetScale() const;

      /// \brief Set the scale of the part.
      /// \param[in] _scale Scale of part.
      public: void SetScale(const math::Vector3 &_scale);
>>>>>>> c8f06e61

      /// \brief Add a visual to the part.
      /// \param[in] _visual Visual to be added.
      public: void AddVisual(rendering::VisualPtr _visual);

      /// \brief Add a collision to the part.
      /// \param[in] _collisionVis Visual representing the collision.
      public: void AddCollision(rendering::VisualPtr _collisionVis);

      /// \brief Update the inspector widget if necessary.
      public: void UpdateConfig();

      /// \brief Clone the part data.
      /// \param[in] _newName Name to give to the cloned part.
      /// \return A clone of this part data.
      public: PartData* Clone(const std::string &_newName);

      /// \brief Update callback on PreRender.
      private: void Update();

      /// \brief Qt Callback when part inspector configurations are to be
      /// applied.
      private slots: void OnApply();

      /// \brief Qt callback when a new visual is to be added.
      /// \param[in] _name Name of visual.
      private slots: void OnAddVisual(const std::string &_name);

      /// \brief Qt callback when a new collision is to be added.
      /// \param[in] _name Name of collision.
      private slots: void OnAddCollision(const std::string &_name);

      /// \brief Qt callback when a visual is to be removed.
      /// \param[in] _name Name of visual.
      private slots: void OnRemoveVisual(const std::string &_name);

      /// \brief Qt callback when a collision is to be removed.
      /// \param[in] _name Name of collision.
      private slots: void OnRemoveCollision(const std::string &_name);

      /// \brief All the event connections.
      private: std::vector<event::ConnectionPtr> connections;

      /// \brief Mutex to protect visual and collision update messages.
      private: boost::recursive_mutex *updateMutex;

      /// \brief SDF representing the part data.
      public: sdf::ElementPtr partSDF;

      /// \brief Scale of part.
      public: math::Vector3 scale;

      /// \brief Visual representing this part.
      public: rendering::VisualPtr partVisual;

      /// \brief Visuals of the part.
      public: std::map<rendering::VisualPtr, msgs::Visual> visuals;

      /// \brief Msgs for updating visuals.
      public: std::vector<msgs::Visual *> visualUpdateMsgs;

      /// \brief Msgs for updating collision visuals.
      public: std::vector<msgs::Collision *> collisionUpdateMsgs;

      /// \brief Collisions of the part.
      public: std::map<rendering::VisualPtr, msgs::Collision> collisions;

      /// \brief Inspector for configuring part properties.
      public: LinkInspector *inspector;
    };
  }
}

#endif<|MERGE_RESOLUTION|>--- conflicted
+++ resolved
@@ -79,11 +79,10 @@
       /// \param[in] _pose Pose of part.
       public: void SetPose(const math::Pose &_pose);
 
-<<<<<<< HEAD
       /// \brief Load the part with data from SDF.
       /// \param[in] _sdf Link SDF element.
       public: void Load(sdf::ElementPtr _sdf);
-=======
+      
       /// \brief Get the scale of the part.
       /// \return Scale of part.
       public: math::Vector3 GetScale() const;
@@ -91,7 +90,6 @@
       /// \brief Set the scale of the part.
       /// \param[in] _scale Scale of part.
       public: void SetScale(const math::Vector3 &_scale);
->>>>>>> c8f06e61
 
       /// \brief Add a visual to the part.
       /// \param[in] _visual Visual to be added.
