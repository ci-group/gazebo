/*
 * Copyright (C) 2015 Open Source Robotics Foundation
 *
 * Licensed under the Apache License, Version 2.0 (the "License");
 * you may not use this file except in compliance with the License.
 * You may obtain a copy of the License at
 *
 *     http://www.apache.org/licenses/LICENSE-2.0
 *
 * Unless required by applicable law or agreed to in writing, software
 * distributed under the License is distributed on an "AS IS" BASIS,
 * WITHOUT WARRANTIES OR CONDITIONS OF ANY KIND, either express or implied.
 * See the License for the specific language governing permissions and
 * limitations under the License.
 *
*/

#ifndef _GAZEBO_COLLISION_CONFIG_HH_
#define _GAZEBO_COLLISION_CONFIG_HH_

#include <map>
#include <string>

#include "gazebo/gui/qt.h"
#include "gazebo/gui/model/ModelData.hh"

namespace gazebo
{
  namespace gui
  {
    class ConfigWidget;

    /// \addtogroup gazebo_gui
    /// \{

    /// \class CollisionConfigData CollisionConfig.hh
    /// \brief A class of widgets used for configuring collision properties.
    class CollisionConfigData : public QWidget
    {
      Q_OBJECT

      /// \brief Restore the widget's data to how it was when first opened.
      public slots: void RestoreOriginalData();

      /// \brief Qt callback when this item's button has been pressed.
      /// \param[in] _checked Whether it was checked or unchecked.
      private slots: void OnToggleItem(bool _checked);

      /// \brief Unique ID of this collision config.
      public: int id;

      /// \brief Name of the collision.
      public: std::string name;

      /// \brief Config widget for configuring collision properties.
      public: ConfigWidget *configWidget;

      /// \brief Widget associated with this data.
      public: QWidget *widget;

      /// \brief Message containing the data which was in the widget when first
      /// open.
      public: msgs::Collision originalDataMsg;
    };

    /// \class CollisionConfig CollisionConfig.hh
    /// \brief A tab for configuring collision properties of a link.
    class GZ_GUI_VISIBLE CollisionConfig : public QWidget
    {
      Q_OBJECT

      /// \brief Constructor
      public: CollisionConfig();

      /// \brief Destructor
      public: ~CollisionConfig();

      /// \brief Initialize widget.
      public: void Init();

      /// \brief Restore the widget's data to how it was when first opened.
      public slots: void RestoreOriginalData();

      /// \brief Add a collision widget to the tab.
      /// \param[in] _name Name of collision added.
      /// \param[in] _collisionMsg Msg containing information of the collision
      /// to be added.
      public: void AddCollision(const std::string &_name,
          const msgs::Collision *_collisionMsg = NULL);

      /// \brief Update a collision widget from a collision msg.
      /// \param[in] _name Name of collision to be updated.
      /// \param[in] _collisionMsg Msg used to update the collision widget
      /// values.
      public: void UpdateCollision(const std::string &_name,
          ConstCollisionPtr _collisionMsg);

      /// \brief Reset the collision tab.
      public: void Reset();

      /// \brief Get the number of collisions.
      /// \return Number of collisions.
      public: unsigned int GetCollisionCount() const;

      /// \brief Get the msg containing all collision data.
      /// \param[in] _name Name of collision.
      /// \return Collision msg.
      public: msgs::Collision *GetData(const std::string &_name) const;

      /// \brief Set the geometry data of a collision
      /// \param[in] _name Name of collision.
      /// \param[in] _size Size to set the geometry to.
      /// \param[in] _uri URI of the geometry.
      public: void SetGeometry(const std::string &_name,
          const ignition::math::Vector3d &_size, const std::string &_uri = "");

      /// \brief Get the geometry data of a collision
      /// \param[in] _name Name of collision.
      /// \param[in] _size Size of the geometry.
      /// \param[in] _uri URI of the geometry.
      public: void Geometry(const std::string &_name,
          ignition::math::Vector3d &_size, std::string &_uri) const;
<<<<<<< HEAD
=======

      /// \brief Get collision config data
      /// \return Config data for the collisions.
      public: const std::map<int, CollisionConfigData *> &ConfigData() const;
>>>>>>> 828be8d9

      /// \brief Qt signal emitted when a collision is removed.
      /// \param[in] _name Name of collision removed.
      Q_SIGNALS: void CollisionRemoved(const std::string &_name);

      /// \brief Qt signal emitted when a collision is added.
      /// \param[in] _name Name of collision added.
      Q_SIGNALS: void CollisionAdded(const std::string &_name);

      /// \brief Qt signal emitted to indicate that changes should be applied.
      Q_SIGNALS: void Applied();

      /// \brief Qt callback when a collision is to be added.
      private slots: void OnAddCollision();

      /// \brief Qt callback when a collision is to be removed.
      /// \param[in] _id Id of item to be removed.
      private slots: void OnRemoveCollision(int _id);

      /// \brief Qt callback when a pose value has changed.
      /// \param[in] _name of widget in the config widget that emitted the
      /// signal.
      /// \param[in] _value New value.
      private slots: void OnPoseChanged(const QString &_name,
          const ignition::math::Pose3d &_value);

      /// \brief Qt callback when a geometry value has changed.
      /// \param[in] _name of widget in the config widget that emitted the
      /// signal.
      /// \param[in] _value New geometry value.
      /// \param[in] _dimensions New dimensions.
      /// \param[in] _uri New uri, for meshes.
      private slots: void OnGeometryChanged(const std::string &_name,
          const std::string &_value,
          const ignition::math::Vector3d &_dimensions,
          const std::string &_uri);

      /// \brief Map of id to collision config widget.
      private: std::map<int, CollisionConfigData *> configs;

      /// \brief Counter for the number of collisions.
      private: int counter;

      /// \brief Qt signal mapper for mapping remove button signals.
      private:  QSignalMapper *signalMapper;

      /// \brief A map of collision items to their id.
      private: std::map<int, QTreeWidgetItem *> collisionItems;

      /// \brief Layout which holds all collision items.
      private: QVBoxLayout *listLayout;
    };
    /// \}
  }
}
#endif<|MERGE_RESOLUTION|>--- conflicted
+++ resolved
@@ -120,13 +120,10 @@
       /// \param[in] _uri URI of the geometry.
       public: void Geometry(const std::string &_name,
           ignition::math::Vector3d &_size, std::string &_uri) const;
-<<<<<<< HEAD
-=======
 
       /// \brief Get collision config data
       /// \return Config data for the collisions.
       public: const std::map<int, CollisionConfigData *> &ConfigData() const;
->>>>>>> 828be8d9
 
       /// \brief Qt signal emitted when a collision is removed.
       /// \param[in] _name Name of collision removed.
