--- conflicted
+++ resolved
@@ -41,14 +41,10 @@
   ModelEditorEvents.hh
 )
 
-<<<<<<< HEAD
-=======
 set (install_headers
   ModelEditor.hh
 )
 
-# MainWindow is using screen rendering
->>>>>>> e66910d0
 if (ENABLE_SCREEN_TESTS)
   set (qt_tests ${qt_tests}
     JointMaker_TEST.cc
