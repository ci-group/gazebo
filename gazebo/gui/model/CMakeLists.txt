--- conflicted
+++ resolved
@@ -57,11 +57,7 @@
     ModelData_TEST.cc
     ModelEditor_TEST.cc
     ModelEditorPalette_TEST.cc
-<<<<<<< HEAD
-=======
     ModelTreeWidget_TEST.cc
-    ModelPluginInspector_TEST.cc
->>>>>>> d64bd999
   )
 endif()
 
