/*
 * Copyright (C) 2014-2015 Open Source Robotics Foundation
 *
 * Licensed under the Apache License, Version 2.0 (the "License");
 * you may not use this file except in compliance with the License.
 * You may obtain a copy of the License at
 *
 *     http://www.apache.org/licenses/LICENSE-2.0
 *
 * Unless required by applicable law or agreed to in writing, software
 * distributed under the License is distributed on an "AS IS" BASIS,
 * WITHOUT WARRANTIES OR CONDITIONS OF ANY KIND, either express or implied.
 * See the License for the specific language governing permissions and
 * limitations under the License.
 *
*/

#include "gazebo/gui/GLWidget.hh"
#include "gazebo/gui/MainWindow.hh"
#include "gazebo/gui/MouseEventHandler.hh"
#include "gazebo/gui/GuiIface.hh"
#include "gazebo/gui/model/JointInspector.hh"
#include "gazebo/gui/model/ModelEditorEvents.hh"
#include "gazebo/gui/model/JointMaker.hh"
#include "gazebo/gui/model/JointMaker_TEST.hh"

using namespace gazebo;

/////////////////////////////////////////////////
void JointMaker_TEST::JointState()
{
  this->Load("worlds/empty.world");

  gui::JointMaker *jointMaker = new gui::JointMaker();
  QCOMPARE(jointMaker->GetState(), gui::JointMaker::JOINT_NONE);

  jointMaker->AddJoint(gui::JointMaker::JOINT_HINGE);
  QCOMPARE(jointMaker->GetState(), gui::JointMaker::JOINT_HINGE);

  jointMaker->Reset();
  QCOMPARE(jointMaker->GetState(), gui::JointMaker::JOINT_NONE);

  jointMaker->AddJoint(gui::JointMaker::JOINT_SLIDER);
  QCOMPARE(jointMaker->GetState(), gui::JointMaker::JOINT_SLIDER);

  jointMaker->Stop();
  QCOMPARE(jointMaker->GetState(), gui::JointMaker::JOINT_NONE);

  delete jointMaker;
}

/////////////////////////////////////////////////
void JointMaker_TEST::CreateRemoveJoint()
{
  this->resMaxPercentChange = 5.0;
  this->shareMaxPercentChange = 2.0;

  this->Load("worlds/shapes.world", false, false, false);

  gui::JointMaker *jointMaker = new gui::JointMaker();
  QCOMPARE(jointMaker->GetState(), gui::JointMaker::JOINT_NONE);
  QCOMPARE(jointMaker->GetJointCount(), 0u);

  gui::MainWindow *mainWindow = new gui::MainWindow();
  QVERIFY(mainWindow != NULL);
  mainWindow->Load();
  mainWindow->Init();
  mainWindow->show();

  // Process some events, and draw the screen
  for (unsigned int i = 0; i < 10; ++i)
  {
    gazebo::common::Time::MSleep(30);
    QCoreApplication::processEvents();
    mainWindow->repaint();
  }

  rendering::UserCameraPtr cam = gui::get_active_camera();
  Q_ASSERT(cam);
  rendering::ScenePtr scene = cam->GetScene();
  Q_ASSERT(scene);

  rendering::VisualPtr boxLink = scene->GetVisual("box::link");
  rendering::VisualPtr sphereLink = scene->GetVisual("sphere::link");
  rendering::VisualPtr cylinderLink = scene->GetVisual("cylinder::link");

  Q_ASSERT(boxLink.get());
  Q_ASSERT(sphereLink.get());
  Q_ASSERT(cylinderLink.get());

  // Add a revolute joint
  jointMaker->AddJoint(gui::JointMaker::JOINT_HINGE);
  gui::JointData *revoluteJointData =
      jointMaker->CreateJoint(boxLink, sphereLink);
  jointMaker->CreateHotSpot(revoluteJointData);
  QCOMPARE(jointMaker->GetJointCount(), 1u);

  // Add a prismatic joint
  jointMaker->AddJoint(gui::JointMaker::JOINT_SLIDER);
  gui::JointData *prismaticJointData =
      jointMaker->CreateJoint(sphereLink, cylinderLink);
  jointMaker->CreateHotSpot(prismaticJointData);
  QCOMPARE(jointMaker->GetJointCount(), 2u);

  // Add a screw joint
  jointMaker->AddJoint(gui::JointMaker::JOINT_SCREW);
  gui::JointData *screwJointData =
      jointMaker->CreateJoint(cylinderLink, boxLink);
  jointMaker->CreateHotSpot(screwJointData);
  QCOMPARE(jointMaker->GetJointCount(), 3u);

  // Remove the screw joint
  jointMaker->RemoveJoint(screwJointData->hotspot->GetName());
  QCOMPARE(jointMaker->GetJointCount(), 2u);

  // Add a ball joint
  jointMaker->AddJoint(gui::JointMaker::JOINT_BALL);
  gui::JointData *ballJointData =
      jointMaker->CreateJoint(cylinderLink, boxLink);
  jointMaker->CreateHotSpot(ballJointData);
  QCOMPARE(jointMaker->GetJointCount(), 3u);

  // Remove the two joints connected to the sphere
  jointMaker->RemoveJointsByLink(sphereLink->GetName());
  QCOMPARE(jointMaker->GetJointCount(), 1u);

  // Remove the last joint
  jointMaker->RemoveJoint(ballJointData->hotspot->GetName());
  QCOMPARE(jointMaker->GetJointCount(), 0u);

  delete jointMaker;
  mainWindow->close();
  delete mainWindow;
}

/////////////////////////////////////////////////
void JointMaker_TEST::JointDefaultProperties()
{
  this->resMaxPercentChange = 5.0;
  this->shareMaxPercentChange = 2.0;

  this->Load("worlds/shapes.world", false, false, false);

  gui::JointMaker *jointMaker = new gui::JointMaker();
  QCOMPARE(jointMaker->GetState(), gui::JointMaker::JOINT_NONE);
  QCOMPARE(jointMaker->GetJointCount(), 0u);

  gui::MainWindow *mainWindow = new gui::MainWindow();
  QVERIFY(mainWindow != NULL);
  mainWindow->Load();
  mainWindow->Init();
  mainWindow->show();

  // Process some events, and draw the screen
  for (unsigned int i = 0; i < 10; ++i)
  {
    gazebo::common::Time::MSleep(30);
    QCoreApplication::processEvents();
    mainWindow->repaint();
  }

  rendering::UserCameraPtr cam = gui::get_active_camera();
  Q_ASSERT(cam);
  rendering::ScenePtr scene = cam->GetScene();
  Q_ASSERT(scene);

  rendering::VisualPtr boxLink = scene->GetVisual("box::link");
  rendering::VisualPtr sphereLink = scene->GetVisual("sphere::link");
  rendering::VisualPtr cylinderLink = scene->GetVisual("cylinder::link");

  Q_ASSERT(boxLink.get());
  Q_ASSERT(sphereLink.get());
  Q_ASSERT(cylinderLink.get());

  // Add a revolute2 joint
  jointMaker->AddJoint(gui::JointMaker::JOINT_HINGE2);
  gui::JointData *revoluteJointData =
      jointMaker->CreateJoint(boxLink, sphereLink);
  jointMaker->CreateHotSpot(revoluteJointData);
  QCOMPARE(jointMaker->GetJointCount(), 1u);

  // verify connected joints
  std::vector<gui::JointData *> boxJointData =
      jointMaker->GetJointDataByLink("box::link");
  QCOMPARE(static_cast<unsigned int>(boxJointData.size()), 1u);

  gui::JointData *rev2joint = boxJointData[0];
  QVERIFY(rev2joint != NULL);
  QVERIFY(rev2joint->inspector != NULL);

  // verify default values
  QVERIFY(msgs::ConvertJointType(rev2joint->jointMsg->type()) == "revolute2");
  QCOMPARE(msgs::ConvertIgn(rev2joint->jointMsg->pose()),
      ignition::math::Pose3d::Zero);
  QVERIFY(ignition::math::equal(rev2joint->jointMsg->cfm(), 0.0));
  QVERIFY(ignition::math::equal(rev2joint->jointMsg->bounce(), 0.0));
  QVERIFY(ignition::math::equal(rev2joint->jointMsg->fudge_factor(), 0.0));
  QVERIFY(ignition::math::equal(rev2joint->jointMsg->limit_cfm(), 0.0));
  QVERIFY(ignition::math::equal(rev2joint->jointMsg->limit_erp(), 0.2));
  QVERIFY(ignition::math::equal(rev2joint->jointMsg->suspension_cfm(), 0.0));
  QVERIFY(ignition::math::equal(rev2joint->jointMsg->suspension_erp(), 0.2));

  msgs::Axis rev2Axis1Msg = rev2joint->jointMsg->axis1();
  QCOMPARE(msgs::ConvertIgn(rev2Axis1Msg.xyz()),
      ignition::math::Vector3d(1, 0, 0));
  QVERIFY(ignition::math::equal(rev2Axis1Msg.limit_lower(), -IGN_DBL_MAX));
  QVERIFY(ignition::math::equal(rev2Axis1Msg.limit_upper(), IGN_DBL_MAX));
  QVERIFY(ignition::math::equal(rev2Axis1Msg.limit_effort(), -1.0));
  QVERIFY(ignition::math::equal(rev2Axis1Msg.limit_velocity(), -1.0));
  QVERIFY(ignition::math::equal(rev2Axis1Msg.damping(), 0.0));
  QVERIFY(ignition::math::equal(rev2Axis1Msg.friction(), 0.0));
  QCOMPARE(rev2Axis1Msg.use_parent_model_frame(), false);

  msgs::Axis rev2Axis2Msg = rev2joint->jointMsg->axis2();
  QCOMPARE(msgs::ConvertIgn(rev2Axis2Msg.xyz()),
      ignition::math::Vector3d(0, 1, 0));
  QVERIFY(ignition::math::equal(rev2Axis2Msg.limit_lower(), -IGN_DBL_MAX));
  QVERIFY(ignition::math::equal(rev2Axis2Msg.limit_upper(), IGN_DBL_MAX));
  QVERIFY(ignition::math::equal(rev2Axis2Msg.limit_effort(), -1.0));
  QVERIFY(ignition::math::equal(rev2Axis2Msg.limit_velocity(), -1.0));
  QVERIFY(ignition::math::equal(rev2Axis2Msg.damping(), 0.0));
  QVERIFY(ignition::math::equal(rev2Axis2Msg.friction(), 0.0));
  QCOMPARE(rev2Axis2Msg.use_parent_model_frame(), false);

  // Add a prismatic joint
  jointMaker->AddJoint(gui::JointMaker::JOINT_SLIDER);
  gui::JointData *prismaticJointData =
      jointMaker->CreateJoint(sphereLink, cylinderLink);
  jointMaker->CreateHotSpot(prismaticJointData);
  QCOMPARE(jointMaker->GetJointCount(), 2u);

  // verify connected joints
  std::vector<gui::JointData *> sphereJointData =
      jointMaker->GetJointDataByLink("sphere::link");
  QCOMPARE(static_cast<unsigned int>(sphereJointData.size()), 2u);

  std::vector<gui::JointData *> cylinderJointData =
      jointMaker->GetJointDataByLink("cylinder::link");
  QCOMPARE(static_cast<unsigned int>(cylinderJointData.size()), 1u);

  gui::JointData *prisJoint = cylinderJointData[0];
  QVERIFY(prisJoint != NULL);
  QVERIFY(prisJoint->inspector != NULL);

  // verify default values
  QVERIFY(msgs::ConvertJointType(prisJoint->jointMsg->type()) == "prismatic");
  QCOMPARE(msgs::ConvertIgn(prisJoint->jointMsg->pose()),
      ignition::math::Pose3d::Zero);
  QVERIFY(ignition::math::equal(prisJoint->jointMsg->cfm(), 0.0));
  QVERIFY(ignition::math::equal(prisJoint->jointMsg->bounce(), 0.0));
  QVERIFY(ignition::math::equal(prisJoint->jointMsg->fudge_factor(), 0.0));
  QVERIFY(ignition::math::equal(prisJoint->jointMsg->limit_cfm(), 0.0));
  QVERIFY(ignition::math::equal(prisJoint->jointMsg->limit_erp(), 0.2));
  QVERIFY(ignition::math::equal(prisJoint->jointMsg->suspension_cfm(), 0.0));
  QVERIFY(ignition::math::equal(prisJoint->jointMsg->suspension_erp(), 0.2));

  msgs::Axis prisAxis1Msg = prisJoint->jointMsg->axis1();
  QCOMPARE(msgs::ConvertIgn(prisAxis1Msg.xyz()),
      ignition::math::Vector3d(1, 0, 0));
  QVERIFY(ignition::math::equal(prisAxis1Msg.limit_lower(), -IGN_DBL_MAX));
  QVERIFY(ignition::math::equal(prisAxis1Msg.limit_upper(), IGN_DBL_MAX));
  QVERIFY(ignition::math::equal(prisAxis1Msg.limit_effort(), -1.0));
  QVERIFY(ignition::math::equal(prisAxis1Msg.limit_velocity(), -1.0));
  QVERIFY(ignition::math::equal(prisAxis1Msg.damping(), 0.0));
  QVERIFY(ignition::math::equal(prisAxis1Msg.friction(), 0.0));
  QCOMPARE(prisAxis1Msg.use_parent_model_frame(), false);

  // Add a gearbox joint
  jointMaker->AddJoint(gui::JointMaker::JOINT_GEARBOX);
  gui::JointData *gearboxJointData =
      jointMaker->CreateJoint(boxLink, cylinderLink);
  jointMaker->CreateHotSpot(gearboxJointData);
  QCOMPARE(jointMaker->GetJointCount(), 3u);

  // verify connected joints
  boxJointData =
      jointMaker->GetJointDataByLink("box::link");
  QCOMPARE(static_cast<unsigned int>(boxJointData.size()), 2u);

  cylinderJointData =
      jointMaker->GetJointDataByLink("cylinder::link");
  QCOMPARE(static_cast<unsigned int>(cylinderJointData.size()), 2u);

  gui::JointData *gearboxJoint = cylinderJointData[0];
  QVERIFY(gearboxJoint != NULL);
  QVERIFY(gearboxJoint->inspector != NULL);

  // verify default values
  QVERIFY(msgs::ConvertJointType(gearboxJoint->jointMsg->type()) == "gearbox");
  QCOMPARE(msgs::ConvertIgn(gearboxJoint->jointMsg->pose()),
      ignition::math::Pose3d::Zero);
  QVERIFY(ignition::math::equal(gearboxJoint->jointMsg->cfm(), 0.0));
  QVERIFY(ignition::math::equal(gearboxJoint->jointMsg->bounce(), 0.0));
  QVERIFY(ignition::math::equal(gearboxJoint->jointMsg->fudge_factor(), 0.0));
  QVERIFY(ignition::math::equal(gearboxJoint->jointMsg->limit_cfm(), 0.0));
  QVERIFY(ignition::math::equal(gearboxJoint->jointMsg->limit_erp(), 0.2));
  QVERIFY(ignition::math::equal(gearboxJoint->jointMsg->suspension_cfm(), 0.0));
  QVERIFY(ignition::math::equal(gearboxJoint->jointMsg->suspension_erp(), 0.2));

  msgs::Axis gearboxAxis1Msg = gearboxJoint->jointMsg->axis1();
  QCOMPARE(msgs::ConvertIgn(gearboxAxis1Msg.xyz()),
      ignition::math::Vector3d(0, 0, 1));
  QVERIFY(ignition::math::equal(gearboxAxis1Msg.limit_lower(), -IGN_DBL_MAX));
  QVERIFY(ignition::math::equal(gearboxAxis1Msg.limit_upper(), IGN_DBL_MAX));
  QVERIFY(ignition::math::equal(gearboxAxis1Msg.limit_effort(), -1.0));
  QVERIFY(ignition::math::equal(gearboxAxis1Msg.limit_velocity(), -1.0));
  QVERIFY(ignition::math::equal(gearboxAxis1Msg.damping(), 0.0));
  QVERIFY(ignition::math::equal(gearboxAxis1Msg.friction(), 0.0));
  QCOMPARE(gearboxAxis1Msg.use_parent_model_frame(), false);

  msgs::Axis gearboxAxis2Msg = gearboxJoint->jointMsg->axis2();
  QCOMPARE(msgs::ConvertIgn(gearboxAxis2Msg.xyz()),
      ignition::math::Vector3d(0, 0, 1));
  QVERIFY(ignition::math::equal(gearboxAxis2Msg.limit_lower(), -IGN_DBL_MAX));
  QVERIFY(ignition::math::equal(gearboxAxis2Msg.limit_upper(), IGN_DBL_MAX));
  QVERIFY(ignition::math::equal(gearboxAxis2Msg.limit_effort(), -1.0));
  QVERIFY(ignition::math::equal(gearboxAxis2Msg.limit_velocity(), -1.0));
  QVERIFY(ignition::math::equal(gearboxAxis2Msg.damping(), 0.0));
  QVERIFY(ignition::math::equal(gearboxAxis2Msg.friction(), 0.0));
  QCOMPARE(gearboxAxis2Msg.use_parent_model_frame(), false);

  // Add a fixed joint
  jointMaker->AddJoint(gui::JointMaker::JOINT_FIXED);
  gui::JointData *fixedJointData =
      jointMaker->CreateJoint(boxLink, cylinderLink);
  jointMaker->CreateHotSpot(fixedJointData);
  QCOMPARE(jointMaker->GetJointCount(), 4u);

  // verify connected joints
  boxJointData =
      jointMaker->GetJointDataByLink("box::link");
  QCOMPARE(static_cast<unsigned int>(boxJointData.size()), 3u);

  cylinderJointData =
      jointMaker->GetJointDataByLink("cylinder::link");
  QCOMPARE(static_cast<unsigned int>(cylinderJointData.size()), 3u);

  gui::JointData *fixedJoint = cylinderJointData[1];
  QVERIFY(fixedJoint != NULL);
  QVERIFY(fixedJoint->inspector != NULL);

  // verify default values
  QVERIFY(msgs::ConvertJointType(fixedJoint->jointMsg->type()) == "fixed");
  QCOMPARE(msgs::ConvertIgn(fixedJoint->jointMsg->pose()),
      ignition::math::Pose3d::Zero);
  QVERIFY(ignition::math::equal(fixedJoint->jointMsg->cfm(), 0.0));
  QVERIFY(ignition::math::equal(fixedJoint->jointMsg->bounce(), 0.0));
  QVERIFY(ignition::math::equal(fixedJoint->jointMsg->fudge_factor(), 0.0));
  QVERIFY(ignition::math::equal(fixedJoint->jointMsg->limit_cfm(), 0.0));
  QVERIFY(ignition::math::equal(fixedJoint->jointMsg->limit_erp(), 0.2));
  QVERIFY(ignition::math::equal(fixedJoint->jointMsg->suspension_cfm(), 0.0));
  QVERIFY(ignition::math::equal(fixedJoint->jointMsg->suspension_erp(), 0.2));

  // fixed joint has no axes.
  QVERIFY(!fixedJoint->jointMsg->has_axis1());
  QVERIFY(!fixedJoint->jointMsg->has_axis2());

  delete jointMaker;
  mainWindow->close();
  delete mainWindow;
}

/////////////////////////////////////////////////
void JointMaker_TEST::ShowJoints()
{
  this->resMaxPercentChange = 5.0;
  this->shareMaxPercentChange = 2.0;

  this->Load("worlds/shapes.world", false, false, false);

  gui::JointMaker *jointMaker = new gui::JointMaker();

  gui::MainWindow *mainWindow = new gui::MainWindow();
  QVERIFY(mainWindow != NULL);
  mainWindow->Load();
  mainWindow->Init();
  mainWindow->show();

  // Process some events, and draw the screen
  for (unsigned int i = 0; i < 10; ++i)
  {
    gazebo::common::Time::MSleep(30);
    QCoreApplication::processEvents();
    mainWindow->repaint();
  }

  rendering::UserCameraPtr cam = gui::get_active_camera();
  Q_ASSERT(cam);
  rendering::ScenePtr scene = cam->GetScene();
  Q_ASSERT(scene);

  rendering::VisualPtr boxLink = scene->GetVisual("box::link");
  rendering::VisualPtr sphereLink = scene->GetVisual("sphere::link");
  rendering::VisualPtr cylinderLink = scene->GetVisual("cylinder::link");

  Q_ASSERT(boxLink.get());
  Q_ASSERT(sphereLink.get());
  Q_ASSERT(cylinderLink.get());

  // Add a revolute joint
  jointMaker->AddJoint(gui::JointMaker::JOINT_HINGE);
  gui::JointData *revoluteJointData =
      jointMaker->CreateJoint(boxLink, sphereLink);
  jointMaker->CreateHotSpot(revoluteJointData);
  QCOMPARE(jointMaker->GetJointCount(), 1u);

  // Add a prismatic joint
  jointMaker->AddJoint(gui::JointMaker::JOINT_SLIDER);
  gui::JointData *prismaticJointData =
      jointMaker->CreateJoint(sphereLink, cylinderLink);
  jointMaker->CreateHotSpot(prismaticJointData);
  QCOMPARE(jointMaker->GetJointCount(), 2u);

  // Process some events, and draw the screen
  for (unsigned int i = 0; i < 10; ++i)
  {
    gazebo::common::Time::MSleep(30);
    QCoreApplication::processEvents();
    mainWindow->repaint();
  }

  QVERIFY(revoluteJointData->hotspot != NULL);
  QVERIFY(prismaticJointData->hotspot != NULL);
  QVERIFY(revoluteJointData->jointVisual != NULL);
  QVERIFY(prismaticJointData->jointVisual != NULL);

  // toggle joint visualization and verify
  jointMaker->ShowJoints(false);
  QVERIFY(!revoluteJointData->hotspot->GetVisible());
  QVERIFY(!prismaticJointData->hotspot->GetVisible());
  QVERIFY(!revoluteJointData->jointVisual->GetVisible());
  QVERIFY(!prismaticJointData->jointVisual->GetVisible());

  jointMaker->ShowJoints(true);
  QVERIFY(revoluteJointData->hotspot->GetVisible());
  QVERIFY(prismaticJointData->hotspot->GetVisible());
  QVERIFY(revoluteJointData->jointVisual->GetVisible());
  QVERIFY(prismaticJointData->jointVisual->GetVisible());

  jointMaker->ShowJoints(false);
  QVERIFY(!revoluteJointData->hotspot->GetVisible());
  QVERIFY(!prismaticJointData->hotspot->GetVisible());
  QVERIFY(!revoluteJointData->jointVisual->GetVisible());
  QVERIFY(!prismaticJointData->jointVisual->GetVisible());

  delete jointMaker;
  mainWindow->close();
  delete mainWindow;
}

/////////////////////////////////////////////////
void JointMaker_TEST::Selection()
{
  this->resMaxPercentChange = 5.0;
  this->shareMaxPercentChange = 2.0;

  this->Load("worlds/shapes.world", false, false, false);

  gui::JointMaker *jointMaker = new gui::JointMaker();

  QCOMPARE(jointMaker->GetState(), gui::JointMaker::JOINT_NONE);
  QCOMPARE(jointMaker->GetJointCount(), 0u);

  gui::MainWindow *mainWindow = new gui::MainWindow();
  QVERIFY(mainWindow != NULL);
  mainWindow->Load();
  mainWindow->Init();
  mainWindow->show();

  // Process some events, and draw the screen
  for (unsigned int i = 0; i < 10; ++i)
  {
    gazebo::common::Time::MSleep(30);
    QCoreApplication::processEvents();
    mainWindow->repaint();
  }

  rendering::UserCameraPtr cam = gui::get_active_camera();
  Q_ASSERT(cam);
  rendering::ScenePtr scene = cam->GetScene();
  Q_ASSERT(scene);

  rendering::VisualPtr boxLink = scene->GetVisual("box::link");
  rendering::VisualPtr sphereLink = scene->GetVisual("sphere::link");
  rendering::VisualPtr cylinderLink = scene->GetVisual("cylinder::link");

  Q_ASSERT(boxLink.get());
  Q_ASSERT(sphereLink.get());
  Q_ASSERT(cylinderLink.get());

  // Add a revolute joint
  jointMaker->AddJoint(gui::JointMaker::JOINT_HINGE);
  gui::JointData *revoluteJointData =
      jointMaker->CreateJoint(boxLink, sphereLink);
  jointMaker->CreateHotSpot(revoluteJointData);
  QCOMPARE(jointMaker->GetJointCount(), 1u);

  // Add a prismatic joint
  jointMaker->AddJoint(gui::JointMaker::JOINT_SLIDER);
  gui::JointData *prismaticJointData =
      jointMaker->CreateJoint(sphereLink, cylinderLink);
  jointMaker->CreateHotSpot(prismaticJointData);
  QCOMPARE(jointMaker->GetJointCount(), 2u);

  // Add a screw joint
  jointMaker->AddJoint(gui::JointMaker::JOINT_SCREW);
  gui::JointData *screwJointData =
      jointMaker->CreateJoint(cylinderLink, boxLink);
  jointMaker->CreateHotSpot(screwJointData);
  QCOMPARE(jointMaker->GetJointCount(), 3u);

  // verify initial selected state
  QVERIFY(!revoluteJointData->hotspot->GetHighlighted());
  QVERIFY(!prismaticJointData->hotspot->GetHighlighted());
  QVERIFY(!screwJointData->hotspot->GetHighlighted());

  // select the joints and verify that they are selected
  jointMaker->SetSelected(revoluteJointData->hotspot, true);
  QVERIFY(revoluteJointData->hotspot->GetHighlighted());

  jointMaker->SetSelected(prismaticJointData->hotspot, true);
  QVERIFY(prismaticJointData->hotspot->GetHighlighted());

  jointMaker->SetSelected(screwJointData->hotspot, true);
  QVERIFY(screwJointData->hotspot->GetHighlighted());

  // deselect and verify
  jointMaker->SetSelected(revoluteJointData->hotspot, false);
  QVERIFY(!revoluteJointData->hotspot->GetHighlighted());

  jointMaker->SetSelected(prismaticJointData->hotspot, false);
  QVERIFY(!prismaticJointData->hotspot->GetHighlighted());

  jointMaker->SetSelected(screwJointData->hotspot, false);
  QVERIFY(!screwJointData->hotspot->GetHighlighted());

  // select one and verify all
  jointMaker->SetSelected(prismaticJointData->hotspot, true);
  QVERIFY(prismaticJointData->hotspot->GetHighlighted());
  QVERIFY(!revoluteJointData->hotspot->GetHighlighted());
  QVERIFY(!screwJointData->hotspot->GetHighlighted());

  delete jointMaker;
  mainWindow->close();
  delete mainWindow;
}

/////////////////////////////////////////////////
void JointMaker_TEST::JointMaterial()
{
  this->Load("worlds/empty.world");

  gui::JointMaker *jointMaker = new gui::JointMaker();

  // all currently supported joint types.
  std::vector<std::string> jointTypes;
  jointTypes.push_back("revolute");
  jointTypes.push_back("revolute2");
  jointTypes.push_back("prismatic");
  jointTypes.push_back("ball");
  jointTypes.push_back("universal");
  jointTypes.push_back("screw");
  jointTypes.push_back("gearbox");

  // verify joint materials are not empty and they are all unique
  std::set<std::string> jointMaterials;
  for (auto &j : jointTypes)
  {
    std::string mat = jointMaker->GetJointMaterial(j);
    QVERIFY(mat != "");
    QVERIFY(jointMaterials.find(mat) == jointMaterials.end());
    jointMaterials.insert(mat);
  }
  delete jointMaker;
}

/////////////////////////////////////////////////
void JointMaker_TEST::LinkList()
{
  this->Load("worlds/empty.world");

  gui::JointMaker *jointMaker = new gui::JointMaker();
  QVERIFY(jointMaker != NULL);

  // Check there are no links in the beginning
  auto linkList = jointMaker->LinkList();
  QVERIFY(linkList.empty());

  // Send notification that a link has been inserted
  gui::model::Events::linkInserted("model::link1");
  QTest::qWait(200);

  // Check it was received
  linkList = jointMaker->LinkList();
  QVERIFY(linkList.size() == 1);
  QVERIFY(linkList.find("model::link1") != linkList.end());
  QVERIFY(linkList["model::link1"] == "link1");

  // Send notification that another link has been inserted
  gui::model::Events::linkInserted("model::link2");
  QTest::qWait(200);

  // Check it was received
  linkList = jointMaker->LinkList();
  QVERIFY(linkList.size() == 2);
  QVERIFY(linkList.find("model::link2") != linkList.end());
  QVERIFY(linkList["model::link2"] == "link2");

  // Send notification that a link has been removed
  gui::model::Events::linkRemoved("model::link1");
  QTest::qWait(200);

  // Check it was received
  linkList = jointMaker->LinkList();
  QVERIFY(linkList.size() == 1);
  QVERIFY(linkList.find("model::link1") == linkList.end());

  delete jointMaker;
}

<<<<<<< HEAD
=======
/////////////////////////////////////////////////
void JointMaker_TEST::UpdateMsg()
{
  this->resMaxPercentChange = 5.0;
  this->shareMaxPercentChange = 2.0;

  this->Load("worlds/shapes.world", false, false, false);

  // Create joint maker
  auto jointMaker = new gui::JointMaker();
  QVERIFY(jointMaker != NULL);
  QCOMPARE(jointMaker->GetJointCount(), 0u);

  // Create main window
  auto mainWindow = new gui::MainWindow();
  QVERIFY(mainWindow != NULL);
  mainWindow->Load();
  mainWindow->Init();
  mainWindow->show();

  // Process some events, and draw the screen
  for (unsigned int i = 0; i < 10; ++i)
  {
    gazebo::common::Time::MSleep(30);
    QCoreApplication::processEvents();
    mainWindow->repaint();
  }

  auto cam = gui::get_active_camera();
  Q_ASSERT(cam);
  auto scene = cam->GetScene();
  Q_ASSERT(scene);

  auto boxLink = scene->GetVisual("box::link");
  auto sphereLink = scene->GetVisual("sphere::link");

  Q_ASSERT(boxLink.get());
  Q_ASSERT(sphereLink.get());

  // Add a revolute joint
  jointMaker->AddJoint(gui::JointMaker::JOINT_HINGE);
  auto jointData = jointMaker->CreateJoint(boxLink, sphereLink);
  jointMaker->CreateHotSpot(jointData);
  QCOMPARE(jointMaker->GetJointCount(), 1u);

  // Check data was properly generated
  auto name1 = jointData->name;
  QVERIFY(name1 == "link_JOINT_0");

  auto type1 = jointData->type;
  QCOMPARE(type1, gui::JointMaker::JOINT_HINGE);

  auto msg1 = jointData->jointMsg;
  QVERIFY(msg1 != NULL);
  QVERIFY(msg1->name() == name1);
  QVERIFY(gui::JointMaker::ConvertJointType(
      msgs::ConvertJointType(msg1->type())) == type1);
  QVERIFY(msg1->has_axis1());
  QVERIFY(!msg1->has_axis2());
  QCOMPARE(msgs::ConvertIgn(msg1->pose()), ignition::math::Pose3d::Zero);

  auto parentVis = jointData->parent;
  QVERIFY(parentVis != NULL);

  auto childVis = jointData->child;
  QVERIFY(childVis != NULL);

  auto hotspot = jointData->hotspot;
  QVERIFY(hotspot != NULL);

  auto visual = jointData->visual;
  QVERIFY(visual != NULL);

  auto line = jointData->line;
  QVERIFY(line != NULL);

  auto handles = jointData->handles;
  QVERIFY(handles != NULL);

  auto inspector = jointData->inspector;
  QVERIFY(inspector != NULL);

  QVERIFY(jointData->dirty);

  // Check there's no joint visual until update
  auto jointVisual = jointData->jointVisual;
  QVERIFY(jointVisual == NULL);

  jointData->Update();

  QVERIFY(!jointData->dirty);

  jointVisual = jointData->jointVisual;
  QVERIFY(jointVisual != NULL);

  // Change data and update - 1 axis -> 2 axes
  std::string name2 = "new_name";
  auto type2 = gui::JointMaker::JOINT_UNIVERSAL;
  auto pose2 = ignition::math::Pose3d(1, 2, -3, 0, -0.2, 1);

  jointData->name = name2;
  jointData->type = type2;
  msgs::Set(jointData->jointMsg->mutable_pose(), pose2);

  jointData->Update();

  // Verify changes
  auto msg2 = jointData->jointMsg;
  QVERIFY(msg1 != msg2);

  QVERIFY(msg1->name() != msg2->name());
  QVERIFY(name2 == msg2->name());

  QVERIFY(msg1->type() != msg2->type());
  QVERIFY(gui::JointMaker::ConvertJointType(
      msgs::ConvertJointType(msg2->type())) == type2);
  QVERIFY(msg2->has_axis1());
  QVERIFY(msg2->has_axis2());
  QCOMPARE(msgs::ConvertIgn(msg2->pose()), pose2);

  // Change data and update - 2 axes -> 0 axes
  std::string name3 = "new_name2";
  gui::JointMaker::JointType type3 = gui::JointMaker::JOINT_BALL;
  auto pose3 = ignition::math::Pose3d(4, -5, 6, -0.1, 0, 0);

  jointData->name = name3;
  jointData->type = type3;
  msgs::Set(jointData->jointMsg->mutable_pose(), pose3);

  jointData->Update();

  // Verify changes
  auto msg3 = jointData->jointMsg;
  QVERIFY(msg2 != msg3);

  QVERIFY(msg2->name() != msg3->name());
  QVERIFY(name3 == msg3->name());

  QVERIFY(msg2->type() != msg3->type());
  QVERIFY(gui::JointMaker::ConvertJointType(
      msgs::ConvertJointType(msg3->type())) == type3);
  QVERIFY(!msg3->has_axis1());
  QVERIFY(!msg3->has_axis2());
  QCOMPARE(msgs::ConvertIgn(msg3->pose()), pose3);

  // Change data and update - 0 axes -> 1 axis
  std::string name4 = "new_name3";
  gui::JointMaker::JointType type4 = gui::JointMaker::JOINT_SLIDER;
  auto pose4 = ignition::math::Pose3d(-2, 0, 3, 0.4, 1, 0.5);

  jointData->name = name4;
  jointData->type = type4;
  msgs::Set(jointData->jointMsg->mutable_pose(), pose4);

  jointData->Update();

  // Verify changes
  auto msg4 = jointData->jointMsg;
  QVERIFY(msg3 != msg4);

  QVERIFY(msg3->name() != msg4->name());
  QVERIFY(name4 == msg4->name());

  QVERIFY(msg3->type() != msg4->type());
  QVERIFY(gui::JointMaker::ConvertJointType(
      msgs::ConvertJointType(msg4->type())) == type4);
  QVERIFY(msg4->has_axis1());
  QVERIFY(!msg4->has_axis2());
  QCOMPARE(msgs::ConvertIgn(msg4->pose()), pose4);

  delete jointMaker;
  mainWindow->close();
  delete mainWindow;
}

>>>>>>> a66c258b
// Generate a main function for the test
QTEST_MAIN(JointMaker_TEST)<|MERGE_RESOLUTION|>--- conflicted
+++ resolved
@@ -618,8 +618,6 @@
   delete jointMaker;
 }
 
-<<<<<<< HEAD
-=======
 /////////////////////////////////////////////////
 void JointMaker_TEST::UpdateMsg()
 {
@@ -795,6 +793,5 @@
   delete mainWindow;
 }
 
->>>>>>> a66c258b
 // Generate a main function for the test
 QTEST_MAIN(JointMaker_TEST)