--- conflicted
+++ resolved
@@ -82,12 +82,6 @@
       /// \param[in] _id Unique id of edge.
       public: void RemoveEdge(const std::string &_id);
 
-<<<<<<< HEAD
-      /// \brief Check if an edge exists in the scene in the widget.
-      /// \param[in] _id Joint Id.
-      /// \return True if the edge exists.
-      public: bool HasEdge(const std::string &_id) const;
-=======
       /// \brief Update an edge in the scene
       /// \param[in] _id Unique id of edge.
       /// \param[in] _name Name of edge.
@@ -97,7 +91,11 @@
       public: void UpdateEdge(const std::string &_id, const std::string &_name,
           const std::string &_type, const std::string &_parent,
           const std::string &_child);
->>>>>>> b7b41bb6
+
+      /// \brief Check if an edge exists in the scene in the widget.
+      /// \param[in] _id Joint Id.
+      /// \return True if the edge exists.
+      public: bool HasEdge(const std::string &_id) const;
 
       /// \brief Get number of nodes in the scene.
       /// \return Number of nodes.
