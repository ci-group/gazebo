/*
 * Copyright (C) 2015 Open Source Robotics Foundation
 *
 * Licensed under the Apache License, Version 2.0 (the "License");
 * you may not use this file except in compliance with the License.
 * You may obtain a copy of the License at
 *
 *     http://www.apache.org/licenses/LICENSE-2.0
 *
 * Unless required by applicable law or agreed to in writing, software
 * distributed under the License is distributed on an "AS IS" BASIS,
 * WITHOUT WARRANTIES OR CONDITIONS OF ANY KIND, either express or implied.
 * See the License for the specific language governing permissions and
 * limitations under the License.
 *
*/

#include "gazebo/gui/ConfigWidget.hh"
#include "gazebo/gui/model/CollisionConfig.hh"
#include "gazebo/gui/model/CollisionConfig_TEST.hh"

#include "test_config.h"

/// \brief variable for testing closing modal dialogs
bool g_confirmed = false;

using namespace gazebo;
using namespace gui;

/////////////////////////////////////////////////
void CollisionConfig_TEST::Initialization()
{
  gazebo::gui::CollisionConfig cc;

  QCOMPARE(cc.GetCollisionCount(), 0u);
  QVERIFY(cc.GetData("NotFound") == NULL);
}

/////////////////////////////////////////////////
void CollisionConfig_TEST::CollisionUpdates()
{
  gazebo::gui::CollisionConfig cc;

  msgs::Collision c1, c2, c3;

  cc.AddCollision("c1", &c1);
  cc.AddCollision("c2", &c2);
  cc.AddCollision("c3", &c3);

  QCOMPARE(cc.GetCollisionCount(), 3u);

  QVERIFY(cc.GetData("c1") != NULL);
  QVERIFY(cc.GetData("c2") != NULL);
  QVERIFY(cc.GetData("c3") != NULL);
  QVERIFY(cc.GetData("NotFound") == NULL);

  msgs::CollisionPtr collisionMsgPtr(new msgs::Collision);
  collisionMsgPtr->set_laser_retro(0.0000789);

  cc.UpdateCollision("c1", collisionMsgPtr);
  bool foundConfig = false;

  for (const auto &it : cc.ConfigData())
  {
    if (it.second->name == "c1")
    {
      const CollisionConfigData *configData = it.second;
      QCOMPARE(configData->configWidget->DoubleWidgetValue("laser_retro"),
          0.0000789);
      foundConfig = true;
      break;
    }
  }
  QVERIFY(foundConfig);

  cc.Reset();

  QCOMPARE(cc.GetCollisionCount(), 0u);

  QVERIFY(cc.GetData("c1") == NULL);
  QVERIFY(cc.GetData("c2") == NULL);
  QVERIFY(cc.GetData("c3") == NULL);
}

/////////////////////////////////////////////////
void CollisionConfig_TEST::GeometryUpdates()
{
  gazebo::gui::CollisionConfig cc;
  msgs::Collision c1;

  cc.AddCollision("c1", &c1);

  const ignition::math::Vector3d size1(5, 10, 15);

  cc.SetGeometry("c1", size1, "unit_box");

  ignition::math::Vector3d size2;
  std::string uri;

  cc.Geometry("c1", size2, uri);

  QCOMPARE(5.0, size2.X());
  QCOMPARE(10.0, size2.Y());
  QCOMPARE(15.0, size2.Z());
  QCOMPARE(uri, std::string(""));

  ignition::math::Vector3d size3(0, 0, 0);

  cc.Geometry("NotFound", size3, uri);

  QCOMPARE(0.0, size3.X());
  QCOMPARE(0.0, size3.Y());
  QCOMPARE(0.0, size3.Z());
  QCOMPARE(uri, std::string(""));
}

/////////////////////////////////////////////////
void CollisionConfig_TEST::AppliedSignal()
{
  // Create a link inspector
  gazebo::gui::CollisionConfig *collisionConfig =
      new gazebo::gui::CollisionConfig();
  QVERIFY(collisionConfig != NULL);

  // Connect signals
  connect(collisionConfig, SIGNAL(Applied()), this, SLOT(OnApply()));

  // Init it
  collisionConfig->Init();
  QCOMPARE(g_appliedSignalCount, 0u);
  QCOMPARE(collisionConfig->GetCollisionCount(), 0u);

  // Get push buttons
  QList<QPushButton *> pushButtons =
      collisionConfig->findChildren<QPushButton *>();
  QVERIFY(pushButtons.size() == 1);

  // Add a collision
  pushButtons[0]->click();
  QCOMPARE(collisionConfig->GetCollisionCount(), 1u);

  // Get spins
  QList<QDoubleSpinBox *> spins =
      collisionConfig->findChildren<QDoubleSpinBox *>();
  QVERIFY(spins.size() == 33);

  // Get combo boxes
  QList<QComboBox *> combos =
      collisionConfig->findChildren<QComboBox *>();
  QVERIFY(combos.size() == 2);

  // Edit collision pose (2~7)
  spins[2]->setValue(2.0);
  QTest::keyClick(spins[2], Qt::Key_Enter);
  QCOMPARE(g_appliedSignalCount, 1u);

  // Edit geometry (0)
  combos[0]->setCurrentIndex(2);
  QTest::keyClick(combos[0], Qt::Key_Enter);
  QCOMPARE(g_appliedSignalCount, 2u);

  delete collisionConfig;
}

/////////////////////////////////////////////////
void CollisionConfig_TEST::OnApply()
{
  g_appliedSignalCount++;
}

/////////////////////////////////////////////////
void CollisionConfig_TEST::Restore()
{
  CollisionConfig cc;
  msgs::Collision c1, c2, c3;

  cc.AddCollision("c1", &c1);
  cc.AddCollision("c2", &c2);

  QCOMPARE(cc.GetCollisionCount(), 2u);
  QVERIFY(cc.GetData("c1") != NULL);
  QVERIFY(cc.GetData("c2") != NULL);
  QVERIFY(cc.GetData("c3") == NULL);

  // Set this as the original data
  cc.Init();

  // Add a collision and restore
  cc.AddCollision("c3", &c3);
  QCOMPARE(cc.GetCollisionCount(), 3u);
  QVERIFY(cc.GetData("c1") != NULL);
  QVERIFY(cc.GetData("c2") != NULL);
  QVERIFY(cc.GetData("c3") != NULL);

  cc.RestoreOriginalData();
  QCOMPARE(cc.GetCollisionCount(), 2u);
  QVERIFY(cc.GetData("c1") != NULL);
  QVERIFY(cc.GetData("c2") != NULL);
  QVERIFY(cc.GetData("c3") == NULL);

  // Remove a collision and restore
  QVERIFY(!g_confirmed);
  auto button = cc.findChild<QToolButton *>("removeCollisionButton_0");
  QVERIFY(button);
<<<<<<< HEAD

  // Note that the confirmation dialog has been disabled for tests (issue #1963)
=======
  CollisionConfigTestHelper helper;
  QTimer::singleShot(3000, &helper, SLOT(Confirm()));
>>>>>>> 85b74965
  button->click();
  QVERIFY(g_confirmed);

  QCOMPARE(cc.GetCollisionCount(), 1u);
  QVERIFY(cc.GetData("c1") == NULL);
  QVERIFY(cc.GetData("c2") != NULL);
  QVERIFY(cc.GetData("c3") == NULL);

  cc.RestoreOriginalData();
  QCOMPARE(cc.GetCollisionCount(), 2u);
  QVERIFY(cc.GetData("c1") != NULL);
  QVERIFY(cc.GetData("c2") != NULL);
  QVERIFY(cc.GetData("c3") == NULL);
}

/////////////////////////////////////////////////
void CollisionConfigTestHelper::Confirm()
{
  auto w = QApplication::activeModalWidget();
  QVERIFY(w != nullptr);
  w->setFocus();
  QTest::keyClick(w, Qt::Key_Enter);
  g_confirmed = true;
}

// Generate a main function for the test
QTEST_MAIN(CollisionConfig_TEST)<|MERGE_RESOLUTION|>--- conflicted
+++ resolved
@@ -202,13 +202,8 @@
   QVERIFY(!g_confirmed);
   auto button = cc.findChild<QToolButton *>("removeCollisionButton_0");
   QVERIFY(button);
-<<<<<<< HEAD
-
-  // Note that the confirmation dialog has been disabled for tests (issue #1963)
-=======
   CollisionConfigTestHelper helper;
   QTimer::singleShot(3000, &helper, SLOT(Confirm()));
->>>>>>> 85b74965
   button->click();
   QVERIFY(g_confirmed);
 
