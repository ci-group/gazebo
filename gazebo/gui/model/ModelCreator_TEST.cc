/*
 * Copyright (C) 2015-2016 Open Source Robotics Foundation
 *
 * Licensed under the Apache License, Version 2.0 (the "License");
 * you may not use this file except in compliance with the License.
 * You may obtain a copy of the License at
 *
 *     http://www.apache.org/licenses/LICENSE-2.0
 *
 * Unless required by applicable law or agreed to in writing, software
 * distributed under the License is distributed on an "AS IS" BASIS,
 * WITHOUT WARRANTIES OR CONDITIONS OF ANY KIND, either express or implied.
 * See the License for the specific language governing permissions and
 * limitations under the License.
 *
*/

#include "gazebo/gui/Actions.hh"
#include "gazebo/gui/GuiEvents.hh"
#include "gazebo/gui/GuiIface.hh"
#include "gazebo/gui/GLWidget.hh"
#include "gazebo/gui/MainWindow.hh"
#include "gazebo/gui/model/ModelData.hh"
#include "gazebo/gui/model/ModelEditorEvents.hh"
#include "gazebo/gui/model/ModelCreator.hh"
#include "gazebo/gui/model/ModelCreator_TEST.hh"

using namespace gazebo;

/////////////////////////////////////////////////
std::string NestedModelSDFString()
{
  // nested model - two top level links, one joint, and a nested model
  std::stringstream nestedModelSdfStream;
  nestedModelSdfStream << "<sdf version='" << SDF_VERSION << "'>"
      << "<model name ='model_00'>"
      << "  <pose>0 0 1 0 0 0</pose>"
      << "  <link name ='link_00'>"
      << "    <pose>1 0 0 0 0 0</pose>"
      << "    <collision name ='collision_01'>"
      << "      <geometry>"
      << "        <box><size>1 1 1</size></box>"
      << "      </geometry>"
      << "    </collision>"
      << "    <visual name ='visual_01'>"
      << "      <geometry>"
      << "        <box><size>1 1 1</size></box>"
      << "      </geometry>"
      << "    </visual>"
      << "  </link>"
      << "  <link name ='link_01'>"
      << "    <pose>-1 0 0 0 0 0</pose>"
      << "    <collision name ='collision_02'>"
      << "      <geometry>"
      << "        <cylinder>"
      << "          <radius>0.5</radius>"
      << "          <length>1.0</length>"
      << "        </cylinder>"
      << "      </geometry>"
      << "    </collision>"
      << "    <visual name ='visual_02'>"
      << "      <geometry>"
      << "        <cylinder>"
      << "          <radius>0.5</radius>"
      << "          <length>1.0</length>"
      << "        </cylinder>"
      << "      </geometry>"
      << "    </visual>"
      << "  </link>"
      << "  <joint name ='joint_01' type='prismatic'>"
      << "    <pose>0 1 0 0 0 0</pose>"
      << "    <parent>link_00</parent>"
      << "    <child>link_01</child>"
      << "    <axis>"
      << "      <xyz>0 0 1</xyz>"
      << "    </axis>"
      << "  </joint>"
      << "  <model name ='model_01'>"
      << "    <pose>0 1 0 0 0 0</pose>"
      << "    <link name ='link_01'>"
      << "      <pose>1 0 0 0 0 0</pose>"
      << "      <collision name ='collision_01'>"
      << "        <geometry>"
      << "          <box><size>1 1 1</size></box>"
      << "        </geometry>"
      << "      </collision>"
      << "      <visual name ='visual_01'>"
      << "        <geometry>"
      << "          <box><size>1 1 1</size></box>"
      << "        </geometry>"
      << "      </visual>"
      << "     </link>"
      << "  </model>"
      << "</model>"
      << "</sdf>";
  return nestedModelSdfStream.str();
}

/////////////////////////////////////////////////
void ModelCreator_TEST::NestedModel()
{
  this->resMaxPercentChange = 5.0;
  this->shareMaxPercentChange = 2.0;

  this->Load("worlds/empty.world", false, false, false);

  // Create the main window.
  gazebo::gui::MainWindow *mainWindow = new gazebo::gui::MainWindow();
  QVERIFY(mainWindow != NULL);
  mainWindow->Load();
  mainWindow->Init();
  mainWindow->show();

  this->ProcessEventsAndDraw(mainWindow);

  // Get the user camera and scene
  gazebo::rendering::UserCameraPtr cam = gazebo::gui::get_active_camera();
  QVERIFY(cam != NULL);
  gazebo::rendering::ScenePtr scene = cam->GetScene();
  QVERIFY(scene != NULL);

  // Create a model creator
  gui::ModelCreator *modelCreator = new gui::ModelCreator();
  QVERIFY(modelCreator != NULL);

  // Create a box model and add it to the model creator
  double mass = 1.0;
  ignition::math::Vector3d size = ignition::math::Vector3d::One;
  msgs::Model model;
  model.set_name("box_model");
  msgs::AddBoxLink(model, mass, size);
  sdf::ElementPtr boxModelSDF = msgs::ModelToSDF(model);

  modelCreator->AddEntity(boxModelSDF);

  // Verify it has been added
  gazebo::rendering::VisualPtr boxModelVis =
      scene->GetVisual("ModelPreview_0_0::box_model");
  QVERIFY(boxModelVis != NULL);

  // test loading nested model from sdf
  sdf::ElementPtr modelSDF(new sdf::Element);
  sdf::initFile("model.sdf", modelSDF);
  sdf::readString(NestedModelSDFString(), modelSDF);
  modelCreator->AddEntity(modelSDF);

  // verify the model with joint has been added
  gazebo::rendering::VisualPtr modelVis =
      scene->GetVisual("ModelPreview_0_0::model_00");
  QVERIFY(modelVis != NULL);
  gazebo::rendering::VisualPtr link00Vis =
      scene->GetVisual("ModelPreview_0_0::model_00::link_00");
  QVERIFY(link00Vis != NULL);
  gazebo::rendering::VisualPtr link01Vis =
      scene->GetVisual("ModelPreview_0_0::model_00::link_01");
  QVERIFY(link01Vis != NULL);
  gazebo::rendering::VisualPtr model01Vis =
      scene->GetVisual("ModelPreview_0_0::model_00::model_01");
  QVERIFY(model01Vis != NULL);

  // remove box model and verify
  modelCreator->RemoveEntity(boxModelVis->GetName());
  boxModelVis = scene->GetVisual("ModelPreview_0_0::box_model");
  QVERIFY(boxModelVis == NULL);

  // remove nested model and verify
  modelCreator->RemoveEntity(modelVis->GetName());
  modelVis = scene->GetVisual("ModelPreview_0_0::model_00");
  QVERIFY(modelVis == NULL);
  link00Vis = scene->GetVisual("ModelPreview_0_0::model_00::link_00");
  QVERIFY(link00Vis == NULL);
  link01Vis = scene->GetVisual("ModelPreview_0_0::model_00::link_01");
  QVERIFY(link01Vis == NULL);
  model01Vis = scene->GetVisual("ModelPreview_0_0::model_00::model_01");
  QVERIFY(model01Vis == NULL);

  delete modelCreator;
  modelCreator = NULL;

  mainWindow->close();
  delete mainWindow;
  mainWindow = NULL;
}

/////////////////////////////////////////////////
void ModelCreator_TEST::SaveState()
{
  this->resMaxPercentChange = 5.0;
  this->shareMaxPercentChange = 2.0;

  this->Load("worlds/empty.world", false, false, false);

  // Create the main window.
  gazebo::gui::MainWindow *mainWindow = new gazebo::gui::MainWindow();
  QVERIFY(mainWindow != NULL);
  mainWindow->Load();
  mainWindow->Init();
  mainWindow->show();

  this->ProcessEventsAndDraw(mainWindow);

  // Get the user camera and scene
  gazebo::rendering::UserCameraPtr cam = gazebo::gui::get_active_camera();
  QVERIFY(cam != NULL);
  gazebo::rendering::ScenePtr scene = cam->GetScene();
  QVERIFY(scene != NULL);

  // Start never saved
  gui::ModelCreator *modelCreator = new gui::ModelCreator();
  QCOMPARE(modelCreator->CurrentSaveState(), gui::ModelCreator::NEVER_SAVED);

  // Inserting a link and it still is never saved
  modelCreator->AddShape(gui::ModelCreator::ENTITY_CYLINDER);
  gazebo::rendering::VisualPtr cylinder =
      scene->GetVisual("ModelPreview_0_0::link_0");
  QVERIFY(cylinder != NULL);
  QCOMPARE(modelCreator->CurrentSaveState(),
      gui::ModelCreator::NEVER_SAVED);

  // Save all changes
  modelCreator->SaveModelFiles();
  QCOMPARE(modelCreator->CurrentSaveState(),
      gui::ModelCreator::ALL_SAVED);

  // Insert another link to have unsaved changes
  modelCreator->AddShape(gui::ModelCreator::ENTITY_BOX);
  QCOMPARE(modelCreator->CurrentSaveState(),
      gui::ModelCreator::UNSAVED_CHANGES);

  // Save all changes
  modelCreator->SaveModelFiles();
  QCOMPARE(modelCreator->CurrentSaveState(),
      gui::ModelCreator::ALL_SAVED);

  // Move a link to have unsaved changes
<<<<<<< HEAD
  cylinder->SetWorldPose(ignition::math::Pose3d(1, 2, 3, 4, 5, 6));
  // Process some events, and draw the screen
  for (unsigned int i = 0; i < 10; ++i)
  {
    gazebo::common::Time::MSleep(30);
    QCoreApplication::processEvents();
    mainWindow->repaint();
  }
  QCOMPARE(modelCreator->GetCurrentSaveState(),
=======
  gazebo::gui::Events::moveEntity(cylinder->GetName(),
      ignition::math::Pose3d(1, 2, 3, 4, 5, 6), true);

  this->ProcessEventsAndDraw(mainWindow);

  QCOMPARE(modelCreator->CurrentSaveState(),
>>>>>>> b51ff4f0
      gui::ModelCreator::UNSAVED_CHANGES);

  // Save all changes
  modelCreator->SaveModelFiles();
  QCOMPARE(modelCreator->CurrentSaveState(),
      gui::ModelCreator::ALL_SAVED);

  // Remove a link to have unsaved changes
  modelCreator->RemoveEntity(cylinder->GetName());
  QCOMPARE(modelCreator->CurrentSaveState(),
      gui::ModelCreator::UNSAVED_CHANGES);

  // Save all changes
  modelCreator->SaveModelFiles();
  QCOMPARE(modelCreator->CurrentSaveState(),
      gui::ModelCreator::ALL_SAVED);

  delete modelCreator;
  modelCreator = NULL;
  mainWindow->close();
  delete mainWindow;
  mainWindow = NULL;
}

/////////////////////////////////////////////////
void ModelCreator_TEST::Selection()
{
  this->resMaxPercentChange = 5.0;
  this->shareMaxPercentChange = 2.0;

  this->Load("worlds/empty.world", false, false, false);

  // Create the main window.
  gazebo::gui::MainWindow *mainWindow = new gazebo::gui::MainWindow();
  QVERIFY(mainWindow != NULL);
  mainWindow->Load();
  mainWindow->Init();
  mainWindow->show();

  this->ProcessEventsAndDraw(mainWindow);

  // Get the user camera and scene
  gazebo::rendering::UserCameraPtr cam = gazebo::gui::get_active_camera();
  QVERIFY(cam != NULL);
  gazebo::rendering::ScenePtr scene = cam->GetScene();
  QVERIFY(scene != NULL);

  // Start never saved
  gui::ModelCreator *modelCreator = new gui::ModelCreator();
  QVERIFY(modelCreator);

  // Inserting a few links
  modelCreator->AddShape(gui::ModelCreator::ENTITY_CYLINDER);
  gazebo::rendering::VisualPtr cylinder =
      scene->GetVisual("ModelPreview_0_0::link_0");
  QVERIFY(cylinder != NULL);

  modelCreator->AddShape(gui::ModelCreator::ENTITY_BOX);
  gazebo::rendering::VisualPtr box =
      scene->GetVisual("ModelPreview_0_0::link_1");
  QVERIFY(box != NULL);

  modelCreator->AddShape(gui::ModelCreator::ENTITY_SPHERE);
  gazebo::rendering::VisualPtr sphere =
      scene->GetVisual("ModelPreview_0_0::link_2");
  QVERIFY(sphere != NULL);

  // verify initial selected state
  QVERIFY(!cylinder->GetHighlighted());
  QVERIFY(!box->GetHighlighted());
  QVERIFY(!sphere->GetHighlighted());

  // select the shapes and verify that they are selected
  modelCreator->SetSelected(cylinder, true);
  QVERIFY(cylinder->GetHighlighted());

  modelCreator->SetSelected(box, true);
  QVERIFY(box->GetHighlighted());

  modelCreator->SetSelected(sphere, true);
  QVERIFY(sphere->GetHighlighted());

  // deselect and verify
  modelCreator->SetSelected(cylinder, false);
  QVERIFY(!cylinder->GetHighlighted());

  modelCreator->SetSelected(box, false);
  QVERIFY(!box->GetHighlighted());

  modelCreator->SetSelected(sphere, false);
  QVERIFY(!sphere->GetHighlighted());

  // select one and verify all
  modelCreator->SetSelected(cylinder, true);
  QVERIFY(cylinder->GetHighlighted());
  QVERIFY(!box->GetHighlighted());
  QVERIFY(!sphere->GetHighlighted());

  delete modelCreator;
  modelCreator = NULL;
  mainWindow->close();
  delete mainWindow;
  mainWindow = NULL;
}

/////////////////////////////////////////////////
void ModelCreator_TEST::ModelPlugin()
{
  this->resMaxPercentChange = 5.0;
  this->shareMaxPercentChange = 2.0;

  this->Load("worlds/empty.world", false, false, false);

  // Create the main window.
  gazebo::gui::MainWindow *mainWindow = new gazebo::gui::MainWindow();
  QVERIFY(mainWindow != NULL);
  mainWindow->Load();
  mainWindow->Init();
  mainWindow->show();

  this->ProcessEventsAndDraw(mainWindow);

  // Get the user camera and scene
  gazebo::rendering::UserCameraPtr cam = gazebo::gui::get_active_camera();
  QVERIFY(cam != NULL);
  gazebo::rendering::ScenePtr scene = cam->GetScene();
  QVERIFY(scene != NULL);

  // Start never saved
  gui::ModelCreator *modelCreator = new gui::ModelCreator();
  QVERIFY(modelCreator);

  // Inserting a few links
  modelCreator->AddShape(gui::ModelCreator::ENTITY_CYLINDER);
  gazebo::rendering::VisualPtr cylinder =
      scene->GetVisual("ModelPreview_0_0::link_0");
  QVERIFY(cylinder != NULL);

  // add model plugin
  modelCreator->OnAddModelPlugin("test_name", "test_filename",
      "<data>test</data>");
  gazebo::gui::ModelPluginData *modelPluginData =
       modelCreator->ModelPlugin("test_name");
  QVERIFY(modelPluginData != NULL);
  sdf::ElementPtr modelPluginSDF = modelPluginData->modelPluginSDF;
  QCOMPARE(modelPluginSDF->Get<std::string>("name"), std::string("test_name"));
  QCOMPARE(modelPluginSDF->Get<std::string>("filename"),
      std::string("test_filename"));
  QVERIFY(modelPluginSDF->HasElement("data"));
  QCOMPARE(modelPluginSDF->Get<std::string>("data"), std::string("test"));

  // remove the model plugin
  modelCreator->RemoveModelPlugin("test_name");
  modelPluginData = modelCreator->ModelPlugin("test_name");
  QVERIFY(modelPluginData == NULL);

  delete modelCreator;
  modelCreator = NULL;
  mainWindow->close();
  delete mainWindow;
  mainWindow = NULL;
}

/////////////////////////////////////////////////
void ModelCreator_TEST::NestedModelSelection()
{
  this->resMaxPercentChange = 5.0;
  this->shareMaxPercentChange = 2.0;

  this->Load("worlds/empty.world", false, false, true);

  // Create the main window.
  gazebo::gui::MainWindow *mainWindow = new gazebo::gui::MainWindow();
  QVERIFY(mainWindow != NULL);
  mainWindow->Load();
  mainWindow->Init();
  mainWindow->show();

  this->ProcessEventsAndDraw(mainWindow);

  // Get the user camera and scene
  gazebo::rendering::UserCameraPtr cam = gazebo::gui::get_active_camera();
  QVERIFY(cam != NULL);
  gazebo::rendering::ScenePtr scene = cam->GetScene();
  QVERIFY(scene != NULL);

  // Create a model creator
  gui::ModelCreator *modelCreator = new gui::ModelCreator();
  QVERIFY(modelCreator != NULL);

  // a link
  modelCreator->AddShape(gui::ModelCreator::ENTITY_CYLINDER);
  gazebo::rendering::VisualPtr cylinder =
      scene->GetVisual("ModelPreview_0_0::link_0");
  QVERIFY(cylinder != NULL);

  // Add various models and links into the editor
  // a box nested model
  double mass = 1.0;
  ignition::math::Vector3d size = ignition::math::Vector3d::One;
  msgs::Model model;
  model.set_name("box_model");
  msgs::AddBoxLink(model, mass, size);
  sdf::ElementPtr boxModelSDF = msgs::ModelToSDF(model);

  modelCreator->AddModel(boxModelSDF);

  /// Verify it has been added
  gazebo::rendering::VisualPtr boxModelVis =
      scene->GetVisual("ModelPreview_0_0::box_model");
  QVERIFY(boxModelVis != NULL);

  this->ProcessEventsAndDraw(mainWindow);

  // a more complicated a nested model loaded from from sdf
  sdf::ElementPtr modelSDF(new sdf::Element);
  sdf::initFile("model.sdf", modelSDF);
  sdf::readString(NestedModelSDFString(), modelSDF);
  modelCreator->AddModel(modelSDF);

  this->ProcessEventsAndDraw(mainWindow);

  // verify the model has been added
  gazebo::rendering::VisualPtr modelVis =
      scene->GetVisual("ModelPreview_0_0::model_00");
  QVERIFY(modelVis != NULL);
  gazebo::rendering::VisualPtr link00Vis =
      scene->GetVisual("ModelPreview_0_0::model_00::link_00");
  QVERIFY(link00Vis != NULL);
  gazebo::rendering::VisualPtr link01Vis =
      scene->GetVisual("ModelPreview_0_0::model_00::link_01");
  QVERIFY(link01Vis != NULL);
  gazebo::rendering::VisualPtr model01Vis =
      scene->GetVisual("ModelPreview_0_0::model_00::model_01");
  QVERIFY(model01Vis != NULL);

  this->ProcessEventsAndDraw(mainWindow);

  // verify initial selected state
  QVERIFY(!cylinder->GetHighlighted());
  QVERIFY(!boxModelVis->GetHighlighted());
  QVERIFY(!modelVis->GetHighlighted());
  QVERIFY(!link00Vis->GetHighlighted());
  QVERIFY(!link01Vis->GetHighlighted());
  QVERIFY(!model01Vis->GetHighlighted());

  // test selecting links and nested models
  modelCreator->SetSelected(cylinder, true);
  QVERIFY(cylinder->GetHighlighted());
  QVERIFY(!boxModelVis->GetHighlighted());
  QVERIFY(!modelVis->GetHighlighted());
  QVERIFY(!link00Vis->GetHighlighted());
  QVERIFY(!link01Vis->GetHighlighted());
  QVERIFY(!model01Vis->GetHighlighted());

  modelCreator->SetSelected(boxModelVis, true);
  QVERIFY(cylinder->GetHighlighted());
  QVERIFY(boxModelVis->GetHighlighted());
  QVERIFY(!modelVis->GetHighlighted());
  QVERIFY(!link00Vis->GetHighlighted());
  QVERIFY(!link01Vis->GetHighlighted());
  QVERIFY(!model01Vis->GetHighlighted());

  modelCreator->SetSelected(modelVis, true);
  QVERIFY(cylinder->GetHighlighted());
  QVERIFY(boxModelVis->GetHighlighted());
  QVERIFY(modelVis->GetHighlighted());
  QVERIFY(!link00Vis->GetHighlighted());
  QVERIFY(!link01Vis->GetHighlighted());
  QVERIFY(!model01Vis->GetHighlighted());

  modelCreator->SetSelected(link00Vis, true);
  QVERIFY(cylinder->GetHighlighted());
  QVERIFY(boxModelVis->GetHighlighted());
  QVERIFY(modelVis->GetHighlighted());
  QVERIFY(link00Vis->GetHighlighted());
  QVERIFY(!link01Vis->GetHighlighted());
  QVERIFY(!model01Vis->GetHighlighted());

  modelCreator->SetSelected(link01Vis, true);
  QVERIFY(cylinder->GetHighlighted());
  QVERIFY(boxModelVis->GetHighlighted());
  QVERIFY(modelVis->GetHighlighted());
  QVERIFY(link00Vis->GetHighlighted());
  QVERIFY(link01Vis->GetHighlighted());
  QVERIFY(!model01Vis->GetHighlighted());

  modelCreator->SetSelected(model01Vis, true);
  QVERIFY(cylinder->GetHighlighted());
  QVERIFY(boxModelVis->GetHighlighted());
  QVERIFY(modelVis->GetHighlighted());
  QVERIFY(link00Vis->GetHighlighted());
  QVERIFY(link01Vis->GetHighlighted());
  QVERIFY(model01Vis->GetHighlighted());

  modelCreator->SetSelected(cylinder, false);
  QVERIFY(!cylinder->GetHighlighted());
  QVERIFY(boxModelVis->GetHighlighted());
  QVERIFY(modelVis->GetHighlighted());
  QVERIFY(link00Vis->GetHighlighted());
  QVERIFY(link01Vis->GetHighlighted());
  QVERIFY(model01Vis->GetHighlighted());

  modelCreator->SetSelected(boxModelVis, false);
  QVERIFY(!cylinder->GetHighlighted());
  QVERIFY(!boxModelVis->GetHighlighted());
  QVERIFY(modelVis->GetHighlighted());
  QVERIFY(link00Vis->GetHighlighted());
  QVERIFY(link01Vis->GetHighlighted());
  QVERIFY(model01Vis->GetHighlighted());

  modelCreator->SetSelected(modelVis, false);
  QVERIFY(!cylinder->GetHighlighted());
  QVERIFY(!boxModelVis->GetHighlighted());
  QVERIFY(!modelVis->GetHighlighted());
  QVERIFY(link00Vis->GetHighlighted());
  QVERIFY(link01Vis->GetHighlighted());
  QVERIFY(model01Vis->GetHighlighted());

  modelCreator->SetSelected(link00Vis, false);
  QVERIFY(!cylinder->GetHighlighted());
  QVERIFY(!boxModelVis->GetHighlighted());
  QVERIFY(!modelVis->GetHighlighted());
  QVERIFY(!link00Vis->GetHighlighted());
  QVERIFY(link01Vis->GetHighlighted());
  QVERIFY(model01Vis->GetHighlighted());

  modelCreator->SetSelected(link01Vis, false);
  QVERIFY(!cylinder->GetHighlighted());
  QVERIFY(!boxModelVis->GetHighlighted());
  QVERIFY(!modelVis->GetHighlighted());
  QVERIFY(!link00Vis->GetHighlighted());
  QVERIFY(!link01Vis->GetHighlighted());
  QVERIFY(model01Vis->GetHighlighted());

  modelCreator->SetSelected(model01Vis, false);
  QVERIFY(!cylinder->GetHighlighted());
  QVERIFY(!boxModelVis->GetHighlighted());
  QVERIFY(!modelVis->GetHighlighted());
  QVERIFY(!link00Vis->GetHighlighted());
  QVERIFY(!link01Vis->GetHighlighted());
  QVERIFY(!model01Vis->GetHighlighted());

  delete modelCreator;
  modelCreator = NULL;

  mainWindow->close();
  delete mainWindow;
  mainWindow = NULL;
}

/////////////////////////////////////////////////
void ModelCreator_TEST::CopyPaste()
{
  this->resMaxPercentChange = 5.0;
  this->shareMaxPercentChange = 2.0;

  this->Load("worlds/empty.world", false, false, true);

  // Create the main window.
  gazebo::gui::MainWindow *mainWindow = new gazebo::gui::MainWindow();
  QVERIFY(mainWindow != NULL);
  mainWindow->Load();
  mainWindow->Init();
  mainWindow->show();

  this->ProcessEventsAndDraw(mainWindow);

  // Get the user camera and scene
  gazebo::rendering::UserCameraPtr cam = gazebo::gui::get_active_camera();
  QVERIFY(cam != NULL);
  gazebo::rendering::ScenePtr scene = cam->GetScene();
  QVERIFY(scene != NULL);

  gui::ModelCreator *modelCreator = new gui::ModelCreator();
  QVERIFY(modelCreator);

  QVERIFY(gazebo::gui::g_copyAct != NULL);
  QVERIFY(gazebo::gui::g_pasteAct != NULL);
  QVERIFY(gui::g_editModelAct != NULL);

  // switch to editor mode
  gui::g_editModelAct->toggle();

  // Inserting a link and it still is never saved
  modelCreator->AddShape(gui::ModelCreator::ENTITY_CYLINDER);
  gazebo::rendering::VisualPtr cylinder =
      scene->GetVisual("ModelPreview_0_0::link_0");

  QVERIFY(cylinder != NULL);

  // Add various models and links into the editor
  // a box nested model
  double mass = 1.0;
  ignition::math::Vector3d size = ignition::math::Vector3d::One;
  msgs::Model model;
  model.set_name("box_model");
  msgs::AddBoxLink(model, mass, size);
  sdf::ElementPtr boxModelSDF = msgs::ModelToSDF(model);
  modelCreator->AddModel(boxModelSDF);

  /// Verify it has been added
  gazebo::rendering::VisualPtr boxModel =
      scene->GetVisual("ModelPreview_0_0::box_model");
  QVERIFY(boxModel != NULL);

  this->ProcessEventsAndDraw(mainWindow);

  // copy and paste cylinder link
  modelCreator->SetSelected(cylinder, true);
  QVERIFY(cylinder->GetHighlighted());

  gui::g_copyAct->trigger();

  // Get GLWidget
  gazebo::gui::GLWidget *glWidget =
    mainWindow->findChild<gazebo::gui::GLWidget *>("GLWidget");
  QVERIFY(glWidget != NULL);

  // Move to center of the screen
  QPoint moveTo(glWidget->width() * 0.5, glWidget->height() * 0.5);
  QTest::mouseMove(glWidget, moveTo, 100);

  gui::g_pasteAct->trigger();
  QCoreApplication::processEvents();

  // Verify there is a clone of the cylinder link
  rendering::VisualPtr cylinderClone =
      scene->GetVisual(cylinder->GetName() + "_clone");
  QVERIFY(cylinderClone != NULL);


  // copy and paste box model
  modelCreator->SetSelected(boxModel, true);
  QVERIFY(boxModel->GetHighlighted());

  gui::g_copyAct->trigger();

  // Move to center of the screen
  QTest::mouseMove(glWidget, moveTo, 100);

  gui::g_pasteAct->trigger();
  QCoreApplication::processEvents();

  // Verify there is a clone of the box model
  rendering::VisualPtr boxModelClone =
      scene->GetVisual(boxModel->GetName() + "_clone");
  QVERIFY(boxModelClone != NULL);

  this->ProcessEventsAndDraw(mainWindow);

  delete modelCreator;
  modelCreator = NULL;

  mainWindow->close();
  delete mainWindow;
  mainWindow = NULL;
}

// Generate a main function for the test
QTEST_MAIN(ModelCreator_TEST)<|MERGE_RESOLUTION|>--- conflicted
+++ resolved
@@ -233,24 +233,12 @@
       gui::ModelCreator::ALL_SAVED);
 
   // Move a link to have unsaved changes
-<<<<<<< HEAD
-  cylinder->SetWorldPose(ignition::math::Pose3d(1, 2, 3, 4, 5, 6));
-  // Process some events, and draw the screen
-  for (unsigned int i = 0; i < 10; ++i)
-  {
-    gazebo::common::Time::MSleep(30);
-    QCoreApplication::processEvents();
-    mainWindow->repaint();
-  }
-  QCOMPARE(modelCreator->GetCurrentSaveState(),
-=======
   gazebo::gui::Events::moveEntity(cylinder->GetName(),
       ignition::math::Pose3d(1, 2, 3, 4, 5, 6), true);
 
   this->ProcessEventsAndDraw(mainWindow);
 
   QCOMPARE(modelCreator->CurrentSaveState(),
->>>>>>> b51ff4f0
       gui::ModelCreator::UNSAVED_CHANGES);
 
   // Save all changes
