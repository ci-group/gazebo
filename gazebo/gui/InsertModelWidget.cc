/*
 * Copyright (C) 2012-2014 Open Source Robotics Foundation
 *
 * Licensed under the Apache License, Version 2.0 (the "License");
 * you may not use this file except in compliance with the License.
 * You may obtain a copy of the License at
 *
 *     http://www.apache.org/licenses/LICENSE-2.0
 *
 * Unless required by applicable law or agreed to in writing, software
 * distributed under the License is distributed on an "AS IS" BASIS,
 * WITHOUT WARRANTIES OR CONDITIONS OF ANY KIND, either express or implied.
 * See the License for the specific language governing permissions and
 * limitations under the License.
 *
 */

#include <fstream>
#include <boost/lexical_cast.hpp>
#include <sdf/sdf.hh>

#include "gazebo/common/SystemPaths.hh"
#include "gazebo/common/Console.hh"
#include "gazebo/common/ModelDatabase.hh"

#include "gazebo/rendering/RenderingIface.hh"
#include "gazebo/rendering/Scene.hh"
#include "gazebo/rendering/UserCamera.hh"
#include "gazebo/rendering/Visual.hh"
#include "gazebo/gui/GuiIface.hh"
#include "gazebo/gui/GuiEvents.hh"

#include "gazebo/transport/Node.hh"
#include "gazebo/transport/Publisher.hh"

#include "gazebo/gui/InsertModelWidgetPrivate.hh"
#include "gazebo/gui/InsertModelWidget.hh"

using namespace gazebo;
using namespace gui;

/////////////////////////////////////////////////
InsertModelWidget::InsertModelWidget(QWidget *_parent)
: QWidget(_parent), dataPtr(new InsertModelWidgetPrivate)
{
  this->setObjectName("insertModel");
  this->dataPtr->modelDatabaseItem = NULL;

  QVBoxLayout *mainLayout = new QVBoxLayout;
  this->dataPtr->fileTreeWidget = new QTreeWidget();
  this->dataPtr->fileTreeWidget->setColumnCount(1);
  this->dataPtr->fileTreeWidget->setContextMenuPolicy(Qt::CustomContextMenu);
  this->dataPtr->fileTreeWidget->header()->hide();
  connect(this->dataPtr->fileTreeWidget,
      SIGNAL(itemClicked(QTreeWidgetItem *, int)),
      this, SLOT(OnModelSelection(QTreeWidgetItem *, int)));

  QFrame *frame = new QFrame;
  QVBoxLayout *frameLayout = new QVBoxLayout;
  frameLayout->addWidget(this->dataPtr->fileTreeWidget, 0);
  frameLayout->setContentsMargins(0, 0, 0, 0);
  frame->setLayout(frameLayout);

  mainLayout->addWidget(frame);
  this->setLayout(mainLayout);
  this->layout()->setContentsMargins(0, 0, 0, 0);
  // Create a system path watcher
  this->dataPtr->watcher = new QFileSystemWatcher();

  // Update the list of models on the local system.
  this->UpdateAllLocalPaths();

  // Create a top-level tree item for the path
  this->dataPtr->modelDatabaseItem =
    new QTreeWidgetItem(static_cast<QTreeWidgetItem*>(0),
        QStringList(QString("Connecting to model database...")));
  this->dataPtr->fileTreeWidget->addTopLevelItem(
      this->dataPtr->modelDatabaseItem);

  // Also insert additional paths from gui.ini
  std::string additionalPaths =
      gui::getINIProperty<std::string>("model_paths.filenames", "");
  if (!additionalPaths.empty())
  {
    common::SystemPaths::Instance()->AddModelPaths(additionalPaths);
    this->UpdateLocalPath(additionalPaths);
  }

  // Connect callbacks now that everything else is initialized

  // Connect a callback that is triggered whenever a directory is changed.
  connect(this->dataPtr->watcher, SIGNAL(directoryChanged(const QString &)),
          this, SLOT(OnDirectoryChanged(const QString &)));

  // Connect a callback to trigger when the model paths are updated.
  this->connections.push_back(
          common::SystemPaths::Instance()->updateModelRequest.Connect(
            boost::bind(&InsertModelWidget::OnModelUpdateRequest, this, _1)));

  /// Non-blocking call to get all the models in the database.
  this->dataPtr->getModelsConnection =
    common::ModelDatabase::Instance()->GetModels(
        boost::bind(&InsertModelWidget::OnModels, this, _1));

  // Start a timer to check for the results from the ModelDatabase. We need
  // to do this so that the QT elements get added in the main thread.
  QTimer::singleShot(1000, this, SLOT(Update()));
}

/////////////////////////////////////////////////
InsertModelWidget::~InsertModelWidget()
{
  delete this->dataPtr->watcher;
  delete this->dataPtr;
  this->dataPtr = NULL;
}

/////////////////////////////////////////////////
bool InsertModelWidget::LocalPathInFileWidget(const std::string &_path)
{
  return this->dataPtr->localFilenameCache.find(_path) !=
          this->dataPtr->localFilenameCache.end();
}

/////////////////////////////////////////////////
void InsertModelWidget::Update()
{
  boost::mutex::scoped_lock lock(this->dataPtr->mutex);

  // If the model database has call the OnModels callback function, then
  // add all the models from the database.
  if (!this->dataPtr->modelBuffer.empty())
  {
    std::string uri = common::ModelDatabase::Instance()->GetURI();
    this->dataPtr->modelDatabaseItem->setText(0,
        QString("%1").arg(QString::fromStdString(uri)));

    if (!this->dataPtr->modelBuffer.empty())
    {
      for (std::map<std::string, std::string>::const_iterator iter =
          this->dataPtr->modelBuffer.begin();
          iter != this->dataPtr->modelBuffer.end(); ++iter)
      {
        // Add a child item for the model
        QTreeWidgetItem *childItem = new QTreeWidgetItem(
            this->dataPtr->modelDatabaseItem,
            QStringList(QString("%1").arg(
                QString::fromStdString(iter->second))));
        childItem->setData(0, Qt::UserRole, QVariant(iter->first.c_str()));
        this->dataPtr->fileTreeWidget->addTopLevelItem(childItem);
      }
    }

    this->dataPtr->modelBuffer.clear();
  }
  else
    QTimer::singleShot(1000, this, SLOT(Update()));
}



/////////////////////////////////////////////////
void InsertModelWidget::OnModels(
    const std::map<std::string, std::string> &_models)
{
  boost::mutex::scoped_lock lock(this->dataPtr->mutex);
  this->dataPtr->modelBuffer = _models;
  this->dataPtr->getModelsConnection.reset();
}

/////////////////////////////////////////////////
void InsertModelWidget::OnModelSelection(QTreeWidgetItem *_item,
                                         int /*_column*/)
{
  boost::mutex::scoped_lock lock(this->dataPtr->mutex);
  if (_item)
  {
    std::string path, filename;

    if (_item->parent())
      path = _item->parent()->text(0).toStdString() + "/";

    path = _item->data(0, Qt::UserRole).toString().toStdString();

    if (!path.empty())
    {
      QApplication::setOverrideCursor(Qt::BusyCursor);
      filename = common::ModelDatabase::Instance()->GetModelFile(path);
      gui::Events::createEntity("model", filename);

      this->dataPtr->fileTreeWidget->clearSelection();
      QApplication::setOverrideCursor(Qt::ArrowCursor);
    }
  }
}

/////////////////////////////////////////////////
void InsertModelWidget::UpdateLocalPath(const std::string &_path)
{
  if (_path.empty())
    return;

  boost::filesystem::path dir(_path);
  bool pathExists = this->IsPathAccessible(dir);

  QString qpath = QString::fromStdString(_path);
  QTreeWidgetItem *topItem = NULL;

  QList<QTreeWidgetItem *> matchList =
    this->dataPtr->fileTreeWidget->findItems(qpath, Qt::MatchExactly);

  // Create a top-level tree item for the path
  if (matchList.empty())
  {
    topItem = new QTreeWidgetItem(
        static_cast<QTreeWidgetItem*>(0), QStringList(qpath));
    this->dataPtr->fileTreeWidget->addTopLevelItem(topItem);
    this->dataPtr->localFilenameCache.insert(_path);

    // Add the new path to the directory watcher
    if (pathExists)
    {
      this->dataPtr->watcher->addPath(qpath);
    }
  }
  else
    topItem = matchList.first();

  // Remove current items.
  topItem->takeChildren();

  if (pathExists && boost::filesystem::is_directory(dir))
  {
    std::vector<boost::filesystem::path> paths;

    // Get all the paths in alphabetical order
    try
    {
      std::copy(boost::filesystem::directory_iterator(dir),
          boost::filesystem::directory_iterator(),
          std::back_inserter(paths));
    }
    catch(boost::filesystem::filesystem_error & e)
    {
      gzerr << "Not loading models in: " << _path << " ("
            << e.what() << ")" << std::endl;
      return;
    }

    std::sort(paths.begin(), paths.end());

    // Iterate over all the models in the current gazebo path
    for (std::vector<boost::filesystem::path>::iterator dIter = paths.begin();
        dIter != paths.end(); ++dIter)
    {
      std::string modelName;
      boost::filesystem::path fullPath = _path / dIter->filename();
      boost::filesystem::path manifest = fullPath;

      if (!boost::filesystem::is_directory(fullPath))
      {
        if (dIter->filename() != "database.config")
        {
          gzlog << "Invalid filename or directory[" << fullPath
            << "] in GAZEBO_MODEL_PATH. It's not a good idea to put extra "
            << "files in a GAZEBO_MODEL_PATH because the file structure may"
            << " be modified by Gazebo.\n";
        }
        continue;
      }

      manifest /= GZ_MODEL_MANIFEST_FILENAME;

      // Check if the manifest does not exists
      if (!this->IsPathAccessible(manifest))
      {
        gzerr << "Missing " << GZ_MODEL_MANIFEST_FILENAME << " for model "
          << (*dIter) << "\n";

        manifest = manifest / "manifest.xml";
      }

       if (!this->IsPathAccessible(manifest) || manifest == fullPath)
      {
        gzlog << "model.config file is missing in directory["
              << fullPath << "]\n";
        continue;
      }

      TiXmlDocument xmlDoc;
      if (xmlDoc.LoadFile(manifest.string()))
      {
        TiXmlElement *modelXML = xmlDoc.FirstChildElement("model");
        if (!modelXML || !modelXML->FirstChildElement("name"))
          gzerr << "No model name in manifest[" << manifest << "]\n";
        else
          modelName = modelXML->FirstChildElement("name")->GetText();
        // Add a child item for the model
        QTreeWidgetItem *childItem = new QTreeWidgetItem(topItem,
            QStringList(QString::fromStdString(modelName)));

        childItem->setData(0, Qt::UserRole,
            QVariant((std::string("file://") + fullPath.string()).c_str()));

        this->dataPtr->fileTreeWidget->addTopLevelItem(childItem);
        this->dataPtr->localFilenameCache.insert(fullPath.string());
      }
    }
  }

  // Make all top-level items expanded. Trying to reduce mouse clicks.
  this->dataPtr->fileTreeWidget->expandItem(topItem);
}

/////////////////////////////////////////////////
void InsertModelWidget::UpdateAllLocalPaths()
{
  std::list<std::string> gazeboPaths =
    common::SystemPaths::Instance()->GetModelPaths();

  // Iterate over all the gazebo paths
  for (std::list<std::string>::iterator iter = gazeboPaths.begin();
      iter != gazeboPaths.end(); ++iter)
  {
    // This is the full model path
    this->UpdateLocalPath((*iter));
  }
}

/////////////////////////////////////////////////
void InsertModelWidget::OnDirectoryChanged(const QString &_path)
{
  boost::mutex::scoped_lock lock(this->dataPtr->mutex);
  this->UpdateLocalPath(_path.toStdString());
}

/////////////////////////////////////////////////
void InsertModelWidget::OnModelUpdateRequest(const std::string &_path)
{
  boost::mutex::scoped_lock lock(this->dataPtr->mutex);
  this->UpdateLocalPath(_path);
<<<<<<< HEAD
=======
}

/////////////////////////////////////////////////
bool InsertModelWidget::IsPathAccessible(const boost::filesystem::path &_path)
{
  try
  {
    if (!boost::filesystem::exists(_path))
      return false;

    if (boost::filesystem::is_directory(_path))
    {
      // Try to retrieve a pointer to the first entry in this directory.
      // If permission denied to the directory, will throw filesystem_error
      boost::filesystem::directory_iterator iter(_path);
      return true;
    }
    else
    {
      std::ifstream ifs(_path.string().c_str(), std::ifstream::in);
      if (ifs.fail() || ifs.bad())
      {
        gzerr << "File unreadable: " << _path << std::endl;
        return false;
      }
      return true;
    }
  }
  catch(boost::filesystem::filesystem_error & e)
  {
    gzerr << "Permission denied for directory: " << _path << std::endl;
  }
  catch(std::exception & e)
  {
    gzerr << "Unexpected error while accessing to: " << _path << "."
          << "Error reported: " << e.what() << std::endl;
  }

  return false;
>>>>>>> fad20ac7
}<|MERGE_RESOLUTION|>--- conflicted
+++ resolved
@@ -339,8 +339,6 @@
 {
   boost::mutex::scoped_lock lock(this->dataPtr->mutex);
   this->UpdateLocalPath(_path);
-<<<<<<< HEAD
-=======
 }
 
 /////////////////////////////////////////////////
@@ -380,5 +378,4 @@
   }
 
   return false;
->>>>>>> fad20ac7
 }