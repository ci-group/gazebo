/*
 * Copyright (C) 2012-2015 Open Source Robotics Foundation
 *
 * Licensed under the Apache License, Version 2.0 (the "License");
 * you may not use this file except in compliance with the License.
 * You may obtain a copy of the License at
 *
 *     http://www.apache.org/licenses/LICENSE-2.0
 *
 * Unless required by applicable law or agreed to in writing, software
 * distributed under the License is distributed on an "AS IS" BASIS,
 * WITHOUT WARRANTIES OR CONDITIONS OF ANY KIND, either express or implied.
 * See the License for the specific language governing permissions and
 * limitations under the License.
 *
 */

#ifndef _GUI_ACTIONS_HH_
#define _GUI_ACTIONS_HH_

#include <string>
#include "gazebo/gui/qt.h"
#include "gazebo/util/system.hh"

namespace gazebo
{
  namespace gui
  {
<<<<<<< HEAD
    extern GZ_GUI_VISIBLE QAction *g_newAct;
    extern GZ_GUI_VISIBLE QAction *g_openAct;
    extern GZ_GUI_VISIBLE QAction *g_importAct;
    extern GZ_GUI_VISIBLE QAction *g_saveAct;
    extern GZ_GUI_VISIBLE QAction *g_saveAsAct;
    extern GZ_GUI_VISIBLE QAction *g_saveCfgAct;
    extern GZ_GUI_VISIBLE QAction *g_cloneAct;
    extern GZ_GUI_VISIBLE QAction *g_aboutAct;
    extern GZ_GUI_VISIBLE QAction *g_quitAct;

    extern GZ_GUI_VISIBLE QAction *g_dataLoggerAct;

    extern GZ_GUI_VISIBLE QAction *g_resetModelsAct;
    extern GZ_GUI_VISIBLE QAction *g_resetWorldAct;
    extern GZ_GUI_VISIBLE QAction *g_editBuildingAct;
    extern GZ_GUI_VISIBLE QAction *g_editTerrainAct;
    extern GZ_GUI_VISIBLE QAction *g_editModelAct;

    extern GZ_GUI_VISIBLE QAction *g_playAct;
    extern GZ_GUI_VISIBLE QAction *g_pauseAct;
    extern GZ_GUI_VISIBLE QAction *g_stepAct;

    extern GZ_GUI_VISIBLE QAction *g_boxCreateAct;
    extern GZ_GUI_VISIBLE QAction *g_sphereCreateAct;
    extern GZ_GUI_VISIBLE QAction *g_cylinderCreateAct;
    extern GZ_GUI_VISIBLE QAction *g_meshCreateAct;
    extern GZ_GUI_VISIBLE QAction *g_pointLghtCreateAct;
    extern GZ_GUI_VISIBLE QAction *g_spotLghtCreateAct;
    extern GZ_GUI_VISIBLE QAction *g_dirLghtCreateAct;

    extern GZ_GUI_VISIBLE QAction *g_screenshotAct;

    extern GZ_GUI_VISIBLE QAction *g_showCollisionsAct;
    extern GZ_GUI_VISIBLE QAction *g_showGridAct;
    extern GZ_GUI_VISIBLE QAction *g_showContactsAct;
    extern GZ_GUI_VISIBLE QAction *g_showJointsAct;
    extern GZ_GUI_VISIBLE QAction *g_showCOMAct;
    extern GZ_GUI_VISIBLE QAction *g_showInertiaAct;
    extern GZ_GUI_VISIBLE QAction *g_transparentAct;

    extern GZ_GUI_VISIBLE QAction *g_resetAct;
    extern GZ_GUI_VISIBLE QAction *g_fullScreenAct;
    extern GZ_GUI_VISIBLE QAction *g_fpsAct;
    extern GZ_GUI_VISIBLE QAction *g_orbitAct;
    extern GZ_GUI_VISIBLE QAction *g_overlayAct;

    extern GZ_GUI_VISIBLE QAction *g_arrowAct;
    extern GZ_GUI_VISIBLE QAction *g_translateAct;
    extern GZ_GUI_VISIBLE QAction *g_rotateAct;
    extern GZ_GUI_VISIBLE QAction *g_scaleAct;

    extern GZ_GUI_VISIBLE QAction *g_topicVisAct;

    extern GZ_GUI_VISIBLE QAction *g_diagnosticsAct;

    extern GZ_GUI_VISIBLE QAction *g_viewWireframeAct;

    extern GZ_GUI_VISIBLE QAction *g_viewOculusAct;

    extern GZ_GUI_VISIBLE QAction *g_copyAct;
    extern GZ_GUI_VISIBLE QAction *g_pasteAct;

    extern GZ_GUI_VISIBLE QWidgetAction *g_alignAct;
    extern GZ_GUI_VISIBLE QAction *g_alignButtonAct;
    extern GZ_GUI_VISIBLE QAction *g_snapAct;
=======
    extern QAction *g_newAct;
    extern QAction *g_openAct;
    extern QAction *g_importAct;
    extern QAction *g_saveAct;
    extern QAction *g_saveAsAct;
    extern QAction *g_saveCfgAct;
    extern QAction *g_cloneAct;
    extern QAction *g_aboutAct;
    extern QAction *g_quitAct;

    extern QAction *g_dataLoggerAct;

    extern QAction *g_resetModelsAct;
    extern QAction *g_resetWorldAct;
    extern QAction *g_editBuildingAct;
    extern QAction *g_editTerrainAct;
    extern QAction *g_editModelAct;

    extern QAction *g_playAct;
    extern QAction *g_pauseAct;
    extern QAction *g_stepAct;

    extern QAction *g_boxCreateAct;
    extern QAction *g_sphereCreateAct;
    extern QAction *g_cylinderCreateAct;
    extern QAction *g_meshCreateAct;
    extern QAction *g_pointLghtCreateAct;
    extern QAction *g_spotLghtCreateAct;
    extern QAction *g_dirLghtCreateAct;

    extern QAction *g_screenshotAct;

    extern QAction *g_showCollisionsAct;
    extern QAction *g_showGridAct;
    extern QAction *g_showContactsAct;
    extern QAction *g_showJointsAct;
    extern QAction *g_showCOMAct;
    extern QAction *g_showInertiaAct;
    extern QAction *g_transparentAct;

    extern QAction *g_resetAct;
    extern QAction *g_showToolbarsAct;
    extern QAction *g_fullScreenAct;
    extern QAction *g_fpsAct;
    extern QAction *g_orbitAct;
    extern QAction *g_overlayAct;

    extern QAction *g_arrowAct;
    extern QAction *g_translateAct;
    extern QAction *g_rotateAct;
    extern QAction *g_scaleAct;

    extern QAction *g_topicVisAct;

    extern QAction *g_diagnosticsAct;

    extern QAction *g_viewWireframeAct;

    extern QAction *g_viewOculusAct;

    extern QAction *g_copyAct;
    extern QAction *g_pasteAct;

    extern QWidgetAction *g_alignAct;
    extern QAction *g_alignButtonAct;
    extern QAction *g_snapAct;
>>>>>>> 1b32e74b

    /// \class DeleteAction Actions.hh gui/gui.hh
    /// \brief Custom delete action.
    class GAZEBO_VISIBLE DeleteAction : public QAction
    {
      Q_OBJECT
      /// \brief Constructor
      /// \param[in] _text Name of the action.
      /// \param[in] _parent Action parent object.
      public: DeleteAction(const QString &_text, QObject *_parent)
              : QAction(_text, _parent) {}

      /// \brief Emit the delete signal. This triggers the action.
      /// \param[in] _modelName Name of the model to delete.
      public: void Signal(const std::string &_modelName)
               { emit DeleteSignal(_modelName); }

      /// \brief The custom signal which a SLOT can connect to.
      /// \param[in] _modelName The name of the model to delete.
      Q_SIGNALS: void DeleteSignal(const std::string &_modelName);
    };

    /// \brief Action used to delete a model.
    extern GZ_GUI_VISIBLE DeleteAction *g_deleteAct;
  }
}
#endif<|MERGE_RESOLUTION|>--- conflicted
+++ resolved
@@ -26,7 +26,6 @@
 {
   namespace gui
   {
-<<<<<<< HEAD
     extern GZ_GUI_VISIBLE QAction *g_newAct;
     extern GZ_GUI_VISIBLE QAction *g_openAct;
     extern GZ_GUI_VISIBLE QAction *g_importAct;
@@ -68,6 +67,7 @@
     extern GZ_GUI_VISIBLE QAction *g_transparentAct;
 
     extern GZ_GUI_VISIBLE QAction *g_resetAct;
+    extern GZ_GUI_VISIBLE QAction *g_showToolbarsAct;
     extern GZ_GUI_VISIBLE QAction *g_fullScreenAct;
     extern GZ_GUI_VISIBLE QAction *g_fpsAct;
     extern GZ_GUI_VISIBLE QAction *g_orbitAct;
@@ -92,74 +92,6 @@
     extern GZ_GUI_VISIBLE QWidgetAction *g_alignAct;
     extern GZ_GUI_VISIBLE QAction *g_alignButtonAct;
     extern GZ_GUI_VISIBLE QAction *g_snapAct;
-=======
-    extern QAction *g_newAct;
-    extern QAction *g_openAct;
-    extern QAction *g_importAct;
-    extern QAction *g_saveAct;
-    extern QAction *g_saveAsAct;
-    extern QAction *g_saveCfgAct;
-    extern QAction *g_cloneAct;
-    extern QAction *g_aboutAct;
-    extern QAction *g_quitAct;
-
-    extern QAction *g_dataLoggerAct;
-
-    extern QAction *g_resetModelsAct;
-    extern QAction *g_resetWorldAct;
-    extern QAction *g_editBuildingAct;
-    extern QAction *g_editTerrainAct;
-    extern QAction *g_editModelAct;
-
-    extern QAction *g_playAct;
-    extern QAction *g_pauseAct;
-    extern QAction *g_stepAct;
-
-    extern QAction *g_boxCreateAct;
-    extern QAction *g_sphereCreateAct;
-    extern QAction *g_cylinderCreateAct;
-    extern QAction *g_meshCreateAct;
-    extern QAction *g_pointLghtCreateAct;
-    extern QAction *g_spotLghtCreateAct;
-    extern QAction *g_dirLghtCreateAct;
-
-    extern QAction *g_screenshotAct;
-
-    extern QAction *g_showCollisionsAct;
-    extern QAction *g_showGridAct;
-    extern QAction *g_showContactsAct;
-    extern QAction *g_showJointsAct;
-    extern QAction *g_showCOMAct;
-    extern QAction *g_showInertiaAct;
-    extern QAction *g_transparentAct;
-
-    extern QAction *g_resetAct;
-    extern QAction *g_showToolbarsAct;
-    extern QAction *g_fullScreenAct;
-    extern QAction *g_fpsAct;
-    extern QAction *g_orbitAct;
-    extern QAction *g_overlayAct;
-
-    extern QAction *g_arrowAct;
-    extern QAction *g_translateAct;
-    extern QAction *g_rotateAct;
-    extern QAction *g_scaleAct;
-
-    extern QAction *g_topicVisAct;
-
-    extern QAction *g_diagnosticsAct;
-
-    extern QAction *g_viewWireframeAct;
-
-    extern QAction *g_viewOculusAct;
-
-    extern QAction *g_copyAct;
-    extern QAction *g_pasteAct;
-
-    extern QWidgetAction *g_alignAct;
-    extern QAction *g_alignButtonAct;
-    extern QAction *g_snapAct;
->>>>>>> 1b32e74b
 
     /// \class DeleteAction Actions.hh gui/gui.hh
     /// \brief Custom delete action.
