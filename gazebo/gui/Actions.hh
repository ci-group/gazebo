--- conflicted
+++ resolved
@@ -102,11 +102,7 @@
 
     /// \brief Action to show/hide the plotting utitlty
     extern GZ_GUI_VISIBLE QAction *g_plotAct;
-<<<<<<< HEAD
-=======
 
-    extern GZ_GUI_VISIBLE QAction *g_diagnosticsAct;
->>>>>>> 8392a797
 
     extern GZ_GUI_VISIBLE QAction *g_viewWireframeAct;
 
