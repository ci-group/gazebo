/*
 * Copyright 2012 Open Source Robotics Foundation
 *
 * Licensed under the Apache License, Version 2.0 (the "License");
 * you may not use this file except in compliance with the License.
 * You may obtain a copy of the License at
 *
 *     http://www.apache.org/licenses/LICENSE-2.0
 *
 * Unless required by applicable law or agreed to in writing, software
 * distributed under the License is distributed on an "AS IS" BASIS,
 * WITHOUT WARRANTIES OR CONDITIONS OF ANY KIND, either express or implied.
 * See the License for the specific language governing permissions and
 * limitations under the License.
 *
 */

#ifndef _GUI_ACTIONS_HH_
#define _GUI_ACTIONS_HH_

#include <string>

#include "gui/qt.h"

namespace gazebo
{
  namespace gui
  {
    extern QAction *g_newAct;
    extern QAction *g_openAct;
    extern QAction *g_importAct;
    extern QAction *g_saveAct;
    extern QAction *g_saveAsAct;
    extern QAction *g_aboutAct;
    extern QAction *g_quitAct;

    extern QAction *g_dataLoggerAct;

    extern QAction *g_newModelAct;
    extern QAction *g_resetModelsAct;
    extern QAction *g_resetWorldAct;
    extern QAction *g_editBuildingAct;
    extern QAction *g_editTerrainAct;

    extern QAction *g_playAct;
    extern QAction *g_pauseAct;
    extern QAction *g_stepAct;

    extern QAction *g_boxCreateAct;
    extern QAction *g_sphereCreateAct;
    extern QAction *g_cylinderCreateAct;
    extern QAction *g_meshCreateAct;
    extern QAction *g_pointLghtCreateAct;
    extern QAction *g_spotLghtCreateAct;
    extern QAction *g_dirLghtCreateAct;

    extern QAction *g_screenshotAct;

    extern QAction *g_showCollisionsAct;
    extern QAction *g_showGridAct;
    extern QAction *g_showContactsAct;
    extern QAction *g_showJointsAct;
    extern QAction *g_showCOMAct;
    extern QAction *g_transparentAct;

    extern QAction *g_resetAct;
    extern QAction *g_fullScreenAct;
    extern QAction *g_fpsAct;
    extern QAction *g_orbitAct;

    extern QAction *g_arrowAct;
    extern QAction *g_translateAct;
    extern QAction *g_rotateAct;

    extern QAction *g_topicVisAct;

    extern QAction *g_diagnosticsAct;

<<<<<<< HEAD
=======
    extern QAction *g_viewWireframeAct;

    extern QAction *g_buildingEditorSaveAct;
    extern QAction *g_buildingEditorDiscardAct;
    extern QAction *g_buildingEditorDoneAct;
    extern QAction *g_buildingEditorExitAct;

>>>>>>> 471f3c22
    /// \class DeleteAction Actions.hh gui/gui.hh
    /// \brief Custom delete action.
    class DeleteAction : public QAction
    {
      Q_OBJECT
      /// \brief Constructor
      /// \param[in] _text Name of the action.
      /// \param[in] _parent Action parent object.
      public: DeleteAction(const QString &_text, QObject *_parent)
              : QAction(_text, _parent) {}

      /// \brief Emit the delete signal. This triggers the action.
      /// \param[in] _modelName Name of the model to delete.
      public: void Signal(const std::string &_modelName)
               { emit DeleteSignal(_modelName); }

      /// \brief The custom signal which a SLOT can connect to.
      /// \param[in] _modelName The name of the model to delete.
      Q_SIGNALS: void DeleteSignal(const std::string &_modelName);
    };

    /// \brief Action used to delete a model.
    extern DeleteAction *g_deleteAct;
  }
}
#endif<|MERGE_RESOLUTION|>--- conflicted
+++ resolved
@@ -76,16 +76,8 @@
 
     extern QAction *g_diagnosticsAct;
 
-<<<<<<< HEAD
-=======
     extern QAction *g_viewWireframeAct;
 
-    extern QAction *g_buildingEditorSaveAct;
-    extern QAction *g_buildingEditorDiscardAct;
-    extern QAction *g_buildingEditorDoneAct;
-    extern QAction *g_buildingEditorExitAct;
-
->>>>>>> 471f3c22
     /// \class DeleteAction Actions.hh gui/gui.hh
     /// \brief Custom delete action.
     class DeleteAction : public QAction
