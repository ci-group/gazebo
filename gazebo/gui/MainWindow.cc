--- conflicted
+++ resolved
@@ -2002,17 +2002,10 @@
 
       if (_msg->camera().track().has_use_model_frame())
         cam->SetTrackUseModelFrame(_msg->camera().track().use_model_frame());
-<<<<<<< HEAD
 
       if (_msg->camera().track().has_xyz())
         cam->SetTrackPosition(msgs::ConvertIgn(_msg->camera().track().xyz()));
 
-=======
-
-      if (_msg->camera().track().has_xyz())
-        cam->SetTrackPosition(msgs::ConvertIgn(_msg->camera().track().xyz()));
-
->>>>>>> 35a90ede
       if (_msg->camera().track().has_inherit_yaw())
         cam->SetTrackInheritYaw(_msg->camera().track().inherit_yaw());
 
