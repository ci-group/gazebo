/*
 * Copyright (C) 2012-2016 Open Source Robotics Foundation
 *
 * Licensed under the Apache License, Version 2.0 (the "License");
 * you may not use this file except in compliance with the License.
 * You may obtain a copy of the License at
 *
 *     http://www.apache.org/licenses/LICENSE-2.0
 *
 * Unless required by applicable law or agreed to in writing, software
 * distributed under the License is distributed on an "AS IS" BASIS,
 * WITHOUT WARRANTIES OR CONDITIONS OF ANY KIND, either express or implied.
 * See the License for the specific language governing permissions and
 * limitations under the License.
 *
 */
#ifdef _WIN32
  // Ensure that Winsock2.h is included before Windows.h, which can get
  // pulled in by anybody (e.g., Boost).
  #include <Winsock2.h>
#endif

#include <QDesktopServices>
#include <functional>

#include <ignition/math/Pose3.hh>
#include <sdf/sdf.hh>
#include <boost/algorithm/string.hpp>

#include "gazebo/gazebo_config.h"
#include "gazebo/gazebo_client.hh"

#include "gazebo/common/Console.hh"
#include "gazebo/common/Events.hh"
#include "gazebo/common/Exception.hh"

#include "gazebo/msgs/msgs.hh"

#include "gazebo/rendering/RenderEvents.hh"
#include "gazebo/rendering/Scene.hh"
#include "gazebo/rendering/UserCamera.hh"

#include "gazebo/transport/Node.hh"
#include "gazebo/transport/TransportIface.hh"

#include "gazebo/gui/VideoRecorder.hh"
#include "gazebo/gui/Actions.hh"
#include "gazebo/gui/AlignWidget.hh"
#include "gazebo/gui/CloneWindow.hh"
#include "gazebo/gui/DataLogger.hh"
#include "gazebo/gui/GLWidget.hh"
#include "gazebo/gui/GuiEvents.hh"
#include "gazebo/gui/GuiIface.hh"
#include "gazebo/gui/GuiPlugin.hh"
#include "gazebo/gui/InsertModelWidget.hh"
#include "gazebo/gui/LayersWidget.hh"
#include "gazebo/gui/ModelListWidget.hh"
#include "gazebo/gui/RenderWidget.hh"
#include "gazebo/gui/SpaceNav.hh"
#include "gazebo/gui/TimePanel.hh"
#include "gazebo/gui/ToolsWidget.hh"
#include "gazebo/gui/TopicSelector.hh"
#include "gazebo/gui/TopToolbar.hh"
#include "gazebo/gui/UserCmdHistory.hh"
#include "gazebo/gui/ViewAngleWidget.hh"
#include "gazebo/gui/building/BuildingEditor.hh"
#include "gazebo/gui/model/ModelEditor.hh"
#include "gazebo/gui/terrain/TerrainEditor.hh"
#include "gazebo/gui/viewers/ViewFactory.hh"
#include "gazebo/gui/viewers/TopicView.hh"
#include "gazebo/gui/viewers/ImageView.hh"
#include "gazebo/gui/MainWindow.hh"
#include "gazebo/gui/MainWindowPrivate.hh"

#ifdef HAVE_QWT
#include "gazebo/gui/Diagnostics.hh"
#endif

#ifdef HAVE_OCULUS
#include "gazebo/gui/OculusWindow.hh"
#endif


using namespace gazebo;
using namespace gui;

#define MINIMUM_TAB_WIDTH 250

extern bool g_fullscreen;

/////////////////////////////////////////////////
MainWindow::MainWindow()
  : dataPtr(new MainWindowPrivate)
{
  this->dataPtr->renderWidget = NULL;
  this->dataPtr->menuLayout = NULL;
  this->dataPtr->menuBar = NULL;
  this->setObjectName("mainWindow");

  // Do these things first.
  {
    this->CreateActions();
  }

  this->dataPtr->inputStepSize = 1;
  this->dataPtr->requestMsg = NULL;

<<<<<<< HEAD
  this->videoRecorder = new VideoRecorder(this);

  (void) new QShortcut(Qt::CTRL + Qt::Key_Q, this, SLOT(close()));
  this->CreateActions();
  this->CreateMenus();
=======
  this->dataPtr->node = transport::NodePtr(new transport::Node());
  this->dataPtr->node->Init();
  gui::set_world(this->dataPtr->node->GetTopicNamespace());
>>>>>>> f1f5718f

  QWidget *mainWidget = new QWidget;
  QVBoxLayout *mainLayout = new QVBoxLayout;
  mainWidget->show();
  this->setCentralWidget(mainWidget);

  this->setDockOptions(QMainWindow::AnimatedDocks);

  this->dataPtr->leftColumn = new QStackedWidget(this);

  this->dataPtr->modelListWidget = new ModelListWidget(this);
  this->dataPtr->insertModel = new InsertModelWidget(this);
  LayersWidget *layersWidget = new LayersWidget(this);

  this->dataPtr->tabWidget = new QTabWidget();
  this->dataPtr->tabWidget->setObjectName("mainTab");
  this->dataPtr->tabWidget->addTab(this->dataPtr->modelListWidget, "World");
  this->dataPtr->tabWidget->addTab(this->dataPtr->insertModel, "Insert");
  this->dataPtr->tabWidget->addTab(layersWidget, "Layers");
  this->dataPtr->tabWidget->setSizePolicy(QSizePolicy::Expanding,
                                 QSizePolicy::Expanding);
  this->dataPtr->tabWidget->setMinimumWidth(MINIMUM_TAB_WIDTH);
  this->AddToLeftColumn("default", this->dataPtr->tabWidget);

  this->dataPtr->toolsWidget = new ToolsWidget();

  this->dataPtr->renderWidget = new gui::RenderWidget(mainWidget);

<<<<<<< HEAD
  this->renderWidget = new RenderWidget(mainWidget);
  QObject::connect(this->videoRecorder,
      SIGNAL(MessageChanged(std::string, int)),
      this->renderWidget, SLOT(DisplayOverlayMsg(std::string, int)));
=======
  this->CreateEditors();
>>>>>>> f1f5718f

  QHBoxLayout *centerLayout = new QHBoxLayout;

  this->dataPtr->splitter = new QSplitter(this);
  this->dataPtr->splitter->addWidget(this->dataPtr->leftColumn);
  this->dataPtr->splitter->addWidget(this->dataPtr->renderWidget);
  this->dataPtr->splitter->addWidget(this->dataPtr->toolsWidget);
  this->dataPtr->splitter->setContentsMargins(0, 0, 0, 0);

#ifdef _WIN32
  // The splitter appears solid white in Windows, so we make it transparent.
  this->dataPtr->splitter->setStyleSheet(
  "QSplitter { color: #ffffff; background-color: transparent; }"
  "QSplitter::handle { color: #ffffff; background-color: transparent; }");
#endif

  QList<int> sizes;
  sizes.push_back(MINIMUM_TAB_WIDTH);
  sizes.push_back(this->width() - MINIMUM_TAB_WIDTH);
  sizes.push_back(0);
  this->dataPtr->splitter->setSizes(sizes);

  this->dataPtr->splitter->setStretchFactor(0, 0);
  this->dataPtr->splitter->setStretchFactor(1, 2);
  this->dataPtr->splitter->setStretchFactor(2, 0);
  this->dataPtr->splitter->setHandleWidth(10);

  centerLayout->addWidget(this->dataPtr->splitter);
  centerLayout->setContentsMargins(0, 0, 0, 0);
  centerLayout->setSpacing(0);

  mainLayout->setSpacing(0);
  mainLayout->addLayout(centerLayout, 1);
  mainLayout->addWidget(new QSizeGrip(mainWidget), 0,
                        Qt::AlignBottom | Qt::AlignRight);
  mainWidget->setLayout(mainLayout);

  this->setWindowIcon(QIcon(":/images/gazebo.svg"));

  std::string title = "Gazebo";
  this->setWindowIconText(tr(title.c_str()));
  this->setWindowTitle(tr(title.c_str()));

#ifdef HAVE_OCULUS
  this->dataPtr->oculusWindow = NULL;
#endif

  this->dataPtr->connections.push_back(
      gui::Events::ConnectLeftPaneVisibility(
        std::bind(&MainWindow::SetLeftPaneVisibility, this,
        std::placeholders::_1)));

  this->dataPtr->connections.push_back(
      gui::Events::ConnectFullScreen(
        std::bind(&MainWindow::OnFullScreen, this, std::placeholders::_1)));

  this->dataPtr->connections.push_back(
      gui::Events::ConnectShowToolbars(
        std::bind(&MainWindow::OnShowToolbars, this, std::placeholders::_1)));

  this->dataPtr->connections.push_back(
      gui::Events::ConnectMoveMode(
        std::bind(&MainWindow::OnMoveMode, this, std::placeholders::_1)));

  this->dataPtr->connections.push_back(
      gui::Events::ConnectManipMode(
        std::bind(&MainWindow::OnManipMode, this, std::placeholders::_1)));

  this->dataPtr->connections.push_back(
     event::Events::ConnectSetSelectedEntity(
       std::bind(&MainWindow::OnSetSelectedEntity, this,
       std::placeholders::_1, std::placeholders::_2)));

  this->dataPtr->connections.push_back(
      gui::Events::ConnectInputStepSize(
      std::bind(&MainWindow::OnInputStepSizeChanged, this,
      std::placeholders::_1)));

  this->dataPtr->connections.push_back(
      gui::Events::ConnectFollow(
        std::bind(&MainWindow::OnFollow, this,
        std::placeholders::_1)));

  this->dataPtr->connections.push_back(
      gui::Events::ConnectWindowMode(
      std::bind(&MainWindow::OnWindowMode, this,
      std::placeholders::_1)));

  gui::ViewFactory::RegisterAll();

  // Do these things last
  {
    (void) new QShortcut(Qt::CTRL + Qt::Key_Q, this, SLOT(close()));
    this->CreateMenus();
  }

  // Create a pointer to the space navigator interface
  this->dataPtr->spacenav = new SpaceNav();

  // Use a signal/slot to load plugins. This makes the process thread safe.
  connect(this, SIGNAL(AddPlugins()),
          this, SLOT(OnAddPlugins()), Qt::QueuedConnection);

  // Use a signal/slot to track a visual. This makes the process thread safe.
  connect(this, SIGNAL(TrackVisual(const std::string &)),
          this, SLOT(OnTrackVisual(const std::string &)), Qt::QueuedConnection);

  // Create data logger dialog
  this->dataPtr->dataLogger = new gui::DataLogger(this);
  connect(this->dataPtr->dataLogger, SIGNAL(rejected()), this, SLOT(
    OnDataLoggerClosed()));

  this->show();
}

/////////////////////////////////////////////////
MainWindow::~MainWindow()
{
  delete this->dataPtr->userCmdHistory;
  this->dataPtr->userCmdHistory = NULL;

  // Cleanup global actions
  this->DeleteActions();
}

/////////////////////////////////////////////////
void MainWindow::Load()
{
  this->dataPtr->guiSub = this->dataPtr->node->Subscribe("~/gui",
    &MainWindow::OnGUI, this, true);
#ifdef HAVE_OCULUS
  int oculusAutoLaunch = getINIProperty<int>("oculus.autolaunch", 0);
  int oculusX = getINIProperty<int>("oculus.x", 0);
  int oculusY = getINIProperty<int>("oculus.y", 0);
  std::string visual = getINIProperty<std::string>("oculus.visual", "");

  if (oculusAutoLaunch == 1)
  {
    if (!visual.empty())
    {
      this->dataPtr->oculusWindow = new gui::OculusWindow(
        oculusX, oculusY, visual);

      if (this->dataPtr->oculusWindow->CreateCamera())
        this->dataPtr->oculusWindow->show();
    }
    else
      gzlog << "Oculus: No visual link specified in for attaching the camera. "
            << "Did you forget to set ~/.gazebo/gui.ini?\n";
  }
#endif

  // Load the space navigator
  if (!this->dataPtr->spacenav->Load())
    gzerr << "Unable to load space navigator\n";
}

/////////////////////////////////////////////////
void MainWindow::Init()
{
  // Default window size is entire desktop.
  QSize winSize = QApplication::desktop()->screenGeometry().size();

  // Get the size properties from the INI file.
  int winWidth = getINIProperty<int>("geometry.width", winSize.width());
  int winHeight = getINIProperty<int>("geometry.height", winSize.height());

  winWidth = winWidth < 0 ? winSize.width() : winWidth;
  winHeight = winHeight < 0 ? winSize.height() : winHeight;

  // Get the position properties from the INI file.
  int winXPos = getINIProperty<int>("geometry.x", 0);
  int winYPos = getINIProperty<int>("geometry.y", 0);

  this->setGeometry(winXPos, winYPos, winWidth, winHeight);

  if (this->width() > winWidth)
  {
    gzwarn << "Requested geometry.width of " << winWidth
           << " but the minimum width of the window is "
           << this->width() << "." << std::endl;
  }

  if (this->height() > winHeight)
  {
    gzwarn << "Requested geometry.height of " << winHeight
           << " but the minimum height of the window is "
           << this->height() << "." << std::endl;
  }

  this->dataPtr->worldControlPub =
    this->dataPtr->node->Advertise<msgs::WorldControl>("~/world_control");
  this->dataPtr->serverControlPub =
    this->dataPtr->node->Advertise<msgs::ServerControl>(
      "/gazebo/server/control");
  this->dataPtr->scenePub =
    this->dataPtr->node->Advertise<msgs::Scene>("~/scene");
  this->dataPtr->userCmdPub = this->dataPtr->node->Advertise<msgs::UserCmd>(
    "~/user_cmd");

  this->dataPtr->newEntitySub = this->dataPtr->node->Subscribe("~/model/info",
      &MainWindow::OnModel, this, true);

  // \todo Treating both light topics the same way, this should be improved
  this->dataPtr->lightModifySub = this->dataPtr->node->Subscribe(
    "~/light/modify",
    &MainWindow::OnLight, this);

  this->dataPtr->lightFactorySub = this->dataPtr->node->Subscribe(
    "~/factory/light",
    &MainWindow::OnLight, this);

  this->dataPtr->requestPub =
    this->dataPtr->node->Advertise<msgs::Request>("~/request");
  this->dataPtr->responseSub = this->dataPtr->node->Subscribe("~/response",
      &MainWindow::OnResponse, this);

  this->dataPtr->worldModSub = this->dataPtr->node->Subscribe(
                                            "/gazebo/world/modify",
                                            &MainWindow::OnWorldModify, this);

  this->dataPtr->requestMsg = msgs::CreateRequest("scene_info");
  this->dataPtr->requestPub->Publish(*this->dataPtr->requestMsg);

  gui::Events::mainWindowReady();
}

/////////////////////////////////////////////////
void MainWindow::closeEvent(QCloseEvent * /*_event*/)
{
  this->dataPtr->renderWidget->hide();
  this->dataPtr->tabWidget->hide();
  this->dataPtr->toolsWidget->hide();

  this->dataPtr->connections.clear();

#ifdef HAVE_OCULUS
  if (this->dataPtr->oculusWindow)
  {
    delete this->dataPtr->oculusWindow;
    this->dataPtr->oculusWindow = NULL;
  }
#endif
  delete this->dataPtr->renderWidget;

  // Cleanup the space navigator
  delete this->dataPtr->spacenav;
  this->dataPtr->spacenav = NULL;

  emit Close();

  gazebo::client::shutdown();
}

/////////////////////////////////////////////////
void MainWindow::New()
{
  msgs::ServerControl msg;
  msg.set_new_world(true);
  this->dataPtr->serverControlPub->Publish(msg);
}

/////////////////////////////////////////////////
void MainWindow::Diagnostics()
{
#ifdef HAVE_QWT
  gui::Diagnostics *diag = new gui::Diagnostics(this);
  diag->show();
#endif
}

/////////////////////////////////////////////////
void MainWindow::SelectTopic()
{
  TopicSelector *selector = new TopicSelector(this);
  selector->exec();
  std::string topic = selector->GetTopic();
  std::string msgType = selector->GetMsgType();
  delete selector;

  if (!topic.empty())
  {
    TopicView *view = ViewFactory::NewView(msgType, topic, this);
    if (view)
      view->show();
    else
      gzerr << "Unable to create viewer for message type[" << msgType << "]\n";
  }
}

/////////////////////////////////////////////////
void MainWindow::Open()
{
  // Note that file dialog static functions seem to be broken (issue #1514)
  std::string filename = QFileDialog::getOpenFileName(this,
      tr("Open World"), "",
      tr("SDF Files (*.xml *.sdf *.world)")).toStdString();

  if (!filename.empty())
  {
    msgs::ServerControl msg;
    msg.set_open_filename(filename);
    this->dataPtr->serverControlPub->Publish(msg);
  }
}

/////////////////////////////////////////////////
void MainWindow::SaveINI()
{
  char *home = getenv("HOME");
  if (!home)
  {
    gzerr << "HOME environment variable not found. "
      "Unable to save configuration file\n";
    return;
  }

  boost::filesystem::path path = home;
  path = path / ".gazebo" / "gui.ini";

  // When/if the configuration gets more complex, create a
  // configuration manager class so that all key-value pairs are kept
  // in a centralized place with error checking.
  setINIProperty("geometry.width", this->width());
  setINIProperty("geometry.height", this->height());
  setINIProperty("geometry.x", this->x());
  setINIProperty("geometry.y", this->y());

  gui::saveINI(path);
}

/////////////////////////////////////////////////
void MainWindow::SaveAs()
{
  QFileDialog fileDialog(this, tr("Save World"), QDir::homePath(),
      tr("SDF Files (*.xml *.sdf *.world)"));
  fileDialog.setWindowFlags(Qt::Window | Qt::WindowCloseButtonHint |
      Qt::WindowStaysOnTopHint | Qt::CustomizeWindowHint);
  fileDialog.setAcceptMode(QFileDialog::AcceptSave);

  if (fileDialog.exec() == QDialog::Accepted)
  {
    QStringList selected = fileDialog.selectedFiles();
    if (selected.empty())
      return;

    std::string filename = selected[0].toStdString();

    g_saveAct->setEnabled(true);
    this->dataPtr->saveFilename = filename;
    this->Save();
  }
}

/////////////////////////////////////////////////
void MainWindow::Save()
{
  // Get the latest world in SDF.
  boost::shared_ptr<msgs::Response> response =
    transport::request(get_world(), "world_sdf_save");

  msgs::GzString msg;
  std::string msgData;

  // Make sure the response is correct
  if (response->response() != "error" && response->type() == msg.GetTypeName())
  {
    // Parse the response message
    msg.ParseFromString(response->serialized_data());

    // Parse the string into sdf, so that we can insert user camera settings.
    sdf::SDF sdf_parsed;
    sdf_parsed.SetFromString(msg.data());
    // Check that sdf contains world
    if (sdf_parsed.Root()->HasElement("world"))
    {
      sdf::ElementPtr world = sdf_parsed.Root()->GetElement("world");
      sdf::ElementPtr guiElem = world->GetElement("gui");

      if (guiElem->HasAttribute("fullscreen"))
        guiElem->GetAttribute("fullscreen")->Set(g_fullscreen);

      sdf::ElementPtr cameraElem = guiElem->GetElement("camera");
      rendering::UserCameraPtr cam = gui::get_active_camera();

      cameraElem->GetElement("pose")->Set(cam->WorldPose());
      cameraElem->GetElement("view_controller")->Set(
          cam->GetViewControllerTypeString());

      cameraElem->GetElement("projection_type")->Set(cam->ProjectionType());

      // TODO: export track_visual properties as well.
      msgData = sdf_parsed.Root()->ToString("");
    }
    else
    {
      msgData = msg.data();
      gzerr << "Unable to parse world file to add user camera settings.\n";
    }

    // Open the file
    std::ofstream out(this->dataPtr->saveFilename.c_str(), std::ios::out);

    if (!out)
    {
      QMessageBox msgBox;
      std::string str = "Unable to open file: " + this->dataPtr->saveFilename;
      str += ".\nCheck file permissions.";
      msgBox.setText(str.c_str());
      msgBox.exec();
    }
    else
      out << msgData;

    out.close();
  }
  else
  {
    QMessageBox msgBox;
    msgBox.setText("Unable to save world.\n"
                   "Unable to retrieve SDF world description from server.");
    msgBox.exec();
  }
}

/////////////////////////////////////////////////
void MainWindow::Clone()
{
  std::unique_ptr<CloneWindow> cloneWindow(new CloneWindow(this));
  if (cloneWindow->exec() == QDialog::Accepted && cloneWindow->IsValidPort())
  {
    // Create a gzserver clone in the server side.
    msgs::ServerControl msg;
    msg.set_save_world_name("");
    msg.set_clone(true);
    msg.set_new_port(cloneWindow->Port());
    this->dataPtr->serverControlPub->Publish(msg);
  }
}

/////////////////////////////////////////////////
void MainWindow::About()
{
  std::string helpTxt;

  helpTxt = "<table>"
    "<tr><td style='padding-right:20px'>"
    "<img src=':images/gazebo_neg_60x71.png'/></td>"
    "<td>";
  helpTxt += GAZEBO_VERSION_HEADER;
  helpTxt += "</td></tr></table>";

  helpTxt += "<div style='margin-left: 10px'>"
  "<div>"
    "<table>"
      "<tr>"
        "<td style='padding-right: 10px;'>Tutorials:</td>"
        "<td><a href='http://gazebosim.org/tutorials' "
        "style='text-decoration: none; color: #f58113'>"
        "http://gazebosim.org/tutorials</a></td>"
      "</tr>"
      "<tr>"
        "<td style='padding-right: 10px;'>API:</td>"
        "<td><a href='http://gazebosim.org/api' "
        "style='text-decoration: none; color: #f58113'>"
        "http://gazebosim.org/api</a></td>"
      "</tr>"
      "<tr>"
        "<td style='padding-right: 10px;'>SDF:</td>"
        "<td><a href='http://gazebosim.org/sdf' "
        "style='text-decoration: none; color: #f58113'>"
        "http://gazebosim.org/sdf</a></td>"
      "</tr>"
      "<tr>"
        "<td style='padding-right: 10px;'>Messages:</td>"
        "<td><a href='http://gazebosim.org/msgs' "
        "style='text-decoration: none; color: #f58113'>"
        "http://gazebosim.org/msgs</a></td>"
      "</tr>"
    "</table>"
  "</div>";

  QPixmap icon(":images/gazebo_neg_60x71.png");
  QMessageBox aboutBox(this);
  aboutBox.setWindowTitle("About Gazebo");
  aboutBox.setTextFormat(Qt::RichText);
  aboutBox.setText(QString::fromStdString(helpTxt));
  aboutBox.exec();
}

/////////////////////////////////////////////////
void MainWindow::HotkeyChart()
{
  QDesktopServices::openUrl(QUrl("http://gazebosim.org/hotkeys.html"));
}

/////////////////////////////////////////////////
void MainWindow::Play()
{
  msgs::WorldControl msg;
  msg.set_pause(false);

  this->dataPtr->worldControlPub->Publish(msg);
}

/////////////////////////////////////////////////
void MainWindow::Pause()
{
  msgs::WorldControl msg;
  msg.set_pause(true);

  this->dataPtr->worldControlPub->Publish(msg);
}

/////////////////////////////////////////////////
void MainWindow::Step()
{
  msgs::WorldControl msg;
  msg.set_multi_step(this->dataPtr->inputStepSize);

  this->dataPtr->worldControlPub->Publish(msg);
}

/////////////////////////////////////////////////
void MainWindow::OnInputStepSizeChanged(int _value)
{
  this->dataPtr->inputStepSize = _value;
}

/////////////////////////////////////////////////
void MainWindow::OnFollow(const std::string &_modelName)
{
  if (_modelName.empty())
  {
    this->dataPtr->renderWidget->DisplayOverlayMsg("", 0);
    this->dataPtr->editMenu->setEnabled(true);
  }
  else
  {
    this->dataPtr->renderWidget->DisplayOverlayMsg(
        "Press Escape to exit Follow mode", 0);
    this->dataPtr->editMenu->setEnabled(false);
  }
}

/////////////////////////////////////////////////
void MainWindow::OnResetModelOnly()
{
  msgs::WorldControl msg;
  msg.mutable_reset()->set_all(false);
  msg.mutable_reset()->set_time_only(false);
  msg.mutable_reset()->set_model_only(true);

  // Register user command on server
  msgs::UserCmd userCmdMsg;
  userCmdMsg.set_description("Reset models");
  userCmdMsg.set_type(msgs::UserCmd::WORLD_CONTROL);
  userCmdMsg.mutable_world_control()->CopyFrom(msg);
  this->dataPtr->userCmdPub->Publish(userCmdMsg);
}

/////////////////////////////////////////////////
void MainWindow::OnResetWorld()
{
  msgs::WorldControl msg;
  msg.mutable_reset()->set_all(true);

  // Register user command on server
  msgs::UserCmd userCmdMsg;
  userCmdMsg.set_description("Reset world");
  userCmdMsg.set_type(msgs::UserCmd::WORLD_CONTROL);
  userCmdMsg.mutable_world_control()->CopyFrom(msg);
  this->dataPtr->userCmdPub->Publish(userCmdMsg);
}

/////////////////////////////////////////////////
void MainWindow::Arrow()
{
  gui::Events::manipMode("select");
}

/////////////////////////////////////////////////
void MainWindow::Translate()
{
  gui::Events::manipMode("translate");
}

/////////////////////////////////////////////////
void MainWindow::Rotate()
{
  gui::Events::manipMode("rotate");
}

/////////////////////////////////////////////////
void MainWindow::Scale()
{
  gui::Events::manipMode("scale");
}

/////////////////////////////////////////////////
void MainWindow::Align()
{
  for (unsigned int i = 0 ; i < this->dataPtr->alignActionGroups.size(); ++i)
  {
    this->dataPtr->alignActionGroups[i]->setExclusive(false);
    if (this->dataPtr->alignActionGroups[i]->checkedAction())
      this->dataPtr->alignActionGroups[i]->checkedAction()->setChecked(false);
    this->dataPtr->alignActionGroups[i]->setExclusive(true);
  }
}

/////////////////////////////////////////////////
void MainWindow::Snap()
{
  gui::Events::manipMode("snap");
}

/////////////////////////////////////////////////
void MainWindow::CreateBox()
{
  g_arrowAct->setChecked(true);
  gui::Events::createEntity("box", "");
}

/////////////////////////////////////////////////
void MainWindow::CreateSphere()
{
  g_arrowAct->setChecked(true);
  gui::Events::createEntity("sphere", "");
}

/////////////////////////////////////////////////
void MainWindow::CreateCylinder()
{
  g_arrowAct->setChecked(true);
  gui::Events::createEntity("cylinder", "");
}

/////////////////////////////////////////////////
void MainWindow::CreateMesh()
{
  g_arrowAct->setChecked(true);
  gui::Events::createEntity("mesh", "mesh");
}

/////////////////////////////////////////////////
void MainWindow::CreatePointLight()
{
  g_arrowAct->setChecked(true);
  gui::Events::createEntity("pointlight", "");
}

/////////////////////////////////////////////////
void MainWindow::CreateSpotLight()
{
  g_arrowAct->setChecked(true);
  gui::Events::createEntity("spotlight", "");
}

/////////////////////////////////////////////////
void MainWindow::CreateDirectionalLight()
{
  g_arrowAct->setChecked(true);
  gui::Events::createEntity("directionallight", "");
}

/////////////////////////////////////////////////
void MainWindow::CaptureScreenshot()
{
  rendering::UserCameraPtr cam = gui::get_active_camera();
  cam->SetCaptureDataOnce();
  this->dataPtr->renderWidget->DisplayOverlayMsg(
      "Screenshot saved in: " + cam->ScreenshotPath(), 2000);
}

/////////////////////////////////////////////////
void MainWindow::InsertModel()
{
}

/////////////////////////////////////////////////
void MainWindow::OnFullScreen(bool _value)
{
  if (_value)
  {
    this->showFullScreen();
    this->dataPtr->leftColumn->hide();
    this->dataPtr->toolsWidget->hide();
    this->dataPtr->menuBar->hide();
    this->setContentsMargins(0, 0, 0, 0);
    this->centralWidget()->layout()->setContentsMargins(0, 0, 0, 0);
  }
  else
  {
    this->showNormal();
    this->dataPtr->leftColumn->show();
    this->dataPtr->toolsWidget->show();
    this->dataPtr->menuBar->show();
  }
  g_fullScreenAct->setChecked(_value);
  g_fullscreen = _value;
}

/////////////////////////////////////////////////
void MainWindow::OnShowToolbars(bool _value)
{
  if (_value)
  {
    this->RenderWidget()->GetTimePanel()->show();
    this->RenderWidget()->GetToolbar()->show();
  }
  else
  {
    this->RenderWidget()->GetTimePanel()->hide();
    this->RenderWidget()->GetToolbar()->hide();
  }
  g_showToolbarsAct->setChecked(_value);
}

/////////////////////////////////////////////////
void MainWindow::ShowCollisions()
{
  if (g_showCollisionsAct->isChecked())
    transport::requestNoReply(this->dataPtr->node->GetTopicNamespace(),
        "show_collision", "all");
  else
    transport::requestNoReply(this->dataPtr->node->GetTopicNamespace(),
        "hide_collision", "all");
}

/////////////////////////////////////////////////
void MainWindow::ShowGrid()
{
  msgs::Scene msg;
  msg.set_name(gui::get_world());
  msg.set_grid(g_showGridAct->isChecked());
  this->dataPtr->scenePub->Publish(msg);
}

/////////////////////////////////////////////////
void MainWindow::ShowOrigin()
{
  msgs::Scene msg;
  msg.set_name(gui::get_world());
  msg.set_origin_visual(g_showOriginAct->isChecked());
  this->dataPtr->scenePub->Publish(msg);
}

/////////////////////////////////////////////////
void MainWindow::ShowJoints()
{
  if (g_showJointsAct->isChecked())
    transport::requestNoReply(this->dataPtr->node->GetTopicNamespace(),
        "show_joints", "all");
  else
    transport::requestNoReply(this->dataPtr->node->GetTopicNamespace(),
        "hide_joints", "all");
}

/////////////////////////////////////////////////
void MainWindow::SetTransparent()
{
  if (g_transparentAct->isChecked())
    transport::requestNoReply(this->dataPtr->node->GetTopicNamespace(),
        "set_transparent", "all");
  else
    transport::requestNoReply(this->dataPtr->node->GetTopicNamespace(),
        "set_opaque", "all");
}

/////////////////////////////////////////////////
void MainWindow::SetWireframe()
{
  if (g_viewWireframeAct->isChecked())
    transport::requestNoReply(this->dataPtr->node->GetTopicNamespace(),
        "set_wireframe", "all");
  else
    transport::requestNoReply(this->dataPtr->node->GetTopicNamespace(),
        "set_solid", "all");
}

/////////////////////////////////////////////////
void MainWindow::ShowGUIOverlays()
{
  this->RenderWidget()->SetOverlaysVisible(g_overlayAct->isChecked());
}

/////////////////////////////////////////////////
void MainWindow::ShowCOM()
{
  if (g_showCOMAct->isChecked())
    transport::requestNoReply(this->dataPtr->node->GetTopicNamespace(),
        "show_com", "all");
  else
    transport::requestNoReply(this->dataPtr->node->GetTopicNamespace(),
        "hide_com", "all");
}

/////////////////////////////////////////////////
void MainWindow::ShowInertia()
{
  if (g_showInertiaAct->isChecked())
    transport::requestNoReply(this->dataPtr->node->GetTopicNamespace(),
        "show_inertia", "all");
  else
    transport::requestNoReply(this->dataPtr->node->GetTopicNamespace(),
        "hide_inertia", "all");
}

/////////////////////////////////////////////////
void MainWindow::ShowLinkFrame()
{
  if (g_showLinkFrameAct->isChecked())
  {
    transport::requestNoReply(this->dataPtr->node->GetTopicNamespace(),
        "show_link_frame", "all");
  }
  else
  {
    transport::requestNoReply(this->dataPtr->node->GetTopicNamespace(),
        "hide_link_frame", "all");
  }
}

/////////////////////////////////////////////////
void MainWindow::ShowSkeleton()
{
  if (g_showSkeletonAct->isChecked())
  {
    transport::requestNoReply(this->dataPtr->node->GetTopicNamespace(),
        "show_skeleton", "all");
  }
  else
  {
    transport::requestNoReply(this->dataPtr->node->GetTopicNamespace(),
        "hide_skeleton", "all");
  }
}

/////////////////////////////////////////////////
void MainWindow::ShowContacts()
{
  if (g_showContactsAct->isChecked())
    transport::requestNoReply(this->dataPtr->node->GetTopicNamespace(),
        "show_contact", "all");
  else
    transport::requestNoReply(this->dataPtr->node->GetTopicNamespace(),
        "hide_contact", "all");
}

/////////////////////////////////////////////////
void MainWindow::FullScreen()
{
  g_fullscreen = !g_fullscreen;
  gui::Events::fullScreen(g_fullscreen);
}

/////////////////////////////////////////////////
void MainWindow::ShowToolbars()
{
  gui::Events::showToolbars(g_showToolbarsAct->isChecked());
}

/////////////////////////////////////////////////
void MainWindow::FPS()
{
  gui::Events::fps();
}

/////////////////////////////////////////////////
void MainWindow::Orbit()
{
  gui::Events::orbit();
}

/////////////////////////////////////////////////
void MainWindow::ViewOculus()
{
#ifdef HAVE_OCULUS
  rendering::ScenePtr scene = rendering::get_scene();
  if (scene->OculusCameraCount() != 0)
  {
    gzlog << "Oculus camera already exists." << std::endl;
    return;
  }

  int oculusX = getINIProperty<int>("oculus.x", 0);
  int oculusY = getINIProperty<int>("oculus.y", 0);
  std::string visual = getINIProperty<std::string>("oculus.visual", "");

  if (!visual.empty())
  {
    this->dataPtr->oculusWindow = new gui::OculusWindow(
        oculusX, oculusY, visual);

    if (this->dataPtr->oculusWindow->CreateCamera())
      this->dataPtr->oculusWindow->show();
  }
  else
  {
    gzlog << "Oculus: No visual link specified in for attaching the camera. "
          << "Did you forget to set ~/.gazebo/gui.ini?\n";
  }
#endif
}

/////////////////////////////////////////////////
void MainWindow::DataLogger()
{
  if (g_dataLoggerAct->isChecked())
  {
    this->dataPtr->dataLogger->show();
  }
  else
  {
    this->dataPtr->dataLogger->close();
  }
}

/////////////////////////////////////////////////
void MainWindow::OnDataLoggerClosed()
{
  // Uncheck action on toolbar when user closes dialog
  g_dataLoggerAct->setChecked(false);
}

/////////////////////////////////////////////////
void MainWindow::CreateActions()
{
  /*g_newAct = new QAction(tr("&New World"), this);
  g_newAct->setShortcut(tr("Ctrl+N"));
  g_newAct->setStatusTip(tr("Create a new world"));
  connect(g_newAct, SIGNAL(triggered()), this, SLOT(New()));
  */

  g_topicVisAct = new QAction(tr("Topic Visualization"), this);
  g_topicVisAct->setShortcut(tr("Ctrl+T"));
  g_topicVisAct->setStatusTip(tr("Select a topic to visualize"));
  connect(g_topicVisAct, SIGNAL(triggered()), this, SLOT(SelectTopic()));

#ifdef HAVE_QWT
  /*g_diagnosticsAct = new QAction(tr("Diagnostic Plot"), this);
  g_diagnosticsAct->setShortcut(tr("Ctrl+U"));
  g_diagnosticsAct->setStatusTip(tr("Plot diagnostic information"));
  connect(g_diagnosticsAct, SIGNAL(triggered()), this, SLOT(Diagnostics()));
  */
#endif

  g_openAct = new QAction(tr("&Open World"), this);
  g_openAct->setShortcut(tr("Ctrl+O"));
  g_openAct->setStatusTip(tr("Open an world file"));
  connect(g_openAct, SIGNAL(triggered()), this, SLOT(Open()));

  g_saveAct = new QAction(tr("&Save World"), this);
  g_saveAct->setShortcut(tr("Ctrl+S"));
  g_saveAct->setStatusTip(tr("Save world"));
  g_saveAct->setEnabled(false);
  connect(g_saveAct, SIGNAL(triggered()), this, SLOT(Save()));

  g_saveAsAct = new QAction(tr("Save World &As"), this);
  g_saveAsAct->setShortcut(tr("Ctrl+Shift+S"));
  g_saveAsAct->setStatusTip(tr("Save world to new file"));
  connect(g_saveAsAct, SIGNAL(triggered()), this, SLOT(SaveAs()));

  g_saveCfgAct = new QAction(tr("Save &Configuration"), this);
  g_saveCfgAct->setStatusTip(tr("Save GUI configuration"));
  connect(g_saveCfgAct, SIGNAL(triggered()), this, SLOT(SaveINI()));

  g_cloneAct = new QAction(tr("Clone World"), this);
  g_cloneAct->setStatusTip(tr("Clone the world"));
  connect(g_cloneAct, SIGNAL(triggered()), this, SLOT(Clone()));

  g_hotkeyChartAct = new QAction(tr("&Hotkey Chart"), this);
  g_hotkeyChartAct->setStatusTip(tr("Open hotkey chart in a browser"));
  connect(g_hotkeyChartAct, SIGNAL(triggered()), this, SLOT(HotkeyChart()));

  g_aboutAct = new QAction(tr("&About"), this);
  g_aboutAct->setStatusTip(tr("Show the about info"));
  connect(g_aboutAct, SIGNAL(triggered()), this, SLOT(About()));

  g_quitAct = new QAction(tr("&Quit"), this);
  g_quitAct->setStatusTip(tr("Quit"));
  connect(g_quitAct, SIGNAL(triggered()), this, SLOT(close()));

  g_resetModelsAct = new QAction(tr("&Reset Model Poses"), this);
  g_resetModelsAct->setShortcut(tr("Ctrl+Shift+R"));
  this->addAction(g_resetModelsAct);
  g_resetModelsAct->setStatusTip(tr("Reset model poses"));
  connect(g_resetModelsAct, SIGNAL(triggered()), this,
    SLOT(OnResetModelOnly()));

  g_resetWorldAct = new QAction(tr("&Reset World"), this);
  g_resetWorldAct->setShortcut(tr("Ctrl+R"));
  this->addAction(g_resetWorldAct);
  g_resetWorldAct->setStatusTip(tr("Reset the world"));
  connect(g_resetWorldAct, SIGNAL(triggered()), this, SLOT(OnResetWorld()));

  QActionGroup *editorGroup = new QActionGroup(this);
  // Exclusive doesn't allow all actions to be unchecked at the same time
  editorGroup->setExclusive(false);
  connect(editorGroup, SIGNAL(triggered(QAction *)), this,
      SLOT(OnEditorGroup(QAction *)));

  g_editBuildingAct = new QAction(tr("&Building Editor"), editorGroup);
  g_editBuildingAct->setShortcut(tr("Ctrl+B"));
  g_editBuildingAct->setStatusTip(tr("Enter Building Editor Mode"));
  g_editBuildingAct->setCheckable(true);
  g_editBuildingAct->setChecked(false);

  g_editTerrainAct = new QAction(tr("&Terrain Editor"), editorGroup);
  g_editTerrainAct->setShortcut(tr("Ctrl+E"));
  g_editTerrainAct->setStatusTip(tr("Enter Terrain Editor Mode"));
  g_editTerrainAct->setCheckable(true);
  g_editTerrainAct->setChecked(false);

  g_editModelAct = new QAction(tr("&Model Editor"), editorGroup);
  g_editModelAct->setShortcut(tr("Ctrl+M"));
  g_editModelAct->setStatusTip(tr("Enter Model Editor Mode"));
  g_editModelAct->setCheckable(true);
  g_editModelAct->setChecked(false);

  g_stepAct = new QAction(QIcon(":/images/end.png"), tr("Step"), this);
  g_stepAct->setStatusTip(tr("Step the world"));
  connect(g_stepAct, SIGNAL(triggered()), this, SLOT(Step()));
  this->CreateDisabledIcon(":/images/end.png", g_stepAct);
  g_stepAct->setEnabled(false);

  g_playAct = new QAction(QIcon(":/images/play.png"), tr("Play"), this);
  g_playAct->setStatusTip(tr("Run the world"));
  g_playAct->setVisible(false);
  connect(g_playAct, SIGNAL(triggered()), this, SLOT(Play()));

  g_pauseAct = new QAction(QIcon(":/images/pause.png"), tr("Pause"), this);
  g_pauseAct->setStatusTip(tr("Pause the world"));
  g_pauseAct->setVisible(true);
  connect(g_pauseAct, SIGNAL(triggered()), this, SLOT(Pause()));

  g_arrowAct = new QAction(QIcon(":/images/arrow.png"),
      tr("Selection Mode"), this);
  g_arrowAct->setStatusTip(tr("Move camera"));
  g_arrowAct->setCheckable(true);
  g_arrowAct->setChecked(true);
  g_arrowAct->setToolTip(tr("Selection Mode (Esc)"));
  connect(g_arrowAct, SIGNAL(triggered()), this, SLOT(Arrow()));

  g_translateAct = new QAction(QIcon(":/images/translate.png"),
      tr("&Translation Mode"), this);
  g_translateAct->setStatusTip(tr("Translate an object"));
  g_translateAct->setCheckable(true);
  g_translateAct->setChecked(false);
  g_translateAct->setToolTip(tr("Translation Mode (T)"));
  connect(g_translateAct, SIGNAL(triggered()), this, SLOT(Translate()));
  this->CreateDisabledIcon(":/images/translate.png", g_translateAct);

  g_rotateAct = new QAction(QIcon(":/images/rotate.png"),
      tr("Rotation Mode"), this);
  g_rotateAct->setStatusTip(tr("Rotate an object"));
  g_rotateAct->setCheckable(true);
  g_rotateAct->setChecked(false);
  g_rotateAct->setToolTip(tr("Rotation Mode (R)"));
  connect(g_rotateAct, SIGNAL(triggered()), this, SLOT(Rotate()));
  this->CreateDisabledIcon(":/images/rotate.png", g_rotateAct);

  g_scaleAct = new QAction(QIcon(":/images/scale.png"),
      tr("Scale Mode"), this);
  g_scaleAct->setStatusTip(tr("Scale an object"));
  g_scaleAct->setCheckable(true);
  g_scaleAct->setChecked(false);
  g_scaleAct->setToolTip(tr("Scale Mode (S)"));
  connect(g_scaleAct, SIGNAL(triggered()), this, SLOT(Scale()));

  g_boxCreateAct = new QAction(QIcon(":/images/box.png"), tr("Box"), this);
  g_boxCreateAct->setStatusTip(tr("Create a box"));
  g_boxCreateAct->setCheckable(true);
  connect(g_boxCreateAct, SIGNAL(triggered()), this, SLOT(CreateBox()));
  this->CreateDisabledIcon(":/images/box.png", g_boxCreateAct);

  g_sphereCreateAct = new QAction(QIcon(":/images/sphere.png"),
      tr("Sphere"), this);
  g_sphereCreateAct->setStatusTip(tr("Create a sphere"));
  g_sphereCreateAct->setCheckable(true);
  connect(g_sphereCreateAct, SIGNAL(triggered()), this,
      SLOT(CreateSphere()));
  this->CreateDisabledIcon(":/images/sphere.png", g_sphereCreateAct);

  g_cylinderCreateAct = new QAction(QIcon(":/images/cylinder.png"),
      tr("Cylinder"), this);
  g_cylinderCreateAct->setStatusTip(tr("Create a sphere"));
  g_cylinderCreateAct->setCheckable(true);
  connect(g_cylinderCreateAct, SIGNAL(triggered()), this,
      SLOT(CreateCylinder()));
  this->CreateDisabledIcon(":/images/cylinder.png", g_cylinderCreateAct);

  g_pointLghtCreateAct = new QAction(QIcon(":/images/pointlight.png"),
      tr("Point Light"), this);
  g_pointLghtCreateAct->setStatusTip(tr("Create a point light"));
  g_pointLghtCreateAct->setCheckable(true);
  connect(g_pointLghtCreateAct, SIGNAL(triggered()), this,
      SLOT(CreatePointLight()));
  this->CreateDisabledIcon(":/images/pointlight.png", g_pointLghtCreateAct);

  g_spotLghtCreateAct = new QAction(QIcon(":/images/spotlight.png"),
      tr("Spot Light"), this);
  g_spotLghtCreateAct->setStatusTip(tr("Create a spot light"));
  g_spotLghtCreateAct->setCheckable(true);
  connect(g_spotLghtCreateAct, SIGNAL(triggered()), this,
      SLOT(CreateSpotLight()));
  this->CreateDisabledIcon(":/images/spotlight.png", g_spotLghtCreateAct);

  g_dirLghtCreateAct = new QAction(QIcon(":/images/directionallight.png"),
      tr("Directional Light"), this);
  g_dirLghtCreateAct->setStatusTip(tr("Create a directional light"));
  g_dirLghtCreateAct->setCheckable(true);
  connect(g_dirLghtCreateAct, SIGNAL(triggered()), this,
      SLOT(CreateDirectionalLight()));
  this->CreateDisabledIcon(":/images/directionallight.png", g_dirLghtCreateAct);

  g_resetAct = new QAction(tr("Reset View Angle"), this);
  g_resetAct->setStatusTip(tr("Move camera to initial pose"));

  g_showCollisionsAct = new QAction(tr("Collisions"), this);
  g_showCollisionsAct->setStatusTip(tr("Show Collisions"));
  g_showCollisionsAct->setCheckable(true);
  g_showCollisionsAct->setChecked(false);
  connect(g_showCollisionsAct, SIGNAL(triggered()), this,
          SLOT(ShowCollisions()));

  g_showGridAct = new QAction(tr("Grid"), this);
  g_showGridAct->setStatusTip(tr("Show Grid"));
  g_showGridAct->setCheckable(true);
  g_showGridAct->setChecked(true);
  connect(g_showGridAct, SIGNAL(triggered()), this,
          SLOT(ShowGrid()));

  g_showOriginAct = new QAction(tr("Origin"), this);
  g_showOriginAct->setStatusTip(tr("Show World Origin"));
  g_showOriginAct->setCheckable(true);
  g_showOriginAct->setChecked(true);
  connect(g_showOriginAct, SIGNAL(triggered()), this,
          SLOT(ShowOrigin()));

  g_transparentAct = new QAction(tr("Transparent"), this);
  g_transparentAct->setStatusTip(tr("Transparent"));
  g_transparentAct->setCheckable(true);
  g_transparentAct->setChecked(false);
  connect(g_transparentAct, SIGNAL(triggered()), this,
          SLOT(SetTransparent()));

  g_viewWireframeAct = new QAction(tr("Wireframe"), this);
  g_viewWireframeAct->setStatusTip(tr("Wireframe"));
  g_viewWireframeAct->setCheckable(true);
  g_viewWireframeAct->setChecked(false);
  connect(g_viewWireframeAct, SIGNAL(triggered()), this,
          SLOT(SetWireframe()));

  g_showCOMAct = new QAction(tr("Center of Mass"), this);
  g_showCOMAct->setStatusTip(tr("Show center of mass"));
  g_showCOMAct->setCheckable(true);
  g_showCOMAct->setChecked(false);
  connect(g_showCOMAct, SIGNAL(triggered()), this,
          SLOT(ShowCOM()));

  g_showInertiaAct = new QAction(tr("Inertias"), this);
  g_showInertiaAct->setStatusTip(tr("Show moments of inertia"));
  g_showInertiaAct->setCheckable(true);
  g_showInertiaAct->setChecked(false);
  connect(g_showInertiaAct, SIGNAL(triggered()), this,
      SLOT(ShowInertia()));

  g_showLinkFrameAct = new QAction(tr("Link Frames"), this);
  g_showLinkFrameAct->setStatusTip(tr("Show link frames"));
  g_showLinkFrameAct->setCheckable(true);
  g_showLinkFrameAct->setChecked(false);
  connect(g_showLinkFrameAct, SIGNAL(triggered()), this,
      SLOT(ShowLinkFrame()));

  g_showSkeletonAct = new QAction(tr("Skeletons"), this);
  g_showSkeletonAct->setStatusTip(tr("Show skeletons"));
  g_showSkeletonAct->setCheckable(true);
  g_showSkeletonAct->setChecked(false);
  connect(g_showSkeletonAct, SIGNAL(triggered()), this,
      SLOT(ShowSkeleton()));

  g_showContactsAct = new QAction(tr("Contacts"), this);
  g_showContactsAct->setStatusTip(tr("Show Contacts"));
  g_showContactsAct->setCheckable(true);
  g_showContactsAct->setChecked(false);
  connect(g_showContactsAct, SIGNAL(triggered()), this,
          SLOT(ShowContacts()));

  g_showJointsAct = new QAction(tr("Joints"), this);
  g_showJointsAct->setStatusTip(tr("Show Joints"));
  g_showJointsAct->setCheckable(true);
  g_showJointsAct->setChecked(false);
  connect(g_showJointsAct, SIGNAL(triggered()), this,
          SLOT(ShowJoints()));

  g_showToolbarsAct = new QAction(tr("Show Toolbars"), this);
  g_showToolbarsAct->setStatusTip(
      tr("Show or hide the top and bottom toolbars"));
  g_showToolbarsAct->setShortcut(tr("Ctrl+H"));
  this->addAction(g_showToolbarsAct);
  g_showToolbarsAct->setCheckable(true);
  g_showToolbarsAct->setChecked(true);
  connect(g_showToolbarsAct, SIGNAL(triggered()), this,
      SLOT(ShowToolbars()));

  g_fullScreenAct = new QAction(tr("Full Screen"), this);
  g_fullScreenAct->setStatusTip(tr("Full Screen (F-11 to exit)"));
  g_fullScreenAct->setShortcut(tr("F11"));
  connect(g_fullScreenAct, SIGNAL(triggered()), this,
      SLOT(FullScreen()));

  g_fpsAct = new QAction(tr("FPS View Control"), this);
  g_fpsAct->setStatusTip(tr("First Person Shooter View Style"));
  g_fpsAct->setCheckable(true);
  g_fpsAct->setChecked(false);
  connect(g_fpsAct, SIGNAL(triggered()), this, SLOT(FPS()));

  g_orbitAct = new QAction(tr("Orbit View Control"), this);
  g_orbitAct->setStatusTip(tr("Orbit View Style"));
  g_orbitAct->setCheckable(true);
  g_orbitAct->setChecked(true);
  connect(g_orbitAct, SIGNAL(triggered()), this, SLOT(Orbit()));

  g_overlayAct = new QAction(tr("Show GUI Overlays"), this);
  g_overlayAct->setStatusTip(tr("Show GUI Overlays"));
  g_overlayAct->setEnabled(false);
  g_overlayAct->setCheckable(true);
  g_overlayAct->setChecked(false);
  connect(g_overlayAct, SIGNAL(triggered()), this, SLOT(ShowGUIOverlays()));

  QActionGroup *viewControlActionGroup = new QActionGroup(this);
  viewControlActionGroup->addAction(g_fpsAct);
  viewControlActionGroup->addAction(g_orbitAct);
  viewControlActionGroup->setExclusive(true);

  g_viewOculusAct = new QAction(tr("Oculus Rift"), this);
  g_viewOculusAct->setStatusTip(tr("Oculus Rift Render Window"));
  connect(g_viewOculusAct, SIGNAL(triggered()), this, SLOT(ViewOculus()));
#ifndef HAVE_OCULUS
  g_viewOculusAct->setEnabled(false);
#endif

  g_cameraOrthoAct = new QAction(tr("Orthographic"), this);
  g_cameraOrthoAct->setStatusTip(tr("Orthographic Projection"));
  g_cameraOrthoAct->setCheckable(true);
  g_cameraOrthoAct->setChecked(false);

  g_cameraPerspectiveAct = new QAction(tr("Perspective"), this);
  g_cameraPerspectiveAct->setStatusTip(tr("Perspective Projection"));
  g_cameraPerspectiveAct->setCheckable(true);
  g_cameraPerspectiveAct->setChecked(true);

  QActionGroup *projectionActionGroup = new QActionGroup(this);
  projectionActionGroup->addAction(g_cameraOrthoAct);
  projectionActionGroup->addAction(g_cameraPerspectiveAct);
  projectionActionGroup->setExclusive(true);

  g_dataLoggerAct = new QAction(QIcon(":images/log_record.png"),
      tr("&Log Data"), this);
  g_dataLoggerAct->setShortcut(tr("Ctrl+D"));
  g_dataLoggerAct->setStatusTip(tr("Data Logging Utility"));
  g_dataLoggerAct->setToolTip(tr("Log Data (Ctrl+D)"));
  g_dataLoggerAct->setCheckable(true);
  g_dataLoggerAct->setChecked(false);
  connect(g_dataLoggerAct, SIGNAL(triggered()), this, SLOT(DataLogger()));

  g_screenshotAct = new QAction(QIcon(":/images/screenshot.png"),
      tr("Screenshot"), this);
  g_screenshotAct->setStatusTip(tr("Take a screenshot"));
  connect(g_screenshotAct, SIGNAL(triggered()), this,
      SLOT(CaptureScreenshot()));
<<<<<<< HEAD

  this->videoRecorder->CreateActions();
}
=======
>>>>>>> f1f5718f

  g_copyAct = new QAction(QIcon(":/images/copy_object.png"),
      tr("Copy"), this);
  g_copyAct->setStatusTip(tr("Copy Entity"));
  g_copyAct->setCheckable(false);
  this->CreateDisabledIcon(":/images/copy_object.png", g_copyAct);
  g_copyAct->setEnabled(false);
  g_copyAct->setShortcut(tr("Ctrl+C"));

  g_pasteAct = new QAction(QIcon(":/images/paste_object.png"),
      tr("Paste"), this);
  g_pasteAct->setStatusTip(tr("Paste Entity"));
  g_pasteAct->setCheckable(false);
  this->CreateDisabledIcon(":/images/paste_object.png", g_pasteAct);
  g_pasteAct->setEnabled(false);
  g_pasteAct->setShortcut(tr("Ctrl+V"));

  g_snapAct = new QAction(QIcon(":/images/magnet.png"),
      tr("Snap Mode (N)"), this);
  g_snapAct->setStatusTip(tr("Snap entity"));
  g_snapAct->setCheckable(true);
  g_snapAct->setToolTip(tr("Snap Mode"));
  connect(g_snapAct, SIGNAL(triggered()), this, SLOT(Snap()));

  // set up align actions and widget
  QAction *xAlignMin = new QAction(QIcon(":/images/x_min.png"),
      tr("X Align Min"), this);
  QAction *xAlignCenter = new QAction(QIcon(":/images/x_center.png"),
      tr("X Align Center"), this);
  QAction *xAlignMax = new QAction(QIcon(":/images/x_max.png"),
      tr("X Align Max"), this);
  QAction *yAlignMin = new QAction(QIcon(":/images/y_min.png"),
      tr("Y Align Min"), this);
  QAction *yAlignCenter = new QAction(QIcon(":/images/y_center.png"),
      tr("Y Align Center"), this);
  QAction *yAlignMax = new QAction(QIcon(":/images/y_max.png"),
      tr("Y Align Max"), this);
  QAction *zAlignMin = new QAction(QIcon(":/images/z_min.png"),
      tr("Z Align Min"), this);
  QAction *zAlignCenter = new QAction(QIcon(":/images/z_center.png"),
      tr("Z Align Center"), this);
  QAction *zAlignMax = new QAction(QIcon(":/images/z_max.png"),
      tr("Z Align Max"), this);
  this->CreateDisabledIcon(":/images/x_min.png", xAlignMin);
  this->CreateDisabledIcon(":/images/x_center.png", xAlignCenter);
  this->CreateDisabledIcon(":/images/x_max.png", xAlignMax);
  this->CreateDisabledIcon(":/images/y_min.png", yAlignMin);
  this->CreateDisabledIcon(":/images/y_center.png", yAlignCenter);
  this->CreateDisabledIcon(":/images/y_max.png", yAlignMax);
  this->CreateDisabledIcon(":/images/z_min.png", zAlignMin);
  this->CreateDisabledIcon(":/images/z_center.png", zAlignCenter);
  this->CreateDisabledIcon(":/images/z_max.png", zAlignMax);

  QActionGroup *xAlignActionGroup = new QActionGroup(this);
  xAlignActionGroup->addAction(xAlignMin);
  xAlignActionGroup->addAction(xAlignCenter);
  xAlignActionGroup->addAction(xAlignMax);
  xAlignActionGroup->setExclusive(true);
  QActionGroup *yAlignActionGroup = new QActionGroup(this);
  yAlignActionGroup->addAction(yAlignMin);
  yAlignActionGroup->addAction(yAlignCenter);
  yAlignActionGroup->addAction(yAlignMax);
  yAlignActionGroup->setExclusive(true);
  QActionGroup *zAlignActionGroup = new QActionGroup(this);
  zAlignActionGroup->addAction(zAlignMin);
  zAlignActionGroup->addAction(zAlignCenter);
  zAlignActionGroup->addAction(zAlignMax);
  zAlignActionGroup->setExclusive(true);
  this->dataPtr->alignActionGroups.push_back(xAlignActionGroup);
  this->dataPtr->alignActionGroups.push_back(yAlignActionGroup);
  this->dataPtr->alignActionGroups.push_back(zAlignActionGroup);

  AlignWidget *alignWidget = new AlignWidget(this);
  alignWidget->Add(AlignWidget::ALIGN_X, AlignWidget::ALIGN_MIN, xAlignMin);
  alignWidget->Add(AlignWidget::ALIGN_X, AlignWidget::ALIGN_CENTER,
      xAlignCenter);
  alignWidget->Add(AlignWidget::ALIGN_X, AlignWidget::ALIGN_MAX, xAlignMax);
  alignWidget->Add(AlignWidget::ALIGN_Y, AlignWidget::ALIGN_MIN, yAlignMin);
  alignWidget->Add(AlignWidget::ALIGN_Y, AlignWidget::ALIGN_CENTER,
      yAlignCenter);
  alignWidget->Add(AlignWidget::ALIGN_Y, AlignWidget::ALIGN_MAX, yAlignMax);
  alignWidget->Add(AlignWidget::ALIGN_Z, AlignWidget::ALIGN_MIN, zAlignMin);
  alignWidget->Add(AlignWidget::ALIGN_Z, AlignWidget::ALIGN_CENTER,
      zAlignCenter);
  alignWidget->Add(AlignWidget::ALIGN_Z, AlignWidget::ALIGN_MAX, zAlignMax);
  alignWidget->adjustSize();
  alignWidget->setFixedWidth(alignWidget->width()+5);

  g_alignAct = new QWidgetAction(this);
  g_alignAct->setCheckable(true);
  g_alignAct->setDefaultWidget(alignWidget);
  g_alignAct->setEnabled(false);
  connect(g_alignAct, SIGNAL(triggered()), this, SLOT(Align()));

  // set up view angle actions and widget
  QAction *viewAngleTop = new QAction(QIcon(":/images/view_angle_top.png"),
      tr("View from the top"), this);
  QAction *viewAngleBottom = new QAction(
      QIcon(":/images/view_angle_bottom.png"),
      tr("View from the bottom"), this);
  QAction *viewAngleFront = new QAction(QIcon(":/images/view_angle_front.png"),
      tr("View from the front"), this);
  QAction *viewAngleBack = new QAction(QIcon(":/images/view_angle_back.png"),
      tr("View from the back"), this);
  QAction *viewAngleLeft = new QAction(QIcon(":/images/view_angle_left.png"),
      tr("View from the left"), this);
  QAction *viewAngleRight = new QAction(QIcon(":/images/view_angle_right.png"),
      tr("View from the right"), this);

  // Create another action instead of using g_resetAct here directly because
  // we don't want the icon on the menu.
  QAction *viewAngleReset = new QAction(QIcon(":/images/view_angle_home.png"),
      tr("Reset View Angle"), this);
  connect(g_resetAct, SIGNAL(triggered()), viewAngleReset, SLOT(trigger()));

  ViewAngleWidget *viewAngleWidget = new ViewAngleWidget(this);
  viewAngleWidget->setObjectName("viewAngleWidget");
  viewAngleWidget->Add(ViewAngleWidget::TOP, viewAngleTop);
  viewAngleWidget->Add(ViewAngleWidget::BOTTOM, viewAngleBottom);
  viewAngleWidget->Add(ViewAngleWidget::FRONT, viewAngleFront);
  viewAngleWidget->Add(ViewAngleWidget::BACK, viewAngleBack);
  viewAngleWidget->Add(ViewAngleWidget::LEFT, viewAngleLeft);
  viewAngleWidget->Add(ViewAngleWidget::RIGHT, viewAngleRight);
  viewAngleWidget->Add(ViewAngleWidget::RESET, viewAngleReset);

  g_viewAngleAct = new QWidgetAction(this);
  g_viewAngleAct->setDefaultWidget(viewAngleWidget);

  // Undo
  g_undoAct = new QAction(QIcon(":/images/undo.png"),
      tr("Undo"), this);
  g_undoAct->setShortcut(tr("Ctrl+Z"));
  g_undoAct->setCheckable(false);
  g_undoAct->setStatusTip(tr("Undo"));
  this->CreateDisabledIcon(":/images/undo.png", g_undoAct);
  g_undoAct->setEnabled(false);

  // Undo history
  g_undoHistoryAct = new QAction(QIcon(":/images/down_spin_arrow.png"),
      tr("Undo history"), this);
  g_undoHistoryAct->setCheckable(false);
  this->CreateDisabledIcon(":/images/down_spin_arrow.png", g_undoHistoryAct);
  g_undoHistoryAct->setEnabled(false);

  // Redo
  g_redoAct = new QAction(QIcon(":/images/redo.png"),
      tr("Redo"), this);
  g_redoAct->setShortcut(tr("Shift+Ctrl+Z"));
  g_redoAct->setCheckable(false);
  g_redoAct->setStatusTip(tr("Redo"));
  this->CreateDisabledIcon(":/images/redo.png", g_redoAct);
  g_redoAct->setEnabled(false);

  // Redo history
  g_redoHistoryAct = new QAction(QIcon(":/images/down_spin_arrow.png"),
      tr("Redo history"), this);
  g_redoHistoryAct->setCheckable(false);
  this->CreateDisabledIcon(":/images/down_spin_arrow.png", g_redoHistoryAct);
  g_redoHistoryAct->setEnabled(false);

  this->dataPtr->userCmdHistory = new UserCmdHistory();
}

/////////////////////////////////////////////////
void MainWindow::ShowMenuBar(QMenuBar *_bar)
{
  if (!this->dataPtr->menuLayout)
    this->dataPtr->menuLayout = new QHBoxLayout;

  // Remove all widgets from the menuLayout
  while (this->dataPtr->menuLayout->takeAt(0) != 0)
  {
  }

  if (!this->dataPtr->menuBar)
  {
    // create the native menu bar
    this->dataPtr->menuBar = new QMenuBar;
    this->dataPtr->menuBar->setSizePolicy(QSizePolicy::Fixed,
      QSizePolicy::Fixed);
    this->setMenuBar(this->dataPtr->menuBar);

    // populate main window's menu bar with menus from normal simulation mode
    this->CreateMenuBar();
  }

  this->dataPtr->menuBar->clear();

  QMenuBar *newMenuBar = NULL;
  if (!_bar)
  {
    // Get the main window's menubar
    // Note: for some reason we can not call menuBar() again,
    // so manually retrieving the menubar from the mainwindow.
    QList<QMenuBar *> menuBars  = this->findChildren<QMenuBar *>();
    if (!menuBars.empty())
      newMenuBar = menuBars[0];
  }
  else
  {
    newMenuBar = _bar;
  }

  if (!newMenuBar)
  {
    gzerr << "Unable to set NULL menu bar" << std::endl;
    return;
  }

  QList<QMenu *> menus  = newMenuBar->findChildren<QMenu *>();
  for (int i = 0; i < menus.size(); ++i)
  {
    this->dataPtr->menuBar->addMenu(menus[i]);
  }

  this->dataPtr->menuLayout->addWidget(this->dataPtr->menuBar);

  this->dataPtr->menuLayout->addStretch(5);
  this->dataPtr->menuLayout->setContentsMargins(0, 0, 0, 0);
}

/////////////////////////////////////////////////
void MainWindow::DeleteActions()
{
  delete g_topicVisAct;
  g_topicVisAct = 0;

  delete g_openAct;
  g_openAct = 0;

  delete g_saveAct;
  g_saveAct = 0;

  delete g_saveAsAct;
  g_saveAsAct = 0;

  delete g_saveCfgAct;
  g_saveCfgAct = 0;

  delete g_cloneAct;
  g_cloneAct = 0;

  delete g_hotkeyChartAct;
  g_hotkeyChartAct = 0;

  delete g_aboutAct;
  g_aboutAct = 0;

  delete g_quitAct;
  g_quitAct = 0;

  delete g_resetModelsAct;
  g_resetModelsAct = 0;

  delete g_resetWorldAct;
  g_resetWorldAct = 0;

  delete g_editBuildingAct;
  g_editBuildingAct = 0;

  delete g_editTerrainAct;
  g_editTerrainAct = 0;

  delete g_editModelAct;
  g_editModelAct = 0;

  delete g_stepAct;
  g_stepAct = 0;

  delete g_playAct;
  g_playAct = 0;

  delete g_pauseAct;
  g_pauseAct = 0;

  delete g_arrowAct;
  g_arrowAct = 0,

  delete g_translateAct;
  g_translateAct = 0;

  delete g_rotateAct;
  g_rotateAct = 0;

  delete g_scaleAct;
  g_scaleAct = 0;

  delete g_boxCreateAct;
  g_boxCreateAct = 0;

  delete g_sphereCreateAct;
  g_sphereCreateAct = 0;

  delete g_cylinderCreateAct;
  g_cylinderCreateAct = 0;

  delete g_pointLghtCreateAct;
  g_pointLghtCreateAct = 0;

  delete g_spotLghtCreateAct;
  g_spotLghtCreateAct = 0;

  delete g_dirLghtCreateAct;
  g_dirLghtCreateAct = 0;

  delete g_resetAct;
  g_resetAct = 0;

  delete g_showCollisionsAct;
  g_showCollisionsAct = 0;

  delete g_showGridAct;
  g_showGridAct = 0;

  delete g_showOriginAct;
  g_showOriginAct = 0;

  delete g_transparentAct;
  g_transparentAct = 0;

  delete g_viewWireframeAct;
  g_viewWireframeAct = 0;

  delete g_showCOMAct;
  g_showCOMAct = 0;

  delete g_showInertiaAct;
  g_showInertiaAct = 0;

  delete g_showLinkFrameAct;
  g_showLinkFrameAct = 0;

  delete g_showSkeletonAct;
  g_showSkeletonAct = 0;

  delete g_showContactsAct;
  g_showContactsAct = 0;

  delete g_showJointsAct;
  g_showJointsAct = 0;

  delete g_showToolbarsAct;
  g_showToolbarsAct = 0;

  delete g_fullScreenAct;
  g_fullScreenAct = 0;

  delete g_fpsAct;
  g_fpsAct = 0;

  delete g_orbitAct;
  g_orbitAct = 0;

  delete g_overlayAct;
  g_overlayAct = 0;

  delete g_viewOculusAct;
  g_viewOculusAct = 0;

  delete g_dataLoggerAct;
  g_dataLoggerAct = 0;

  delete g_screenshotAct;
  g_screenshotAct = 0;

  delete g_copyAct;
  g_copyAct = 0;

  delete g_pasteAct;
  g_pasteAct = 0;

  delete g_snapAct;
  g_snapAct = 0;

  delete g_alignAct;
  g_alignAct = 0;

  delete g_cameraOrthoAct;
  g_cameraOrthoAct = 0;

  delete g_cameraPerspectiveAct;
  g_cameraPerspectiveAct = 0;

  delete g_viewAngleAct;
  g_viewAngleAct = 0;

  delete g_undoAct;
  g_undoAct = 0;

  delete g_undoHistoryAct;
  g_undoHistoryAct = 0;

  delete g_redoAct;
  g_redoAct = 0;

  delete g_redoHistoryAct;
  g_redoHistoryAct = 0;
}


/////////////////////////////////////////////////
void MainWindow::CreateMenuBar()
{
  // main window's menu bar
  QMenuBar *bar = QMainWindow::menuBar();

  QMenu *fileMenu = bar->addMenu(tr("&File"));
  // fileMenu->addAction(g_openAct);
  // fileMenu->addAction(g_newAct);
  fileMenu->addAction(g_saveAct);
  fileMenu->addAction(g_saveAsAct);
  fileMenu->addSeparator();
  fileMenu->addAction(g_saveCfgAct);
  fileMenu->addAction(g_cloneAct);
  fileMenu->addSeparator();
  fileMenu->addAction(g_quitAct);

  this->dataPtr->editMenu = bar->addMenu(tr("&Edit"));
  this->dataPtr->editMenu->addAction(g_undoAct);
  this->dataPtr->editMenu->addAction(g_redoAct);
  this->dataPtr->editMenu->addSeparator();
  this->dataPtr->editMenu->addAction(g_copyAct);
  this->dataPtr->editMenu->addAction(g_pasteAct);
  this->dataPtr->editMenu->addSeparator();
  this->dataPtr->editMenu->addAction(g_resetModelsAct);
  this->dataPtr->editMenu->addAction(g_resetWorldAct);
  this->dataPtr->editMenu->addSeparator();
  this->dataPtr->editMenu->addAction(g_editBuildingAct);
  this->dataPtr->editMenu->addAction(g_editModelAct);


  // \TODO: Add this back in when implementing the full Terrain Editor spec.
  // editMenu->addAction(g_editTerrainAct);

  QMenu *cameraMenu = bar->addMenu(tr("&Camera"));
  cameraMenu->addAction(g_cameraOrthoAct);
  cameraMenu->addAction(g_cameraPerspectiveAct);
  cameraMenu->addSeparator();
  cameraMenu->addAction(g_fpsAct);
  cameraMenu->addAction(g_orbitAct);
  cameraMenu->addSeparator();
  cameraMenu->addAction(g_resetAct);

  QMenu *viewMenu = bar->addMenu(tr("&View"));
  viewMenu->addAction(g_showGridAct);
  viewMenu->addAction(g_showOriginAct);
  viewMenu->addSeparator();

  viewMenu->addAction(g_transparentAct);
  viewMenu->addAction(g_viewWireframeAct);
  viewMenu->addSeparator();
  viewMenu->addAction(g_showCollisionsAct);
  viewMenu->addAction(g_showJointsAct);
  viewMenu->addAction(g_showCOMAct);
  viewMenu->addAction(g_showInertiaAct);
  viewMenu->addAction(g_showContactsAct);
  viewMenu->addAction(g_showLinkFrameAct);
  viewMenu->addAction(g_showSkeletonAct);

  QMenu *windowMenu = bar->addMenu(tr("&Window"));
  windowMenu->addAction(g_topicVisAct);
  windowMenu->addSeparator();
  windowMenu->addAction(g_viewOculusAct);
  windowMenu->addSeparator();
  windowMenu->addAction(g_overlayAct);
  windowMenu->addAction(g_showToolbarsAct);
  windowMenu->addAction(g_fullScreenAct);

#ifdef HAVE_QWT
  // windowMenu->addAction(g_diagnosticsAct);
#endif

  bar->addSeparator();

  QMenu *helpMenu = bar->addMenu(tr("&Help"));
  helpMenu->addAction(g_hotkeyChartAct);
  helpMenu->addAction(g_aboutAct);
}

/////////////////////////////////////////////////
void MainWindow::AddMenu(QMenu *_menu)
{
  if (!_menu)
    return;

  // Get the main window's menubar
  // Note: for some reason we can not call menuBar() again,
  // so manually retrieving the menubar from the mainwindow.
  QList<QMenuBar *> menuBars  = this->findChildren<QMenuBar *>();
  if (!menuBars.empty())
  {
    // Note: addMenu(QMenu *) works the first time but when
    // ShowMenuBar() is called more than once which results in menus being
    // re-added, (e.g. when switching between model editor and simulation modes)
    // _menu does not show up in the menu bar.
    // So workaround is to use addMenu(QString)
    QMenu *newMenu = menuBars[0]->addMenu(_menu->title());

    for (auto &menuAct : _menu->actions())
      newMenu->addAction(menuAct);
  }
}

/////////////////////////////////////////////////
void MainWindow::CreateMenus()
{
  this->ShowMenuBar();

  QFrame *frame = new QFrame;
  frame->setLayout(this->dataPtr->menuLayout);
  frame->setSizePolicy(QSizePolicy::Minimum, QSizePolicy::Fixed);

  this->setMenuWidget(frame);
}

/////////////////////////////////////////////////
void MainWindow::OnMoveMode(bool _mode)
{
  if (_mode)
  {
    g_boxCreateAct->setChecked(false);
    g_sphereCreateAct->setChecked(false);
    g_cylinderCreateAct->setChecked(false);
    g_pointLghtCreateAct->setChecked(false);
    g_spotLghtCreateAct->setChecked(false);
    g_dirLghtCreateAct->setChecked(false);
  }
}

/////////////////////////////////////////////////
void MainWindow::OnGUI(ConstGUIPtr &_msg)
{
  if (_msg->has_fullscreen() && _msg->fullscreen())
  {
    this->FullScreen();
  }

  if (_msg->has_camera())
  {
    rendering::UserCameraPtr cam = gui::get_active_camera();

    if (_msg->camera().has_pose())
    {
      const msgs::Pose &msg_pose = _msg->camera().pose();

      auto cam_pose_pos = ignition::math::Vector3d(
        msg_pose.position().x(),
        msg_pose.position().y(),
        msg_pose.position().z());

      auto cam_pose_rot = ignition::math::Quaterniond(
        msg_pose.orientation().w(),
        msg_pose.orientation().x(),
        msg_pose.orientation().y(),
        msg_pose.orientation().z());

      ignition::math::Pose3d cam_pose(cam_pose_pos, cam_pose_rot);

      cam->SetDefaultPose(cam_pose);
      cam->SetUseSDFPose(true);
    }

    if (_msg->camera().has_view_controller())
    {
      cam->SetViewController(_msg->camera().view_controller());
    }

    if (_msg->camera().has_projection_type())
    {
      cam->SetProjectionType(_msg->camera().projection_type());
      g_cameraOrthoAct->setChecked(true);
      // Disable view control options when in ortho projection
      g_fpsAct->setEnabled(false);
      g_orbitAct->setEnabled(false);
    }

    if (_msg->camera().has_track())
    {
      if (_msg->camera().track().has_static_())
        cam->SetTrackIsStatic(_msg->camera().track().static_());

      if (_msg->camera().track().has_use_model_frame())
        cam->SetTrackUseModelFrame(_msg->camera().track().use_model_frame());

      if (_msg->camera().track().has_xyz())
        cam->SetTrackPosition(msgs::ConvertIgn(_msg->camera().track().xyz()));

      if (_msg->camera().track().has_inherit_yaw())
        cam->SetTrackInheritYaw(_msg->camera().track().inherit_yaw());

      if (_msg->camera().track().has_min_dist())
      {
        double minDist = _msg->camera().track().min_dist();
        cam->SetTrackMinDistance(minDist);
      }

      if (_msg->camera().track().has_max_dist())
      {
        double maxDist = _msg->camera().track().max_dist();
        cam->SetTrackMaxDistance(maxDist);
      }

      if (_msg->camera().track().has_name() &&
          _msg->camera().track().name() != "__default__")
      {
        std::string name = _msg->camera().track().name();
        cam->TrackVisual(name);
        // Call the signal to track a visual in the main thread.
        this->TrackVisual(name);
      }
    }
  }

  // Store all the plugins for processing
  {
    std::lock_guard<std::mutex> lock(this->dataPtr->pluginLoadMutex);
    for (int i = 0; i < _msg->plugin_size(); ++i)
    {
      std::shared_ptr<msgs::Plugin> pm(new msgs::Plugin(_msg->plugin(i)));
      this->dataPtr->pluginMsgs.push_back(pm);
    }
  }

  // Call the signal to trigger plugin loading in the main thread.
  this->AddPlugins();
}

/////////////////////////////////////////////////
void MainWindow::OnAddPlugins()
{
  std::lock_guard<std::mutex> lock(this->dataPtr->pluginLoadMutex);

  // Load all plugins.
  for (auto iter = this->dataPtr->pluginMsgs.begin();
      iter != this->dataPtr->pluginMsgs.end(); ++iter)
  {
    // Make sure the filename string is not empty
    if (!(*iter)->filename().empty())
    {
      // Try to create the plugin
      gazebo::GUIPluginPtr plugin = gazebo::GUIPlugin::Create(
          (*iter)->filename(), (*iter)->name());

      if (!plugin)
      {
        gzerr << "Unable to create gui overlay plugin with filename["
          << (*iter)->filename() << "]\n";
      }
      else
      {
        gzlog << "Loaded GUI plugin[" << (*iter)->filename() << "]\n";

        // Attach the plugin to the render widget.
        this->dataPtr->renderWidget->AddPlugin(plugin,
          msgs::PluginToSDF(**iter));
      }
    }
  }
  this->dataPtr->pluginMsgs.clear();

  g_overlayAct->setChecked(true);
  g_overlayAct->setEnabled(true);
}

/////////////////////////////////////////////////
void MainWindow::OnTrackVisual(const std::string &_visualName)
{
  gui::Events::follow(_visualName);
}

/////////////////////////////////////////////////
void MainWindow::OnModel(ConstModelPtr &_msg)
{
  this->dataPtr->entities[_msg->name()] = _msg->id();
  for (int i = 0; i < _msg->link_size(); i++)
  {
    this->dataPtr->entities[_msg->link(i).name()] = _msg->link(i).id();

    for (int j = 0; j < _msg->link(i).collision_size(); j++)
    {
      this->dataPtr->entities[_msg->link(i).collision(j).name()] =
        _msg->link(i).collision(j).id();
    }
  }

  gui::Events::modelUpdate(*_msg);
}

/////////////////////////////////////////////////
void MainWindow::OnLight(ConstLightPtr &_msg)
{
  gui::Events::lightUpdate(*_msg);
}

/////////////////////////////////////////////////
void MainWindow::OnResponse(ConstResponsePtr &_msg)
{
  if (!this->dataPtr->requestMsg || _msg->id() !=
    this->dataPtr->requestMsg->id())
    return;

  msgs::Scene sceneMsg;

  if (_msg->has_type() && _msg->type() == sceneMsg.GetTypeName())
  {
    sceneMsg.ParseFromString(_msg->serialized_data());

    for (int i = 0; i < sceneMsg.model_size(); ++i)
    {
      this->dataPtr->entities[sceneMsg.model(i).name()] =
        sceneMsg.model(i).id();

      for (int j = 0; j < sceneMsg.model(i).link_size(); ++j)
      {
        this->dataPtr->entities[sceneMsg.model(i).link(j).name()] =
          sceneMsg.model(i).link(j).id();

        for (int k = 0; k < sceneMsg.model(i).link(j).collision_size(); ++k)
        {
          const auto &entity = sceneMsg.model(i).link(j).collision(k).name();
          this->dataPtr->entities[entity] =
            sceneMsg.model(i).link(j).collision(k).id();
        }
      }
      gui::Events::modelUpdate(sceneMsg.model(i));
    }

    for (int i = 0; i < sceneMsg.light_size(); ++i)
    {
      gui::Events::lightUpdate(sceneMsg.light(i));
    }
  }

  delete this->dataPtr->requestMsg;
  this->dataPtr->requestMsg = NULL;
}

/////////////////////////////////////////////////
unsigned int MainWindow::EntityId(const std::string &_name)
{
  unsigned int result = 0;

  std::string name = _name;
  boost::replace_first(name, gui::get_world()+"::", "");

  std::map<std::string, unsigned int>::iterator iter;
  iter = this->dataPtr->entities.find(name);
  if (iter != this->dataPtr->entities.end())
    result = iter->second;

  return result;
}

/////////////////////////////////////////////////
bool MainWindow::HasEntityName(const std::string &_name)
{
  bool result = false;

  std::string name = _name;
  boost::replace_first(name, gui::get_world()+"::", "");

  std::map<std::string, unsigned int>::iterator iter;
  iter = this->dataPtr->entities.find(name);

  if (iter != this->dataPtr->entities.end())
    result = true;

  return result;
}

/////////////////////////////////////////////////
void MainWindow::OnWorldModify(ConstWorldModifyPtr &_msg)
{
  if (_msg->has_create() && _msg->create())
  {
    this->dataPtr->renderWidget->CreateScene(_msg->world_name());
    this->dataPtr->requestMsg = msgs::CreateRequest("scene_info");
    this->dataPtr->requestPub->Publish(*this->dataPtr->requestMsg);
  }
  else if (_msg->has_remove() && _msg->remove())
    this->dataPtr->renderWidget->RemoveScene(_msg->world_name());
  else if (_msg->has_cloned())
  {
    if (_msg->cloned())
    {
      gzlog << "Cloned world available at:\n\t" << _msg->cloned_uri()
            << std::endl;
    }
    else
      gzerr << "Error cloning a world" << std::endl;
  }
}

/////////////////////////////////////////////////
void MainWindow::OnManipMode(const std::string &_mode)
{
  if (_mode == "select" || _mode == "make_entity")
    g_arrowAct->setChecked(true);
}

/////////////////////////////////////////////////
void MainWindow::OnSetSelectedEntity(const std::string &_name,
                                     const std::string &/*_mode*/)
{
  if (!_name.empty())
  {
    this->dataPtr->tabWidget->setCurrentIndex(0);
  }
}

/////////////////////////////////////////////////
void MainWindow::ItemSelected(QTreeWidgetItem *_item, int)
{
  _item->setExpanded(!_item->isExpanded());
}

/////////////////////////////////////////////////
void MainWindow::AddToLeftColumn(const std::string &_name, QWidget *_widget)
{
  this->dataPtr->leftColumn->addWidget(_widget);
  this->dataPtr->leftColumnStack[_name] = this->dataPtr->leftColumn->count()-1;
}

/////////////////////////////////////////////////
void MainWindow::ShowLeftColumnWidget(const std::string &_name)
{
  std::map<std::string, int>::iterator iter =
    this->dataPtr->leftColumnStack.find(_name);

  if (iter != this->dataPtr->leftColumnStack.end())
    this->dataPtr->leftColumn->setCurrentIndex(iter->second);
  else
    gzerr << "Widget with name[" << _name << "] has not been added to the left"
      << " column stack.\n";
}

/////////////////////////////////////////////////
RenderWidget *MainWindow::RenderWidget() const
{
  return this->dataPtr->renderWidget;
}

/////////////////////////////////////////////////
bool MainWindow::IsPaused() const
{
  if (this->dataPtr->renderWidget)
  {
    TimePanel *timePanel = this->dataPtr->renderWidget->GetTimePanel();
    if (timePanel)
      return timePanel->IsPaused();
  }
  return false;
}

/////////////////////////////////////////////////
void MainWindow::CreateEditors()
{
  // Create a Terrain Editor
  this->dataPtr->editors["terrain"] =
      std::unique_ptr<TerrainEditor>(new TerrainEditor(this));

  // Create a Building Editor
  this->dataPtr->editors["building"] =
      std::unique_ptr<BuildingEditor>(new BuildingEditor(this));

  // Create a Model Editor
  this->dataPtr->editors["model"] =
      std::unique_ptr<ModelEditor>(new ModelEditor(this));
}

/////////////////////////////////////////////////
void MainWindow::CreateDisabledIcon(const std::string &_pixmap, QAction *_act)
{
  QIcon icon = _act->icon();
  QPixmap pixmap(_pixmap.c_str());
  QPixmap disabledPixmap(pixmap.size());
  disabledPixmap.fill(Qt::transparent);
  QPainter p(&disabledPixmap);
  p.setOpacity(0.4);
  p.drawPixmap(0, 0, pixmap);
  icon.addPixmap(disabledPixmap, QIcon::Disabled);
  _act->setIcon(icon);
}

/////////////////////////////////////////////////
void MainWindow::SetLeftPaneVisibility(bool _on)
{
  int leftPane = _on ? MINIMUM_TAB_WIDTH : 0;
  int rightPane = this->dataPtr->splitter->sizes().at(2);

  QList<int> sizes;
  sizes.push_back(leftPane);
  sizes.push_back(this->width() - leftPane - rightPane);
  sizes.push_back(rightPane);

  this->dataPtr->splitter->setSizes(sizes);
}

/////////////////////////////////////////////////
void MainWindow::OnEditorGroup(QAction *_action)
{
  QActionGroup * editorGroup = _action->actionGroup();
  // Manually uncheck all other actions in the group
  for (int i = 0; i < editorGroup->actions().size(); ++i)
  {
    if (editorGroup->actions()[i] != _action)
    {
      editorGroup->actions()[i]->setChecked(false);
    }
  }
}

/////////////////////////////////////////////////
Editor *MainWindow::Editor(const std::string &_name) const
{
  auto iter = this->dataPtr->editors.find(_name);
  if (iter != this->dataPtr->editors.end())
    return iter->second.get();

  return NULL;
}

/////////////////////////////////////////////////
QAction *MainWindow::CloneAction(QAction *_action, QObject *_parent)
{
  if (!_action || !_parent)
  {
    gzwarn << "Missing action or parent. Not cloning action." << std::endl;
    return NULL;
  }

  QAction *actionClone = new QAction(_action->text(), _parent);

  // Copy basic information from original action.
  actionClone->setStatusTip(_action->statusTip());
  actionClone->setCheckable(_action->isCheckable());
  actionClone->setChecked(_action->isChecked());

  // Do not copy shortcut to avoid overlaps. Instead, connect actions.
  // Cloned action will trigger original action, which does the desired effect.
  connect(actionClone, SIGNAL(triggered()), _action, SLOT(trigger()));
  // Then the original action reports its checked state to the cloned action
  // without triggering it circularly.
  connect(_action, SIGNAL(toggled(bool)), actionClone, SLOT(setChecked(bool)));

  return actionClone;
}

/////////////////////////////////////////////////
void MainWindow::OnWindowMode(const std::string &_mode)
{
  bool simulation = _mode == "Simulation";
  bool logPlayback = _mode == "LogPlayback";

  bool simOrLog = simulation || logPlayback;

  // File
  // g_openAct->setVisible(simOrLog);
  g_saveAct->setVisible(simOrLog);
  g_saveAsAct->setVisible(simOrLog);
  g_saveCfgAct->setVisible(simOrLog);
  g_cloneAct->setVisible(simulation);
  g_quitAct->setVisible(simOrLog);

  // Edit
  this->dataPtr->editMenu->menuAction()->setVisible(simulation);
  g_resetModelsAct->setVisible(simulation);
  g_resetWorldAct->setVisible(simulation);
  g_editBuildingAct->setVisible(simulation);
  // g_editTerrainAct->setVisible(simulation);
  g_editModelAct->setVisible(simulation);

  // Camera
  g_cameraOrthoAct->setVisible(simOrLog);
  g_cameraPerspectiveAct->setVisible(simOrLog);
  g_fpsAct->setVisible(simOrLog);
  g_orbitAct->setVisible(simOrLog);
  g_resetAct->setVisible(simOrLog);

  // View
  g_showGridAct->setVisible(simOrLog);
  g_showOriginAct->setVisible(simOrLog);
  g_transparentAct->setVisible(simOrLog);
  g_viewWireframeAct->setVisible(simOrLog);
  g_showCollisionsAct->setVisible(simOrLog);
  g_showCOMAct->setVisible(simOrLog);
  g_showInertiaAct->setVisible(simOrLog);
  g_showLinkFrameAct->setVisible(simOrLog);
  g_showSkeletonAct->setVisible(simOrLog);
  g_showContactsAct->setVisible(simOrLog);
  g_showJointsAct->setVisible(simOrLog);

  // Window
  g_topicVisAct->setVisible(simOrLog);
  g_viewOculusAct->setVisible(simOrLog);
  g_overlayAct->setVisible(simOrLog);
  g_showToolbarsAct->setVisible(simOrLog);
  g_fullScreenAct->setVisible(simOrLog);

  // About
  g_hotkeyChartAct->setVisible(simOrLog);
  g_aboutAct->setVisible(simOrLog);

  // Insert
  if (logPlayback)
    this->dataPtr->tabWidget->removeTab(
      this->dataPtr->tabWidget->indexOf(this->dataPtr->insertModel));
  else if (simulation && this->dataPtr->tabWidget->indexOf(
            this->dataPtr->insertModel) == -1)
    this->dataPtr->tabWidget->insertTab(1, this->dataPtr->insertModel,
      "Insert");

  // User commands
  this->dataPtr->userCmdHistory->SetActive(simulation);
}<|MERGE_RESOLUTION|>--- conflicted
+++ resolved
@@ -105,17 +105,11 @@
   this->dataPtr->inputStepSize = 1;
   this->dataPtr->requestMsg = NULL;
 
-<<<<<<< HEAD
-  this->videoRecorder = new VideoRecorder(this);
-
-  (void) new QShortcut(Qt::CTRL + Qt::Key_Q, this, SLOT(close()));
-  this->CreateActions();
-  this->CreateMenus();
-=======
   this->dataPtr->node = transport::NodePtr(new transport::Node());
   this->dataPtr->node->Init();
   gui::set_world(this->dataPtr->node->GetTopicNamespace());
->>>>>>> f1f5718f
+
+  this->videoRecorder = new VideoRecorder(this);
 
   QWidget *mainWidget = new QWidget;
   QVBoxLayout *mainLayout = new QVBoxLayout;
@@ -144,14 +138,11 @@
 
   this->dataPtr->renderWidget = new gui::RenderWidget(mainWidget);
 
-<<<<<<< HEAD
-  this->renderWidget = new RenderWidget(mainWidget);
   QObject::connect(this->videoRecorder,
       SIGNAL(MessageChanged(std::string, int)),
       this->renderWidget, SLOT(DisplayOverlayMsg(std::string, int)));
-=======
+
   this->CreateEditors();
->>>>>>> f1f5718f
 
   QHBoxLayout *centerLayout = new QHBoxLayout;
 
@@ -1425,12 +1416,6 @@
   g_screenshotAct->setStatusTip(tr("Take a screenshot"));
   connect(g_screenshotAct, SIGNAL(triggered()), this,
       SLOT(CaptureScreenshot()));
-<<<<<<< HEAD
-
-  this->videoRecorder->CreateActions();
-}
-=======
->>>>>>> f1f5718f
 
   g_copyAct = new QAction(QIcon(":/images/copy_object.png"),
       tr("Copy"), this);
@@ -1592,6 +1577,8 @@
   g_redoHistoryAct->setEnabled(false);
 
   this->dataPtr->userCmdHistory = new UserCmdHistory();
+
+  this->videoRecorder->CreateActions();
 }
 
 /////////////////////////////////////////////////
