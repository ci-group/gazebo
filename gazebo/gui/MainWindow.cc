/*
 * Copyright 2012 Open Source Robotics Foundation
 *
 * Licensed under the Apache License, Version 2.0 (the "License");
 * you may not use this file except in compliance with the License.
 * You may obtain a copy of the License at
 *
 *     http://www.apache.org/licenses/LICENSE-2.0
 *
 * Unless required by applicable law or agreed to in writing, software
 * distributed under the License is distributed on an "AS IS" BASIS,
 * WITHOUT WARRANTIES OR CONDITIONS OF ANY KIND, either express or implied.
 * See the License for the specific language governing permissions and
 * limitations under the License.
 *
 */

#include "gazebo/gui/TopicSelector.hh"
#include "gazebo/gui/viewers/ViewFactory.hh"
#include "gazebo/gui/viewers/TopicView.hh"
#include "gazebo/gui/viewers/ImageView.hh"

#include "gazebo/gazebo.hh"
#include "gazebo/common/Console.hh"
#include "gazebo/common/Exception.hh"
#include "gazebo/common/Events.hh"

#include "gazebo/transport/Node.hh"
#include "gazebo/transport/Transport.hh"

#include "gazebo/rendering/UserCamera.hh"
#include "gazebo/rendering/RenderEvents.hh"

#include "gazebo/gui/Actions.hh"
#include "gazebo/gui/Gui.hh"
#include "gazebo/gui/InsertModelWidget.hh"
#include "gazebo/gui/ModelListWidget.hh"
#include "gazebo/gui/RenderWidget.hh"
#include "gazebo/gui/ToolsWidget.hh"
#include "gazebo/gui/GLWidget.hh"
#include "gazebo/gui/MainWindow.hh"
#include "gazebo/gui/GuiEvents.hh"

using namespace gazebo;
using namespace gui;

extern bool g_fullscreen;

/////////////////////////////////////////////////
MainWindow::MainWindow()
  : renderWidget(0)
{
  this->setObjectName("mainWindow");

  this->requestMsg = NULL;
  this->node = transport::NodePtr(new transport::Node());
  this->node->Init();
  gui::set_world(this->node->GetTopicNamespace());

  (void) new QShortcut(Qt::CTRL + Qt::Key_Q, this, SLOT(close()));
  this->CreateActions();
  this->CreateMenus();

  QWidget *mainWidget = new QWidget;
  QVBoxLayout *mainLayout = new QVBoxLayout;
  mainWidget->show();
  this->setCentralWidget(mainWidget);

  this->setDockOptions(QMainWindow::AnimatedDocks);

  this->modelListWidget = new ModelListWidget(this);
  InsertModelWidget *insertModel = new InsertModelWidget(this);

  this->tabWidget = new QTabWidget();
  this->tabWidget->setObjectName("mainTab");
  this->tabWidget->addTab(this->modelListWidget, "World");
  this->tabWidget->addTab(insertModel, "Insert");
  this->tabWidget->setSizePolicy(QSizePolicy::Expanding,
                                 QSizePolicy::Expanding);
  this->tabWidget->setMinimumWidth(250);

  this->toolsWidget = new ToolsWidget();

  this->renderWidget = new RenderWidget(mainWidget);

  QHBoxLayout *centerLayout = new QHBoxLayout;

  QSplitter *splitter = new QSplitter(this);
  splitter->addWidget(this->tabWidget);
  splitter->addWidget(this->renderWidget);
  splitter->addWidget(this->toolsWidget);

  QList<int> sizes;
  sizes.push_back(300);
  sizes.push_back(700);
  sizes.push_back(300);
  splitter->setSizes(sizes);
  splitter->setStretchFactor(0, 1);
  splitter->setStretchFactor(1, 2);
  splitter->setStretchFactor(2, 1);
  splitter->setCollapsible(1, false);

  centerLayout->addWidget(splitter);
  centerLayout->setContentsMargins(0, 0, 0, 0);
  centerLayout->setSpacing(0);

  mainLayout->setSpacing(0);
  mainLayout->addLayout(centerLayout, 1);
  mainLayout->addWidget(new QSizeGrip(mainWidget), 0,
                        Qt::AlignBottom | Qt::AlignRight);

  mainWidget->setLayout(mainLayout);

  this->setWindowIcon(QIcon(":/images/gazebo.svg"));

  std::string title = "Gazebo : ";
  title += gui::get_world();
  this->setWindowIconText(tr(title.c_str()));
  this->setWindowTitle(tr(title.c_str()));

  this->connections.push_back(
      gui::Events::ConnectFullScreen(
        boost::bind(&MainWindow::OnFullScreen, this, _1)));

  this->connections.push_back(
      gui::Events::ConnectMoveMode(
        boost::bind(&MainWindow::OnMoveMode, this, _1)));

  this->connections.push_back(
      gui::Events::ConnectManipMode(
        boost::bind(&MainWindow::OnManipMode, this, _1)));

  this->connections.push_back(
     event::Events::ConnectSetSelectedEntity(
       boost::bind(&MainWindow::OnSetSelectedEntity, this, _1, _2)));

  gui::ViewFactory::RegisterAll();
}

/////////////////////////////////////////////////
MainWindow::~MainWindow()
{
}

/////////////////////////////////////////////////
void MainWindow::Load()
{
  this->guiSub = this->node->Subscribe("~/gui", &MainWindow::OnGUI, this, true);
}

/////////////////////////////////////////////////
void MainWindow::Init()
{
  this->renderWidget->show();

  // Set the initial size of the window to 0.75 the desktop size,
  // with a minimum value of 1024x768.
  QSize winSize = QApplication::desktop()->size() * 0.75;
  winSize.setWidth(std::max(1024, winSize.width()));
  winSize.setHeight(std::max(768, winSize.height()));

  this->resize(winSize);

  this->worldControlPub =
    this->node->Advertise<msgs::WorldControl>("~/world_control");
  this->serverControlPub =
    this->node->Advertise<msgs::ServerControl>("/gazebo/server/control");
  this->selectionPub =
    this->node->Advertise<msgs::Selection>("~/selection");
  this->scenePub =
    this->node->Advertise<msgs::Scene>("~/scene");

  this->newEntitySub = this->node->Subscribe("~/model/info",
      &MainWindow::OnModel, this, true);

  this->statsSub =
    this->node->Subscribe("~/world_stats", &MainWindow::OnStats, this);

  this->requestPub = this->node->Advertise<msgs::Request>("~/request");
  this->responseSub = this->node->Subscribe("~/response",
      &MainWindow::OnResponse, this);

  this->worldModSub = this->node->Subscribe("/gazebo/world/modify",
                                            &MainWindow::OnWorldModify, this);

  this->requestMsg = msgs::CreateRequest("entity_list");
  this->requestPub->Publish(*this->requestMsg);
}

/////////////////////////////////////////////////
void MainWindow::closeEvent(QCloseEvent * /*_event*/)
{
  gazebo::stop();
  this->renderWidget->hide();
  this->tabWidget->hide();
  this->toolsWidget->hide();

  this->connections.clear();

  delete this->renderWidget;
}

/////////////////////////////////////////////////
void MainWindow::New()
{
  msgs::ServerControl msg;
  msg.set_new_world(true);
  this->serverControlPub->Publish(msg);
}

/////////////////////////////////////////////////
void MainWindow::SelectTopic()
{
  TopicSelector *selector = new TopicSelector();
  selector->exec();
  std::string topic = selector->GetTopic();
  std::string msgType = selector->GetMsgType();
  delete selector;


  if (!topic.empty())
  {
    TopicView *view = ViewFactory::NewView(msgType, topic);
    if (view)
      view->show();
    else
      gzerr << "Unable to create viewer for message type[" << msgType << "]\n";
  }
}

/////////////////////////////////////////////////
void MainWindow::Open()
{
  std::string filename = QFileDialog::getOpenFileName(this,
      tr("Open World"), "",
      tr("SDF Files (*.xml *.sdf *.world)")).toStdString();

  if (!filename.empty())
  {
    msgs::ServerControl msg;
    msg.set_open_filename(filename);
    this->serverControlPub->Publish(msg);
  }
}

/////////////////////////////////////////////////
void MainWindow::Import()
{
  std::string filename = QFileDialog::getOpenFileName(this,
      tr("Import Collada Mesh"), "",
      tr("SDF Files (*.dae *.zip)")).toStdString();

  if (!filename.empty())
  {
    if (filename.find(".dae") != std::string::npos)
    {
      gui::Events::createEntity("mesh", filename);
    }
    else
      gzerr << "Unable to import mesh[" << filename << "]\n";
  }
}

/////////////////////////////////////////////////
<<<<<<< HEAD
void MainWindow::Save()
{
  /*boost::shared_ptr<msgs::Response> response;
  response = transport::request(this->node, "world_sdf");

  msgs::GzString strMsg;
  if (response.response() != "error" &&
      response.type() == strMsg.GetTypeName())
  {
    strMsg.ParseFromString(response.serialized_data());

    std::ofstream out(this->filename.c_str(), "w");
    out << this->filename;
    out.close();
  }
  else
  {
    gzerr << "Unable to get SDF from server.\n";
  }*/
}

/////////////////////////////////////////////////
=======
>>>>>>> aebeac06
void MainWindow::SaveAs()
{
  std::string filename = QFileDialog::getSaveFileName(this,
      tr("Save World"), QString(),
      tr("SDF Files (*.xml *.sdf *.world)")).toStdString();

  // Return if the user has canceled.
  if (filename.empty())
    return;

  g_saveAct->setEnabled(true);
  this->saveFilename = filename;
  this->Save();
}

/////////////////////////////////////////////////
void MainWindow::Save()
{
  // Get the latest world in SDF.
  boost::shared_ptr<msgs::Response> response =
    transport::request(get_world(), "world_sdf");

  msgs::GzString msg;

  // Make sure the response is correct
  if (response->response() != "error" && response->type() == msg.GetTypeName())
  {
    // Parse the response
    msg.ParseFromString(response->serialized_data());

    // Open the file
    std::ofstream out(this->saveFilename.c_str(), std::ios::out);

    if (!out)
    {
      QMessageBox msgBox;
      std::string str = "Unable to open file: " + this->saveFilename + "\n";
      str += "Check file permissions.";
      msgBox.setText(str.c_str());
      msgBox.exec();
    }
    else
      out << msg.data();

    out.close();
  }
  else
  {
    QMessageBox msgBox;
    msgBox.setText("Unable to save world.\n"
                   "Unable to retrieve SDF world description from server.");
    msgBox.exec();
  }
}

/////////////////////////////////////////////////
void MainWindow::About()
{
  std::string helpTxt = "Gazebo is a 3D multi-robot simulator with dynamics. ";
  helpTxt += "It is capable of simulating articulated robots in complex and ";
  helpTxt += "realistic environments.\n\n";

  helpTxt += "Web site:\t\thttp://gazebosim.org\n";
  helpTxt += "Tutorials:\t\thttp://gazebosim.org/wiki/tutorials\n";
  helpTxt += "User Guide:\t\thttp://gazebosim.org/user_guide\n";
  helpTxt += "API:\t\thttp://gazebosim.org/api\n";
  helpTxt += "SDF:\t\thttp://gazebosim.org/sdf\n";
  helpTxt += "Messages:\t\thttp://gazebosim.org/msgs\n";
  QMessageBox::about(this, tr("About Gazebo"), tr(helpTxt.c_str()));
}

/////////////////////////////////////////////////
void MainWindow::Play()
{
  msgs::WorldControl msg;
  msg.set_pause(false);

  g_pauseAct->setChecked(false);
  this->worldControlPub->Publish(msg);
}

/////////////////////////////////////////////////
void MainWindow::Pause()
{
  msgs::WorldControl msg;
  msg.set_pause(true);

  g_playAct->setChecked(false);
  this->worldControlPub->Publish(msg);
}

/////////////////////////////////////////////////
void MainWindow::Step()
{
  msgs::WorldControl msg;
  msg.set_step(true);

  this->worldControlPub->Publish(msg);
}

/////////////////////////////////////////////////
void MainWindow::NewModel()
{
  /*ModelBuilderWidget *modelBuilder = new ModelBuilderWidget();
  modelBuilder->Init();
  modelBuilder->show();
  modelBuilder->resize(800, 600);
  */
}

/////////////////////////////////////////////////
void MainWindow::OnResetModelOnly()
{
  msgs::WorldControl msg;
  msg.mutable_reset()->set_all(false);
  msg.mutable_reset()->set_time_only(false);
  msg.mutable_reset()->set_model_only(true);
  this->worldControlPub->Publish(msg);
}

/////////////////////////////////////////////////
void MainWindow::OnResetWorld()
{
  msgs::WorldControl msg;
  msg.mutable_reset()->set_all(true);
  this->worldControlPub->Publish(msg);
}

/////////////////////////////////////////////////
void MainWindow::Arrow()
{
  gui::Events::manipMode("select");
}

/////////////////////////////////////////////////
void MainWindow::Translate()
{
  gui::Events::manipMode("translate");
}

/////////////////////////////////////////////////
void MainWindow::Rotate()
{
  gui::Events::manipMode("rotate");
}

/////////////////////////////////////////////////
void MainWindow::CreateBox()
{
  g_arrowAct->setChecked(true);
  gui::Events::createEntity("box", "");
}

/////////////////////////////////////////////////
void MainWindow::CreateSphere()
{
  g_arrowAct->setChecked(true);
  gui::Events::createEntity("sphere", "");
}

/////////////////////////////////////////////////
void MainWindow::CreateCylinder()
{
  g_arrowAct->setChecked(true);
  gui::Events::createEntity("cylinder", "");
}

/////////////////////////////////////////////////
void MainWindow::CreateMesh()
{
  g_arrowAct->setChecked(true);
  gui::Events::createEntity("mesh", "mesh");
}

/////////////////////////////////////////////////
void MainWindow::CreatePointLight()
{
  g_arrowAct->setChecked(true);
  gui::Events::createEntity("pointlight", "");
}

/////////////////////////////////////////////////
void MainWindow::CreateSpotLight()
{
  g_arrowAct->setChecked(true);
  gui::Events::createEntity("spotlight", "");
}

/////////////////////////////////////////////////
void MainWindow::CreateDirectionalLight()
{
  g_arrowAct->setChecked(true);
  gui::Events::createEntity("directionallight", "");
}

/////////////////////////////////////////////////
void MainWindow::InsertModel()
{
}

/////////////////////////////////////////////////
void MainWindow::OnFullScreen(bool _value)
{
  if (_value)
  {
    this->showFullScreen();
    this->renderWidget->showFullScreen();
    this->tabWidget->hide();
    this->toolsWidget->hide();
    this->menuBar->hide();
  }
  else
  {
    this->showNormal();
    this->renderWidget->showNormal();
    this->tabWidget->show();
    this->toolsWidget->show();
    this->menuBar->show();
  }
}

/////////////////////////////////////////////////
void MainWindow::Reset()
{
  rendering::UserCameraPtr cam = gui::get_active_camera();
  cam->SetWorldPose(math::Pose(5, -5, 2, 0, GZ_DTOR(11.31), GZ_DTOR(135)));
}

/////////////////////////////////////////////////
void MainWindow::ShowCollisions()
{
  if (g_showCollisionsAct->isChecked())
    transport::requestNoReply(this->node->GetTopicNamespace(),
        "show_collision", "all");
  else
    transport::requestNoReply(this->node->GetTopicNamespace(),
        "hide_collision", "all");
}

/////////////////////////////////////////////////
void MainWindow::ShowGrid()
{
  msgs::Scene msg;
  msg.set_name("default");
  msg.set_grid(g_showGridAct->isChecked());
  this->scenePub->Publish(msg);
}

/////////////////////////////////////////////////
void MainWindow::ShowJoints()
{
  if (g_showJointsAct->isChecked())
    transport::requestNoReply(this->node->GetTopicNamespace(),
        "show_joints", "all");
  else
    transport::requestNoReply(this->node->GetTopicNamespace(),
        "hide_joints", "all");
}

/////////////////////////////////////////////////
void MainWindow::SetTransparent()
{
  if (g_transparentAct->isChecked())
    transport::requestNoReply(this->node->GetTopicNamespace(),
        "set_transparent", "all");
  else
    transport::requestNoReply(this->node->GetTopicNamespace(),
        "set_opaque", "all");
}

/////////////////////////////////////////////////
void MainWindow::ShowCOM()
{
  if (g_showCOMAct->isChecked())
    transport::requestNoReply(this->node->GetTopicNamespace(),
        "show_com", "all");
  else
    transport::requestNoReply(this->node->GetTopicNamespace(),
        "hide_com", "all");
}

/////////////////////////////////////////////////
void MainWindow::ShowContacts()
{
  if (g_showContactsAct->isChecked())
    transport::requestNoReply(this->node->GetTopicNamespace(),
        "show_contact", "all");
  else
    transport::requestNoReply(this->node->GetTopicNamespace(),
        "hide_contact", "all");
}

/////////////////////////////////////////////////
void MainWindow::FullScreen()
{
  g_fullscreen = !g_fullscreen;
  gui::Events::fullScreen(g_fullscreen);
}

/////////////////////////////////////////////////
void MainWindow::FPS()
{
  gui::Events::fps();
}

/////////////////////////////////////////////////
void MainWindow::Orbit()
{
  gui::Events::orbit();
}

/////////////////////////////////////////////////
void MainWindow::CreateActions()
{
  /*g_newAct = new QAction(tr("&New World"), this);
  g_newAct->setShortcut(tr("Ctrl+N"));
  g_newAct->setStatusTip(tr("Create a new world"));
  connect(g_newAct, SIGNAL(triggered()), this, SLOT(New()));
  */

  g_topicVisAct = new QAction(tr("Topic Visualization"), this);
  g_topicVisAct->setShortcut(tr("Ctrl+T"));
  g_topicVisAct->setStatusTip(tr("Select a topic to visualize"));
  connect(g_topicVisAct, SIGNAL(triggered()), this, SLOT(SelectTopic()));

  g_openAct = new QAction(tr("&Open World"), this);
  g_openAct->setShortcut(tr("Ctrl+O"));
  g_openAct->setStatusTip(tr("Open an world file"));
  connect(g_openAct, SIGNAL(triggered()), this, SLOT(Open()));

  /*g_importAct = new QAction(tr("&Import Mesh"), this);
  g_importAct->setShortcut(tr("Ctrl+I"));
  g_importAct->setStatusTip(tr("Import a Collada mesh"));
  connect(g_importAct, SIGNAL(triggered()), this, SLOT(Import()));
  */

  g_saveAct = new QAction(tr("&Save World"), this);
  g_saveAct->setShortcut(tr("Ctrl+S"));
  g_saveAct->setStatusTip(tr("Save world"));
  g_saveAct->setEnabled(false);
  connect(g_saveAct, SIGNAL(triggered()), this, SLOT(Save()));

  g_saveAsAct = new QAction(tr("Save World &As"), this);
  g_saveAsAct->setShortcut(tr("Ctrl+Shift+S"));
  g_saveAsAct->setStatusTip(tr("Save world to new file"));
  connect(g_saveAsAct, SIGNAL(triggered()), this, SLOT(SaveAs()));

  g_aboutAct = new QAction(tr("&About"), this);
  g_aboutAct->setStatusTip(tr("Show the about info"));
  connect(g_aboutAct, SIGNAL(triggered()), this, SLOT(About()));

  g_quitAct = new QAction(tr("&Quit"), this);
  g_quitAct->setStatusTip(tr("Quit"));
  connect(g_quitAct, SIGNAL(triggered()), this, SLOT(close()));

  g_newModelAct = new QAction(tr("New &Model"), this);
  g_newModelAct->setShortcut(tr("Ctrl+M"));
  g_newModelAct->setStatusTip(tr("Create a new model"));
  connect(g_newModelAct, SIGNAL(triggered()), this, SLOT(NewModel()));

  g_resetModelsAct = new QAction(tr("&Reset Model Poses"), this);
  g_resetModelsAct->setShortcut(tr("Ctrl+Shift+R"));
  g_resetModelsAct->setStatusTip(tr("Reset model poses"));
  connect(g_resetModelsAct, SIGNAL(triggered()), this,
    SLOT(OnResetModelOnly()));

  g_resetWorldAct = new QAction(tr("&Reset World"), this);
  g_resetWorldAct->setShortcut(tr("Ctrl+R"));
  g_resetWorldAct->setStatusTip(tr("Reset the world"));
  connect(g_resetWorldAct, SIGNAL(triggered()), this, SLOT(OnResetWorld()));

  g_playAct = new QAction(QIcon(":/images/play.png"), tr("Play"), this);
  g_playAct->setStatusTip(tr("Run the world"));
  g_playAct->setCheckable(true);
  g_playAct->setChecked(true);
  connect(g_playAct, SIGNAL(triggered()), this, SLOT(Play()));

  g_pauseAct = new QAction(QIcon(":/images/pause.png"), tr("Pause"), this);
  g_pauseAct->setStatusTip(tr("Pause the world"));
  g_pauseAct->setCheckable(true);
  g_pauseAct->setChecked(false);
  connect(g_pauseAct, SIGNAL(triggered()), this, SLOT(Pause()));

  g_stepAct = new QAction(QIcon(":/images/end.png"), tr("Step"), this);
  g_stepAct->setStatusTip(tr("Step the world"));
  connect(g_stepAct, SIGNAL(triggered()), this, SLOT(Step()));


  g_arrowAct = new QAction(QIcon(":/images/arrow.png"),
      tr("Selection Mode"), this);
  g_arrowAct->setStatusTip(tr("Move camera"));
  g_arrowAct->setCheckable(true);
  g_arrowAct->setChecked(true);
  connect(g_arrowAct, SIGNAL(triggered()), this, SLOT(Arrow()));

  g_translateAct = new QAction(QIcon(":/images/translate.png"),
      tr("Translation Mode"), this);
  g_translateAct->setStatusTip(tr("Translate an object"));
  g_translateAct->setCheckable(true);
  g_translateAct->setChecked(false);
  connect(g_translateAct, SIGNAL(triggered()), this, SLOT(Translate()));

  g_rotateAct = new QAction(QIcon(":/images/rotate.png"),
      tr("Rotation Mode"), this);
  g_rotateAct->setStatusTip(tr("Rotate an object"));
  g_rotateAct->setCheckable(true);
  g_rotateAct->setChecked(false);
  connect(g_rotateAct, SIGNAL(triggered()), this, SLOT(Rotate()));

  g_boxCreateAct = new QAction(QIcon(":/images/box.png"), tr("Box"), this);
  g_boxCreateAct->setStatusTip(tr("Create a box"));
  g_boxCreateAct->setCheckable(true);
  connect(g_boxCreateAct, SIGNAL(triggered()), this, SLOT(CreateBox()));

  g_sphereCreateAct = new QAction(QIcon(":/images/sphere.png"),
      tr("Sphere"), this);
  g_sphereCreateAct->setStatusTip(tr("Create a sphere"));
  g_sphereCreateAct->setCheckable(true);
  connect(g_sphereCreateAct, SIGNAL(triggered()), this,
      SLOT(CreateSphere()));

  g_cylinderCreateAct = new QAction(QIcon(":/images/cylinder.png"),
      tr("Cylinder"), this);
  g_cylinderCreateAct->setStatusTip(tr("Create a sphere"));
  g_cylinderCreateAct->setCheckable(true);
  connect(g_cylinderCreateAct, SIGNAL(triggered()), this,
      SLOT(CreateCylinder()));

  g_meshCreateAct = new QAction(QIcon(":/images/cylinder.png"),
      tr("Mesh"), this);
  g_meshCreateAct->setStatusTip(tr("Create a mesh"));
  g_meshCreateAct->setCheckable(true);
  connect(g_meshCreateAct, SIGNAL(triggered()), this,
      SLOT(CreateMesh()));


  g_pointLghtCreateAct = new QAction(QIcon(":/images/pointlight.png"),
      tr("Point Light"), this);
  g_pointLghtCreateAct->setStatusTip(tr("Create a point light"));
  g_pointLghtCreateAct->setCheckable(true);
  connect(g_pointLghtCreateAct, SIGNAL(triggered()), this,
      SLOT(CreatePointLight()));

  g_spotLghtCreateAct = new QAction(QIcon(":/images/spotlight.png"),
      tr("Spot Light"), this);
  g_spotLghtCreateAct->setStatusTip(tr("Create a spot light"));
  g_spotLghtCreateAct->setCheckable(true);
  connect(g_spotLghtCreateAct, SIGNAL(triggered()), this,
      SLOT(CreateSpotLight()));

  g_dirLghtCreateAct = new QAction(QIcon(":/images/directionallight.png"),
      tr("Directional Light"), this);
  g_dirLghtCreateAct->setStatusTip(tr("Create a directional light"));
  g_dirLghtCreateAct->setCheckable(true);
  connect(g_dirLghtCreateAct, SIGNAL(triggered()), this,
      SLOT(CreateDirectionalLight()));

  g_resetAct = new QAction(tr("Reset Camera"), this);
  g_resetAct->setStatusTip(tr("Move camera to pose"));
  connect(g_resetAct, SIGNAL(triggered()), this,
      SLOT(Reset()));

  g_showCollisionsAct = new QAction(tr("Collisions"), this);
  g_showCollisionsAct->setStatusTip(tr("Show Collisions"));
  g_showCollisionsAct->setCheckable(true);
  g_showCollisionsAct->setChecked(false);
  connect(g_showCollisionsAct, SIGNAL(triggered()), this,
          SLOT(ShowCollisions()));

  g_showGridAct = new QAction(tr("Grid"), this);
  g_showGridAct->setStatusTip(tr("Show Grid"));
  g_showGridAct->setCheckable(true);
  g_showGridAct->setChecked(true);
  connect(g_showGridAct, SIGNAL(triggered()), this,
          SLOT(ShowGrid()));

  g_transparentAct = new QAction(tr("Transparent"), this);
  g_transparentAct->setStatusTip(tr("Transparent"));
  g_transparentAct->setCheckable(true);
  g_transparentAct->setChecked(false);
  connect(g_transparentAct, SIGNAL(triggered()), this,
          SLOT(SetTransparent()));

  g_showCOMAct = new QAction(tr("Center of Mass"), this);
  g_showCOMAct->setStatusTip(tr("Show COM"));
  g_showCOMAct->setCheckable(true);
  g_showCOMAct->setChecked(false);
  connect(g_showCOMAct, SIGNAL(triggered()), this,
          SLOT(ShowCOM()));

  g_showContactsAct = new QAction(tr("Contacts"), this);
  g_showContactsAct->setStatusTip(tr("Show Contacts"));
  g_showContactsAct->setCheckable(true);
  g_showContactsAct->setChecked(false);
  connect(g_showContactsAct, SIGNAL(triggered()), this,
          SLOT(ShowContacts()));

  g_showJointsAct = new QAction(tr("Joints"), this);
  g_showJointsAct->setStatusTip(tr("Show Joints"));
  g_showJointsAct->setCheckable(true);
  g_showJointsAct->setChecked(false);
  connect(g_showJointsAct, SIGNAL(triggered()), this,
          SLOT(ShowJoints()));


  g_fullScreenAct = new QAction(tr("Full Screen"), this);
  g_fullScreenAct->setStatusTip(tr("Full Screen(F-11 to exit)"));
  connect(g_fullScreenAct, SIGNAL(triggered()), this,
      SLOT(FullScreen()));

  // g_fpsAct = new QAction(tr("FPS View Control"), this);
  // g_fpsAct->setStatusTip(tr("First Person Shooter View Style"));
  // connect(g_fpsAct, SIGNAL(triggered()), this, SLOT(FPS()));

  g_orbitAct = new QAction(tr("Orbit View Control"), this);
  g_orbitAct->setStatusTip(tr("Orbit View Style"));
  connect(g_orbitAct, SIGNAL(triggered()), this, SLOT(Orbit()));
}

/////////////////////////////////////////////////
void MainWindow::CreateMenus()
{
  QHBoxLayout *menuLayout = new QHBoxLayout;

  QFrame *frame = new QFrame;
  this->menuBar =  new QMenuBar;
  this->menuBar->setSizePolicy(QSizePolicy::Fixed, QSizePolicy::Fixed);

  menuLayout->addWidget(this->menuBar);
  menuLayout->addStretch(5);
  menuLayout->setContentsMargins(0, 0, 0, 0);

  frame->setLayout(menuLayout);
  frame->setSizePolicy(QSizePolicy::Minimum, QSizePolicy::Fixed);

  this->setMenuWidget(frame);

<<<<<<< HEAD
  QMenu *fileMenu = this->menuBar->addMenu(tr("&File"));
  fileMenu->addAction(g_openAct);
  // fileMenu->addAction(g_importAct);
  // fileMenu->addAction(g_newAct);
  fileMenu->addAction(g_saveAct);
  fileMenu->addAction(g_saveAsAct);
  fileMenu->addSeparator();
  fileMenu->addAction(g_quitAct);

  QMenu *editMenu = this->menuBar->addMenu(tr("&Edit"));
  editMenu->addAction(g_resetModelsAct);
  editMenu->addAction(g_resetWorldAct);

  QMenu *viewMenu = this->menuBar->addMenu(tr("&View"));
  viewMenu->addAction(g_showGridAct);
  viewMenu->addSeparator();

  viewMenu->addAction(g_transparentAct);
  viewMenu->addAction(g_showCollisionsAct);
  viewMenu->addAction(g_showJointsAct);
  viewMenu->addAction(g_showCOMAct);
  viewMenu->addAction(g_showContactsAct);
  viewMenu->addSeparator();

  viewMenu->addAction(g_resetAct);
  viewMenu->addAction(g_fullScreenAct);
  viewMenu->addSeparator();
  // viewMenu->addAction(g_fpsAct);
  viewMenu->addAction(g_orbitAct);

  QMenu *windowMenu = this->menuBar->addMenu(tr("&Window"));
  windowMenu->addAction(g_topicVisAct);
=======
  this->fileMenu = this->menuBar->addMenu(tr("&File"));
  // this->fileMenu->addAction(g_openAct);
  // this->fileMenu->addAction(g_importAct);
  // this->fileMenu->addAction(g_newAct);
  this->fileMenu->addAction(g_saveAct);
  this->fileMenu->addAction(g_saveAsAct);
  this->fileMenu->addSeparator();
  this->fileMenu->addAction(g_quitAct);

  this->editMenu = this->menuBar->addMenu(tr("&Edit"));
  this->editMenu->addAction(g_resetModelsAct);
  this->editMenu->addAction(g_resetWorldAct);

  this->viewMenu = this->menuBar->addMenu(tr("&View"));
  this->viewMenu->addAction(g_showGridAct);
  this->viewMenu->addSeparator();

  this->viewMenu->addAction(g_transparentAct);
  this->viewMenu->addAction(g_showCollisionsAct);
  this->viewMenu->addAction(g_showJointsAct);
  this->viewMenu->addAction(g_showCOMAct);
  this->viewMenu->addAction(g_showContactsAct);
  this->viewMenu->addSeparator();

  this->viewMenu->addAction(g_resetAct);
  this->viewMenu->addAction(g_fullScreenAct);
  this->viewMenu->addSeparator();
  // this->viewMenu->addAction(g_fpsAct);
  this->viewMenu->addAction(g_orbitAct);
>>>>>>> aebeac06

  this->menuBar->addSeparator();

  QMenu *helpMenu = this->menuBar->addMenu(tr("&Help"));
  helpMenu->addAction(g_aboutAct);
}

/////////////////////////////////////////////////
void MainWindow::CreateToolbars()
{
  this->playToolbar = this->addToolBar(tr("Play"));
  this->playToolbar->addAction(g_playAct);
  this->playToolbar->addAction(g_pauseAct);
  this->playToolbar->addAction(g_stepAct);
}

/////////////////////////////////////////////////
void MainWindow::OnMoveMode(bool _mode)
{
  if (_mode)
  {
    g_boxCreateAct->setChecked(false);
    g_sphereCreateAct->setChecked(false);
    g_cylinderCreateAct->setChecked(false);
    g_meshCreateAct->setChecked(false);
    g_pointLghtCreateAct->setChecked(false);
    g_spotLghtCreateAct->setChecked(false);
    g_dirLghtCreateAct->setChecked(false);
  }
}

/////////////////////////////////////////////////
void MainWindow::OnGUI(ConstGUIPtr &_msg)
{
  if (_msg->has_fullscreen() && _msg->fullscreen())
  {
    this->FullScreen();
  }

  if (_msg->has_camera())
  {
    rendering::UserCameraPtr cam = gui::get_active_camera();

    if (_msg->camera().has_pose())
    {
      const msgs::Pose &msg_pose = _msg->camera().pose();

      math::Vector3 cam_pose_pos = math::Vector3(
        msg_pose.position().x(),
        msg_pose.position().y(),
        msg_pose.position().z());

      math::Quaternion cam_pose_rot = math::Quaternion(
        msg_pose.orientation().w(),
        msg_pose.orientation().x(),
        msg_pose.orientation().y(),
        msg_pose.orientation().z());

      math::Pose cam_pose(cam_pose_pos, cam_pose_rot);

      cam->SetWorldPose(cam_pose);
    }

    if (_msg->camera().has_view_controller())
    {
      cam->SetViewController(_msg->camera().view_controller());
    }

    if (_msg->camera().has_view_controller())
    {
      cam->SetViewController(_msg->camera().view_controller());
    }

    if (_msg->camera().has_track())
    {
      std::string name = _msg->camera().track().name();

      double minDist = 0.0;
      double maxDist = 0.0;

      if (_msg->camera().track().has_min_dist())
        minDist = _msg->camera().track().min_dist();
      if (_msg->camera().track().has_max_dist())
        maxDist = _msg->camera().track().max_dist();

      cam->AttachToVisual(name, false, minDist, maxDist);
    }
  }
}

/////////////////////////////////////////////////
void MainWindow::OnModel(ConstModelPtr &_msg)
{
  this->entities[_msg->name()] = _msg->id();
  for (int i = 0; i < _msg->link_size(); i++)
  {
    this->entities[_msg->link(i).name()] = _msg->link(i).id();

    for (int j = 0; j < _msg->link(i).collision_size(); j++)
    {
      this->entities[_msg->link(i).collision(j).name()] =
        _msg->link(i).collision(j).id();
    }
  }

  gui::Events::modelUpdate(*_msg);
}

/////////////////////////////////////////////////
void MainWindow::OnResponse(ConstResponsePtr &_msg)
{
  if (!this->requestMsg || _msg->id() != this->requestMsg->id())
    return;

  msgs::Model_V modelVMsg;

  if (_msg->has_type() && _msg->type() == modelVMsg.GetTypeName())
  {
    modelVMsg.ParseFromString(_msg->serialized_data());

    for (int i = 0; i < modelVMsg.models_size(); i++)
    {
      this->entities[modelVMsg.models(i).name()] = modelVMsg.models(i).id();

      for (int j = 0; j < modelVMsg.models(i).link_size(); j++)
      {
        this->entities[modelVMsg.models(i).link(j).name()] =
          modelVMsg.models(i).link(j).id();

        for (int k = 0; k < modelVMsg.models(i).link(j).collision_size(); k++)
        {
          this->entities[modelVMsg.models(i).link(j).collision(k).name()] =
            modelVMsg.models(i).link(j).collision(k).id();
        }
      }
      gui::Events::modelUpdate(modelVMsg.models(i));
    }
  }

  delete this->requestMsg;
  this->requestMsg = NULL;
}

/////////////////////////////////////////////////
unsigned int MainWindow::GetEntityId(const std::string &_name)
{
  unsigned int result = 0;

  std::string name = _name;
  boost::replace_first(name, gui::get_world()+"::", "");

  std::map<std::string, unsigned int>::iterator iter;
  iter = this->entities.find(name);
  if (iter != this->entities.end())
    result = iter->second;

  return result;
}

/////////////////////////////////////////////////
bool MainWindow::HasEntityName(const std::string &_name)
{
  bool result = false;

  std::string name = _name;
  boost::replace_first(name, gui::get_world()+"::", "");

  std::map<std::string, unsigned int>::iterator iter;
  iter = this->entities.find(name);

  if (iter != this->entities.end())
    result = true;

  return result;
}

/////////////////////////////////////////////////
void MainWindow::OnWorldModify(ConstWorldModifyPtr &_msg)
{
  if (_msg->has_create() && _msg->create())
  {
    this->renderWidget->CreateScene(_msg->world_name());
    this->requestMsg = msgs::CreateRequest("entity_list");
    this->requestPub->Publish(*this->requestMsg);
  }
  else if (_msg->has_remove() && _msg->remove())
    this->renderWidget->RemoveScene(_msg->world_name());
}

/////////////////////////////////////////////////
void MainWindow::OnManipMode(const std::string &_mode)
{
  if (_mode == "select" || _mode == "make_entity")
    g_arrowAct->setChecked(true);
}

/////////////////////////////////////////////////
void MainWindow::OnSetSelectedEntity(const std::string &_name,
                                     const std::string &/*_mode*/)
{
  if (!_name.empty())
  {
    this->tabWidget->setCurrentIndex(0);
  }
}

/////////////////////////////////////////////////
void MainWindow::OnStats(ConstWorldStatisticsPtr &_msg)
{
  if (_msg->paused() && g_playAct->isChecked())
  {
    g_playAct->setChecked(false);
    g_pauseAct->setChecked(true);
  }
  else if (!_msg->paused() && !g_playAct->isChecked())
  {
    g_playAct->setChecked(true);
    g_pauseAct->setChecked(false);
  }
}

/////////////////////////////////////////////////
void MainWindow::ItemSelected(QTreeWidgetItem *_item, int)
{
  _item->setExpanded(!_item->isExpanded());
}

/////////////////////////////////////////////////
TreeViewDelegate::TreeViewDelegate(QTreeView *_view, QWidget *_parent)
  : QItemDelegate(_parent), view(_view)
{
}

/////////////////////////////////////////////////
void TreeViewDelegate::paint(QPainter *painter,
                          const QStyleOptionViewItem &option,
                          const QModelIndex &index) const
{
  const QAbstractItemModel *model = index.model();
  Q_ASSERT(model);

  if (!model->parent(index).isValid())
  {
    QRect r = option.rect;

    QColor orange(245, 129, 19);
    QColor blue(71, 99, 183);
    QColor grey(100, 100, 100);

    if (option.state & QStyle::State_Open ||
        option.state & QStyle::State_MouseOver)
    {
      painter->setPen(blue);
      painter->setBrush(QBrush(blue));
    }
    else
    {
      painter->setPen(grey);
      painter->setBrush(QBrush(grey));
    }

    if (option.state & QStyle::State_Open)
      painter->drawLine(r.left()+8, r.top() + (r.height()*0.5 - 5),
                        r.left()+8, r.top() + r.height()-1);

    painter->save();
    painter->setRenderHints(QPainter::Antialiasing |
                            QPainter::TextAntialiasing);

    painter->drawRoundedRect(r.left()+4, r.top() + (r.height()*0.5 - 5),
                             10, 10, 20.0, 10.0, Qt::RelativeSize);


    // draw text
    QRect textrect = QRect(r.left() + 20, r.top(),
                           r.width() - 40,
                           r.height());

    QString text = elidedText(
        option.fontMetrics,
        textrect.width(),
        Qt::ElideMiddle,
        model->data(index, Qt::DisplayRole).toString());

    if (option.state & QStyle::State_MouseOver)
      painter->setPen(QPen(orange, 1));
    else
      painter->setPen(QPen(grey, 1));

    this->view->style()->drawItemText(painter, textrect, Qt::AlignLeft,
        option.palette, this->view->isEnabled(), text);

    painter->restore();
  }
  else
  {
      QItemDelegate::paint(painter, option, index);
  }
}

/////////////////////////////////////////////////
QSize TreeViewDelegate::sizeHint(const QStyleOptionViewItem &_opt,
    const QModelIndex &_index) const
{
  QStyleOptionViewItem option = _opt;
  QSize sz = QItemDelegate::sizeHint(_opt, _index) + QSize(2, 2);
  return sz;
}
<|MERGE_RESOLUTION|>--- conflicted
+++ resolved
@@ -262,31 +262,6 @@
 }
 
 /////////////////////////////////////////////////
-<<<<<<< HEAD
-void MainWindow::Save()
-{
-  /*boost::shared_ptr<msgs::Response> response;
-  response = transport::request(this->node, "world_sdf");
-
-  msgs::GzString strMsg;
-  if (response.response() != "error" &&
-      response.type() == strMsg.GetTypeName())
-  {
-    strMsg.ParseFromString(response.serialized_data());
-
-    std::ofstream out(this->filename.c_str(), "w");
-    out << this->filename;
-    out.close();
-  }
-  else
-  {
-    gzerr << "Unable to get SDF from server.\n";
-  }*/
-}
-
-/////////////////////////////////////////////////
-=======
->>>>>>> aebeac06
 void MainWindow::SaveAs()
 {
   std::string filename = QFileDialog::getSaveFileName(this,
@@ -824,40 +799,6 @@
 
   this->setMenuWidget(frame);
 
-<<<<<<< HEAD
-  QMenu *fileMenu = this->menuBar->addMenu(tr("&File"));
-  fileMenu->addAction(g_openAct);
-  // fileMenu->addAction(g_importAct);
-  // fileMenu->addAction(g_newAct);
-  fileMenu->addAction(g_saveAct);
-  fileMenu->addAction(g_saveAsAct);
-  fileMenu->addSeparator();
-  fileMenu->addAction(g_quitAct);
-
-  QMenu *editMenu = this->menuBar->addMenu(tr("&Edit"));
-  editMenu->addAction(g_resetModelsAct);
-  editMenu->addAction(g_resetWorldAct);
-
-  QMenu *viewMenu = this->menuBar->addMenu(tr("&View"));
-  viewMenu->addAction(g_showGridAct);
-  viewMenu->addSeparator();
-
-  viewMenu->addAction(g_transparentAct);
-  viewMenu->addAction(g_showCollisionsAct);
-  viewMenu->addAction(g_showJointsAct);
-  viewMenu->addAction(g_showCOMAct);
-  viewMenu->addAction(g_showContactsAct);
-  viewMenu->addSeparator();
-
-  viewMenu->addAction(g_resetAct);
-  viewMenu->addAction(g_fullScreenAct);
-  viewMenu->addSeparator();
-  // viewMenu->addAction(g_fpsAct);
-  viewMenu->addAction(g_orbitAct);
-
-  QMenu *windowMenu = this->menuBar->addMenu(tr("&Window"));
-  windowMenu->addAction(g_topicVisAct);
-=======
   this->fileMenu = this->menuBar->addMenu(tr("&File"));
   // this->fileMenu->addAction(g_openAct);
   // this->fileMenu->addAction(g_importAct);
@@ -867,27 +808,29 @@
   this->fileMenu->addSeparator();
   this->fileMenu->addAction(g_quitAct);
 
-  this->editMenu = this->menuBar->addMenu(tr("&Edit"));
-  this->editMenu->addAction(g_resetModelsAct);
-  this->editMenu->addAction(g_resetWorldAct);
-
-  this->viewMenu = this->menuBar->addMenu(tr("&View"));
-  this->viewMenu->addAction(g_showGridAct);
-  this->viewMenu->addSeparator();
-
-  this->viewMenu->addAction(g_transparentAct);
-  this->viewMenu->addAction(g_showCollisionsAct);
-  this->viewMenu->addAction(g_showJointsAct);
-  this->viewMenu->addAction(g_showCOMAct);
-  this->viewMenu->addAction(g_showContactsAct);
-  this->viewMenu->addSeparator();
-
-  this->viewMenu->addAction(g_resetAct);
-  this->viewMenu->addAction(g_fullScreenAct);
-  this->viewMenu->addSeparator();
-  // this->viewMenu->addAction(g_fpsAct);
-  this->viewMenu->addAction(g_orbitAct);
->>>>>>> aebeac06
+  QMenu *editMenu = this->menuBar->addMenu(tr("&Edit"));
+  editMenu->addAction(g_resetModelsAct);
+  editMenu->addAction(g_resetWorldAct);
+
+  QMenu *viewMenu = this->menuBar->addMenu(tr("&View"));
+  viewMenu->addAction(g_showGridAct);
+  viewMenu->addSeparator();
+
+  viewMenu->addAction(g_transparentAct);
+  viewMenu->addAction(g_showCollisionsAct);
+  viewMenu->addAction(g_showJointsAct);
+  viewMenu->addAction(g_showCOMAct);
+  viewMenu->addAction(g_showContactsAct);
+  viewMenu->addSeparator();
+
+  viewMenu->addAction(g_resetAct);
+  viewMenu->addAction(g_fullScreenAct);
+  viewMenu->addSeparator();
+  // viewMenu->addAction(g_fpsAct);
+  viewMenu->addAction(g_orbitAct);
+
+  QMenu *windowMenu = this->menuBar->addMenu(tr("&Window"));
+  windowMenu->addAction(g_topicVisAct);
 
   this->menuBar->addSeparator();
 
