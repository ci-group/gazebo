/*
 * Copyright 2012 Open Source Robotics Foundation
 *
 * Licensed under the Apache License, Version 2.0 (the "License");
 * you may not use this file except in compliance with the License.
 * You may obtain a copy of the License at
 *
 *     http://www.apache.org/licenses/LICENSE-2.0
 *
 * Unless required by applicable law or agreed to in writing, software
 * distributed under the License is distributed on an "AS IS" BASIS,
 * WITHOUT WARRANTIES OR CONDITIONS OF ANY KIND, either express or implied.
 * See the License for the specific language governing permissions and
 * limitations under the License.
 *
 */
#include <sdf/sdf.hh>

#include "gazebo/gazebo_config.h"

#include "gazebo/gui/TopicSelector.hh"
#include "gazebo/gui/DataLogger.hh"
#include "gazebo/gui/viewers/ViewFactory.hh"
#include "gazebo/gui/viewers/TopicView.hh"
#include "gazebo/gui/viewers/ImageView.hh"

#include "gazebo/gazebo.hh"
#include "gazebo/common/Console.hh"
#include "gazebo/common/Exception.hh"
#include "gazebo/common/Events.hh"

#include "gazebo/transport/Node.hh"
#include "gazebo/transport/TransportIface.hh"

#include "gazebo/rendering/UserCamera.hh"
#include "gazebo/rendering/RenderEvents.hh"

#include "gazebo/gui/Actions.hh"
#include "gazebo/gui/GuiIface.hh"
#include "gazebo/gui/InsertModelWidget.hh"
#include "gazebo/gui/ModelListWidget.hh"
#include "gazebo/gui/RenderWidget.hh"
#include "gazebo/gui/ToolsWidget.hh"
#include "gazebo/gui/GLWidget.hh"
#include "gazebo/gui/MainWindow.hh"
#include "gazebo/gui/GuiEvents.hh"
#include "gazebo/gui/building/BuildingEditor.hh"
#include "gazebo/gui/terrain/TerrainEditor.hh"
#include "gazebo/gui/model/ModelEditor.hh"


#ifdef HAVE_QWT
#include "gazebo/gui/Diagnostics.hh"
#endif


using namespace gazebo;
using namespace gui;

#define MINIMUM_TAB_WIDTH 250

extern bool g_fullscreen;

/////////////////////////////////////////////////
MainWindow::MainWindow()
  : renderWidget(0)
{
  this->menuLayout = NULL;
  this->menuBar = NULL;
  this->setObjectName("mainWindow");

  // Do these things first.
  {
    this->CreateActions();
  }

  this->inputStepSize = 1;
  this->requestMsg = NULL;
  this->node = transport::NodePtr(new transport::Node());
  this->node->Init();
  gui::set_world(this->node->GetTopicNamespace());

  QWidget *mainWidget = new QWidget;
  QVBoxLayout *mainLayout = new QVBoxLayout;
  mainWidget->show();
  this->setCentralWidget(mainWidget);

  this->setDockOptions(QMainWindow::AnimatedDocks);

  this->leftColumn = new QStackedWidget(this);

  this->modelListWidget = new ModelListWidget(this);
  InsertModelWidget *insertModel = new InsertModelWidget(this);

  this->tabWidget = new QTabWidget();
  this->tabWidget->setObjectName("mainTab");
  this->tabWidget->addTab(this->modelListWidget, "World");
  this->tabWidget->addTab(insertModel, "Insert");
  this->tabWidget->setSizePolicy(QSizePolicy::Expanding,
                                 QSizePolicy::Expanding);
  this->tabWidget->setMinimumWidth(MINIMUM_TAB_WIDTH);
  this->AddToLeftColumn("default", this->tabWidget);

  this->CreateEditors();

  this->toolsWidget = new ToolsWidget();

  this->renderWidget = new RenderWidget(mainWidget);

  QHBoxLayout *centerLayout = new QHBoxLayout;

  QSplitter *splitter = new QSplitter(this);
  splitter->addWidget(this->leftColumn);
  splitter->addWidget(this->renderWidget);
  splitter->addWidget(this->toolsWidget);

  QList<int> sizes;
  sizes.push_back(MINIMUM_TAB_WIDTH);
  sizes.push_back(this->width() - MINIMUM_TAB_WIDTH);
  sizes.push_back(0);
  splitter->setSizes(sizes);

  splitter->setStretchFactor(0, 0);
  splitter->setStretchFactor(1, 2);
  splitter->setStretchFactor(2, 0);
  splitter->setCollapsible(2, false);
  splitter->setHandleWidth(10);

  centerLayout->addWidget(splitter);
  centerLayout->setContentsMargins(0, 0, 0, 0);
  centerLayout->setSpacing(0);

  mainLayout->setSpacing(0);
  mainLayout->addLayout(centerLayout, 1);
  mainLayout->addWidget(new QSizeGrip(mainWidget), 0,
                        Qt::AlignBottom | Qt::AlignRight);

  mainWidget->setLayout(mainLayout);

  this->setWindowIcon(QIcon(":/images/gazebo.svg"));

  std::string title = "Gazebo : ";
  title += gui::get_world();
  this->setWindowIconText(tr(title.c_str()));
  this->setWindowTitle(tr(title.c_str()));

  this->connections.push_back(
      gui::Events::ConnectFullScreen(
        boost::bind(&MainWindow::OnFullScreen, this, _1)));

  this->connections.push_back(
      gui::Events::ConnectMoveMode(
        boost::bind(&MainWindow::OnMoveMode, this, _1)));

  this->connections.push_back(
      gui::Events::ConnectManipMode(
        boost::bind(&MainWindow::OnManipMode, this, _1)));

  this->connections.push_back(
     event::Events::ConnectSetSelectedEntity(
       boost::bind(&MainWindow::OnSetSelectedEntity, this, _1, _2)));

  this->connections.push_back(
      gui::Events::ConnectInputStepSize(
      boost::bind(&MainWindow::OnInputStepSizeChanged, this, _1)));

  this->connections.push_back(
      gui::Events::ConnectFollow(
        boost::bind(&MainWindow::OnFollow, this, _1)));

  gui::ViewFactory::RegisterAll();

  // Do these things last
  {
    (void) new QShortcut(Qt::CTRL + Qt::Key_Q, this, SLOT(close()));
    this->CreateMenus();
  }
}

/////////////////////////////////////////////////
MainWindow::~MainWindow()
{
}

/////////////////////////////////////////////////
void MainWindow::Load()
{
  this->guiSub = this->node->Subscribe("~/gui", &MainWindow::OnGUI, this, true);
}

/////////////////////////////////////////////////
void MainWindow::Init()
{
  this->renderWidget->show();

  // Set the initial size of the window to 0.75 the desktop size,
  // with a minimum value of 1024x768.
  QSize winSize = QApplication::desktop()->size() * 0.75;
  winSize.setWidth(std::max(1024, winSize.width()));
  winSize.setHeight(std::max(768, winSize.height()));

  this->resize(winSize);

  this->worldControlPub =
    this->node->Advertise<msgs::WorldControl>("~/world_control");
  this->serverControlPub =
    this->node->Advertise<msgs::ServerControl>("/gazebo/server/control");
  this->selectionPub =
    this->node->Advertise<msgs::Selection>("~/selection");
  this->scenePub =
    this->node->Advertise<msgs::Scene>("~/scene");

  this->newEntitySub = this->node->Subscribe("~/model/info",
      &MainWindow::OnModel, this, true);

  this->statsSub =
    this->node->Subscribe("~/world_stats", &MainWindow::OnStats, this);

  this->requestPub = this->node->Advertise<msgs::Request>("~/request");
  this->responseSub = this->node->Subscribe("~/response",
      &MainWindow::OnResponse, this);

  this->worldModSub = this->node->Subscribe("/gazebo/world/modify",
                                            &MainWindow::OnWorldModify, this);

  this->requestMsg = msgs::CreateRequest("entity_list");
  this->requestPub->Publish(*this->requestMsg);
}

/////////////////////////////////////////////////
void MainWindow::closeEvent(QCloseEvent * /*_event*/)
{
  gazebo::stop();
  this->renderWidget->hide();
  this->tabWidget->hide();
  this->toolsWidget->hide();

  this->connections.clear();

  delete this->renderWidget;
}

/////////////////////////////////////////////////
void MainWindow::New()
{
  msgs::ServerControl msg;
  msg.set_new_world(true);
  this->serverControlPub->Publish(msg);
}

/////////////////////////////////////////////////
void MainWindow::Diagnostics()
{
#ifdef HAVE_QWT
  gui::Diagnostics *diag = new gui::Diagnostics(this);
  diag->show();
#endif
}

/////////////////////////////////////////////////
void MainWindow::SelectTopic()
{
  TopicSelector *selector = new TopicSelector(this);
  selector->exec();
  std::string topic = selector->GetTopic();
  std::string msgType = selector->GetMsgType();
  delete selector;

  if (!topic.empty())
  {
    TopicView *view = ViewFactory::NewView(msgType, topic, this);
    if (view)
      view->show();
    else
      gzerr << "Unable to create viewer for message type[" << msgType << "]\n";
  }
}

/////////////////////////////////////////////////
void MainWindow::Open()
{
  std::string filename = QFileDialog::getOpenFileName(this,
      tr("Open World"), "",
      tr("SDF Files (*.xml *.sdf *.world)")).toStdString();

  if (!filename.empty())
  {
    msgs::ServerControl msg;
    msg.set_open_filename(filename);
    this->serverControlPub->Publish(msg);
  }
}

/////////////////////////////////////////////////
void MainWindow::Import()
{
  std::string filename = QFileDialog::getOpenFileName(this,
      tr("Import Collada Mesh"), "",
      tr("SDF Files (*.dae *.zip)")).toStdString();

  if (!filename.empty())
  {
    if (filename.find(".dae") != std::string::npos)
    {
      gui::Events::createEntity("mesh", filename);
    }
    else
      gzerr << "Unable to import mesh[" << filename << "]\n";
  }
}

/////////////////////////////////////////////////
void MainWindow::SaveAs()
{
  std::string filename = QFileDialog::getSaveFileName(this,
      tr("Save World"), QString(),
      tr("SDF Files (*.xml *.sdf *.world)")).toStdString();

  // Return if the user has canceled.
  if (filename.empty())
    return;

  g_saveAct->setEnabled(true);
  this->saveFilename = filename;
  this->Save();
}

/////////////////////////////////////////////////
void MainWindow::Save()
{
  // Get the latest world in SDF.
  boost::shared_ptr<msgs::Response> response =
    transport::request(get_world(), "world_sdf");

  msgs::GzString msg;
  std::string msgData;

  // Make sure the response is correct
  if (response->response() != "error" && response->type() == msg.GetTypeName())
  {
    // Parse the response message
    msg.ParseFromString(response->serialized_data());

    // Parse the string into sdf, so that we can insert user camera settings.
    sdf::SDF sdf_parsed;
    sdf_parsed.SetFromString(msg.data());
    // Check that sdf contains world
    if (sdf_parsed.root->HasElement("world"))
    {
      sdf::ElementPtr world = sdf_parsed.root->GetElement("world");
      sdf::ElementPtr guiElem = world->GetElement("gui");

      if (guiElem->HasAttribute("fullscreen"))
        guiElem->GetAttribute("fullscreen")->Set(g_fullscreen);

      sdf::ElementPtr cameraElem = guiElem->GetElement("camera");
      rendering::UserCameraPtr cam = gui::get_active_camera();

      cameraElem->GetElement("pose")->Set(cam->GetWorldPose());
      cameraElem->GetElement("view_controller")->Set(
          cam->GetViewControllerTypeString());
      // TODO: export track_visual properties as well.
      msgData = sdf_parsed.root->ToString("");
    }
    else
    {
      msgData = msg.data();
      gzerr << "Unable to parse world file to add user camera settings.\n";
    }

    // Open the file
    std::ofstream out(this->saveFilename.c_str(), std::ios::out);

    if (!out)
    {
      QMessageBox msgBox;
      std::string str = "Unable to open file: " + this->saveFilename + "\n";
      str += "Check file permissions.";
      msgBox.setText(str.c_str());
      msgBox.exec();
    }
    else
      out << msgData;

    out.close();
  }
  else
  {
    QMessageBox msgBox;
    msgBox.setText("Unable to save world.\n"
                   "Unable to retrieve SDF world description from server.");
    msgBox.exec();
  }
}

/////////////////////////////////////////////////
void MainWindow::About()
{
  std::string helpTxt;

  helpTxt = "<table>"
    "<tr><td style='padding-right:20px'>"
    "<img src=':images/gazebo_neg_60x71.png'/></td>"
    "<td>";
  helpTxt += GAZEBO_VERSION_HEADER;
  helpTxt += "</td></tr></table>";

  helpTxt += "<div style='margin-left: 10px'>"
  "<div>"
    "<table>"
      "<tr>"
        "<td style='padding-right: 10px;'>Tutorials:</td>"
        "<td><a href='http://gazebosim.org/wiki/tutorials' "
        "style='text-decoration: none; color: #f58113'>"
        "http://gazebosim.org/wiki/tutorials</a></td>"
      "</tr>"
      "<tr>"
        "<td style='padding-right: 10px;'>User Guide:</td>"
        "<td><a href='http://gazebosim.org/user_guide' "
        "style='text-decoration: none; color: #f58113'>"
        "http://gazebosim.org/user_guide</a></td>"
      "</tr>"
      "<tr>"
        "<td style='padding-right: 10px;'>API:</td>"
        "<td><a href='http://gazebosim.org/api' "
        "style='text-decoration: none; color: #f58113'>"
        "http://gazebosim.org/api</a></td>"
      "</tr>"
      "<tr>"
        "<td style='padding-right: 10px;'>SDF:</td>"
        "<td><a href='http://gazebosim.org/sdf' "
        "style='text-decoration: none; color: #f58113'>"
        "http://gazebosim.org/sdf</a></td>"
      "</tr>"
      "<tr>"
        "<td style='padding-right: 10px;'>Messages:</td>"
        "<td><a href='http://gazebosim.org/msgs' "
        "style='text-decoration: none; color: #f58113'>"
        "http://gazebosim.org/msgs</a></td>"
      "</tr>"
    "</table>"
  "</div>";

  QPixmap icon(":images/gazebo_neg_60x71.png");
  QMessageBox aboutBox(this);
  aboutBox.setWindowTitle("About Gazebo");
  aboutBox.setTextFormat(Qt::RichText);
  aboutBox.setText(QString::fromStdString(helpTxt));
  aboutBox.exec();
}

/////////////////////////////////////////////////
void MainWindow::Play()
{
  msgs::WorldControl msg;
  msg.set_pause(false);

  g_pauseAct->setVisible(true);
  g_playAct->setVisible(false);
  this->worldControlPub->Publish(msg);
}

/////////////////////////////////////////////////
void MainWindow::Pause()
{
  msgs::WorldControl msg;
  msg.set_pause(true);

  g_pauseAct->setVisible(false);
  g_playAct->setVisible(true);
  this->worldControlPub->Publish(msg);
}

/////////////////////////////////////////////////
void MainWindow::Step()
{
  msgs::WorldControl msg;
  msg.set_multi_step(this->inputStepSize);

  this->worldControlPub->Publish(msg);
}

/////////////////////////////////////////////////
void MainWindow::OnInputStepSizeChanged(int _value)
{
  this->inputStepSize = _value;
}

/////////////////////////////////////////////////
void MainWindow::OnFollow(const std::string &_modelName)
{
  if (_modelName.empty())
  {
    this->renderWidget->DisplayOverlayMsg("", 0);
    this->editMenu->setEnabled(true);
  }
  else
  {
    this->renderWidget->DisplayOverlayMsg(
        "Press Escape to exit Follow mode", 0);
    this->editMenu->setEnabled(false);
  }
}

/////////////////////////////////////////////////
void MainWindow::NewModel()
{
  /*ModelBuilderWidget *modelBuilder = new ModelBuilderWidget();
  modelBuilder->Init();
  modelBuilder->show();
  modelBuilder->resize(800, 600);
  */
}

/////////////////////////////////////////////////
void MainWindow::OnResetModelOnly()
{
  msgs::WorldControl msg;
  msg.mutable_reset()->set_all(false);
  msg.mutable_reset()->set_time_only(false);
  msg.mutable_reset()->set_model_only(true);
  this->worldControlPub->Publish(msg);
}

/////////////////////////////////////////////////
void MainWindow::OnResetWorld()
{
  msgs::WorldControl msg;
  msg.mutable_reset()->set_all(true);
  this->worldControlPub->Publish(msg);
}

/////////////////////////////////////////////////
void MainWindow::Arrow()
{
  gui::Events::manipMode("select");
}

/////////////////////////////////////////////////
void MainWindow::Translate()
{
  gui::Events::manipMode("translate");
}

/////////////////////////////////////////////////
void MainWindow::Rotate()
{
  gui::Events::manipMode("rotate");
}

/////////////////////////////////////////////////
void MainWindow::Scale()
{
  gui::Events::manipMode("scale");
}

/////////////////////////////////////////////////
void MainWindow::CreateBox()
{
  g_arrowAct->setChecked(true);
  gui::Events::createEntity("box", "");
}

/////////////////////////////////////////////////
void MainWindow::CreateSphere()
{
  g_arrowAct->setChecked(true);
  gui::Events::createEntity("sphere", "");
}

/////////////////////////////////////////////////
void MainWindow::CreateCylinder()
{
  g_arrowAct->setChecked(true);
  gui::Events::createEntity("cylinder", "");
}

/////////////////////////////////////////////////
void MainWindow::CreateMesh()
{
  g_arrowAct->setChecked(true);
  gui::Events::createEntity("mesh", "mesh");
}

/////////////////////////////////////////////////
void MainWindow::CreatePointLight()
{
  g_arrowAct->setChecked(true);
  gui::Events::createEntity("pointlight", "");
}

/////////////////////////////////////////////////
void MainWindow::CreateSpotLight()
{
  g_arrowAct->setChecked(true);
  gui::Events::createEntity("spotlight", "");
}

/////////////////////////////////////////////////
void MainWindow::CreateDirectionalLight()
{
  g_arrowAct->setChecked(true);
  gui::Events::createEntity("directionallight", "");
}

/////////////////////////////////////////////////
void MainWindow::CaptureScreenshot()
{
  rendering::UserCameraPtr cam = gui::get_active_camera();
  cam->SetCaptureDataOnce();
  this->renderWidget->DisplayOverlayMsg(
      "Screenshot saved in: " + cam->GetScreenshotPath(), 2000);
}

/////////////////////////////////////////////////
void MainWindow::InsertModel()
{
}

/////////////////////////////////////////////////
void MainWindow::OnFullScreen(bool _value)
{
  if (_value)
  {
    this->showFullScreen();
    this->renderWidget->showFullScreen();
    this->leftColumn->hide();
    this->toolsWidget->hide();
    this->menuBar->hide();
  }
  else
  {
    this->showNormal();
    this->renderWidget->showNormal();
    this->leftColumn->show();
    this->toolsWidget->show();
    this->menuBar->show();
  }
}

/////////////////////////////////////////////////
void MainWindow::Reset()
{
  rendering::UserCameraPtr cam = gui::get_active_camera();

  math::Vector3 camPos(5, -5, 2);
  math::Vector3 lookAt(0, 0, 0);
  math::Vector3 delta = camPos - lookAt;

  double yaw = atan2(delta.x, delta.y);
  double pitch = atan2(delta.z, sqrt(delta.x*delta.x + delta.y*delta.y));
  cam->SetWorldPose(math::Pose(camPos, math::Vector3(0, pitch, yaw)));
}

/////////////////////////////////////////////////
void MainWindow::ShowCollisions()
{
  if (g_showCollisionsAct->isChecked())
    transport::requestNoReply(this->node->GetTopicNamespace(),
        "show_collision", "all");
  else
    transport::requestNoReply(this->node->GetTopicNamespace(),
        "hide_collision", "all");
}

/////////////////////////////////////////////////
void MainWindow::ShowGrid()
{
  msgs::Scene msg;
  msg.set_name(gui::get_world());
  msg.set_grid(g_showGridAct->isChecked());
  this->scenePub->Publish(msg);
}

/////////////////////////////////////////////////
void MainWindow::ShowJoints()
{
  if (g_showJointsAct->isChecked())
    transport::requestNoReply(this->node->GetTopicNamespace(),
        "show_joints", "all");
  else
    transport::requestNoReply(this->node->GetTopicNamespace(),
        "hide_joints", "all");
}

/////////////////////////////////////////////////
void MainWindow::SetTransparent()
{
  if (g_transparentAct->isChecked())
    transport::requestNoReply(this->node->GetTopicNamespace(),
        "set_transparent", "all");
  else
    transport::requestNoReply(this->node->GetTopicNamespace(),
        "set_opaque", "all");
}

/////////////////////////////////////////////////
void MainWindow::SetWireframe()
{
  if (g_viewWireframeAct->isChecked())
    transport::requestNoReply(this->node->GetTopicNamespace(),
        "set_wireframe", "all");
  else
    transport::requestNoReply(this->node->GetTopicNamespace(),
        "set_solid", "all");
}

/////////////////////////////////////////////////
void MainWindow::ShowCOM()
{
  if (g_showCOMAct->isChecked())
    transport::requestNoReply(this->node->GetTopicNamespace(),
        "show_com", "all");
  else
    transport::requestNoReply(this->node->GetTopicNamespace(),
        "hide_com", "all");
}

/////////////////////////////////////////////////
void MainWindow::ShowContacts()
{
  if (g_showContactsAct->isChecked())
    transport::requestNoReply(this->node->GetTopicNamespace(),
        "show_contact", "all");
  else
    transport::requestNoReply(this->node->GetTopicNamespace(),
        "hide_contact", "all");
}

/////////////////////////////////////////////////
void MainWindow::FullScreen()
{
  g_fullscreen = !g_fullscreen;
  gui::Events::fullScreen(g_fullscreen);
}

/////////////////////////////////////////////////
void MainWindow::FPS()
{
  gui::Events::fps();
}

/////////////////////////////////////////////////
void MainWindow::Orbit()
{
  gui::Events::orbit();
}

/////////////////////////////////////////////////
void MainWindow::DataLogger()
{
  gui::DataLogger *dataLogger = new gui::DataLogger(this);
  dataLogger->show();
}

/////////////////////////////////////////////////
void MainWindow::CreateActions()
{
  /*g_newAct = new QAction(tr("&New World"), this);
  g_newAct->setShortcut(tr("Ctrl+N"));
  g_newAct->setStatusTip(tr("Create a new world"));
  connect(g_newAct, SIGNAL(triggered()), this, SLOT(New()));
  */

  g_topicVisAct = new QAction(tr("Topic Visualization"), this);
  g_topicVisAct->setShortcut(tr("Ctrl+T"));
  g_topicVisAct->setStatusTip(tr("Select a topic to visualize"));
  connect(g_topicVisAct, SIGNAL(triggered()), this, SLOT(SelectTopic()));

#ifdef HAVE_QWT
  /*g_diagnosticsAct = new QAction(tr("Diagnostic Plot"), this);
  g_diagnosticsAct->setShortcut(tr("Ctrl+U"));
  g_diagnosticsAct->setStatusTip(tr("Plot diagnostic information"));
  connect(g_diagnosticsAct, SIGNAL(triggered()), this, SLOT(Diagnostics()));
  */
#endif

  g_openAct = new QAction(tr("&Open World"), this);
  g_openAct->setShortcut(tr("Ctrl+O"));
  g_openAct->setStatusTip(tr("Open an world file"));
  connect(g_openAct, SIGNAL(triggered()), this, SLOT(Open()));

  /*g_importAct = new QAction(tr("&Import Mesh"), this);
  g_importAct->setShortcut(tr("Ctrl+I"));
  g_importAct->setStatusTip(tr("Import a Collada mesh"));
  connect(g_importAct, SIGNAL(triggered()), this, SLOT(Import()));
  */

  g_saveAct = new QAction(tr("&Save World"), this);
  g_saveAct->setShortcut(tr("Ctrl+S"));
  g_saveAct->setStatusTip(tr("Save world"));
  g_saveAct->setEnabled(false);
  connect(g_saveAct, SIGNAL(triggered()), this, SLOT(Save()));

  g_saveAsAct = new QAction(tr("Save World &As"), this);
  g_saveAsAct->setShortcut(tr("Ctrl+Shift+S"));
  g_saveAsAct->setStatusTip(tr("Save world to new file"));
  connect(g_saveAsAct, SIGNAL(triggered()), this, SLOT(SaveAs()));

  g_aboutAct = new QAction(tr("&About"), this);
  g_aboutAct->setStatusTip(tr("Show the about info"));
  connect(g_aboutAct, SIGNAL(triggered()), this, SLOT(About()));

  g_quitAct = new QAction(tr("&Quit"), this);
  g_quitAct->setStatusTip(tr("Quit"));
  connect(g_quitAct, SIGNAL(triggered()), this, SLOT(close()));

  g_newModelAct = new QAction(tr("New &Model"), this);
  g_newModelAct->setShortcut(tr("Ctrl+M"));
  g_newModelAct->setStatusTip(tr("Create a new model"));
  connect(g_newModelAct, SIGNAL(triggered()), this, SLOT(NewModel()));

  g_resetModelsAct = new QAction(tr("&Reset Model Poses"), this);
  g_resetModelsAct->setShortcut(tr("Ctrl+Shift+R"));
  g_resetModelsAct->setStatusTip(tr("Reset model poses"));
  connect(g_resetModelsAct, SIGNAL(triggered()), this,
    SLOT(OnResetModelOnly()));

  g_resetWorldAct = new QAction(tr("&Reset World"), this);
  g_resetWorldAct->setShortcut(tr("Ctrl+R"));
  g_resetWorldAct->setStatusTip(tr("Reset the world"));
  connect(g_resetWorldAct, SIGNAL(triggered()), this, SLOT(OnResetWorld()));

  QActionGroup *editorGroup = new QActionGroup(this);

  g_editBuildingAct = new QAction(tr("&Building Editor"), editorGroup);
  g_editBuildingAct->setShortcut(tr("Ctrl+B"));
  g_editBuildingAct->setStatusTip(tr("Enter Building Editor Mode"));
  g_editBuildingAct->setCheckable(true);
  g_editBuildingAct->setChecked(false);

  g_editTerrainAct = new QAction(tr("&Terrain Editor"), editorGroup);
  g_editTerrainAct->setShortcut(tr("Ctrl+E"));
  g_editTerrainAct->setStatusTip(tr("Enter Terrain Editor Mode"));
  g_editTerrainAct->setCheckable(true);
  g_editTerrainAct->setChecked(false);

  g_editModelAct = new QAction(tr("&Model Editor"), editorGroup);
  g_editModelAct->setShortcut(tr("Ctrl+M"));
  g_editModelAct->setStatusTip(tr("Enter Model Editor Mode"));
  g_editModelAct->setCheckable(true);
  g_editModelAct->setChecked(false);

  g_stepAct = new QAction(QIcon(":/images/end.png"), tr("Step"), this);
  g_stepAct->setStatusTip(tr("Step the world"));
  connect(g_stepAct, SIGNAL(triggered()), this, SLOT(Step()));
  this->CreateDisabledIcon(":/images/end.png", g_stepAct);

  g_playAct = new QAction(QIcon(":/images/play.png"), tr("Play"), this);
  g_playAct->setStatusTip(tr("Run the world"));
  g_playAct->setVisible(false);
  connect(g_playAct, SIGNAL(triggered()), this, SLOT(Play()));
  connect(g_playAct, SIGNAL(changed()), this, SLOT(OnPlayActionChanged()));
  this->OnPlayActionChanged();

  g_pauseAct = new QAction(QIcon(":/images/pause.png"), tr("Pause"), this);
  g_pauseAct->setStatusTip(tr("Pause the world"));
  g_pauseAct->setVisible(true);
  connect(g_pauseAct, SIGNAL(triggered()), this, SLOT(Pause()));

  g_arrowAct = new QAction(QIcon(":/images/arrow.png"),
      tr("Selection Mode"), this);
  g_arrowAct->setStatusTip(tr("Move camera"));
  g_arrowAct->setCheckable(true);
  g_arrowAct->setChecked(true);
  connect(g_arrowAct, SIGNAL(triggered()), this, SLOT(Arrow()));

  g_translateAct = new QAction(QIcon(":/images/translate.png"),
      tr("&Translation Mode"), this);
  g_translateAct->setStatusTip(tr("Translate an object"));
  g_translateAct->setCheckable(true);
  g_translateAct->setChecked(false);
  g_translateAct->setToolTip(tr("Translation Mode (T)"));
  connect(g_translateAct, SIGNAL(triggered()), this, SLOT(Translate()));
  this->CreateDisabledIcon(":/images/translate.png", g_translateAct);

  g_rotateAct = new QAction(QIcon(":/images/rotate.png"),
      tr("Rotation Mode"), this);
  g_rotateAct->setStatusTip(tr("Rotate an object"));
  g_rotateAct->setCheckable(true);
  g_rotateAct->setChecked(false);
  g_rotateAct->setToolTip(tr("Rotation Mode (R)"));
  connect(g_rotateAct, SIGNAL(triggered()), this, SLOT(Rotate()));
  this->CreateDisabledIcon(":/images/rotate.png", g_rotateAct);

  g_scaleAct = new QAction(QIcon(":/images/scale.png"),
      tr("Scale Mode"), this);
  g_scaleAct->setStatusTip(tr("Scale an object"));
  g_scaleAct->setCheckable(true);
  g_scaleAct->setChecked(false);
  g_scaleAct->setToolTip(tr("Scale Mode (S)"));
  connect(g_scaleAct, SIGNAL(triggered()), this, SLOT(Scale()));

<<<<<<< HEAD
  g_scaleAct = new QAction(QIcon(":/images/scale.png"),
      tr("Scale Mode"), this);
  g_scaleAct->setStatusTip(tr("Scale an object"));
  g_scaleAct->setCheckable(true);
  g_scaleAct->setChecked(false);
  connect(g_scaleAct, SIGNAL(triggered()), this, SLOT(Scale()));

=======
>>>>>>> ddccc559
  g_boxCreateAct = new QAction(QIcon(":/images/box.png"), tr("Box"), this);
  g_boxCreateAct->setStatusTip(tr("Create a box"));
  g_boxCreateAct->setCheckable(true);
  connect(g_boxCreateAct, SIGNAL(triggered()), this, SLOT(CreateBox()));
  this->CreateDisabledIcon(":/images/box.png", g_boxCreateAct);

  g_sphereCreateAct = new QAction(QIcon(":/images/sphere.png"),
      tr("Sphere"), this);
  g_sphereCreateAct->setStatusTip(tr("Create a sphere"));
  g_sphereCreateAct->setCheckable(true);
  connect(g_sphereCreateAct, SIGNAL(triggered()), this,
      SLOT(CreateSphere()));
  this->CreateDisabledIcon(":/images/sphere.png", g_sphereCreateAct);

  g_cylinderCreateAct = new QAction(QIcon(":/images/cylinder.png"),
      tr("Cylinder"), this);
  g_cylinderCreateAct->setStatusTip(tr("Create a sphere"));
  g_cylinderCreateAct->setCheckable(true);
  connect(g_cylinderCreateAct, SIGNAL(triggered()), this,
      SLOT(CreateCylinder()));
  this->CreateDisabledIcon(":/images/cylinder.png", g_cylinderCreateAct);

  g_meshCreateAct = new QAction(QIcon(":/images/cylinder.png"),
      tr("Mesh"), this);
  g_meshCreateAct->setStatusTip(tr("Create a mesh"));
  g_meshCreateAct->setCheckable(true);
  connect(g_meshCreateAct, SIGNAL(triggered()), this,
      SLOT(CreateMesh()));
  this->CreateDisabledIcon(":/images/cylinder.png", g_meshCreateAct);


  g_pointLghtCreateAct = new QAction(QIcon(":/images/pointlight.png"),
      tr("Point Light"), this);
  g_pointLghtCreateAct->setStatusTip(tr("Create a point light"));
  g_pointLghtCreateAct->setCheckable(true);
  connect(g_pointLghtCreateAct, SIGNAL(triggered()), this,
      SLOT(CreatePointLight()));
  this->CreateDisabledIcon(":/images/pointlight.png", g_pointLghtCreateAct);

  g_spotLghtCreateAct = new QAction(QIcon(":/images/spotlight.png"),
      tr("Spot Light"), this);
  g_spotLghtCreateAct->setStatusTip(tr("Create a spot light"));
  g_spotLghtCreateAct->setCheckable(true);
  connect(g_spotLghtCreateAct, SIGNAL(triggered()), this,
      SLOT(CreateSpotLight()));
  this->CreateDisabledIcon(":/images/spotlight.png", g_spotLghtCreateAct);

  g_dirLghtCreateAct = new QAction(QIcon(":/images/directionallight.png"),
      tr("Directional Light"), this);
  g_dirLghtCreateAct->setStatusTip(tr("Create a directional light"));
  g_dirLghtCreateAct->setCheckable(true);
  connect(g_dirLghtCreateAct, SIGNAL(triggered()), this,
      SLOT(CreateDirectionalLight()));
  this->CreateDisabledIcon(":/images/directionallight.png", g_dirLghtCreateAct);

  g_resetAct = new QAction(tr("Reset Camera"), this);
  g_resetAct->setStatusTip(tr("Move camera to pose"));
  connect(g_resetAct, SIGNAL(triggered()), this,
      SLOT(Reset()));

  g_showCollisionsAct = new QAction(tr("Collisions"), this);
  g_showCollisionsAct->setStatusTip(tr("Show Collisions"));
  g_showCollisionsAct->setCheckable(true);
  g_showCollisionsAct->setChecked(false);
  connect(g_showCollisionsAct, SIGNAL(triggered()), this,
          SLOT(ShowCollisions()));

  g_showGridAct = new QAction(tr("Grid"), this);
  g_showGridAct->setStatusTip(tr("Show Grid"));
  g_showGridAct->setCheckable(true);
  g_showGridAct->setChecked(true);
  connect(g_showGridAct, SIGNAL(triggered()), this,
          SLOT(ShowGrid()));

  g_transparentAct = new QAction(tr("Transparent"), this);
  g_transparentAct->setStatusTip(tr("Transparent"));
  g_transparentAct->setCheckable(true);
  g_transparentAct->setChecked(false);
  connect(g_transparentAct, SIGNAL(triggered()), this,
          SLOT(SetTransparent()));

  g_viewWireframeAct = new QAction(tr("Wireframe"), this);
  g_viewWireframeAct->setStatusTip(tr("Wireframe"));
  g_viewWireframeAct->setCheckable(true);
  g_viewWireframeAct->setChecked(false);
  connect(g_viewWireframeAct, SIGNAL(triggered()), this,
          SLOT(SetWireframe()));

  g_showCOMAct = new QAction(tr("Center of Mass"), this);
  g_showCOMAct->setStatusTip(tr("Show COM"));
  g_showCOMAct->setCheckable(true);
  g_showCOMAct->setChecked(false);
  connect(g_showCOMAct, SIGNAL(triggered()), this,
          SLOT(ShowCOM()));

  g_showContactsAct = new QAction(tr("Contacts"), this);
  g_showContactsAct->setStatusTip(tr("Show Contacts"));
  g_showContactsAct->setCheckable(true);
  g_showContactsAct->setChecked(false);
  connect(g_showContactsAct, SIGNAL(triggered()), this,
          SLOT(ShowContacts()));

  g_showJointsAct = new QAction(tr("Joints"), this);
  g_showJointsAct->setStatusTip(tr("Show Joints"));
  g_showJointsAct->setCheckable(true);
  g_showJointsAct->setChecked(false);
  connect(g_showJointsAct, SIGNAL(triggered()), this,
          SLOT(ShowJoints()));


  g_fullScreenAct = new QAction(tr("Full Screen"), this);
  g_fullScreenAct->setStatusTip(tr("Full Screen(F-11 to exit)"));
  connect(g_fullScreenAct, SIGNAL(triggered()), this,
      SLOT(FullScreen()));

  // g_fpsAct = new QAction(tr("FPS View Control"), this);
  // g_fpsAct->setStatusTip(tr("First Person Shooter View Style"));
  // connect(g_fpsAct, SIGNAL(triggered()), this, SLOT(FPS()));

  g_orbitAct = new QAction(tr("Orbit View Control"), this);
  g_orbitAct->setStatusTip(tr("Orbit View Style"));
  connect(g_orbitAct, SIGNAL(triggered()), this, SLOT(Orbit()));

  g_dataLoggerAct = new QAction(tr("&Log Data"), this);
  g_dataLoggerAct->setShortcut(tr("Ctrl+D"));
  g_dataLoggerAct->setStatusTip(tr("Data Logging Utility"));
  connect(g_dataLoggerAct, SIGNAL(triggered()), this, SLOT(DataLogger()));

  g_screenshotAct = new QAction(QIcon(":/images/screenshot.png"),
      tr("Screenshot"), this);
  g_screenshotAct->setStatusTip(tr("Take a screenshot"));
  connect(g_screenshotAct, SIGNAL(triggered()), this,
      SLOT(CaptureScreenshot()));
}

/////////////////////////////////////////////////
void MainWindow::ShowMenuBar(QMenuBar *_bar)
{
  if (!this->menuLayout)
    this->menuLayout = new QHBoxLayout;

  // Remove all widgets from the menubar
  QLayoutItem *child = NULL;
  while ((child = this->menuLayout->takeAt(0)) != 0)
  {
    delete child;
  }

  if (!_bar)
  {
    this->CreateMenuBar();
    this->menuLayout->addWidget(this->menuBar);
    this->setMenuBar(this->menuBar);
  }
  else
  {
    if (this->menuBar)
      this->menuBar->hide();
    this->menuLayout->addWidget(_bar);
  }

  this->menuLayout->addStretch(5);
  this->menuLayout->setContentsMargins(0, 0, 0, 0);
}

/////////////////////////////////////////////////
void MainWindow::CreateMenuBar()
{
  if (this->menuBar)
    delete this->menuBar;

  this->menuBar = new QMenuBar;
  this->menuBar->setSizePolicy(QSizePolicy::Fixed, QSizePolicy::Fixed);

  QMenu *fileMenu = this->menuBar->addMenu(tr("&File"));
  // fileMenu->addAction(g_openAct);
  // fileMenu->addAction(g_importAct);
  // fileMenu->addAction(g_newAct);
  fileMenu->addAction(g_saveAct);
  fileMenu->addAction(g_saveAsAct);
  fileMenu->addSeparator();
  fileMenu->addAction(g_quitAct);

  this->editMenu = this->menuBar->addMenu(tr("&Edit"));
  editMenu->addAction(g_resetModelsAct);
  editMenu->addAction(g_resetWorldAct);
  editMenu->addAction(g_editBuildingAct);

  // \TODO: Add this back in when implementing the full Terrain Editor spec.
  // editMenu->addAction(g_editTerrainAct);

  // \TODO: Add this back in when implementing the full Model Editor spec.
  editMenu->addAction(g_editModelAct);

  QMenu *viewMenu = this->menuBar->addMenu(tr("&View"));
  viewMenu->addAction(g_showGridAct);
  viewMenu->addSeparator();

  viewMenu->addAction(g_transparentAct);
  viewMenu->addAction(g_viewWireframeAct);
  viewMenu->addSeparator();
  viewMenu->addAction(g_showCollisionsAct);
  viewMenu->addAction(g_showJointsAct);
  viewMenu->addAction(g_showCOMAct);
  viewMenu->addAction(g_showContactsAct);
  viewMenu->addSeparator();

  viewMenu->addAction(g_resetAct);
  viewMenu->addAction(g_fullScreenAct);
  viewMenu->addSeparator();
  // viewMenu->addAction(g_fpsAct);
  viewMenu->addAction(g_orbitAct);

  QMenu *windowMenu = this->menuBar->addMenu(tr("&Window"));
  windowMenu->addAction(g_topicVisAct);
  windowMenu->addSeparator();
  windowMenu->addAction(g_dataLoggerAct);

#ifdef HAVE_QWT
  // windowMenu->addAction(g_diagnosticsAct);
#endif

  this->menuBar->addSeparator();

  QMenu *helpMenu = this->menuBar->addMenu(tr("&Help"));
  helpMenu->addAction(g_aboutAct);
}

/////////////////////////////////////////////////
void MainWindow::CreateMenus()
{
  this->ShowMenuBar();

  QFrame *frame = new QFrame;
  frame->setLayout(this->menuLayout);
  frame->setSizePolicy(QSizePolicy::Minimum, QSizePolicy::Fixed);

  this->setMenuWidget(frame);
}

/////////////////////////////////////////////////
void MainWindow::CreateToolbars()
{
  this->playToolbar = this->addToolBar(tr("Play"));
  this->playToolbar->addAction(g_playAct);
  this->playToolbar->addAction(g_pauseAct);
  this->playToolbar->addAction(g_stepAct);
}

/////////////////////////////////////////////////
void MainWindow::OnMoveMode(bool _mode)
{
  if (_mode)
  {
    g_boxCreateAct->setChecked(false);
    g_sphereCreateAct->setChecked(false);
    g_cylinderCreateAct->setChecked(false);
    g_meshCreateAct->setChecked(false);
    g_pointLghtCreateAct->setChecked(false);
    g_spotLghtCreateAct->setChecked(false);
    g_dirLghtCreateAct->setChecked(false);
  }
}

/////////////////////////////////////////////////
void MainWindow::OnGUI(ConstGUIPtr &_msg)
{
  if (_msg->has_fullscreen() && _msg->fullscreen())
  {
    this->FullScreen();
  }

  if (_msg->has_camera())
  {
    rendering::UserCameraPtr cam = gui::get_active_camera();

    if (_msg->camera().has_pose())
    {
      const msgs::Pose &msg_pose = _msg->camera().pose();

      math::Vector3 cam_pose_pos = math::Vector3(
        msg_pose.position().x(),
        msg_pose.position().y(),
        msg_pose.position().z());

      math::Quaternion cam_pose_rot = math::Quaternion(
        msg_pose.orientation().w(),
        msg_pose.orientation().x(),
        msg_pose.orientation().y(),
        msg_pose.orientation().z());

      math::Pose cam_pose(cam_pose_pos, cam_pose_rot);

      cam->SetWorldPose(cam_pose);
    }

    if (_msg->camera().has_view_controller())
    {
      cam->SetViewController(_msg->camera().view_controller());
    }

    if (_msg->camera().has_track())
    {
      std::string name = _msg->camera().track().name();

      double minDist = 0.0;
      double maxDist = 0.0;

      if (_msg->camera().track().has_min_dist())
        minDist = _msg->camera().track().min_dist();
      if (_msg->camera().track().has_max_dist())
        maxDist = _msg->camera().track().max_dist();

      cam->AttachToVisual(name, false, minDist, maxDist);
    }
  }
}

/////////////////////////////////////////////////
void MainWindow::OnModel(ConstModelPtr &_msg)
{
  this->entities[_msg->name()] = _msg->id();
  for (int i = 0; i < _msg->link_size(); i++)
  {
    this->entities[_msg->link(i).name()] = _msg->link(i).id();

    for (int j = 0; j < _msg->link(i).collision_size(); j++)
    {
      this->entities[_msg->link(i).collision(j).name()] =
        _msg->link(i).collision(j).id();
    }
  }

  gui::Events::modelUpdate(*_msg);
}

/////////////////////////////////////////////////
void MainWindow::OnResponse(ConstResponsePtr &_msg)
{
  if (!this->requestMsg || _msg->id() != this->requestMsg->id())
    return;

  msgs::Model_V modelVMsg;

  if (_msg->has_type() && _msg->type() == modelVMsg.GetTypeName())
  {
    modelVMsg.ParseFromString(_msg->serialized_data());

    for (int i = 0; i < modelVMsg.models_size(); i++)
    {
      this->entities[modelVMsg.models(i).name()] = modelVMsg.models(i).id();

      for (int j = 0; j < modelVMsg.models(i).link_size(); j++)
      {
        this->entities[modelVMsg.models(i).link(j).name()] =
          modelVMsg.models(i).link(j).id();

        for (int k = 0; k < modelVMsg.models(i).link(j).collision_size(); k++)
        {
          this->entities[modelVMsg.models(i).link(j).collision(k).name()] =
            modelVMsg.models(i).link(j).collision(k).id();
        }
      }
      gui::Events::modelUpdate(modelVMsg.models(i));
    }
  }

  delete this->requestMsg;
  this->requestMsg = NULL;
}

/////////////////////////////////////////////////
unsigned int MainWindow::GetEntityId(const std::string &_name)
{
  unsigned int result = 0;

  std::string name = _name;
  boost::replace_first(name, gui::get_world()+"::", "");

  std::map<std::string, unsigned int>::iterator iter;
  iter = this->entities.find(name);
  if (iter != this->entities.end())
    result = iter->second;

  return result;
}

/////////////////////////////////////////////////
bool MainWindow::HasEntityName(const std::string &_name)
{
  bool result = false;

  std::string name = _name;
  boost::replace_first(name, gui::get_world()+"::", "");

  std::map<std::string, unsigned int>::iterator iter;
  iter = this->entities.find(name);

  if (iter != this->entities.end())
    result = true;

  return result;
}

/////////////////////////////////////////////////
void MainWindow::OnWorldModify(ConstWorldModifyPtr &_msg)
{
  if (_msg->has_create() && _msg->create())
  {
    this->renderWidget->CreateScene(_msg->world_name());
    this->requestMsg = msgs::CreateRequest("entity_list");
    this->requestPub->Publish(*this->requestMsg);
  }
  else if (_msg->has_remove() && _msg->remove())
    this->renderWidget->RemoveScene(_msg->world_name());
}

/////////////////////////////////////////////////
void MainWindow::OnManipMode(const std::string &_mode)
{
  if (_mode == "select" || _mode == "make_entity")
    g_arrowAct->setChecked(true);
}

/////////////////////////////////////////////////
void MainWindow::OnSetSelectedEntity(const std::string &_name,
                                     const std::string &/*_mode*/)
{
  if (!_name.empty())
  {
    this->tabWidget->setCurrentIndex(0);
  }
}

/////////////////////////////////////////////////
void MainWindow::OnStats(ConstWorldStatisticsPtr &_msg)
{
  if (_msg->paused() && g_pauseAct->isVisible())
  {
    g_pauseAct->setVisible(false);
    g_playAct->setVisible(true);
  }
  else if (!_msg->paused() && !g_playAct->isVisible())
  {
    g_pauseAct->setVisible(true);
    g_playAct->setVisible(false);
  }
}

/////////////////////////////////////////////////
void MainWindow::OnPlayActionChanged()
{
  if (g_playAct->isVisible())
  {
    g_stepAct->setToolTip("Step the world");
    g_stepAct->setEnabled(true);
  }
  else
  {
    g_stepAct->setToolTip("Pause the world before stepping");
    g_stepAct->setEnabled(false);
  }
}

/////////////////////////////////////////////////
void MainWindow::ItemSelected(QTreeWidgetItem *_item, int)
{
  _item->setExpanded(!_item->isExpanded());
}

/////////////////////////////////////////////////
void MainWindow::AddToLeftColumn(const std::string &_name, QWidget *_widget)
{
  this->leftColumn->addWidget(_widget);
  this->leftColumnStack[_name] = this->leftColumn->count()-1;
}

/////////////////////////////////////////////////
void MainWindow::ShowLeftColumnWidget(const std::string &_name)
{
  std::map<std::string, int>::iterator iter = this->leftColumnStack.find(_name);

  if (iter != this->leftColumnStack.end())
    this->leftColumn->setCurrentIndex(iter->second);
  else
    gzerr << "Widget with name[" << _name << "] has not been added to the left"
      << " column stack.\n";
}

/////////////////////////////////////////////////
RenderWidget *MainWindow::GetRenderWidget() const
{
  return this->renderWidget;
}

/////////////////////////////////////////////////
void MainWindow::CreateEditors()
{
  // Create a Terrain Editor
  this->editors.push_back(new TerrainEditor(this));

  // Create a Building Editor
  this->editors.push_back(new BuildingEditor(this));

  // Create a Building Editor
  this->editors.push_back(new ModelEditor(this));
}

/////////////////////////////////////////////////
void MainWindow::CreateDisabledIcon(const std::string &_pixmap, QAction *_act)
{
  QIcon icon = _act->icon();
  QPixmap pixmap(_pixmap.c_str());
  QPainter p(&pixmap);
  p.setCompositionMode(QPainter::CompositionMode_DestinationIn);
  p.fillRect(pixmap.rect(), QColor(0, 0, 0, 100));
  icon.addPixmap(pixmap, QIcon::Disabled);
  _act->setIcon(icon);
}<|MERGE_RESOLUTION|>--- conflicted
+++ resolved
@@ -891,7 +891,6 @@
   g_scaleAct->setToolTip(tr("Scale Mode (S)"));
   connect(g_scaleAct, SIGNAL(triggered()), this, SLOT(Scale()));
 
-<<<<<<< HEAD
   g_scaleAct = new QAction(QIcon(":/images/scale.png"),
       tr("Scale Mode"), this);
   g_scaleAct->setStatusTip(tr("Scale an object"));
@@ -899,8 +898,6 @@
   g_scaleAct->setChecked(false);
   connect(g_scaleAct, SIGNAL(triggered()), this, SLOT(Scale()));
 
-=======
->>>>>>> ddccc559
   g_boxCreateAct = new QAction(QIcon(":/images/box.png"), tr("Box"), this);
   g_boxCreateAct->setStatusTip(tr("Create a box"));
   g_boxCreateAct->setCheckable(true);
