/*
 * Copyright (C) 2012-2015 Open Source Robotics Foundation
 *
 * Licensed under the Apache License, Version 2.0 (the "License");
 * you may not use this file except in compliance with the License.
 * You may obtain a copy of the License at
 *
 *     http://www.apache.org/licenses/LICENSE-2.0
 *
 * Unless required by applicable law or agreed to in writing, software
 * distributed under the License is distributed on an "AS IS" BASIS,
 * WITHOUT WARRANTIES OR CONDITIONS OF ANY KIND, either express or implied.
 * See the License for the specific language governing permissions and
 * limitations under the License.
 *
 */
#ifdef _WIN32
  // Ensure that Winsock2.h is included before Windows.h, which can get
  // pulled in by anybody (e.g., Boost).
  #include <Winsock2.h>
#endif

#include <sdf/sdf.hh>
#include <boost/algorithm/string.hpp>
#include <boost/bind.hpp>
#include <boost/scoped_ptr.hpp>

#include "gazebo/gazebo_config.h"
#include "gazebo/gazebo_client.hh"

#include "gazebo/common/Console.hh"
#include "gazebo/common/Exception.hh"
#include "gazebo/common/Events.hh"

#include "gazebo/msgs/msgs.hh"

#include "gazebo/transport/Node.hh"
#include "gazebo/transport/TransportIface.hh"

#include "gazebo/rendering/UserCamera.hh"
#include "gazebo/rendering/RenderEvents.hh"
#include "gazebo/rendering/Scene.hh"

#include "gazebo/gui/Actions.hh"
#include "gazebo/gui/AlignWidget.hh"
#include "gazebo/gui/CloneWindow.hh"
#include "gazebo/gui/DataLogger.hh"
#include "gazebo/gui/GLWidget.hh"
#include "gazebo/gui/GuiEvents.hh"
#include "gazebo/gui/GuiIface.hh"
#include "gazebo/gui/GuiPlugin.hh"
#include "gazebo/gui/InsertModelWidget.hh"
#include "gazebo/gui/LayersWidget.hh"
#include "gazebo/gui/ModelListWidget.hh"
#include "gazebo/gui/RenderWidget.hh"
#include "gazebo/gui/SpaceNav.hh"
#include "gazebo/gui/TimePanel.hh"
#include "gazebo/gui/ToolsWidget.hh"
#include "gazebo/gui/TopicSelector.hh"
#include "gazebo/gui/TopToolbar.hh"
#include "gazebo/gui/UserCmdHistory.hh"
#include "gazebo/gui/ViewAngleWidget.hh"
#include "gazebo/gui/building/BuildingEditor.hh"
#include "gazebo/gui/model/ModelEditor.hh"
#include "gazebo/gui/terrain/TerrainEditor.hh"
#include "gazebo/gui/viewers/ViewFactory.hh"
#include "gazebo/gui/viewers/TopicView.hh"
#include "gazebo/gui/viewers/ImageView.hh"
#include "gazebo/gui/MainWindow.hh"
#include "gazebo/gui/MainWindowPrivate.hh"

#ifdef HAVE_QWT
#include "gazebo/gui/Diagnostics.hh"
#endif

#ifdef HAVE_OCULUS
#include "gazebo/gui/OculusWindow.hh"
#endif


using namespace gazebo;
using namespace gui;

#define MINIMUM_TAB_WIDTH 250

extern bool g_fullscreen;

/////////////////////////////////////////////////
MainWindow::MainWindow()
  : dataPtr(new MainWindowPrivate)
{
  this->dataPtr->renderWidget = NULL;
  this->dataPtr->menuLayout = NULL;
  this->dataPtr->menuBar = NULL;
  this->setObjectName("mainWindow");

  // Do these things first.
  {
    this->CreateActions();
  }

  this->dataPtr->inputStepSize = 1;
  this->dataPtr->requestMsg = NULL;

  this->dataPtr->node = transport::NodePtr(new transport::Node());
  this->dataPtr->node->Init();
  gui::set_world(this->dataPtr->node->GetTopicNamespace());

  QWidget *mainWidget = new QWidget;
  QVBoxLayout *mainLayout = new QVBoxLayout;
  mainWidget->show();
  this->setCentralWidget(mainWidget);

  this->setDockOptions(QMainWindow::AnimatedDocks);

  this->dataPtr->leftColumn = new QStackedWidget(this);

  this->dataPtr->modelListWidget = new ModelListWidget(this);
  this->dataPtr->insertModel = new InsertModelWidget(this);
  LayersWidget *layersWidget = new LayersWidget(this);

  this->dataPtr->tabWidget = new QTabWidget();
  this->dataPtr->tabWidget->setObjectName("mainTab");
  this->dataPtr->tabWidget->addTab(this->dataPtr->modelListWidget, "World");
  this->dataPtr->tabWidget->addTab(this->dataPtr->insertModel, "Insert");
  this->dataPtr->tabWidget->addTab(layersWidget, "Layers");
  this->dataPtr->tabWidget->setSizePolicy(QSizePolicy::Expanding,
                                 QSizePolicy::Expanding);
  this->dataPtr->tabWidget->setMinimumWidth(MINIMUM_TAB_WIDTH);
  this->AddToLeftColumn("default", this->dataPtr->tabWidget);

  this->dataPtr->toolsWidget = new ToolsWidget();

  this->dataPtr->renderWidget = new gui::RenderWidget(mainWidget);

  this->CreateEditors();

  QHBoxLayout *centerLayout = new QHBoxLayout;

  this->dataPtr->splitter = new QSplitter(this);
  this->dataPtr->splitter->addWidget(this->dataPtr->leftColumn);
  this->dataPtr->splitter->addWidget(this->dataPtr->renderWidget);
  this->dataPtr->splitter->addWidget(this->dataPtr->toolsWidget);
  this->dataPtr->splitter->setContentsMargins(0, 0, 0, 0);

#ifdef _WIN32
  // The splitter appears solid white in Windows, so we make it transparent.
  this->dataPtr->splitter->setStyleSheet(
  "QSplitter { color: #ffffff; background-color: transparent; }"
  "QSplitter::handle { color: #ffffff; background-color: transparent; }");
#endif

  QList<int> sizes;
  sizes.push_back(MINIMUM_TAB_WIDTH);
  sizes.push_back(this->width() - MINIMUM_TAB_WIDTH);
  sizes.push_back(0);
  this->dataPtr->splitter->setSizes(sizes);

  this->dataPtr->splitter->setStretchFactor(0, 0);
  this->dataPtr->splitter->setStretchFactor(1, 2);
  this->dataPtr->splitter->setStretchFactor(2, 0);
  this->dataPtr->splitter->setHandleWidth(10);

  centerLayout->addWidget(this->dataPtr->splitter);
  centerLayout->setContentsMargins(0, 0, 0, 0);
  centerLayout->setSpacing(0);

  mainLayout->setSpacing(0);
  mainLayout->addLayout(centerLayout, 1);
  mainLayout->addWidget(new QSizeGrip(mainWidget), 0,
                        Qt::AlignBottom | Qt::AlignRight);
  mainWidget->setLayout(mainLayout);

  this->setWindowIcon(QIcon(":/images/gazebo.svg"));

  std::string title = "Gazebo";
  this->setWindowIconText(tr(title.c_str()));
  this->setWindowTitle(tr(title.c_str()));

#ifdef HAVE_OCULUS
  this->dataPtr->oculusWindow = NULL;
#endif

  this->dataPtr->connections.push_back(
      gui::Events::ConnectLeftPaneVisibility(
        boost::bind(&MainWindow::SetLeftPaneVisibility, this, _1)));

  this->dataPtr->connections.push_back(
      gui::Events::ConnectFullScreen(
        boost::bind(&MainWindow::OnFullScreen, this, _1)));

  this->dataPtr->connections.push_back(
      gui::Events::ConnectShowToolbars(
        boost::bind(&MainWindow::OnShowToolbars, this, _1)));

  this->dataPtr->connections.push_back(
      gui::Events::ConnectMoveMode(
        boost::bind(&MainWindow::OnMoveMode, this, _1)));

  this->dataPtr->connections.push_back(
      gui::Events::ConnectManipMode(
        boost::bind(&MainWindow::OnManipMode, this, _1)));

  this->dataPtr->connections.push_back(
     event::Events::ConnectSetSelectedEntity(
       boost::bind(&MainWindow::OnSetSelectedEntity, this, _1, _2)));

  this->dataPtr->connections.push_back(
      gui::Events::ConnectInputStepSize(
      boost::bind(&MainWindow::OnInputStepSizeChanged, this, _1)));

  this->dataPtr->connections.push_back(
      gui::Events::ConnectFollow(
        boost::bind(&MainWindow::OnFollow, this, _1)));

  this->dataPtr->connections.push_back(
      gui::Events::ConnectWindowMode(
      boost::bind(&MainWindow::OnWindowMode, this, _1)));

  gui::ViewFactory::RegisterAll();

  // Do these things last
  {
    (void) new QShortcut(Qt::CTRL + Qt::Key_Q, this, SLOT(close()));
    this->CreateMenus();
  }

  // Create a pointer to the space navigator interface
  this->dataPtr->spacenav = new SpaceNav();

  // Use a signal/slot to load plugins. This makes the process thread safe.
  connect(this, SIGNAL(AddPlugins()),
          this, SLOT(OnAddPlugins()), Qt::QueuedConnection);

  // Create data logger dialog
  this->dataPtr->dataLogger = new gui::DataLogger(this);
  connect(this->dataPtr->dataLogger, SIGNAL(rejected()), this, SLOT(
    OnDataLoggerClosed()));

  // Hotkey dialog
  this->dataPtr->hotkeyDialog = NULL;

  this->show();
}

/////////////////////////////////////////////////
MainWindow::~MainWindow()
{
<<<<<<< HEAD
  delete this->dataPtr->userCmdHistory;
  this->dataPtr->userCmdHistory = NULL;
=======
  // Cleanup user command history
  delete this->userCmdHistory;
  this->userCmdHistory = NULL;
>>>>>>> 9ed6249f

  // Cleanup global actions
  this->DeleteActions();
}

/////////////////////////////////////////////////
void MainWindow::Load()
{
  this->dataPtr->guiSub = this->dataPtr->node->Subscribe("~/gui",
    &MainWindow::OnGUI, this, true);
#ifdef HAVE_OCULUS
  int oculusAutoLaunch = getINIProperty<int>("oculus.autolaunch", 0);
  int oculusX = getINIProperty<int>("oculus.x", 0);
  int oculusY = getINIProperty<int>("oculus.y", 0);
  std::string visual = getINIProperty<std::string>("oculus.visual", "");

  if (oculusAutoLaunch == 1)
  {
    if (!visual.empty())
    {
      this->dataPtr->oculusWindow = new gui::OculusWindow(
        oculusX, oculusY, visual);

      if (this->dataPtr->oculusWindow->CreateCamera())
        this->dataPtr->oculusWindow->show();
    }
    else
      gzlog << "Oculus: No visual link specified in for attaching the camera. "
            << "Did you forget to set ~/.gazebo/gui.ini?\n";
  }
#endif

  // Load the space navigator
  if (!this->dataPtr->spacenav->Load())
    gzerr << "Unable to load space navigator\n";
}

/////////////////////////////////////////////////
void MainWindow::Init()
{
  // Default window size is entire desktop.
  QSize winSize = QApplication::desktop()->screenGeometry().size();

  // Get the size properties from the INI file.
  int winWidth = getINIProperty<int>("geometry.width", winSize.width());
  int winHeight = getINIProperty<int>("geometry.height", winSize.height());

  winWidth = winWidth < 0 ? winSize.width() : winWidth;
  winHeight = winHeight < 0 ? winSize.height() : winHeight;

  // Get the position properties from the INI file.
  int winXPos = getINIProperty<int>("geometry.x", 0);
  int winYPos = getINIProperty<int>("geometry.y", 0);

  this->setGeometry(winXPos, winYPos, winWidth, winHeight);

  if (this->width() > winWidth)
  {
    gzwarn << "Requested geometry.width of " << winWidth
           << " but the minimum width of the window is "
           << this->width() << "." << std::endl;
  }

  if (this->height() > winHeight)
  {
    gzwarn << "Requested geometry.height of " << winHeight
           << " but the minimum height of the window is "
           << this->height() << "." << std::endl;
  }

  this->dataPtr->worldControlPub =
    this->dataPtr->node->Advertise<msgs::WorldControl>("~/world_control");
  this->dataPtr->serverControlPub =
    this->dataPtr->node->Advertise<msgs::ServerControl>(
      "/gazebo/server/control");
  this->dataPtr->scenePub =
    this->dataPtr->node->Advertise<msgs::Scene>("~/scene");
  this->dataPtr->userCmdPub = this->dataPtr->node->Advertise<msgs::UserCmd>(
    "~/user_cmd");

  this->dataPtr->newEntitySub = this->dataPtr->node->Subscribe("~/model/info",
      &MainWindow::OnModel, this, true);

  // \todo Treating both light topics the same way, this should be improved
  this->dataPtr->lightModifySub = this->dataPtr->node->Subscribe(
    "~/light/modify",
    &MainWindow::OnLight, this);

  this->dataPtr->lightFactorySub = this->dataPtr->node->Subscribe(
    "~/factory/light",
    &MainWindow::OnLight, this);

  this->dataPtr->requestPub =
    this->dataPtr->node->Advertise<msgs::Request>("~/request");
  this->dataPtr->responseSub = this->dataPtr->node->Subscribe("~/response",
      &MainWindow::OnResponse, this);

  this->dataPtr->worldModSub = this->dataPtr->node->Subscribe(
                                            "/gazebo/world/modify",
                                            &MainWindow::OnWorldModify, this);

  this->dataPtr->requestMsg = msgs::CreateRequest("scene_info");
  this->dataPtr->requestPub->Publish(*this->dataPtr->requestMsg);

  gui::Events::mainWindowReady();
}

/////////////////////////////////////////////////
void MainWindow::closeEvent(QCloseEvent * /*_event*/)
{
  this->dataPtr->renderWidget->hide();
  this->dataPtr->tabWidget->hide();
  this->dataPtr->toolsWidget->hide();

  this->dataPtr->connections.clear();

#ifdef HAVE_OCULUS
  if (this->dataPtr->oculusWindow)
  {
    delete this->dataPtr->oculusWindow;
    this->dataPtr->oculusWindow = NULL;
  }
#endif
  delete this->dataPtr->renderWidget;

  // Cleanup the space navigator
  delete this->dataPtr->spacenav;
  this->dataPtr->spacenav = NULL;

  emit Close();

  gazebo::client::shutdown();
}

/////////////////////////////////////////////////
void MainWindow::New()
{
  msgs::ServerControl msg;
  msg.set_new_world(true);
  this->dataPtr->serverControlPub->Publish(msg);
}

/////////////////////////////////////////////////
void MainWindow::Diagnostics()
{
#ifdef HAVE_QWT
  gui::Diagnostics *diag = new gui::Diagnostics(this);
  diag->show();
#endif
}

/////////////////////////////////////////////////
void MainWindow::SelectTopic()
{
  TopicSelector *selector = new TopicSelector(this);
  selector->exec();
  std::string topic = selector->GetTopic();
  std::string msgType = selector->GetMsgType();
  delete selector;

  if (!topic.empty())
  {
    TopicView *view = ViewFactory::NewView(msgType, topic, this);
    if (view)
      view->show();
    else
      gzerr << "Unable to create viewer for message type[" << msgType << "]\n";
  }
}

/////////////////////////////////////////////////
void MainWindow::Open()
{
  // Note that file dialog static functions seem to be broken (issue #1514)
  std::string filename = QFileDialog::getOpenFileName(this,
      tr("Open World"), "",
      tr("SDF Files (*.xml *.sdf *.world)")).toStdString();

  if (!filename.empty())
  {
    msgs::ServerControl msg;
    msg.set_open_filename(filename);
    this->dataPtr->serverControlPub->Publish(msg);
  }
}

/////////////////////////////////////////////////
void MainWindow::SaveINI()
{
  char *home = getenv("HOME");
  if (!home)
  {
    gzerr << "HOME environment variable not found. "
      "Unable to save configuration file\n";
    return;
  }

  boost::filesystem::path path = home;
  path = path / ".gazebo" / "gui.ini";

  // When/if the configuration gets more complex, create a
  // configuration manager class so that all key-value pairs are kept
  // in a centralized place with error checking.
  setINIProperty("geometry.width", this->width());
  setINIProperty("geometry.height", this->height());
  setINIProperty("geometry.x", this->x());
  setINIProperty("geometry.y", this->y());

  gui::saveINI(path);
}

/////////////////////////////////////////////////
void MainWindow::SaveAs()
{
  QFileDialog fileDialog(this, tr("Save World"), QDir::homePath(),
      tr("SDF Files (*.xml *.sdf *.world)"));
  fileDialog.setWindowFlags(Qt::Window | Qt::WindowCloseButtonHint |
      Qt::WindowStaysOnTopHint | Qt::CustomizeWindowHint);
  fileDialog.setAcceptMode(QFileDialog::AcceptSave);

  if (fileDialog.exec() == QDialog::Accepted)
  {
    QStringList selected = fileDialog.selectedFiles();
    if (selected.empty())
      return;

    std::string filename = selected[0].toStdString();

    g_saveAct->setEnabled(true);
    this->dataPtr->saveFilename = filename;
    this->Save();
  }
}

/////////////////////////////////////////////////
void MainWindow::Save()
{
  // Get the latest world in SDF.
  boost::shared_ptr<msgs::Response> response =
    transport::request(get_world(), "world_sdf");

  msgs::GzString msg;
  std::string msgData;

  // Make sure the response is correct
  if (response->response() != "error" && response->type() == msg.GetTypeName())
  {
    // Parse the response message
    msg.ParseFromString(response->serialized_data());

    // Parse the string into sdf, so that we can insert user camera settings.
    sdf::SDF sdf_parsed;
    sdf_parsed.SetFromString(msg.data());
    // Check that sdf contains world
    if (sdf_parsed.Root()->HasElement("world"))
    {
      sdf::ElementPtr world = sdf_parsed.Root()->GetElement("world");
      sdf::ElementPtr guiElem = world->GetElement("gui");

      if (guiElem->HasAttribute("fullscreen"))
        guiElem->GetAttribute("fullscreen")->Set(g_fullscreen);

      sdf::ElementPtr cameraElem = guiElem->GetElement("camera");
      rendering::UserCameraPtr cam = gui::get_active_camera();

      cameraElem->GetElement("pose")->Set(cam->WorldPose());
      cameraElem->GetElement("view_controller")->Set(
          cam->GetViewControllerTypeString());

      cameraElem->GetElement("projection_type")->Set(cam->GetProjectionType());

      // TODO: export track_visual properties as well.
      msgData = sdf_parsed.Root()->ToString("");
    }
    else
    {
      msgData = msg.data();
      gzerr << "Unable to parse world file to add user camera settings.\n";
    }

    // Open the file
    std::ofstream out(this->dataPtr->saveFilename.c_str(), std::ios::out);

    if (!out)
    {
      QMessageBox msgBox;
      std::string str = "Unable to open file: " + this->dataPtr->saveFilename;
      str += ".\nCheck file permissions.";
      msgBox.setText(str.c_str());
      msgBox.exec();
    }
    else
      out << msgData;

    out.close();
  }
  else
  {
    QMessageBox msgBox;
    msgBox.setText("Unable to save world.\n"
                   "Unable to retrieve SDF world description from server.");
    msgBox.exec();
  }
}

/////////////////////////////////////////////////
void MainWindow::Clone()
{
  boost::scoped_ptr<CloneWindow> cloneWindow(new CloneWindow(this));
  if (cloneWindow->exec() == QDialog::Accepted && cloneWindow->IsValidPort())
  {
    // Create a gzserver clone in the server side.
    msgs::ServerControl msg;
    msg.set_save_world_name("");
    msg.set_clone(true);
    msg.set_new_port(cloneWindow->Port());
    this->dataPtr->serverControlPub->Publish(msg);
  }
}

/////////////////////////////////////////////////
void MainWindow::About()
{
  std::string helpTxt;

  helpTxt = "<table>"
    "<tr><td style='padding-right:20px'>"
    "<img src=':images/gazebo_neg_60x71.png'/></td>"
    "<td>";
  helpTxt += GAZEBO_VERSION_HEADER;
  helpTxt += "</td></tr></table>";

  helpTxt += "<div style='margin-left: 10px'>"
  "<div>"
    "<table>"
      "<tr>"
        "<td style='padding-right: 10px;'>Tutorials:</td>"
        "<td><a href='http://gazebosim.org/tutorials' "
        "style='text-decoration: none; color: #f58113'>"
        "http://gazebosim.org/tutorials</a></td>"
      "</tr>"
      "<tr>"
        "<td style='padding-right: 10px;'>API:</td>"
        "<td><a href='http://gazebosim.org/api' "
        "style='text-decoration: none; color: #f58113'>"
        "http://gazebosim.org/api</a></td>"
      "</tr>"
      "<tr>"
        "<td style='padding-right: 10px;'>SDF:</td>"
        "<td><a href='http://gazebosim.org/sdf' "
        "style='text-decoration: none; color: #f58113'>"
        "http://gazebosim.org/sdf</a></td>"
      "</tr>"
      "<tr>"
        "<td style='padding-right: 10px;'>Messages:</td>"
        "<td><a href='http://gazebosim.org/msgs' "
        "style='text-decoration: none; color: #f58113'>"
        "http://gazebosim.org/msgs</a></td>"
      "</tr>"
    "</table>"
  "</div>";

  QPixmap icon(":images/gazebo_neg_60x71.png");
  QMessageBox aboutBox(this);
  aboutBox.setWindowTitle("About Gazebo");
  aboutBox.setTextFormat(Qt::RichText);
  aboutBox.setText(QString::fromStdString(helpTxt));
  aboutBox.exec();
}

/////////////////////////////////////////////////
void MainWindow::HotkeyChart()
{
  // Opening for the first time
  if (!this->dataPtr->hotkeyDialog)
  {
    this->dataPtr->hotkeyDialog = new HotkeyDialog(this);
  }

  this->dataPtr->hotkeyDialog->show();
}

/////////////////////////////////////////////////
void MainWindow::Play()
{
  msgs::WorldControl msg;
  msg.set_pause(false);

  this->dataPtr->worldControlPub->Publish(msg);
}

/////////////////////////////////////////////////
void MainWindow::Pause()
{
  msgs::WorldControl msg;
  msg.set_pause(true);

  this->dataPtr->worldControlPub->Publish(msg);
}

/////////////////////////////////////////////////
void MainWindow::Step()
{
  msgs::WorldControl msg;
  msg.set_multi_step(this->dataPtr->inputStepSize);

  this->dataPtr->worldControlPub->Publish(msg);
}

/////////////////////////////////////////////////
void MainWindow::OnInputStepSizeChanged(int _value)
{
  this->dataPtr->inputStepSize = _value;
}

/////////////////////////////////////////////////
void MainWindow::OnFollow(const std::string &_modelName)
{
  if (_modelName.empty())
  {
    this->dataPtr->renderWidget->DisplayOverlayMsg("", 0);
    this->dataPtr->editMenu->setEnabled(true);
  }
  else
  {
    this->dataPtr->renderWidget->DisplayOverlayMsg(
        "Press Escape to exit Follow mode", 0);
    this->dataPtr->editMenu->setEnabled(false);
  }
}

/////////////////////////////////////////////////
void MainWindow::OnResetModelOnly()
{
  msgs::WorldControl msg;
  msg.mutable_reset()->set_all(false);
  msg.mutable_reset()->set_time_only(false);
  msg.mutable_reset()->set_model_only(true);

  // Register user command on server
  msgs::UserCmd userCmdMsg;
  userCmdMsg.set_description("Reset models");
  userCmdMsg.set_type(msgs::UserCmd::WORLD_CONTROL);
  userCmdMsg.mutable_world_control()->CopyFrom(msg);
  this->dataPtr->userCmdPub->Publish(userCmdMsg);
}

/////////////////////////////////////////////////
void MainWindow::OnResetWorld()
{
  msgs::WorldControl msg;
  msg.mutable_reset()->set_all(true);

  // Register user command on server
  msgs::UserCmd userCmdMsg;
  userCmdMsg.set_description("Reset world");
  userCmdMsg.set_type(msgs::UserCmd::WORLD_CONTROL);
  userCmdMsg.mutable_world_control()->CopyFrom(msg);
  this->dataPtr->userCmdPub->Publish(userCmdMsg);
}

/////////////////////////////////////////////////
void MainWindow::Arrow()
{
  gui::Events::manipMode("select");
}

/////////////////////////////////////////////////
void MainWindow::Translate()
{
  gui::Events::manipMode("translate");
}

/////////////////////////////////////////////////
void MainWindow::Rotate()
{
  gui::Events::manipMode("rotate");
}

/////////////////////////////////////////////////
void MainWindow::Scale()
{
  gui::Events::manipMode("scale");
}

/////////////////////////////////////////////////
void MainWindow::Align()
{
  for (unsigned int i = 0 ; i < this->dataPtr->alignActionGroups.size(); ++i)
  {
    this->dataPtr->alignActionGroups[i]->setExclusive(false);
    if (this->dataPtr->alignActionGroups[i]->checkedAction())
      this->dataPtr->alignActionGroups[i]->checkedAction()->setChecked(false);
    this->dataPtr->alignActionGroups[i]->setExclusive(true);
  }
}

/////////////////////////////////////////////////
void MainWindow::Snap()
{
  gui::Events::manipMode("snap");
}

/////////////////////////////////////////////////
void MainWindow::CreateBox()
{
  g_arrowAct->setChecked(true);
  gui::Events::createEntity("box", "");
}

/////////////////////////////////////////////////
void MainWindow::CreateSphere()
{
  g_arrowAct->setChecked(true);
  gui::Events::createEntity("sphere", "");
}

/////////////////////////////////////////////////
void MainWindow::CreateCylinder()
{
  g_arrowAct->setChecked(true);
  gui::Events::createEntity("cylinder", "");
}

/////////////////////////////////////////////////
void MainWindow::CreateMesh()
{
  g_arrowAct->setChecked(true);
  gui::Events::createEntity("mesh", "mesh");
}

/////////////////////////////////////////////////
void MainWindow::CreatePointLight()
{
  g_arrowAct->setChecked(true);
  gui::Events::createEntity("pointlight", "");
}

/////////////////////////////////////////////////
void MainWindow::CreateSpotLight()
{
  g_arrowAct->setChecked(true);
  gui::Events::createEntity("spotlight", "");
}

/////////////////////////////////////////////////
void MainWindow::CreateDirectionalLight()
{
  g_arrowAct->setChecked(true);
  gui::Events::createEntity("directionallight", "");
}

/////////////////////////////////////////////////
void MainWindow::CaptureScreenshot()
{
  rendering::UserCameraPtr cam = gui::get_active_camera();
  cam->SetCaptureDataOnce();
  this->dataPtr->renderWidget->DisplayOverlayMsg(
      "Screenshot saved in: " + cam->GetScreenshotPath(), 2000);
}

/////////////////////////////////////////////////
void MainWindow::InsertModel()
{
}

/////////////////////////////////////////////////
void MainWindow::OnFullScreen(bool _value)
{
  if (_value)
  {
    this->showFullScreen();
    this->dataPtr->leftColumn->hide();
    this->dataPtr->toolsWidget->hide();
    this->dataPtr->menuBar->hide();
    this->setContentsMargins(0, 0, 0, 0);
    this->centralWidget()->layout()->setContentsMargins(0, 0, 0, 0);
  }
  else
  {
    this->showNormal();
    this->dataPtr->leftColumn->show();
    this->dataPtr->toolsWidget->show();
    this->dataPtr->menuBar->show();
  }
  g_fullScreenAct->setChecked(_value);
  g_fullscreen = _value;
}

/////////////////////////////////////////////////
void MainWindow::OnShowToolbars(bool _value)
{
  if (_value)
  {
    this->RenderWidget()->GetTimePanel()->show();
    this->RenderWidget()->GetToolbar()->show();
  }
  else
  {
    this->RenderWidget()->GetTimePanel()->hide();
    this->RenderWidget()->GetToolbar()->hide();
  }
  g_showToolbarsAct->setChecked(_value);
}

/////////////////////////////////////////////////
void MainWindow::ShowCollisions()
{
  if (g_showCollisionsAct->isChecked())
    transport::requestNoReply(this->dataPtr->node->GetTopicNamespace(),
        "show_collision", "all");
  else
    transport::requestNoReply(this->dataPtr->node->GetTopicNamespace(),
        "hide_collision", "all");
}

/////////////////////////////////////////////////
void MainWindow::ShowGrid()
{
  msgs::Scene msg;
  msg.set_name(gui::get_world());
  msg.set_grid(g_showGridAct->isChecked());
  this->dataPtr->scenePub->Publish(msg);
}

/////////////////////////////////////////////////
void MainWindow::ShowOrigin()
{
  msgs::Scene msg;
  msg.set_name(gui::get_world());
  msg.set_origin_visual(g_showOriginAct->isChecked());
  this->dataPtr->scenePub->Publish(msg);
}

/////////////////////////////////////////////////
void MainWindow::ShowJoints()
{
  if (g_showJointsAct->isChecked())
    transport::requestNoReply(this->dataPtr->node->GetTopicNamespace(),
        "show_joints", "all");
  else
    transport::requestNoReply(this->dataPtr->node->GetTopicNamespace(),
        "hide_joints", "all");
}

/////////////////////////////////////////////////
void MainWindow::SetTransparent()
{
  if (g_transparentAct->isChecked())
    transport::requestNoReply(this->dataPtr->node->GetTopicNamespace(),
        "set_transparent", "all");
  else
    transport::requestNoReply(this->dataPtr->node->GetTopicNamespace(),
        "set_opaque", "all");
}

/////////////////////////////////////////////////
void MainWindow::SetWireframe()
{
  if (g_viewWireframeAct->isChecked())
    transport::requestNoReply(this->dataPtr->node->GetTopicNamespace(),
        "set_wireframe", "all");
  else
    transport::requestNoReply(this->dataPtr->node->GetTopicNamespace(),
        "set_solid", "all");
}

/////////////////////////////////////////////////
void MainWindow::ShowGUIOverlays()
{
  this->RenderWidget()->SetOverlaysVisible(g_overlayAct->isChecked());
}

/////////////////////////////////////////////////
void MainWindow::ShowCOM()
{
  if (g_showCOMAct->isChecked())
    transport::requestNoReply(this->dataPtr->node->GetTopicNamespace(),
        "show_com", "all");
  else
    transport::requestNoReply(this->dataPtr->node->GetTopicNamespace(),
        "hide_com", "all");
}

/////////////////////////////////////////////////
void MainWindow::ShowInertia()
{
  if (g_showInertiaAct->isChecked())
    transport::requestNoReply(this->dataPtr->node->GetTopicNamespace(),
        "show_inertia", "all");
  else
    transport::requestNoReply(this->dataPtr->node->GetTopicNamespace(),
        "hide_inertia", "all");
}

/////////////////////////////////////////////////
void MainWindow::ShowLinkFrame()
{
  if (g_showLinkFrameAct->isChecked())
  {
    transport::requestNoReply(this->dataPtr->node->GetTopicNamespace(),
        "show_link_frame", "all");
  }
  else
  {
    transport::requestNoReply(this->dataPtr->node->GetTopicNamespace(),
        "hide_link_frame", "all");
  }
}

/////////////////////////////////////////////////
void MainWindow::ShowContacts()
{
  if (g_showContactsAct->isChecked())
    transport::requestNoReply(this->dataPtr->node->GetTopicNamespace(),
        "show_contact", "all");
  else
    transport::requestNoReply(this->dataPtr->node->GetTopicNamespace(),
        "hide_contact", "all");
}

/////////////////////////////////////////////////
void MainWindow::FullScreen()
{
  g_fullscreen = !g_fullscreen;
  gui::Events::fullScreen(g_fullscreen);
}

/////////////////////////////////////////////////
void MainWindow::ShowToolbars()
{
  gui::Events::showToolbars(g_showToolbarsAct->isChecked());
}

/////////////////////////////////////////////////
void MainWindow::FPS()
{
  gui::Events::fps();
}

/////////////////////////////////////////////////
void MainWindow::Orbit()
{
  gui::Events::orbit();
}

/////////////////////////////////////////////////
void MainWindow::ViewOculus()
{
#ifdef HAVE_OCULUS
  rendering::ScenePtr scene = rendering::get_scene();
  if (scene->GetOculusCameraCount() != 0)
  {
    gzlog << "Oculus camera already exists." << std::endl;
    return;
  }

  int oculusX = getINIProperty<int>("oculus.x", 0);
  int oculusY = getINIProperty<int>("oculus.y", 0);
  std::string visual = getINIProperty<std::string>("oculus.visual", "");

  if (!visual.empty())
  {
    this->dataPtr->oculusWindow = new gui::OculusWindow(
        oculusX, oculusY, visual);

    if (this->dataPtr->oculusWindow->CreateCamera())
      this->dataPtr->oculusWindow->show();
  }
  else
  {
    gzlog << "Oculus: No visual link specified in for attaching the camera. "
          << "Did you forget to set ~/.gazebo/gui.ini?\n";
  }
#endif
}

/////////////////////////////////////////////////
void MainWindow::DataLogger()
{
  if (g_dataLoggerAct->isChecked())
  {
    this->dataPtr->dataLogger->show();
  }
  else
  {
    this->dataPtr->dataLogger->close();
  }
}

/////////////////////////////////////////////////
void MainWindow::OnDataLoggerClosed()
{
  // Uncheck action on toolbar when user closes dialog
  g_dataLoggerAct->setChecked(false);
}

/////////////////////////////////////////////////
void MainWindow::CreateActions()
{
  /*g_newAct = new QAction(tr("&New World"), this);
  g_newAct->setShortcut(tr("Ctrl+N"));
  g_newAct->setStatusTip(tr("Create a new world"));
  connect(g_newAct, SIGNAL(triggered()), this, SLOT(New()));
  */

  g_topicVisAct = new QAction(tr("Topic Visualization"), this);
  g_topicVisAct->setShortcut(tr("Ctrl+T"));
  g_topicVisAct->setStatusTip(tr("Select a topic to visualize"));
  connect(g_topicVisAct, SIGNAL(triggered()), this, SLOT(SelectTopic()));

#ifdef HAVE_QWT
  /*g_diagnosticsAct = new QAction(tr("Diagnostic Plot"), this);
  g_diagnosticsAct->setShortcut(tr("Ctrl+U"));
  g_diagnosticsAct->setStatusTip(tr("Plot diagnostic information"));
  connect(g_diagnosticsAct, SIGNAL(triggered()), this, SLOT(Diagnostics()));
  */
#endif

  g_openAct = new QAction(tr("&Open World"), this);
  g_openAct->setShortcut(tr("Ctrl+O"));
  g_openAct->setStatusTip(tr("Open an world file"));
  connect(g_openAct, SIGNAL(triggered()), this, SLOT(Open()));

  g_saveAct = new QAction(tr("&Save World"), this);
  g_saveAct->setShortcut(tr("Ctrl+S"));
  g_saveAct->setStatusTip(tr("Save world"));
  g_saveAct->setEnabled(false);
  connect(g_saveAct, SIGNAL(triggered()), this, SLOT(Save()));

  g_saveAsAct = new QAction(tr("Save World &As"), this);
  g_saveAsAct->setShortcut(tr("Ctrl+Shift+S"));
  g_saveAsAct->setStatusTip(tr("Save world to new file"));
  connect(g_saveAsAct, SIGNAL(triggered()), this, SLOT(SaveAs()));

  g_saveCfgAct = new QAction(tr("Save &Configuration"), this);
  g_saveCfgAct->setStatusTip(tr("Save GUI configuration"));
  connect(g_saveCfgAct, SIGNAL(triggered()), this, SLOT(SaveINI()));

  g_cloneAct = new QAction(tr("Clone World"), this);
  g_cloneAct->setStatusTip(tr("Clone the world"));
  connect(g_cloneAct, SIGNAL(triggered()), this, SLOT(Clone()));

  g_hotkeyChartAct = new QAction(tr("&Hotkey Chart"), this);
  g_hotkeyChartAct->setStatusTip(tr("Show the hotkey chart"));
  connect(g_hotkeyChartAct, SIGNAL(triggered()), this, SLOT(HotkeyChart()));

  g_aboutAct = new QAction(tr("&About"), this);
  g_aboutAct->setStatusTip(tr("Show the about info"));
  connect(g_aboutAct, SIGNAL(triggered()), this, SLOT(About()));

  g_quitAct = new QAction(tr("&Quit"), this);
  g_quitAct->setStatusTip(tr("Quit"));
  connect(g_quitAct, SIGNAL(triggered()), this, SLOT(close()));

  g_resetModelsAct = new QAction(tr("&Reset Model Poses"), this);
  g_resetModelsAct->setShortcut(tr("Ctrl+Shift+R"));
  this->addAction(g_resetModelsAct);
  g_resetModelsAct->setStatusTip(tr("Reset model poses"));
  connect(g_resetModelsAct, SIGNAL(triggered()), this,
    SLOT(OnResetModelOnly()));

  g_resetWorldAct = new QAction(tr("&Reset World"), this);
  g_resetWorldAct->setShortcut(tr("Ctrl+R"));
  this->addAction(g_resetWorldAct);
  g_resetWorldAct->setStatusTip(tr("Reset the world"));
  connect(g_resetWorldAct, SIGNAL(triggered()), this, SLOT(OnResetWorld()));

  QActionGroup *editorGroup = new QActionGroup(this);
  // Exclusive doesn't allow all actions to be unchecked at the same time
  editorGroup->setExclusive(false);
  connect(editorGroup, SIGNAL(triggered(QAction *)), this,
      SLOT(OnEditorGroup(QAction *)));

  g_editBuildingAct = new QAction(tr("&Building Editor"), editorGroup);
  g_editBuildingAct->setShortcut(tr("Ctrl+B"));
  g_editBuildingAct->setStatusTip(tr("Enter Building Editor Mode"));
  g_editBuildingAct->setCheckable(true);
  g_editBuildingAct->setChecked(false);

  g_editTerrainAct = new QAction(tr("&Terrain Editor"), editorGroup);
  g_editTerrainAct->setShortcut(tr("Ctrl+E"));
  g_editTerrainAct->setStatusTip(tr("Enter Terrain Editor Mode"));
  g_editTerrainAct->setCheckable(true);
  g_editTerrainAct->setChecked(false);

  g_editModelAct = new QAction(tr("&Model Editor"), editorGroup);
  g_editModelAct->setShortcut(tr("Ctrl+M"));
  g_editModelAct->setStatusTip(tr("Enter Model Editor Mode"));
  g_editModelAct->setCheckable(true);
  g_editModelAct->setChecked(false);

  g_stepAct = new QAction(QIcon(":/images/end.png"), tr("Step"), this);
  g_stepAct->setStatusTip(tr("Step the world"));
  connect(g_stepAct, SIGNAL(triggered()), this, SLOT(Step()));
  this->CreateDisabledIcon(":/images/end.png", g_stepAct);
  g_stepAct->setEnabled(false);

  g_playAct = new QAction(QIcon(":/images/play.png"), tr("Play"), this);
  g_playAct->setStatusTip(tr("Run the world"));
  g_playAct->setVisible(false);
  connect(g_playAct, SIGNAL(triggered()), this, SLOT(Play()));

  g_pauseAct = new QAction(QIcon(":/images/pause.png"), tr("Pause"), this);
  g_pauseAct->setStatusTip(tr("Pause the world"));
  g_pauseAct->setVisible(true);
  connect(g_pauseAct, SIGNAL(triggered()), this, SLOT(Pause()));

  g_arrowAct = new QAction(QIcon(":/images/arrow.png"),
      tr("Selection Mode"), this);
  g_arrowAct->setStatusTip(tr("Move camera"));
  g_arrowAct->setCheckable(true);
  g_arrowAct->setChecked(true);
  g_arrowAct->setToolTip(tr("Selection Mode (Esc)"));
  connect(g_arrowAct, SIGNAL(triggered()), this, SLOT(Arrow()));

  g_translateAct = new QAction(QIcon(":/images/translate.png"),
      tr("&Translation Mode"), this);
  g_translateAct->setStatusTip(tr("Translate an object"));
  g_translateAct->setCheckable(true);
  g_translateAct->setChecked(false);
  g_translateAct->setToolTip(tr("Translation Mode (T)"));
  connect(g_translateAct, SIGNAL(triggered()), this, SLOT(Translate()));
  this->CreateDisabledIcon(":/images/translate.png", g_translateAct);

  g_rotateAct = new QAction(QIcon(":/images/rotate.png"),
      tr("Rotation Mode"), this);
  g_rotateAct->setStatusTip(tr("Rotate an object"));
  g_rotateAct->setCheckable(true);
  g_rotateAct->setChecked(false);
  g_rotateAct->setToolTip(tr("Rotation Mode (R)"));
  connect(g_rotateAct, SIGNAL(triggered()), this, SLOT(Rotate()));
  this->CreateDisabledIcon(":/images/rotate.png", g_rotateAct);

  g_scaleAct = new QAction(QIcon(":/images/scale.png"),
      tr("Scale Mode"), this);
  g_scaleAct->setStatusTip(tr("Scale an object"));
  g_scaleAct->setCheckable(true);
  g_scaleAct->setChecked(false);
  g_scaleAct->setToolTip(tr("Scale Mode (S)"));
  connect(g_scaleAct, SIGNAL(triggered()), this, SLOT(Scale()));

  g_boxCreateAct = new QAction(QIcon(":/images/box.png"), tr("Box"), this);
  g_boxCreateAct->setStatusTip(tr("Create a box"));
  g_boxCreateAct->setCheckable(true);
  connect(g_boxCreateAct, SIGNAL(triggered()), this, SLOT(CreateBox()));
  this->CreateDisabledIcon(":/images/box.png", g_boxCreateAct);

  g_sphereCreateAct = new QAction(QIcon(":/images/sphere.png"),
      tr("Sphere"), this);
  g_sphereCreateAct->setStatusTip(tr("Create a sphere"));
  g_sphereCreateAct->setCheckable(true);
  connect(g_sphereCreateAct, SIGNAL(triggered()), this,
      SLOT(CreateSphere()));
  this->CreateDisabledIcon(":/images/sphere.png", g_sphereCreateAct);

  g_cylinderCreateAct = new QAction(QIcon(":/images/cylinder.png"),
      tr("Cylinder"), this);
  g_cylinderCreateAct->setStatusTip(tr("Create a sphere"));
  g_cylinderCreateAct->setCheckable(true);
  connect(g_cylinderCreateAct, SIGNAL(triggered()), this,
      SLOT(CreateCylinder()));
  this->CreateDisabledIcon(":/images/cylinder.png", g_cylinderCreateAct);

  g_pointLghtCreateAct = new QAction(QIcon(":/images/pointlight.png"),
      tr("Point Light"), this);
  g_pointLghtCreateAct->setStatusTip(tr("Create a point light"));
  g_pointLghtCreateAct->setCheckable(true);
  connect(g_pointLghtCreateAct, SIGNAL(triggered()), this,
      SLOT(CreatePointLight()));
  this->CreateDisabledIcon(":/images/pointlight.png", g_pointLghtCreateAct);

  g_spotLghtCreateAct = new QAction(QIcon(":/images/spotlight.png"),
      tr("Spot Light"), this);
  g_spotLghtCreateAct->setStatusTip(tr("Create a spot light"));
  g_spotLghtCreateAct->setCheckable(true);
  connect(g_spotLghtCreateAct, SIGNAL(triggered()), this,
      SLOT(CreateSpotLight()));
  this->CreateDisabledIcon(":/images/spotlight.png", g_spotLghtCreateAct);

  g_dirLghtCreateAct = new QAction(QIcon(":/images/directionallight.png"),
      tr("Directional Light"), this);
  g_dirLghtCreateAct->setStatusTip(tr("Create a directional light"));
  g_dirLghtCreateAct->setCheckable(true);
  connect(g_dirLghtCreateAct, SIGNAL(triggered()), this,
      SLOT(CreateDirectionalLight()));
  this->CreateDisabledIcon(":/images/directionallight.png", g_dirLghtCreateAct);

  g_resetAct = new QAction(tr("Reset View Angle"), this);
  g_resetAct->setStatusTip(tr("Move camera to initial pose"));

  g_showCollisionsAct = new QAction(tr("Collisions"), this);
  g_showCollisionsAct->setStatusTip(tr("Show Collisions"));
  g_showCollisionsAct->setCheckable(true);
  g_showCollisionsAct->setChecked(false);
  connect(g_showCollisionsAct, SIGNAL(triggered()), this,
          SLOT(ShowCollisions()));

  g_showGridAct = new QAction(tr("Grid"), this);
  g_showGridAct->setStatusTip(tr("Show Grid"));
  g_showGridAct->setCheckable(true);
  g_showGridAct->setChecked(true);
  connect(g_showGridAct, SIGNAL(triggered()), this,
          SLOT(ShowGrid()));

  g_showOriginAct = new QAction(tr("Origin"), this);
  g_showOriginAct->setStatusTip(tr("Show World Origin"));
  g_showOriginAct->setCheckable(true);
  g_showOriginAct->setChecked(true);
  connect(g_showOriginAct, SIGNAL(triggered()), this,
          SLOT(ShowOrigin()));

  g_transparentAct = new QAction(tr("Transparent"), this);
  g_transparentAct->setStatusTip(tr("Transparent"));
  g_transparentAct->setCheckable(true);
  g_transparentAct->setChecked(false);
  connect(g_transparentAct, SIGNAL(triggered()), this,
          SLOT(SetTransparent()));

  g_viewWireframeAct = new QAction(tr("Wireframe"), this);
  g_viewWireframeAct->setStatusTip(tr("Wireframe"));
  g_viewWireframeAct->setCheckable(true);
  g_viewWireframeAct->setChecked(false);
  connect(g_viewWireframeAct, SIGNAL(triggered()), this,
          SLOT(SetWireframe()));

  g_showCOMAct = new QAction(tr("Center of Mass"), this);
  g_showCOMAct->setStatusTip(tr("Show center of mass"));
  g_showCOMAct->setCheckable(true);
  g_showCOMAct->setChecked(false);
  connect(g_showCOMAct, SIGNAL(triggered()), this,
          SLOT(ShowCOM()));

  g_showInertiaAct = new QAction(tr("Inertias"), this);
  g_showInertiaAct->setStatusTip(tr("Show moments of inertia"));
  g_showInertiaAct->setCheckable(true);
  g_showInertiaAct->setChecked(false);
  connect(g_showInertiaAct, SIGNAL(triggered()), this,
      SLOT(ShowInertia()));

  g_showLinkFrameAct = new QAction(tr("Link Frames"), this);
  g_showLinkFrameAct->setStatusTip(tr("Show link frames"));
  g_showLinkFrameAct->setCheckable(true);
  g_showLinkFrameAct->setChecked(false);
  connect(g_showLinkFrameAct, SIGNAL(triggered()), this,
      SLOT(ShowLinkFrame()));

  g_showContactsAct = new QAction(tr("Contacts"), this);
  g_showContactsAct->setStatusTip(tr("Show Contacts"));
  g_showContactsAct->setCheckable(true);
  g_showContactsAct->setChecked(false);
  connect(g_showContactsAct, SIGNAL(triggered()), this,
          SLOT(ShowContacts()));

  g_showJointsAct = new QAction(tr("Joints"), this);
  g_showJointsAct->setStatusTip(tr("Show Joints"));
  g_showJointsAct->setCheckable(true);
  g_showJointsAct->setChecked(false);
  connect(g_showJointsAct, SIGNAL(triggered()), this,
          SLOT(ShowJoints()));

  g_showToolbarsAct = new QAction(tr("Show Toolbars"), this);
  g_showToolbarsAct->setStatusTip(
      tr("Show or hide the top and bottom toolbars"));
  g_showToolbarsAct->setShortcut(tr("Ctrl+H"));
  this->addAction(g_showToolbarsAct);
  g_showToolbarsAct->setCheckable(true);
  g_showToolbarsAct->setChecked(true);
  connect(g_showToolbarsAct, SIGNAL(triggered()), this,
      SLOT(ShowToolbars()));

  g_fullScreenAct = new QAction(tr("Full Screen"), this);
  g_fullScreenAct->setStatusTip(tr("Full Screen (F-11 to exit)"));
  g_fullScreenAct->setShortcut(tr("F11"));
  connect(g_fullScreenAct, SIGNAL(triggered()), this,
      SLOT(FullScreen()));

  g_fpsAct = new QAction(tr("FPS View Control"), this);
  g_fpsAct->setStatusTip(tr("First Person Shooter View Style"));
  g_fpsAct->setCheckable(true);
  g_fpsAct->setChecked(false);
  connect(g_fpsAct, SIGNAL(triggered()), this, SLOT(FPS()));

  g_orbitAct = new QAction(tr("Orbit View Control"), this);
  g_orbitAct->setStatusTip(tr("Orbit View Style"));
  g_orbitAct->setCheckable(true);
  g_orbitAct->setChecked(true);
  connect(g_orbitAct, SIGNAL(triggered()), this, SLOT(Orbit()));

  g_overlayAct = new QAction(tr("Show GUI Overlays"), this);
  g_overlayAct->setStatusTip(tr("Show GUI Overlays"));
  g_overlayAct->setEnabled(false);
  g_overlayAct->setCheckable(true);
  g_overlayAct->setChecked(false);
  connect(g_overlayAct, SIGNAL(triggered()), this, SLOT(ShowGUIOverlays()));

  QActionGroup *viewControlActionGroup = new QActionGroup(this);
  viewControlActionGroup->addAction(g_fpsAct);
  viewControlActionGroup->addAction(g_orbitAct);
  viewControlActionGroup->setExclusive(true);

  g_viewOculusAct = new QAction(tr("Oculus Rift"), this);
  g_viewOculusAct->setStatusTip(tr("Oculus Rift Render Window"));
  connect(g_viewOculusAct, SIGNAL(triggered()), this, SLOT(ViewOculus()));
#ifndef HAVE_OCULUS
  g_viewOculusAct->setEnabled(false);
#endif

  g_cameraOrthoAct = new QAction(tr("Orthographic"), this);
  g_cameraOrthoAct->setStatusTip(tr("Orthographic Projection"));
  g_cameraOrthoAct->setCheckable(true);
  g_cameraOrthoAct->setChecked(false);

  g_cameraPerspectiveAct = new QAction(tr("Perspective"), this);
  g_cameraPerspectiveAct->setStatusTip(tr("Perspective Projection"));
  g_cameraPerspectiveAct->setCheckable(true);
  g_cameraPerspectiveAct->setChecked(true);

  QActionGroup *projectionActionGroup = new QActionGroup(this);
  projectionActionGroup->addAction(g_cameraOrthoAct);
  projectionActionGroup->addAction(g_cameraPerspectiveAct);
  projectionActionGroup->setExclusive(true);

  g_dataLoggerAct = new QAction(QIcon(":images/log_record.png"),
      tr("&Log Data"), this);
  g_dataLoggerAct->setShortcut(tr("Ctrl+D"));
  g_dataLoggerAct->setStatusTip(tr("Data Logging Utility"));
  g_dataLoggerAct->setToolTip(tr("Log Data (Ctrl+D)"));
  g_dataLoggerAct->setCheckable(true);
  g_dataLoggerAct->setChecked(false);
  connect(g_dataLoggerAct, SIGNAL(triggered()), this, SLOT(DataLogger()));

  g_screenshotAct = new QAction(QIcon(":/images/screenshot.png"),
      tr("Screenshot"), this);
  g_screenshotAct->setStatusTip(tr("Take a screenshot"));
  connect(g_screenshotAct, SIGNAL(triggered()), this,
      SLOT(CaptureScreenshot()));

  g_copyAct = new QAction(QIcon(":/images/copy_object.png"),
      tr("Copy (Ctrl + C)"), this);
  g_copyAct->setStatusTip(tr("Copy Entity"));
  g_copyAct->setCheckable(false);
  this->CreateDisabledIcon(":/images/copy_object.png", g_copyAct);
  g_copyAct->setEnabled(false);

  g_pasteAct = new QAction(QIcon(":/images/paste_object.png"),
      tr("Paste (Ctrl + V)"), this);
  g_pasteAct->setStatusTip(tr("Paste Entity"));
  g_pasteAct->setCheckable(false);
  this->CreateDisabledIcon(":/images/paste_object.png", g_pasteAct);
  g_pasteAct->setEnabled(false);

  g_snapAct = new QAction(QIcon(":/images/magnet.png"),
      tr("Snap Mode (N)"), this);
  g_snapAct->setStatusTip(tr("Snap entity"));
  g_snapAct->setCheckable(true);
  g_snapAct->setToolTip(tr("Snap Mode"));
  connect(g_snapAct, SIGNAL(triggered()), this, SLOT(Snap()));

  // set up align actions and widget
  QAction *xAlignMin = new QAction(QIcon(":/images/x_min.png"),
      tr("X Align Min"), this);
  QAction *xAlignCenter = new QAction(QIcon(":/images/x_center.png"),
      tr("X Align Center"), this);
  QAction *xAlignMax = new QAction(QIcon(":/images/x_max.png"),
      tr("X Align Max"), this);
  QAction *yAlignMin = new QAction(QIcon(":/images/y_min.png"),
      tr("Y Align Min"), this);
  QAction *yAlignCenter = new QAction(QIcon(":/images/y_center.png"),
      tr("Y Align Center"), this);
  QAction *yAlignMax = new QAction(QIcon(":/images/y_max.png"),
      tr("Y Align Max"), this);
  QAction *zAlignMin = new QAction(QIcon(":/images/z_min.png"),
      tr("Z Align Min"), this);
  QAction *zAlignCenter = new QAction(QIcon(":/images/z_center.png"),
      tr("Z Align Center"), this);
  QAction *zAlignMax = new QAction(QIcon(":/images/z_max.png"),
      tr("Z Align Max"), this);
  this->CreateDisabledIcon(":/images/x_min.png", xAlignMin);
  this->CreateDisabledIcon(":/images/x_center.png", xAlignCenter);
  this->CreateDisabledIcon(":/images/x_max.png", xAlignMax);
  this->CreateDisabledIcon(":/images/y_min.png", yAlignMin);
  this->CreateDisabledIcon(":/images/y_center.png", yAlignCenter);
  this->CreateDisabledIcon(":/images/y_max.png", yAlignMax);
  this->CreateDisabledIcon(":/images/z_min.png", zAlignMin);
  this->CreateDisabledIcon(":/images/z_center.png", zAlignCenter);
  this->CreateDisabledIcon(":/images/z_max.png", zAlignMax);

  QActionGroup *xAlignActionGroup = new QActionGroup(this);
  xAlignActionGroup->addAction(xAlignMin);
  xAlignActionGroup->addAction(xAlignCenter);
  xAlignActionGroup->addAction(xAlignMax);
  xAlignActionGroup->setExclusive(true);
  QActionGroup *yAlignActionGroup = new QActionGroup(this);
  yAlignActionGroup->addAction(yAlignMin);
  yAlignActionGroup->addAction(yAlignCenter);
  yAlignActionGroup->addAction(yAlignMax);
  yAlignActionGroup->setExclusive(true);
  QActionGroup *zAlignActionGroup = new QActionGroup(this);
  zAlignActionGroup->addAction(zAlignMin);
  zAlignActionGroup->addAction(zAlignCenter);
  zAlignActionGroup->addAction(zAlignMax);
  zAlignActionGroup->setExclusive(true);
  this->dataPtr->alignActionGroups.push_back(xAlignActionGroup);
  this->dataPtr->alignActionGroups.push_back(yAlignActionGroup);
  this->dataPtr->alignActionGroups.push_back(zAlignActionGroup);

  AlignWidget *alignWidget = new AlignWidget(this);
  alignWidget->Add(AlignWidget::ALIGN_X, AlignWidget::ALIGN_MIN, xAlignMin);
  alignWidget->Add(AlignWidget::ALIGN_X, AlignWidget::ALIGN_CENTER,
      xAlignCenter);
  alignWidget->Add(AlignWidget::ALIGN_X, AlignWidget::ALIGN_MAX, xAlignMax);
  alignWidget->Add(AlignWidget::ALIGN_Y, AlignWidget::ALIGN_MIN, yAlignMin);
  alignWidget->Add(AlignWidget::ALIGN_Y, AlignWidget::ALIGN_CENTER,
      yAlignCenter);
  alignWidget->Add(AlignWidget::ALIGN_Y, AlignWidget::ALIGN_MAX, yAlignMax);
  alignWidget->Add(AlignWidget::ALIGN_Z, AlignWidget::ALIGN_MIN, zAlignMin);
  alignWidget->Add(AlignWidget::ALIGN_Z, AlignWidget::ALIGN_CENTER,
      zAlignCenter);
  alignWidget->Add(AlignWidget::ALIGN_Z, AlignWidget::ALIGN_MAX, zAlignMax);
  alignWidget->adjustSize();
  alignWidget->setFixedWidth(alignWidget->width()+5);

  g_alignAct = new QWidgetAction(this);
  g_alignAct->setCheckable(true);
  g_alignAct->setDefaultWidget(alignWidget);
  g_alignAct->setEnabled(false);
  connect(g_alignAct, SIGNAL(triggered()), this, SLOT(Align()));

  // set up view angle actions and widget
  QAction *viewAngleTop = new QAction(QIcon(":/images/view_angle_top.png"),
      tr("View from the top"), this);
  QAction *viewAngleBottom = new QAction(
      QIcon(":/images/view_angle_bottom.png"),
      tr("View from the bottom"), this);
  QAction *viewAngleFront = new QAction(QIcon(":/images/view_angle_front.png"),
      tr("View from the front"), this);
  QAction *viewAngleBack = new QAction(QIcon(":/images/view_angle_back.png"),
      tr("View from the back"), this);
  QAction *viewAngleLeft = new QAction(QIcon(":/images/view_angle_left.png"),
      tr("View from the left"), this);
  QAction *viewAngleRight = new QAction(QIcon(":/images/view_angle_right.png"),
      tr("View from the right"), this);

  // Create another action instead of using g_resetAct here directly because
  // we don't want the icon on the menu.
  QAction *viewAngleReset = new QAction(QIcon(":/images/view_angle_home.png"),
      tr("Reset View Angle"), this);
  connect(g_resetAct, SIGNAL(triggered()), viewAngleReset, SLOT(trigger()));

  ViewAngleWidget *viewAngleWidget = new ViewAngleWidget(this);
  viewAngleWidget->setObjectName("viewAngleWidget");
  viewAngleWidget->Add(ViewAngleWidget::TOP, viewAngleTop);
  viewAngleWidget->Add(ViewAngleWidget::BOTTOM, viewAngleBottom);
  viewAngleWidget->Add(ViewAngleWidget::FRONT, viewAngleFront);
  viewAngleWidget->Add(ViewAngleWidget::BACK, viewAngleBack);
  viewAngleWidget->Add(ViewAngleWidget::LEFT, viewAngleLeft);
  viewAngleWidget->Add(ViewAngleWidget::RIGHT, viewAngleRight);
  viewAngleWidget->Add(ViewAngleWidget::RESET, viewAngleReset);

  g_viewAngleAct = new QWidgetAction(this);
  g_viewAngleAct->setDefaultWidget(viewAngleWidget);

  // Undo
  g_undoAct = new QAction(QIcon(":/images/undo.png"),
      tr("Undo (Ctrl + Z)"), this);
  g_undoAct->setShortcut(tr("Ctrl+Z"));
  g_undoAct->setCheckable(false);
  this->CreateDisabledIcon(":/images/undo.png", g_undoAct);
  g_undoAct->setEnabled(false);

  // Undo history
  g_undoHistoryAct = new QAction(QIcon(":/images/down_spin_arrow.png"),
      tr("Undo history"), this);
  g_undoHistoryAct->setCheckable(false);
  this->CreateDisabledIcon(":/images/down_spin_arrow.png", g_undoHistoryAct);
  g_undoHistoryAct->setEnabled(false);

  // Redo
  g_redoAct = new QAction(QIcon(":/images/redo.png"),
      tr("Redo (Shift + Ctrl + Z)"), this);
  g_redoAct->setShortcut(tr("Shift+Ctrl+Z"));
  g_redoAct->setCheckable(false);
  this->CreateDisabledIcon(":/images/redo.png", g_redoAct);
  g_redoAct->setEnabled(false);

  // Redo history
  g_redoHistoryAct = new QAction(QIcon(":/images/down_spin_arrow.png"),
      tr("Redo history"), this);
  g_redoHistoryAct->setCheckable(false);
  this->CreateDisabledIcon(":/images/down_spin_arrow.png", g_redoHistoryAct);
  g_redoHistoryAct->setEnabled(false);

  this->dataPtr->userCmdHistory = new UserCmdHistory();
}

/////////////////////////////////////////////////
void MainWindow::ShowMenuBar(QMenuBar *_bar)
{
  if (!this->dataPtr->menuLayout)
    this->dataPtr->menuLayout = new QHBoxLayout;

  // Remove all widgets from the menuLayout
  while (this->dataPtr->menuLayout->takeAt(0) != 0)
  {
  }

  if (!this->dataPtr->menuBar)
  {
    // create the native menu bar
    this->dataPtr->menuBar = new QMenuBar;
    this->dataPtr->menuBar->setSizePolicy(QSizePolicy::Fixed,
      QSizePolicy::Fixed);
    this->setMenuBar(this->dataPtr->menuBar);

    // populate main window's menu bar with menus from normal simulation mode
    this->CreateMenuBar();
  }

  this->dataPtr->menuBar->clear();

  QMenuBar *newMenuBar = NULL;
  if (!_bar)
  {
    // Get the main window's menubar
    // Note: for some reason we can not call menuBar() again,
    // so manually retrieving the menubar from the mainwindow.
    QList<QMenuBar *> menuBars  = this->findChildren<QMenuBar *>();
    if (!menuBars.empty())
      newMenuBar = menuBars[0];
  }
  else
  {
    newMenuBar = _bar;
  }

  if (!newMenuBar)
  {
    gzerr << "Unable to set NULL menu bar" << std::endl;
    return;
  }

  QList<QMenu *> menus  = newMenuBar->findChildren<QMenu *>();
  for (int i = 0; i < menus.size(); ++i)
  {
    this->dataPtr->menuBar->addMenu(menus[i]);
  }

  this->dataPtr->menuLayout->addWidget(this->dataPtr->menuBar);

  this->dataPtr->menuLayout->addStretch(5);
  this->dataPtr->menuLayout->setContentsMargins(0, 0, 0, 0);
}

/////////////////////////////////////////////////
void MainWindow::DeleteActions()
{
  delete g_topicVisAct;
  g_topicVisAct = 0;

  delete g_openAct;
  g_openAct = 0;

  delete g_saveAct;
  g_saveAct = 0;

  delete g_saveAsAct;
  g_saveAsAct = 0;

  delete g_saveCfgAct;
  g_saveCfgAct = 0;

  delete g_cloneAct;
  g_cloneAct = 0;

  delete g_hotkeyChartAct;
  g_hotkeyChartAct = 0;

  delete g_aboutAct;
  g_aboutAct = 0;

  delete g_quitAct;
  g_quitAct = 0;

  delete g_resetModelsAct;
  g_resetModelsAct = 0;

  delete g_resetWorldAct;
  g_resetWorldAct = 0;

  delete g_editBuildingAct;
  g_editBuildingAct = 0;

  delete g_editTerrainAct;
  g_editTerrainAct = 0;

  delete g_editModelAct;
  g_editModelAct = 0;

  delete g_stepAct;
  g_stepAct = 0;

  delete g_playAct;
  g_playAct = 0;

  delete g_pauseAct;
  g_pauseAct = 0;

  delete g_arrowAct;
  g_arrowAct = 0,

  delete g_translateAct;
  g_translateAct = 0;

  delete g_rotateAct;
  g_rotateAct = 0;

  delete g_scaleAct;
  g_scaleAct = 0;

  delete g_boxCreateAct;
  g_boxCreateAct = 0;

  delete g_sphereCreateAct;
  g_sphereCreateAct = 0;

  delete g_cylinderCreateAct;
  g_cylinderCreateAct = 0;

  delete g_pointLghtCreateAct;
  g_pointLghtCreateAct = 0;

  delete g_spotLghtCreateAct;
  g_spotLghtCreateAct = 0;

  delete g_dirLghtCreateAct;
  g_dirLghtCreateAct = 0;

  delete g_resetAct;
  g_resetAct = 0;

  delete g_showCollisionsAct;
  g_showCollisionsAct = 0;

  delete g_showGridAct;
  g_showGridAct = 0;

  delete g_showOriginAct;
  g_showOriginAct = 0;

  delete g_transparentAct;
  g_transparentAct = 0;

  delete g_viewWireframeAct;
  g_viewWireframeAct = 0;

  delete g_showCOMAct;
  g_showCOMAct = 0;

  delete g_showInertiaAct;
  g_showInertiaAct = 0;

  delete g_showLinkFrameAct;
  g_showLinkFrameAct = 0;

  delete g_showContactsAct;
  g_showContactsAct = 0;

  delete g_showJointsAct;
  g_showJointsAct = 0;

  delete g_showToolbarsAct;
  g_showToolbarsAct = 0;

  delete g_fullScreenAct;
  g_fullScreenAct = 0;

  delete g_fpsAct;
  g_fpsAct = 0;

  delete g_orbitAct;
  g_orbitAct = 0;

  delete g_overlayAct;
  g_overlayAct = 0;

  delete g_viewOculusAct;
  g_viewOculusAct = 0;

  delete g_dataLoggerAct;
  g_dataLoggerAct = 0;

  delete g_screenshotAct;
  g_screenshotAct = 0;

  delete g_copyAct;
  g_copyAct = 0;

  delete g_pasteAct;
  g_pasteAct = 0;

  delete g_snapAct;
  g_snapAct = 0;

  delete g_alignAct;
  g_alignAct = 0;

  delete g_cameraOrthoAct;
  g_cameraOrthoAct = 0;

  delete g_cameraPerspectiveAct;
  g_cameraPerspectiveAct = 0;

  delete g_viewAngleAct;
  g_viewAngleAct = 0;

  delete g_undoAct;
  g_undoAct = 0;

  delete g_undoHistoryAct;
  g_undoHistoryAct = 0;

  delete g_redoAct;
  g_redoAct = 0;

  delete g_redoHistoryAct;
  g_redoHistoryAct = 0;
}


/////////////////////////////////////////////////
void MainWindow::CreateMenuBar()
{
  // main window's menu bar
  QMenuBar *bar = QMainWindow::menuBar();

  QMenu *fileMenu = bar->addMenu(tr("&File"));
  // fileMenu->addAction(g_openAct);
  // fileMenu->addAction(g_newAct);
  fileMenu->addAction(g_saveAct);
  fileMenu->addAction(g_saveAsAct);
  fileMenu->addSeparator();
  fileMenu->addAction(g_saveCfgAct);
  fileMenu->addAction(g_cloneAct);
  fileMenu->addSeparator();
  fileMenu->addAction(g_quitAct);

  this->dataPtr->editMenu = bar->addMenu(tr("&Edit"));
  this->dataPtr->editMenu->addAction(g_resetModelsAct);
  this->dataPtr->editMenu->addAction(g_resetWorldAct);
  this->dataPtr->editMenu->addSeparator();
  this->dataPtr->editMenu->addAction(g_editBuildingAct);
  this->dataPtr->editMenu->addAction(g_editModelAct);

  // \TODO: Add this back in when implementing the full Terrain Editor spec.
  // editMenu->addAction(g_editTerrainAct);

  QMenu *cameraMenu = bar->addMenu(tr("&Camera"));
  cameraMenu->addAction(g_cameraOrthoAct);
  cameraMenu->addAction(g_cameraPerspectiveAct);
  cameraMenu->addSeparator();
  cameraMenu->addAction(g_fpsAct);
  cameraMenu->addAction(g_orbitAct);
  cameraMenu->addSeparator();
  cameraMenu->addAction(g_resetAct);

  QMenu *viewMenu = bar->addMenu(tr("&View"));
  viewMenu->addAction(g_showGridAct);
  viewMenu->addAction(g_showOriginAct);
  viewMenu->addSeparator();

  viewMenu->addAction(g_transparentAct);
  viewMenu->addAction(g_viewWireframeAct);
  viewMenu->addSeparator();
  viewMenu->addAction(g_showCollisionsAct);
  viewMenu->addAction(g_showJointsAct);
  viewMenu->addAction(g_showCOMAct);
  viewMenu->addAction(g_showInertiaAct);
  viewMenu->addAction(g_showContactsAct);
  viewMenu->addAction(g_showLinkFrameAct);

  QMenu *windowMenu = bar->addMenu(tr("&Window"));
  windowMenu->addAction(g_topicVisAct);
  windowMenu->addSeparator();
  windowMenu->addAction(g_viewOculusAct);
  windowMenu->addSeparator();
  windowMenu->addAction(g_overlayAct);
  windowMenu->addAction(g_showToolbarsAct);
  windowMenu->addAction(g_fullScreenAct);

#ifdef HAVE_QWT
  // windowMenu->addAction(g_diagnosticsAct);
#endif

  bar->addSeparator();

  QMenu *helpMenu = bar->addMenu(tr("&Help"));
  helpMenu->addAction(g_hotkeyChartAct);
  helpMenu->addAction(g_aboutAct);
}

/////////////////////////////////////////////////
void MainWindow::AddMenu(QMenu *_menu)
{
  if (!_menu)
    return;

  // Get the main window's menubar
  // Note: for some reason we can not call menuBar() again,
  // so manually retrieving the menubar from the mainwindow.
  QList<QMenuBar *> menuBars  = this->findChildren<QMenuBar *>();
  if (!menuBars.empty())
  {
    // Note: addMenu(QMenu *) works the first time but when
    // ShowMenuBar() is called more than once which results in menus being
    // re-added, (e.g. when switching between model editor and simulation modes)
    // _menu does not show up in the menu bar.
    // So workaround is to use addMenu(QString)
    QMenu *newMenu = menuBars[0]->addMenu(_menu->title());

    for (auto &menuAct : _menu->actions())
      newMenu->addAction(menuAct);
  }
}

/////////////////////////////////////////////////
void MainWindow::CreateMenus()
{
  this->ShowMenuBar();

  QFrame *frame = new QFrame;
  frame->setLayout(this->dataPtr->menuLayout);
  frame->setSizePolicy(QSizePolicy::Minimum, QSizePolicy::Fixed);

  this->setMenuWidget(frame);
}

/////////////////////////////////////////////////
void MainWindow::OnMoveMode(bool _mode)
{
  if (_mode)
  {
    g_boxCreateAct->setChecked(false);
    g_sphereCreateAct->setChecked(false);
    g_cylinderCreateAct->setChecked(false);
    g_pointLghtCreateAct->setChecked(false);
    g_spotLghtCreateAct->setChecked(false);
    g_dirLghtCreateAct->setChecked(false);
  }
}

/////////////////////////////////////////////////
void MainWindow::OnGUI(ConstGUIPtr &_msg)
{
  if (_msg->has_fullscreen() && _msg->fullscreen())
  {
    this->FullScreen();
  }

  if (_msg->has_camera())
  {
    rendering::UserCameraPtr cam = gui::get_active_camera();

    if (_msg->camera().has_pose())
    {
      const msgs::Pose &msg_pose = _msg->camera().pose();

      auto cam_pose_pos = ignition::math::Vector3d(
        msg_pose.position().x(),
        msg_pose.position().y(),
        msg_pose.position().z());

      auto cam_pose_rot = ignition::math::Quaterniond(
        msg_pose.orientation().w(),
        msg_pose.orientation().x(),
        msg_pose.orientation().y(),
        msg_pose.orientation().z());

      ignition::math::Pose3d cam_pose(cam_pose_pos, cam_pose_rot);

      cam->SetDefaultPose(cam_pose);
      cam->SetUseSDFPose(true);
    }

    if (_msg->camera().has_view_controller())
    {
      cam->SetViewController(_msg->camera().view_controller());
    }

    if (_msg->camera().has_projection_type())
    {
      cam->SetProjectionType(_msg->camera().projection_type());
      g_cameraOrthoAct->setChecked(true);
      // Disable view control options when in ortho projection
      g_fpsAct->setEnabled(false);
      g_orbitAct->setEnabled(false);
    }

    if (_msg->camera().has_track())
    {
      std::string name = _msg->camera().track().name();

      double minDist = 0.0;
      double maxDist = 0.0;

      if (_msg->camera().track().has_min_dist())
        minDist = _msg->camera().track().min_dist();
      if (_msg->camera().track().has_max_dist())
        maxDist = _msg->camera().track().max_dist();

      cam->AttachToVisual(name, false, minDist, maxDist);
    }
  }

  // Store all the plugins for processing
  {
    boost::mutex::scoped_lock lock(this->dataPtr->pluginLoadMutex);
    for (int i = 0; i < _msg->plugin_size(); ++i)
    {
      boost::shared_ptr<msgs::Plugin> pm(new msgs::Plugin(_msg->plugin(i)));
      this->dataPtr->pluginMsgs.push_back(pm);
    }
  }

  // Call the signal to trigger plugin loading in the main thread.
  this->AddPlugins();
}

/////////////////////////////////////////////////
void MainWindow::OnAddPlugins()
{
  boost::mutex::scoped_lock lock(this->dataPtr->pluginLoadMutex);

  // Load all plugins.
  for (std::vector<boost::shared_ptr<msgs::Plugin const> >::iterator iter =
      this->dataPtr->pluginMsgs.begin();
      iter != this->dataPtr->pluginMsgs.end(); ++iter)
  {
    // Make sure the filename string is not empty
    if (!(*iter)->filename().empty())
    {
      // Try to create the plugin
      gazebo::GUIPluginPtr plugin = gazebo::GUIPlugin::Create(
          (*iter)->filename(), (*iter)->name());

      if (!plugin)
      {
        gzerr << "Unable to create gui overlay plugin with filename["
          << (*iter)->filename() << "]\n";
      }
      else
      {
        gzlog << "Loaded GUI plugin[" << (*iter)->filename() << "]\n";

        // Attach the plugin to the render widget.
        this->dataPtr->renderWidget->AddPlugin(plugin,
          msgs::PluginToSDF(**iter));
      }
    }
  }
  this->dataPtr->pluginMsgs.clear();

  g_overlayAct->setChecked(true);
  g_overlayAct->setEnabled(true);
}

/////////////////////////////////////////////////
void MainWindow::OnModel(ConstModelPtr &_msg)
{
  this->dataPtr->entities[_msg->name()] = _msg->id();
  for (int i = 0; i < _msg->link_size(); i++)
  {
    this->dataPtr->entities[_msg->link(i).name()] = _msg->link(i).id();

    for (int j = 0; j < _msg->link(i).collision_size(); j++)
    {
      this->dataPtr->entities[_msg->link(i).collision(j).name()] =
        _msg->link(i).collision(j).id();
    }
  }

  gui::Events::modelUpdate(*_msg);
}

/////////////////////////////////////////////////
void MainWindow::OnLight(ConstLightPtr &_msg)
{
  gui::Events::lightUpdate(*_msg);
}

/////////////////////////////////////////////////
void MainWindow::OnResponse(ConstResponsePtr &_msg)
{
  if (!this->dataPtr->requestMsg || _msg->id() !=
    this->dataPtr->requestMsg->id())
    return;

  msgs::Scene sceneMsg;

  if (_msg->has_type() && _msg->type() == sceneMsg.GetTypeName())
  {
    sceneMsg.ParseFromString(_msg->serialized_data());

    for (int i = 0; i < sceneMsg.model_size(); ++i)
    {
      this->dataPtr->entities[sceneMsg.model(i).name()] =
        sceneMsg.model(i).id();

      for (int j = 0; j < sceneMsg.model(i).link_size(); ++j)
      {
        this->dataPtr->entities[sceneMsg.model(i).link(j).name()] =
          sceneMsg.model(i).link(j).id();

        for (int k = 0; k < sceneMsg.model(i).link(j).collision_size(); ++k)
        {
          const auto &entity = sceneMsg.model(i).link(j).collision(k).name();
          this->dataPtr->entities[entity] =
            sceneMsg.model(i).link(j).collision(k).id();
        }
      }
      gui::Events::modelUpdate(sceneMsg.model(i));
    }

    for (int i = 0; i < sceneMsg.light_size(); ++i)
    {
      gui::Events::lightUpdate(sceneMsg.light(i));
    }
  }

  delete this->dataPtr->requestMsg;
  this->dataPtr->requestMsg = NULL;
}

/////////////////////////////////////////////////
unsigned int MainWindow::EntityId(const std::string &_name)
{
  unsigned int result = 0;

  std::string name = _name;
  boost::replace_first(name, gui::get_world()+"::", "");

  std::map<std::string, unsigned int>::iterator iter;
  iter = this->dataPtr->entities.find(name);
  if (iter != this->dataPtr->entities.end())
    result = iter->second;

  return result;
}

/////////////////////////////////////////////////
bool MainWindow::HasEntityName(const std::string &_name)
{
  bool result = false;

  std::string name = _name;
  boost::replace_first(name, gui::get_world()+"::", "");

  std::map<std::string, unsigned int>::iterator iter;
  iter = this->dataPtr->entities.find(name);

  if (iter != this->dataPtr->entities.end())
    result = true;

  return result;
}

/////////////////////////////////////////////////
void MainWindow::OnWorldModify(ConstWorldModifyPtr &_msg)
{
  if (_msg->has_create() && _msg->create())
  {
    this->dataPtr->renderWidget->CreateScene(_msg->world_name());
    this->dataPtr->requestMsg = msgs::CreateRequest("scene_info");
    this->dataPtr->requestPub->Publish(*this->dataPtr->requestMsg);
  }
  else if (_msg->has_remove() && _msg->remove())
    this->dataPtr->renderWidget->RemoveScene(_msg->world_name());
  else if (_msg->has_cloned())
  {
    if (_msg->cloned())
    {
      gzlog << "Cloned world available at:\n\t" << _msg->cloned_uri()
            << std::endl;
    }
    else
      gzerr << "Error cloning a world" << std::endl;
  }
}

/////////////////////////////////////////////////
void MainWindow::OnManipMode(const std::string &_mode)
{
  if (_mode == "select" || _mode == "make_entity")
    g_arrowAct->setChecked(true);
}

/////////////////////////////////////////////////
void MainWindow::OnSetSelectedEntity(const std::string &_name,
                                     const std::string &/*_mode*/)
{
  if (!_name.empty())
  {
    this->dataPtr->tabWidget->setCurrentIndex(0);
  }
}

/////////////////////////////////////////////////
void MainWindow::ItemSelected(QTreeWidgetItem *_item, int)
{
  _item->setExpanded(!_item->isExpanded());
}

/////////////////////////////////////////////////
void MainWindow::AddToLeftColumn(const std::string &_name, QWidget *_widget)
{
  this->dataPtr->leftColumn->addWidget(_widget);
  this->dataPtr->leftColumnStack[_name] = this->dataPtr->leftColumn->count()-1;
}

/////////////////////////////////////////////////
void MainWindow::ShowLeftColumnWidget(const std::string &_name)
{
  std::map<std::string, int>::iterator iter =
    this->dataPtr->leftColumnStack.find(_name);

  if (iter != this->dataPtr->leftColumnStack.end())
    this->dataPtr->leftColumn->setCurrentIndex(iter->second);
  else
    gzerr << "Widget with name[" << _name << "] has not been added to the left"
      << " column stack.\n";
}

/////////////////////////////////////////////////
RenderWidget *MainWindow::RenderWidget() const
{
  return this->dataPtr->renderWidget;
}

/////////////////////////////////////////////////
bool MainWindow::IsPaused() const
{
  if (this->dataPtr->renderWidget)
  {
    TimePanel *timePanel = this->dataPtr->renderWidget->GetTimePanel();
    if (timePanel)
      return timePanel->IsPaused();
  }
  return false;
}

/////////////////////////////////////////////////
void MainWindow::CreateEditors()
{
  // Create a Terrain Editor
  this->dataPtr->editors["terrain"] = new TerrainEditor(this);

  // Create a Building Editor
  this->dataPtr->editors["building"] = new BuildingEditor(this);

  // Create a Model Editor
  this->dataPtr->editors["model"] = new ModelEditor(this);
}

/////////////////////////////////////////////////
void MainWindow::CreateDisabledIcon(const std::string &_pixmap, QAction *_act)
{
  QIcon icon = _act->icon();
  QPixmap pixmap(_pixmap.c_str());
  QPixmap disabledPixmap(pixmap.size());
  disabledPixmap.fill(Qt::transparent);
  QPainter p(&disabledPixmap);
  p.setOpacity(0.4);
  p.drawPixmap(0, 0, pixmap);
  icon.addPixmap(disabledPixmap, QIcon::Disabled);
  _act->setIcon(icon);
}

/////////////////////////////////////////////////
void MainWindow::SetLeftPaneVisibility(bool _on)
{
  int leftPane = _on ? MINIMUM_TAB_WIDTH : 0;
  int rightPane = this->dataPtr->splitter->sizes().at(2);

  QList<int> sizes;
  sizes.push_back(leftPane);
  sizes.push_back(this->width() - leftPane - rightPane);
  sizes.push_back(rightPane);

  this->dataPtr->splitter->setSizes(sizes);
}

/////////////////////////////////////////////////
void MainWindow::OnEditorGroup(QAction *_action)
{
  QActionGroup * editorGroup = _action->actionGroup();
  // Manually uncheck all other actions in the group
  for (int i = 0; i < editorGroup->actions().size(); ++i)
  {
    if (editorGroup->actions()[i] != _action)
    {
      editorGroup->actions()[i]->setChecked(false);
    }
  }
}

/////////////////////////////////////////////////
Editor *MainWindow::Editor(const std::string &_name) const
{
  auto iter = this->dataPtr->editors.find(_name);
  if (iter != this->dataPtr->editors.end())
    return iter->second;

  return NULL;
}

/////////////////////////////////////////////////
QAction *MainWindow::CloneAction(QAction *_action, QObject *_parent)
{
  if (!_action || !_parent)
  {
    gzwarn << "Missing action or parent. Not cloning action." << std::endl;
    return NULL;
  }

  QAction *actionClone = new QAction(_action->text(), _parent);

  // Copy basic information from original action.
  actionClone->setStatusTip(_action->statusTip());
  actionClone->setCheckable(_action->isCheckable());
  actionClone->setChecked(_action->isChecked());

  // Do not copy shortcut to avoid overlaps. Instead, connect actions.
  // Cloned action will trigger original action, which does the desired effect.
  connect(actionClone, SIGNAL(triggered()), _action, SLOT(trigger()));
  // Then the original action reports its checked state to the cloned action
  // without triggering it circularly.
  connect(_action, SIGNAL(toggled(bool)), actionClone, SLOT(setChecked(bool)));

  return actionClone;
}

/////////////////////////////////////////////////
void MainWindow::OnWindowMode(const std::string &_mode)
{
  bool simulation = _mode == "Simulation";
  bool logPlayback = _mode == "LogPlayback";

  bool simOrLog = simulation || logPlayback;

  // File
  // g_openAct->setVisible(simOrLog);
  g_saveAct->setVisible(simOrLog);
  g_saveAsAct->setVisible(simOrLog);
  g_saveCfgAct->setVisible(simOrLog);
  g_cloneAct->setVisible(simulation);
  g_quitAct->setVisible(simOrLog);

  // Edit
  this->dataPtr->editMenu->menuAction()->setVisible(simulation);
  g_resetModelsAct->setVisible(simulation);
  g_resetWorldAct->setVisible(simulation);
  g_editBuildingAct->setVisible(simulation);
  // g_editTerrainAct->setVisible(simulation);
  g_editModelAct->setVisible(simulation);

  // Camera
  g_cameraOrthoAct->setVisible(simOrLog);
  g_cameraPerspectiveAct->setVisible(simOrLog);
  g_fpsAct->setVisible(simOrLog);
  g_orbitAct->setVisible(simOrLog);
  g_resetAct->setVisible(simOrLog);

  // View
  g_showGridAct->setVisible(simOrLog);
  g_showOriginAct->setVisible(simOrLog);
  g_transparentAct->setVisible(simOrLog);
  g_viewWireframeAct->setVisible(simOrLog);
  g_showCollisionsAct->setVisible(simOrLog);
  g_showCOMAct->setVisible(simOrLog);
  g_showInertiaAct->setVisible(simOrLog);
  g_showLinkFrameAct->setVisible(simOrLog);
  g_showContactsAct->setVisible(simOrLog);
  g_showJointsAct->setVisible(simOrLog);

  // Window
  g_topicVisAct->setVisible(simOrLog);
  g_viewOculusAct->setVisible(simOrLog);
  g_overlayAct->setVisible(simOrLog);
  g_showToolbarsAct->setVisible(simOrLog);
  g_fullScreenAct->setVisible(simOrLog);

  // About
  g_hotkeyChartAct->setVisible(simOrLog);
  g_aboutAct->setVisible(simOrLog);

  // Insert
  if (logPlayback)
    this->dataPtr->tabWidget->removeTab(
      this->dataPtr->tabWidget->indexOf(this->dataPtr->insertModel));
  else if (simulation && this->dataPtr->tabWidget->indexOf(
            this->dataPtr->insertModel) == -1)
    this->dataPtr->tabWidget->insertTab(1, this->dataPtr->insertModel,
      "Insert");
}<|MERGE_RESOLUTION|>--- conflicted
+++ resolved
@@ -246,15 +246,8 @@
 /////////////////////////////////////////////////
 MainWindow::~MainWindow()
 {
-<<<<<<< HEAD
   delete this->dataPtr->userCmdHistory;
   this->dataPtr->userCmdHistory = NULL;
-=======
-  // Cleanup user command history
-  delete this->userCmdHistory;
-  this->userCmdHistory = NULL;
->>>>>>> 9ed6249f
-
   // Cleanup global actions
   this->DeleteActions();
 }
@@ -2193,6 +2186,12 @@
 }
 
 /////////////////////////////////////////////////
+RenderWidget *MainWindow::GetRenderWidget() const
+{
+  return this->RenderWidget();
+}
+
+/////////////////////////////////////////////////
 bool MainWindow::IsPaused() const
 {
   if (this->dataPtr->renderWidget)
@@ -2267,6 +2266,12 @@
     return iter->second;
 
   return NULL;
+}
+
+/////////////////////////////////////////////////
+Editor *MainWindow::GetEditor(const std::string &_name) const
+{
+  return this->Editor(_name);
 }
 
 /////////////////////////////////////////////////
