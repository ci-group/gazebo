/*
 * Copyright (C) 2015-2016 Open Source Robotics Foundation
 *
 * Licensed under the Apache License, Version 2.0 (the "License");
 * you may not use this file except in compliance with the License.
 * You may obtain a copy of the License at
 *
 *     http://www.apache.org/licenses/LICENSE-2.0
 *
 * Unless required by applicable law or agreed to in writing, software
 * distributed under the License is distributed on an "AS IS" BASIS,
 * WITHOUT WARRANTIES OR CONDITIONS OF ANY KIND, either express or implied.
 * See the License for the specific language governing permissions and
 * limitations under the License.
 *
 */
#ifndef _GAZEBO_GUI_MODELLISTWIDGETPRIVATE_HH_
#define _GAZEBO_GUI_MODELLISTWIDGETPRIVATE_HH_

#include <string>
#include <list>
#include <vector>
#include <deque>
#include <sdf/sdf.hh>

#include "gazebo/gui/qt.h"
#include "gazebo/msgs/msgs.hh"
#include "gazebo/transport/TransportTypes.hh"

class QtTreePropertyBrowser;
class QtVariantEditorFactory;
class QtVariantPropertyManager;

namespace gazebo
{
  namespace gui
  {
    class ModelListWidgetPrivate
    {
      public: QTreeWidget *modelTreeWidget;
      public: QtTreePropertyBrowser *propTreeBrowser;

      public: transport::NodePtr node;
      public: transport::PublisherPtr requestPub;
      public: transport::PublisherPtr modelPub;
      public: transport::PublisherPtr scenePub;
      public: transport::PublisherPtr physicsPub;
<<<<<<< HEAD
      public: transport::PublisherPtr windPub;
=======

      /// \brief Publisher for atmosphere messages.
      public: transport::PublisherPtr atmospherePub;

>>>>>>> 20cb5e31
      public: transport::PublisherPtr lightPub;

      public: transport::SubscriberPtr responseSub;
      public: transport::SubscriberPtr requestSub;

      /// \brief GUI tree item.
      public: QTreeWidgetItem *guiItem;

      /// \brief Scene tree item.
      public: QTreeWidgetItem *sceneItem;

      /// \brief Physics tree item.
      public: QTreeWidgetItem *physicsItem;

<<<<<<< HEAD
      /// \brief Wind tree item.
      public: QTreeWidgetItem *windItem;
=======
      /// \brief Atmosphere tree item.
      public: QTreeWidgetItem *atmosphereItem;
>>>>>>> 20cb5e31

      /// \brief Models tree item.
      public: QTreeWidgetItem *modelsItem;

      /// \brief Lights tree item.
      public: QTreeWidgetItem *lightsItem;

      /// \brief Spherical coordinates tree item.
      public: QTreeWidgetItem *sphericalCoordItem;

      public: QtVariantPropertyManager *variantManager;
      public: QtVariantEditorFactory *variantFactory;
      public: std::mutex *propMutex, *receiveMutex;
      public: sdf::ElementPtr sdfElement;
      public: std::string selectedEntityName;
      public: bool fillingPropertyTree;
      public: QtProperty *selectedProperty;

      public: msgs::Request *requestMsg;

      public: std::vector<event::ConnectionPtr> connections;

      typedef std::list<msgs::Model> ModelMsgs_L;
      public: ModelMsgs_L modelMsgs;

      typedef std::list<msgs::Light> LightMsgs_L;
      public: LightMsgs_L lightMsgs;

      typedef std::list<std::string> RemoveEntity_L;
      public: RemoveEntity_L removeEntityList;

      public: msgs::Model modelMsg;
      public: msgs::Link linkMsg;
      public: msgs::Scene sceneMsg;
      public: msgs::Joint jointMsg;
      public: msgs::Physics physicsMsg;
<<<<<<< HEAD
      public: msgs::Wind windMsg;
=======

      /// \brief Keep latest atmosphere message.
      public: msgs::Atmosphere atmosphereMsg;

>>>>>>> 20cb5e31
      public: msgs::Light lightMsg;
      public: msgs::SphericalCoordinates sphericalCoordMsg;

      public: bool fillPropertyTree;
      public: std::deque<std::string> fillTypes;

      public: msgs::Light::LightType lightType;

      /// \brief Type of physics engine.
      public: msgs::Physics_Type physicsType;

      /// \brief Type of atmosphere model.
      public: msgs::Atmosphere_Type atmosphereType;
    };
  }
}
#endif<|MERGE_RESOLUTION|>--- conflicted
+++ resolved
@@ -45,14 +45,11 @@
       public: transport::PublisherPtr modelPub;
       public: transport::PublisherPtr scenePub;
       public: transport::PublisherPtr physicsPub;
-<<<<<<< HEAD
       public: transport::PublisherPtr windPub;
-=======
 
       /// \brief Publisher for atmosphere messages.
       public: transport::PublisherPtr atmospherePub;
 
->>>>>>> 20cb5e31
       public: transport::PublisherPtr lightPub;
 
       public: transport::SubscriberPtr responseSub;
@@ -67,13 +64,11 @@
       /// \brief Physics tree item.
       public: QTreeWidgetItem *physicsItem;
 
-<<<<<<< HEAD
       /// \brief Wind tree item.
       public: QTreeWidgetItem *windItem;
-=======
+
       /// \brief Atmosphere tree item.
       public: QTreeWidgetItem *atmosphereItem;
->>>>>>> 20cb5e31
 
       /// \brief Models tree item.
       public: QTreeWidgetItem *modelsItem;
@@ -110,14 +105,11 @@
       public: msgs::Scene sceneMsg;
       public: msgs::Joint jointMsg;
       public: msgs::Physics physicsMsg;
-<<<<<<< HEAD
       public: msgs::Wind windMsg;
-=======
 
       /// \brief Keep latest atmosphere message.
       public: msgs::Atmosphere atmosphereMsg;
 
->>>>>>> 20cb5e31
       public: msgs::Light lightMsg;
       public: msgs::SphericalCoordinates sphericalCoordMsg;
 
