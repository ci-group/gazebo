/*
 * Copyright 2011 Nate Koenig
 *
 * Licensed under the Apache License, Version 2.0 (the "License");
 * you may not use this file except in compliance with the License.
 * You may obtain a copy of the License at
 *
 *     http://www.apache.org/licenses/LICENSE-2.0
 *
 * Unless required by applicable law or agreed to in writing, software
 * distributed under the License is distributed on an "AS IS" BASIS,
 * WITHOUT WARRANTIES OR CONDITIONS OF ANY KIND, either express or implied.
 * See the License for the specific language governing permissions and
 * limitations under the License.
 *
*/

#include <boost/filesystem.hpp>
#include "gazebo/math/Rand.hh"
#include "gazebo/gui/DataLogger.hh"
#include "gazebo/gui/DataLogger_TEST.hh"

/////////////////////////////////////////////////
void DataLogger_TEST::RecordButton()
{
  QBENCHMARK
  {
    this->Load("worlds/empty.world");

    // Create a new data logger widget
    gazebo::gui::DataLogger *dataLogger = new gazebo::gui::DataLogger;
    dataLogger->show();
    QCoreApplication::processEvents();

    // Get the record button
    QToolButton *recordButton = dataLogger->findChild<QToolButton*>(
        "dataLoggerRecordButton");

    // Get the destination label
    QLineEdit *destPathLabel = dataLogger->findChild<QLineEdit*>(
        "dataLoggerDestnationPathLabel");

    // Get the time label
    QLabel *timeLabel = dataLogger->findChild<QLabel*>("dataLoggerTimeLabel");

    // Get the status label
    QLabel *statusLabel = dataLogger->findChild<QLabel*>("dataLoggerStatusLabel");

    // Get the size label
    QLabel *sizeLabel = dataLogger->findChild<QLabel*>("dataLoggerSizeLabel");

    QVERIFY(recordButton != NULL);
    QVERIFY(destPathLabel != NULL);
    QVERIFY(sizeLabel != NULL);
    QVERIFY(timeLabel != NULL);
    QVERIFY(statusLabel != NULL);

    // Toggle the record button, which starts logging.
    recordButton->toggle();

    // Wait for a log status return message
    while (destPathLabel->text().toStdString().empty())
    {
      // The following line tell QT to process its events. This is vital for
      // all tests, but it must be run in the main thread.
      QCoreApplication::processEvents();
      gazebo::common::Time::MSleep(100);
    }

    std::string txt;

    // Make sure the destination log file is correct.
    txt = destPathLabel->text().toStdString();
    QVERIFY(txt.find("test/state.log") != std::string::npos);

<<<<<<< HEAD
  // Make sure the initial size is zero
  txt = sizeLabel->text().toStdString();
  std::cout << "TXT[" << txt << "]\n";
  QVERIFY(txt == "0.00 B");
=======
    // Make sure the initial size is zero
    txt = sizeLabel->text().toStdString();
    QVERIFY(txt == "0.00 B");
>>>>>>> be161a3d

    // Make sure the initial time is zero
    txt = timeLabel->text().toStdString();
    QVERIFY(txt == "00:00:00.000");

    // Make sure the status label says "Recording"
    txt = statusLabel->text().toStdString();
    QVERIFY(txt == "Recording");


    // Toggle the record button, which stops logging.
    recordButton->toggle();

    // Make sure the initial size is zero
    txt = sizeLabel->text().toStdString();
    QVERIFY(txt == "0.00 B");

    // Make sure the initial time is zero
    txt = timeLabel->text().toStdString();
    QVERIFY(txt == "00:00:00.000");


    // Make sure the status label says "Ready"
    txt = statusLabel->text().toStdString();
    QVERIFY(txt == "Ready");

    dataLogger->hide();
  }
}

/////////////////////////////////////////////////
void DataLogger_TEST::StressTest()
{
  QBENCHMARK
  {
    // Cleanup test directory.
    boost::filesystem::remove_all("/tmp/gazebo_test");

    this->Load("worlds/empty.world");

<<<<<<< HEAD
  // Cleanup test directory.
  boost::filesystem::remove_all("/tmp/gazebo_test");

  gazebo::transport::NodePtr node;
  gazebo::transport::PublisherPtr pub;
=======
    gazebo::transport::NodePtr node;
    gazebo::transport::PublisherPtr pub;
>>>>>>> be161a3d

    // Create a node from communication.
    node = gazebo::transport::NodePtr(new gazebo::transport::Node());
    node->Init();
    pub = node->Advertise<gazebo::msgs::LogControl>("~/log/control");

    gazebo::msgs::LogControl msg;
    msg.set_base_path("/tmp/gazebo_test");
    pub->Publish(msg);

    // Create a new data logger widget
    gazebo::gui::DataLogger *dataLogger = new gazebo::gui::DataLogger;

    // Get the record button
    QToolButton *recordButton = dataLogger->findChild<QToolButton*>(
        "dataLoggerRecordButton");

    unsigned int count = 100;

    // Toggle the record button many times with sleeps
    for (unsigned int i = 0; i < count; ++i)
    {
      recordButton->toggle();

      // Sleep for random times
      gazebo::common::Time::MSleep(gazebo::math::Rand::GetIntUniform(10, 500));
    }

    // There should be (count * 0.5) log directories in /tmp/gazebo_test
    // due to the record button being toggled.
    unsigned int dirCount = 0;
    for (boost::filesystem::directory_iterator iter("/tmp/gazebo_test");
         iter != boost::filesystem::directory_iterator(); ++iter, ++dirCount)
    {
    }

<<<<<<< HEAD
  // Cleanup after ourselves.
  boost::filesystem::remove_all("/tmp/gazebo_test");

  QVERIFY(dirCount == count / 2);
=======
    QVERIFY(dirCount == count / 2);

    // Cleanup after ourselves.
    boost::filesystem::remove_all("/tmp/gazebo_test");
  }
>>>>>>> be161a3d
}

// Generate a main function for the test
QTEST_MAIN(DataLogger_TEST)<|MERGE_RESOLUTION|>--- conflicted
+++ resolved
@@ -73,16 +73,9 @@
     txt = destPathLabel->text().toStdString();
     QVERIFY(txt.find("test/state.log") != std::string::npos);
 
-<<<<<<< HEAD
-  // Make sure the initial size is zero
-  txt = sizeLabel->text().toStdString();
-  std::cout << "TXT[" << txt << "]\n";
-  QVERIFY(txt == "0.00 B");
-=======
     // Make sure the initial size is zero
     txt = sizeLabel->text().toStdString();
     QVERIFY(txt == "0.00 B");
->>>>>>> be161a3d
 
     // Make sure the initial time is zero
     txt = timeLabel->text().toStdString();
@@ -123,16 +116,11 @@
 
     this->Load("worlds/empty.world");
 
-<<<<<<< HEAD
-  // Cleanup test directory.
-  boost::filesystem::remove_all("/tmp/gazebo_test");
+    // Cleanup test directory.
+    boost::filesystem::remove_all("/tmp/gazebo_test");
 
-  gazebo::transport::NodePtr node;
-  gazebo::transport::PublisherPtr pub;
-=======
     gazebo::transport::NodePtr node;
     gazebo::transport::PublisherPtr pub;
->>>>>>> be161a3d
 
     // Create a node from communication.
     node = gazebo::transport::NodePtr(new gazebo::transport::Node());
@@ -165,22 +153,15 @@
     // due to the record button being toggled.
     unsigned int dirCount = 0;
     for (boost::filesystem::directory_iterator iter("/tmp/gazebo_test");
-         iter != boost::filesystem::directory_iterator(); ++iter, ++dirCount)
+        iter != boost::filesystem::directory_iterator(); ++iter, ++dirCount)
     {
     }
 
-<<<<<<< HEAD
-  // Cleanup after ourselves.
-  boost::filesystem::remove_all("/tmp/gazebo_test");
-
-  QVERIFY(dirCount == count / 2);
-=======
-    QVERIFY(dirCount == count / 2);
-
     // Cleanup after ourselves.
     boost::filesystem::remove_all("/tmp/gazebo_test");
+
+    QVERIFY(dirCount == count / 2);
   }
->>>>>>> be161a3d
 }
 
 // Generate a main function for the test
