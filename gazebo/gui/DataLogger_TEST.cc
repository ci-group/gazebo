--- conflicted
+++ resolved
@@ -86,10 +86,6 @@
     // Make sure the status label says "Recording"
     txt = statusLabel->text().toStdString();
     QVERIFY(txt == "Recording...");
-<<<<<<< HEAD
-
-=======
->>>>>>> 8e4efc3a
 
     // Toggle the record button, which stops logging.
     recordButton->toggle();
