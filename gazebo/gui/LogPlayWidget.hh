/*
 * Copyright (C) 2015 Open Source Robotics Foundation
 *
 * Licensed under the Apache License, Version 2.0 (the "License");
 * you may not use this file except in compliance with the License.
 * You may obtain a copy of the License at
 *
 *     http://www.apache.org/licenses/LICENSE-2.0
 *
 * Unless required by applicable law or agreed to in writing, software
 * distributed under the License is distributed on an "AS IS" BASIS,
 * WITHOUT WARRANTIES OR CONDITIONS OF ANY KIND, either express or implied.
 * See the License for the specific language governing permissions and
 * limitations under the License.
 *
 */
#ifndef _GAZEBO_LOG_PLAY_WIDGET_HH_
#define _GAZEBO_LOG_PLAY_WIDGET_HH_

#include "gazebo/gui/qt.h"
#include "gazebo/gui/TimePanel.hh"
#include "gazebo/util/system.hh"

namespace gazebo
{
  namespace gui
  {
    class LogPlayWidgetPrivate;
    class LogPlayViewPrivate;
    class TimePanel;

    class GAZEBO_VISIBLE LogPlayWidget : public QWidget
    {
      Q_OBJECT

      /// \brief Constructor
      /// \param[in] _parent Parent widget, commonly a TimePanel.
      public: LogPlayWidget(QWidget *_parent = 0);

      /// \brief Destructor
      public: virtual ~LogPlayWidget();

      /// \brief Returns if the simulation is displayed as paused.
      /// \return True if paused, false otherwise.
      public: bool IsPaused() const;

      /// \brief Set whether to display the simulation as paused.
      /// \param[in] _p True to display the simulation as paused. False
      /// indicates the simulation is running
      public: void SetPaused(const bool _paused);

<<<<<<< HEAD
      /// \brief Emit signal to set current time line edit and item.
      /// \param[in] _timeString String representation of sim time.
      /// \param[in] _timeInt Integer representation of sim time.
      public: void EmitSetCurrentTime(QString _timeString, int _timeInt);

      /// \brief Emit signal to set current time line edit and item.
      /// \param[in] _timeString String representation of sim time.
      /// \param[in] _timeInt Integer representation of sim time.
      public: void EmitSetStartTime(QString _timeString, int _timeInt);

      /// \brief Emit signal to set current time line edit and item.
      /// \param[in] _timeString String representation of sim time.
      /// \param[in] _timeInt Integer representation of sim time.
      public: void EmitSetEndTime(QString _timeString, int _timeInt);
=======
      /// \brief Emit signal to set sim time line edit.
      /// \param[in] _string String representation of current time.
      public: void EmitSetCurrentTime(const QString &_string);
>>>>>>> 90dfe4a2

      /// \brief Play simulation.
      public slots: void OnPlay();

      /// \brief Pause simulation.
      public slots: void OnPause();

      /// \brief Step simulation forward.
      public slots: void OnStepForward();

      /// \brief Play simulation.
      public slots: void OnStepBack();

      /// \brief Play simulation.
      public slots: void OnJumpStart();

      /// \brief Play simulation.
      public slots: void OnJumpEnd();

      /// \brief Qt signal to show the play button.
      signals: void ShowPlay();

      /// \brief Qt signal to hide the play button.
      signals: void HidePlay();

      /// \brief Qt signal to show the pause button.
      signals: void ShowPause();

      /// \brief Qt signal to hide the pause button.
      signals: void HidePause();

      /// \brief Qt signal used to set the current time line edit.
      /// \param[in] _string String representation of current time.
      signals: void SetCurrentTime(const QString &);

      /// \brief Qt signal used to set the current time line edit.
      /// \param[in] _string String representation of current time.
      signals: void SetEndTime(const QString &);

      /// \brief Qt signal when the joint creation process has ended.
      Q_SIGNALS: void SetCurrentTime(int _time);

      /// \brief Qt signal when the joint creation process has ended.
      Q_SIGNALS: void SetStartTime(int _time);

      /// \brief Qt signal when the joint creation process has ended.
      Q_SIGNALS: void SetEndTime(int _time);

      /// \internal
      /// \brief Pointer to private data.
      private: LogPlayWidgetPrivate *dataPtr;
    };

    // TODO
    class GAZEBO_VISIBLE LogPlayView: public QGraphicsView
    {
      Q_OBJECT

      /// \brief Constructor;
      public: LogPlayView(LogPlayWidget *_parent = 0);

      /// \brief Play simulation.
      public slots: void SetCurrentTime(int _sec);

      /// \brief Play simulation.
      public slots: void SetStartTime(int _sec);

      /// \brief Play simulation.
      public slots: void SetEndTime(int _sec);

      /// \brief Qt mouse release event.
      /// \param[in] _event Qt mouse event.
      protected: void mousePressEvent(QMouseEvent *_event);

      /// \brief Qt mouse release event.
      /// \param[in] _event Qt mouse event.
      protected: void mouseReleaseEvent(QMouseEvent *_event);

      /// \brief Qt mouse release event.
      /// \param[in] _event Qt mouse event.
      protected: void mouseMoveEvent(QMouseEvent *_event);

      /// \internal
      /// \brief Pointer to private data.
      private: LogPlayViewPrivate *dataPtr;
    };

    // TODO
    class GAZEBO_VISIBLE CurrentTimeItem: public QObject,
        public QGraphicsRectItem
    {
      Q_OBJECT

      /// \brief Constructor;
      public: CurrentTimeItem();

      // Documentation inherited
      private: virtual void paint(QPainter *_painter,
          const QStyleOptionGraphicsItem *_option, QWidget *_widget);

      // Documentation inherited
      protected: virtual QRectF boundingRect() const;
    };
  }
}

#endif<|MERGE_RESOLUTION|>--- conflicted
+++ resolved
@@ -49,7 +49,6 @@
       /// indicates the simulation is running
       public: void SetPaused(const bool _paused);
 
-<<<<<<< HEAD
       /// \brief Emit signal to set current time line edit and item.
       /// \param[in] _timeString String representation of sim time.
       /// \param[in] _timeInt Integer representation of sim time.
@@ -64,11 +63,6 @@
       /// \param[in] _timeString String representation of sim time.
       /// \param[in] _timeInt Integer representation of sim time.
       public: void EmitSetEndTime(QString _timeString, int _timeInt);
-=======
-      /// \brief Emit signal to set sim time line edit.
-      /// \param[in] _string String representation of current time.
-      public: void EmitSetCurrentTime(const QString &_string);
->>>>>>> 90dfe4a2
 
       /// \brief Play simulation.
       public slots: void OnPlay();
