/*
 * Copyright (C) 2015 Open Source Robotics Foundation
 *
 * Licensed under the Apache License, Version 2.0 (the "License");
 * you may not use this file except in compliance with the License.
 * You may obtain a copy of the License at
 *
 *     http://www.apache.org/licenses/LICENSE-2.0
 *
 * Unless required by applicable law or agreed to in writing, software
 * distributed under the License is distributed on an "AS IS" BASIS,
 * WITHOUT WARRANTIES OR CONDITIONS OF ANY KIND, either express or implied.
 * See the License for the specific language governing permissions and
 * limitations under the License.
 *
 */
#ifndef _GAZEBO_LOG_PLAY_WIDGET_HH_
#define _GAZEBO_LOG_PLAY_WIDGET_HH_

#include "gazebo/common/Time.hh"
#include "gazebo/gui/qt.h"
#include "gazebo/gui/TimePanel.hh"
#include "gazebo/util/system.hh"

namespace gazebo
{
  namespace gui
  {
    class LogPlayWidgetPrivate;
    class LogPlayViewPrivate;
    class TimePanel;

    /// \class LogPlayWidget LogPlayWidget.hh
    /// \brief Widget which displays log playback options.
    class GAZEBO_VISIBLE LogPlayWidget : public QWidget
    {
      Q_OBJECT

      /// \brief Constructor
      /// \param[in] _parent Parent widget, commonly a TimePanel.
      public: LogPlayWidget(QWidget *_parent = 0);

      /// \brief Destructor
      public: virtual ~LogPlayWidget();

      /// \brief Returns if the simulation is displayed as paused.
      /// \return True if paused, false otherwise.
      public: bool IsPaused() const;

      /// \brief Set whether to display the simulation as paused.
      /// \param[in] _p True to display the simulation as paused. False
      /// indicates the simulation is running
      public: void SetPaused(const bool _paused);

<<<<<<< HEAD
      /// \brief Emit signal to set current time line edit and item.
      /// \param[in] _timeString String representation of sim time.
      /// \param[in] _timeInt Integer representation of sim time.
      public: void EmitSetCurrentTime(QString _timeString, int _timeInt);

      /// \brief Emit signal to set current time line edit and item.
      /// \param[in] _timeString String representation of sim time.
      /// \param[in] _timeInt Integer representation of sim time.
      public: void EmitSetStartTime(QString _timeString, int _timeInt);

      /// \brief Emit signal to set current time line edit and item.
      /// \param[in] _timeString String representation of sim time.
      /// \param[in] _timeInt Integer representation of sim time.
      public: void EmitSetEndTime(QString _timeString, int _timeInt);
=======
      /// \brief Emit signal to set current time.
      /// \param[in] _time Current time.
      public: void EmitSetCurrentTime(common::Time _time);

      /// \brief Emit signal to set start time.
      /// \param[in] _time Start time.
      public: void EmitSetStartTime(common::Time _time);

      /// \brief Emit signal to set end time.
      /// \param[in] _time End time.
      public: void EmitSetEndTime(common::Time _time);
>>>>>>> 46032d2b

      /// \brief Play simulation.
      public slots: void OnPlay();

      /// \brief Pause simulation.
      public slots: void OnPause();

      /// \brief Step simulation forward.
      public slots: void OnStepForward();

      /// \brief Play simulation.
      public slots: void OnStepBack();

      /// \brief Play simulation.
      public slots: void OnJumpStart();

      /// \brief Play simulation.
      public slots: void OnJumpEnd();

      /// \brief Qt signal to show the play button.
      signals: void ShowPlay();

      /// \brief Qt signal to hide the play button.
      signals: void HidePlay();

      /// \brief Qt signal to show the pause button.
      signals: void ShowPause();

      /// \brief Qt signal to hide the pause button.
      signals: void HidePause();

      /// \brief Qt signal used to set the current time line edit.
      /// \param[in] _string String representation of current time.
      signals: void SetCurrentTime(const QString &);

<<<<<<< HEAD
      /// \brief Qt signal used to set the current time line edit.
      /// \param[in] _string String representation of current time.
      signals: void SetEndTime(const QString &);

      /// \brief Qt signal when the joint creation process has ended.
      Q_SIGNALS: void SetCurrentTime(int _time);

      /// \brief Qt signal when the joint creation process has ended.
      Q_SIGNALS: void SetStartTime(int _time);

      /// \brief Qt signal when the joint creation process has ended.
      Q_SIGNALS: void SetEndTime(int _time);

      /// \brief Publish a multistep message.
      /// \param[in] _step Number of steps.
      private: void PublishMultistep(int _step);
=======
      /// \brief Qt signal used to set the end time line edit.
      /// \param[in] _string String representation of current time.
      signals: void SetEndTime(const QString &);

      /// \brief Qt signal used to set the current time in the view.
      /// \param[in] _time Time in ms.
      signals: void SetCurrentTime(int _time);

      /// \brief Qt signal used to set the start time in the view.
      /// \param[in] _time Time in ms.
      signals: void SetStartTime(int _time);

      /// \brief Qt signal used to set the end time in the view.
      /// \param[in] _time Eime in ms.
      signals: void SetEndTime(int _time);
>>>>>>> 46032d2b

      /// \internal
      /// \brief Pointer to private data.
      private: LogPlayWidgetPrivate *dataPtr;
    };

<<<<<<< HEAD
    // TODO
=======
    /// \class LogPlayView LogPlayView.hh
    /// \brief View within LogPlayWidget which displays the timeline.
>>>>>>> 46032d2b
    class GAZEBO_VISIBLE LogPlayView: public QGraphicsView
    {
      Q_OBJECT

      /// \brief Constructor;
      public: LogPlayView(LogPlayWidget *_parent = 0);

<<<<<<< HEAD
      /// \brief Play simulation.
      public slots: void SetCurrentTime(int _sec);

      /// \brief Play simulation.
      public slots: void SetStartTime(int _sec);

      /// \brief Play simulation.
      public slots: void SetEndTime(int _sec);

      /// \brief Qt mouse release event.
      /// \param[in] _event Qt mouse event.
      protected: void mousePressEvent(QMouseEvent *_event);

      /// \brief Qt mouse release event.
      /// \param[in] _event Qt mouse event.
      protected: void mouseReleaseEvent(QMouseEvent *_event);

      /// \brief Qt mouse release event.
      /// \param[in] _event Qt mouse event.
      protected: void mouseMoveEvent(QMouseEvent *_event);
=======
      /// \brief Set the position of the current time item.
      /// \param[in] _msec Absolute time in ms.
      public slots: void SetCurrentTime(int _msec);

      /// \brief Set the log start time.
      /// \param[in] _msec Start time in ms.
      public slots: void SetStartTime(int _msec);

      /// \brief Set the log end time.
      /// \param[in] _msec End time position in ms.
      public slots: void SetEndTime(int _msec);

      /// \brief Draw the timeline.
      public slots: void DrawTimeline();
>>>>>>> 46032d2b

      /// \internal
      /// \brief Pointer to private data.
      private: LogPlayViewPrivate *dataPtr;
    };

<<<<<<< HEAD
    // TODO
=======
    /// \class CurrentTimeItem CurrentTimeItem.hh
    /// \brief Item which represents the current time within the view.
>>>>>>> 46032d2b
    class GAZEBO_VISIBLE CurrentTimeItem: public QObject,
        public QGraphicsRectItem
    {
      Q_OBJECT

      /// \brief Constructor;
      public: CurrentTimeItem();

      // Documentation inherited
      private: virtual void paint(QPainter *_painter,
          const QStyleOptionGraphicsItem *_option, QWidget *_widget);
<<<<<<< HEAD

      // Documentation inherited
      protected: virtual QRectF boundingRect() const;
=======
>>>>>>> 46032d2b
    };
  }
}

#endif<|MERGE_RESOLUTION|>--- conflicted
+++ resolved
@@ -52,22 +52,6 @@
       /// indicates the simulation is running
       public: void SetPaused(const bool _paused);
 
-<<<<<<< HEAD
-      /// \brief Emit signal to set current time line edit and item.
-      /// \param[in] _timeString String representation of sim time.
-      /// \param[in] _timeInt Integer representation of sim time.
-      public: void EmitSetCurrentTime(QString _timeString, int _timeInt);
-
-      /// \brief Emit signal to set current time line edit and item.
-      /// \param[in] _timeString String representation of sim time.
-      /// \param[in] _timeInt Integer representation of sim time.
-      public: void EmitSetStartTime(QString _timeString, int _timeInt);
-
-      /// \brief Emit signal to set current time line edit and item.
-      /// \param[in] _timeString String representation of sim time.
-      /// \param[in] _timeInt Integer representation of sim time.
-      public: void EmitSetEndTime(QString _timeString, int _timeInt);
-=======
       /// \brief Emit signal to set current time.
       /// \param[in] _time Current time.
       public: void EmitSetCurrentTime(common::Time _time);
@@ -79,7 +63,6 @@
       /// \brief Emit signal to set end time.
       /// \param[in] _time End time.
       public: void EmitSetEndTime(common::Time _time);
->>>>>>> 46032d2b
 
       /// \brief Play simulation.
       public slots: void OnPlay();
@@ -115,24 +98,6 @@
       /// \param[in] _string String representation of current time.
       signals: void SetCurrentTime(const QString &);
 
-<<<<<<< HEAD
-      /// \brief Qt signal used to set the current time line edit.
-      /// \param[in] _string String representation of current time.
-      signals: void SetEndTime(const QString &);
-
-      /// \brief Qt signal when the joint creation process has ended.
-      Q_SIGNALS: void SetCurrentTime(int _time);
-
-      /// \brief Qt signal when the joint creation process has ended.
-      Q_SIGNALS: void SetStartTime(int _time);
-
-      /// \brief Qt signal when the joint creation process has ended.
-      Q_SIGNALS: void SetEndTime(int _time);
-
-      /// \brief Publish a multistep message.
-      /// \param[in] _step Number of steps.
-      private: void PublishMultistep(int _step);
-=======
       /// \brief Qt signal used to set the end time line edit.
       /// \param[in] _string String representation of current time.
       signals: void SetEndTime(const QString &);
@@ -148,19 +113,18 @@
       /// \brief Qt signal used to set the end time in the view.
       /// \param[in] _time Eime in ms.
       signals: void SetEndTime(int _time);
->>>>>>> 46032d2b
+
+      /// \brief Publish a multistep message.
+      /// \param[in] _step Number of steps.
+      private: void PublishMultistep(int _step);
 
       /// \internal
       /// \brief Pointer to private data.
       private: LogPlayWidgetPrivate *dataPtr;
     };
 
-<<<<<<< HEAD
-    // TODO
-=======
     /// \class LogPlayView LogPlayView.hh
     /// \brief View within LogPlayWidget which displays the timeline.
->>>>>>> 46032d2b
     class GAZEBO_VISIBLE LogPlayView: public QGraphicsView
     {
       Q_OBJECT
@@ -168,28 +132,6 @@
       /// \brief Constructor;
       public: LogPlayView(LogPlayWidget *_parent = 0);
 
-<<<<<<< HEAD
-      /// \brief Play simulation.
-      public slots: void SetCurrentTime(int _sec);
-
-      /// \brief Play simulation.
-      public slots: void SetStartTime(int _sec);
-
-      /// \brief Play simulation.
-      public slots: void SetEndTime(int _sec);
-
-      /// \brief Qt mouse release event.
-      /// \param[in] _event Qt mouse event.
-      protected: void mousePressEvent(QMouseEvent *_event);
-
-      /// \brief Qt mouse release event.
-      /// \param[in] _event Qt mouse event.
-      protected: void mouseReleaseEvent(QMouseEvent *_event);
-
-      /// \brief Qt mouse release event.
-      /// \param[in] _event Qt mouse event.
-      protected: void mouseMoveEvent(QMouseEvent *_event);
-=======
       /// \brief Set the position of the current time item.
       /// \param[in] _msec Absolute time in ms.
       public slots: void SetCurrentTime(int _msec);
@@ -204,19 +146,26 @@
 
       /// \brief Draw the timeline.
       public slots: void DrawTimeline();
->>>>>>> 46032d2b
+
+      /// \brief Qt mouse release event.
+      /// \param[in] _event Qt mouse event.
+      protected: void mousePressEvent(QMouseEvent *_event);
+
+      /// \brief Qt mouse release event.
+      /// \param[in] _event Qt mouse event.
+      protected: void mouseReleaseEvent(QMouseEvent *_event);
+
+      /// \brief Qt mouse release event.
+      /// \param[in] _event Qt mouse event.
+      protected: void mouseMoveEvent(QMouseEvent *_event);
 
       /// \internal
       /// \brief Pointer to private data.
       private: LogPlayViewPrivate *dataPtr;
     };
 
-<<<<<<< HEAD
-    // TODO
-=======
     /// \class CurrentTimeItem CurrentTimeItem.hh
     /// \brief Item which represents the current time within the view.
->>>>>>> 46032d2b
     class GAZEBO_VISIBLE CurrentTimeItem: public QObject,
         public QGraphicsRectItem
     {
@@ -228,12 +177,9 @@
       // Documentation inherited
       private: virtual void paint(QPainter *_painter,
           const QStyleOptionGraphicsItem *_option, QWidget *_widget);
-<<<<<<< HEAD
 
       // Documentation inherited
       protected: virtual QRectF boundingRect() const;
-=======
->>>>>>> 46032d2b
     };
   }
 }
