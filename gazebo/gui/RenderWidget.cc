/*
 * Copyright (C) 2012-2015 Open Source Robotics Foundation
 *
 * Licensed under the Apache License, Version 2.0 (the "License");
 * you may not use this file except in compliance with the License.
 * You may obtain a copy of the License at
 *
 *     http://www.apache.org/licenses/LICENSE-2.0
 *
 * Unless required by applicable law or agreed to in writing, software
 * distributed under the License is distributed on an "AS IS" BASIS,
 * WITHOUT WARRANTIES OR CONDITIONS OF ANY KIND, either express or implied.
 * See the License for the specific language governing permissions and
 * limitations under the License.
 *
 */
#include <iomanip>

#include "gazebo/rendering/UserCamera.hh"
#include "gazebo/rendering/RenderingIface.hh"
#include "gazebo/rendering/Scene.hh"

#include "gazebo/gui/GuiPlugin.hh"
#include "gazebo/gui/Actions.hh"
#include "gazebo/gui/GuiIface.hh"
#include "gazebo/gui/GLWidget.hh"
#include "gazebo/gui/GuiEvents.hh"
#include "gazebo/gui/TimePanel.hh"
#include "gazebo/gui/RenderWidget.hh"

using namespace gazebo;
using namespace gui;

/////////////////////////////////////////////////
RenderWidget::RenderWidget(QWidget *_parent)
  : QWidget(_parent)
{
  this->setObjectName("renderWidget");
  this->show();

  QVBoxLayout *mainLayout = new QVBoxLayout;
  this->mainFrame = new QFrame;
  this->mainFrame->setFrameShape(QFrame::NoFrame);
  this->mainFrame->show();

  QVBoxLayout *frameLayout = new QVBoxLayout;

  QFrame *toolFrame = new QFrame;
  toolFrame->setObjectName("toolFrame");
  toolFrame->setSizePolicy(QSizePolicy::Expanding, QSizePolicy::Minimum);

  this->toolbar = new QToolBar;
  QHBoxLayout *toolLayout = new QHBoxLayout;
  toolLayout->setContentsMargins(0, 0, 0, 0);

  QActionGroup *actionGroup = new QActionGroup(toolFrame);
<<<<<<< HEAD
  actionGroup->addAction(g_arrowAct);
  actionGroup->addAction(g_translateAct);
  actionGroup->addAction(g_rotateAct);
  actionGroup->addAction(g_scaleAct);
  actionGroup->addAction(g_snapAct);

  this->toolbar->addAction(g_arrowAct);
  this->toolbar->addAction(g_translateAct);
  this->toolbar->addAction(g_rotateAct);
  this->toolbar->addAction(g_scaleAct);

  this->toolbar->addSeparator();
  this->toolbar->addAction(g_boxCreateAct);
  this->toolbar->addAction(g_sphereCreateAct);
  this->toolbar->addAction(g_cylinderCreateAct);
  this->toolbar->addSeparator();
  this->toolbar->addAction(g_pointLghtCreateAct);
  this->toolbar->addAction(g_spotLghtCreateAct);
  this->toolbar->addAction(g_dirLghtCreateAct);
  this->toolbar->addSeparator();
  this->toolbar->addAction(g_screenshotAct);

  this->toolbar->addSeparator();
  this->toolbar->addAction(g_copyAct);
  this->toolbar->addAction(g_pasteAct);

  this->toolbar->addSeparator();

  QToolButton *alignButton = new QToolButton;
  alignButton->setToolButtonStyle(Qt::ToolButtonIconOnly);
  alignButton->setIcon(QIcon(":/images/align.png"));
  alignButton->setToolTip(
      tr("In Selection Mode, hold Ctrl and select 2 objects to align"));
  alignButton->setArrowType(Qt::NoArrow);
  QMenu *alignMenu = new QMenu(alignButton);
  alignMenu->addAction(g_alignAct);
  alignButton->setMenu(alignMenu);
  alignButton->setPopupMode(QToolButton::InstantPopup);
  g_alignButtonAct = this->toolbar->addWidget(alignButton);
  connect(alignButton, SIGNAL(pressed()), g_alignAct, SLOT(trigger()));

  this->toolbar->addSeparator();
  this->toolbar->addAction(g_snapAct);
=======
  if (g_arrowAct)
  {
    actionGroup->addAction(g_arrowAct);
    this->toolbar->addAction(g_arrowAct);
  }
  if (g_translateAct)
  {
    actionGroup->addAction(g_translateAct);
    this->toolbar->addAction(g_translateAct);
  }
  if (g_rotateAct)
  {
    actionGroup->addAction(g_rotateAct);
    this->toolbar->addAction(g_rotateAct);
  }
  if (g_scaleAct)
  {
    actionGroup->addAction(g_scaleAct);
    this->toolbar->addAction(g_scaleAct);
  }

  this->toolbar->addSeparator();

  if (g_boxCreateAct)
    this->toolbar->addAction(g_boxCreateAct);
  if (g_sphereCreateAct)
    this->toolbar->addAction(g_sphereCreateAct);
  if (g_cylinderCreateAct)
    this->toolbar->addAction(g_cylinderCreateAct);
  this->toolbar->addSeparator();
  if (g_pointLghtCreateAct)
    this->toolbar->addAction(g_pointLghtCreateAct);
  if (g_spotLghtCreateAct)
    this->toolbar->addAction(g_spotLghtCreateAct);
  if (g_dirLghtCreateAct)
    this->toolbar->addAction(g_dirLghtCreateAct);
  this->toolbar->addSeparator();
  if (g_screenshotAct)
    this->toolbar->addAction(g_screenshotAct);

  this->toolbar->addSeparator();
  if (g_copyAct)
    this->toolbar->addAction(g_copyAct);
  if (g_pasteAct)
    this->toolbar->addAction(g_pasteAct);

  this->toolbar->addSeparator();

  if (g_alignAct)
  {
    QToolButton *alignButton = new QToolButton;
    alignButton->setToolButtonStyle(Qt::ToolButtonIconOnly);
    alignButton->setIcon(QIcon(":/images/align.png"));
    alignButton->setToolTip(
        tr("In Selection Mode, hold Ctrl and select 2 objects to align"));
    alignButton->setArrowType(Qt::NoArrow);
    QMenu *alignMenu = new QMenu(alignButton);
    alignMenu->addAction(g_alignAct);
    alignButton->setMenu(alignMenu);
    alignButton->setPopupMode(QToolButton::InstantPopup);
    g_alignButtonAct = this->toolbar->addWidget(alignButton);
    connect(alignButton, SIGNAL(pressed()), g_alignAct, SLOT(trigger()));
  }

  this->toolbar->addSeparator();

  if (g_snapAct)
  {
    actionGroup->addAction(g_snapAct);
    this->toolbar->addAction(g_snapAct);
  }
>>>>>>> f5acfe23

  toolLayout->addSpacing(10);
  toolLayout->addWidget(this->toolbar);
  toolFrame->setLayout(toolLayout);

  this->glWidget = new GLWidget(this->mainFrame);
  rendering::ScenePtr scene = rendering::create_scene(gui::get_world(), true);

  this->msgOverlayLabel = new QLabel(this->glWidget);
  this->msgOverlayLabel->setStyleSheet(
      "QLabel { background-color : white; color : gray; }");
  this->msgOverlayLabel->setVisible(false);

  QHBoxLayout *bottomPanelLayout = new QHBoxLayout;

  this->timePanel = new TimePanel(this);

  this->bottomFrame = new QFrame;
  this->bottomFrame->setObjectName("renderBottomFrame");
  this->bottomFrame->setSizePolicy(QSizePolicy::Expanding,
      QSizePolicy::Minimum);

  bottomPanelLayout->addWidget(this->timePanel, 0);
  bottomPanelLayout->setSpacing(0);
  bottomPanelLayout->setContentsMargins(0, 0, 0, 0);
  this->bottomFrame->setLayout(bottomPanelLayout);

  QFrame *render3DFrame = new QFrame;
  render3DFrame->setObjectName("render3DFrame");
  QVBoxLayout *render3DLayout = new QVBoxLayout;
  render3DLayout->addWidget(toolFrame);
  render3DLayout->addWidget(this->glWidget);
  render3DLayout->setContentsMargins(0, 0, 0, 0);
  render3DLayout->setSpacing(0);
  render3DFrame->setLayout(render3DLayout);

  this->splitter = new QSplitter(this);
  this->splitter->addWidget(render3DFrame);
  QList<int> sizes;
  sizes.push_back(300);
  this->splitter->setSizes(sizes);
  this->splitter->setStretchFactor(0, 1);
  this->splitter->setOrientation(Qt::Vertical);

  frameLayout->addWidget(this->splitter);
  frameLayout->addWidget(this->bottomFrame);
  frameLayout->setContentsMargins(0, 0, 0, 0);
  frameLayout->setSpacing(0);

  this->mainFrame->setLayout(frameLayout);
  this->mainFrame->layout()->setContentsMargins(0, 0, 0, 0);

  mainLayout->addWidget(this->mainFrame);

  this->setLayout(mainLayout);
  this->layout()->setContentsMargins(0, 0, 0, 0);

<<<<<<< HEAD
  this->timer = new QTimer(this);
  connect(this->timer, SIGNAL(timeout()), this, SLOT(update()));

  // Set update rate. 30Hz is good.
  this->timer->start(1000.0 / 30.0);

=======
>>>>>>> f5acfe23
  this->connections.push_back(
      gui::Events::ConnectFollow(
        boost::bind(&RenderWidget::OnFollow, this, _1)));

  // Load all GUI Plugins
  std::string filenames = getINIProperty<std::string>(
      "overlay_plugins.filenames", "");
  std::vector<std::string> pluginFilenames;

  // Split the colon separated libraries
  boost::split(pluginFilenames, filenames, boost::is_any_of(":"));

  // Load each plugin
  for (std::vector<std::string>::iterator iter = pluginFilenames.begin();
       iter != pluginFilenames.end(); ++iter)
  {
    // Make sure the string is not empty
    if (!(*iter).empty())
    {
      // Try to create the plugin
      gazebo::GUIPluginPtr plugin = gazebo::GUIPlugin::Create(*iter, *iter);

      if (!plugin)
      {
        gzerr << "Unable to create gui overlay plugin with filename["
          << *iter << "]\n";
      }
      else
      {
        gzlog << "Loaded GUI plugin[" << *iter << "]\n";

        // Set the plugin's parent and store the plugin
        plugin->setParent(this->glWidget);
        this->plugins.push_back(plugin);
      }
    }
  }
}

/////////////////////////////////////////////////
RenderWidget::~RenderWidget()
{
  delete this->glWidget;
  this->glWidget = NULL;

  delete this->toolbar;
  this->toolbar = NULL;
}

/////////////////////////////////////////////////
void RenderWidget::InsertWidget(unsigned int _index, QWidget *_widget)
{
  if (static_cast<int>(_index) <= this->splitter->count())
  {
    // set equal size for now. There should always be at least one widget
    // (render3DFrame) in the splitter.
    QList<int> sizes = this->splitter->sizes();
    GZ_ASSERT(sizes.size() > 0, "RenderWidget splitter has no child widget");

    sizes.insert(_index, sizes[0]);

    this->splitter->insertWidget(_index, _widget);
    this->splitter->setSizes(sizes);
    this->splitter->setStretchFactor(_index, 1);
  }
  else
    gzerr << "Unable to add widget, index out of range " << std::endl;
}

/////////////////////////////////////////////////
void RenderWidget::ShowTimePanel(bool _show)
{
  if (_show)
<<<<<<< HEAD
  {
    this->buildingEditorWidget->show();
    this->baseOverlayMsg = "Building is view-only";
    this->OnClearOverlayMsg();
    this->bottomFrame->hide();
    this->ShowToolbar(false);
  }
  else
  {
    this->buildingEditorWidget->hide();
    this->baseOverlayMsg = "";
    this->OnClearOverlayMsg();
    this->bottomFrame->show();
    this->ShowToolbar(true);
  }
=======
    this->bottomFrame->show();
  else
    this->bottomFrame->hide();
}

/////////////////////////////////////////////////
TimePanel *RenderWidget::GetTimePanel() const
{
  return this->timePanel;
>>>>>>> f5acfe23
}

/////////////////////////////////////////////////
void RenderWidget::RemoveScene(const std::string &_name)
{
  rendering::remove_scene(_name);
}

/////////////////////////////////////////////////
void RenderWidget::CreateScene(const std::string &_name)
{
  rendering::create_scene(_name, true);
}

/////////////////////////////////////////////////
void RenderWidget::DisplayOverlayMsg(const std::string &_msg, int _duration)
{
  std::string msg = this->baseOverlayMsg.empty() ? _msg
      : this->baseOverlayMsg + "\n" + _msg;
  this->msgOverlayLabel->setText(tr(msg.c_str()));
  if (msg.empty())
  {
    this->msgOverlayLabel->setVisible(false);
    return;
  }
  this->msgOverlayLabel->resize(
      this->msgOverlayLabel->fontMetrics().width(tr(msg.c_str())),
      this->msgOverlayLabel->fontMetrics().height());
  this->msgOverlayLabel->setVisible(true);

  if (_duration > 0)
    QTimer::singleShot(_duration, this, SLOT(OnClearOverlayMsg()));
}

/////////////////////////////////////////////////
std::string RenderWidget::GetOverlayMsg() const
{
  return this->msgOverlayLabel->text().toStdString();
}

/////////////////////////////////////////////////
void RenderWidget::ShowToolbar(const bool _show)
{
  if (this->toolbar)
  {
    if (_show)
    {
      this->toolbar->show();
    }
    else
    {
      this->toolbar->hide();
    }
  }
}

/////////////////////////////////////////////////
QToolBar *RenderWidget::GetToolbar() const
{
  return this->toolbar;
}

/////////////////////////////////////////////////
void RenderWidget::OnClearOverlayMsg()
{
  this->DisplayOverlayMsg("");
}

/////////////////////////////////////////////////
void RenderWidget::OnFollow(const std::string &_modelName)
{
  if (_modelName.empty())
  {
    g_translateAct->setEnabled(true);
    g_rotateAct->setEnabled(true);
  }
  else
  {
    g_translateAct->setEnabled(false);
    g_rotateAct->setEnabled(false);
  }
}

/////////////////////////////////////////////////
void RenderWidget::AddPlugin(GUIPluginPtr _plugin, sdf::ElementPtr _elem)
{
  // Set the plugin's parent and store the plugin
  _plugin->setParent(this->glWidget);
  this->plugins.push_back(_plugin);

  // Load the plugin.
  _plugin->Load(_elem);

  _plugin->show();
}<|MERGE_RESOLUTION|>--- conflicted
+++ resolved
@@ -54,51 +54,6 @@
   toolLayout->setContentsMargins(0, 0, 0, 0);
 
   QActionGroup *actionGroup = new QActionGroup(toolFrame);
-<<<<<<< HEAD
-  actionGroup->addAction(g_arrowAct);
-  actionGroup->addAction(g_translateAct);
-  actionGroup->addAction(g_rotateAct);
-  actionGroup->addAction(g_scaleAct);
-  actionGroup->addAction(g_snapAct);
-
-  this->toolbar->addAction(g_arrowAct);
-  this->toolbar->addAction(g_translateAct);
-  this->toolbar->addAction(g_rotateAct);
-  this->toolbar->addAction(g_scaleAct);
-
-  this->toolbar->addSeparator();
-  this->toolbar->addAction(g_boxCreateAct);
-  this->toolbar->addAction(g_sphereCreateAct);
-  this->toolbar->addAction(g_cylinderCreateAct);
-  this->toolbar->addSeparator();
-  this->toolbar->addAction(g_pointLghtCreateAct);
-  this->toolbar->addAction(g_spotLghtCreateAct);
-  this->toolbar->addAction(g_dirLghtCreateAct);
-  this->toolbar->addSeparator();
-  this->toolbar->addAction(g_screenshotAct);
-
-  this->toolbar->addSeparator();
-  this->toolbar->addAction(g_copyAct);
-  this->toolbar->addAction(g_pasteAct);
-
-  this->toolbar->addSeparator();
-
-  QToolButton *alignButton = new QToolButton;
-  alignButton->setToolButtonStyle(Qt::ToolButtonIconOnly);
-  alignButton->setIcon(QIcon(":/images/align.png"));
-  alignButton->setToolTip(
-      tr("In Selection Mode, hold Ctrl and select 2 objects to align"));
-  alignButton->setArrowType(Qt::NoArrow);
-  QMenu *alignMenu = new QMenu(alignButton);
-  alignMenu->addAction(g_alignAct);
-  alignButton->setMenu(alignMenu);
-  alignButton->setPopupMode(QToolButton::InstantPopup);
-  g_alignButtonAct = this->toolbar->addWidget(alignButton);
-  connect(alignButton, SIGNAL(pressed()), g_alignAct, SLOT(trigger()));
-
-  this->toolbar->addSeparator();
-  this->toolbar->addAction(g_snapAct);
-=======
   if (g_arrowAct)
   {
     actionGroup->addAction(g_arrowAct);
@@ -170,7 +125,6 @@
     actionGroup->addAction(g_snapAct);
     this->toolbar->addAction(g_snapAct);
   }
->>>>>>> f5acfe23
 
   toolLayout->addSpacing(10);
   toolLayout->addWidget(this->toolbar);
@@ -228,15 +182,6 @@
   this->setLayout(mainLayout);
   this->layout()->setContentsMargins(0, 0, 0, 0);
 
-<<<<<<< HEAD
-  this->timer = new QTimer(this);
-  connect(this->timer, SIGNAL(timeout()), this, SLOT(update()));
-
-  // Set update rate. 30Hz is good.
-  this->timer->start(1000.0 / 30.0);
-
-=======
->>>>>>> f5acfe23
   this->connections.push_back(
       gui::Events::ConnectFollow(
         boost::bind(&RenderWidget::OnFollow, this, _1)));
@@ -310,23 +255,6 @@
 void RenderWidget::ShowTimePanel(bool _show)
 {
   if (_show)
-<<<<<<< HEAD
-  {
-    this->buildingEditorWidget->show();
-    this->baseOverlayMsg = "Building is view-only";
-    this->OnClearOverlayMsg();
-    this->bottomFrame->hide();
-    this->ShowToolbar(false);
-  }
-  else
-  {
-    this->buildingEditorWidget->hide();
-    this->baseOverlayMsg = "";
-    this->OnClearOverlayMsg();
-    this->bottomFrame->show();
-    this->ShowToolbar(true);
-  }
-=======
     this->bottomFrame->show();
   else
     this->bottomFrame->hide();
@@ -336,7 +264,6 @@
 TimePanel *RenderWidget::GetTimePanel() const
 {
   return this->timePanel;
->>>>>>> f5acfe23
 }
 
 /////////////////////////////////////////////////
