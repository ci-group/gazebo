--- conflicted
+++ resolved
@@ -272,21 +272,6 @@
 
       /// \brief Add an item to a child enum widget.
       /// \param[in] _name Name of the child widget.
-<<<<<<< HEAD
-      /// \param[in] _itemText Enum value to be displayed
-      /// \param[in] _itemData Aditional data for the enum which uniquely
-      /// identifies it.
-      /// \return True if the item is added successfully.
-      public: bool AddItemEnumWidget(const std::string &_name,
-          const std::string &_itemText, const std::string &_itemData);
-
-      /// \brief Remove an item from a child enum widget.
-      /// \param[in] _name Name of the child widget.
-      /// \param[in] _itemData Data which uniquely identifies the enum value.
-      /// \return True if the item is removed successfully.
-      public: bool RemoveItemEnumWidget(const std::string &_name,
-          const std::string &_itemData);
-=======
       /// \param[in] _itemText Enum text value.
       /// \return True if the item is added successfully.
       public: bool AddItemEnumWidget(const std::string &_name,
@@ -298,7 +283,6 @@
       /// \return True if the item is removed successfully.
       public: bool RemoveItemEnumWidget(const std::string &_name,
           const std::string &_itemText);
->>>>>>> 98f4788c
 
       /// \brief Remove all items from a child enum widget.
       /// \param[in] _name Name of the child widget.
