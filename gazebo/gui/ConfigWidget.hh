/*
 * Copyright (C) 2014-2015 Open Source Robotics Foundation
 *
 * Licensed under the Apache License, Version 2.0 (the "License");
 * you may not use this file except in compliance with the License.
 * You may obtain a copy of the License at
 *
 *     http://www.apache.org/licenses/LICENSE-2.0
 *
 * Unless required by applicable law or agreed to in writing, software
 * distributed under the License is distributed on an "AS IS" BASIS,
 * WITHOUT WARRANTIES OR CONDITIONS OF ANY KIND, either express or implied.
 * See the License for the specific language governing permissions and
 * limitations under the License.
 *
*/

#ifndef _GAZEBO_GUI_CONFIGWIDGET_HH_
#define _GAZEBO_GUI_CONFIGWIDGET_HH_

#include <map>
#include <memory>
#include <string>
#include <vector>

#include <ignition/math/Pose3.hh>
#include <ignition/math/Vector3.hh>

#include "gazebo/common/Color.hh"
#include "gazebo/math/Pose.hh"
#include "gazebo/gui/qt.h"

namespace google
{
  namespace protobuf
  {
    class Message;
    class Reflection;
    class FieldDescriptor;
  }
}

namespace gazebo
{
  namespace gui
  {
<<<<<<< HEAD
    class ConfigWidget;
=======
    class ConfigWidgetPrivate;
>>>>>>> 3fddddf7
    class GroupWidget;

    /// \addtogroup gazebo_gui
    /// \{

    /// \class ConfigChildWidget ConfigWidget.hh
    /// \brief A convenience widget that also holds pointers to a list of its
    /// child widgets
    class GZ_GUI_VISIBLE ConfigChildWidget : public QFrame
    {
      Q_OBJECT

      /// \brief Constructor;
      public: ConfigChildWidget() : groupWidget(NULL) {}

      /// \brief Widget's key value.
      public: std::string key;

      /// \brief Widget's scoped name within parent config widget.
      public: std::string scopedName;

      /// \brief List of widgets holding values, such as Spins and LineEdits.
      public: std::vector<QWidget *> widgets;

      /// \brief Map a widget to the label holding its unit value.
      public: std::map<QWidget *, QLabel *> mapWidgetToUnit;

      /// \brief Pointer to group widget.
      /// NULL if this widget is not contained inside a group widget.
      public: GroupWidget *groupWidget;
    };

    /// \class GeometryConfigWidget ConfigWidget.hh
    /// \brief A widget for configuring geometry properties.
    class GZ_GUI_VISIBLE GeometryConfigWidget : public ConfigChildWidget
    {
      Q_OBJECT

      /// \brief A stacked widget containing widgets for configuring
      /// geometry dimensions.
      public: QStackedWidget *geomDimensionWidget;

      /// \brief A spin box for configuring the length of the geometry.
      public: QWidget *geomLengthSpinBox;

      /// \brief A label for the length widget.
      public: QWidget *geomLengthLabel;

      /// \brief A label for the unit of the length widget.
      public: QWidget *geomLengthUnitLabel;

      /// \brief A line edit for editing the mesh filename.
      public: QWidget *geomFilenameLineEdit;

      /// \brief A label for the mesh filename widget.
      public: QWidget *geomFilenameLabel;

      /// \brief A button for selecting the mesh filename.
      public: QWidget *geomFilenameButton;

      /// \brief Callback when the geometry type is changed.
      /// \param[in] _text New geometry type in string.
      private slots: void OnGeometryTypeChanged(const QString _text);

      /// \brief Callback when geometry size changes.
      /// \param[in] _value Size value that changed.
      private slots: void OnGeometrySizeChanged(double _value);

      /// \brief Callback when the file button is clicked.
      private slots: void OnSelectFile();

      /// \brief Signal emitted when geometry changes.
      Q_SIGNALS: void GeometryChanged();
    };

    /// \class DensityConfigWidget ConfigWidget.hh
    /// \brief A widget for configuring density properties.
    class GZ_GUI_VISIBLE DensityConfigWidget : public ConfigChildWidget
    {
      Q_OBJECT

      /// \brief Updates the widget's density value.
      /// \param[in] _density New density value.
      public: void SetDensity(double _density);

      /// \brief Accessor for the widget's density value.
      /// \return The density.
      public: double Density() const;

      /// \brief Callback when the density combo box is changed.
      /// \param[in] _text New density type in string.
      private slots: void OnComboBoxChanged(const QString _text);

      /// \brief Callback when the density spin box is changed.
      /// \param[in] _text New density value in string.
      private slots: void OnSpinBoxChanged(const QString _text);

      /// \brief Signal emitted when density has changed.
      /// \param[in] _value Density value.
      Q_SIGNALS: void DensityValueChanged(const double &_value);

      /// \brief A combo box for selecting a material density
      public: QComboBox *comboBox;

      /// \brief A spin box for entering a density value
      public: QDoubleSpinBox *spinBox;

      /// \brief Current density value
      private: double density;
    };

    /// \class EnumConfigWidget ConfigWidget.hh
    /// \brief A widget for configuring enum values.
    class GZ_GUI_VISIBLE EnumConfigWidget : public ConfigChildWidget
    {
      Q_OBJECT

      /// brief Signal an enum value change event.
      /// \param[in] _value New enum value in string.
      Q_SIGNALS: void EnumValueChanged(const QString &_value);

      /// brief Callback when the enum value is changed.
      /// \param[in] _value New enum value in string.
      private slots: void EnumChanged(const QString &_value);
    };

    /// \class GroupWidget ConfigWidget.hh
    /// \brief A collapsible widget that holds child widgets.
    class GZ_GUI_VISIBLE GroupWidget : public QWidget
    {
      Q_OBJECT

      /// \brief Child widget that can be collapsed or expanded.
      public: QWidget *childWidget;

      /// \brief Callback that collapses or expands the child widget.
      /// _param[in] _checked Whether it is checked or not.
      private slots: void Toggle(bool _checked);
    };

    /// \class ConfigWidget ConfigWidget.hh
    /// \brief A widget generated from a google protobuf message.
    class GZ_GUI_VISIBLE ConfigWidget : public QWidget
    {
      Q_OBJECT

      /// \brief Constructor
      public: ConfigWidget();

      /// \brief Destructor
      public: ~ConfigWidget();

      /// \brief Load from a google protobuf message.
      /// \param[in] _msg Message to load from.
      public: void Load(const google::protobuf::Message *_msg);

      /// \brief Get the updated message.
      /// \return Updated message.
      /// \deprecated See Msg().
      public: google::protobuf::Message *GetMsg() GAZEBO_DEPRECATED(7.0);

      /// \brief Get the updated message.
      /// \return Updated message.
      public: google::protobuf::Message *Msg();

      /// \brief Create a human readable key, capitalizing the first letter
      /// and removing characters like "_".
      /// \param[in] _key Non-human-readable key.
      /// \return Human-readable key.
      /// \deprecated See HumanReadableKey(const std::string &_key) const
      public: std::string GetHumanReadableKey(const std::string &_key)
          GAZEBO_DEPRECATED(7.0);

      /// \brief Create a human readable key, capitalizing the first letter
      /// and removing characters like "_".
      /// \param[in] _key Non-human-readable key.
      /// \return Human-readable key.
      public: std::string HumanReadableKey(const std::string &_key) const;

      /// \brief Returns the unit for a given key. For example, the key "mass"
      /// returns "kg".
      /// \param[in] _key The key.
      /// \param[in] _jointType In case the field belongs to a joint, the
      /// joint's type.
      /// \return The unit.
      /// \deprecated See UnitFromKey(const std::string &_key,
      ///                             const std::string &_jointType = "") const
      public: std::string GetUnitFromKey(const std::string &_key,
          const std::string &_jointType = "") GAZEBO_DEPRECATED(7.0);

      /// \brief Returns the unit for a given key. For example, the key "mass"
      /// returns "kg".
      /// \param[in] _key The key.
      /// \param[in] _jointType In case the field belongs to a joint, the
      /// joint's type.
      /// \return The unit.
      public: std::string UnitFromKey(const std::string &_key,
          const std::string &_jointType = "") const;

      /// \brief Returns the range for a given key. For example, the key
      /// "transparency" returns min == 0, max == 1.
      /// \param[in] _key The key.
      /// \param[out] _min The minimum value.
      /// \param[out] _max The maximum value.
      /// \deprecated See RangeFromKey(const std::string &_key,
      ///                              double &_min,
      ///                              double &_max) const
      public: void GetRangeFromKey(const std::string &_key,
          double &_min, double &_max) GAZEBO_DEPRECATED(7.0);

      /// \brief Returns the range for a given key. For example, the key
      /// "transparency" returns min == 0, max == 1.
      /// \param[in] _key The key.
      /// \param[out] _min The minimum value.
      /// \param[out] _max The maximum value.
      public: void RangeFromKey(const std::string &_key,
          double &_min, double &_max) const;

      /// \brief Set whether a child widget should be visible.
      /// \param[in] _name Name of the child widget.
      /// \param[in] _visible True to set the widget to be visible.
      public: void SetWidgetVisible(const std::string &_name, bool _visible);

      /// \brief Get whether a child widget is visible.
      /// \param[in] _name Name of the child widget.
      /// \return True if the widget is visible.
      /// \deprecated See WidgetVisible(const std::string &_name) const
      public: bool GetWidgetVisible(const std::string &_name) const
          GAZEBO_DEPRECATED(7.0);

      /// \brief Get whether a child widget is visible.
      /// \param[in] _name Name of the child widget.
      /// \return True if the widget is visible.
      public: bool WidgetVisible(const std::string &_name) const;

      /// \brief Set whether a child widget should be read-only.
      /// \param[in] _name Name of the child widget.
      /// \param[in] _visible True to set the widget to be read-only.
      public: void SetWidgetReadOnly(const std::string &_name, bool _readOnly);

      /// \brief Get whether a child widget is read-only.
      /// \param[in] _name Name of the child widget.
      /// \return True if the widget is read-only.
      /// \deprecated See WidgetReadOnly(const std::string &_name) const
      public: bool GetWidgetReadOnly(const std::string &_name) const
          GAZEBO_DEPRECATED(7.0);

      /// \brief Get whether a child widget is read-only.
      /// \param[in] _name Name of the child widget.
      /// \return True if the widget is read-only.
      public: bool WidgetReadOnly(const std::string &_name) const;

      /// \brief Update the widgets from a message.
      /// \param[in] _msg Message used for updating the widgets.
      public: void UpdateFromMsg(const google::protobuf::Message *_msg);

      /// \brief Set an integer value to a child widget.
      /// \param[in] _name Name of the child widget.
      /// \param[in] _value Value to set to.
      /// \return True if the value is set successfully.
      public: bool SetIntWidgetValue(const std::string &_name, int _value);

      /// \brief Set an unsigned integer value to a child widget.
      /// \param[in] _name Name of the child widget.
      /// \param[in] _value Value to set to.
      /// \return True if the value is set successfully.
      public: bool SetUIntWidgetValue(const std::string &_name, unsigned int
          _value);

      /// \brief Set a double value to a child widget.
      /// \param[in] _name Name of the child widget.
      /// \param[in] _value Value to set to.
      /// \return True if the value is set successfully.
      public: bool SetDoubleWidgetValue(const std::string &_name,
          double _value);

      /// \brief Set a bool value to a child widget.
      /// \param[in] _name Name of the child widget.
      /// \param[in] _value Value to set to.
      /// \return True if the value is set successfully.
      public: bool SetBoolWidgetValue(const std::string &_name, bool _value);

      /// \brief Set a string value to a child widget.
      /// \param[in] _name Name of the child widget.
      /// \param[in] _value Value to set to.
      public: bool SetStringWidgetValue(const std::string &_name,
          const std::string &_value);

      /// \brief Set a vector3 value to a child widget.
      /// \param[in] _name Name of the child widget.
      /// \param[in] _value Value to set to.
      /// \return True if the value is set successfully.
      /// \deprecated See SetVector3dWidgetValue(const std::string &_name,
      ///                                 const ignition::math::Vector3 &_value)
      public: bool SetVector3WidgetValue(const std::string &_name,
          const math::Vector3 &_value) GAZEBO_DEPRECATED(7.0);

      /// \brief Set a vector3 value to a child widget.
      /// \param[in] _name Name of the child widget.
      /// \param[in] _value Value to set to.
      /// \return True if the value is set successfully.
      public: bool SetVector3dWidgetValue(const std::string &_name,
          const ignition::math::Vector3d &_value);

      /// \brief Set a color value to a child widget.
      /// \param[in] _name Name of the child widget.
      /// \param[in] _value Value to set to.
      /// \return True if the value is set successfully.
      public: bool SetColorWidgetValue(const std::string &_name,
          const common::Color &_value);

      /// \brief Set a pose value to a child widget.
      /// \param[in] _name Name of the child widget.
      /// \param[in] _value Value to set to.
      /// \return True if the value is set successfully.
      /// \deprecated See SetPoseWidgetValue(const std::string &_name,
      ///                                  const ignition::math::Pose3d &_value)
      public: bool SetPoseWidgetValue(const std::string &_name,
          const math::Pose &_value) GAZEBO_DEPRECATED(7.0);

      /// \brief Set a pose value to a child widget.
      /// \param[in] _name Name of the child widget.
      /// \param[in] _value Value to set to.
      /// \return True if the value is set successfully.
      public: bool SetPoseWidgetValue(const std::string &_name,
          const ignition::math::Pose3d &_value);

      /// \brief Set a geometry value to a child widget.
      /// \param[in] _name Name of the child widget.
      /// \param[in] _value Type of geometry.
      /// \param[in] _dimensions Dimensions of geometry.
      /// \return True if the value is set successfully.
      /// \deprecated See SetGeometryWidgetValue(const std::string &_name,
      ///                           const std::string &_value,
      ///                           const ignition::math::Vector3d &_dimensions,
      ///                           const std::string &_uri = "")
      public: bool SetGeometryWidgetValue(const std::string &_name,
          const std::string &_value, const math::Vector3 &_dimensions,
          const std::string &_uri = "") GAZEBO_DEPRECATED(7.0);

      /// \brief Set a geometry value to a child widget.
      /// \param[in] _name Name of the child widget.
      /// \param[in] _value Type of geometry.
      /// \param[in] _dimensions Dimensions of geometry.
      /// \return True if the value is set successfully.
      public: bool SetGeometryWidgetValue(const std::string &_name,
          const std::string &_value,
          const ignition::math::Vector3d &_dimensions,
          const std::string &_uri = "");

      /// \brief Set a density value to a child widget.
      /// \param[in] _name Name of the child widget.
      /// \param[in] _value Density value to set to.
      /// \return True if the value is set successfully.
      public: bool SetDensityWidgetValue(const std::string &_name,
          double _value);

      /// \brief Set an enum value to a child widget.
      /// \param[in] _name Name of the child widget.
      /// \param[in] _value Value to set to.
      /// \return True if the value is set successfully.
      public: bool SetEnumWidgetValue(const std::string &_name,
          const std::string &_value);

      /// \brief Add an item to a child enum widget.
      /// \param[in] _name Name of the child widget.
      /// \param[in] _itemText Enum text value.
      /// \return True if the item is added successfully.
      public: bool AddItemEnumWidget(const std::string &_name,
          const std::string &_itemText);

      /// \brief Remove an item from a child enum widget.
      /// \param[in] _name Name of the child widget.
      /// \param[in] _itemText Text of the enum value.
      /// \return True if the item is removed successfully.
      public: bool RemoveItemEnumWidget(const std::string &_name,
          const std::string &_itemText);

      /// \brief Remove all items from a child enum widget.
      /// \param[in] _name Name of the child widget.
      /// \return True if successful.
      public: bool ClearEnumWidget(const std::string &_name);

      /// \brief Get an integer value from a child widget.
      /// \param[in] _name Name of the child widget.
      /// \return Integer value.
      /// \deprecated See IntWidgetValue(const std::string &_name) const
      public: int GetIntWidgetValue(const std::string &_name) const
          GAZEBO_DEPRECATED(7.0);

      /// \brief Get an integer value from a child widget.
      /// \param[in] _name Name of the child widget.
      /// \return Integer value.
      public: int IntWidgetValue(const std::string &_name) const;

      /// \brief Get an unsigned integer value from a child widget.
      /// \param[in] _name Name of the child widget.
      /// \return Unsigned integer value.
      /// \deprecated See UIntWidgetValue(const std::string &_name) const
      public: unsigned int GetUIntWidgetValue(const std::string &_name) const
          GAZEBO_DEPRECATED(7.0);

      /// \brief Get an unsigned integer value from a child widget.
      /// \param[in] _name Name of the child widget.
      /// \return Unsigned integer value.
      public: unsigned int UIntWidgetValue(const std::string &_name) const;

      /// \brief Get a double value from a child widget.
      /// \param[in] _name Name of the child widget.
      /// \return Double value.
      /// \deprecated See DoubleWidgetValue(const std::string &_name) const
      public: double GetDoubleWidgetValue(const std::string &_name) const
          GAZEBO_DEPRECATED(7.0);

      /// \brief Get a double value from a child widget.
      /// \param[in] _name Name of the child widget.
      /// \return Double value.
      public: double DoubleWidgetValue(const std::string &_name) const;

      /// \brief Get a bool value from a child widget.
      /// \param[in] _name Name of the child widget.
      /// \return Bool value.
      /// \deprecated See BoolWidgetValue(const std::string &_name) const
      public: bool GetBoolWidgetValue(const std::string &_name) const
          GAZEBO_DEPRECATED(7.0);

      /// \brief Get a bool value from a child widget.
      /// \param[in] _name Name of the child widget.
      /// \return Bool value.
      public: bool BoolWidgetValue(const std::string &_name) const;

      /// \brief Get a string value from a child widget.
      /// \param[in] _name Name of the child widget.
      /// \return String value.
      /// \deprecated See StringWidgetValue(const std::string &_name) const
      public: std::string GetStringWidgetValue(const std::string &_name) const
          GAZEBO_DEPRECATED(7.0);

      /// \brief Get a string value from a child widget.
      /// \param[in] _name Name of the child widget.
      /// \return String value.
      public: std::string StringWidgetValue(const std::string &_name) const;

      /// \brief Get a vector3 value from a child widget.
      /// \param[in] _name Name of the child widget.
      /// \return Vector3 value.
      /// \deprecated See Vector3dWidgetValue(const std::string &_name) const
      public: math::Vector3 GetVector3WidgetValue(const std::string &_name)
          const GAZEBO_DEPRECATED(7.0);

      /// \brief Get a vector3 value from a child widget.
      /// \param[in] _name Name of the child widget.
      /// \return Vector3 value.
      public: ignition::math::Vector3d Vector3dWidgetValue(
          const std::string &_name) const;

      /// \brief Get a color value from a child widget.
      /// \param[in] _name Name of the child widget.
      /// \return Color value.
      /// \deprecated See ColorWidgetValue(const std::string &_name) const
      public: common::Color GetColorWidgetValue(const std::string &_name) const
          GAZEBO_DEPRECATED(7.0);

      /// \brief Get a color value from a child widget.
      /// \param[in] _name Name of the child widget.
      /// \return Color value.
      public: common::Color ColorWidgetValue(const std::string &_name) const;

      /// \brief Get a pose value from a child widget.
      /// \param[in] _name Name of the child widget.
      /// \return Pose value.
      /// \deprecated See PoseWidgetValue(const std::string &_name) const
      public: math::Pose GetPoseWidgetValue(const std::string &_name) const
          GAZEBO_DEPRECATED(7.0);

      /// \brief Get a pose value from a child widget.
      /// \param[in] _name Name of the child widget.
      /// \return Pose value.
      public: ignition::math::Pose3d PoseWidgetValue(
          const std::string &_name) const;

      /// \brief Get a geometry value from a child widget.
      /// \param[in] _name Name of the child widget.
      /// \param[out] _dimensions Dimensions of geometry.
      /// \param[out] _uri URI of the geometry mesh, if any.
      /// \return Type of geometry.
      /// \deprecated See GeometryWidgetValue() function that accepts an
      /// ignition math object.
      public: std::string GetGeometryWidgetValue(const std::string &_name,
          math::Vector3 &_dimensions, std::string &_uri) const
          GAZEBO_DEPRECATED(7.0);

      /// \brief Get a geometry value from a child widget.
      /// \param[in] _name Name of the child widget.
      /// \param[out] _dimensions Dimensions of geometry.
      /// \param[out] _uri URI of the geometry mesh, if any.
      /// \return Type of geometry.
      public: std::string GeometryWidgetValue(const std::string &_name,
          ignition::math::Vector3d &_dimensions, std::string &_uri) const;

      /// \brief Get a density value from a child widget.
      /// \param[in] _name Name of the child widget.
      /// \return Density value.
      public: double DensityWidgetValue(const std::string &_name) const;

      /// \brief Get an enum value from a child widget.
      /// \param[in] _name Name of the child widget.
      /// \return Enum value.
      /// \deprecated See EnumWidgetValue(const std::string &_name)
      public: std::string GetEnumWidgetValue(const std::string &_name) const
          GAZEBO_DEPRECATED(7.0);

      /// \brief Get an enum value from a child widget.
      /// \param[in] _name Name of the child widget.
      /// \return Enum value.
      public: std::string EnumWidgetValue(const std::string &_name) const;

      /// \brief Create a widget which has a button header which collapses
      /// the field widget.
      /// \param[in] _name Header name.
      /// \param[out] _childWidget Widget which will be collapsed.
      /// \param[in] _level Level of the widget in the tree.
      /// \return The group widget.
      public: GroupWidget *CreateGroupWidget(const std::string &_name,
          ConfigChildWidget *_childWidget, const int _level = 0);

      /// \brief Create a widget for configuring an unsigned integer value.
      /// \param[in] _key A key that is used as a label for the widget.
      /// \param[in] _level Level of the widget in the tree.
      /// \return The newly created widget.
      public: ConfigChildWidget *CreateUIntWidget(const std::string &_key,
          const int _level = 0);

      /// \brief Create a widget for configuring an integer value.
      /// \param[in] _key A key that is used as a label for the widget.
      /// \param[in] _level Level of the widget in the tree.
      /// \return The newly created widget.
      public: ConfigChildWidget *CreateIntWidget(const std::string &_key,
          const int _level = 0);

      /// \brief Create a widget for configuring a double value.
      /// \param[in] _key A key that is used as a label for the widget.
      /// \param[in] _level Level of the widget in the tree.
      /// \return The newly created widget.
      public: ConfigChildWidget *CreateDoubleWidget(const std::string &_key,
          const int _level = 0);

      /// \brief Create a widget for configuring a string value.
      /// \param[in] _key A key that is used as a label for the widget.
      /// \param[in] _level Level of the widget in the tree.
      /// \param[in] _type Type of string widget, such as "line" or "plain".
      /// \return The newly created widget.
      public: ConfigChildWidget *CreateStringWidget(const std::string &_key,
          const int _level = 0, const std::string &_type = "line");

      /// \brief Create a widget for configuring a bool value.
      /// \param[in] _key A key that is used as a label for the widget.
      /// \param[in] _level Level of the widget in the tree.
      /// \return The newly created widget.
      public: ConfigChildWidget *CreateBoolWidget(const std::string &_key,
          const int _level = 0);

      /// \brief Create a widget for configuring a vector3 value.
      /// \param[in] _key A key that is used as a label for the widget.
      /// \param[in] _level Level of the widget in the tree.
      /// \return The newly created widget.
      public: ConfigChildWidget *CreateVector3dWidget(const std::string &_key,
          const int _level = 0);

      /// \brief Create a widget for configuring a color value.
      /// \param[in] _key A key that is used as a label for the widget.
      /// \param[in] _level Level of the widget in the tree.
      /// \return The newly created widget.
      public: ConfigChildWidget *CreateColorWidget(const std::string &_key,
          const int _level = 0);

      /// \brief Create a widget for configuring a pose value.
      /// \param[in] _key A key that is used as a label for the widget.
      /// \param[in] _level Level of the widget in the tree.
      /// \return The newly created widget.
      public: ConfigChildWidget *CreatePoseWidget(const std::string &_key,
          const int _level = 0);

      /// \brief Create a widget for configuring a geometry value.
      /// \param[in] _key A key that is used as a label for the widget.
      /// \param[in] _level Level of the widget in the tree.
      /// \return The newly created widget.
      public: ConfigChildWidget *CreateGeometryWidget(const std::string &_key,
          const int _level = 0);

      /// \brief Create a widget for configuring an enum value.
      /// \param[in] _key A key that is used as a label for the widget.
      /// \param[in] _values A list of enum values in string.
      /// \param[in] _level Level of the widget in the tree.
      /// \return The newly created widget.
      public: ConfigChildWidget *CreateEnumWidget(const std::string &_key,
          const std::vector<std::string> &_values, const int _level = 0);

      /// \brief Create a widget for setting a density value.
      /// \param[in] _key A key that is used as a label for the widget.
      /// \param[in] _level Level of the widget in the tree.
      /// \return The newly created widget.
      public: ConfigChildWidget *CreateDensityWidget(const std::string &_key,
          const int _level = 0);

      /// \brief Register a child widget as a child of this widget, so it can
      /// be updated. Note that the widget is not automatically added to a
      /// layout.
      /// \param[in] _name Unique name to indentify the child within this widget
      /// \param[in] _child Child widget to be added. It doesn't need to be a
      /// ConfigChildWidget.
      /// \return True if child successfully added.
      public: bool AddConfigChildWidget(const std::string &_name,
          ConfigChildWidget *_child);

      /// \brief Insert a layout into the config widget's layout at a specific
      /// position.
      /// \param[in] _layout The layout to be inserted.
      /// \param[in] _pos The position to insert at, 0 being the top.
      public: void InsertLayout(QLayout *_layout, int _pos);

      /// \brief Get a config child widget by its name.
      /// \param[in] _name Scoped name of the child widget.
      /// \return The child widget with the given name or NULL if it wasn't
      /// found.
      public: ConfigChildWidget *ConfigChildWidgetByName(
          const std::string &_name) const;

      /// \brief Get the number of child widgets.
      /// \return The number of child widgets.
      public: unsigned int ConfigChildWidgetCount() const;

      /// \brief Get a style sheet in string format, to be applied to a child
      /// config widget with setStyleSheet.
      /// \param[in] _type Type of style sheet, such as "warning", "active",
      /// "normal".
      /// \param[in] _level Level of widget in the tree.
      /// \return Style sheet as string. Returns an empty string if _type is
      /// unknown.
      public: static QString StyleSheet(const std::string &_type,
          const int _level = 0);

      /// \brief List of colors used for the background of widgets according to
      /// their level.
      public: static const std::vector<QString> bgColors;

      /// \brief List of colors used for widget areas according to their level.
      public: static const std::vector<QString> widgetColors;

      /// \brief Red color used for "red" or "x" fields.
      public: static const QString redColor;

      /// \brief Green color used for "green" or "y" fields.
      public: static const QString greenColor;

      /// \brief Blue color used for "blue" or "z" fields.
      public: static const QString blueColor;

      /// \brief Parse the input message and either create widgets for
      /// configuring fields of the message, or update the widgets with values
      /// from the message.
      /// \param[in] _msg Message.
      /// \param[in] _update True to parse only fields that are specified in
      /// the message rather than all the available fields in the message
      /// \param[in] _name Name used when creating new widgets.
      /// \param[in] _level Level of the widget in the tree.
      /// return Updated widget.
      private: QWidget *Parse(google::protobuf::Message *_msg,
          bool _update = false, const std::string &_name = "",
          const int _level = 0);

      /// \brief Parse a vector3 message.
      /// param[in] _msg Input vector3d message.
      /// return Parsed vector.
      private: ignition::math::Vector3d ParseVector3d(
          const google::protobuf::Message *_msg) const;

      /// \brief Update the message field using values from the widgets.
      /// \param[in] _msg Message to be updated.
      /// \param[in] _name Name of parent widget.
      private: void UpdateMsg(google::protobuf::Message *_msg,
          const std::string &_name = "");

      /// \brief Update a vector3d message.
      /// \param[in] _msg Vector3d message to be updated.
      /// \param[in] _value Vector3 used for updating the message.
      private: void UpdateVector3dMsg(google::protobuf::Message *_msg,
          const ignition::math::Vector3d &_value);

      /// \brief Update a child widget with an unsigned integer value.
      /// \param[in] _widget Pointer to the child widget.
      /// \param[in] _value Value to set to.
      /// \return True if the update completed successfully.
      private: bool UpdateUIntWidget(ConfigChildWidget *_widget,
          const unsigned int _value);

      /// \brief Update a child widget with an integer value.
      /// \param[in] _widget Pointer to the child widget.
      /// \param[in] _value Value to set to.
      /// \return True if the update completed successfully.
      private: bool UpdateIntWidget(ConfigChildWidget *_widget,
           const int _value);

      /// \brief Update a child widget with a double value.
      /// \param[in] _widget Pointer to the child widget.
      /// \param[in] _value Value to set to.
      /// \return True if the update completed successfully.
      private: bool UpdateDoubleWidget(ConfigChildWidget *_widget,
          const double _value);

      /// \brief Update a child widget with a string value.
      /// \param[in] _widget Pointer to the child widget.
      /// \param[in] _value Value to set to.
      /// \return True if the update completed successfully.
      private: bool UpdateStringWidget(ConfigChildWidget *_widget,
          const std::string &_value);

      /// \brief Update a child widget with a bool value.
      /// \param[in] _widget Pointer to the child widget.
      /// \param[in] _value Value to set to.
      /// \return True if the update completed successfully.
      private: bool UpdateBoolWidget(ConfigChildWidget *_widget,
          const bool _value);

      /// \brief Update a child widget with a vector3 value.
      /// \param[in] _widget Pointer to the child widget.
      /// \param[in] _value Value to set to.
      /// \return True if the update completed successfully.
      private: bool UpdateVector3dWidget(ConfigChildWidget *_widget,
          const ignition::math::Vector3d &_value);

      /// \brief Update a child widget with a color value.
      /// \param[in] _widget Pointer to the child widget.
      /// \param[in] _value Value to set to.
      /// \return True if the update completed successfully.
      private: bool UpdateColorWidget(ConfigChildWidget *_widget,
          const common::Color &_value);

      /// \brief Update a child widget with a pose value.
      /// \param[in] _widget Pointer to the child widget.
      /// \param[in] _value Value to set to.
      /// \return True if the update completed successfully.
      private: bool UpdatePoseWidget(ConfigChildWidget *_widget,
          const ignition::math::Pose3d &_value);

      /// \brief Update a child widget with a geometry type and dimensions.
      /// \param[in] _widget Pointer to the child widget.
      /// \param[in] _value Type of geometry.
      /// \param[in] _dimensions Dimensions of the geometry.
      /// \param[in] _uri URI of the geometry mesh, if any.
      /// \return True if the update completed successfully.
      private: bool UpdateGeometryWidget(ConfigChildWidget *_widget,
          const std::string &_value,
          const ignition::math::Vector3d &_dimensions,
          const std::string &_uri = "");

      /// \brief Update a child widget with an enum value.
      /// \param[in] _widget Pointer to the child widget.
      /// \param[in] _value Value to set to.
      /// \return True if the update completed successfully.
      private: bool UpdateEnumWidget(ConfigChildWidget *_widget,
          const std::string &_value);

      /// \brief Update a child widget with a density value.
      /// \param[in] _widget Pointer to the child widget.
      /// \param[in] _value Density value.
      /// \return True if the update completed successfully.
      private: bool UpdateDensityWidget(ConfigChildWidget *_widget,
          double _value);

      /// \brief Get an integer value from a child widget.
      /// \param[in] _widget Pointer to the child widget.
      /// \return Value of the widget.
      private: int IntWidgetValue(ConfigChildWidget *_widget) const;

      /// \brief Get an unsigned integer value from a child widget.
      /// \param[in] _widget Pointer to the child widget.
      /// \return Value of the widget.
      private: unsigned int UIntWidgetValue(ConfigChildWidget *_widget) const;

      /// \brief Get a double value from a child widget.
      /// \param[in] _widget Pointer to the child widget.
      /// \return Value of the widget.
      private: double DoubleWidgetValue(ConfigChildWidget *_widget) const;

      /// \brief Get a bool value from a child widget.
      /// \param[in] _widget Pointer to the child widget.
      /// \return Value of the widget.
      private: bool BoolWidgetValue(ConfigChildWidget *_widget) const;

      /// \brief Get a string value from a child widget.
      /// \param[in] _widget Pointer to the child widget.
      /// \return Value of the widget.
      private: std::string StringWidgetValue(ConfigChildWidget *_widget) const;

      /// \brief Get a vector3 value from a child widget.
      /// \param[in] _widget Pointer to the child widget.
      /// \return Value of the widget.
      private: ignition::math::Vector3d Vector3dWidgetValue(
          ConfigChildWidget *_widget) const;

      /// \brief Get a color value from a child widget.
      /// \param[in] _widget Pointer to the child widget.
      /// \return Value of the widget.
      private: common::Color ColorWidgetValue(ConfigChildWidget *_widget) const;

      /// \brief Get a pose value from a child widget.
      /// \param[in] _widget Pointer to the child widget.
      /// \return Value of the widget.
      private: ignition::math::Pose3d PoseWidgetValue(
          ConfigChildWidget *_widget) const;

      /// \brief Get a geometry value from a child widget.
      /// \param[in] _widget Pointer to the child widget.
      /// \param[out] _dimensions Dimensions of geometry.
      /// \param[out] _uri URI of the geometry mesh, if any.
      /// \return Type of geometry.
      private: std::string GeometryWidgetValue(ConfigChildWidget *_widget,
          ignition::math::Vector3d &_dimensions, std::string &_uri) const;

      /// \brief Get an enum value from a child widget.
      /// \param[in] _widget Pointer to the child widget.
      /// \return Value of the widget.
      private: std::string EnumWidgetValue(ConfigChildWidget *_widget) const;

      /// \brief Received item selection user input.
      /// \param[in] _item Item selected.
      /// \param[in] _column Column index.
      private slots: void OnItemSelection(QTreeWidgetItem *_item,
          const int _column);

      /// \brief Callback when a uint config widget's value has changed.
      private slots: void OnUIntValueChanged();

      /// \brief Callback when an int config widget's value has changed.
      private slots: void OnIntValueChanged();

      /// \brief Callback when a double config widget's value has changed.
      private slots: void OnDoubleValueChanged();

      /// \brief Callback when a bool config widget's value has changed.
      private slots: void OnBoolValueChanged();

      /// \brief Callback when a string config widget's value has changed.
      private slots: void OnStringValueChanged();

      /// \brief Callback when a vector3 config widget's value has changed.
      private slots: void OnVector3dValueChanged();

      /// \brief Callback when a vector3 config widget's preset has changed.
      /// \param[in] _index Index of the chosen preset.
      private slots: void OnVector3dPresetChanged(const int _index);

      /// \brief Callback when a color config widget's value has changed.
      private slots: void OnColorValueChanged();

      /// \brief Callback when a pose config widget's value has changed.
      private slots: void OnPoseValueChanged();

      /// \brief Callback when a geometry config widget's value has changed.
      private slots: void OnGeometryValueChanged();

      /// \brief Callback when a geometry config widget's value has changed.
      /// \param[in] _value Value which the QComboBox changed to.
      private slots: void OnGeometryValueChanged(const int _value);

      /// \brief Callback when an enum config widget's enum value has changed.
      /// \param[in] _value New enum value in string.
      private slots: void OnEnumValueChanged(const QString &_value);

      /// \brief Signal that a uint config widget's value has changed.
      /// \param[in] _name Scoped name of widget.
      /// \param[in] _value New uint.
      Q_SIGNALS: void UIntValueChanged(const QString &_name,
          const unsigned int _value);

      /// \brief Signal that an int config widget's value has changed.
      /// \param[in] _name Scoped name of widget.
      /// \param[in] _value New int.
      Q_SIGNALS: void IntValueChanged(const QString &_name, const int _value);

      /// \brief Signal that a double config widget's value has changed.
      /// \param[in] _name Scoped name of widget.
      /// \param[in] _value New double.
      Q_SIGNALS: void DoubleValueChanged(const QString &_name,
          const double _value);

      /// \brief Signal that a bool config widget's value has changed.
      /// \param[in] _name Scoped name of widget.
      /// \param[in] _value New bool.
      Q_SIGNALS: void BoolValueChanged(const QString &_name,
          const bool _value);

      /// \brief Signal that a string config widget's value has changed.
      /// Note that only single line widgets will emit signals, so plain
      /// text widgets don't emit signals.
      /// \param[in] _name Scoped name of widget.
      /// \param[in] _value New string.
      Q_SIGNALS: void StringValueChanged(const QString &_name,
          const std::string &_value);

      /// \brief Signal that a vector3 config widget's value has changed.
      /// \param[in] _name Scoped name of widget.
      /// \param[in] _value New vector3.
      Q_SIGNALS: void Vector3dValueChanged(const QString &_name,
          const ignition::math::Vector3d &_value);

      /// \brief Signal that a color config widget's value has changed.
      /// \param[in] _name Scoped name of widget.
      /// \param[in] _value New color.
      Q_SIGNALS: void ColorValueChanged(const QString &_name,
          const gazebo::common::Color &_value);

      /// \brief Signal that a pose config widget's value has changed.
      /// \param[in] _name Scoped name of widget.
      /// \param[in] _pose New pose.
      Q_SIGNALS: void PoseValueChanged(const QString &_name,
          const ignition::math::Pose3d &_pose);

      /// \brief Signal that a geometry config widget's value has changed.
      /// \param[in] _name Scoped name of widget.
      /// \param[in] _value New geometry name, such as "box".
      /// \param[in] _dimensions New dimensions.
      /// \param[in] _uri New uri, for meshes.
      Q_SIGNALS: void GeometryValueChanged(const std::string &_name,
          const std::string &_value,
          const ignition::math::Vector3d &_dimensions,
          const std::string &_uri);

      /// \brief Signal that an enum config widget's enum value has changed.
      /// \param[in] _name Scoped name of widget.
      /// \param[in] _value New enum value string.
      Q_SIGNALS: void EnumValueChanged(const QString &_name,
          const QString &_value);

      /// \brief Signal emitted when density value changes.
      /// \param[in] _value Density value.
      Q_SIGNALS: void DensityValueChanged(const double &_value);

      /// \brief Signal emitted when mass value changes.
      /// \param[in] _value Mass value.
      Q_SIGNALS: void MassValueChanged(const double &_value);

      /// \brief Callback when density value changes in child widget.
      /// \param[in] _value Density value.
      private slots: void OnDensityValueChanged(const double &_value);

      /// \brief Callback when mass value changes in child widget.
      /// \param[in] _value Mass value.
      private slots: void OnMassValueChanged(double _value);

      /// \brief Callback when geometry changes.
      private slots: void OnGeometryChanged();

      /// \brief Signal emitted when geometry changes.
      Q_SIGNALS: void GeometryChanged();

      /// \brief Qt event filter currently used to filter mouse wheel events.
      /// \param[in] _obj Object that is watched by the event filter.
      /// \param[in] _event Qt event.
      /// \return True if the event is handled.
      private: bool eventFilter(QObject *_obj, QEvent *_event);

      /// \internal
      /// \brief Pointer to private data.
      private: std::unique_ptr<ConfigWidgetPrivate> dataPtr;
    };
  }
}
#endif<|MERGE_RESOLUTION|>--- conflicted
+++ resolved
@@ -44,11 +44,7 @@
 {
   namespace gui
   {
-<<<<<<< HEAD
-    class ConfigWidget;
-=======
     class ConfigWidgetPrivate;
->>>>>>> 3fddddf7
     class GroupWidget;
 
     /// \addtogroup gazebo_gui
