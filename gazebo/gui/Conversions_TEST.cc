/*
 * Copyright (C) 2015-2016 Open Source Robotics Foundation
 *
 * Licensed under the Apache License, Version 2.0 (the "License");
 * you may not use this file except in compliance with the License.
 * You may obtain a copy of the License at
 *
 *     http://www.apache.org/licenses/LICENSE-2.0
 *
 * Unless required by applicable law or agreed to in writing, software
 * distributed under the License is distributed on an "AS IS" BASIS,
 * WITHOUT WARRANTIES OR CONDITIONS OF ANY KIND, either express or implied.
 * See the License for the specific language governing permissions and
 * limitations under the License.
 *
*/

#include "gazebo/common/Color.hh"
#include "gazebo/gui/Conversions.hh"
#include "test/util.hh"

using namespace gazebo;

class GuiConversionsTest : public gazebo::testing::AutoLogFixture { };

/////////////////////////////////////////////////
TEST_F(GuiConversionsTest, Color)
{
  // Gazebo to Qt to Gazebo
  {
    double red = 0.1;
    double green = 0.3;
    double blue = 0.5;
    double alpha = 0.7;

    double tol = 0.01;

    gazebo::common::Color color(red, green, blue, alpha);
    auto newColor = gazebo::gui::Conversions::Convert(
                    gazebo::gui::Conversions::Convert(color));

    EXPECT_NEAR(newColor.r, newColor.r, tol);
    EXPECT_NEAR(newColor.g, newColor.g, tol);
    EXPECT_NEAR(newColor.b, newColor.b, tol);
    EXPECT_NEAR(newColor.a, newColor.a, tol);
  }

  // Qt to Gazebo to Qt
  {
    int red = 100;
    int green = 150;
    int blue = 200;
    int alpha = 186;

    QColor color(red, green, blue, alpha);
    EXPECT_EQ(gazebo::gui::Conversions::Convert(
              gazebo::gui::Conversions::Convert(color)), color);
  }
}

/////////////////////////////////////////////////
TEST_F(GuiConversionsTest, Point2d)
{
<<<<<<< HEAD
  double x = -0.5;
  double y = 123;

  // Ignition to Qt to Ignition
  {
=======
  // Ignition to Qt to Ignition
  {
    double x = -0.5;
    double y = 123;

>>>>>>> f936e4da
    ignition::math::Vector2d point(x, y);
    EXPECT_EQ(gazebo::gui::Conversions::Convert(
              gazebo::gui::Conversions::Convert(point)), point);
  }

  // Qt to Ignition to Qt
  {
<<<<<<< HEAD
=======
    double x = -0.5;
    double y = 123;

>>>>>>> f936e4da
    QPointF point(x, y);
    EXPECT_EQ(gazebo::gui::Conversions::Convert(
              gazebo::gui::Conversions::Convert(point)), point);
  }
<<<<<<< HEAD
}

/////////////////////////////////////////////////
TEST_F(GuiConversionsTest, Vector3d)
{
  double x = -0.1;
  double y = 0;
  double z = 1234;

  // Ignition to Qt to Ignition
  {
    ignition::math::Vector3d vec(x, y, z);
    EXPECT_EQ(gazebo::gui::Conversions::Convert(
              gazebo::gui::Conversions::Convert(vec)), vec);
  }

  // Qt to Ignition to Qt
  {
    QVector3D vec(x, y, z);
    EXPECT_EQ(gazebo::gui::Conversions::Convert(
              gazebo::gui::Conversions::Convert(vec)), vec);
  }
}
=======
}
>>>>>>> f936e4da
<|MERGE_RESOLUTION|>--- conflicted
+++ resolved
@@ -61,19 +61,11 @@
 /////////////////////////////////////////////////
 TEST_F(GuiConversionsTest, Point2d)
 {
-<<<<<<< HEAD
   double x = -0.5;
   double y = 123;
 
   // Ignition to Qt to Ignition
   {
-=======
-  // Ignition to Qt to Ignition
-  {
-    double x = -0.5;
-    double y = 123;
-
->>>>>>> f936e4da
     ignition::math::Vector2d point(x, y);
     EXPECT_EQ(gazebo::gui::Conversions::Convert(
               gazebo::gui::Conversions::Convert(point)), point);
@@ -81,17 +73,10 @@
 
   // Qt to Ignition to Qt
   {
-<<<<<<< HEAD
-=======
-    double x = -0.5;
-    double y = 123;
-
->>>>>>> f936e4da
     QPointF point(x, y);
     EXPECT_EQ(gazebo::gui::Conversions::Convert(
               gazebo::gui::Conversions::Convert(point)), point);
   }
-<<<<<<< HEAD
 }
 
 /////////////////////////////////////////////////
@@ -115,6 +100,3 @@
               gazebo::gui::Conversions::Convert(vec)), vec);
   }
 }
-=======
-}
->>>>>>> f936e4da
