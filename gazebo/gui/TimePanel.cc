/*
 * Copyright (C) 2012-2015 Open Source Robotics Foundation
 *
 * Licensed under the Apache License, Version 2.0 (the "License");
 * you may not use this file except in compliance with the License.
 * You may obtain a copy of the License at
 *
 *     http://www.apache.org/licenses/LICENSE-2.0
 *
 * Unless required by applicable law or agreed to in writing, software
 * distributed under the License is distributed on an "AS IS" BASIS,
 * WITHOUT WARRANTIES OR CONDITIONS OF ANY KIND, either express or implied.
 * See the License for the specific language governing permissions and
 * limitations under the License.
 *
 */

#ifdef _WIN32
  // Ensure that Winsock2.h is included before Windows.h, which can get
  // pulled in by anybody (e.g., Boost).
  #include <Winsock2.h>
#endif

#include <boost/bind.hpp>
#include <sstream>

#include "gazebo/transport/Node.hh"

#include "gazebo/gui/Actions.hh"
#include "gazebo/gui/GuiEvents.hh"
#include "gazebo/gui/GuiIface.hh"
#include "gazebo/rendering/UserCamera.hh"
#include "gazebo/gui/TimeWidget.hh"
#include "gazebo/gui/LogPlayWidget.hh"
#include "gazebo/gui/TimePanel.hh"
#include "gazebo/gui/TimePanelPrivate.hh"

using namespace gazebo;
using namespace gui;

/////////////////////////////////////////////////
TimePanel::TimePanel(QWidget *_parent)
  : QWidget(_parent), dataPtr(new TimePanelPrivate)
{
  this->setObjectName("timePanel");

  // Time Widget
  this->dataPtr->timeWidget = new TimeWidget(this);
  this->dataPtr->timeWidget->setObjectName("timeWidget");
  connect(this, SIGNAL(SetTimeWidgetVisible(bool)),
      this->dataPtr->timeWidget, SLOT(setVisible(bool)));

  // LogPlay Widget
  this->dataPtr->logPlayWidget = new LogPlayWidget(this);
  this->dataPtr->logPlayWidget->setObjectName("logPlayWidget");
  this->dataPtr->logPlayWidget->setVisible(false);
  connect(this, SIGNAL(SetLogPlayWidgetVisible(bool)),
      this->dataPtr->logPlayWidget, SLOT(setVisible(bool)));

  // Layout
  QHBoxLayout *mainLayout = new QHBoxLayout;
  mainLayout->addWidget(this->dataPtr->timeWidget);
  mainLayout->addWidget(this->dataPtr->logPlayWidget);
  this->setLayout(mainLayout);

  this->setSizePolicy(QSizePolicy::Expanding, QSizePolicy::Fixed);
  this->layout()->setContentsMargins(0, 0, 0, 0);

  // Transport
  this->dataPtr->node = transport::NodePtr(new transport::Node());
  this->dataPtr->node->Init();

  this->dataPtr->statsSub = this->dataPtr->node->Subscribe(
      "~/world_stats", &TimePanel::OnStats, this);

<<<<<<< HEAD
  this->dataPtr->worldControlPub = this->dataPtr->node->
      Advertise<msgs::WorldControl>("~/world_control");
=======
>>>>>>> 36cf74ed
  this->dataPtr->userCmdPub =
      this->dataPtr->node->Advertise<msgs::UserCmd>("~/user_cmd");

  // Timer
  QTimer *timer = new QTimer(this);
  connect(timer, SIGNAL(timeout()), this, SLOT(Update()));
  timer->start(33);

  // Connections
  this->dataPtr->connections.push_back(
      gui::Events::ConnectFullScreen(
      boost::bind(&TimePanel::OnFullScreen, this, _1)));

  connect(g_playAct, SIGNAL(changed()), this, SLOT(OnPlayActionChanged()));
}

/////////////////////////////////////////////////
void TimePanel::OnFullScreen(bool /*_value*/)
{
  /*if (_value)
    this->hide();
  else
    this->show();
    */
}

/////////////////////////////////////////////////
TimePanel::~TimePanel()
{
  this->dataPtr->node.reset();
  this->dataPtr->worldControlPub.reset();
  this->dataPtr->userCmdPub.reset();

  delete this->dataPtr;
  this->dataPtr = NULL;
}

/////////////////////////////////////////////////
void TimePanel::OnPlayActionChanged()
{
  // Tests don't see external actions
  if (!g_stepAct)
    return;

  if (this->IsPaused())
  {
    g_stepAct->setToolTip("Step the world");
    g_stepAct->setEnabled(true);
  }
  else
  {
    g_stepAct->setToolTip("Pause the world before stepping");
    g_stepAct->setEnabled(false);
  }
}

/////////////////////////////////////////////////
void TimePanel::ShowRealTimeFactor(bool _show)
{
  if (this->dataPtr->timeWidget->isVisible())
    this->dataPtr->timeWidget->ShowRealTimeFactor(_show);
  else
    gzwarn << "Time widget not visible" << std::endl;
}

/////////////////////////////////////////////////
void TimePanel::ShowRealTime(bool _show)
{
  if (this->dataPtr->timeWidget->isVisible())
    this->dataPtr->timeWidget->ShowRealTime(_show);
  else
    gzwarn << "Time widget not visible" << std::endl;
}

/////////////////////////////////////////////////
void TimePanel::ShowSimTime(bool _show)
{
  if (this->dataPtr->timeWidget->isVisible())
    this->dataPtr->timeWidget->ShowSimTime(_show);
  else
    gzwarn << "Time widget not visible" << std::endl;
}

/////////////////////////////////////////////////
void TimePanel::ShowIterations(bool _show)
{
  if (this->dataPtr->timeWidget->isVisible())
    this->dataPtr->timeWidget->ShowIterations(_show);
  else
    gzwarn << "Time widget not visible" << std::endl;
}

/////////////////////////////////////////////////
void TimePanel::ShowFPS(bool _show)
{
  if (this->dataPtr->timeWidget->isVisible())
    this->dataPtr->timeWidget->ShowFPS(_show);
  else
    gzwarn << "Time widget not visible" << std::endl;
}

/////////////////////////////////////////////////
void TimePanel::ShowStepWidget(bool _show)
{
  if (this->dataPtr->timeWidget->isVisible())
    this->dataPtr->timeWidget->ShowStepWidget(_show);
  else
    gzwarn << "Time widget not visible" << std::endl;
}

/////////////////////////////////////////////////
bool TimePanel::IsPaused() const
{
  return this->dataPtr->paused;
}

/////////////////////////////////////////////////
void TimePanel::SetPaused(bool _paused)
{
  this->dataPtr->paused = _paused;

  if (this->dataPtr->timeWidget->isVisible())
    this->dataPtr->timeWidget->SetPaused(_paused);
  else if (this->dataPtr->logPlayWidget->isVisible())
    this->dataPtr->logPlayWidget->SetPaused(_paused);
}

/////////////////////////////////////////////////
void TimePanel::OnStats(ConstWorldStatisticsPtr &_msg)
{
  boost::mutex::scoped_lock lock(this->dataPtr->mutex);

  if (_msg->has_paused())
    this->SetPaused(_msg->paused());

  if (!this->isVisible())
    return;

  this->dataPtr->simTimes.push_back(msgs::Convert(_msg->sim_time()));
  if (this->dataPtr->simTimes.size() > 20)
    this->dataPtr->simTimes.pop_front();

  this->dataPtr->realTimes.push_back(msgs::Convert(_msg->real_time()));
  if (this->dataPtr->realTimes.size() > 20)
    this->dataPtr->realTimes.pop_front();

  if (_msg->has_log_playback_stats() &&
      !this->dataPtr->logPlayWidget->isVisible())
  {
    this->SetTimeWidgetVisible(false);
    this->SetLogPlayWidgetVisible(true);
    gui::Events::windowMode("LogPlayback");
  }
  else if (!_msg->has_log_playback_stats() &&
      !this->dataPtr->timeWidget->isVisible())
  {
    this->SetTimeWidgetVisible(true);
    this->SetLogPlayWidgetVisible(false);
    gui::Events::windowMode("Simulation");
  }

  if (this->dataPtr->timeWidget->isVisible())
  {
    // Set simulation time
    this->dataPtr->timeWidget->EmitSetSimTime(QString::fromStdString(
        msgs::Convert(_msg->sim_time()).FormattedString()));

    // Set real time
    this->dataPtr->timeWidget->EmitSetRealTime(QString::fromStdString(
        msgs::Convert(_msg->real_time()).FormattedString()));

    // Set the iterations
    this->dataPtr->timeWidget->EmitSetIterations(QString::fromStdString(
        boost::lexical_cast<std::string>(_msg->iterations())));
  }
  else if (this->dataPtr->logPlayWidget->isVisible())
  {
    // Set current time
    this->dataPtr->logPlayWidget->EmitSetCurrentTime(
        msgs::Convert(_msg->sim_time()));

    // Set start time in text and in ms
    this->dataPtr->logPlayWidget->EmitSetStartTime(
        msgs::Convert(_msg->log_playback_stats().start_time()));

    // Set end time in text and in ms
    this->dataPtr->logPlayWidget->EmitSetEndTime(
        msgs::Convert(_msg->log_playback_stats().end_time()));
  }
}

/////////////////////////////////////////////////
void TimePanel::Update()
{
  if (!this->isVisible())
    return;

  boost::mutex::scoped_lock lock(this->dataPtr->mutex);

  // Avoid apparent race condition on start, seen on Windows.
  if (!this->dataPtr->simTimes.size() || !this->dataPtr->realTimes.size())
    return;

  std::ostringstream percent;

  common::Time simAvg, realAvg;
  std::list<common::Time>::iterator simIter, realIter;

  simIter = ++(this->dataPtr->simTimes.begin());
  realIter = ++(this->dataPtr->realTimes.begin());
  while (simIter != this->dataPtr->simTimes.end() &&
      realIter != this->dataPtr->realTimes.end())
  {
    simAvg += ((*simIter) - this->dataPtr->simTimes.front());
    realAvg += ((*realIter) - this->dataPtr->realTimes.front());
    ++simIter;
    ++realIter;
  }
  if (realAvg == 0)
    simAvg = 0;
  else
    simAvg = simAvg / realAvg;

  if (simAvg > 0)
    percent << std::fixed << std::setprecision(2) << simAvg.Double();
  else
    percent << "0";

  if (this->dataPtr->timeWidget->isVisible())
    this->dataPtr->timeWidget->SetPercentRealTimeEdit(percent.str().c_str());

  rendering::UserCameraPtr cam = gui::get_active_camera();
  if (cam)
  {
    std::ostringstream avgFPS;
    avgFPS << cam->GetAvgFPS();

    if (this->dataPtr->timeWidget->isVisible())
    {
      // Set the avg fps
      this->dataPtr->timeWidget->EmitSetFPS(QString::fromStdString(
          boost::lexical_cast<std::string>(avgFPS.str().c_str())));
    }
  }
}

/////////////////////////////////////////////////
void TimePanel::OnTimeReset()
{
  msgs::WorldControl msg;
  msg.mutable_reset()->set_all(false);
  msg.mutable_reset()->set_time_only(true);

  // Register user command on server
  msgs::UserCmd userCmdMsg;
  userCmdMsg.set_description("Reset time");
  userCmdMsg.set_type(msgs::UserCmd::WORLD_CONTROL);
  userCmdMsg.mutable_world_control()->CopyFrom(msg);
  this->dataPtr->userCmdPub->Publish(userCmdMsg);
}

/////////////////////////////////////////////////
void TimePanel::OnStepValueChanged(int _value)
{
  emit gui::Events::inputStepSize(_value);
}<|MERGE_RESOLUTION|>--- conflicted
+++ resolved
@@ -73,11 +73,6 @@
   this->dataPtr->statsSub = this->dataPtr->node->Subscribe(
       "~/world_stats", &TimePanel::OnStats, this);
 
-<<<<<<< HEAD
-  this->dataPtr->worldControlPub = this->dataPtr->node->
-      Advertise<msgs::WorldControl>("~/world_control");
-=======
->>>>>>> 36cf74ed
   this->dataPtr->userCmdPub =
       this->dataPtr->node->Advertise<msgs::UserCmd>("~/user_cmd");
 
@@ -108,8 +103,6 @@
 TimePanel::~TimePanel()
 {
   this->dataPtr->node.reset();
-  this->dataPtr->worldControlPub.reset();
-  this->dataPtr->userCmdPub.reset();
 
   delete this->dataPtr;
   this->dataPtr = NULL;
