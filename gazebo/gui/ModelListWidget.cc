--- conflicted
+++ resolved
@@ -224,7 +224,6 @@
         ignition::math::Pose3d cameraPose = cam->GetWorldPose().Ign();
 
         this->FillPoseProperty(msgs::Convert(cameraPose), item);
-<<<<<<< HEAD
       }
 
       // Create and set the gui camera position relative to a tracked model
@@ -278,14 +277,6 @@
       for (auto browser : cameraBrowser->children())
       {
         this->propTreeBrowser->setExpanded(browser, true);
-=======
-        // set expanded to true by default for easier viewing
-        this->propTreeBrowser->setExpanded(cameraBrowser, true);
-        for (auto browser : cameraBrowser->children())
-        {
-          this->propTreeBrowser->setExpanded(browser, true);
-        }
->>>>>>> 019cc777
       }
     }
     else
@@ -731,15 +722,12 @@
 /////////////////////////////////////////////////
 void ModelListWidget::GUIPropertyChanged(QtProperty *_item)
 {
-  // Only camera pose editable for now
+  // Only camera pose and follow parameters editable for now
   QtProperty *cameraProperty = this->GetChildItem("camera");
   if (!cameraProperty)
     return;
 
   QtProperty *cameraPoseProperty = this->GetChildItem(cameraProperty, "pose");
-  if (!cameraPoseProperty)
-    return;
-
   if (cameraPoseProperty)
   {
     std::string changedProperty = _item->propertyName().toStdString();
@@ -757,7 +745,6 @@
         cam->SetWorldPose(msgs::ConvertIgn(poseMsg));
     }
   }
-<<<<<<< HEAD
 
   QtProperty *cameraFollowProperty = this->GetChildItem(cameraProperty,
                                                         "follow");
@@ -798,13 +785,11 @@
     }
     else if (changedProperty == "max_distance")
     {
-      cam->SetTrackMinDistance(this->variantManager->value(
+      cam->SetTrackMaxDistance(this->variantManager->value(
              this->GetChildItem(cameraFollowProperty,
                "max_distance")).toDouble());
     }
   }
-=======
->>>>>>> 019cc777
 }
 
 /////////////////////////////////////////////////
