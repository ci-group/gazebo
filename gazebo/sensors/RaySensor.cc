/*
 * Copyright 2012 Open Source Robotics Foundation
 *
 * Licensed under the Apache License, Version 2.0 (the "License");
 * you may not use this file except in compliance with the License.
 * You may obtain a copy of the License at
 *
 *     http://www.apache.org/licenses/LICENSE-2.0
 *
 * Unless required by applicable law or agreed to in writing, software
 * distributed under the License is distributed on an "AS IS" BASIS,
 * WITHOUT WARRANTIES OR CONDITIONS OF ANY KIND, either express or implied.
 * See the License for the specific language governing permissions and
 * limitations under the License.
 *
*/
/* Desc: Ray proximity sensor
 * Author: Carle Cote
 * Date: 23 february 2004
*/

#include "gazebo/physics/World.hh"
#include "gazebo/physics/MultiRayShape.hh"
#include "gazebo/physics/PhysicsEngine.hh"
#include "gazebo/physics/Physics.hh"
#include "gazebo/physics/Model.hh"
#include "gazebo/physics/Link.hh"
#include "gazebo/physics/Collision.hh"

#include "gazebo/common/Assert.hh"
#include "gazebo/common/Exception.hh"

#include "gazebo/transport/Node.hh"
#include "gazebo/transport/Publisher.hh"
#include "gazebo/msgs/msgs.hh"

#include "gazebo/math/Vector3.hh"
#include "gazebo/math/Rand.hh"

#include "gazebo/sensors/SensorFactory.hh"
#include "gazebo/sensors/RaySensor.hh"

using namespace gazebo;
using namespace sensors;

GZ_REGISTER_STATIC_SENSOR("ray", RaySensor)

//////////////////////////////////////////////////
RaySensor::RaySensor()
    : Sensor(sensors::RAY)
{
}

//////////////////////////////////////////////////
RaySensor::~RaySensor()
{
  this->laserCollision->Fini();
  this->laserCollision.reset();

  this->laserShape->Fini();
  this->laserShape.reset();
}

//////////////////////////////////////////////////
std::string RaySensor::GetTopic() const
{
  std::string topicName = "~/";
  topicName += this->parentName + "/" + this->GetName() + "/scan";
  boost::replace_all(topicName, "::", "/");

  return topicName;
}

//////////////////////////////////////////////////
void RaySensor::Load(const std::string &_worldName)
{
  Sensor::Load(_worldName);
  this->scanPub = this->node->Advertise<msgs::LaserScanStamped>(
      this->GetTopic());

  GZ_ASSERT(this->world != NULL,
      "RaySensor did not get a valid World pointer");

  physics::PhysicsEnginePtr physicsEngine = this->world->GetPhysicsEngine();

  GZ_ASSERT(physicsEngine != NULL,
      "Unable to get a pointer to the physics engine");

  this->laserCollision = physicsEngine->CreateCollision("multiray",
      this->parentName);

  GZ_ASSERT(this->laserCollision != NULL,
      "Unable to create a multiray collision using the physics engine.");

  this->laserCollision->SetName("ray_sensor_collision");
  this->laserCollision->SetRelativePose(this->pose);
  this->laserCollision->SetInitialRelativePose(this->pose);

  this->laserShape = boost::dynamic_pointer_cast<physics::MultiRayShape>(
                     this->laserCollision->GetShape());

  GZ_ASSERT(this->laserShape != NULL,
      "Unable to get the laser shape from the multi-ray collision.");

  this->laserShape->Load(this->sdf);
  this->laserShape->Init();

  // Handle noise model settings.
  this->noiseActive = false;
  sdf::ElementPtr rayElem = this->sdf->GetElement("ray");
  if (rayElem->HasElement("noise"))
  {
    sdf::ElementPtr noiseElem = rayElem->GetElement("noise");
    std::string type = noiseElem->GetValueString("type");
    if (type == "gaussian")
    {
      this->noiseType = GAUSSIAN;
      this->noiseMean = noiseElem->GetValueDouble("mean");
      this->noiseStdDev = noiseElem->GetValueDouble("stddev");
      this->noiseActive = true;
      gzlog << "applying Gaussian noise model with mean " << this->noiseMean <<
        " and stddev " << this->noiseStdDev << std::endl;
    }
    else
      gzwarn << "ignoring unknown noise model type \"" << type << "\"" <<
        std::endl;
  }

  this->parentEntity = this->world->GetEntity(this->parentName);

  GZ_ASSERT(this->parentEntity != NULL,
      "Unable to get the parent entity.");
}

//////////////////////////////////////////////////
void RaySensor::Init()
{
  Sensor::Init();
  this->laserMsg.mutable_scan()->set_frame(this->parentName);
}

//////////////////////////////////////////////////
void RaySensor::Fini()
{
  Sensor::Fini();
}

//////////////////////////////////////////////////
math::Angle RaySensor::GetAngleMin() const
{
  return this->laserShape->GetMinAngle();
}

//////////////////////////////////////////////////
math::Angle RaySensor::GetAngleMax() const
{
  return this->laserShape->GetMaxAngle();
}

//////////////////////////////////////////////////
double RaySensor::GetRangeMin() const
{
  return this->laserShape->GetMinRange();
}

//////////////////////////////////////////////////
double RaySensor::GetRangeMax() const
{
  return this->laserShape->GetMaxRange();
}

//////////////////////////////////////////////////
double RaySensor::GetAngleResolution() const
{
  return (this->GetAngleMax() - this->GetAngleMin()).Radian() /
    (this->GetRangeCount()-1);
}

//////////////////////////////////////////////////
double RaySensor::GetRangeResolution() const
{
  return this->laserShape->GetResRange();
}

//////////////////////////////////////////////////
int RaySensor::GetRayCount() const
{
  return this->laserShape->GetSampleCount();
}

//////////////////////////////////////////////////
int RaySensor::GetRangeCount() const
{
  // TODO: maybe should check against this->laserMsg.ranges_size()
  //       as users use this to loop through GetRange() calls
  return this->laserShape->GetSampleCount() *
    this->laserShape->GetScanResolution();
}

//////////////////////////////////////////////////
int RaySensor::GetVerticalRayCount() const
{
  return this->laserShape->GetVerticalSampleCount();
}

//////////////////////////////////////////////////
int RaySensor::GetVerticalRangeCount() const
{
  return this->laserShape->GetVerticalSampleCount() *
         this->laserShape->GetVerticalScanResolution();
}

//////////////////////////////////////////////////
math::Angle RaySensor::GetVerticalAngleMin() const
{
  return this->laserShape->GetVerticalMinAngle();
}

//////////////////////////////////////////////////
math::Angle RaySensor::GetVerticalAngleMax() const
{
  return this->laserShape->GetVerticalMaxAngle();
}

//////////////////////////////////////////////////
void RaySensor::GetRanges(std::vector<double> &_ranges)
{
  boost::mutex::scoped_lock lock(this->mutex);

  _ranges.resize(this->laserMsg.scan().ranges_size());
  memcpy(&_ranges[0], this->laserMsg.scan().ranges().data(),
         sizeof(_ranges[0]) * this->laserMsg.scan().ranges_size());
}

//////////////////////////////////////////////////
double RaySensor::GetRange(int _index)
{
  boost::mutex::scoped_lock lock(this->mutex);

  if (this->laserMsg.scan().ranges_size() == 0)
  {
    gzwarn << "ranges not constructed yet (zero sized)\n";
    return 0.0;
  }
  if (_index < 0 || _index >= this->laserMsg.scan().ranges_size())
  {
    gzerr << "Invalid range index[" << _index << "]\n";
    return 0.0;
  }

  return this->laserMsg.scan().ranges(_index);
}

//////////////////////////////////////////////////
double RaySensor::GetRetro(int index)
{
  boost::mutex::scoped_lock lock(this->mutex);
  return this->laserShape->GetRetro(index);
}

//////////////////////////////////////////////////
int RaySensor::GetFiducial(int index)
{
  boost::mutex::scoped_lock lock(this->mutex);
  return this->laserShape->GetFiducial(index);
}

//////////////////////////////////////////////////
void RaySensor::UpdateImpl(bool /*_force*/)
{
  // do the collision checks
  // this eventually call OnNewScans, so move mutex lock behind it in case
  // need to move mutex lock after this? or make the OnNewLaserScan connection
  // call somewhere else?
  this->laserShape->Update();
  this->lastMeasurementTime = this->world->GetSimTime();

  // moving this behind laserShape update
  boost::mutex::scoped_lock lock(this->mutex);

  msgs::Set(this->laserMsg.mutable_time(), this->lastMeasurementTime);

  msgs::LaserScan *scan = this->laserMsg.mutable_scan();

  // Store the latest laser scans into laserMsg
  msgs::Set(scan->mutable_world_pose(),
            this->pose + this->parentEntity->GetWorldPose());
  scan->set_angle_min(this->GetAngleMin().Radian());
  scan->set_angle_max(this->GetAngleMax().Radian());
  scan->set_angle_step(this->GetAngleResolution());

  scan->set_range_min(this->GetRangeMin());
  scan->set_range_max(this->GetRangeMax());

  scan->clear_ranges();
  scan->clear_intensities();

  // todo: add loop for vertical range count
  for (unsigned int j = 0; j < (unsigned int)this->GetVerticalRayCount(); j++)
  for (unsigned int i = 0; i < (unsigned int)this->GetRayCount(); i++)
  {
<<<<<<< HEAD
    scan->add_ranges(
        this->laserShape->GetRange(j * this->GetRayCount() + i) + 0.08);
=======
    double range = this->laserShape->GetRange(j * this->GetRayCount() + i);
    if (this->noiseActive)
    {
      switch (this->noiseType)
      {
        case GAUSSIAN:
          // Add independent (uncorrelated) Gaussian noise to each beam.
          range += math::Rand::GetDblNormal(this->noiseMean, this->noiseStdDev);
          // No real laser would return a range outside its stated limits.
          range = math::clamp(range, this->GetRangeMin(), this->GetRangeMax());
          break;
        default:
          GZ_ASSERT(false, "Invalid noise model type");
      }
    }
    scan->add_ranges(range);
>>>>>>> 471f3c22
    scan->add_intensities(
        this->laserShape->GetRetro(j * this->GetRayCount() + i));
  }

  if (this->scanPub)
    this->scanPub->Publish(this->laserMsg);
}

//////////////////////////////////////////////////
bool RaySensor::IsActive()
{
  return Sensor::IsActive() || this->scanPub->HasConnections();
}<|MERGE_RESOLUTION|>--- conflicted
+++ resolved
@@ -299,10 +299,6 @@
   for (unsigned int j = 0; j < (unsigned int)this->GetVerticalRayCount(); j++)
   for (unsigned int i = 0; i < (unsigned int)this->GetRayCount(); i++)
   {
-<<<<<<< HEAD
-    scan->add_ranges(
-        this->laserShape->GetRange(j * this->GetRayCount() + i) + 0.08);
-=======
     double range = this->laserShape->GetRange(j * this->GetRayCount() + i);
     if (this->noiseActive)
     {
@@ -319,7 +315,6 @@
       }
     }
     scan->add_ranges(range);
->>>>>>> 471f3c22
     scan->add_intensities(
         this->laserShape->GetRetro(j * this->GetRayCount() + i));
   }
