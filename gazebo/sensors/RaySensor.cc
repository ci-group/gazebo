/*
 * Copyright 2011 Nate Koenig & Andrew Howard
 *
 * Licensed under the Apache License, Version 2.0 (the "License");
 * you may not use this file except in compliance with the License.
 * You may obtain a copy of the License at
 *
 *     http://www.apache.org/licenses/LICENSE-2.0
 *
 * Unless required by applicable law or agreed to in writing, software
 * distributed under the License is distributed on an "AS IS" BASIS,
 * WITHOUT WARRANTIES OR CONDITIONS OF ANY KIND, either express or implied.
 * See the License for the specific language governing permissions and
 * limitations under the License.
 *
*/
/* Desc: Ray proximity sensor
 * Author: Carle Cote
 * Date: 23 february 2004
*/

#include "physics/World.hh"
#include "physics/MultiRayShape.hh"
#include "physics/PhysicsEngine.hh"
#include "physics/Physics.hh"
#include "physics/Model.hh"
#include "physics/Link.hh"
#include "physics/Collision.hh"
#include "common/Exception.hh"

#include "transport/Node.hh"
#include "transport/Publisher.hh"
#include "msgs/msgs.hh"

#include "math/Vector3.hh"

#include "sensors/SensorFactory.hh"
#include "sensors/RaySensor.hh"

using namespace gazebo;
using namespace sensors;

GZ_REGISTER_STATIC_SENSOR("ray", RaySensor)

//////////////////////////////////////////////////
RaySensor::RaySensor()
    : Sensor()
{
  this->mutex = new boost::mutex();
  this->active = false;
  this->node = transport::NodePtr(new transport::Node());
}

//////////////////////////////////////////////////
RaySensor::~RaySensor()
{
  delete this->mutex;
  this->laserCollision.reset();
  this->laserShape.reset();
}

//////////////////////////////////////////////////
void RaySensor::Load(const std::string &_worldName, sdf::ElementPtr _sdf)
{
  Sensor::Load(_worldName, _sdf);
}

//////////////////////////////////////////////////
std::string RaySensor::GetTopic() const
{
  std::string topicName = "~/";
  topicName += this->parentName + "/" + this->GetName() + "/scan";
  boost::replace_all(topicName, "::", "/");

  return topicName;
}

//////////////////////////////////////////////////
void RaySensor::Load(const std::string &_worldName)
{
  Sensor::Load(_worldName);

  this->node->Init(_worldName);
  this->scanPub = this->node->Advertise<msgs::LaserScan>(this->GetTopic());

  physics::PhysicsEnginePtr physicsEngine = this->world->GetPhysicsEngine();
  this->laserCollision = physicsEngine->CreateCollision("multiray",
      this->parentName);
  this->laserCollision->SetName("ray_sensor_collision");
  this->laserCollision->SetRelativePose(this->pose);

  this->laserShape = boost::dynamic_pointer_cast<physics::MultiRayShape>(
      this->laserCollision->GetShape());

  this->laserShape->Load(this->sdf);

  this->laserShape->Init();

  this->parentEntity = this->world->GetEntity(this->parentName);
}

//////////////////////////////////////////////////
void RaySensor::Init()
{
  Sensor::Init();
  this->laserMsg.set_frame(this->parentName);
}

//////////////////////////////////////////////////
void RaySensor::Fini()
{
  Sensor::Fini();
}

//////////////////////////////////////////////////
math::Angle RaySensor::GetAngleMin() const
{
  return this->laserShape->GetMinAngle();
}

//////////////////////////////////////////////////
math::Angle RaySensor::GetAngleMax() const
{
  return this->laserShape->GetMaxAngle();
}

//////////////////////////////////////////////////
double RaySensor::GetRangeMin() const
{
  return this->laserShape->GetMinRange();
}

//////////////////////////////////////////////////
double RaySensor::GetRangeMax() const
{
  return this->laserShape->GetMaxRange();
}

//////////////////////////////////////////////////
double RaySensor::GetAngleResolution() const
{
  return (this->GetAngleMax() - this->GetAngleMin()).Radian() /
    (this->GetRangeCount()-1);
}

//////////////////////////////////////////////////
double RaySensor::GetRangeResolution() const
{
  return this->laserShape->GetResRange();
}

//////////////////////////////////////////////////
int RaySensor::GetRayCount() const
{
  return this->laserShape->GetSampleCount();
}

//////////////////////////////////////////////////
int RaySensor::GetRangeCount() const
{
  // todo: maybe should check against this->laserMsg.ranges_size()
  //       as users use this to loop through GetRange() calls
  return this->laserShape->GetSampleCount() *
    this->laserShape->GetScanResolution();
}

//////////////////////////////////////////////////
int RaySensor::GetVerticalRayCount() const
{
  return this->laserShape->GetVerticalSampleCount();
}

//////////////////////////////////////////////////
int RaySensor::GetVerticalRangeCount() const
{
  return this->laserShape->GetVerticalSampleCount() *
         this->laserShape->GetVerticalScanResolution();
}

//////////////////////////////////////////////////
math::Angle RaySensor::GetVerticalAngleMin() const
{
  return this->laserShape->GetVerticalMinAngle();
}

//////////////////////////////////////////////////
math::Angle RaySensor::GetVerticalAngleMax() const
{
  return this->laserShape->GetVerticalMaxAngle();
}

//////////////////////////////////////////////////
void RaySensor::GetRanges(std::vector<double> &_ranges)
{
  boost::mutex::scoped_lock(*this->mutex);
  _ranges.resize(this->laserMsg.ranges_size());
  memcpy(&_ranges[0], this->laserMsg.ranges().data(),
         sizeof(_ranges[0]) * this->laserMsg.ranges_size());
}

//////////////////////////////////////////////////
double RaySensor::GetRange(int _index)
{
  boost::mutex::scoped_lock(*this->mutex);
  if (this->laserMsg.ranges_size() == 0)
  {
    gzwarn << "ranges not constructed yet (zero sized)\n";
    return 0.0;
  }
  if (_index < 0 || _index >= this->laserMsg.ranges_size())
  {
    gzerr << "Invalid range index[" << _index << "]\n";
    return 0.0;
  }

  return this->laserMsg.ranges(_index);
}

//////////////////////////////////////////////////
double RaySensor::GetRetro(int index)
{
  boost::mutex::scoped_lock(*this->mutex);
  return this->laserShape->GetRetro(index);
}

//////////////////////////////////////////////////
int RaySensor::GetFiducial(int index)
{
  boost::mutex::scoped_lock(*this->mutex);
  return this->laserShape->GetFiducial(index);
}

//////////////////////////////////////////////////
void RaySensor::UpdateImpl(bool /*_force*/)
{
  this->lastUpdateTime = this->world->GetSimTime();

  // do the collision checks
  // this eventually call OnNewScans, so move mutex lock behind it in case
<<<<<<< HEAD
  // we need to move mutex lock after this?
  // or make the OnNewLaserScan connection
  // call somewhere else?
  this->laserShape->Update();

  // moving this behind laserShap update
  this->mutex->lock();
=======
  // need to move mutex lock after this? or make the OnNewLaserScan connection
  // call somewhere else?
  this->laserShape->Update();

  this->mutex->lock();  // moving this behind laserShap update
>>>>>>> ea5ed832

  // Store the latest laser scans into laserMsg
  msgs::Set(this->laserMsg.mutable_world_pose(),
      this->parentEntity->GetWorldPose() + this->GetPose());
  this->laserMsg.set_angle_min(this->GetAngleMin().Radian());
  this->laserMsg.set_angle_max(this->GetAngleMax().Radian());
  this->laserMsg.set_angle_step(this->GetAngleResolution());

  this->laserMsg.set_range_min(this->GetRangeMin());
  this->laserMsg.set_range_max(this->GetRangeMax());

  this->laserMsg.clear_ranges();
  this->laserMsg.clear_intensities();

  // todo: add loop for vertical range count
  for (unsigned int j = 0; j < (unsigned int)this->GetVerticalRayCount(); j++)
  for (unsigned int i = 0; i < (unsigned int)this->GetRayCount(); i++)
  {
    this->laserMsg.add_ranges(
      this->laserShape->GetRange(j * this->GetRayCount() + i));
    this->laserMsg.add_intensities(
        this->laserShape->GetRetro(j * this->GetRayCount() + i));
  }
  this->mutex->unlock();

  if (this->scanPub)
    this->scanPub->Publish(this->laserMsg);
}<|MERGE_RESOLUTION|>--- conflicted
+++ resolved
@@ -237,21 +237,12 @@
 
   // do the collision checks
   // this eventually call OnNewScans, so move mutex lock behind it in case
-<<<<<<< HEAD
-  // we need to move mutex lock after this?
-  // or make the OnNewLaserScan connection
-  // call somewhere else?
-  this->laserShape->Update();
-
-  // moving this behind laserShap update
-  this->mutex->lock();
-=======
   // need to move mutex lock after this? or make the OnNewLaserScan connection
   // call somewhere else?
   this->laserShape->Update();
 
-  this->mutex->lock();  // moving this behind laserShap update
->>>>>>> ea5ed832
+  // moving this behind laserShap update
+  this->mutex->lock();
 
   // Store the latest laser scans into laserMsg
   msgs::Set(this->laserMsg.mutable_world_pose(),
