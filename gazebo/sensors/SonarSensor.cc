--- conflicted
+++ resolved
@@ -19,7 +19,9 @@
   // pulled in by anybody (e.g., Boost).
   #include <Winsock2.h>
 #endif
-#include <regex>
+
+#include <boost/algorithm/string.hpp>
+
 #include <ignition/math/Vector3.hh>
 
 #include "gazebo/physics/World.hh"
@@ -65,8 +67,8 @@
 std::string SonarSensor::Topic() const
 {
   std::string topicName = "~/";
-  topicName += this->ParentName() + "/" + this->Name() + "/sonar";
-  topicName = std::regex_replace(topicName, std::regex("::"), std::string("/"));
+  topicName += this->parentName + "/" + this->GetName() + "/sonar";
+  boost::replace_all(topicName, "::", "/");
 
   return topicName;
 }
@@ -274,11 +276,7 @@
 }
 
 //////////////////////////////////////////////////
-<<<<<<< HEAD
 double SonarSensor::Range()
-=======
-bool SonarSensor::UpdateImpl(const bool /*_force*/)
->>>>>>> e5959d66
 {
   std::lock_guard<std::mutex> lock(this->dataPtr->mutex);
   return this->dataPtr->sonarMsg.sonar().range();
@@ -358,7 +356,7 @@
 }
 
 //////////////////////////////////////////////////
-bool SonarSensor::IsActive() const
+bool SonarSensor::IsActive()
 {
   return Sensor::IsActive() || this->dataPtr->sonarPub->HasConnections();
 }
@@ -381,7 +379,6 @@
 }
 
 //////////////////////////////////////////////////
-<<<<<<< HEAD
 event::ConnectionPtr SonarSensor::ConnectUpdate(
     std::function<void (msgs::SonarStamped)> _subscriber)
 {
@@ -392,9 +389,4 @@
 void SonarSensor::DisconnectUpdate(event::ConnectionPtr &_conn)
 {
   this->dataPtr->update.Disconnect(_conn);
-=======
-void SonarSensor::DisconnectUpdate(event::ConnectionPtr &_conn)
-{
-  this->update.Disconnect(_conn);
->>>>>>> e5959d66
-}
+}
