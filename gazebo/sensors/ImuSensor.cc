--- conflicted
+++ resolved
@@ -248,15 +248,6 @@
           // Add Gaussian noise + fixed bias to each rate
           this->imuMsg.mutable_angular_velocity()->set_x(
             this->imuMsg.angular_velocity().x() + this->rateBias +
-<<<<<<< HEAD
-            math::Rand::GetDblNormal(this->rateNoiseMean, this->rateNoiseStdDev));
-          this->imuMsg.mutable_angular_velocity()->set_y(
-            this->imuMsg.angular_velocity().y() + this->rateBias +
-            math::Rand::GetDblNormal(this->rateNoiseMean, this->rateNoiseStdDev));
-          this->imuMsg.mutable_angular_velocity()->set_z(
-            this->imuMsg.angular_velocity().z() + this->rateBias +
-            math::Rand::GetDblNormal(this->rateNoiseMean, this->rateNoiseStdDev));
-=======
             math::Rand::GetDblNormal(this->rateNoiseMean,
               this->rateNoiseStdDev));
           this->imuMsg.mutable_angular_velocity()->set_y(
@@ -267,7 +258,6 @@
             this->imuMsg.angular_velocity().z() + this->rateBias +
             math::Rand::GetDblNormal(this->rateNoiseMean,
               this->rateNoiseStdDev));
->>>>>>> d087eaa2
 
           // Add Gaussian noise + fixed bias to each acceleration
           this->imuMsg.mutable_linear_acceleration()->set_x(
