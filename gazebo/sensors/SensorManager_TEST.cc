/*
 * Copyright 2012 Open Source Robotics Foundation
 *
 * Licensed under the Apache License, Version 2.0 (the "License");
 * you may not use this file except in compliance with the License.
 * You may obtain a copy of the License at
 *
 *     http://www.apache.org/licenses/LICENSE-2.0
 *
 * Unless required by applicable law or agreed to in writing, software
 * distributed under the License is distributed on an "AS IS" BASIS,
 * WITHOUT WARRANTIES OR CONDITIONS OF ANY KIND, either express or implied.
 * See the License for the specific language governing permissions and
 * limitations under the License.
 *
*/

#include <gtest/gtest.h>
#include "gazebo/physics/Physics.hh"
#include "gazebo/common/Time.hh"
#include "test/ServerFixture.hh"

using namespace gazebo;
class SensorManager_TEST : public ServerFixture
{
};

/////////////////////////////////////////////////
/// \brief Test SensorManager initialization
TEST_F(SensorManager_TEST, InitEmpty)
{
  Load("worlds/empty.world");
  sensors::SensorManager *mgr = sensors::SensorManager::Instance();

  EXPECT_TRUE(mgr->SensorsInitialized());
  sensors::Sensor_V sensors = mgr->GetSensors();
  size_t size = 0;
  EXPECT_EQ(sensors.size(), size);
}

/////////////////////////////////////////////////
/// \brief Test that sensors are actually created and updated.
TEST_F(SensorManager_TEST, Data)
{
  sensors::SensorPtr sensor;

  // Load in a world with cameras and lasers
  Load("worlds/test_camera_laser.world");
  sensors::SensorManager *mgr = sensors::SensorManager::Instance();
  EXPECT_TRUE(mgr->SensorsInitialized());

  // Make sure we have the right number of sensors
  size_t sensorCount = 4;
  sensors::Sensor_V sensors = mgr->GetSensors();
  EXPECT_EQ(sensors.size(), sensorCount);

  // Get the current simulation time
  common::Time time = physics::get_world()->GetSimTime();

  // Wait for 1 second
  for (unsigned int i = 0; i < 10; ++i)
  {
    common::Time::MSleep(100);
  }

  // Get each sensor, and make sure that it has been updated
  {
    sensor = mgr->GetSensor("default::camera_1::link::camera");
    EXPECT_TRUE(sensor != NULL);
    EXPECT_TRUE(sensor->GetLastMeasurementTime() > time);

    sensor = mgr->GetSensor("default::camera_2::link::camera");
    EXPECT_TRUE(sensor != NULL);
    EXPECT_TRUE(sensor->GetLastMeasurementTime() > time);

    sensor = mgr->GetSensor("default::laser_1::link::laser");
    EXPECT_TRUE(sensor != NULL);
    EXPECT_TRUE(sensor->GetLastMeasurementTime() > time);

    sensor = mgr->GetSensor("default::laser_2::link::laser");
    EXPECT_TRUE(sensor != NULL);
    EXPECT_TRUE(sensor->GetLastMeasurementTime() > time);
  }
}

/////////////////////////////////////////////////
/// \brief Test SensorManager init and removal of sensors
TEST_F(SensorManager_TEST, InitRemove)
{
  // Load in the pr2
  Load("worlds/pr2.world");
  sensors::SensorManager *mgr = sensors::SensorManager::Instance();

  size_t sensorCount = 18;

  // Make sure we have the correct number of sensors.
  EXPECT_TRUE(mgr->SensorsInitialized());
  sensors::Sensor_V sensors = mgr->GetSensors();
  EXPECT_EQ(sensors.size(), sensorCount);

  // Try removing a few senors.
  for (sensors::Sensor_V::iterator iter = sensors.begin();
       iter != sensors.end() && sensorCount > 10; ++iter)
  {
    mgr->RemoveSensor((*iter)->GetName());

    --sensorCount;

    int i = 0;

    // Wait for a sensor manager update.
    while (mgr->GetSensors().size() > sensorCount)
    {
      gazebo::common::Time::MSleep(100);
      ++i;
    }

<<<<<<< HEAD
    EXPECT_LT(i, 20);
=======
    EXPECT_LT(i, 100);
>>>>>>> 39cbc1a2
  }

  // Make sure the proper number of sensors have been removed
  EXPECT_EQ(mgr->GetSensors().size(), sensorCount);

  // Remove the rest of the sensors
  mgr->RemoveSensors();

  // Make sure all the sensors have been removed
  EXPECT_EQ(mgr->GetSensors().size(), size_t(0));
}

/////////////////////////////////////////////////
int main(int argc, char **argv)
{
  ::testing::InitGoogleTest(&argc, argv);
  return RUN_ALL_TESTS();
}<|MERGE_RESOLUTION|>--- conflicted
+++ resolved
@@ -115,11 +115,7 @@
       ++i;
     }
 
-<<<<<<< HEAD
-    EXPECT_LT(i, 20);
-=======
     EXPECT_LT(i, 100);
->>>>>>> 39cbc1a2
   }
 
   // Make sure the proper number of sensors have been removed
