--- conflicted
+++ resolved
@@ -107,23 +107,18 @@
       /// \brief Imu message
       private: msgs::IMU imuMsg;
 
-<<<<<<< HEAD
       /// \brief Mutex to protect reads and writes.
       private: mutable boost::mutex mutex;
 
-      //typedef std::list<boost::shared_ptr<msgs::LinkData const> >
-      //    LinkDataMsgs_L;
-
       /// \brief Buffer for storing link data
       private: boost::shared_ptr<msgs::LinkData const> incomingLinkData[2];
-      //private: LinkDataMsgs_L incomingLinkData;
 
       /// \brief Index for accessing element in the link data array
       private: unsigned int dataIndex;
 
       /// \brief True if new link data is received
       private: bool dataDirty;
-=======
+
       /// \brief Which noise type we support
       private: enum NoiseModelType
       {
@@ -159,10 +154,6 @@
 
       /// \brief If noiseType==GAUSSIAN, the bias we'll add to rates
       private: double rateBias;
-
-      /// \brief Prevent imuMsg update race condition when
-      private: mutable boost::mutex mutex;
->>>>>>> 820aa78e
     };
     /// \}
   }
