include (${gazebo_cmake_dir}/GazeboUtils.cmake)

if (WIN32)
  include_directories(${libdl_include_dir})
endif()

set (sources
  AltimeterSensor.cc
  CameraSensor.cc
  ContactSensor.cc
  DepthCameraSensor.cc
  ForceTorqueSensor.cc
  GaussianNoiseModel.cc
  GpsSensor.cc
  GpuRaySensor.cc
  ImuSensor.cc
  LogicalCameraSensor.cc
  MagnetometerSensor.cc
  MultiCameraSensor.cc
  Noise.cc
  RaySensor.cc
  RFIDSensor.cc
  RFIDTag.cc
  SensorsIface.cc
  Sensor.cc
  SensorFactory.cc
  SensorManager.cc
  SensorTypes.cc
  SonarSensor.cc
  WideAngleCameraSensor.cc
  WirelessReceiver.cc
  WirelessTransceiver.cc
  WirelessTransmitter.cc
)

set (headers
  AltimeterSensor.hh
  CameraSensor.hh
  ContactSensor.hh
  DepthCameraSensor.hh
  ForceTorqueSensor.hh
  GaussianNoiseModel.hh
  GpsSensor.hh
  GpuRaySensor.hh
  ImuSensor.hh
  LogicalCameraSensor.hh
  MagnetometerSensor.hh
  MultiCameraSensor.hh
  Noise.hh
  RaySensor.hh
  RFIDSensor.hh
  RFIDTag.hh
  SensorsIface.hh
  Sensor.hh
  SensorTypes.hh
  SensorFactory.hh
  SensorManager.hh
  SonarSensor.hh
  WideAngleCameraSensor.hh
  WirelessReceiver.hh
  WirelessTransceiver.hh
  WirelessTransmitter.hh
)

set (gtest_sources
  AltimeterSensor_TEST.cc
  ForceTorqueSensor_TEST.cc
  GpsSensor_TEST.cc
  ImuSensor_TEST.cc
  MagnetometerSensor_TEST.cc
  Noise_TEST.cc
  RaySensor_TEST.cc
  Sensor_TEST.cc
  SonarSensor_TEST.cc
  WirelessReceiver_TEST.cc
  WirelessTransmitter_TEST.cc
)

gz_build_tests(${gtest_sources})

set (gtest_sources_dri
<<<<<<< HEAD
  DepthCameraSensor_TEST.cc
=======
  CameraSensor_TEST.cc
>>>>>>> 18ec0a19
  GpuRaySensor_TEST.cc
  SensorManager_TEST.cc
)

gz_build_dri_tests(${gtest_sources_dri})

set (sensors_headers "" CACHE INTERNAL "sensors headers" FORCE)
foreach (hdr ${headers})
  APPEND_TO_CACHED_STRING(sensors_headers "sensors headers"
    "#include \"gazebo/sensors/${hdr}\"\n")
endforeach()
configure_file (${CMAKE_CURRENT_SOURCE_DIR}/sensors.hh.in ${CMAKE_CURRENT_BINARY_DIR}/sensors.hh)


gz_add_library(gazebo_sensors ${sources})

target_link_libraries(gazebo_sensors
  gazebo_common
  gazebo_rendering
  gazebo_physics
  ${libtool_library}
  ${Boost_LIBRARIES}
  ${ogre_ldflags}
  )

gz_install_library(gazebo_sensors)
gz_install_includes("sensors" ${headers} ${CMAKE_CURRENT_BINARY_DIR}/sensors.hh)<|MERGE_RESOLUTION|>--- conflicted
+++ resolved
@@ -79,11 +79,8 @@
 gz_build_tests(${gtest_sources})
 
 set (gtest_sources_dri
-<<<<<<< HEAD
+  CameraSensor_TEST.cc
   DepthCameraSensor_TEST.cc
-=======
-  CameraSensor_TEST.cc
->>>>>>> 18ec0a19
   GpuRaySensor_TEST.cc
   SensorManager_TEST.cc
 )
