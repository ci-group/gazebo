include (${gazebo_cmake_dir}/GazeboUtils.cmake)

set (sources 
  CameraSensor.cc
  ContactSensor.cc
  DepthCameraSensor.cc
  ForceTorqueSensor.cc
  GpuRaySensor.cc
  ImuSensor.cc
  MultiCameraSensor.cc
  RaySensor.cc
  RFIDSensor.cc
  RFIDTag.cc
  Sensors.cc
  Sensor.cc
  SensorFactory.cc
  SensorManager.cc
<<<<<<< HEAD
  WirelessReceiver.cc
  WirelessTransceiver.cc
  WirelessTransmitter.cc
=======
  SonarSensor.cc
>>>>>>> 2094ad1e
) 

set (headers
  CameraSensor.hh
  ContactSensor.hh
  DepthCameraSensor.hh
  ForceTorqueSensor.hh
  GpuRaySensor.hh
  ImuSensor.hh
  MultiCameraSensor.hh
  RaySensor.hh
  RFIDSensor.hh
  RFIDTag.hh
  Sensors.hh
  Sensor.hh
  SensorTypes.hh
  SensorFactory.hh
  SensorManager.hh
<<<<<<< HEAD
  WirelessReceiver.hh
  WirelessTransceiver.hh
  WirelessTransmitter.hh
=======
  SonarSensor.hh
>>>>>>> 2094ad1e
)

set (gtest_sources
  RaySensor_TEST.cc
  ImuSensor_TEST.cc
  Sensor_TEST.cc
  SonarSensor_TEST.cc
  ForceTorqueSensor_TEST.cc
)

gz_build_tests(${gtest_sources})

set (gtest_sources_dri
  SensorManager_TEST.cc
  GpuRaySensor_TEST.cc
)

gz_build_dri_tests(${gtest_sources_dri})

set (sensors_headers "" CACHE INTERNAL "sensors headers" FORCE)
foreach (hdr ${headers})
  APPEND_TO_CACHED_STRING(sensors_headers "sensors headers"
    "#include \"gazebo/sensors/${hdr}\"\n")
endforeach()
configure_file (${CMAKE_CURRENT_SOURCE_DIR}/sensors.hh.in ${CMAKE_CURRENT_BINARY_DIR}/sensors.hh)


add_library(gazebo_sensors SHARED ${sources})

target_link_libraries(gazebo_sensors gazebo_common 
                                     gazebo_rendering
                                     gazebo_physics
                                     ${libtool_library} 
                                     ${Boost_LIBRARIES}
                                     ${ogre_ldflags}
                                     )

add_executable(gzsensor server.cc ../gazebo.cc)
target_link_libraries( gzsensor gazebo_common
                                gazebo_transport
                                gazebo_sensors
                                gazebo_rendering
                                gazebo_msgs
                                pthread)

gz_install_executable( gzsensor )
gz_install_library(gazebo_sensors)
gz_install_includes("sensors" ${headers} ${CMAKE_CURRENT_BINARY_DIR}/sensors.hh)<|MERGE_RESOLUTION|>--- conflicted
+++ resolved
@@ -15,13 +15,10 @@
   Sensor.cc
   SensorFactory.cc
   SensorManager.cc
-<<<<<<< HEAD
+  SonarSensor.cc
   WirelessReceiver.cc
   WirelessTransceiver.cc
   WirelessTransmitter.cc
-=======
-  SonarSensor.cc
->>>>>>> 2094ad1e
 ) 
 
 set (headers
@@ -40,13 +37,10 @@
   SensorTypes.hh
   SensorFactory.hh
   SensorManager.hh
-<<<<<<< HEAD
+  SonarSensor.hh
   WirelessReceiver.hh
   WirelessTransceiver.hh
   WirelessTransmitter.hh
-=======
-  SonarSensor.hh
->>>>>>> 2094ad1e
 )
 
 set (gtest_sources
