--- conflicted
+++ resolved
@@ -83,11 +83,8 @@
   EXTRA_LIBS gazebo_sensors gazebo_test_fixture)
 
 set (gtest_sources_dri
-<<<<<<< HEAD
   CameraSensor_TEST.cc
-=======
   DepthCameraSensor_TEST.cc
->>>>>>> 75a67c5b
   GpuRaySensor_TEST.cc
   SensorManager_TEST.cc
 )
