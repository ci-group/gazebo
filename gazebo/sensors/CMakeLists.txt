include (${gazebo_cmake_dir}/GazeboUtils.cmake)

if (WIN32)
  include_directories(${libdl_include_dir})
endif()

set (sources
  AltimeterSensor.cc
  CameraSensor.cc
  ContactSensor.cc
  DepthCameraSensor.cc
  ForceTorqueSensor.cc
  GaussianNoiseModel.cc
  GpsSensor.cc
  GpuRaySensor.cc
  ImuSensor.cc
  LogicalCameraSensor.cc
  MagnetometerSensor.cc
  MultiCameraSensor.cc
  Noise.cc
  RaySensor.cc
  RFIDSensor.cc
  RFIDTag.cc
  SensorsIface.cc
  Sensor.cc
  SensorFactory.cc
  SensorManager.cc
  SensorTypes.cc
  SonarSensor.cc
  WideAngleCameraSensor.cc
  WirelessReceiver.cc
  WirelessTransceiver.cc
  WirelessTransmitter.cc
)

set (headers
  AltimeterSensor.hh
  CameraSensor.hh
  ContactSensor.hh
  DepthCameraSensor.hh
  ForceTorqueSensor.hh
  GaussianNoiseModel.hh
  GpsSensor.hh
  GpuRaySensor.hh
  ImuSensor.hh
  LogicalCameraSensor.hh
  MagnetometerSensor.hh
  MultiCameraSensor.hh
  Noise.hh
  RaySensor.hh
  RFIDSensor.hh
  RFIDTag.hh
  SensorsIface.hh
  Sensor.hh
  SensorTypes.hh
  SensorFactory.hh
  SensorManager.hh
  SonarSensor.hh
  WideAngleCameraSensor.hh
  WirelessReceiver.hh
  WirelessTransceiver.hh
  WirelessTransmitter.hh
)

set (gtest_sources
  Noise_TEST.cc
)
gz_build_tests(${gtest_sources} EXTRA_LIBS gazebo_sensors)

set (gtest_fixture_sources
  AltimeterSensor_TEST.cc
  ForceTorqueSensor_TEST.cc
  GpsSensor_TEST.cc
  ImuSensor_TEST.cc
  MagnetometerSensor_TEST.cc
  RaySensor_TEST.cc
  Sensor_TEST.cc
  SonarSensor_TEST.cc
  WirelessReceiver_TEST.cc
  WirelessTransmitter_TEST.cc
)
gz_build_tests(${gtest_fixture_sources}
  EXTRA_LIBS gazebo_sensors gazebo_test_fixture)

set (gtest_sources_dri
<<<<<<< HEAD
  CameraSensor_TEST.cc
=======
  DepthCameraSensor_TEST.cc
>>>>>>> 4fc29620
  GpuRaySensor_TEST.cc
  SensorManager_TEST.cc
)
gz_build_dri_tests(${gtest_sources_dri}
  EXTRA_LIBS gazebo_sensors gazebo_test_fixture)

set (sensors_headers "" CACHE INTERNAL "sensors headers" FORCE)
foreach (hdr ${headers})
  APPEND_TO_CACHED_STRING(sensors_headers "sensors headers"
    "#include \"gazebo/sensors/${hdr}\"\n")
endforeach()
configure_file (${CMAKE_CURRENT_SOURCE_DIR}/sensors.hh.in ${CMAKE_CURRENT_BINARY_DIR}/sensors.hh)


gz_add_library(gazebo_sensors ${sources})

target_link_libraries(gazebo_sensors
  gazebo_common
  gazebo_rendering
  gazebo_physics
  ${libtool_library}
  ${Boost_LIBRARIES}
  ${ogre_ldflags}
  )

gz_install_library(gazebo_sensors)
gz_install_includes("sensors" ${headers} ${CMAKE_CURRENT_BINARY_DIR}/sensors.hh)<|MERGE_RESOLUTION|>--- conflicted
+++ resolved
@@ -83,11 +83,8 @@
   EXTRA_LIBS gazebo_sensors gazebo_test_fixture)
 
 set (gtest_sources_dri
-<<<<<<< HEAD
   CameraSensor_TEST.cc
-=======
   DepthCameraSensor_TEST.cc
->>>>>>> 4fc29620
   GpuRaySensor_TEST.cc
   SensorManager_TEST.cc
 )
