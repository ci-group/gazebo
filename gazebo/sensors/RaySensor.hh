/*
 * Copyright (C) 2012-2016 Open Source Robotics Foundation
 *
 * Licensed under the Apache License, Version 2.0 (the "License");
 * you may not use this file except in compliance with the License.
 * You may obtain a copy of the License at
 *
 *     http://www.apache.org/licenses/LICENSE-2.0
 *
 * Unless required by applicable law or agreed to in writing, software
 * distributed under the License is distributed on an "AS IS" BASIS,
 * WITHOUT WARRANTIES OR CONDITIONS OF ANY KIND, either express or implied.
 * See the License for the specific language governing permissions and
 * limitations under the License.
 *
*/
#ifndef _GAZEBO_SENSORS_RAYSENSOR_HH_
#define _GAZEBO_SENSORS_RAYSENSOR_HH_

#include <memory>
#include <string>
#include <vector>

#include <ignition/math/Angle.hh>

#include "gazebo/sensors/Sensor.hh"
#include "gazebo/util/system.hh"

namespace gazebo
{
  class OgreDynamicLines;
  class Collision;
  class MultiRayShape;

  /// \ingroup gazebo_sensors
  /// \brief Sensors namespace
  namespace sensors
  {
    // Forward declare private data class.
    class RaySensorPrivate;

    /// \addtogroup gazebo_sensors
    /// \{

    /// \class RaySensor RaySensor.hh sensors/sensors.hh
    /// \brief Sensor with one or more rays.
    ///
    /// This sensor cast rays into the world, tests for intersections, and
    /// reports the range to the nearest object.  It is used by ranging
    /// sensor models (e.g., sonars and scanning laser range finders).
    class GAZEBO_VISIBLE RaySensor: public Sensor
    {
      /// \brief Constructor
      public: RaySensor();

      /// \brief Destructor
      public: virtual ~RaySensor();

      // Documentation inherited
      public: virtual void Load(const std::string &_worldName);

      // Documentation inherited
      public: virtual void Init();

      // Documentation inherited
      protected: virtual bool UpdateImpl(const bool _force);

      // Documentation inherited
      protected: virtual void Fini();

      // Documentation inherited
      public: virtual std::string Topic() const;

      /// \brief Get the minimum angle
      /// \return The minimum angle object
      public: ignition::math::Angle AngleMin() const;

      /// \brief Get the maximum angle
      /// \return the maximum angle object
      public: ignition::math::Angle AngleMax() const;

      /// \brief Get the angle in radians between each range
      /// \return Resolution of the angle
      /// \deprecated See AngleResolution()
      public: double GetAngleResolution() const GAZEBO_DEPRECATED(7.0);

      /// \brief Get the angle in radians between each range
      /// \return Resolution of the angle
      public: double AngleResolution() const;
<<<<<<< HEAD

      /// \brief Get the minimum range
      /// \return The minimum range
      /// \deprecated See RangeMin()
      public: double GetRangeMin() const GAZEBO_DEPRECATED(7.0);

      /// \brief Get the minimum range
      /// \return The minimum range
      public: double RangeMin() const;

      /// \brief Get the maximum range
      /// \return The maximum range
      /// \deprecated See RangeMax()
      public: double GetRangeMax() const GAZEBO_DEPRECATED(7.0);

      /// \brief Get the maximum range
      /// \return The maximum range
=======

      /// \brief Get the minimum range
      /// \return The minimum range
      /// \deprecated See RangeMin()
      public: double GetRangeMin() const GAZEBO_DEPRECATED(7.0);

      /// \brief Get the minimum range
      /// \return The minimum range
      public: double RangeMin() const;

      /// \brief Get the maximum range
      /// \return The maximum range
      /// \deprecated See RangeMax()
      public: double GetRangeMax() const GAZEBO_DEPRECATED(7.0);

      /// \brief Get the maximum range
      /// \return The maximum range
>>>>>>> 4926079c
      public: double RangeMax() const;

      /// \brief Get the range resolution
      /// \return Resolution of the range
      /// \deprecated See RangeResolution()
      public: double GetRangeResolution() const GAZEBO_DEPRECATED(7.0);

      /// \brief Get the range resolution
      /// \return Resolution of the range
      public: double RangeResolution() const;
<<<<<<< HEAD

      /// \brief Get the ray count
      /// \return The number of rays
      /// \deprecated See RayCount()
      public: int GetRayCount() const GAZEBO_DEPRECATED(7.0);

      /// \brief Get the ray count
      /// \return The number of rays
      public: int RayCount() const;

      /// \brief Get the range count
      /// \return The number of ranges
      /// \deprecated See RangeCount
      public: int GetRangeCount() const GAZEBO_DEPRECATED(7.0);

      /// \brief Get the range count
      /// \return The number of ranges
=======

      /// \brief Get the ray count
      /// \return The number of rays
      /// \deprecated See RayCount()
      public: int GetRayCount() const GAZEBO_DEPRECATED(7.0);

      /// \brief Get the ray count
      /// \return The number of rays
      public: int RayCount() const;

      /// \brief Get the range count
      /// \return The number of ranges
      /// \deprecated See RangeCount
      public: int GetRangeCount() const GAZEBO_DEPRECATED(7.0);

      /// \brief Get the range count
      /// \return The number of ranges
>>>>>>> 4926079c
      public: int RangeCount() const;

      /// \brief Get the vertical scan line count
      /// \return The number of scan lines vertically
      /// \deprecated See VerticalRayCount()
      public: int GetVerticalRayCount() const GAZEBO_DEPRECATED(7.0);

      /// \brief Get the vertical scan line count
      /// \return The number of scan lines vertically
      public: int VerticalRayCount() const;

      /// \brief Get the vertical scan line count
      /// \return The number of scan lines vertically
      /// \deprecated See VerticalRangeCount();
      public: int GetVerticalRangeCount() const GAZEBO_DEPRECATED(7.0);

      /// \brief Get the vertical scan line count
      /// \return The number of scan lines vertically
      public: int VerticalRangeCount() const;

      /// \brief Get the vertical scan bottom angle
      /// \return The minimum angle of the scan block
      public: ignition::math::Angle VerticalAngleMin() const;

      /// \brief Get the vertical scan line top angle
      /// \return The Maximum angle of the scan block
      public: ignition::math::Angle VerticalAngleMax() const;

      /// \brief Get the vertical angle in radians between each range
      /// \return Resolution of the angle
      /// \deprecated See VerticalAngleResolution()
      public: double GetVerticalAngleResolution() const GAZEBO_DEPRECATED(7.0);

      /// \brief Get the vertical angle in radians between each range
      /// \return Resolution of the angle
      public: double VerticalAngleResolution() const;

      /// \brief Get detected range for a ray.
      ///         Warning: If you are accessing all the ray data in a loop
      ///         it's possible that the Ray will update in the middle of
      ///         your access loop. This means some data will come from one
      ///         scan, and some from another scan. You can solve this
      ///         problem by using SetActive(false) <your accessor loop>
      ///         SetActive(true).
      /// \param[in] _index Index of specific ray
      /// \return Returns RangeMax for no detection.
      /// \deprecated See Range(unsigned int _index)
      public: double GetRange(unsigned int _index) GAZEBO_DEPRECATED(7.0);

      /// \brief Get detected range for a ray.
      ///         Warning: If you are accessing all the ray data in a loop
      ///         it's possible that the Ray will update in the middle of
      ///         your access loop. This means some data will come from one
      ///         scan, and some from another scan. You can solve this
      ///         problem by using SetActive(false) <your accessor loop>
      ///         SetActive(true).
      /// \param[in] _index Index of specific ray
      /// \return Returns RangeMax for no detection.
      public: double Range(const unsigned int _index) const;

      /// \brief Get all the ranges
      /// \param _ranges A vector that will contain all the range data
      /// \deprecated See Ranges(std::vector<double> &_ranges)
      public: void GetRanges(std::vector<double> &_ranges)
              GAZEBO_DEPRECATED(7.0);

      /// \brief Get all the ranges
      /// \param[out] _ranges A vector that will contain all the range data
      public: void Ranges(std::vector<double> &_ranges) const;
<<<<<<< HEAD

      /// \brief Get detected retro (intensity) value for a ray.
      ///         Warning: If you are accessing all the ray data in a loop
      ///         it's possible that the Ray will update in the middle of
      ///         your access loop. This means some data will come from one
      ///         scan, and some from another scan. You can solve this
      ///         problem by using SetActive(false) <your accessor loop>
      ///         SetActive(true).
      /// \param[in] _index Index of specific ray
      /// \return Retro (intensity) value for ray
      /// \deprecated See Retro(unsigned int _index)
      public: double GetRetro(unsigned int _index) GAZEBO_DEPRECATED(7.0);
=======
>>>>>>> 4926079c

      /// \brief Get detected retro (intensity) value for a ray.
      ///         Warning: If you are accessing all the ray data in a loop
      ///         it's possible that the Ray will update in the middle of
      ///         your access loop. This means some data will come from one
      ///         scan, and some from another scan. You can solve this
      ///         problem by using SetActive(false) <your accessor loop>
      ///         SetActive(true).
      /// \param[in] _index Index of specific ray
      /// \return Retro (intensity) value for ray
<<<<<<< HEAD
=======
      /// \deprecated See Retro(unsigned int _index)
      public: double GetRetro(unsigned int _index) GAZEBO_DEPRECATED(7.0);

      /// \brief Get detected retro (intensity) value for a ray.
      ///         Warning: If you are accessing all the ray data in a loop
      ///         it's possible that the Ray will update in the middle of
      ///         your access loop. This means some data will come from one
      ///         scan, and some from another scan. You can solve this
      ///         problem by using SetActive(false) <your accessor loop>
      ///         SetActive(true).
      /// \param[in] _index Index of specific ray
      /// \return Retro (intensity) value for ray
>>>>>>> 4926079c
      public: double Retro(const unsigned int _index) const;

      /// \brief Get detected fiducial value for a ray.
      ///         Warning: If you are accessing all the ray data in a loop
      ///         it's possible that the Ray will update in the middle of
      ///         your access loop. This means some data will come from one
      ///         scan, and some from another scan. You can solve this
      ///         problem by using SetActive(false) <your accessor loop>
      ///         SetActive(true).
      /// \param[in] _index Index value of specific ray
      /// \return Fiducial value
      /// \deprecated See Fiducial(unsigned int _index)
      public: int GetFiducial(unsigned int _index) GAZEBO_DEPRECATED(7.0);

      /// \brief Get detected fiducial value for a ray.
      ///         Warning: If you are accessing all the ray data in a loop
      ///         it's possible that the Ray will update in the middle of
      ///         your access loop. This means some data will come from one
      ///         scan, and some from another scan. You can solve this
      ///         problem by using SetActive(false) <your accessor loop>
      ///         SetActive(true).
      /// \param[in] _index Index value of specific ray
      /// \return Fiducial value
      public: int Fiducial(const unsigned int _index) const;

      /// \brief Returns a pointer to the internal physics::MultiRayShape
      /// \return Pointer to ray shape
      /// \deprecated See LaserShape()
      public: physics::MultiRayShapePtr GetLaserShape()
              const GAZEBO_DEPRECATED(7.0);

      /// \brief Returns a pointer to the internal physics::MultiRayShape
      /// \return Pointer to ray shape
      public: physics::MultiRayShapePtr LaserShape() const;

      // Documentation inherited
      public: virtual bool IsActive() const;

      /// \internal
      /// \brief Private data pointer.
      private: std::unique_ptr<RaySensorPrivate> dataPtr;
    };
    /// \}
  }
}

#endif<|MERGE_RESOLUTION|>--- conflicted
+++ resolved
@@ -87,7 +87,6 @@
       /// \brief Get the angle in radians between each range
       /// \return Resolution of the angle
       public: double AngleResolution() const;
-<<<<<<< HEAD
 
       /// \brief Get the minimum range
       /// \return The minimum range
@@ -105,25 +104,6 @@
 
       /// \brief Get the maximum range
       /// \return The maximum range
-=======
-
-      /// \brief Get the minimum range
-      /// \return The minimum range
-      /// \deprecated See RangeMin()
-      public: double GetRangeMin() const GAZEBO_DEPRECATED(7.0);
-
-      /// \brief Get the minimum range
-      /// \return The minimum range
-      public: double RangeMin() const;
-
-      /// \brief Get the maximum range
-      /// \return The maximum range
-      /// \deprecated See RangeMax()
-      public: double GetRangeMax() const GAZEBO_DEPRECATED(7.0);
-
-      /// \brief Get the maximum range
-      /// \return The maximum range
->>>>>>> 4926079c
       public: double RangeMax() const;
 
       /// \brief Get the range resolution
@@ -134,7 +114,6 @@
       /// \brief Get the range resolution
       /// \return Resolution of the range
       public: double RangeResolution() const;
-<<<<<<< HEAD
 
       /// \brief Get the ray count
       /// \return The number of rays
@@ -152,25 +131,6 @@
 
       /// \brief Get the range count
       /// \return The number of ranges
-=======
-
-      /// \brief Get the ray count
-      /// \return The number of rays
-      /// \deprecated See RayCount()
-      public: int GetRayCount() const GAZEBO_DEPRECATED(7.0);
-
-      /// \brief Get the ray count
-      /// \return The number of rays
-      public: int RayCount() const;
-
-      /// \brief Get the range count
-      /// \return The number of ranges
-      /// \deprecated See RangeCount
-      public: int GetRangeCount() const GAZEBO_DEPRECATED(7.0);
-
-      /// \brief Get the range count
-      /// \return The number of ranges
->>>>>>> 4926079c
       public: int RangeCount() const;
 
       /// \brief Get the vertical scan line count
@@ -240,7 +200,6 @@
       /// \brief Get all the ranges
       /// \param[out] _ranges A vector that will contain all the range data
       public: void Ranges(std::vector<double> &_ranges) const;
-<<<<<<< HEAD
 
       /// \brief Get detected retro (intensity) value for a ray.
       ///         Warning: If you are accessing all the ray data in a loop
@@ -253,8 +212,6 @@
       /// \return Retro (intensity) value for ray
       /// \deprecated See Retro(unsigned int _index)
       public: double GetRetro(unsigned int _index) GAZEBO_DEPRECATED(7.0);
-=======
->>>>>>> 4926079c
 
       /// \brief Get detected retro (intensity) value for a ray.
       ///         Warning: If you are accessing all the ray data in a loop
@@ -265,21 +222,6 @@
       ///         SetActive(true).
       /// \param[in] _index Index of specific ray
       /// \return Retro (intensity) value for ray
-<<<<<<< HEAD
-=======
-      /// \deprecated See Retro(unsigned int _index)
-      public: double GetRetro(unsigned int _index) GAZEBO_DEPRECATED(7.0);
-
-      /// \brief Get detected retro (intensity) value for a ray.
-      ///         Warning: If you are accessing all the ray data in a loop
-      ///         it's possible that the Ray will update in the middle of
-      ///         your access loop. This means some data will come from one
-      ///         scan, and some from another scan. You can solve this
-      ///         problem by using SetActive(false) <your accessor loop>
-      ///         SetActive(true).
-      /// \param[in] _index Index of specific ray
-      /// \return Retro (intensity) value for ray
->>>>>>> 4926079c
       public: double Retro(const unsigned int _index) const;
 
       /// \brief Get detected fiducial value for a ray.
