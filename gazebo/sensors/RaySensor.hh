/*
 * Copyright 2012 Nate Koenig
 *
 * Licensed under the Apache License, Version 2.0 (the "License");
 * you may not use this file except in compliance with the License.
 * You may obtain a copy of the License at
 *
 *     http://www.apache.org/licenses/LICENSE-2.0
 *
 * Unless required by applicable law or agreed to in writing, software
 * distributed under the License is distributed on an "AS IS" BASIS,
 * WITHOUT WARRANTIES OR CONDITIONS OF ANY KIND, either express or implied.
 * See the License for the specific language governing permissions and
 * limitations under the License.
 *
*/
/* Desc: RaySensor proximity sensor
 * Author: Nate Koenig
 * Date: 23 february 2004
*/

#ifndef _RAYSENSOR_HH_
#define _RAYSENSOR_HH_

#include <vector>
#include <string>

#include "math/Angle.hh"
#include "math/Pose.hh"
#include "transport/TransportTypes.hh"
#include "sensors/Sensor.hh"

namespace gazebo
{
  class OgreDynamicLines;
  class Collision;
  class MultiRayShape;

  /// \ingroup gazebo_sensors
  /// \brief Sensors namespace
  namespace sensors
  {
    /// \addtogroup gazebo_sensors
    /// \{

    /// \class RaySensor RaySensor.hh sensors/sensors.hh
    /// \brief Sensor with one or more rays.
    ///
    /// This sensor cast rays into the world, tests for intersections, and
    /// reports the range to the nearest object.  It is used by ranging
    /// sensor models (e.g., sonars and scanning laser range finders).
    class RaySensor: public Sensor
    {
      /// \brief Constructor
      public: RaySensor();

      /// \brief Destructor
      public: virtual ~RaySensor();

      // Documentation inherited
<<<<<<< HEAD
      public: virtual void Load(const std::string &_worldName,
                                sdf::ElementPtr _sdf);

      // Documentation inherited
=======
>>>>>>> fcd1d2b1
      public: virtual void Load(const std::string &_worldName);

      // Documentation inherited
      public: virtual void Init();

      // Documentation inherited
      protected: virtual void UpdateImpl(bool _force);

      // Documentation inherited
      protected: virtual void Fini();

      // Documentation inherited
      public: virtual std::string GetTopic() const;

      /// \brief Get the minimum angle
      /// \return The minimum angle object
      public: math::Angle GetAngleMin() const;

      /// \brief Get the maximum angle
      /// \return the maximum angle object
      public: math::Angle GetAngleMax() const;

      /// \brief Get the angle in radians between each range
      /// \return Resolution of the angle
      public: double GetAngleResolution() const;

      /// \brief Get the minimum range
      /// \return The minimum range
      public: double GetRangeMin() const;

      /// \brief Get the maximum range
      /// \return The maximum range
      public: double GetRangeMax() const;

      /// \brief Get the range resolution
      /// \return Resolution of the range
      public: double GetRangeResolution() const;

      /// \brief Get the ray count
      /// \return The number of rays
      public: int GetRayCount() const;

      /// \brief Get the range count
      /// \return The number of ranges
      public: int GetRangeCount() const;

      /// \brief Get the vertical scan line count
      /// \return The number of scan lines vertically
      public: int GetVerticalRayCount() const;

      /// \brief Get the vertical scan line count
      /// \return The number of scan lines vertically
      public: int GetVerticalRangeCount() const;

      /// \brief Get the vertical scan bottom angle
      /// \return The minimum angle of the scan block
      public: math::Angle GetVerticalAngleMin() const;

      /// \brief Get the vertical scan line top angle
      /// \return The Maximum angle of the scan block
      public: math::Angle GetVerticalAngleMax() const;

      /// \brief Get detected range for a ray.
      ///         Warning: If you are accessing all the ray data in a loop
      ///         it's possible that the Ray will update in the middle of
      ///         your access loop. This means some data will come from one
      ///         scan, and some from another scan. You can solve this
      ///         problem by using SetActive(false) <your accessor loop>
      ///         SetActive(true).
      /// \param[in] _index Index of specific ray
      /// \return Returns DBL_MAX for no detection.
      public: double GetRange(int _index);

      /// \brief Get all the ranges
      /// \param _ranges A vector that will contain all the range data
      public: void GetRanges(std::vector<double> &_ranges);

      /// \brief Get detected retro (intensity) value for a ray.
      ///         Warning: If you are accessing all the ray data in a loop
      ///         it's possible that the Ray will update in the middle of
      ///         your access loop. This means some data will come from one
      ///         scan, and some from another scan. You can solve this
      ///         problem by using SetActive(false) <your accessor loop>
      ///         SetActive(true).
      /// \param[in] _index Index of specific ray
      /// \return Retro (intensity) value for ray
      public: double GetRetro(int _index);

      /// \brief Get detected fiducial value for a ray.
      ///         Warning: If you are accessing all the ray data in a loop
      ///         it's possible that the Ray will update in the middle of
      ///         your access loop. This means some data will come from one
      ///         scan, and some from another scan. You can solve this
      ///         problem by using SetActive(false) <your accessor loop>
      ///         SetActive(true).
      /// \param[in] _index Index value of specific ray
      /// \return Fiducial value
      public: int GetFiducial(int _index);

      /// \brief Returns a pointer to the internal physics::MultiRayShape
      /// \return Pointer to ray shape
      public: physics::MultiRayShapePtr GetLaserShape() const
              {return this->laserShape;}

      private: physics::CollisionPtr laserCollision;
      private: physics::MultiRayShapePtr laserShape;
      private: physics::EntityPtr parentEntity;

      private: transport::PublisherPtr scanPub;
      private: boost::mutex *mutex;
      private: msgs::LaserScan laserMsg;
    };
    /// \}
  }
}

#endif<|MERGE_RESOLUTION|>--- conflicted
+++ resolved
@@ -58,13 +58,6 @@
       public: virtual ~RaySensor();
 
       // Documentation inherited
-<<<<<<< HEAD
-      public: virtual void Load(const std::string &_worldName,
-                                sdf::ElementPtr _sdf);
-
-      // Documentation inherited
-=======
->>>>>>> fcd1d2b1
       public: virtual void Load(const std::string &_worldName);
 
       // Documentation inherited
