--- conflicted
+++ resolved
@@ -86,11 +86,7 @@
       /// \return True if saved, false if not
       public: bool SaveFrame(const std::string &_filename);
 
-<<<<<<< HEAD
-      /// \brief 
-=======
       /// \brief
->>>>>>> d40bcdca
       /// \param[in] _msg
       /// \TODO nate fill in
       private: void OnPose(ConstPosePtr &_msg);
