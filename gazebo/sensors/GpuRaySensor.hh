/*
 * Copyright 2012 Nate Koenig
 *
 * Licensed under the Apache License, Version 2.0 (the "License");
 * you may not use this file except in compliance with the License.
 * You may obtain a copy of the License at
 *
 *     http://www.apache.org/licenses/LICENSE-2.0
 *
 * Unless required by applicable law or agreed to in writing, software
 * distributed under the License is distributed on an "AS IS" BASIS,
 * WITHOUT WARRANTIES OR CONDITIONS OF ANY KIND, either express or implied.
 * See the License for the specific language governing permissions and
 * limitations under the License.
 *
*/
/* Desc: RaySensor proximity sensor
 * Author: Mihai Emanuel Dolha
 * Date: 29 March 2012
*/

#ifndef _GPURAYSENSOR_HH_
#define _GPURAYSENSOR_HH_

#include <vector>
#include <string>

#include "math/Angle.hh"
#include "math/Pose.hh"
#include "transport/TransportTypes.hh"
#include "sensors/Sensor.hh"
#include "rendering/RenderTypes.hh"

namespace gazebo
{
  /// \ingroup gazebo_sensors
  /// \brief Sensors namespace
  namespace sensors
  {
    /// \class GpuRaySensor GpuRaySensor.hh sensors/sensors.hh
    /// \addtogroup gazebo_sensors
    /// \{
    /// \brief GPU based laser sensor
    ///
    /// This sensor cast rays into the world, tests for intersections, and
    /// reports the range to the nearest object.  It is used by ranging
    /// sensor models (e.g., sonars and scanning laser range finders).
    class GpuRaySensor: public Sensor
    {
      /// \brief Constructor
      public: GpuRaySensor();

      /// \brief Destructor
      public: virtual ~GpuRaySensor();

      /// \brief Load the sensor with SDF parameters
      /// \param[in] _sdf SDF Sensor parameters
      /// \param[in] _worldName Name of world to load from
      public: virtual void Load(const std::string &_worldName,
                                sdf::ElementPtr &_sdf);

      /// \brief Load the sensor with default parameters
      /// \param[in] _worldName Name of world to load from
      public: virtual void Load(const std::string &_worldName);

      /// \brief Initialize the ray
      public: virtual void Init();

      /// \brief Update the sensor information
      /// \param[in] _force True if update is forced, false if not
      protected: virtual void UpdateImpl(bool _force);

      /// \brief Finalize the ray
      protected: virtual void Fini();

      /// \brief Returns a pointer to the internally kept rendering::GpuLaser
      /// \return Pointer to GpuLaser
      public: rendering::GpuLaserPtr GetLaserCamera() const
              {return this->laserCam;}

      /// \brief Get the minimum angle
      /// \return The minimum angle
      public: math::Angle GetAngleMin() const;

      /// \brief Set the scan minimum angle
      /// \param[in] _angle The minimum angle
      public: void SetAngleMin(double _angle);

      /// \brief Get the maximum angle
      /// \return the maximum angle
      public: math::Angle GetAngleMax() const;

      /// \brief Set the scan maximum angle
      /// \param[in] _angle The maximum angle
      public: void SetAngleMax(double _angle);

      /// \brief Get radians between each range
      public: double GetAngleResolution() const;

      /// \brief Get the minimum range
      /// \return The minimum range
      public: double GetRangeMin() const;

      /// \brief Get the maximum range
      /// \return The maximum range
      public: double GetRangeMax() const;

      /// \brief Get the range resolution
      ///      If RangeResolution is 1, the number of simulated rays is equal
      ///      to the number of returned range readings. If it's less than 1,
<<<<<<< HEAD
      ///      fewer simulated rays than actual returned range readings are 
=======
      ///      fewer simulated rays than actual returned range readings are
>>>>>>> db0608e9
      ///      used, the results are interpolated from two nearest neighbors,
      ///      and vice versa.
      /// \return The Range Resolution
      public: double GetRangeResolution() const;

      /// \brief Get the ray count
      /// \return The number of rays
      public: int GetRayCount() const;

      /// \brief Get the range count
      /// \return The number of ranges
      public: int GetRangeCount() const;

      /// \brief Get the vertical scan line count
      /// \return The number of scan lines vertically
      public: int GetVerticalRayCount() const;

      /// \brief Get the vertical scan line count
      /// \return The number of scan lines vertically
      public: int GetVerticalRangeCount() const;

      /// \brief Get the vertical scan bottom angle
      /// \return The minimum angle of the scan block
      public: math::Angle GetVerticalAngleMin() const;

      /// \brief Set the vertical scan bottom angle
      /// \param[in] _angle The minimum angle of the scan block
      public: void SetVerticalAngleMin(double _angle);

      /// \brief Get the vertical scan line top angle
      /// \return The Maximum angle of the scan block
      public: math::Angle GetVerticalAngleMax() const;

      /// \brief Set the vertical scan line top angle
      /// \param[in] _angle The Maximum angle of the scan block
      public: void SetVerticalAngleMax(double _angle);


      /// \brief Get detected range for a ray.
      ///         Warning: If you are accessing all the ray data in a loop
      ///         it's possible that the Ray will update in the middle of
      ///         your access loop. This means some data will come from one
      ///         scan, and some from another scan. You can solve this
      ///         problem by using SetActive(false) <your accessor loop>
      ///         SetActive(true).
      /// \param[in] _index Index of specific ray
      /// \return Returns DBL_MAX for no detection.
      public: double GetRange(int _index);

      /// \brief Get all the ranges
      /// \param _range A vector that will contain all the range data
      public: void GetRanges(std::vector<double> &_ranges);

      /// \brief Get detected retro (intensity) value for a ray.
      ///         Warning: If you are accessing all the ray data in a loop
      ///         it's possible that the Ray will update in the middle of
      ///         your access loop. This means some data will come from one
      ///         scan, and some from another scan. You can solve this
      ///         problem by using SetActive(false) <your accessor loop>
      ///         SetActive(true).
      /// \param[in] _index Index of specific ray
      /// \return Intensity value of ray
      public: double GetRetro(int _index);

      /// \brief Get detected fiducial value for a ray.
      ///         Warning: If you are accessing all the ray data in a loop
      ///         it's possible that the Ray will update in the middle of
      ///         your access loop. This means some data will come from one
      ///         scan, and some from another scan. You can solve this
      ///         problem by using SetActive(false) <your accessor loop>
      ///         SetActive(true).
      /// \param[in] _index Index of specific ray
      /// \return Fiducial value of ray
      public: int GetFiducial(int _index);

      /// \brief Gets the camera count
      /// \return Number of cameras
      public: unsigned int GetCameraCount();

      /// \brief Gets if sensor is horizontal
      /// \return True if horizontal, false if not
      public: bool IsHorizontal();

<<<<<<< HEAD
      /// \brief 
      /// \TODO Nate fill in. I'm not sure what these what these sensor parameters refer to
      public: double Get1stRatio();

      /// \brief 
      /// @todo Document me
      public: double Get2ndRatio();

      /// \brief 
      /// @todo Document me
      public: double GetHFOV();

      /// \brief 
      /// @todo Document me
      public: double GetCHFOV();

      /// \brief 
      /// @todo Document me
      public: double GetVFOV();

      /// \brief 
      /// @todo Document me
      public: double GetCVFOV();

      /// \brief 
      /// @todo Document me
      public: double GetHAngle();

      /// \brief 
      /// @todo Document me
      public: double GetVAngle();
  
      /// \brief 
=======
      /// \brief
      /// \TODO Nate fill in.
      /// I'm not sure what these what these sensor parameters refer to
      public: double Get1stRatio();

      /// \brief
      /// @todo Document me
      public: double Get2ndRatio();

      /// \brief
      /// @todo Document me
      public: double GetHFOV();

      /// \brief
      /// @todo Document me
      public: double GetCHFOV();

      /// \brief
      /// @todo Document me
      public: double GetVFOV();

      /// \brief
      /// @todo Document me
      public: double GetCVFOV();

      /// \brief
      /// @todo Document me
      public: double GetHAngle();

      /// \brief
      /// @todo Document me
      public: double GetVAngle();

      /// \brief
>>>>>>> db0608e9
      /// @todo Document me
      private: void OnPose(ConstPosePtr &_msg);

      /// \brief Connect a to the add entity signal
      /// \TODO Nate do these parameters need to be specified here?
      public: event::ConnectionPtr ConnectNewLaserFrame(
        boost::function<void(const float *, unsigned int, unsigned int,
        unsigned int, const std::string &)> subscriber);

      /// \brief Disconnect Laser Frame
      /// \param Connection pointer to disconnect
      public: void DisconnectNewLaserFrame(event::ConnectionPtr &c);

      protected: math::Vector3 offset;
      protected: sdf::ElementPtr rayElem;
      protected: sdf::ElementPtr scanElem;
      protected: sdf::ElementPtr horzElem;
      protected: sdf::ElementPtr vertElem;
      protected: sdf::ElementPtr rangeElem;
      protected: sdf::ElementPtr cameraElem;

      protected: unsigned int cameraCount;

      protected: double hfov, vfov, chfov, cvfov, hang, vang;
      protected: double near, far;
      protected: unsigned int width_1st, height_1st;
      protected: unsigned int width_2nd, height_2nd;
      protected: double ratio_1st, ratio_2nd;
      protected: bool isHorizontal;

      private: rendering::GpuLaserPtr laserCam;
      private: rendering::ScenePtr scene;

      private: transport::PublisherPtr scanPub;
      private: boost::mutex *mutex;
      private: msgs::LaserScan laserMsg;
    };
    /// \}
  }
}

#endif<|MERGE_RESOLUTION|>--- conflicted
+++ resolved
@@ -108,11 +108,7 @@
       /// \brief Get the range resolution
       ///      If RangeResolution is 1, the number of simulated rays is equal
       ///      to the number of returned range readings. If it's less than 1,
-<<<<<<< HEAD
-      ///      fewer simulated rays than actual returned range readings are 
-=======
       ///      fewer simulated rays than actual returned range readings are
->>>>>>> db0608e9
       ///      used, the results are interpolated from two nearest neighbors,
       ///      and vice versa.
       /// \return The Range Resolution
@@ -196,41 +192,6 @@
       /// \return True if horizontal, false if not
       public: bool IsHorizontal();
 
-<<<<<<< HEAD
-      /// \brief 
-      /// \TODO Nate fill in. I'm not sure what these what these sensor parameters refer to
-      public: double Get1stRatio();
-
-      /// \brief 
-      /// @todo Document me
-      public: double Get2ndRatio();
-
-      /// \brief 
-      /// @todo Document me
-      public: double GetHFOV();
-
-      /// \brief 
-      /// @todo Document me
-      public: double GetCHFOV();
-
-      /// \brief 
-      /// @todo Document me
-      public: double GetVFOV();
-
-      /// \brief 
-      /// @todo Document me
-      public: double GetCVFOV();
-
-      /// \brief 
-      /// @todo Document me
-      public: double GetHAngle();
-
-      /// \brief 
-      /// @todo Document me
-      public: double GetVAngle();
-  
-      /// \brief 
-=======
       /// \brief
       /// \TODO Nate fill in.
       /// I'm not sure what these what these sensor parameters refer to
@@ -265,7 +226,6 @@
       public: double GetVAngle();
 
       /// \brief
->>>>>>> db0608e9
       /// @todo Document me
       private: void OnPose(ConstPosePtr &_msg);
 
