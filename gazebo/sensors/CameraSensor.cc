/*
 * Copyright (C) 2012-2016 Open Source Robotics Foundation
 *
 * Licensed under the Apache License, Version 2.0 (the "License");
 * you may not use this file except in compliance with the License.
 * You may obtain a copy of the License at
 *
 *     http://www.apache.org/licenses/LICENSE-2.0
 *
 * Unless required by applicable law or agreed to in writing, software
 * distributed under the License is distributed on an "AS IS" BASIS,
 * WITHOUT WARRANTIES OR CONDITIONS OF ANY KIND, either express or implied.
 * See the License for the specific language governing permissions and
 * limitations under the License.
 *
*/
#ifdef _WIN32
  // Ensure that Winsock2.h is included before Windows.h, which can get
  // pulled in by anybody (e.g., Boost).
  #include <Winsock2.h>
#endif
#include <boost/algorithm/string.hpp>
#include <functional>

#include "gazebo/common/Events.hh"
#include "gazebo/common/Exception.hh"
#include "gazebo/common/Image.hh"

#include "gazebo/msgs/msgs.hh"

#include "gazebo/physics/World.hh"

#include "gazebo/rendering/Camera.hh"
#include "gazebo/rendering/RenderEngine.hh"
#include "gazebo/rendering/RenderingIface.hh"
#include "gazebo/rendering/Scene.hh"

#include "gazebo/transport/transport.hh"

<<<<<<< HEAD
#include "gazebo/sensors/SensorFactory.hh"
=======
>>>>>>> eb308905
#include "gazebo/sensors/Noise.hh"
#include "gazebo/sensors/SensorFactory.hh"

#include "gazebo/sensors/CameraSensorPrivate.hh"
#include "gazebo/sensors/CameraSensor.hh"

using namespace gazebo;
using namespace sensors;

GZ_REGISTER_STATIC_SENSOR("camera", CameraSensor)

//////////////////////////////////////////////////
CameraSensor::CameraSensor()
: Sensor(sensors::IMAGE),
  dataPtr(new CameraSensorPrivate)
{
<<<<<<< HEAD
  this->dataPtr->rendered = false;
=======
>>>>>>> eb308905
  this->connections.push_back(
      event::Events::ConnectRender(
        std::bind(&CameraSensor::Render, this)));
}

//////////////////////////////////////////////////
CameraSensor::~CameraSensor()
{
}

//////////////////////////////////////////////////
void CameraSensor::Load(const std::string &_worldName, sdf::ElementPtr _sdf)
{
  Sensor::Load(_worldName, _sdf);
}

//////////////////////////////////////////////////
std::string CameraSensor::Topic() const
{
  std::string topicName = "~/";
  topicName += this->ParentName() + "/" + this->Name() + "/image";
  boost::replace_all(topicName, "::", "/");

  return topicName;
}

//////////////////////////////////////////////////
void CameraSensor::Load(const std::string &_worldName)
{
  Sensor::Load(_worldName);
  this->imagePub = this->node->Advertise<msgs::ImageStamped>(
      this->Topic(), 50);
}

//////////////////////////////////////////////////
void CameraSensor::Init()
{
  if (rendering::RenderEngine::Instance()->GetRenderPathType() ==
      rendering::RenderEngine::NONE)
  {
    gzerr << "Unable to create CameraSensor. Rendering is disabled.\n";
    return;
  }

  std::string worldName = this->world->GetName();

  if (!worldName.empty())
  {
    this->scene = rendering::get_scene(worldName);
    if (!this->scene)
    {
      this->scene = rendering::create_scene(worldName, false, true);

      // This usually means rendering is not available
      if (!this->scene)
      {
        gzerr << "Unable to create CameraSensor.\n";
        return;
      }
    }

    std::string scopedName = this->parentName + "::" + this->Name();
    this->camera = this->scene->CreateCamera(scopedName, false);

    if (!this->camera)
    {
      gzerr << "Unable to create camera sensor[mono_camera]\n";
      return;
    }
    this->camera->SetCaptureData(true);

    sdf::ElementPtr cameraSdf = this->sdf->GetElement("camera");
    this->camera->Load(cameraSdf);

    // Do some sanity checks
    if (this->camera->ImageWidth() == 0 ||
        this->camera->ImageHeight() == 0)
    {
      gzthrow("image has zero size");
    }

    this->camera->Init();
<<<<<<< HEAD
    this->camera->CreateRenderTexture(this->Name() + "_RttTex");
=======
    this->camera->CreateRenderTexture(scopedName + "_RttTex");
>>>>>>> eb308905
    ignition::math::Pose3d cameraPose = this->pose;
    if (cameraSdf->HasElement("pose"))
      cameraPose = cameraSdf->Get<ignition::math::Pose3d>("pose") + cameraPose;

    this->camera->SetWorldPose(cameraPose);
    this->camera->AttachToVisual(this->ParentId(), true);

    if (cameraSdf->HasElement("noise"))
    {
      this->noises[CAMERA_NOISE] =
        NoiseFactory::NewNoiseModel(cameraSdf->GetElement("noise"),
        this->Type());
      this->noises[CAMERA_NOISE]->SetCamera(this->camera);
    }
  }
  else
    gzerr << "No world name\n";

  // Disable clouds and moon on server side until fixed and also to improve
  // performance
  this->scene->SetSkyXMode(rendering::Scene::GZ_SKYX_ALL &
      ~rendering::Scene::GZ_SKYX_CLOUDS &
      ~rendering::Scene::GZ_SKYX_MOON);

  Sensor::Init();
}

//////////////////////////////////////////////////
void CameraSensor::Fini()
{
  this->imagePub.reset();
  Sensor::Fini();

  if (this->camera)
  {
    std::string scopedName = this->parentName + "::" + this->Name();
    this->scene->RemoveCamera(scopedName);
  }

  this->camera.reset();
  this->scene.reset();
}

//////////////////////////////////////////////////
void CameraSensor::Render()
{
  if (!this->camera || !this->IsActive() || !this->NeedsUpdate())
    return;

  // Update all the cameras
  this->camera->Render();

  this->dataPtr->rendered = true;
  this->lastMeasurementTime = this->scene->SimTime();
}

//////////////////////////////////////////////////
bool CameraSensor::UpdateImpl(const bool /*_force*/)
{
  if (!this->dataPtr->rendered)
    return false;

  this->camera->PostRender();

  if (this->imagePub && this->imagePub->HasConnections())
  {
    msgs::ImageStamped msg;
    msgs::Set(msg.mutable_time(), this->scene->SimTime());
    msg.mutable_image()->set_width(this->camera->ImageWidth());
    msg.mutable_image()->set_height(this->camera->ImageHeight());
    msg.mutable_image()->set_pixel_format(common::Image::ConvertPixelFormat(
          this->camera->ImageFormat()));

    msg.mutable_image()->set_step(this->camera->ImageWidth() *
        this->camera->ImageDepth());
    msg.mutable_image()->set_data(this->camera->ImageData(),
        msg.image().width() * this->camera->ImageDepth() *
        msg.image().height());

    this->imagePub->Publish(msg);
  }

  this->dataPtr->rendered = false;
  return true;
}

//////////////////////////////////////////////////
unsigned int CameraSensor::GetImageWidth() const
{
  return this->ImageWidth();
}

//////////////////////////////////////////////////
unsigned int CameraSensor::ImageWidth() const
{
  if (this->camera)
    return this->camera->ImageWidth();

  sdf::ElementPtr cameraSdf = this->sdf->GetElement("camera");
  sdf::ElementPtr elem = cameraSdf->GetElement("image");
  return elem->Get<unsigned int>("width");
}

//////////////////////////////////////////////////
unsigned int CameraSensor::GetImageHeight() const
{
  return this->ImageHeight();
}

//////////////////////////////////////////////////
unsigned int CameraSensor::ImageHeight() const
{
  if (this->camera)
    return this->camera->ImageHeight();

  sdf::ElementPtr cameraSdf = this->sdf->GetElement("camera");
  sdf::ElementPtr elem = cameraSdf->GetElement("image");
  return elem->Get<unsigned int>("height");
}

//////////////////////////////////////////////////
const unsigned char *CameraSensor::GetImageData()
{
  return this->ImageData();
}

//////////////////////////////////////////////////
const unsigned char *CameraSensor::ImageData() const
{
  if (this->camera)
    return this->camera->ImageData(0);
  else
    return NULL;
}

//////////////////////////////////////////////////
bool CameraSensor::SaveFrame(const std::string &_filename)
{
  this->SetActive(true);

  if (this->camera)
    return this->camera->SaveFrame(_filename);
  else
    return false;
}

//////////////////////////////////////////////////
bool CameraSensor::IsActive() const
{
  return Sensor::IsActive() ||
    (this->imagePub && this->imagePub->HasConnections());
}

//////////////////////////////////////////////////
rendering::CameraPtr CameraSensor::GetCamera() const
{
  return this->Camera();
}

//////////////////////////////////////////////////
rendering::CameraPtr CameraSensor::Camera() const
{
  return this->camera;
<<<<<<< HEAD
}
=======
}

//////////////////////////////////////////////////
bool CameraSensor::Rendered() const
{
  return this->dataPtr->rendered;
}

//////////////////////////////////////////////////
void CameraSensor::SetRendered(const bool _value)
{
  this->dataPtr->rendered = _value;
}
>>>>>>> eb308905
<|MERGE_RESOLUTION|>--- conflicted
+++ resolved
@@ -37,10 +37,6 @@
 
 #include "gazebo/transport/transport.hh"
 
-<<<<<<< HEAD
-#include "gazebo/sensors/SensorFactory.hh"
-=======
->>>>>>> eb308905
 #include "gazebo/sensors/Noise.hh"
 #include "gazebo/sensors/SensorFactory.hh"
 
@@ -57,10 +53,7 @@
 : Sensor(sensors::IMAGE),
   dataPtr(new CameraSensorPrivate)
 {
-<<<<<<< HEAD
   this->dataPtr->rendered = false;
-=======
->>>>>>> eb308905
   this->connections.push_back(
       event::Events::ConnectRender(
         std::bind(&CameraSensor::Render, this)));
@@ -143,11 +136,7 @@
     }
 
     this->camera->Init();
-<<<<<<< HEAD
-    this->camera->CreateRenderTexture(this->Name() + "_RttTex");
-=======
     this->camera->CreateRenderTexture(scopedName + "_RttTex");
->>>>>>> eb308905
     ignition::math::Pose3d cameraPose = this->pose;
     if (cameraSdf->HasElement("pose"))
       cameraPose = cameraSdf->Get<ignition::math::Pose3d>("pose") + cameraPose;
@@ -311,9 +300,6 @@
 rendering::CameraPtr CameraSensor::Camera() const
 {
   return this->camera;
-<<<<<<< HEAD
-}
-=======
 }
 
 //////////////////////////////////////////////////
@@ -327,4 +313,3 @@
 {
   this->dataPtr->rendered = _value;
 }
->>>>>>> eb308905
