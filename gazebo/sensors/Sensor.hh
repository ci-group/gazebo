/*
 * Copyright 2012 Nate Koenig
 *
 * Licensed under the Apache License, Version 2.0 (the "License");
 * you may not use this file except in compliance with the License.
 * You may obtain a copy of the License at
 *
 *     http://www.apache.org/licenses/LICENSE-2.0
 *
 * Unless required by applicable law or agreed to in writing, software
 * distributed under the License is distributed on an "AS IS" BASIS,
 * WITHOUT WARRANTIES OR CONDITIONS OF ANY KIND, either express or implied.
 * See the License for the specific language governing permissions and
 * limitations under the License.
 *
*/
/* Desc: Base class for all sensors
 * Author: Nathan Koenig
 * Date: 25 May 2007
 */

#ifndef _SENSOR_HH_
#define _SENSOR_HH_

#include <boost/enable_shared_from_this.hpp>
#include <vector>
#include <string>

#include "gazebo/sdf/sdf.hh"

#include "gazebo/physics/PhysicsTypes.hh"

#include "gazebo/msgs/msgs.hh"
#include "gazebo/common/Events.hh"
#include "gazebo/common/Time.hh"
#include "gazebo/math/Pose.hh"
#include "gazebo/transport/TransportTypes.hh"

namespace gazebo
{
  namespace sensors
  {
    /// \addtogroup gazebo_sensors
    /// \{

    /// \class Sensor Sensor.hh sensors/sensors.hh
    /// \brief Base class for sensors
    class Sensor : public boost::enable_shared_from_this<Sensor>
    {
      /// \brief Constructor.
      public: Sensor();

      /// \brief Destructor.
      public: virtual ~Sensor();

      /// \brief Load the sensor with SDF parameters.
      /// \param[in] _sdf SDF Sensor parameters.
      /// \param[in] _worldName Name of world to load from.
      public: virtual void Load(const std::string &_worldName,
                                sdf::ElementPtr _sdf);

      /// \brief Load the sensor with default parameters.
      /// \param[in] _worldName Name of world to load from.
      public: virtual void Load(const std::string &_worldName);

      /// \brief Initialize the sensor.
      public: virtual void Init();

      /// \brief Set the parent of the sensor.
      /// \param[in] _name Name of the parent.
      public: virtual void SetParent(const std::string &_name);

      /// \brief Returns the name of the sensor parent.  The parent name is
      ///        set by Sensor::SetParent.
      /// \return Name of Parent.
      public: std::string GetParentName() const;

      /// \brief Update the sensor.
      /// \param[in] _force True to force update, false otherwise.
      public: void Update(bool _force);

      /// \brief This gets overwritten by derived sensor types.
      ///        This function is called during Sensor::Update.
      ///        And in turn, Sensor::Update is called by
      ///        SensorManager::Update
      /// \param[in] _force True if update is forced, false if not
      protected: virtual void UpdateImpl(bool /*_force*/) {}

      /// \brief Set the update rate of the sensor.
      /// \param[in] _hz update rate of sensor.
      public: void SetUpdateRate(double _hz);

      /// \brief Finalize the sensor.
      public: virtual void Fini();

      /// \brief Get name.
      /// \return Name of sensor.
      public: std::string GetName() const;

      /// \brief Get fully scoped name of the sensor.
      /// \return world_name::parent_name::sensor_name.
      public: std::string GetScopedName() const;

      /// \brief Get the current pose.
      /// \return Current pose of the sensor.
      public: virtual math::Pose GetPose() const;

      /// \brief Set whether the sensor is active or not.
      /// \param[in] _value True if active, false if not.
      public: virtual void SetActive(bool _value);

      /// \brief Returns true if sensor generation is active.
      /// \return True if active, false if not.
      public: bool IsActive();

      /// \brief Get sensor type.
      /// \return Type of sensor.
      public: std::string GetType() const;

      /// \brief Return last update time.
      /// \return Time of last update.
      public: common::Time GetLastUpdateTime();

<<<<<<< HEAD
=======
      /// \brief Return last measurement time.
      /// \return Time of last measurement.
      public: common::Time GetLastMeasurementTime();

>>>>>>> 97bc4bf5
      /// \brief Return true if user requests the sensor to be visualized
      ///        via tag:  <visualize>true</visualize> in SDF.
      /// \return True if visualized, false if not.
      public: bool GetVisualize() const;

      /// \brief Returns the topic name as set in SDF.
      /// \return Topic name.
      public: virtual std::string GetTopic() const;

      /// \brief fills a msgs::Sensor message.
      /// \param[out] _msg Message to fill.
      public: void FillMsg(msgs::Sensor &_msg);

      /// \brief Returns the name of the world the sensor is in.
      /// \return Name of the world.
      public: std::string GetWorldName() const;

      /// \brief Load a plugin for this sensor.
      /// \param[in] _sdf SDF parameters.
      private: void LoadPlugin(sdf::ElementPtr _sdf);

      /// \brief Callback when a world control message is received.
      /// \param[in] _data The world control message.
      private: void OnControl(ConstWorldControlPtr &_data);

      /// \brief True if sensor generation is active.
      protected: bool active;

      /// \brief Pointer the the SDF element for the sensor.
      protected: sdf::ElementPtr sdf;

      /// \brief Pose of the sensor.
      protected: math::Pose pose;

      /// \brief All event connections.
      protected: std::vector<event::ConnectionPtr> connections;

      /// \brief Node for communication.
      protected: transport::NodePtr node;

      /// \brief Subscribe to pose updates.
      protected: transport::SubscriberPtr poseSub;

      /// \brief Name of the parent.
      protected: std::string parentName;

      /// \brief All the plugins for the sensor.
      protected: std::vector<SensorPluginPtr> plugins;

      /// \brief Pointer to the world.
      protected: gazebo::physics::WorldPtr world;

<<<<<<< HEAD
      /// \brief Update period.
=======
      /// \brief Desired time between updates, set indirectly by
      ///        Sensor::SetUpdateRate.
>>>>>>> 97bc4bf5
      protected: common::Time updatePeriod;

      /// \brief Time of the last update.
      protected: common::Time lastUpdateTime;

<<<<<<< HEAD
      /// \brief Subscribe to control message.
      private: transport::SubscriberPtr controlSub;

      /// \brief Publish sensor data.
      private: transport::PublisherPtr sensorPub;
=======
      /// \brief Stores last time that a sensor measurement was generated;
      ///        this value must be updated within each sensor's UpdateImpl
      protected: common::Time lastMeasurementTime;
>>>>>>> 97bc4bf5
    };
    /// \}
  }
}
#endif<|MERGE_RESOLUTION|>--- conflicted
+++ resolved
@@ -121,13 +121,10 @@
       /// \return Time of last update.
       public: common::Time GetLastUpdateTime();
 
-<<<<<<< HEAD
-=======
       /// \brief Return last measurement time.
       /// \return Time of last measurement.
       public: common::Time GetLastMeasurementTime();
 
->>>>>>> 97bc4bf5
       /// \brief Return true if user requests the sensor to be visualized
       ///        via tag:  <visualize>true</visualize> in SDF.
       /// \return True if visualized, false if not.
@@ -171,6 +168,12 @@
       /// \brief Subscribe to pose updates.
       protected: transport::SubscriberPtr poseSub;
 
+      /// \brief Subscribe to control message.
+      private: transport::SubscriberPtr controlSub;
+
+      /// \brief Publish sensor data.
+      private: transport::PublisherPtr sensorPub;
+
       /// \brief Name of the parent.
       protected: std::string parentName;
 
@@ -180,28 +183,16 @@
       /// \brief Pointer to the world.
       protected: gazebo::physics::WorldPtr world;
 
-<<<<<<< HEAD
-      /// \brief Update period.
-=======
       /// \brief Desired time between updates, set indirectly by
       ///        Sensor::SetUpdateRate.
->>>>>>> 97bc4bf5
       protected: common::Time updatePeriod;
 
       /// \brief Time of the last update.
       protected: common::Time lastUpdateTime;
 
-<<<<<<< HEAD
-      /// \brief Subscribe to control message.
-      private: transport::SubscriberPtr controlSub;
-
-      /// \brief Publish sensor data.
-      private: transport::PublisherPtr sensorPub;
-=======
       /// \brief Stores last time that a sensor measurement was generated;
       ///        this value must be updated within each sensor's UpdateImpl
       protected: common::Time lastMeasurementTime;
->>>>>>> 97bc4bf5
     };
     /// \}
   }
