/*
 * Copyright (C) 2012-2015 Open Source Robotics Foundation
 *
 * Licensed under the Apache License, Version 2.0 (the "License");
 * you may not use this file except in compliance with the License.
 * You may obtain a copy of the License at
 *
 *     http://www.apache.org/licenses/LICENSE-2.0
 *
 * Unless required by applicable law or agreed to in writing, software
 * distributed under the License is distributed on an "AS IS" BASIS,
 * WITHOUT WARRANTIES OR CONDITIONS OF ANY KIND, either express or implied.
 * See the License for the specific language governing permissions and
 * limitations under the License.
 *
*/
#ifdef _WIN32
  // Ensure that Winsock2.h is included before Windows.h, which can get
  // pulled in by anybody (e.g., Boost).
  #include <Winsock2.h>
#endif

#include <boost/bind.hpp>
#include "gazebo/common/Assert.hh"
#include "gazebo/common/Time.hh"

#include "gazebo/physics/PhysicsIface.hh"
#include "gazebo/physics/PhysicsEngine.hh"
#include "gazebo/physics/World.hh"
#include "gazebo/sensors/Sensor.hh"
#include "gazebo/sensors/SensorsIface.hh"
#include "gazebo/sensors/SensorFactory.hh"
#include "gazebo/sensors/SensorManager.hh"

using namespace gazebo;
using namespace sensors;

/// \brief A mutex used by SensorContainer and SimTimeEventHandler
/// for timing coordination.
boost::mutex g_sensorTimingMutex;

//////////////////////////////////////////////////
SensorManager::SensorManager()
  : initialized(false), removeAllSensors(false)
{
  // sensors::IMAGE container
  this->sensorContainers.push_back(new ImageSensorContainer());

  // sensors::RAY container
  this->sensorContainers.push_back(new SensorContainer());

  // sensors::OTHER container
  this->sensorContainers.push_back(new SensorContainer());
}

//////////////////////////////////////////////////
SensorManager::~SensorManager()
{
  // Clean up the sensors.
  for (SensorContainer_V::iterator iter = this->sensorContainers.begin();
       iter != this->sensorContainers.end(); ++iter)
  {
    GZ_ASSERT((*iter) != NULL, "Sensor Constainer is NULL");
    (*iter)->Stop();
    (*iter)->RemoveSensors();
    delete (*iter);
  }
  this->sensorContainers.clear();

  this->initSensors.clear();
}

//////////////////////////////////////////////////
void SensorManager::RunThreads()
{
  // Start the non-image sensor containers. The first item in the
  // sensorsContainers list are the image-based sensors, which rely on the
  // rendering engine, which in turn requires that they run in the main
  // thread.
  for (SensorContainer_V::iterator iter = ++this->sensorContainers.begin();
       iter != this->sensorContainers.end(); ++iter)
  {
    GZ_ASSERT((*iter) != NULL, "Sensor Constainer is NULL");
    (*iter)->Run();
  }
}

//////////////////////////////////////////////////
void SensorManager::Stop()
{
  // Start all the sensor containers.
  for (SensorContainer_V::iterator iter = this->sensorContainers.begin();
       iter != this->sensorContainers.end(); ++iter)
  {
    GZ_ASSERT((*iter) != NULL, "Sensor Constainer is NULL");
    (*iter)->Stop();
  }
}

//////////////////////////////////////////////////
void SensorManager::Update(bool _force)
{
  {
    boost::recursive_mutex::scoped_lock lock(this->mutex);

<<<<<<< HEAD
    if (!this->initSensors.empty())
    {
=======
    if (this->worlds.empty() && physics::worlds_running() && this->initialized)
    {
      auto world = physics::get_world();
      this->worlds[world->GetName()] = world;
      world->_SetSensorsInitialized(true);
    }

    if (!this->initSensors.empty())
    {
>>>>>>> b3d13f43
      // in case things are spawned, sensors length changes
      for (auto &iter : this->initSensors)
      {
        GZ_ASSERT(iter != NULL, "Sensor pointer is NULL");
        GZ_ASSERT(iter->GetCategory() < 0 ||
            iter->GetCategory() < CATEGORY_COUNT, "Sensor category is empty");
        GZ_ASSERT(this->sensorContainers[iter->GetCategory()] != NULL,
            "Sensor container is NULL");

        iter->Init();
        this->sensorContainers[iter->GetCategory()]->AddSensor(iter);
      }
      this->initSensors.clear();
      for (auto &iter : this->worlds)
        iter.second->_SetSensorsInitialized(true);
    }

    for (std::vector<std::string>::iterator iter = this->removeSensors.begin();
         iter != this->removeSensors.end(); ++iter)
    {
      GZ_ASSERT(!(*iter).empty(), "Remove sensor name is empty.");

      bool removed = false;
      for (SensorContainer_V::iterator iter2 = this->sensorContainers.begin();
           iter2 != this->sensorContainers.end() && !removed; ++iter2)
      {
        GZ_ASSERT((*iter2) != NULL, "SensorContainer is NULL");

        removed = (*iter2)->RemoveSensor(*iter);
      }

      if (!removed)
      {
        gzerr << "RemoveSensor failed. The SensorManager's list of sensors "
              << "changed during sensor removal. This is bad, and should "
              << "never happen.\n";
      }
    }
    this->removeSensors.clear();

    if (this->removeAllSensors)
    {
      for (SensorContainer_V::iterator iter2 = this->sensorContainers.begin();
          iter2 != this->sensorContainers.end(); ++iter2)
      {
        GZ_ASSERT((*iter2) != NULL, "SensorContainer is NULL");
        (*iter2)->RemoveSensors();
      }
      this->initSensors.clear();
      for (auto &iter : this->worlds)
        iter.second->_SetSensorsInitialized(false);
      this->removeAllSensors = false;
    }
  }

  // Only update if there are sensors
  if (this->sensorContainers[sensors::IMAGE]->sensors.size() > 0)
    this->sensorContainers[sensors::IMAGE]->Update(_force);
}

//////////////////////////////////////////////////
bool SensorManager::SensorsInitialized()
{
  boost::recursive_mutex::scoped_lock lock(this->mutex);
  bool result = this->initSensors.empty();
  return result;
}

//////////////////////////////////////////////////
void SensorManager::ResetLastUpdateTimes()
{
  boost::recursive_mutex::scoped_lock lock(this->mutex);
  for (SensorContainer_V::iterator iter = this->sensorContainers.begin();
       iter != this->sensorContainers.end(); ++iter)
  {
    GZ_ASSERT((*iter) != NULL, "SensorContainer is NULL");
    (*iter)->ResetLastUpdateTimes();
  }
}

//////////////////////////////////////////////////
void SensorManager::Init()
{
  boost::recursive_mutex::scoped_lock lock(this->mutex);

  this->simTimeEventHandler = new SimTimeEventHandler();

  // Initialize all the sensor containers.
  for (SensorContainer_V::iterator iter = this->sensorContainers.begin();
       iter != this->sensorContainers.end(); ++iter)
  {
    GZ_ASSERT((*iter) != NULL, "SensorContainer is NULL");
    (*iter)->Init();
  }

  // Connect to the time reset event.
  this->timeResetConnection = event::Events::ConnectTimeReset(
      std::bind(&SensorManager::ResetLastUpdateTimes, this));

  // Connect to the remove sensor event.
  this->removeSensorConnection = event::Events::ConnectRemoveSensor(
      std::bind(&SensorManager::RemoveSensor, this, std::placeholders::_1));

  // Connect to the create sensor event.
  this->createSensorConnection = event::Events::ConnectCreateSensor(
      std::bind(&SensorManager::OnCreateSensor, this,
        std::placeholders::_1, std::placeholders::_2,
        std::placeholders::_3, std::placeholders::_4));

  this->initialized = true;

  for (auto &iter : this->worlds)
    iter.second->_SetSensorsInitialized(true);
}

//////////////////////////////////////////////////
void SensorManager::Fini()
{
  boost::recursive_mutex::scoped_lock lock(this->mutex);

  // Finalize all the sensor containers.
  for (SensorContainer_V::iterator iter = this->sensorContainers.begin();
       iter != this->sensorContainers.end(); ++iter)
  {
    GZ_ASSERT((*iter) != NULL, "SensorContainer is NULL");
    (*iter)->Fini();
    (*iter)->Stop();
  }

  this->removeSensors.clear();
  this->initSensors.clear();
  this->worlds.clear();

  delete this->simTimeEventHandler;
  this->simTimeEventHandler = NULL;

  this->initialized = false;
}

//////////////////////////////////////////////////
void SensorManager::GetSensorTypes(std::vector<std::string> &_types) const
{
  sensors::SensorFactory::GetSensorTypes(_types);
}

//////////////////////////////////////////////////
void SensorManager::OnCreateSensor(sdf::ElementPtr _elem,
    const std::string &_worldName,
    const std::string &_parentName,
    const uint32_t _parentId)
{
  this->CreateSensor(_elem, _worldName, _parentName, _parentId);
}

//////////////////////////////////////////////////
std::string SensorManager::CreateSensor(sdf::ElementPtr _elem,
                                        const std::string &_worldName,
                                        const std::string &_parentName,
                                        uint32_t _parentId)
{
  std::string type = _elem->Get<std::string>("type");
  SensorPtr sensor = sensors::SensorFactory::NewSensor(type);

  if (!sensor)
  {
    gzerr << "Unable to create sensor of type[" << type << "]\n";
    return std::string();
  }

  // Must come before sensor->Load
  sensor->SetParent(_parentName, _parentId);

  // Load the sensor
  sensor->Load(_worldName, _elem);
  this->worlds[_worldName] = physics::get_world(_worldName);

  // If the SensorManager has not been initialized, then it's okay to push
  // the sensor into one of the sensor vectors because the sensor will get
  // initialized in SensorManager::Init
  if (!this->initialized)
  {
    this->sensorContainers[sensor->GetCategory()]->AddSensor(sensor);
  }
  // Otherwise the SensorManager is already running, and the sensor will get
  // initialized during the next SensorManager::Update call.
  else
  {
    this->worlds[_worldName]->_SetSensorsInitialized(false);
    boost::recursive_mutex::scoped_lock lock(this->mutex);
    this->worlds[_worldName]->_SetSensorsInitialized(false);
    this->initSensors.push_back(sensor);
  }

  return sensor->GetScopedName();
}

//////////////////////////////////////////////////
SensorPtr SensorManager::GetSensor(const std::string &_name) const
{
  boost::recursive_mutex::scoped_lock lock(this->mutex);

  SensorContainer_V::const_iterator iter;
  SensorPtr result;

  // Try to find the sensor in all of the containers
  for (iter = this->sensorContainers.begin();
       iter != this->sensorContainers.end() && !result; ++iter)
  {
    GZ_ASSERT((*iter) != NULL, "SensorContainer is NULL");
    result = (*iter)->GetSensor(_name);
  }

  // If the sensor was not found, then try to find based on an unscoped
  // name.
  // If multiple sensors exist with the same name, then an error occurs
  // because we don't know which sensor is correct.
  if (!result)
  {
    SensorPtr tmpSensor;
    for (iter = this->sensorContainers.begin();
         iter != this->sensorContainers.end(); ++iter)
    {
      GZ_ASSERT((*iter) != NULL, "SensorContainer is NULL");
      tmpSensor = (*iter)->GetSensor(_name, true);

      if (!tmpSensor)
        continue;

      if (!result)
      {
        result = tmpSensor;
        GZ_ASSERT(result != NULL, "SensorContainer contains a NULL Sensor");
      }
      else
      {
        gzerr << "Unable to get a sensor, multiple sensors with the same "
          << "name[" << _name << "]. Use a scoped name instead, "
          << "world_name::model_name::link_name::sensor_name.\n";
        result.reset();
        break;
      }
    }
  }

  return result;
}

//////////////////////////////////////////////////
Sensor_V SensorManager::GetSensors() const
{
  boost::recursive_mutex::scoped_lock lock(this->mutex);
  Sensor_V result;

  // Copy the sensor pointers
  for (SensorContainer_V::const_iterator iter = this->sensorContainers.begin();
       iter != this->sensorContainers.end(); ++iter)
  {
    GZ_ASSERT((*iter) != NULL, "SensorContainer is NULL");
    std::copy((*iter)->sensors.begin(), (*iter)->sensors.end(),
              std::back_inserter(result));
  }

  return result;
}

//////////////////////////////////////////////////
void SensorManager::RemoveSensor(const std::string &_name)
{
  boost::recursive_mutex::scoped_lock lock(this->mutex);
  SensorPtr sensor = this->GetSensor(_name);

  if (!sensor)
  {
    gzerr << "Unable to remove sensor[" << _name << "] because it "
          << "does not exist.\n";
  }
  else
  {
    // Push it on the list, to be removed by the main sensor thread,
    // to ensure correct access to rendering resources.
    this->removeSensors.push_back(sensor->GetScopedName());
  }
}

//////////////////////////////////////////////////
void SensorManager::RemoveSensors()
{
  boost::recursive_mutex::scoped_lock lock(this->mutex);
  this->removeAllSensors = true;
}

//////////////////////////////////////////////////
SensorManager::SensorContainer::SensorContainer()
{
  this->stop = true;
  this->initialized = false;
  this->runThread = NULL;
}

//////////////////////////////////////////////////
SensorManager::SensorContainer::~SensorContainer()
{
  this->sensors.clear();
}

//////////////////////////////////////////////////
void SensorManager::SensorContainer::Init()
{
  boost::recursive_mutex::scoped_lock lock(this->mutex);

  for (auto &iter : this->sensors)
  {
    GZ_ASSERT(iter != NULL, "Sensor is NULL");
    iter->Init();
  }

  this->initialized = true;
}

//////////////////////////////////////////////////
void SensorManager::SensorContainer::Fini()
{
  boost::recursive_mutex::scoped_lock lock(this->mutex);

  Sensor_V::iterator iter;

  // Finialize each sensor in the current sensor vector
  for (iter = this->sensors.begin(); iter != this->sensors.end(); ++iter)
  {
    GZ_ASSERT((*iter) != NULL, "Sensor is NULL");
    (*iter)->Fini();
  }

  // Remove all the sensors from the current sensor vector.
  this->sensors.clear();

  this->initialized = false;
}

//////////////////////////////////////////////////
void SensorManager::SensorContainer::Run()
{
  this->runThread = new boost::thread(
      boost::bind(&SensorManager::SensorContainer::RunLoop, this));

  GZ_ASSERT(this->runThread, "Unable to create boost::thread.");
}

//////////////////////////////////////////////////
void SensorManager::SensorContainer::Stop()
{
  this->stop = true;
  this->runCondition.notify_all();
  if (this->runThread)
  {
    // Note: calling interrupt seems to cause the thread to either block
    // or throw an exception, so commenting it out for now.
    // this->runThread->interrupt();
    this->runThread->join();
    delete this->runThread;
    this->runThread = NULL;
  }
}

//////////////////////////////////////////////////
void SensorManager::SensorContainer::RunLoop()
{
  this->stop = false;

  physics::WorldPtr world = physics::get_world();
  GZ_ASSERT(world != NULL, "Pointer to World is NULL");

  physics::PhysicsEnginePtr engine = world->GetPhysicsEngine();
  GZ_ASSERT(engine != NULL, "Pointer to PhysicsEngine is NULL");

  engine->InitForThread();

  common::Time sleepTime, startTime, eventTime, diffTime;
  double maxUpdateRate = 0;

  boost::mutex tmpMutex;
  boost::mutex::scoped_lock lock2(tmpMutex);

  // Wait for a sensor to be added.
  // Use a while loop since world resets will notify the runCondition.
  while (this->sensors.empty())
  {
    this->runCondition.wait(lock2);
    if (this->stop)
      return;
  }

  {
    boost::recursive_mutex::scoped_lock lock(this->mutex);

    // Get the minimum update rate from the sensors.
    for (Sensor_V::iterator iter = this->sensors.begin();
        iter != this->sensors.end() && !this->stop; ++iter)
    {
      GZ_ASSERT((*iter) != NULL, "Sensor is NULL");
      maxUpdateRate = std::max((*iter)->GetUpdateRate(), maxUpdateRate);
    }
  }

  // Calculate an appropriate sleep time.
  if (maxUpdateRate > 0)
    sleepTime.Set(1.0 / (maxUpdateRate));
  else
    sleepTime.Set(0, 1e6);

  while (!this->stop)
  {
    // If all the sensors get deleted, wait here.
    // Use a while loop since world resets will notify the runCondition.
    while (this->sensors.empty())
    {
      this->runCondition.wait(lock2);
      if (this->stop)
        return;
    }

    // Get the start time of the update.
    startTime = world->GetSimTime();

    this->Update(false);

    // Compute the time it took to update the sensors.
    // It's possible that the world time was reset during the Update. This
    // would case a negative diffTime. Instead, just use a event time of zero
    diffTime = std::max(common::Time::Zero, world->GetSimTime() - startTime);

    // Set the default sleep time
    eventTime = std::max(common::Time::Zero, sleepTime - diffTime);

    // Make sure update time is reasonable.
    GZ_ASSERT(diffTime.sec < 1, "Took over 1.0 seconds to update a sensor.");

    // Make sure eventTime is not negative.
    GZ_ASSERT(eventTime >= common::Time::Zero,
        "Time to next sensor update is negative.");

    boost::mutex::scoped_lock timingLock(g_sensorTimingMutex);

    // Add an event to trigger when the appropriate simulation time has been
    // reached.
    SensorManager::Instance()->simTimeEventHandler->AddRelativeEvent(
        eventTime, &this->runCondition);

    // This if statement helps prevent deadlock on osx during teardown.
    if (!this->stop)
    {
      this->runCondition.wait(timingLock);
    }
  }
}

//////////////////////////////////////////////////
void SensorManager::SensorContainer::Update(bool _force)
{
  boost::recursive_mutex::scoped_lock lock(this->mutex);

  if (this->sensors.empty())
    gzlog << "Updating a sensor container without any sensors.\n";

  // Update all the sensors in this container.
  for (Sensor_V::iterator iter = this->sensors.begin();
       iter != this->sensors.end(); ++iter)
  {
    GZ_ASSERT((*iter) != NULL, "Sensor is NULL");
    (*iter)->Update(_force);
  }
}

//////////////////////////////////////////////////
SensorPtr SensorManager::SensorContainer::GetSensor(const std::string &_name,
                                                    bool _useLeafName) const
{
  boost::recursive_mutex::scoped_lock lock(this->mutex);

  SensorPtr result;

  // Look for a sensor with the correct name
  for (Sensor_V::const_iterator iter = this->sensors.begin();
       iter != this->sensors.end() && !result; ++iter)
  {
    GZ_ASSERT((*iter) != NULL, "Sensor is NULL");

    // We match on the scoped name (model::link::sensor) because multiple
    // sensors with the name leaf name make exists in a world.
    if ((_useLeafName && (*iter)->GetName() == _name) ||
        (!_useLeafName && (*iter)->GetScopedName() == _name))
    {
      result = (*iter);
      break;
    }
  }

  return result;
}

//////////////////////////////////////////////////
void SensorManager::SensorContainer::AddSensor(SensorPtr _sensor)
{
  GZ_ASSERT(_sensor != NULL, "Sensor is NULL when passed to ::AddSensor");

  {
    boost::recursive_mutex::scoped_lock lock(this->mutex);
    this->sensors.push_back(_sensor);
  }

  // Tell the run loop that we have received a sensor
  this->runCondition.notify_one();
}

//////////////////////////////////////////////////
bool SensorManager::SensorContainer::RemoveSensor(const std::string &_name)
{
  boost::recursive_mutex::scoped_lock lock(this->mutex);

  Sensor_V::iterator iter;

  bool removed = false;

  // Find the correct sensor based on name, and remove it.
  for (iter = this->sensors.begin(); iter != this->sensors.end(); ++iter)
  {
    GZ_ASSERT((*iter) != NULL, "Sensor is NULL");

    if ((*iter)->GetScopedName() == _name)
    {
      (*iter)->Fini();
      this->sensors.erase(iter);
      removed = true;
      break;
    }
  }

  return removed;
}

//////////////////////////////////////////////////
void SensorManager::SensorContainer::ResetLastUpdateTimes()
{
  boost::recursive_mutex::scoped_lock lock(this->mutex);

  Sensor_V::iterator iter;

  // Rest last update times for all contained sensors.
  for (iter = this->sensors.begin(); iter != this->sensors.end(); ++iter)
  {
    GZ_ASSERT((*iter) != NULL, "Sensor is NULL");
    (*iter)->ResetLastUpdateTime();
  }

  // Tell the run loop that world time has been reset.
  this->runCondition.notify_one();
}

//////////////////////////////////////////////////
void SensorManager::SensorContainer::RemoveSensors()
{
  boost::recursive_mutex::scoped_lock lock(this->mutex);

  Sensor_V::iterator iter;

  // Remove all the sensors
  for (iter = this->sensors.begin(); iter != this->sensors.end(); ++iter)
  {
    GZ_ASSERT((*iter) != NULL, "Sensor is NULL");
    (*iter)->Fini();
  }

  this->sensors.clear();
}

//////////////////////////////////////////////////
void SensorManager::ImageSensorContainer::Update(bool _force)
{
  event::Events::preRender();

  // Tell all the cameras to render
  event::Events::render();

  event::Events::postRender();

  // Update the sensors, which will produce data messages.
  SensorContainer::Update(_force);
}




/////////////////////////////////////////////////
SimTimeEventHandler::SimTimeEventHandler()
{
  this->updateConnection = event::Events::ConnectWorldUpdateBegin(
      boost::bind(&SimTimeEventHandler::OnUpdate, this, _1));
}

/////////////////////////////////////////////////
SimTimeEventHandler::~SimTimeEventHandler()
{
  // Cleanup the events.
  for (std::list<SimTimeEvent*>::iterator iter = this->events.begin();
       iter != this->events.end(); ++iter)
  {
    GZ_ASSERT(*iter != NULL, "SimTimeEvent is NULL");
    delete *iter;
  }
  this->events.clear();
}

/////////////////////////////////////////////////
void SimTimeEventHandler::AddRelativeEvent(const common::Time &_time,
                                           boost::condition_variable *_var)
{
  boost::mutex::scoped_lock lock(this->mutex);

  physics::WorldPtr world = physics::get_world();
  GZ_ASSERT(world != NULL, "World pointer is NULL");

  // Create the new event.
  SimTimeEvent *event = new SimTimeEvent;
  event->time = world->GetSimTime() + _time;
  event->condition = _var;

  // Add the event to the list.
  this->events.push_back(event);
}

/////////////////////////////////////////////////
void SimTimeEventHandler::OnUpdate(const common::UpdateInfo &_info)
{
  boost::mutex::scoped_lock timingLock(g_sensorTimingMutex);
  boost::mutex::scoped_lock lock(this->mutex);

  // Iterate over all the events.
  for (std::list<SimTimeEvent*>::iterator iter = this->events.begin();
      iter != this->events.end();)
  {
    GZ_ASSERT(*iter != NULL, "SimTimeEvent is NULL");

    // Find events that have a time less than or equal to simulation
    // time.
    if ((*iter)->time <= _info.simTime)
    {
      // Notify the event by triggering its condition.
      (*iter)->condition->notify_all();

      // Remove the event.
      delete *iter;
      this->events.erase(iter++);
    }
    else
      ++iter;
  }
}<|MERGE_RESOLUTION|>--- conflicted
+++ resolved
@@ -103,10 +103,6 @@
   {
     boost::recursive_mutex::scoped_lock lock(this->mutex);
 
-<<<<<<< HEAD
-    if (!this->initSensors.empty())
-    {
-=======
     if (this->worlds.empty() && physics::worlds_running() && this->initialized)
     {
       auto world = physics::get_world();
@@ -116,7 +112,6 @@
 
     if (!this->initSensors.empty())
     {
->>>>>>> b3d13f43
       // in case things are spawned, sensors length changes
       for (auto &iter : this->initSensors)
       {
@@ -166,8 +161,6 @@
         (*iter2)->RemoveSensors();
       }
       this->initSensors.clear();
-      for (auto &iter : this->worlds)
-        iter.second->_SetSensorsInitialized(false);
       this->removeAllSensors = false;
     }
   }
@@ -227,9 +220,6 @@
         std::placeholders::_3, std::placeholders::_4));
 
   this->initialized = true;
-
-  for (auto &iter : this->worlds)
-    iter.second->_SetSensorsInitialized(true);
 }
 
 //////////////////////////////////////////////////
@@ -304,7 +294,6 @@
   // initialized during the next SensorManager::Update call.
   else
   {
-    this->worlds[_worldName]->_SetSensorsInitialized(false);
     boost::recursive_mutex::scoped_lock lock(this->mutex);
     this->worlds[_worldName]->_SetSensorsInitialized(false);
     this->initSensors.push_back(sensor);
