--- conflicted
+++ resolved
@@ -595,15 +595,9 @@
     GZ_ASSERT((*iter) != NULL, "Sensor is NULL");
 
     // We match on the scoped name (model::link::sensor) because multiple
-<<<<<<< HEAD
-    // sensors with the name leaf name make exists in a world.
+    // sensors with the same leaf name may exist in a world.
     if ((_useLeafName && (*iter)->Name() == _name) ||
         (!_useLeafName && (*iter)->ScopedName() == _name))
-=======
-    // sensors with the same leaf name may exists in a world.
-    if ((_useLeafName && (*iter)->GetName() == _name) ||
-        (!_useLeafName && (*iter)->GetScopedName() == _name))
->>>>>>> 9cffbc9f
     {
       result = (*iter);
       break;
