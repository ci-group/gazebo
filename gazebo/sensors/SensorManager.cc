/*
 * Copyright (C) 2012-2015 Open Source Robotics Foundation
 *
 * Licensed under the Apache License, Version 2.0 (the "License");
 * you may not use this file except in compliance with the License.
 * You may obtain a copy of the License at
 *
 *     http://www.apache.org/licenses/LICENSE-2.0
 *
 * Unless required by applicable law or agreed to in writing, software
 * distributed under the License is distributed on an "AS IS" BASIS,
 * WITHOUT WARRANTIES OR CONDITIONS OF ANY KIND, either express or implied.
 * See the License for the specific language governing permissions and
 * limitations under the License.
 *
*/
#ifdef _WIN32
  // Ensure that Winsock2.h is included before Windows.h, which can get
  // pulled in by anybody (e.g., Boost).
  #include <Winsock2.h>
#endif

#include <functional>
#include <boost/bind.hpp>
#include "gazebo/common/Assert.hh"
#include "gazebo/common/Time.hh"

#include "gazebo/physics/PhysicsIface.hh"
#include "gazebo/physics/PhysicsEngine.hh"
#include "gazebo/physics/World.hh"
#include "gazebo/sensors/Sensor.hh"
#include "gazebo/sensors/SensorsIface.hh"
#include "gazebo/sensors/SensorFactory.hh"
#include "gazebo/sensors/SensorManager.hh"

using namespace gazebo;
using namespace sensors;

/// \brief A mutex used by SensorContainer and SimTimeEventHandler
/// for timing coordination.
boost::mutex g_sensorTimingMutex;

//////////////////////////////////////////////////
SensorManager::SensorManager()
  : initialized(false), removeAllSensors(false)
{
  // sensors::IMAGE container
  this->sensorContainers.push_back(new ImageSensorContainer());

  // sensors::RAY container
  this->sensorContainers.push_back(new SensorContainer());

  // sensors::OTHER container
  this->sensorContainers.push_back(new SensorContainer());
}

//////////////////////////////////////////////////
SensorManager::~SensorManager()
{
  // Clean up the sensors.
  for (SensorContainer_V::iterator iter = this->sensorContainers.begin();
       iter != this->sensorContainers.end(); ++iter)
  {
    GZ_ASSERT((*iter) != NULL, "Sensor Constainer is NULL");
    (*iter)->Stop();
    (*iter)->RemoveSensors();
    delete (*iter);
  }
  this->sensorContainers.clear();

  this->initSensors.clear();
}

//////////////////////////////////////////////////
void SensorManager::RunThreads()
{
  // Start the non-image sensor containers. The first item in the
  // sensorsContainers list are the image-based sensors, which rely on the
  // rendering engine, which in turn requires that they run in the main
  // thread.
  for (SensorContainer_V::iterator iter = ++this->sensorContainers.begin();
       iter != this->sensorContainers.end(); ++iter)
  {
    GZ_ASSERT((*iter) != NULL, "Sensor Constainer is NULL");
    (*iter)->Run();
  }
}

//////////////////////////////////////////////////
void SensorManager::Stop()
{
  // Start all the sensor containers.
  for (SensorContainer_V::iterator iter = this->sensorContainers.begin();
       iter != this->sensorContainers.end(); ++iter)
  {
    GZ_ASSERT((*iter) != NULL, "Sensor Constainer is NULL");
    (*iter)->Stop();
  }
}

//////////////////////////////////////////////////
void SensorManager::Update(bool _force)
{
  {
    boost::recursive_mutex::scoped_lock lock(this->mutex);

    if (this->worlds.empty() && physics::worlds_running() && this->initialized)
    {
<<<<<<< HEAD
      GZ_ASSERT((*iter) != NULL, "Sensor pointer is NULL");
      GZ_ASSERT((*iter)->Category() < 0 ||
          (*iter)->Category() < CATEGORY_COUNT, "Sensor category is empty");
      GZ_ASSERT(this->sensorContainers[(*iter)->Category()] != NULL,
                "Sensor container is NULL");

      (*iter)->Init();
      this->sensorContainers[(*iter)->Category()]->AddSensor(*iter);
=======
      auto world = physics::get_world();
      this->worlds[world->GetName()] = world;
      world->_SetSensorsInitialized(true);
    }

    if (!this->initSensors.empty())
    {
      // in case things are spawned, sensors length changes
      for (auto &sensor : this->initSensors)
      {
        GZ_ASSERT(sensor != NULL, "Sensor pointer is NULL");
        GZ_ASSERT(sensor->GetCategory() < 0 ||
            sensor->GetCategory() < CATEGORY_COUNT, "Sensor category is empty");
        GZ_ASSERT(this->sensorContainers[sensor->GetCategory()] != NULL,
            "Sensor container is NULL");

        sensor->Init();
        this->sensorContainers[sensor->GetCategory()]->AddSensor(sensor);
      }
      this->initSensors.clear();
      for (auto &worldName_worldPtr : this->worlds)
        worldName_worldPtr.second->_SetSensorsInitialized(true);
>>>>>>> 03b11e2c
    }

    for (std::vector<std::string>::iterator iter = this->removeSensors.begin();
         iter != this->removeSensors.end(); ++iter)
    {
      GZ_ASSERT(!(*iter).empty(), "Remove sensor name is empty.");

      bool removed = false;
      for (SensorContainer_V::iterator iter2 = this->sensorContainers.begin();
           iter2 != this->sensorContainers.end() && !removed; ++iter2)
      {
        GZ_ASSERT((*iter2) != NULL, "SensorContainer is NULL");

        removed = (*iter2)->RemoveSensor(*iter);
      }

      if (!removed)
      {
        gzerr << "RemoveSensor failed. The SensorManager's list of sensors "
              << "changed during sensor removal. This is bad, and should "
              << "never happen.\n";
      }
    }
    this->removeSensors.clear();

    if (this->removeAllSensors)
    {
      for (SensorContainer_V::iterator iter2 = this->sensorContainers.begin();
          iter2 != this->sensorContainers.end(); ++iter2)
      {
        GZ_ASSERT((*iter2) != NULL, "SensorContainer is NULL");
        (*iter2)->RemoveSensors();
      }
      this->initSensors.clear();
      this->removeAllSensors = false;
    }
  }

  // Only update if there are sensors
  if (this->sensorContainers[sensors::IMAGE]->sensors.size() > 0)
    this->sensorContainers[sensors::IMAGE]->Update(_force);
}

//////////////////////////////////////////////////
bool SensorManager::SensorsInitialized()
{
  boost::recursive_mutex::scoped_lock lock(this->mutex);
  bool result = this->initSensors.empty();
  return result;
}

//////////////////////////////////////////////////
void SensorManager::ResetLastUpdateTimes()
{
  boost::recursive_mutex::scoped_lock lock(this->mutex);
  for (SensorContainer_V::iterator iter = this->sensorContainers.begin();
       iter != this->sensorContainers.end(); ++iter)
  {
    GZ_ASSERT((*iter) != NULL, "SensorContainer is NULL");
    (*iter)->ResetLastUpdateTimes();
  }
}

//////////////////////////////////////////////////
void SensorManager::Init()
{
  boost::recursive_mutex::scoped_lock lock(this->mutex);

  this->simTimeEventHandler = new SimTimeEventHandler();

  // Initialize all the sensor containers.
  for (SensorContainer_V::iterator iter = this->sensorContainers.begin();
       iter != this->sensorContainers.end(); ++iter)
  {
    GZ_ASSERT((*iter) != NULL, "SensorContainer is NULL");
    (*iter)->Init();
  }

  // Connect to the time reset event.
  this->timeResetConnection = event::Events::ConnectTimeReset(
      std::bind(&SensorManager::ResetLastUpdateTimes, this));

  // Connect to the remove sensor event.
  this->removeSensorConnection = event::Events::ConnectRemoveSensor(
      std::bind(&SensorManager::RemoveSensor, this, std::placeholders::_1));

  // Connect to the create sensor event.
  this->createSensorConnection = event::Events::ConnectCreateSensor(
      std::bind(&SensorManager::OnCreateSensor, this,
        std::placeholders::_1, std::placeholders::_2,
        std::placeholders::_3, std::placeholders::_4));

  this->initialized = true;
}

//////////////////////////////////////////////////
void SensorManager::Fini()
{
  boost::recursive_mutex::scoped_lock lock(this->mutex);

  // Finalize all the sensor containers.
  for (SensorContainer_V::iterator iter = this->sensorContainers.begin();
       iter != this->sensorContainers.end(); ++iter)
  {
    GZ_ASSERT((*iter) != NULL, "SensorContainer is NULL");
    (*iter)->Fini();
    (*iter)->Stop();
  }

  this->removeSensors.clear();
  this->initSensors.clear();
  this->worlds.clear();

  delete this->simTimeEventHandler;
  this->simTimeEventHandler = NULL;

  this->initialized = false;
}

//////////////////////////////////////////////////
void SensorManager::GetSensorTypes(std::vector<std::string> &_types) const
{
  sensors::SensorFactory::GetSensorTypes(_types);
}

//////////////////////////////////////////////////
void SensorManager::OnCreateSensor(sdf::ElementPtr _elem,
    const std::string &_worldName,
    const std::string &_parentName,
    const uint32_t _parentId)
{
  this->CreateSensor(_elem, _worldName, _parentName, _parentId);
}

//////////////////////////////////////////////////
std::string SensorManager::CreateSensor(sdf::ElementPtr _elem,
                                        const std::string &_worldName,
                                        const std::string &_parentName,
                                        uint32_t _parentId)
{
  std::string type = _elem->Get<std::string>("type");
  SensorPtr sensor = sensors::SensorFactory::NewSensor(type);

  if (!sensor)
  {
    gzerr << "Unable to create sensor of type[" << type << "]\n";
    return std::string();
  }

  // Must come before sensor->Load
  sensor->SetParent(_parentName, _parentId);

  // Load the sensor
  sensor->Load(_worldName, _elem);
  this->worlds[_worldName] = physics::get_world(_worldName);

  // If the SensorManager has not been initialized, then it's okay to push
  // the sensor into one of the sensor vectors because the sensor will get
  // initialized in SensorManager::Init
  if (!this->initialized)
  {
    this->sensorContainers[sensor->Category()]->AddSensor(sensor);
  }
  // Otherwise the SensorManager is already running, and the sensor will get
  // initialized during the next SensorManager::Update call.
  else
  {
    boost::recursive_mutex::scoped_lock lock(this->mutex);
    this->worlds[_worldName]->_SetSensorsInitialized(false);
    this->initSensors.push_back(sensor);
  }

  return sensor->ScopedName();
}

//////////////////////////////////////////////////
SensorPtr SensorManager::GetSensor(const std::string &_name) const
{
  boost::recursive_mutex::scoped_lock lock(this->mutex);

  SensorContainer_V::const_iterator iter;
  SensorPtr result;

  // Try to find the sensor in all of the containers
  for (iter = this->sensorContainers.begin();
       iter != this->sensorContainers.end() && !result; ++iter)
  {
    GZ_ASSERT((*iter) != NULL, "SensorContainer is NULL");
    result = (*iter)->GetSensor(_name);
  }

  // If the sensor was not found, then try to find based on an unscoped
  // name.
  // If multiple sensors exist with the same name, then an error occurs
  // because we don't know which sensor is correct.
  if (!result)
  {
    SensorPtr tmpSensor;
    for (iter = this->sensorContainers.begin();
         iter != this->sensorContainers.end(); ++iter)
    {
      GZ_ASSERT((*iter) != NULL, "SensorContainer is NULL");
      tmpSensor = (*iter)->GetSensor(_name, true);

      if (!tmpSensor)
        continue;

      if (!result)
      {
        result = tmpSensor;
        GZ_ASSERT(result != NULL, "SensorContainer contains a NULL Sensor");
      }
      else
      {
        gzerr << "Unable to get a sensor, multiple sensors with the same "
          << "name[" << _name << "]. Use a scoped name instead, "
          << "world_name::model_name::link_name::sensor_name.\n";
        result.reset();
        break;
      }
    }
  }

  return result;
}

//////////////////////////////////////////////////
Sensor_V SensorManager::GetSensors() const
{
  boost::recursive_mutex::scoped_lock lock(this->mutex);
  Sensor_V result;

  // Copy the sensor pointers
  for (SensorContainer_V::const_iterator iter = this->sensorContainers.begin();
       iter != this->sensorContainers.end(); ++iter)
  {
    GZ_ASSERT((*iter) != NULL, "SensorContainer is NULL");
    std::copy((*iter)->sensors.begin(), (*iter)->sensors.end(),
              std::back_inserter(result));
  }

  return result;
}

//////////////////////////////////////////////////
void SensorManager::RemoveSensor(const std::string &_name)
{
  boost::recursive_mutex::scoped_lock lock(this->mutex);
  SensorPtr sensor = this->GetSensor(_name);

  if (!sensor)
  {
    gzerr << "Unable to remove sensor[" << _name << "] because it "
          << "does not exist.\n";
  }
  else
  {
    // Push it on the list, to be removed by the main sensor thread,
    // to ensure correct access to rendering resources.
    this->removeSensors.push_back(sensor->ScopedName());
  }
}

//////////////////////////////////////////////////
void SensorManager::RemoveSensors()
{
  boost::recursive_mutex::scoped_lock lock(this->mutex);
  this->removeAllSensors = true;
}

//////////////////////////////////////////////////
SensorManager::SensorContainer::SensorContainer()
{
  this->stop = true;
  this->initialized = false;
  this->runThread = NULL;
}

//////////////////////////////////////////////////
SensorManager::SensorContainer::~SensorContainer()
{
  this->sensors.clear();
}

//////////////////////////////////////////////////
void SensorManager::SensorContainer::Init()
{
  boost::recursive_mutex::scoped_lock lock(this->mutex);

  for (auto &sensor : this->sensors)
  {
    GZ_ASSERT(sensor != NULL, "Sensor is NULL");
    sensor->Init();
  }

  this->initialized = true;
}

//////////////////////////////////////////////////
void SensorManager::SensorContainer::Fini()
{
  boost::recursive_mutex::scoped_lock lock(this->mutex);

  Sensor_V::iterator iter;

  // Finialize each sensor in the current sensor vector
  for (iter = this->sensors.begin(); iter != this->sensors.end(); ++iter)
  {
    GZ_ASSERT((*iter) != NULL, "Sensor is NULL");
    (*iter)->Fini();
  }

  // Remove all the sensors from the current sensor vector.
  this->sensors.clear();

  this->initialized = false;
}

//////////////////////////////////////////////////
void SensorManager::SensorContainer::Run()
{
  this->runThread = new boost::thread(
      boost::bind(&SensorManager::SensorContainer::RunLoop, this));

  GZ_ASSERT(this->runThread, "Unable to create boost::thread.");
}

//////////////////////////////////////////////////
void SensorManager::SensorContainer::Stop()
{
  this->stop = true;
  this->runCondition.notify_all();
  if (this->runThread)
  {
    // Note: calling interrupt seems to cause the thread to either block
    // or throw an exception, so commenting it out for now.
    // this->runThread->interrupt();
    this->runThread->join();
    delete this->runThread;
    this->runThread = NULL;
  }
}

//////////////////////////////////////////////////
void SensorManager::SensorContainer::RunLoop()
{
  this->stop = false;

  physics::WorldPtr world = physics::get_world();
  GZ_ASSERT(world != NULL, "Pointer to World is NULL");

  physics::PhysicsEnginePtr engine = world->GetPhysicsEngine();
  GZ_ASSERT(engine != NULL, "Pointer to PhysicsEngine is NULL");

  engine->InitForThread();

  common::Time sleepTime, startTime, eventTime, diffTime;
  double maxUpdateRate = 0;

  boost::mutex tmpMutex;
  boost::mutex::scoped_lock lock2(tmpMutex);

  // Wait for a sensor to be added.
  // Use a while loop since world resets will notify the runCondition.
  while (this->sensors.empty())
  {
    this->runCondition.wait(lock2);
    if (this->stop)
      return;
  }

  {
    boost::recursive_mutex::scoped_lock lock(this->mutex);

    // Get the minimum update rate from the sensors.
    for (Sensor_V::iterator iter = this->sensors.begin();
        iter != this->sensors.end() && !this->stop; ++iter)
    {
      GZ_ASSERT((*iter) != NULL, "Sensor is NULL");
      maxUpdateRate = std::max((*iter)->UpdateRate(), maxUpdateRate);
    }
  }

  // Calculate an appropriate sleep time.
  if (maxUpdateRate > 0)
    sleepTime.Set(1.0 / (maxUpdateRate));
  else
    sleepTime.Set(0, 1e6);

  while (!this->stop)
  {
    // If all the sensors get deleted, wait here.
    // Use a while loop since world resets will notify the runCondition.
    while (this->sensors.empty())
    {
      this->runCondition.wait(lock2);
      if (this->stop)
        return;
    }

    // Get the start time of the update.
    startTime = world->GetSimTime();

    this->Update(false);

    // Compute the time it took to update the sensors.
    // It's possible that the world time was reset during the Update. This
    // would case a negative diffTime. Instead, just use a event time of zero
    diffTime = std::max(common::Time::Zero, world->GetSimTime() - startTime);

    // Set the default sleep time
    eventTime = std::max(common::Time::Zero, sleepTime - diffTime);

    // Make sure update time is reasonable.
    GZ_ASSERT(diffTime.sec < 1, "Took over 1.0 seconds to update a sensor.");

    // Make sure eventTime is not negative.
    GZ_ASSERT(eventTime >= common::Time::Zero,
        "Time to next sensor update is negative.");

    boost::mutex::scoped_lock timingLock(g_sensorTimingMutex);

    // Add an event to trigger when the appropriate simulation time has been
    // reached.
    SensorManager::Instance()->simTimeEventHandler->AddRelativeEvent(
        eventTime, &this->runCondition);

    // This if statement helps prevent deadlock on osx during teardown.
    if (!this->stop)
    {
      this->runCondition.wait(timingLock);
    }
  }
}

//////////////////////////////////////////////////
void SensorManager::SensorContainer::Update(bool _force)
{
  boost::recursive_mutex::scoped_lock lock(this->mutex);

  if (this->sensors.empty())
    gzlog << "Updating a sensor container without any sensors.\n";

  // Update all the sensors in this container.
  for (Sensor_V::iterator iter = this->sensors.begin();
       iter != this->sensors.end(); ++iter)
  {
    GZ_ASSERT((*iter) != NULL, "Sensor is NULL");
    (*iter)->Update(_force);
  }
}

//////////////////////////////////////////////////
SensorPtr SensorManager::SensorContainer::GetSensor(const std::string &_name,
                                                    bool _useLeafName) const
{
  boost::recursive_mutex::scoped_lock lock(this->mutex);

  SensorPtr result;

  // Look for a sensor with the correct name
  for (Sensor_V::const_iterator iter = this->sensors.begin();
       iter != this->sensors.end() && !result; ++iter)
  {
    GZ_ASSERT((*iter) != NULL, "Sensor is NULL");

    // We match on the scoped name (model::link::sensor) because multiple
    // sensors with the name leaf name make exists in a world.
    if ((_useLeafName && (*iter)->Name() == _name) ||
        (!_useLeafName && (*iter)->ScopedName() == _name))
    {
      result = (*iter);
      break;
    }
  }

  return result;
}

//////////////////////////////////////////////////
void SensorManager::SensorContainer::AddSensor(SensorPtr _sensor)
{
  GZ_ASSERT(_sensor != NULL, "Sensor is NULL when passed to ::AddSensor");

  {
    boost::recursive_mutex::scoped_lock lock(this->mutex);
    this->sensors.push_back(_sensor);
  }

  // Tell the run loop that we have received a sensor
  this->runCondition.notify_one();
}

//////////////////////////////////////////////////
bool SensorManager::SensorContainer::RemoveSensor(const std::string &_name)
{
  boost::recursive_mutex::scoped_lock lock(this->mutex);

  Sensor_V::iterator iter;

  bool removed = false;

  // Find the correct sensor based on name, and remove it.
  for (iter = this->sensors.begin(); iter != this->sensors.end(); ++iter)
  {
    GZ_ASSERT((*iter) != NULL, "Sensor is NULL");

    if ((*iter)->ScopedName() == _name)
    {
      (*iter)->Fini();
      this->sensors.erase(iter);
      removed = true;
      break;
    }
  }

  return removed;
}

//////////////////////////////////////////////////
void SensorManager::SensorContainer::ResetLastUpdateTimes()
{
  boost::recursive_mutex::scoped_lock lock(this->mutex);

  Sensor_V::iterator iter;

  // Rest last update times for all contained sensors.
  for (iter = this->sensors.begin(); iter != this->sensors.end(); ++iter)
  {
    GZ_ASSERT((*iter) != NULL, "Sensor is NULL");
    (*iter)->ResetLastUpdateTime();
  }

  // Tell the run loop that world time has been reset.
  this->runCondition.notify_one();
}

//////////////////////////////////////////////////
void SensorManager::SensorContainer::RemoveSensors()
{
  boost::recursive_mutex::scoped_lock lock(this->mutex);

  Sensor_V::iterator iter;

  // Remove all the sensors
  for (iter = this->sensors.begin(); iter != this->sensors.end(); ++iter)
  {
    GZ_ASSERT((*iter) != NULL, "Sensor is NULL");
    (*iter)->Fini();
  }

  this->sensors.clear();
}

//////////////////////////////////////////////////
void SensorManager::ImageSensorContainer::Update(bool _force)
{
  event::Events::preRender();

  // Tell all the cameras to render
  event::Events::render();

  event::Events::postRender();

  // Update the sensors, which will produce data messages.
  SensorContainer::Update(_force);
}




/////////////////////////////////////////////////
SimTimeEventHandler::SimTimeEventHandler()
{
  this->updateConnection = event::Events::ConnectWorldUpdateBegin(
      boost::bind(&SimTimeEventHandler::OnUpdate, this, _1));
}

/////////////////////////////////////////////////
SimTimeEventHandler::~SimTimeEventHandler()
{
  // Cleanup the events.
  for (std::list<SimTimeEvent*>::iterator iter = this->events.begin();
       iter != this->events.end(); ++iter)
  {
    GZ_ASSERT(*iter != NULL, "SimTimeEvent is NULL");
    delete *iter;
  }
  this->events.clear();
}

/////////////////////////////////////////////////
void SimTimeEventHandler::AddRelativeEvent(const common::Time &_time,
                                           boost::condition_variable *_var)
{
  boost::mutex::scoped_lock lock(this->mutex);

  physics::WorldPtr world = physics::get_world();
  GZ_ASSERT(world != NULL, "World pointer is NULL");

  // Create the new event.
  SimTimeEvent *event = new SimTimeEvent;
  event->time = world->GetSimTime() + _time;
  event->condition = _var;

  // Add the event to the list.
  this->events.push_back(event);
}

/////////////////////////////////////////////////
void SimTimeEventHandler::OnUpdate(const common::UpdateInfo &_info)
{
  boost::mutex::scoped_lock timingLock(g_sensorTimingMutex);
  boost::mutex::scoped_lock lock(this->mutex);

  // Iterate over all the events.
  for (std::list<SimTimeEvent*>::iterator iter = this->events.begin();
      iter != this->events.end();)
  {
    GZ_ASSERT(*iter != NULL, "SimTimeEvent is NULL");

    // Find events that have a time less than or equal to simulation
    // time.
    if ((*iter)->time <= _info.simTime)
    {
      // Notify the event by triggering its condition.
      (*iter)->condition->notify_all();

      // Remove the event.
      delete *iter;
      this->events.erase(iter++);
    }
    else
      ++iter;
  }
}<|MERGE_RESOLUTION|>--- conflicted
+++ resolved
@@ -106,16 +106,6 @@
 
     if (this->worlds.empty() && physics::worlds_running() && this->initialized)
     {
-<<<<<<< HEAD
-      GZ_ASSERT((*iter) != NULL, "Sensor pointer is NULL");
-      GZ_ASSERT((*iter)->Category() < 0 ||
-          (*iter)->Category() < CATEGORY_COUNT, "Sensor category is empty");
-      GZ_ASSERT(this->sensorContainers[(*iter)->Category()] != NULL,
-                "Sensor container is NULL");
-
-      (*iter)->Init();
-      this->sensorContainers[(*iter)->Category()]->AddSensor(*iter);
-=======
       auto world = physics::get_world();
       this->worlds[world->GetName()] = world;
       world->_SetSensorsInitialized(true);
@@ -127,18 +117,17 @@
       for (auto &sensor : this->initSensors)
       {
         GZ_ASSERT(sensor != NULL, "Sensor pointer is NULL");
-        GZ_ASSERT(sensor->GetCategory() < 0 ||
-            sensor->GetCategory() < CATEGORY_COUNT, "Sensor category is empty");
-        GZ_ASSERT(this->sensorContainers[sensor->GetCategory()] != NULL,
+        GZ_ASSERT(sensor->Category() < 0 ||
+            sensor->Category() < CATEGORY_COUNT, "Sensor category is empty");
+        GZ_ASSERT(this->sensorContainers[sensor->Category()] != NULL,
             "Sensor container is NULL");
 
         sensor->Init();
-        this->sensorContainers[sensor->GetCategory()]->AddSensor(sensor);
+        this->sensorContainers[sensor->Category()]->AddSensor(sensor);
       }
       this->initSensors.clear();
       for (auto &worldName_worldPtr : this->worlds)
         worldName_worldPtr.second->_SetSensorsInitialized(true);
->>>>>>> 03b11e2c
     }
 
     for (std::vector<std::string>::iterator iter = this->removeSensors.begin();
