/*
 * Copyright (C) 2012-2015 Open Source Robotics Foundation
 *
 * Licensed under the Apache License, Version 2.0 (the "License");
 * you may not use this file except in compliance with the License.
 * You may obtain a copy of the License at
 *
 *     http://www.apache.org/licenses/LICENSE-2.0
 *
 * Unless required by applicable law or agreed to in writing, software
 * distributed under the License is distributed on an "AS IS" BASIS,
 * WITHOUT WARRANTIES OR CONDITIONS OF ANY KIND, either express or implied.
 * See the License for the specific language governing permissions and
 * limitations under the License.
 *
*/
#ifndef _GAZEBO_SENSORTYPES_HH_
#define _GAZEBO_SENSORTYPES_HH_

#include <vector>
#include <boost/shared_ptr.hpp>
#include "gazebo/util/system.hh"

/// \file
/// \ingroup gazebo_sensors
/// \brief Forward declarations and typedefs for sensors
namespace gazebo
{
  /// \ingroup gazebo_sensors
  /// \brief Sensors namespace
  namespace sensors
  {
    class AltimeterSensor;
    class Sensor;
    class RaySensor;
    class CameraSensor;
    class MagnetometerSensor;
    class MultiCameraSensor;
    class DepthCameraSensor;
    class ContactSensor;
    class ImuSensor;
    class GpuRaySensor;
    class RFIDSensor;
    class RFIDTag;
    class SonarSensor;
    class ForceTorqueSensor;
    class GpsSensor;
    class Noise;
    class GaussianNoiseModel;
    class ImageGaussianNoiseModel;
    class WirelessTransceiver;
    class WirelessTransmitter;
    class WirelessReceiver;

    /// \def AltimeterSensorPtr
    /// \brief Shared pointer to AltimeterSensor
    typedef boost::shared_ptr<AltimeterSensor> AltimeterSensorPtr;

    /// \def SensorPtr
    /// \brief Shared pointer to Sensor
    typedef boost::shared_ptr<Sensor> SensorPtr;

    /// \def RaySensorPtr
    /// \brief Shared pointer to RaySensor
    typedef boost::shared_ptr<RaySensor> RaySensorPtr;

    /// \def CameraSensorPtr
    /// \brief Shared pointer to CameraSensor
    typedef boost::shared_ptr<CameraSensor> CameraSensorPtr;

    /// \def MagnetometerSensorPtr
    /// \brief Shared pointer to MagnetometerSensor
    typedef boost::shared_ptr<MagnetometerSensor> MagnetometerSensorPtr;

    /// \def MultiCameraSensorPtr
    /// \brief Shared pointer to MultiCameraSensor
    typedef boost::shared_ptr<MultiCameraSensor> MultiCameraSensorPtr;

    /// \def DepthCameraSensorPtr
    /// \brief Shared pointer to DepthCameraSensor
    typedef boost::shared_ptr<DepthCameraSensor> DepthCameraSensorPtr;

    /// \def ContactSensorPtr
    /// \brief Shared pointer to ContactSensor
    typedef boost::shared_ptr<ContactSensor> ContactSensorPtr;

    /// \def ImuSensorPtr
    /// \brief Shared pointer to ImuSensor
    typedef boost::shared_ptr<ImuSensor> ImuSensorPtr;

    /// \def GpuRaySensorPtr
    /// \brief Shared pointer to GpuRaySensor
    typedef boost::shared_ptr<GpuRaySensor> GpuRaySensorPtr;

    /// \def RFIDSensorPtr
    /// \brief Shared pointer to RFIDSensor
    typedef boost::shared_ptr<RFIDSensor> RFIDSensorPtr;

    /// \def RFIDTagPtr
    /// \brief Shared pointer to RFIDTag
    typedef boost::shared_ptr<RFIDTag> RFIDTagPtr;

    /// \def SonarSensorPtr
    /// \brief Shared pointer to SonarSensor
    typedef boost::shared_ptr<SonarSensor> SonarSensorPtr;

    /// \def ForceTorqueSensorPtr
    /// \brief Shared pointer to ForceTorqueSensor
    typedef boost::shared_ptr<ForceTorqueSensor> ForceTorqueSensorPtr;

    /// \def GpsSensorPtr
    /// \brief Shared pointer to GpsSensor
    typedef boost::shared_ptr<GpsSensor> GpsSensorPtr;

    /// \def NoisePtr
    /// \brief Shared pointer to Noise
    typedef boost::shared_ptr<Noise> NoisePtr;

    /// \def GaussianNoisePtr
    /// \brief Shared pointer to Noise
    typedef boost::shared_ptr<GaussianNoiseModel> GaussianNoiseModelPtr;

    /// \brief Shared pointer to Noise
    typedef boost::shared_ptr<ImageGaussianNoiseModel>
        ImageGaussianNoiseModelPtr;

    /// \def WirelessTransceiverPtr
    /// \brief Shared pointer to WirelessTransceiver
    typedef boost::shared_ptr<WirelessTransceiver> WirelessTransceiverPtr;

    /// \def WirelessTransmitterPtr
    /// \brief Shared pointer to WirelessTransmitter
    typedef boost::shared_ptr<WirelessTransmitter> WirelessTransmitterPtr;

    /// \def WirelessReceiverPtr
    /// \brief Shared pointer to WirelessReceiver
    typedef boost::shared_ptr<WirelessReceiver> WirelessReceiverPtr;

    /// \def AltimeterSensor_V
    /// \brief Vector of AltimeterSensor shared pointers
    typedef std::vector<AltimeterSensor> AltimeterSensor_V;

    /// \def Sensor_V
    /// \brief Vector of Sensor shared pointers
    typedef std::vector<SensorPtr> Sensor_V;

    /// \def RaySensor_V
    /// \brief Vector of RaySensor shared pointers
    typedef std::vector<RaySensorPtr> RaySensor_V;

    /// \def CameraSensor_V
    /// \brief Vector of CameraSensor shared pointers
    typedef std::vector<CameraSensorPtr> CameraSensor_V;

    /// \def MultiCameraSensor_V
    /// \brief Vector of MultiCameraSensor shared pointers
    typedef std::vector<MultiCameraSensorPtr> MultiCameraSensor_V;

    /// \def DepthCameraSensor_V
    /// \brief Vector of DepthCameraSensor shared pointers
    typedef std::vector<DepthCameraSensorPtr> DepthCameraSensor_V;

    /// \def ContactSensor_V
    /// \brief Vector of ContactSensor shared pointers
    typedef std::vector<ContactSensorPtr> ContactSensor_V;

    /// \def ImuSensor_V
    /// \brief Vector of ImuSensor shared pointers
    typedef std::vector<ImuSensorPtr> ImuSensor_V;

    /// \def GpuRaySensor_V
    /// \brief Vector of GpuRaySensor shared pointers
    typedef std::vector<GpuRaySensorPtr> GpuRaySensor_V;

    /// \def RFIDSensor_V
    /// \brief Vector of RFIDSensors
    typedef std::vector<RFIDSensor> RFIDSensor_V;

    /// \def RFIDTag_V
    /// \brief Vector of RFIDTags
    typedef std::vector<RFIDTag> RFIDTag_V;

    /// \def WirelessTransceiver_V
    /// \brief Vector of WirelessTransceiver
    typedef std::vector<WirelessTransceiver> WirelessTransceiver_V;

    /// \def WirelessTransmitter_V
    /// \brief Vector of WirelessTransmitter
    typedef std::vector<WirelessTransmitter> WirelessTransmitter_V;

    /// \def WirelessReceiver_V
    /// \brief Vector of WirelessReceiver
    typedef std::vector<WirelessReceiver> WirelessReceiver_V;

    /// \def SensorNoiseType
    /// \brief Eumeration of all sensor noise types
    enum SensorNoiseType
    {
      /// \brief Noise streams for the Camera sensor
      /// \sa CameraSensor
      NO_NOISE = 0,

      /// \brief Noise streams for the Camera sensor
      /// \sa CameraSensor
      CAMERA_NOISE = 1,

      /// \brief Noise streams for the GPU ray sensor
      /// \sa GpuRaySensor
      GPU_RAY_NOISE = 2,

      /// \brief GPS position latitude noise streams
      /// \sa GpsSensor
      GPS_POSITION_LATITUDE_NOISE_METERS = 3,

      /// \brief GPS position longitude noise streams
      /// \sa GpsSensor
      GPS_POSITION_LONGITUDE_NOISE_METERS = 4,

      /// \brief GPS position altitude noise streams
      /// \sa GpsSensor
      GPS_POSITION_ALTITUDE_NOISE_METERS = 5,

      /// \brief GPS velocity latitude noise streams
      /// \sa GpsSensor
      GPS_VELOCITY_LATITUDE_NOISE_METERS = 6,

      /// \brief GPS velocity longitude noise streams
      /// \sa GpsSensor
      GPS_VELOCITY_LONGITUDE_NOISE_METERS = 7,

      /// \brief GPS velocity altitude noise streams
      /// \sa GpsSensor
      GPS_VELOCITY_ALTITUDE_NOISE_METERS = 8,

      /// \brief Noise streams for the ray sensor
      /// \sa RaySensor
      RAY_NOISE = 9,

      /// \brief Magnetometer body-frame X axis noise in Tesla
      /// \sa MagnetometerSensor
      MAGNETOMETER_X_NOISE_TESLA = 10,

      /// \brief Magnetometer body-frame Y axis noise in Tesla
      /// \sa MagnetometerSensor
      MAGNETOMETER_Y_NOISE_TESLA = 11,

      /// \brief Magnetometer body-frame Z axis noise in Tesla
      /// \sa MagnetometerSensor
      MAGNETOMETER_Z_NOISE_TESLA = 12,

      /// \brief Vertical noise stream for the altimeter sensor
      /// \sa AltimeterSensor
      ALTIMETER_POSITION_NOISE_METERS = 13,

      /// \brief Velocity noise streams for the altimeter sensor
      /// \sa AltimeterSensor
<<<<<<< HEAD
      ALTIMETER_VELOCITY_NOISE_METERS_PER_S = 11,

      /// \brief IMU angular velocity X noise stream
      /// \sa ImuSensor
      IMU_ANGVEL_X_NOISE_RADIANS_PER_S = 12,

      /// \brief IMU angular velocity Y noise stream
      /// \sa ImuSensor
      IMU_ANGVEL_Y_NOISE_RADIANS_PER_S = 13,

      /// \brief IMU angular velocity Z noise stream
      /// \sa ImuSensor
      IMU_ANGVEL_Z_NOISE_RADIANS_PER_S = 14,

      /// \brief IMU linear acceleration X noise stream
      /// \sa ImuSensor
      IMU_LINACC_X_NOISE_METERS_PER_S_SQR = 15,

      /// \brief IMU linear acceleration Y noise stream
      /// \sa ImuSensor
      IMU_LINACC_Y_NOISE_METERS_PER_S_SQR = 16,

      /// \brief IMU linear acceleration Z noise stream
      /// \sa ImuSensor
      IMU_LINACC_Z_NOISE_METERS_PER_S_SQR = 17
=======
      ALTIMETER_VELOCITY_NOISE_METERS_PER_S = 14
>>>>>>> 9dd45e6e
    };
    /// \}
  }
}
#endif<|MERGE_RESOLUTION|>--- conflicted
+++ resolved
@@ -254,35 +254,31 @@
 
       /// \brief Velocity noise streams for the altimeter sensor
       /// \sa AltimeterSensor
-<<<<<<< HEAD
-      ALTIMETER_VELOCITY_NOISE_METERS_PER_S = 11,
+      ALTIMETER_VELOCITY_NOISE_METERS_PER_S = 14,
 
       /// \brief IMU angular velocity X noise stream
       /// \sa ImuSensor
-      IMU_ANGVEL_X_NOISE_RADIANS_PER_S = 12,
+      IMU_ANGVEL_X_NOISE_RADIANS_PER_S = 15,
 
       /// \brief IMU angular velocity Y noise stream
       /// \sa ImuSensor
-      IMU_ANGVEL_Y_NOISE_RADIANS_PER_S = 13,
+      IMU_ANGVEL_Y_NOISE_RADIANS_PER_S = 16,
 
       /// \brief IMU angular velocity Z noise stream
       /// \sa ImuSensor
-      IMU_ANGVEL_Z_NOISE_RADIANS_PER_S = 14,
+      IMU_ANGVEL_Z_NOISE_RADIANS_PER_S = 17,
 
       /// \brief IMU linear acceleration X noise stream
       /// \sa ImuSensor
-      IMU_LINACC_X_NOISE_METERS_PER_S_SQR = 15,
+      IMU_LINACC_X_NOISE_METERS_PER_S_SQR = 18,
 
       /// \brief IMU linear acceleration Y noise stream
       /// \sa ImuSensor
-      IMU_LINACC_Y_NOISE_METERS_PER_S_SQR = 16,
+      IMU_LINACC_Y_NOISE_METERS_PER_S_SQR = 19,
 
       /// \brief IMU linear acceleration Z noise stream
       /// \sa ImuSensor
-      IMU_LINACC_Z_NOISE_METERS_PER_S_SQR = 17
-=======
-      ALTIMETER_VELOCITY_NOISE_METERS_PER_S = 14
->>>>>>> 9dd45e6e
+      IMU_LINACC_Z_NOISE_METERS_PER_S_SQR = 20
     };
     /// \}
   }
