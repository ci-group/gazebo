/*
 * Copyright (C) 2012-2015 Open Source Robotics Foundation
 *
 * Licensed under the Apache License, Version 2.0 (the "License");
 * you may not use this file except in compliance with the License.
 * You may obtain a copy of the License at
 *
 *     http://www.apache.org/licenses/LICENSE-2.0
 *
 * Unless required by applicable law or agreed to in writing, software
 * distributed under the License is distributed on an "AS IS" BASIS,
 * WITHOUT WARRANTIES OR CONDITIONS OF ANY KIND, either express or implied.
 * See the License for the specific language governing permissions and
 * limitations under the License.
 *
*/
#ifdef _WIN32
  // Ensure that Winsock2.h is included before Windows.h, which can get
  // pulled in by anybody (e.g., Boost).
  #include <Winsock2.h>
#endif

#include <functional>
#include <sstream>

#include "gazebo/physics/World.hh"

#include "gazebo/common/Events.hh"
#include "gazebo/common/Exception.hh"

#include "gazebo/transport/transport.hh"

#include "gazebo/rendering/DepthCamera.hh"
#include "gazebo/rendering/Scene.hh"
#include "gazebo/rendering/RenderingIface.hh"
#include "gazebo/rendering/RenderEngine.hh"

#include "gazebo/sensors/SensorFactory.hh"
#include "gazebo/sensors/DepthCameraSensorPrivate.hh"
#include "gazebo/sensors/DepthCameraSensor.hh"

using namespace gazebo;
using namespace sensors;

GZ_REGISTER_STATIC_SENSOR("depth", DepthCameraSensor)

//////////////////////////////////////////////////
DepthCameraSensor::DepthCameraSensor()
: Sensor(sensors::IMAGE),
  dataPtr(new DepthCameraSensorPrivate)
{
  this->dataPtr->rendered = false;
  this->connections.push_back(
      event::Events::ConnectRender(
        std::bind(&DepthCameraSensor::Render, this)));
}

//////////////////////////////////////////////////
DepthCameraSensor::~DepthCameraSensor()
{
}

//////////////////////////////////////////////////
void DepthCameraSensor::Load(const std::string &_worldName,
                                   sdf::ElementPtr _sdf)
{
  Sensor::Load(_worldName, _sdf);
}

//////////////////////////////////////////////////
void DepthCameraSensor::Load(const std::string &_worldName)
{
  Sensor::Load(_worldName);
}

//////////////////////////////////////////////////
void DepthCameraSensor::Init()
{
  if (rendering::RenderEngine::Instance()->GetRenderPathType() ==
      rendering::RenderEngine::NONE)
  {
    gzerr << "Unable to create DepthCameraSensor. Rendering is disabled.\n";
    return;
  }

  std::string worldName = this->world->GetName();

  if (!worldName.empty())
  {
    this->scene = rendering::get_scene(worldName);

    if (!this->scene)
      this->scene = rendering::create_scene(worldName, false, true);

    this->dataPtr->camera = this->scene->CreateDepthCamera(
        this->sdf->Get<std::string>("name"), false);

    if (!this->dataPtr->camera)
    {
      gzerr << "Unable to create depth camera sensor\n";
      return;
    }
    this->dataPtr->camera->SetCaptureData(true);

    sdf::ElementPtr cameraSdf = this->sdf->GetElement("camera");
    this->dataPtr->camera->Load(cameraSdf);

    // Do some sanity checks
<<<<<<< HEAD
    if (this->dataPtr->camera->GetImageWidth() == 0 ||
        this->dataPtr->camera->GetImageHeight() == 0)
=======
    if (this->camera->ImageWidth() == 0 ||
        this->camera->ImageHeight() == 0)
>>>>>>> bc902c8f
    {
      gzthrow("image has zero size");
    }

    this->dataPtr->camera->Init();
    this->dataPtr->camera->CreateRenderTexture(this->Name() + "_RttTex_Image");
    this->dataPtr->camera->CreateDepthTexture(this->Name() + "_RttTex_Depth");
    this->dataPtr->camera->SetWorldPose(this->Pose());
    this->dataPtr->camera->AttachToVisual(this->ParentId(), true);
  }
  else
    gzerr << "No world name\n";

  // Disable clouds and moon on server side until fixed and also to improve
  // performance
  this->scene->SetSkyXMode(rendering::Scene::GZ_SKYX_ALL &
      ~rendering::Scene::GZ_SKYX_CLOUDS &
      ~rendering::Scene::GZ_SKYX_MOON);

  Sensor::Init();
}

//////////////////////////////////////////////////
void DepthCameraSensor::Fini()
{
  Sensor::Fini();
<<<<<<< HEAD
  this->scene->RemoveCamera(this->dataPtr->camera->GetName());
  this->dataPtr->camera.reset();
=======
  this->scene->RemoveCamera(this->camera->Name());
  this->camera.reset();
>>>>>>> bc902c8f
  this->scene.reset();
}

//////////////////////////////////////////////////
void DepthCameraSensor::SetActive(const bool value)
{
  Sensor::SetActive(value);
}

//////////////////////////////////////////////////
void DepthCameraSensor::Render()
{
  if (!this->dataPtr->camera || !this->IsActive() || !this->NeedsUpdate())
    return;

  this->dataPtr->camera->Render();

<<<<<<< HEAD
  this->dataPtr->rendered = true;
  this->lastMeasurementTime = this->scene->GetSimTime();
=======
  this->rendered = true;
  this->lastMeasurementTime = this->scene->SimTime();
>>>>>>> bc902c8f
}

//////////////////////////////////////////////////
bool DepthCameraSensor::UpdateImpl(const bool /*_force*/)
{
  // Sensor::Update(force);
  if (!this->dataPtr->rendered)
    return false;

  this->dataPtr->camera->PostRender();

  this->dataPtr->rendered = false;
  return true;
}

//////////////////////////////////////////////////
bool DepthCameraSensor::SaveFrame(const std::string &_filename)
{
  this->SetActive(true);
  return this->dataPtr->camera->SaveFrame(_filename);
}

//////////////////////////////////////////////////
rendering::DepthCameraPtr DepthCameraSensor::GetDepthCamera() const
{
  return this->DepthCamera();
}

//////////////////////////////////////////////////
rendering::DepthCameraPtr DepthCameraSensor::DepthCamera() const
{
  return this->dataPtr->camera;
}<|MERGE_RESOLUTION|>--- conflicted
+++ resolved
@@ -106,13 +106,8 @@
     this->dataPtr->camera->Load(cameraSdf);
 
     // Do some sanity checks
-<<<<<<< HEAD
-    if (this->dataPtr->camera->GetImageWidth() == 0 ||
-        this->dataPtr->camera->GetImageHeight() == 0)
-=======
-    if (this->camera->ImageWidth() == 0 ||
-        this->camera->ImageHeight() == 0)
->>>>>>> bc902c8f
+    if (this->dataPtr->camera->ImageWidth() == 0 ||
+        this->dataPtr->camera->ImageHeight() == 0)
     {
       gzthrow("image has zero size");
     }
@@ -139,13 +134,8 @@
 void DepthCameraSensor::Fini()
 {
   Sensor::Fini();
-<<<<<<< HEAD
-  this->scene->RemoveCamera(this->dataPtr->camera->GetName());
+  this->scene->RemoveCamera(this->dataPtr->camera->Name());
   this->dataPtr->camera.reset();
-=======
-  this->scene->RemoveCamera(this->camera->Name());
-  this->camera.reset();
->>>>>>> bc902c8f
   this->scene.reset();
 }
 
@@ -163,13 +153,8 @@
 
   this->dataPtr->camera->Render();
 
-<<<<<<< HEAD
   this->dataPtr->rendered = true;
-  this->lastMeasurementTime = this->scene->GetSimTime();
-=======
-  this->rendered = true;
   this->lastMeasurementTime = this->scene->SimTime();
->>>>>>> bc902c8f
 }
 
 //////////////////////////////////////////////////
