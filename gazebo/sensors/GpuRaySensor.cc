--- conflicted
+++ resolved
@@ -19,14 +19,9 @@
   // pulled in by anybody (e.g., Boost).
   #include <Winsock2.h>
 #endif
-<<<<<<< HEAD
-#include <functional>
-#include <regex>
-=======
 
 #include <boost/algorithm/string.hpp>
 #include <functional>
->>>>>>> 3fddddf7
 #include "gazebo/physics/World.hh"
 #include "gazebo/physics/Entity.hh"
 #include "gazebo/physics/Model.hh"
@@ -72,8 +67,8 @@
 std::string GpuRaySensor::Topic() const
 {
   std::string topicName = "~/";
-  topicName += this->ParentName() + "/" + this->Name() + "/scan";
-  topicName = std::regex_replace(topicName, std::regex("::"), std::string("/"));
+  topicName += this->parentName + "/" + this->GetName() + "/scan";
+  boost::replace_all(topicName, "::", "/");
 
   return topicName;
 }
