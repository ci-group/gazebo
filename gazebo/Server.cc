--- conflicted
+++ resolved
@@ -226,14 +226,10 @@
   {
     try
     {
-<<<<<<< HEAD
-      // Deprecated. Remove the following line in gazebo9
-=======
 #ifndef _WIN32
 # pragma GCC diagnostic push
 # pragma GCC diagnostic ignored "-Wdeprecated-declarations"
 #endif
->>>>>>> a88d966f
       math::Rand::SetSeed(this->dataPtr->vm["seed"].as<double>());
 #ifndef _WIN32
 # pragma GCC diagnostic pop
