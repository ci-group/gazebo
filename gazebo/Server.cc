--- conflicted
+++ resolved
@@ -111,8 +111,6 @@
   {
     po::store(
         po::parse_command_line(argc, argv, v_desc), this->vm);
-        //po::command_line_parser(argc, argv).options(desc).positional(
-          //p_desc).allow_unregistered().run(), this->vm);
     po::notify(this->vm);
   }
   catch(boost::exception &_e)
@@ -145,11 +143,7 @@
 
   // Set the parameter to record a log file
   if (this->vm.count("log"))
-<<<<<<< HEAD
-    this->params["log"] = "true";
-=======
     this->params["log"] = "bz2";
->>>>>>> 0d9bdcfb
 
   if (this->vm.count("pause"))
     this->params["pause"] = "true";
@@ -406,11 +400,7 @@
     }
     else if (iter->first == "log")
     {
-<<<<<<< HEAD
-      common::LogWrite::Instance()->Start();
-=======
       common::LogWrite::Instance()->Start(iter->second);
->>>>>>> 0d9bdcfb
     }
   }
 }
