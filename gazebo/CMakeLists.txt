--- conflicted
+++ resolved
@@ -4,12 +4,9 @@
   ${Boost_INCLUDE_DIRS}
   ${PROTOBUF_INCLUDE_DIR}
   ${SDFormat_INCLUDE_DIRS}
-<<<<<<< HEAD
   ${IGNITION-MATH_INCLUDE_DIRS}
-=======
   ${TBB_INCLUDEDIR}
   ${tinyxml_INCLUDE_DIRS}
->>>>>>> 05e1d3f1
 )
 
 link_directories(
