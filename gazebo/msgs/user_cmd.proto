--- conflicted
+++ resolved
@@ -20,13 +20,11 @@
     /// \brief Controlling the world.
     WORLD_CONTROL = 2;
 
-<<<<<<< HEAD
+    /// \brief Applying wrench.
+    WRENCH = 3;
+
     /// \brief Scaling a model.
     SCALING = 7;
-=======
-    /// \brief Applying wrench.
-    WRENCH = 3;
->>>>>>> d0a10010
   }
 
   /// \brief Unique id for user command.
