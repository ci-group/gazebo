/*
 * Copyright (C) 2012-2015 Open Source Robotics Foundation
 *
 * Licensed under the Apache License, Version 2.0 (the "License");
 * you may not use this file except in compliance with the License.
 * You may obtain a copy of the License at
 *
 *     http://www.apache.org/licenses/LICENSE-2.0
 *
 * Unless required by applicable law or agreed to in writing, software
 * distributed under the License is distributed on an "AS IS" BASIS,
 * WITHOUT WARRANTIES OR CONDITIONS OF ANY KIND, either express or implied.
 * See the License for the specific language governing permissions and
 * limitations under the License.
 *
*/

#include <google/protobuf/descriptor.h>
#include <algorithm>

#include "gazebo/math/Vector3.hh"
#include "gazebo/math/Pose.hh"
#include "gazebo/math/Quaternion.hh"
#include "gazebo/math/Plane.hh"
#include "gazebo/math/Rand.hh"

#include "gazebo/common/CommonIface.hh"
#include "gazebo/common/Image.hh"
#include "gazebo/common/Exception.hh"
#include "gazebo/common/Console.hh"
#include "gazebo/msgs/msgs.hh"

namespace gazebo
{
  namespace msgs
  {
    /// Create a request message
    msgs::Request *CreateRequest(const std::string &_request,
        const std::string &_data)
    {
      msgs::Request *request = new msgs::Request;

      request->set_request(_request);
      request->set_data(_data);
      request->set_id(math::Rand::GetIntUniform(1, 10000));

      return request;
    }

    const google::protobuf::FieldDescriptor *GetFD(
        google::protobuf::Message &message, const std::string &name)
    {
      return message.GetDescriptor()->FindFieldByName(name);
    }

    msgs::Header *GetHeader(google::protobuf::Message &message)
    {
      google::protobuf::Message *msg = NULL;

      if (GetFD(message, "str_id"))
        msg = &message;
      else
      {
        const google::protobuf::FieldDescriptor *fd;
        fd = GetFD(message, "header");

        if (fd)
          msg = message.GetReflection()->MutableMessage(&message, fd);
      }

      return (msgs::Header*)msg;
    }

    void Init(google::protobuf::Message &_message, const std::string &_id)
    {
      msgs::Header *header = GetHeader(_message);

      if (header)
      {
        if (!_id.empty())
          header->set_str_id(_id);
        Stamp(header->mutable_stamp());
      }
    }

    void Stamp(msgs::Header *_hdr)
    {
      Stamp(_hdr->mutable_stamp());
    }

    void Stamp(msgs::Time *_time)
    {
      common::Time tm = common::Time::GetWallTime();

      _time->set_sec(tm.sec);
      _time->set_nsec(tm.nsec);
    }

    std::string Package(const std::string &type,
        const google::protobuf::Message &message)
    {
      std::string data;
      msgs::Packet pkg;

      Stamp(pkg.mutable_stamp());
      pkg.set_type(type);

      std::string *serialized_data = pkg.mutable_serialized_data();
      if (!message.IsInitialized())
        gzthrow("Can't serialize message of type[" + message.GetTypeName() +
            "] because it is missing required fields");

      if (!message.SerializeToString(serialized_data))
        gzthrow("Failed to serialized message");

      if (!pkg.SerializeToString(&data))
        gzthrow("Failed to serialized message");

      return data;
    }

    void Set(msgs::Vector3d *_pt, const math::Vector3 &_v)
    {
      _pt->set_x(_v.x);
      _pt->set_y(_v.y);
      _pt->set_z(_v.z);
    }

    void Set(msgs::Vector2d *_pt, const math::Vector2d &_v)
    {
      _pt->set_x(_v.x);
      _pt->set_y(_v.y);
    }

    void Set(msgs::Quaternion *_q, const math::Quaternion &_v)
    {
      _q->set_x(_v.x);
      _q->set_y(_v.y);
      _q->set_z(_v.z);
      _q->set_w(_v.w);
    }

    void Set(msgs::Pose *_p, const math::Pose &_v)
    {
      Set(_p->mutable_position(), _v.pos);
      Set(_p->mutable_orientation(), _v.rot);
    }

    void Set(msgs::Color *_c, const common::Color &_v)
    {
      _c->set_r(_v.r);
      _c->set_g(_v.g);
      _c->set_b(_v.b);
      _c->set_a(_v.a);
    }

    void Set(msgs::Time *_t, const common::Time &_v)
    {
      _t->set_sec(_v.sec);
      _t->set_nsec(_v.nsec);
    }

    /////////////////////////////////////////////////
    void Set(msgs::SphericalCoordinates *_s,
             const common::SphericalCoordinates &_v)
    {
      switch (_v.GetSurfaceType())
      {
        case common::SphericalCoordinates::EARTH_WGS84:
          _s->set_surface_model(msgs::SphericalCoordinates::EARTH_WGS84);
          break;
        default:
          gzerr << "Unable to map surface type[" <<  _v.GetSurfaceType()
            << "] to a SphericalCoordinates message.\n";
          _s->set_surface_model(msgs::SphericalCoordinates::EARTH_WGS84);
          break;
      };

      _s->set_latitude_deg(_v.GetLatitudeReference().Degree());
      _s->set_longitude_deg(_v.GetLongitudeReference().Degree());
      _s->set_heading_deg(_v.GetHeadingOffset().Degree());
      _s->set_elevation(_v.GetElevationReference());
    }

    /////////////////////////////////////////////////
    void Set(msgs::PlaneGeom *_p, const math::Plane &_v)
    {
      Set(_p->mutable_normal(), _v.normal);
      _p->mutable_size()->set_x(_v.size.x);
      _p->mutable_size()->set_y(_v.size.y);
      _p->set_d(_v.d);
    }

    /////////////////////////////////////////////////
    void Set(common::Image &_img, const msgs::Image &_msg)
    {
      _img.SetFromData(
          (const unsigned char*)_msg.data().data(),
          _msg.width(),
          _msg.height(),
          (common::Image::PixelFormat)(_msg.pixel_format()));
    }

    /////////////////////////////////////////////////
    void Set(msgs::Image *_msg, const common::Image &_i)
    {
      _msg->set_width(_i.GetWidth());
      _msg->set_height(_i.GetHeight());
      _msg->set_pixel_format(_i.GetPixelFormat());
      _msg->set_step(_i.GetPitch());

      unsigned char *data = NULL;
      unsigned int size;
      _i.GetData(&data, size);
      _msg->set_data(data, size);
      if (data)
      {
        delete[] data;
      }
    }

    /////////////////////////////////////////////////
    msgs::Vector3d Convert(const math::Vector3 &_v)
    {
      msgs::Vector3d result;
      result.set_x(_v.x);
      result.set_y(_v.y);
      result.set_z(_v.z);
      return result;
    }

    /////////////////////////////////////////////////
    msgs::Vector2d Convert(const math::Vector2d &_v)
    {
      msgs::Vector2d result;
      result.set_x(_v.x);
      result.set_y(_v.y);
      return result;
    }

    msgs::Quaternion Convert(const math::Quaternion &_q)
    {
      msgs::Quaternion result;
      result.set_x(_q.x);
      result.set_y(_q.y);
      result.set_z(_q.z);
      result.set_w(_q.w);
      return result;
    }

    msgs::Pose Convert(const math::Pose &_p)
    {
      msgs::Pose result;
      result.mutable_position()->CopyFrom(Convert(_p.pos));
      result.mutable_orientation()->CopyFrom(Convert(_p.rot));
      return result;
    }

    msgs::Color Convert(const common::Color &_c)
    {
      msgs::Color result;
      result.set_r(_c.r);
      result.set_g(_c.g);
      result.set_b(_c.b);
      result.set_a(_c.a);
      return result;
    }

    msgs::Time Convert(const common::Time &_t)
    {
      msgs::Time result;
      result.set_sec(_t.sec);
      result.set_nsec(_t.nsec);
      return result;
    }

    msgs::PlaneGeom Convert(const math::Plane &_p)
    {
      msgs::PlaneGeom result;
      result.mutable_normal()->CopyFrom(Convert(_p.normal));
      result.mutable_size()->set_x(_p.size.x);
      result.mutable_size()->set_y(_p.size.y);
      result.set_d(_p.d);
      return result;
    }

    msgs::Joint::Type ConvertJointType(const std::string &_str)
    {
      msgs::Joint::Type result = msgs::Joint::REVOLUTE;
      if (_str == "revolute")
      {
        result = msgs::Joint::REVOLUTE;
      }
      else if (_str == "revolute2")
      {
        result = msgs::Joint::REVOLUTE2;
      }
      else if (_str == "prismatic")
      {
        result = msgs::Joint::PRISMATIC;
      }
      else if (_str == "universal")
      {
        result = msgs::Joint::UNIVERSAL;
      }
      else if (_str == "ball")
      {
        result = msgs::Joint::BALL;
      }
      else if (_str == "screw")
      {
        result = msgs::Joint::SCREW;
      }
      else if (_str == "gearbox")
      {
        result = msgs::Joint::GEARBOX;
      }
      else
      {
        gzerr << "Unrecognized JointType ["
              << _str
              << "], returning REVOLUTE"
              << std::endl;
      }
      return result;
    }

    std::string ConvertJointType(const msgs::Joint::Type _type)
    {
      std::string result;
      switch (_type)
      {
        case msgs::Joint::REVOLUTE:
        {
          result = "revolute";
          break;
        }
        case msgs::Joint::REVOLUTE2:
        {
          result = "revolute2";
          break;
        }
        case msgs::Joint::PRISMATIC:
        {
          result = "prismatic";
          break;
        }
        case msgs::Joint::UNIVERSAL:
        {
          result = "universal";
          break;
        }
        case msgs::Joint::BALL:
        {
          result = "ball";
          break;
        }
        case msgs::Joint::SCREW:
        {
          result = "screw";
          break;
        }
        case msgs::Joint::GEARBOX:
        {
          result = "gearbox";
          break;
        }
        default:
        {
          result = "unknown";
          gzerr << "Unrecognized JointType [" << _type << "]"
                << std::endl;
          break;
        }
      }
      return result;
    }

    /////////////////////////////////////////////////
    msgs::Geometry::Type ConvertGeometryType(const std::string &_str)
    {
      msgs::Geometry::Type result = msgs::Geometry::BOX;
      if (_str == "box")
      {
        result = msgs::Geometry::BOX;
      }
      else if (_str == "cylinder")
      {
        result = msgs::Geometry::CYLINDER;
      }
      else if (_str == "sphere")
      {
        result = msgs::Geometry::SPHERE;
      }
      else if (_str == "plane")
      {
        result = msgs::Geometry::PLANE;
      }
      else if (_str == "image")
      {
        result = msgs::Geometry::IMAGE;
      }
      else if (_str == "heightmap")
      {
        result = msgs::Geometry::HEIGHTMAP;
      }
      else if (_str == "mesh")
      {
        result = msgs::Geometry::MESH;
      }
      else if (_str == "polyline")
      {
        result = msgs::Geometry::POLYLINE;
      }
      else
      {
        gzwarn << "Geometry: '" << _str << "' is not recognized, "
            << " returning type as msgs::Geometry::BOX." << std::endl;
      }

      return result;
    }

    /////////////////////////////////////////////////
    std::string ConvertGeometryType(const msgs::Geometry::Type _type)
    {
      std::string result;
      switch (_type)
      {
        case msgs::Geometry::BOX:
        {
          result = "box";
          break;
        }
        case msgs::Geometry::CYLINDER:
        {
          result = "cylinder";
          break;
        }
        case msgs::Geometry::SPHERE:
        {
          result = "sphere";
          break;
        }
        case msgs::Geometry::PLANE:
        {
          result = "plane";
          break;
        }
        case msgs::Geometry::IMAGE:
        {
          result = "image";
          break;
        }
        case msgs::Geometry::HEIGHTMAP:
        {
          result = "heightmap";
          break;
        }
        case msgs::Geometry::MESH:
        {
          result = "mesh";
          break;
        }
        case msgs::Geometry::POLYLINE:
        {
          result = "polyline";
          break;
        }
        default:
        {
          result = "unknown";
          break;
        }
      }
      return result;
    }

    math::Vector3 Convert(const msgs::Vector3d &_v)
    {
      return math::Vector3(_v.x(), _v.y(), _v.z());
    }

    math::Vector2d Convert(const msgs::Vector2d &_v)
    {
      return math::Vector2d(_v.x(), _v.y());
    }

    math::Quaternion Convert(const msgs::Quaternion &_q)
    {
      return math::Quaternion(_q.w(), _q.x(), _q.y(), _q.z());
    }

    math::Pose Convert(const msgs::Pose &_p)
    {
      return math::Pose(Convert(_p.position()),
          Convert(_p.orientation()));
    }

    common::Color Convert(const msgs::Color &_c)
    {
      return common::Color(_c.r(), _c.g(), _c.b(), _c.a());
    }

    common::Time Convert(const msgs::Time &_t)
    {
      return common::Time(_t.sec(), _t.nsec());
    }

    math::Plane Convert(const msgs::PlaneGeom &_p)
    {
      return math::Plane(Convert(_p.normal()),
          math::Vector2d(_p.size().x(), _p.size().y()),
          _p.d());
    }

    /////////////////////////////////////////////
    msgs::GUI GUIFromSDF(sdf::ElementPtr _sdf)
    {
      msgs::GUI result;

      result.set_fullscreen(_sdf->Get<bool>("fullscreen"));

      // Set gui plugins
      if (_sdf->HasElement("plugin"))
      {
        sdf::ElementPtr pluginElem = _sdf->GetElement("plugin");
        while (pluginElem)
        {
          msgs::Plugin *plgnMsg = result.add_plugin();
          plgnMsg->set_name(pluginElem->Get<std::string>("name"));
          plgnMsg->set_filename(pluginElem->Get<std::string>("filename"));

          std::stringstream ss;
          for (sdf::ElementPtr innerElem = pluginElem->GetFirstElement();
              innerElem; innerElem = innerElem->GetNextElement(""))
          {
            ss << innerElem->ToString("");
          }
          plgnMsg->set_innerxml(ss.str());
          pluginElem = pluginElem->GetNextElement("plugin");
        }
      }

      if (_sdf->HasElement("camera"))
      {
        sdf::ElementPtr camSDF = _sdf->GetElement("camera");
        msgs::GUICamera *guiCam = result.mutable_camera();

        guiCam->set_name(camSDF->Get<std::string>("name"));

        if (camSDF->HasElement("pose"))
        {
          msgs::Set(guiCam->mutable_pose(), camSDF->Get<math::Pose>("pose"));
        }

        if (camSDF->HasElement("view_controller"))
        {
          guiCam->set_view_controller(
              camSDF->Get<std::string>("view_controller"));
        }

        if (camSDF->HasElement("track_visual"))
        {
          guiCam->mutable_track()->CopyFrom(
              TrackVisualFromSDF(camSDF->GetElement("track_visual")));
        }
      }

      return result;
    }

    /////////////////////////////////////////////////
    msgs::TrackVisual TrackVisualFromSDF(sdf::ElementPtr _sdf)
    {
      msgs::TrackVisual result;

      result.set_name(_sdf->Get<std::string>("name"));

      if (_sdf->HasElement("min_dist"))
        result.set_min_dist(_sdf->GetElement("min_dist")->Get<double>());

      if (_sdf->HasElement("max_dist"))
        result.set_max_dist(_sdf->GetElement("max_dist")->Get<double>());

      return result;
    }


    /////////////////////////////////////////////////
    msgs::Light LightFromSDF(sdf::ElementPtr _sdf)
    {
      msgs::Light result;

      std::string type = _sdf->Get<std::string>("type");
      std::transform(type.begin(), type.end(), type.begin(), ::tolower);

      result.set_name(_sdf->Get<std::string>("name"));

      result.set_cast_shadows(_sdf->Get<bool>("cast_shadows"));

      if (type == "point")
        result.set_type(msgs::Light::POINT);
      else if (type == "spot")
        result.set_type(msgs::Light::SPOT);
      else if (type == "directional")
        result.set_type(msgs::Light::DIRECTIONAL);

      if (_sdf->HasElement("pose"))
      {
        result.mutable_pose()->CopyFrom(Convert(_sdf->Get<math::Pose>("pose")));
      }

      if (_sdf->HasElement("diffuse"))
      {
        result.mutable_diffuse()->CopyFrom(
            Convert(_sdf->Get<common::Color>("diffuse")));
      }

      if (_sdf->HasElement("specular"))
      {
        result.mutable_specular()->CopyFrom(
            Convert(_sdf->Get<common::Color>("specular")));
      }

      if (_sdf->HasElement("attenuation"))
      {
        sdf::ElementPtr elem = _sdf->GetElement("attenuation");
        result.set_attenuation_constant(elem->Get<double>("constant"));
        result.set_attenuation_linear(elem->Get<double>("linear"));
        result.set_attenuation_quadratic(elem->Get<double>("quadratic"));
        result.set_range(elem->Get<double>("range"));
      }

      if (_sdf->HasElement("direction"))
      {
        result.mutable_direction()->CopyFrom(
            Convert(_sdf->Get<math::Vector3>("direction")));
      }

      if (_sdf->HasElement("spot"))
      {
        sdf::ElementPtr elem = _sdf->GetElement("spot");
        result.set_spot_inner_angle(elem->Get<double>("inner_angle"));
        result.set_spot_outer_angle(elem->Get<double>("outer_angle"));
        result.set_spot_falloff(elem->Get<double>("falloff"));
      }

      return result;
    }

    /////////////////////////////////////////////////
    msgs::MeshGeom MeshFromSDF(sdf::ElementPtr _sdf)
    {
      msgs::MeshGeom result;

      if (_sdf->GetName() != "mesh")
      {
        gzerr << "Cannot create a mesh message from an "
          << _sdf->GetName() << " SDF element.\n";
        return result;
      }

        msgs::Set(result.mutable_scale(), _sdf->Get<math::Vector3>("scale"));

        result.set_filename(_sdf->Get<std::string>("uri"));

        if (_sdf->HasElement("submesh"))
        {
          sdf::ElementPtr submeshElem = _sdf->GetElement("submesh");
          if (submeshElem->HasElement("name") &&
              submeshElem->Get<std::string>("name") != "__default__")
          {
            result.set_submesh(submeshElem->Get<std::string>("name"));

            if (submeshElem->HasElement("center"))
              result.set_center_submesh(submeshElem->Get<bool>("center"));
          }
        }

      return result;
    }

    /////////////////////////////////////////////////
    msgs::Geometry GeometryFromSDF(sdf::ElementPtr _sdf)
    {
      msgs::Geometry result;

      if (_sdf->GetName() != "geometry")
      {
        gzerr << "Cannot create a geometry message from an "
          << _sdf->GetName() << " SDF element.\n";
        return result;
      }

      // Load the geometry
      sdf::ElementPtr geomElem = _sdf->GetFirstElement();
      if (!geomElem)
        gzthrow("Invalid geometry element");

      if (geomElem->GetName() == "box")
      {
        result.set_type(msgs::Geometry::BOX);
        msgs::Set(result.mutable_box()->mutable_size(),
            geomElem->Get<math::Vector3>("size"));
      }
      else if (geomElem->GetName() == "cylinder")
      {
        result.set_type(msgs::Geometry::CYLINDER);
        result.mutable_cylinder()->set_radius(
            geomElem->Get<double>("radius"));
        result.mutable_cylinder()->set_length(
            geomElem->Get<double>("length"));
      }
      else if (geomElem->GetName() == "sphere")
      {
        result.set_type(msgs::Geometry::SPHERE);
        result.mutable_sphere()->set_radius(
            geomElem->Get<double>("radius"));
      }
      else if (geomElem->GetName() == "plane")
      {
        result.set_type(msgs::Geometry::PLANE);
        msgs::Set(result.mutable_plane()->mutable_normal(),
            geomElem->Get<math::Vector3>("normal"));
        msgs::Set(result.mutable_plane()->mutable_size(),
            geomElem->Get<math::Vector2d>("size"));
      }
      else if (geomElem->GetName() == "polyline")
      {
        result.set_type(msgs::Geometry::POLYLINE);
        result.mutable_polyline()->set_height(geomElem->Get<double>("height"));
        sdf::ElementPtr pointElem = geomElem->GetElement("point");
        while (pointElem)
        {
           math::Vector2d point = pointElem->Get<math::Vector2d>();
           pointElem = pointElem->GetNextElement("point");
           msgs::Vector2d *ptMsg = result.mutable_polyline()->add_point();
           msgs::Set(ptMsg, point);
        }
      }
      else if (geomElem->GetName() == "image")
      {
        result.set_type(msgs::Geometry::IMAGE);
        result.mutable_image()->set_scale(
            geomElem->Get<double>("scale"));
        result.mutable_image()->set_height(
            geomElem->Get<double>("height"));
        result.mutable_image()->set_uri(
            geomElem->Get<std::string>("uri"));
      }
      else if (geomElem->GetName() == "heightmap")
      {
        result.set_type(msgs::Geometry::HEIGHTMAP);
        msgs::Set(result.mutable_heightmap()->mutable_size(),
            geomElem->Get<math::Vector3>("size"));
        msgs::Set(result.mutable_heightmap()->mutable_origin(),
            geomElem->Get<math::Vector3>("pos"));

        sdf::ElementPtr textureElem = geomElem->GetElement("texture");
        while (textureElem)
        {
          msgs::HeightmapGeom::Texture *tex =
            result.mutable_heightmap()->add_texture();
          tex->set_diffuse(textureElem->Get<std::string>("diffuse"));
          tex->set_normal(textureElem->Get<std::string>("normal"));
          tex->set_size(textureElem->Get<double>("size"));
          textureElem = textureElem->GetNextElement("texture");
        }

        sdf::ElementPtr blendElem = geomElem->GetElement("blend");
        while (blendElem)
        {
          msgs::HeightmapGeom::Blend *blend =
            result.mutable_heightmap()->add_blend();

          blend->set_min_height(blendElem->Get<double>("min_height"));
          blend->set_fade_dist(blendElem->Get<double>("fade_dist"));
          blendElem = blendElem->GetNextElement("blend");
        }

        // Set if the rendering engine uses terrain paging
        bool useTerrainPaging =
            geomElem->Get<bool>("use_terrain_paging");
        result.mutable_heightmap()->set_use_terrain_paging(useTerrainPaging);
      }
      else if (geomElem->GetName() == "mesh")
      {
        result.set_type(msgs::Geometry::MESH);
        result.mutable_mesh()->CopyFrom(MeshFromSDF(geomElem));
      }
      else if (geomElem->GetName() == "empty")
      {
        result.set_type(msgs::Geometry::EMPTY);
      }
      else
        gzthrow("Unknown geometry type\n");

      return result;
    }

    /////////////////////////////////////////////////
    msgs::Visual VisualFromSDF(sdf::ElementPtr _sdf)
    {
      msgs::Visual result;

      result.set_name(_sdf->Get<std::string>("name"));

      if (_sdf->HasElement("cast_shadows"))
        result.set_cast_shadows(_sdf->Get<bool>("cast_shadows"));

      if (_sdf->HasElement("transparency"))
        result.set_transparency(_sdf->Get<double>("transparency"));

      if (_sdf->HasElement("laser_retro"))
        result.set_laser_retro(_sdf->Get<double>("laser_retro"));

      // Load the geometry
      if (_sdf->HasElement("geometry"))
      {
        msgs::Geometry *geomMsg = result.mutable_geometry();
        geomMsg->CopyFrom(GeometryFromSDF(_sdf->GetElement("geometry")));
      }

      /// Load the material
      if (_sdf->HasElement("material"))
      {
        sdf::ElementPtr elem = _sdf->GetElement("material");
        msgs::Material *matMsg = result.mutable_material();

        if (elem->HasElement("script"))
        {
          sdf::ElementPtr scriptElem = elem->GetElement("script");
          matMsg->mutable_script()->set_name(
              scriptElem->Get<std::string>("name"));

          sdf::ElementPtr uriElem = scriptElem->GetElement("uri");
          while (uriElem)
          {
            matMsg->mutable_script()->add_uri(uriElem->Get<std::string>());
            uriElem = uriElem->GetNextElement("uri");
          }
        }

        if (elem->HasElement("lighting"))
        {
          matMsg->set_lighting(elem->Get<bool>("lighting"));
        }

        if (elem->HasElement("shader"))
        {
          sdf::ElementPtr shaderElem = elem->GetElement("shader");

          if (shaderElem->Get<std::string>("type") == "pixel")
            matMsg->set_shader_type(msgs::Material::PIXEL);
          else if (shaderElem->Get<std::string>("type") == "vertex")
            matMsg->set_shader_type(msgs::Material::VERTEX);
          else if (shaderElem->Get<std::string>("type") ==
              "normal_map_object_space")
            matMsg->set_shader_type(msgs::Material::NORMAL_MAP_OBJECT_SPACE);
          else if (shaderElem->Get<std::string>("type") ==
              "normal_map_tangent_space")
            matMsg->set_shader_type(msgs::Material::NORMAL_MAP_TANGENT_SPACE);
          else
            gzthrow(std::string("Unknown shader type[") +
                shaderElem->Get<std::string>("type") + "]");

          if (shaderElem->HasElement("normal_map"))
            matMsg->set_normal_map(
                shaderElem->GetElement("normal_map")->Get<std::string>());
        }

        if (elem->HasElement("ambient"))
          msgs::Set(matMsg->mutable_ambient(),
              elem->Get<common::Color>("ambient"));
        if (elem->HasElement("diffuse"))
          msgs::Set(matMsg->mutable_diffuse(),
              elem->Get<common::Color>("diffuse"));
        if (elem->HasElement("specular"))
          msgs::Set(matMsg->mutable_specular(),
              elem->Get<common::Color>("specular"));
        if (elem->HasElement("emissive"))
          msgs::Set(matMsg->mutable_emissive(),
              elem->Get<common::Color>("emissive"));
      }

      // Set the origin of the visual
      if (_sdf->HasElement("pose"))
      {
        msgs::Set(result.mutable_pose(), _sdf->Get<math::Pose>("pose"));
      }

      // Set plugins of the visual
      if (_sdf->HasElement("plugin"))
      {
        sdf::ElementPtr elem = _sdf->GetElement("plugin");
        msgs::Plugin *plgnMsg = result.mutable_plugin();
        // if (elem->HasElement("name"))
          plgnMsg->set_name(elem->Get<std::string>("name"));
        // if (elem->HasElement("filename"))
          plgnMsg->set_filename(elem->Get<std::string>("filename"));

        std::stringstream ss;
        for (sdf::ElementPtr innerElem = elem->GetFirstElement();
            innerElem;
            innerElem = innerElem->GetNextElement(""))
        {
          ss << innerElem->ToString("");
        }
        plgnMsg->set_innerxml("<sdf>" + ss.str() + "</sdf>");
      }

      return result;
    }

    /////////////////////////////////////////////////
    sdf::ElementPtr VisualToSDF(const msgs::Visual &_msg,
        sdf::ElementPtr _sdf)
    {
      sdf::ElementPtr visualSDF;

      if (_sdf)
      {
        visualSDF = _sdf;
      }
      else
      {
        visualSDF.reset(new sdf::Element);
        sdf::initFile("visual.sdf", visualSDF);
      }

      if (_msg.has_name())
        visualSDF->GetAttribute("name")->Set(_msg.name());

      if (_msg.has_cast_shadows())
        visualSDF->GetElement("cast_shadows")->Set(_msg.cast_shadows());

      if (_msg.has_transparency())
        visualSDF->GetElement("transparency")->Set(_msg.transparency());

      if (_msg.has_laser_retro())
        visualSDF->GetElement("laser_retro")->Set(_msg.laser_retro());

      if (_msg.has_pose())
        visualSDF->GetElement("pose")->Set(msgs::Convert(_msg.pose()));

      // Load the geometry
      if (_msg.has_geometry())
      {
        sdf::ElementPtr geomElem = visualSDF->GetElement("geometry");
        geomElem = GeometryToSDF(_msg.geometry(), geomElem);
      }

      /// Load the material
      if (_msg.has_material())
      {
        sdf::ElementPtr materialElem = visualSDF->GetElement("material");
        materialElem = MaterialToSDF(_msg.material(), materialElem);
      }

      // Set plugins of the visual
      if (_msg.has_plugin())
      {
        sdf::ElementPtr pluginElem = visualSDF->GetElement("plugin");
        pluginElem = PluginToSDF(_msg.plugin(), pluginElem);
      }

      return visualSDF;
    }

    /////////////////////////////////////////////////
    sdf::ElementPtr MaterialToSDF(const msgs::Material &_msg,
        sdf::ElementPtr _sdf)
    {
      sdf::ElementPtr materialSDF;

      if (_sdf)
      {
        materialSDF = _sdf;
      }
      else
      {
        materialSDF.reset(new sdf::Element);
        sdf::initFile("material.sdf", materialSDF);
      }

      if (_msg.has_script())
      {
        sdf::ElementPtr scriptElem = materialSDF->GetElement("script");
        msgs::Material::Script script = _msg.script();

        if (script.has_name())
          scriptElem->GetElement("name")->Set(script.name());

        while (scriptElem->HasElement("uri"))
          scriptElem->GetElement("uri")->RemoveFromParent();
        for (int i = 0; i < script.uri_size(); ++i)
        {
          sdf::ElementPtr uriElem = scriptElem->AddElement("uri");
          uriElem->Set(script.uri(i));
        }
      }

      if (_msg.has_shader_type())
      {
        sdf::ElementPtr shaderElem = materialSDF->GetElement("shader");
        shaderElem->GetAttribute("type")->Set(
          ConvertShaderType(_msg.shader_type()));
      }

      if (_msg.has_normal_map())
      {
        sdf::ElementPtr shaderElem = materialSDF->GetElement("shader");
        shaderElem->GetElement("normal_map")->Set(_msg.normal_map());
      }

      if (_msg.has_lighting())
        materialSDF->GetElement("lighting")->Set(_msg.lighting());

      if (_msg.has_ambient())
        materialSDF->GetElement("ambient")->Set(Convert(_msg.ambient()));
      if (_msg.has_diffuse())
        materialSDF->GetElement("diffuse")->Set(Convert(_msg.diffuse()));
      if (_msg.has_emissive())
        materialSDF->GetElement("emissive")->Set(Convert(_msg.emissive()));
      if (_msg.has_specular())
        materialSDF->GetElement("specular")->Set(Convert(_msg.specular()));

      return materialSDF;
    }

    /////////////////////////////////////////////////
    msgs::Material::ShaderType ConvertShaderType(const std::string &_str)
    {
      auto result = msgs::Material::VERTEX;
      if (_str == "vertex")
      {
        result = msgs::Material::VERTEX;
      }
      else if (_str == "pixel")
      {
        result = msgs::Material::PIXEL;
      }
      else if (_str == "normal_map_object_space")
      {
        result = msgs::Material::NORMAL_MAP_OBJECT_SPACE;
      }
      else if (_str == "normal_map_tangent_space")
      {
        result = msgs::Material::NORMAL_MAP_TANGENT_SPACE;
      }
      else
      {
        gzerr << "Unrecognized ShaderType ["
              << _str
              << "], returning VERTEX"
              << std::endl;
      }
      return result;
    }

    /////////////////////////////////////////////////
    std::string ConvertShaderType(const msgs::Material::ShaderType _type)
    {
      std::string result;
      switch (_type)
      {
        case msgs::Material::VERTEX:
        {
          result = "vertex";
          break;
        }
        case msgs::Material::PIXEL:
        {
          result = "pixel";
          break;
        }
        case msgs::Material::NORMAL_MAP_OBJECT_SPACE:
        {
          result = "normal_map_object_space";
          break;
        }
        case msgs::Material::NORMAL_MAP_TANGENT_SPACE:
        {
          result = "normal_map_tangent_space";
          break;
        }
        default:
        {
          result = "unknown";
          gzerr << "Unrecognized ShaderType [" << _type << "]"
                << std::endl;
          break;
        }
      }
      return result;
    }

    /////////////////////////////////////////////////
    msgs::Fog FogFromSDF(sdf::ElementPtr _sdf)
    {
      msgs::Fog result;

      std::string type = _sdf->Get<std::string>("type");
      if (type == "linear")
        result.set_type(msgs::Fog::LINEAR);
      else if (type == "exp")
        result.set_type(msgs::Fog::EXPONENTIAL);
      else if (type == "exp2")
        result.set_type(msgs::Fog::EXPONENTIAL2);
      else if (type == "none")
        result.set_type(msgs::Fog::NONE);
      else
        gzthrow(std::string("Unknown fog type[") + type + "]");

      result.mutable_color()->CopyFrom(
          Convert(_sdf->Get<common::Color>("color")));

      result.set_density(_sdf->Get<double>("density"));
      result.set_start(_sdf->Get<double>("start"));
      result.set_end(_sdf->Get<double>("end"));
      return result;
    }

    msgs::Scene SceneFromSDF(sdf::ElementPtr _sdf)
    {
      msgs::Scene result;

      Init(result, "scene");

      if (_sdf->HasElement("grid"))
        result.set_grid(_sdf->Get<bool>("grid"));
      else
        result.set_grid(true);

      if (_sdf->HasElement("ambient"))
        result.mutable_ambient()->CopyFrom(
            Convert(_sdf->Get<common::Color>("ambient")));

      if (_sdf->HasElement("background"))
      {
        result.mutable_background()->CopyFrom(
            Convert(_sdf->Get<common::Color>("background")));
      }

      if (_sdf->HasElement("sky"))
      {
        msgs::Sky *skyMsg = result.mutable_sky();
        skyMsg->set_time(_sdf->GetElement("sky")->Get<double>("time"));
        skyMsg->set_sunrise(_sdf->GetElement("sky")->Get<double>("sunrise"));
        skyMsg->set_sunset(_sdf->GetElement("sky")->Get<double>("sunset"));

        if (_sdf->GetElement("sky")->HasElement("clouds"))
        {
          sdf::ElementPtr cloudsElem =
            _sdf->GetElement("sky")->GetElement("clouds");
          skyMsg->set_wind_speed(cloudsElem->Get<double>("speed"));
          skyMsg->set_wind_direction(cloudsElem->Get<double>("direction"));
          skyMsg->set_humidity(cloudsElem->Get<double>("humidity"));
          skyMsg->set_mean_cloud_size(cloudsElem->Get<double>("mean_size"));
          msgs::Set(skyMsg->mutable_cloud_ambient(),
                    cloudsElem->Get<common::Color>("ambient"));
        }
      }

      if (_sdf->HasElement("fog"))
        result.mutable_fog()->CopyFrom(FogFromSDF(_sdf->GetElement("fog")));

      if (_sdf->HasElement("shadows"))
        result.set_shadows(_sdf->Get<bool>("shadows"));

      return result;
    }

    /////////////////////////////////////////////////
    sdf::ElementPtr LightToSDF(const msgs::Light &_msg, sdf::ElementPtr _sdf)
    {
      sdf::ElementPtr lightSDF;

      if (_sdf)
      {
        lightSDF = _sdf;
      }
      else
      {
        lightSDF.reset(new sdf::Element);
        sdf::initFile("light.sdf", lightSDF);
      }

      lightSDF->GetAttribute("name")->Set(_msg.name());

      if (_msg.has_type() && _msg.type() == msgs::Light::POINT)
        lightSDF->GetAttribute("type")->Set("point");
      else if (_msg.has_type() && _msg.type() == msgs::Light::SPOT)
        lightSDF->GetAttribute("type")->Set("spot");
      else if (_msg.has_type() && _msg.type() == msgs::Light::DIRECTIONAL)
        lightSDF->GetAttribute("type")->Set("directional");

      if (_msg.has_pose())
      {
        lightSDF->GetElement("pose")->Set(msgs::Convert(_msg.pose()));
      }

      if (_msg.has_diffuse())
      {
        lightSDF->GetElement("diffuse")->Set(msgs::Convert(_msg.diffuse()));
      }

      if (_msg.has_specular())
      {
        lightSDF->GetElement("specular")->Set(msgs::Convert(_msg.specular()));
      }

      if (_msg.has_direction())
      {
        lightSDF->GetElement("direction")->Set(msgs::Convert(_msg.direction()));
      }

      if (_msg.has_attenuation_constant())
      {
        sdf::ElementPtr elem = lightSDF->GetElement("attenuation");
        elem->GetElement("constant")->Set(_msg.attenuation_constant());
      }

      if (_msg.has_attenuation_linear())
      {
        sdf::ElementPtr elem = lightSDF->GetElement("attenuation");
        elem->GetElement("linear")->Set(_msg.attenuation_linear());
      }

      if (_msg.has_attenuation_quadratic())
      {
        sdf::ElementPtr elem = lightSDF->GetElement("attenuation");
        elem->GetElement("quadratic")->Set(_msg.attenuation_quadratic());
      }

      if (_msg.has_range())
      {
        sdf::ElementPtr elem = lightSDF->GetElement("attenuation");
        elem->GetElement("range")->Set(_msg.range());
      }

      if (_msg.has_cast_shadows())
        lightSDF->GetElement("cast_shadows")->Set(_msg.cast_shadows());

      if (_msg.has_spot_inner_angle())
      {
        sdf::ElementPtr elem = lightSDF->GetElement("spot");
        elem->GetElement("inner_angle")->Set(_msg.spot_inner_angle());
      }

      if (_msg.has_spot_outer_angle())
      {
        sdf::ElementPtr elem = lightSDF->GetElement("spot");
        elem->GetElement("outer_angle")->Set(_msg.spot_outer_angle());
      }

      if (_msg.has_spot_falloff())
      {
        sdf::ElementPtr elem = lightSDF->GetElement("spot");
        elem->GetElement("falloff")->Set(_msg.spot_falloff());
      }
      return lightSDF;
    }

    /////////////////////////////////////////////////
    sdf::ElementPtr CameraSensorToSDF(const msgs::CameraSensor &_msg,
        sdf::ElementPtr _sdf)
    {
      sdf::ElementPtr cameraSDF;

      if (_sdf)
      {
        cameraSDF = _sdf;
      }
      else
      {
        cameraSDF.reset(new sdf::Element);
        sdf::initFile("camera.sdf", cameraSDF);
      }

      if (_msg.has_horizontal_fov())
      {
        cameraSDF->GetElement("horizontal_fov")->Set(
            _msg.horizontal_fov());
      }
      if (_msg.has_image_size())
      {
        sdf::ElementPtr imageElem = cameraSDF->GetElement("image");
        imageElem->GetElement("width")->Set(_msg.image_size().x());
        imageElem->GetElement("height")->Set(_msg.image_size().y());
      }
      if (_msg.has_image_format())
      {
        sdf::ElementPtr imageElem = cameraSDF->GetElement("image");
        imageElem->GetElement("format")->Set(_msg.image_format());
      }
      if (_msg.has_near_clip() || _msg.has_far_clip())
      {
        sdf::ElementPtr clipElem = cameraSDF->GetElement("clip");
        if (_msg.has_near_clip())
          clipElem->GetElement("near")->Set(_msg.near_clip());
        if (_msg.has_far_clip())
          clipElem->GetElement("far")->Set(_msg.far_clip());
      }

      if (_msg.has_distortion())
      {
        msgs::Distortion distortionMsg = _msg.distortion();
        sdf::ElementPtr distortionElem =
            cameraSDF->GetElement("distortion");

        if (distortionMsg.has_center())
        {
          distortionElem->GetElement("center")->Set(
              msgs::Convert(distortionMsg.center()));
        }
        if (distortionMsg.has_k1())
        {
          distortionElem->GetElement("k1")->Set(distortionMsg.k1());
        }
        if (distortionMsg.has_k2())
        {
          distortionElem->GetElement("k2")->Set(distortionMsg.k2());
        }
        if (distortionMsg.has_k3())
        {
          distortionElem->GetElement("k3")->Set(distortionMsg.k3());
        }
        if (distortionMsg.has_p1())
        {
          distortionElem->GetElement("p1")->Set(distortionMsg.p1());
        }
        if (distortionMsg.has_p2())
        {
          distortionElem->GetElement("p2")->Set(distortionMsg.p2());
        }
      }
      return cameraSDF;
    }


    /////////////////////////////////////////////////
    sdf::ElementPtr CollisionToSDF(const msgs::Collision &_msg,
        sdf::ElementPtr _sdf)
    {
      sdf::ElementPtr collisionSDF;

      if (_sdf)
      {
        collisionSDF = _sdf;
      }
      else
      {
        collisionSDF.reset(new sdf::Element);
        sdf::initFile("collision.sdf", collisionSDF);
      }

      if (_msg.has_name())
        collisionSDF->GetAttribute("name")->Set(_msg.name());
      if (_msg.has_laser_retro())
        collisionSDF->GetElement("laser_retro")->Set(_msg.laser_retro());
      if (_msg.has_max_contacts())
        collisionSDF->GetElement("max_contacts")->Set(_msg.max_contacts());
      if (_msg.has_pose())
        collisionSDF->GetElement("pose")->Set(msgs::Convert(_msg.pose()));
      if (_msg.has_geometry())
      {
        sdf::ElementPtr geomElem = collisionSDF->GetElement("geometry");
        geomElem = GeometryToSDF(_msg.geometry(), geomElem);
      }
      if (_msg.has_surface())
      {
        sdf::ElementPtr surfaceElem = collisionSDF->GetElement("surface");
        surfaceElem = SurfaceToSDF(_msg.surface(), surfaceElem);
      }

      return collisionSDF;
    }

    /////////////////////////////////////////////////
    sdf::ElementPtr LinkToSDF(const msgs::Link &_msg,
        sdf::ElementPtr _sdf)
    {
      sdf::ElementPtr linkSDF;

      if (_sdf)
      {
        linkSDF = _sdf;
      }
      else
      {
        linkSDF.reset(new sdf::Element);
        sdf::initFile("link.sdf", linkSDF);
      }

      if (_msg.has_name())
        linkSDF->GetAttribute("name")->Set(_msg.name());
      if (_msg.has_gravity())
        linkSDF->GetElement("gravity")->Set(_msg.gravity());
      if (_msg.has_self_collide())
        linkSDF->GetElement("self_collide")->Set(_msg.self_collide());
      if (_msg.has_kinematic())
        linkSDF->GetElement("kinematic")->Set(_msg.kinematic());
      if (_msg.has_pose())
        linkSDF->GetElement("pose")->Set(msgs::Convert(_msg.pose()));
      if (_msg.has_inertial())
      {
        sdf::ElementPtr inertialElem = linkSDF->GetElement("inertial");
        inertialElem = InertialToSDF(_msg.inertial(), inertialElem);
      }
      while (linkSDF->HasElement("collision"))
        linkSDF->GetElement("collision")->RemoveFromParent();
      for (int i = 0; i < _msg.collision_size(); ++i)
      {
        sdf::ElementPtr collisionElem = linkSDF->AddElement("collision");
        collisionElem = CollisionToSDF(_msg.collision(i), collisionElem);
      }
      while (linkSDF->HasElement("visual"))
        linkSDF->GetElement("visual")->RemoveFromParent();
      for (int i = 0; i < _msg.visual_size(); ++i)
      {
        sdf::ElementPtr visualElem = linkSDF->AddElement("visual");
        visualElem = VisualToSDF(_msg.visual(i), visualElem);
      }

<<<<<<< HEAD
      gzwarn << "msgs::LinkToSDF currently does not convert visual,"
          << " sensor, and projector data" << std::endl;
=======
      /// \todo LinkToSDF currently does not convert sensor and projector data
>>>>>>> f2bb6d85

      return linkSDF;
    }

    /////////////////////////////////////////////////
    sdf::ElementPtr InertialToSDF(const msgs::Inertial &_msg,
        sdf::ElementPtr _sdf)
    {
      sdf::ElementPtr inertialSDF;

      if (_sdf)
      {
        inertialSDF = _sdf;
      }
      else
      {
        inertialSDF.reset(new sdf::Element);
        sdf::initFile("inertial.sdf", inertialSDF);
      }

      if (_msg.has_mass())
        inertialSDF->GetElement("mass")->Set(_msg.mass());
      if (_msg.has_pose())
        inertialSDF->GetElement("pose")->Set(msgs::Convert(_msg.pose()));

      sdf::ElementPtr inertiaSDF = inertialSDF->GetElement("inertia");
      if (_msg.has_ixx())
        inertiaSDF->GetElement("ixx")->Set(_msg.ixx());
      if (_msg.has_ixy())
        inertiaSDF->GetElement("ixy")->Set(_msg.ixy());
      if (_msg.has_ixz())
        inertiaSDF->GetElement("ixz")->Set(_msg.ixz());
      if (_msg.has_iyy())
        inertiaSDF->GetElement("iyy")->Set(_msg.iyy());
      if (_msg.has_iyz())
        inertiaSDF->GetElement("iyz")->Set(_msg.iyz());
      if (_msg.has_izz())
        inertiaSDF->GetElement("izz")->Set(_msg.izz());

      return inertialSDF;
    }

    /////////////////////////////////////////////////
    sdf::ElementPtr SurfaceToSDF(const msgs::Surface &_msg,
        sdf::ElementPtr _sdf)
    {
      sdf::ElementPtr surfaceSDF;

      if (_sdf)
      {
        surfaceSDF = _sdf;
      }
      else
      {
        surfaceSDF.reset(new sdf::Element);
        sdf::initFile("surface.sdf", surfaceSDF);
      }

      if (_msg.has_friction())
      {
        msgs::Friction friction = _msg.friction();
        sdf::ElementPtr frictionElem = surfaceSDF->GetElement("friction");
        sdf::ElementPtr physicsEngElem = frictionElem->GetElement("ode");
        if (friction.has_mu())
          physicsEngElem->GetElement("mu")->Set(friction.mu());
        if (friction.has_mu2())
          physicsEngElem->GetElement("mu2")->Set(friction.mu2());
        if (friction.has_fdir1())
        {
          physicsEngElem->GetElement("fdir1")->Set(
              msgs::Convert(friction.fdir1()));
        }
        if (friction.has_slip1())
          physicsEngElem->GetElement("slip1")->Set(friction.slip1());
        if (friction.has_slip2())
          physicsEngElem->GetElement("slip2")->Set(friction.slip2());
      }
      sdf::ElementPtr bounceElem = surfaceSDF->GetElement("bounce");
      if (_msg.has_restitution_coefficient())
      {
        bounceElem->GetElement("restitution_coefficient")->Set(
            _msg.restitution_coefficient());
      }
      if (_msg.has_bounce_threshold())
      {
        bounceElem->GetElement("threshold")->Set(
            _msg.bounce_threshold());
      }

      sdf::ElementPtr contactElem = surfaceSDF->GetElement("contact");

      if (_msg.has_collide_without_contact())
      {
        contactElem->GetElement("collide_without_contact")->Set(
            _msg.collide_without_contact());
      }
      if (_msg.has_collide_without_contact_bitmask())
      {
        contactElem->GetElement("collide_without_contact_bitmask")->Set(
            _msg.collide_without_contact_bitmask());
      }

      sdf::ElementPtr odeElem = contactElem->GetElement("ode");
      sdf::ElementPtr bulletElem = contactElem->GetElement("bullet");
      if (_msg.has_soft_cfm())
      {
        odeElem->GetElement("soft_cfm")->Set(_msg.soft_cfm());
        bulletElem->GetElement("soft_cfm")->Set(_msg.soft_cfm());
      }
      if (_msg.has_soft_erp())
      {
        odeElem->GetElement("soft_erp")->Set(_msg.soft_erp());
        bulletElem->GetElement("soft_erp")->Set(_msg.soft_erp());
      }
      if (_msg.has_kp())
      {
        odeElem->GetElement("kp")->Set(_msg.kp());
        bulletElem->GetElement("kp")->Set(_msg.kp());
      }
      if (_msg.has_kd())
      {
        odeElem->GetElement("kd")->Set(_msg.kd());
        bulletElem->GetElement("kd")->Set(_msg.kd());
      }
      if (_msg.has_max_vel())
      {
        odeElem->GetElement("max_vel")->Set(_msg.max_vel());
      }
      if (_msg.has_min_depth())
      {
        odeElem->GetElement("min_depth")->Set(_msg.min_depth());
      }

      return surfaceSDF;
    }

    /////////////////////////////////////////////////
    sdf::ElementPtr GeometryToSDF(const msgs::Geometry &_msg,
        sdf::ElementPtr _sdf)
    {
      sdf::ElementPtr geometrySDF;

      if (_sdf)
      {
        geometrySDF = _sdf;
      }
      else
      {
        geometrySDF.reset(new sdf::Element);
        sdf::initFile("geometry.sdf", geometrySDF);
      }

      if (!_msg.has_type())
        return geometrySDF;

      if (_msg.type() == msgs::Geometry::BOX &&
          _msg.has_box())
      {
        sdf::ElementPtr geom = geometrySDF->GetElement("box");
        msgs::BoxGeom boxGeom = _msg.box();
        if (boxGeom.has_size())
          geom->GetElement("size")->Set(msgs::Convert(boxGeom.size()));
      }
      else if (_msg.type() == msgs::Geometry::CYLINDER &&
          _msg.has_cylinder())
      {
        sdf::ElementPtr geom = geometrySDF->GetElement("cylinder");
        msgs::CylinderGeom cylinderGeom = _msg.cylinder();
        if (cylinderGeom.has_radius())
          geom->GetElement("radius")->Set(cylinderGeom.radius());
        if (cylinderGeom.has_length())
          geom->GetElement("length")->Set(cylinderGeom.length());
      }
      else if (_msg.type() == msgs::Geometry::SPHERE &&
          _msg.has_sphere())
      {
        sdf::ElementPtr geom = geometrySDF->GetElement("sphere");
        msgs::SphereGeom sphereGeom = _msg.sphere();
        if (sphereGeom.has_radius())
          geom->GetElement("radius")->Set(sphereGeom.radius());
      }
      else if (_msg.type() == msgs::Geometry::PLANE &&
          _msg.has_plane())
      {
        sdf::ElementPtr geom = geometrySDF->GetElement("plane");
        msgs::PlaneGeom planeGeom = _msg.plane();
        if (planeGeom.has_normal())
        {
          geom->GetElement("normal")->Set(
              msgs::Convert(planeGeom.normal()));
        }
        if (planeGeom.has_size())
          geom->GetElement("size")->Set(msgs::Convert(planeGeom.size()));
        if (planeGeom.has_d())
          gzerr << "sdformat doesn't have Plane.d variable" << std::endl;
      }
      else if (_msg.type() == msgs::Geometry::IMAGE &&
          _msg.has_image())
      {
        sdf::ElementPtr geom = geometrySDF->GetElement("image");
        msgs::ImageGeom imageGeom = _msg.image();
        if (imageGeom.has_scale())
          geom->GetElement("scale")->Set(imageGeom.scale());
        if (imageGeom.has_height())
          geom->GetElement("height")->Set(imageGeom.height());
        if (imageGeom.has_uri())
          geom->GetElement("uri")->Set(imageGeom.uri());
        if (imageGeom.has_threshold())
          geom->GetElement("threshold")->Set(imageGeom.threshold());
        if (imageGeom.has_granularity())
          geom->GetElement("granularity")->Set(imageGeom.granularity());
      }
      else if (_msg.type() == msgs::Geometry::HEIGHTMAP &&
          _msg.has_heightmap())
      {
        sdf::ElementPtr geom = geometrySDF->GetElement("heightmap");
        msgs::HeightmapGeom heightmapGeom = _msg.heightmap();
        if (heightmapGeom.has_size())
        {
          geom->GetElement("size")->Set(
              msgs::Convert(heightmapGeom.size()));
        }
        if (heightmapGeom.has_origin())
        {
          geom->GetElement("pos")->Set(
              msgs::Convert(heightmapGeom.origin()));
        }
        if (heightmapGeom.has_use_terrain_paging())
        {
          geom->GetElement("use_terrain_paging")->Set(
              heightmapGeom.use_terrain_paging());
        }
        while (geom->HasElement("texture"))
          geom->GetElement("texture")->RemoveFromParent();
        for (int i = 0; i < heightmapGeom.texture_size(); ++i)
        {
          gazebo::msgs::HeightmapGeom_Texture textureMsg =
              heightmapGeom.texture(i);
          sdf::ElementPtr textureElem = geom->AddElement("texture");
          textureElem->GetElement("diffuse")->Set(textureMsg.diffuse());
          textureElem->GetElement("normal")->Set(textureMsg.normal());
          textureElem->GetElement("size")->Set(textureMsg.size());
        }
        while (geom->HasElement("blend"))
          geom->GetElement("blend")->RemoveFromParent();
        for (int i = 0; i < heightmapGeom.blend_size(); ++i)
        {
          gazebo::msgs::HeightmapGeom_Blend blendMsg =
              heightmapGeom.blend(i);
          sdf::ElementPtr blendElem = geom->AddElement("blend");
          blendElem->GetElement("min_height")->Set(blendMsg.min_height());
          blendElem->GetElement("fade_dist")->Set(blendMsg.fade_dist());
        }
        if (heightmapGeom.has_filename())
          geom->GetElement("uri")->Set(heightmapGeom.filename());
      }
      else if (_msg.type() == msgs::Geometry::MESH &&
          _msg.has_mesh())
      {
        sdf::ElementPtr geom = geometrySDF->GetElement("mesh");
        msgs::MeshGeom meshGeom = _msg.mesh();
        geom = msgs::MeshToSDF(meshGeom, geom);
      }
      else if (_msg.type() == msgs::Geometry::POLYLINE &&
          _msg.has_polyline())
      {
        sdf::ElementPtr geom = geometrySDF->GetElement("polyline");
        gazebo::msgs::Polyline polylineGeom = _msg.polyline();
        if (polylineGeom.has_height())
          geom->GetElement("height")->Set(polylineGeom.height());
        while (geom->HasElement("point"))
          geom->GetElement("point")->RemoveFromParent();

        for (int i = 0; i < polylineGeom.point_size(); ++i)
        {
          sdf::ElementPtr pointElem = geom->AddElement("point");
          pointElem->Set(msgs::Convert(polylineGeom.point(i)));
        }
      }
      else
      {
        gzerr << "Unrecognized geometry type" << std::endl;
      }
      return geometrySDF;
    }

    /////////////////////////////////////////////////
    sdf::ElementPtr MeshToSDF(const msgs::MeshGeom &_msg, sdf::ElementPtr _sdf)
    {
      sdf::ElementPtr meshSDF;

      if (_sdf)
      {
        meshSDF = _sdf;
      }
      else
      {
        meshSDF.reset(new sdf::Element);
        sdf::initFile("mesh_shape.sdf", meshSDF);
      }

      if (_msg.has_filename())
        meshSDF->GetElement("uri")->Set(_msg.filename());

      sdf::ElementPtr submeshElem = meshSDF->GetElement("submesh");
      if (_msg.has_submesh())
        submeshElem->GetElement("name")->Set(_msg.submesh());
      if (_msg.has_center_submesh())
        submeshElem->GetElement("center")->Set(_msg.center_submesh());
      if (_msg.has_scale())
      {
        meshSDF->GetElement("scale")->Set(msgs::Convert(_msg.scale()));
      }

      return meshSDF;
    }

    /////////////////////////////////////////////////
    sdf::ElementPtr PluginToSDF(const msgs::Plugin &_msg, sdf::ElementPtr _sdf)
    {
      sdf::ElementPtr pluginSDF;

      if (_sdf)
      {
        pluginSDF = _sdf;
      }
      else
      {
        pluginSDF.reset(new sdf::Element);
        sdf::initFile("plugin.sdf", pluginSDF);
      }

      // Use the SDF parser to read all the inner xml.
      std::string tmp = "<sdf version='1.5'>";
      tmp += "<plugin name='" + _msg.name() + "' filename='" +
        _msg.filename() + "'>";
      tmp += _msg.innerxml();
      tmp += "</plugin></sdf>";

      sdf::readString(tmp, pluginSDF);

      return pluginSDF;
    }
  }
}<|MERGE_RESOLUTION|>--- conflicted
+++ resolved
@@ -1424,12 +1424,7 @@
         visualElem = VisualToSDF(_msg.visual(i), visualElem);
       }
 
-<<<<<<< HEAD
-      gzwarn << "msgs::LinkToSDF currently does not convert visual,"
-          << " sensor, and projector data" << std::endl;
-=======
       /// \todo LinkToSDF currently does not convert sensor and projector data
->>>>>>> f2bb6d85
 
       return linkSDF;
     }
