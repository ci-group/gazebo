--- conflicted
+++ resolved
@@ -12,11 +12,8 @@
 import "projector.proto";
 import "pose.proto";
 import "battery.proto";
-<<<<<<< HEAD
+import "density.proto";
 import "vector3d.proto";
-=======
-import "density.proto";
->>>>>>> 57229c42
 
 message Link
 {
@@ -36,15 +33,11 @@
   optional bool canonical       = 14;
 
   /// \brief An optional vector of batteries that are attached to this link.
-<<<<<<< HEAD
-  repeated Battery battery      = 14;
+  repeated Battery battery      = 15;
 
   /// \brief Enable/disable wind effect on this link.
-  optional bool enable_wind     = 15;
+  optional bool enable_wind     = 16;
 
   /// \brief Wind linear velocity affecting this link.
-  optional Vector3d wind        = 16;
-=======
-  repeated Battery battery      = 15;
->>>>>>> 57229c42
+  optional Vector3d wind        = 17;
 }