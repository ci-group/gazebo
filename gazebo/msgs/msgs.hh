--- conflicted
+++ resolved
@@ -282,11 +282,7 @@
     GAZEBO_VISIBLE
     msgs::Visual VisualFromSDF(sdf::ElementPtr _sdf);
 
-<<<<<<< HEAD
-    /// \brief Create an SDF element from a msgs::Visual
-=======
     /// \brief Create or update an SDF element from a msgs::Visual
->>>>>>> f5acfe23
     /// \param[in] _msg Visual messsage
     /// \param[in] _sdf if supplied, performs an update from _msg instead of
     /// creating a new sdf element.
@@ -295,13 +291,9 @@
     sdf::ElementPtr VisualToSDF(const msgs::Visual &_msg,
         sdf::ElementPtr _sdf = sdf::ElementPtr());
 
-<<<<<<< HEAD
-    /// \brief Create an SDF element from a msgs::Material
-=======
     /// \brief Create or update an SDF element from a msgs::Material
     /// If _sdf is supplied and _msg has script uri's
     /// the <uri> elements will be removed from _sdf.
->>>>>>> f5acfe23
     /// \param[in] _msg Material messsage
     /// \param[in] _sdf if supplied, performs an update from _msg instead of
     /// creating a new sdf element.
@@ -336,11 +328,7 @@
     GAZEBO_VISIBLE
     msgs::Scene SceneFromSDF(sdf::ElementPtr _sdf);
 
-<<<<<<< HEAD
-    /// \brief Create an SDF element from a msgs::Light
-=======
     /// \brief Create or update an SDF element from a msgs::Light
->>>>>>> f5acfe23
     /// \param[in] _msg Light messsage
     /// \param[in] _sdf if supplied, performs an update from _msg instead of
     /// creating a new sdf element.
@@ -349,11 +337,7 @@
     sdf::ElementPtr LightToSDF(const msgs::Light &_msg,
         sdf::ElementPtr _sdf = sdf::ElementPtr());
 
-<<<<<<< HEAD
-    /// \brief Create an SDF element from a msgs::CameraSensor
-=======
     /// \brief Create or update an SDF element from a msgs::CameraSensor
->>>>>>> f5acfe23
     /// \param[in] _msg CameraSensor messsage
     /// \param[in] _sdf if supplied, performs an update from _msg instead of
     /// creating a new sdf element.
@@ -362,11 +346,7 @@
     sdf::ElementPtr CameraSensorToSDF(const msgs::CameraSensor &_msg,
         sdf::ElementPtr _sdf = sdf::ElementPtr());
 
-<<<<<<< HEAD
-    /// \brief Create an SDF element from a msgs::Plugin
-=======
     /// \brief Create or update an SDF element from a msgs::Plugin
->>>>>>> f5acfe23
     /// \param[in] _msg Plugin messsage
     /// \param[in] _sdf if supplied, performs an update from _msg instead of
     /// creating a new sdf element.
@@ -375,11 +355,7 @@
     sdf::ElementPtr PluginToSDF(const msgs::Plugin &_plugin,
         sdf::ElementPtr _sdf = sdf::ElementPtr());
 
-<<<<<<< HEAD
-    /// \brief Create an SDF element from a msgs::Collision
-=======
     /// \brief Create or update an SDF element from a msgs::Collision
->>>>>>> f5acfe23
     /// \param[in] _msg Collision messsage
     /// \param[in] _sdf if supplied, performs an update from _msg instead of
     /// creating a new sdf element.
@@ -388,13 +364,9 @@
     sdf::ElementPtr CollisionToSDF(const msgs::Collision &_msg,
         sdf::ElementPtr _sdf = sdf::ElementPtr());
 
-<<<<<<< HEAD
-    /// \brief Create an SDF element from a msgs::Link
-=======
     /// \brief Create or update an SDF element from a msgs::Link.
     /// If _sdf is supplied and _msg has any collisions or visuals,
     /// the <collision> and <visual> elements will be removed from _sdf.
->>>>>>> f5acfe23
     /// \param[in] _msg Link messsage
     /// \param[in] _sdf if supplied, performs an update from _msg instead of
     /// creating a new sdf element.
@@ -403,11 +375,7 @@
     sdf::ElementPtr LinkToSDF(const msgs::Link &_msg,
         sdf::ElementPtr _sdf = sdf::ElementPtr());
 
-<<<<<<< HEAD
-    /// \brief Create an SDF element from a msgs::Inertial
-=======
     /// \brief Create or update an SDF element from a msgs::Inertial
->>>>>>> f5acfe23
     /// \param[in] _msg Inertial messsage
     /// \param[in] _sdf if supplied, performs an update from _msg instead of
     /// creating a new sdf element.
@@ -416,11 +384,7 @@
     sdf::ElementPtr InertialToSDF(const msgs::Inertial &_msg,
         sdf::ElementPtr _sdf = sdf::ElementPtr());
 
-<<<<<<< HEAD
-    /// \brief Create an SDF element from a msgs::Surface
-=======
     /// \brief Create or update an SDF element from a msgs::Surface
->>>>>>> f5acfe23
     /// \param[in] _msg Surface messsage
     /// \param[in] _sdf if supplied, performs an update from _msg instead of
     /// creating a new sdf element.
@@ -429,14 +393,10 @@
     sdf::ElementPtr SurfaceToSDF(const msgs::Surface &_msg,
         sdf::ElementPtr _sdf = sdf::ElementPtr());
 
-<<<<<<< HEAD
-    /// \brief Create an SDF element from a msgs::Geometry
-=======
     /// \brief Create or update an SDF element from a msgs::Geometry
     /// If _sdf is supplied and the _msg has non-empty repeated elements,
     /// any existing sdf elements will be removed from _sdf prior to adding
     /// the new elements from _msg.
->>>>>>> f5acfe23
     /// \param[in] _msg Geometry messsage
     /// \param[in] _sdf if supplied, performs an update from _msg instead of
     /// creating a new sdf element.
@@ -445,11 +405,7 @@
     sdf::ElementPtr GeometryToSDF(const msgs::Geometry &_msg,
         sdf::ElementPtr _sdf = sdf::ElementPtr());
 
-<<<<<<< HEAD
-    /// \brief Create an SDF element from a msgs::Mesh
-=======
     /// \brief Create or update an SDF element from a msgs::Mesh
->>>>>>> f5acfe23
     /// \param[in] _msg Mesh messsage
     /// \param[in] _sdf if supplied, performs an update from _msg instead of
     /// creating a new sdf element.
@@ -458,9 +414,6 @@
     sdf::ElementPtr MeshToSDF(const msgs::MeshGeom &_msg,
         sdf::ElementPtr _sdf = sdf::ElementPtr());
 
-<<<<<<< HEAD
-    /// \brief Create an SDF element from msgs::Joint.
-=======
     /// \brief Add a simple box link to a Model message.
     /// The size and mass of the box are specified, and a
     /// single collision is added, along with an inertial
@@ -516,7 +469,6 @@
         sdf::ElementPtr _sdf = sdf::ElementPtr());
 
     /// \brief Create or update an SDF element from msgs::Joint.
->>>>>>> f5acfe23
     /// \param[in] _msg The msgs::Joint object.
     /// \param[in] _sdf if supplied, performs an update from _sdf instead of
     /// creating a new sdf element.
