package gazebo.msgs;

/// \ingroup gazebo_msgs
/// \interface WorldStatistics
/// \brief A message statiscs about a world

<<<<<<< HEAD

import "log_stats.proto";
=======
import "log_playback_stats.proto";
>>>>>>> 46032d2b
import "time.proto";

message WorldStatistics
{
<<<<<<< HEAD
  required Time  sim_time    = 2;
  required Time  pause_time  = 3;
  required Time  real_time   = 4;
  required bool  paused      = 5;
  required uint64 iterations = 6;
  optional int32 model_count = 7;
  optional LogStatistics log_stats = 8;
=======
  required Time  sim_time                           = 2;
  required Time  pause_time                         = 3;
  required Time  real_time                          = 4;
  required bool  paused                             = 5;
  required uint64 iterations                        = 6;
  optional int32 model_count                        = 7;
  optional LogPlaybackStatistics log_playback_stats = 8;
>>>>>>> 46032d2b
}<|MERGE_RESOLUTION|>--- conflicted
+++ resolved
@@ -4,25 +4,11 @@
 /// \interface WorldStatistics
 /// \brief A message statiscs about a world
 
-<<<<<<< HEAD
-
-import "log_stats.proto";
-=======
 import "log_playback_stats.proto";
->>>>>>> 46032d2b
 import "time.proto";
 
 message WorldStatistics
 {
-<<<<<<< HEAD
-  required Time  sim_time    = 2;
-  required Time  pause_time  = 3;
-  required Time  real_time   = 4;
-  required bool  paused      = 5;
-  required uint64 iterations = 6;
-  optional int32 model_count = 7;
-  optional LogStatistics log_stats = 8;
-=======
   required Time  sim_time                           = 2;
   required Time  pause_time                         = 3;
   required Time  real_time                          = 4;
@@ -30,5 +16,4 @@
   required uint64 iterations                        = 6;
   optional int32 model_count                        = 7;
   optional LogPlaybackStatistics log_playback_stats = 8;
->>>>>>> 46032d2b
 }