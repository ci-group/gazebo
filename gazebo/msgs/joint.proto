package gazebo.msgs;

/// \ingroup gazebo_msgs
/// \interface Joint 
/// \brief Message for creating joint in rendering::Scene


import "vector3d.proto";
import "axis.proto";
import "pose.proto";
import "sensor.proto";

message Joint
{
  enum Type
  {
    REVOLUTE  = 1;
    REVOLUTE2 = 2;
    PRISMATIC = 3;
    UNIVERSAL = 4;
    BALL      = 5;
    SCREW     = 6;
  }

  required string name           = 1;
  repeated double angle          = 2;
  optional Type type             = 3;
  optional string parent         = 4;
  optional string child          = 5;
  optional Pose pose             = 6;
  optional Axis axis1            = 7;
  optional Axis axis2            = 8;

  optional double cfm            = 9;
  optional double bounce         = 10;
  optional double velocity       = 11;
  optional double fudge_factor   = 12;
  optional double limit_cfm      = 13;
  optional double limit_erp      = 14;
  optional double suspension_cfm = 15;
  optional double suspension_erp = 16;
<<<<<<< HEAD
}
=======
  repeated Sensor sensor         = 17;
}
>>>>>>> 59fb23bb
<|MERGE_RESOLUTION|>--- conflicted
+++ resolved
@@ -39,9 +39,5 @@
   optional double limit_erp      = 14;
   optional double suspension_cfm = 15;
   optional double suspension_erp = 16;
-<<<<<<< HEAD
-}
-=======
   repeated Sensor sensor         = 17;
-}
->>>>>>> 59fb23bb
+}