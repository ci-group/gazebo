--- conflicted
+++ resolved
@@ -34,7 +34,6 @@
   optional Axis axis1            = 10;
   optional Axis axis2            = 11;
 
-<<<<<<< HEAD
   optional double cfm            = 12;
   optional double bounce         = 13;
   optional double velocity       = 14;
@@ -43,16 +42,6 @@
   optional double limit_erp      = 17;
   optional double suspension_cfm = 18;
   optional double suspension_erp = 19;
-}
-=======
-  optional double cfm            = 9;
-  optional double bounce         = 10;
-  optional double velocity       = 11;
-  optional double fudge_factor   = 12;
-  optional double limit_cfm      = 13;
-  optional double limit_erp      = 14;
-  optional double suspension_cfm = 15;
-  optional double suspension_erp = 16;
-  repeated Sensor sensor         = 17;
-}
->>>>>>> 138d4315
+
+  repeated Sensor sensor         = 20;
+}