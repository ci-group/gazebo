/*
 * Copyright (C) 2014 Open Source Robotics Foundation
 *
 * Licensed under the Apache License, Version 2.0 (the "License");
 * you may not use this file except in compliance with the License.
 * You may obtain a copy of the License at
 *
 *     http://www.apache.org/licenses/LICENSE-2.0
 *
 * Unless required by applicable law or agreed to in writing, software
 * distributed under the License is distributed on an "AS IS" BASIS,
 * WITHOUT WARRANTIES OR CONDITIONS OF ANY KIND, either express or implied.
 * See the License for the specific language governing permissions and
 * limitations under the License.
 *
*/
#ifndef _GAZEBO_SIGNAL_STATS_HH_
#define _GAZEBO_SIGNAL_STATS_HH_

#include <map>
#include <string>
#include "gazebo/util/system.hh"

namespace gazebo
{
  namespace math
  {
    /// \addtogroup gazebo_math
    /// \{

    /// \brief Forward declare private data class.
    class SignalStatisticPrivate;

    /// \class SignalStatistic SignalStats.hh math/gzmath.hh
    /// \brief Statistical properties of a discrete time scalar signal.
    class GAZEBO_VISIBLE SignalStatistic
    {
      /// \brief Constructor
      public: SignalStatistic();

      /// \brief Destructor
      public: virtual ~SignalStatistic();

      /// \brief Get the current value of the statistical measure.
      /// \return Current value of the statistical measure.
      public: virtual double Value() const = 0;

      /// \brief Get a short version of the name of this statistical measure.
      /// \return Short name of the statistical measure.
      public: virtual std::string ShortName() const = 0;

      /// \brief Get number of data points in measurement.
      /// \return Number of data points in measurement.
      public: virtual size_t Count() const;

      /// \brief Add a new sample to the statistical measure.
      /// \param[in] _data New signal data point.
      public: virtual void InsertData(const double _data) = 0;

      /// \brief Forget all previous data.
      public: virtual void Reset();

      /// \brief Pointer to private data.
      protected: SignalStatisticPrivate *dataPtr;
    };
    /// \}

    /// \class SignalMean SignalStats.hh math/gzmath.hh
    /// \brief Computing the mean value of a discretely sampled signal.
    class GAZEBO_VISIBLE SignalMean : public SignalStatistic
    {
      // Documentation inherited.
      public: virtual double Value() const;

      /// \brief Get a short version of the name of this statistical measure.
      /// \return "mean"
      public: virtual std::string ShortName() const;

      // Documentation inherited.
      public: virtual void InsertData(const double _data);
    };
    /// \}

    /// \class SignalRootMeanSquare SignalStats.hh math/gzmath.hh
    /// \brief Computing the square root of the mean squared value
    /// of a discretely sampled signal.
    class GAZEBO_VISIBLE SignalRootMeanSquare : public SignalStatistic
    {
      // Documentation inherited.
      public: virtual double Value() const;

      /// \brief Get a short version of the name of this statistical measure.
      /// \return "rms"
      public: virtual std::string ShortName() const;

      // Documentation inherited.
      public: virtual void InsertData(const double _data);
    };
    /// \}

    /// \class SignalMaxAbsoluteValue SignalStats.hh math/gzmath.hh
    /// \brief Computing the maximum of the absolute value
    /// of a discretely sampled signal.
    /// Also known as the maximum norm, infinity norm, or supremum norm.
    class GAZEBO_VISIBLE SignalMaxAbsoluteValue : public SignalStatistic
    {
      // Documentation inherited.
      public: virtual double Value() const;

      /// \brief Get a short version of the name of this statistical measure.
      /// \return "maxAbs"
      public: virtual std::string ShortName() const;

      // Documentation inherited.
      public: virtual void InsertData(const double _data);
    };
    /// \}

    /// \brief Forward declare private data class.
    class SignalStatsPrivate;

    /// \class SignalStats SignalStats.hh math/gzmath.hh
    /// \brief Collection of statistics for a scalar signal.
    class GAZEBO_VISIBLE SignalStats
    {
      /// \brief Constructor
      public: SignalStats();

      /// \brief Destructor
      public: ~SignalStats();

      /// \brief Get number of data points in first statistic.
      /// Technically you can have different numbers of data points
      /// in each statistic if you call InsertStatistic after InsertData,
      /// but this is not a recommended use case.
      /// \return Number of data points in first statistic.
      public: size_t Count() const;

      /// \brief Get the current values of each statistical measure,
      /// stored in a map using the short name as the key.
      /// \return Map with short name of each statistic as key
      /// and value of statistic as the value.
      public: std::map<std::string, double> Map() const;

      /// \brief Add a new sample to the statistical measures.
      /// \param[in] _data New signal data point.
      public: void InsertData(const double _data);

      /// \brief Add a new type of statistic.
      /// \param[in] _name Short name of new statistic.
      /// Valid values include:
      ///  "maxAbs"
      ///  "mean"
      ///  "rms"
      /// \return True if statistic was successfully added,
      /// false if name was not recognized or had already
      /// been inserted.
      public: bool InsertStatistic(const std::string &_name);

      /// \brief Add multiple statistics.
      /// \param[in] _names Comma-separated list of new statistics.
      /// For example, all statistics could be added with:
      ///  "maxAbs,mean,rms"
      /// \return True if all statistics were successfully added,
      /// false if any names were not recognized or had already
      /// been inserted.
      public: bool InsertStatistics(const std::string &_names);

      /// \brief Forget all previous data.
      public: void Reset();

      /// \brief Pointer to private data.
      protected: SignalStatsPrivate *dataPtr;
    };
    /// \}
<<<<<<< HEAD

    /// \class Vector3Stats SignalStats.hh math/gzmath.hh
    /// \brief Collection of statistics for a Vector3 signal.
    class GAZEBO_VISIBLE Vector3Stats
    {
      /// \brief Constructor
      public: Vector3Stats();

      /// \brief Destructor
      public: ~Vector3Stats();

      /// \brief Add a new sample to the statistical measures.
      /// \param[in] _data New signal data point.
      public: void InsertData(const Vector3 &_data);

      /// \brief Add a new type of statistic.
      /// \param[in] _name Short name of new statistic.
      /// Valid values include:
      ///  "maxAbs"
      ///  "mean"
      ///  "rms"
      /// \return True if statistic was successfully added,
      /// false if name was not recognized or had already
      /// been inserted.
      public: bool InsertStatistic(const std::string &_name);

      /// \brief Add multiple statistics.
      /// \param[in] _names Comma-separated list of new statistics.
      /// For example, all statistics could be added with:
      ///  "maxAbs,mean,rms"
      /// \return True if all statistics were successfully added,
      /// false if any names were not recognized or had already
      /// been inserted.
      public: bool InsertStatistics(const std::string &_names);

      /// \brief Forget all previous data.
      public: void Reset();

      /// \brief Statistics for x component of signal.
      public: SignalStats x;

      /// \brief Statistics for y component of signal.
      public: SignalStats y;

      /// \brief Statistics for z component of signal.
      public: SignalStats z;

      /// \brief Statistics for magnitude of signal.
      public: SignalStats mag;
    };
    /// \}
=======
>>>>>>> 698f4295
  }
}
#endif
<|MERGE_RESOLUTION|>--- conflicted
+++ resolved
@@ -173,60 +173,6 @@
       protected: SignalStatsPrivate *dataPtr;
     };
     /// \}
-<<<<<<< HEAD
-
-    /// \class Vector3Stats SignalStats.hh math/gzmath.hh
-    /// \brief Collection of statistics for a Vector3 signal.
-    class GAZEBO_VISIBLE Vector3Stats
-    {
-      /// \brief Constructor
-      public: Vector3Stats();
-
-      /// \brief Destructor
-      public: ~Vector3Stats();
-
-      /// \brief Add a new sample to the statistical measures.
-      /// \param[in] _data New signal data point.
-      public: void InsertData(const Vector3 &_data);
-
-      /// \brief Add a new type of statistic.
-      /// \param[in] _name Short name of new statistic.
-      /// Valid values include:
-      ///  "maxAbs"
-      ///  "mean"
-      ///  "rms"
-      /// \return True if statistic was successfully added,
-      /// false if name was not recognized or had already
-      /// been inserted.
-      public: bool InsertStatistic(const std::string &_name);
-
-      /// \brief Add multiple statistics.
-      /// \param[in] _names Comma-separated list of new statistics.
-      /// For example, all statistics could be added with:
-      ///  "maxAbs,mean,rms"
-      /// \return True if all statistics were successfully added,
-      /// false if any names were not recognized or had already
-      /// been inserted.
-      public: bool InsertStatistics(const std::string &_names);
-
-      /// \brief Forget all previous data.
-      public: void Reset();
-
-      /// \brief Statistics for x component of signal.
-      public: SignalStats x;
-
-      /// \brief Statistics for y component of signal.
-      public: SignalStats y;
-
-      /// \brief Statistics for z component of signal.
-      public: SignalStats z;
-
-      /// \brief Statistics for magnitude of signal.
-      public: SignalStats mag;
-    };
-    /// \}
-=======
->>>>>>> 698f4295
   }
 }
 #endif
