--- conflicted
+++ resolved
@@ -44,17 +44,6 @@
     bool get_master_uri(std::string &_master_host, unsigned int &_master_port);
 
     /// \brief Initialize the transport system
-<<<<<<< HEAD
-    /// \param[in] _master_host The hostname or IP of the master. Leave empty to
-    ///            use pull address from the GAZEBO_MASTER_URI env var.
-    /// \param[in] _master_port The port  of the master. Leave empty to
-    ///            use pull address from the GAZEBO_MASTER_URI env var.
-    /// \param[in] _timeoutIterations Number of times to wait for
-    ///            a connection to master.
-    /// \return true if initialization succeeded; false otherwise
-    bool init(const std::string &_master_host ="",
-              unsigned int _master_port = 0,
-=======
     /// \param[in] _masterHost The hostname or IP of the master. Leave empty to
     /// use pull address from the GAZEBO_MASTER_URI env var.
     /// \param[in] _masterPort The port  of the master. Leave empty to
@@ -64,7 +53,6 @@
     /// \return true if initialization succeeded; false otherwise
     bool init(const std::string &_masterHost = "",
               unsigned int _masterPort = 0,
->>>>>>> 0bc2f9cf
               uint32_t _timeoutIterations = 30);
 
     /// \brief Run the transport component. Creates a thread to handle
