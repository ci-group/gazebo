--- conflicted
+++ resolved
@@ -100,27 +100,13 @@
   while (!this->masterConn->Connect(_masterHost, _masterPort) &&
       this->IsRunning() && timeoutCount < _timeoutIterations)
   {
-<<<<<<< HEAD
-    common::Time::MSleep(waitDurationMS);
-=======
-    if (!common::Console::Instance()->GetQuiet())
-    {
-      printf(".");
-      fflush(stdout);
-    }
-
->>>>>>> 4c640d8f
+
     ++timeoutCount;
 
     if (timeoutCount < _timeoutIterations)
       common::Time::MSleep(waitDurationMS);
   }
-<<<<<<< HEAD
-=======
-
-  if (!common::Console::Instance()->GetQuiet())
-    printf("\n");
->>>>>>> 4c640d8f
+
 
   if (timeoutCount >= _timeoutIterations)
   {
