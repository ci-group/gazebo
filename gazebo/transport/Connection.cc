/*
 * Copyright (C) 2012-2014 Open Source Robotics Foundation
 *
 * Licensed under the Apache License, Version 2.0 (the "License");
 * you may not use this file except in compliance with the License.
 * You may obtain a copy of the License at
 *
 *     http://www.apache.org/licenses/LICENSE-2.0
 *
 * Unless required by applicable law or agreed to in writing, software
 * distributed under the License is distributed on an "AS IS" BASIS,
 * WITHOUT WARRANTIES OR CONDITIONS OF ANY KIND, either express or implied.
 * See the License for the specific language governing permissions and
 * limitations under the License.
 *
*/

#ifdef _WIN32
  // For socket(), connect(), send(), and recv().
  #include <Winsock2.h>
  #include <Ws2def.h>
  #include <Ws2ipdef.h>
  #include <Ws2tcpip.h>
  #include <iphlpapi.h>
  // Type used for raw data on this platform.
  typedef char raw_type;
  #define snprintf _snprintf
#else
  // For data types
  #include <sys/types.h>
  // For socket(), connect(), send(), and recv()
  #include <sys/socket.h>
  // For gethostbyname()
  #include <netdb.h>
  // For inet_addr()
  #include <arpa/inet.h>
  // For close()
  #include <unistd.h>
  // For sockaddr_in
  #include <netinet/in.h>
  // Type used for raw data on this platform
  typedef void raw_type;
  #include <ifaddrs.h>
#endif

#include <stdio.h>
#include <stdlib.h>

#include <boost/lexical_cast.hpp>

#include "gazebo/common/Console.hh"
#include "gazebo/msgs/msgs.hh"

#include "gazebo/transport/IOManager.hh"
#include "gazebo/transport/ConnectionManager.hh"
#include "gazebo/transport/Connection.hh"

using namespace gazebo;
using namespace transport;

extern void dummy_callback_fn(uint32_t);

unsigned int Connection::idCounter = 0;
IOManager *Connection::iomanager = NULL;

// Version 1.52 of boost has an address::is_unspecfied function, but
// Version 1.46.1 (installed on ubuntu) does not. So this helper function
// is stolen from adress::is_unspecified function in boost v1.52.
static bool addressIsUnspecified(const boost::asio::ip::address_v4 &_addr)
{
  return _addr.to_ulong() == 0;
}

// Version 1.52 of boost has an address::is_loopback function, but
// Version 1.46.1 (installed on ubuntu) does not. So this helper function
// is stolen from adress::is_loopback function in boost v1.52.
static bool addressIsLoopback(const boost::asio::ip::address_v4 &_addr)
{
  return (_addr.to_ulong() & 0xFF000000) == 0x7F000000;
}

//////////////////////////////////////////////////
Connection::Connection()
{
  this->isOpen = false;
  this->dropMsgLogged = false;
  this->headerBuffer = new char[HEADER_LENGTH+1];

  if (iomanager == NULL)
    iomanager = new IOManager();

  this->socket = new boost::asio::ip::tcp::socket(iomanager->GetIO());

  iomanager->IncCount();
  this->id = idCounter++;

  this->acceptor = NULL;
  this->readQuit = false;
  this->connectError = false;
  this->writeQueue.clear();
  this->writeCount = 0;

  this->localURI = std::string("http://") + this->GetLocalHostname() + ":" +
                   boost::lexical_cast<std::string>(this->GetLocalPort());

  this->localAddress = this->GetLocalEndpoint().address().to_string();

  // Get and set the IP white list from the GAZEBO_IP_WHITE_LIST environment
  // variable.
  char *whiteListEnv = getenv("GAZEBO_IP_WHITE_LIST");
  if (whiteListEnv && !std::string(whiteListEnv).empty())
  {
    // Automatically add in the local addresses. This guarantees that
    // Gazebo will run properly on the local machine.
    this->ipWhiteList = "," + this->localAddress + ",127.0.0.1,"
      + whiteListEnv + ",";
  }
}

//////////////////////////////////////////////////
Connection::~Connection()
{
  delete [] this->headerBuffer;
  this->headerBuffer = NULL;

  this->Shutdown();

  if (iomanager)
  {
    iomanager->DecCount();
    if (iomanager->GetCount() == 0)
    {
      this->idCounter = 0;
      delete iomanager;
      iomanager = NULL;
    }
  }
}

//////////////////////////////////////////////////
bool Connection::Connect(const std::string &_host, unsigned int _port)
{
  boost::mutex::scoped_lock lock(this->connectMutex);

  std::string service = boost::lexical_cast<std::string>(_port);

  int httpIndex = _host.find("http://");
  std::string host = _host;
  if (httpIndex != static_cast<int>(std::string::npos))
    host = _host.substr(7, _host.size() - 7);

  // Resolve the host name into an IP address
  boost::asio::ip::tcp::resolver::iterator end;
  boost::asio::ip::tcp::resolver resolver(iomanager->GetIO());
  boost::asio::ip::tcp::resolver::query query(host, service,
      boost::asio::ip::resolver_query_base::numeric_service);
  boost::asio::ip::tcp::resolver::iterator endpointIter;

  try
  {
    endpointIter = resolver.resolve(query);

    // Find the first valid IPv4 address
    for (; endpointIter != end &&
           !(*endpointIter).endpoint().address().is_v4(); ++endpointIter)
    {
    }

    // Make sure we didn't run off the end of the list.
    if (endpointIter == end)
    {
      gzerr << "Unable to resolve uri[" << _host << ":" << _port << "]\n";
      return false;
    }
  }
  catch(...)
  {
    gzerr << "Unable to resolve uri[" << host << ":" << _port << "]\n";
    return false;
  }

  this->connectError = false;
  this->remoteURI.clear();

  // Use async connect so that we can use a custom timeout. This is useful
  // when trying to detect network errors.
  this->socket->async_connect(*endpointIter++,
      boost::bind(&Connection::OnConnect, this,
        boost::asio::placeholders::error, endpointIter));

  // Wait for at most 60 seconds for a connection to be established.
  // The connectionCondition notification occurs in ::OnConnect.
  if (!this->connectCondition.timed_wait(lock,
        boost::posix_time::milliseconds(60000)) || this->connectError)
  {
    gzlog << "Failed to create connection to remote host["
          << host << ":" << _port << "]\n";
    this->socket->close();
    return false;
  }

  if (this->remoteURI.empty())
  {
    gzerr << "Unable to connect to host[" << host << ":" << _port << "]\n";
    return false;
  }

  this->isOpen = true;

  return true;
}

//////////////////////////////////////////////////
void Connection::Listen(unsigned int port, const AcceptCallback &_acceptCB)
{
  this->acceptCB = _acceptCB;

  this->acceptor = new boost::asio::ip::tcp::acceptor(iomanager->GetIO());
  boost::asio::ip::tcp::endpoint endpoint(boost::asio::ip::tcp::v4(), port);
  this->acceptor->open(endpoint.protocol());
  this->acceptor->set_option(
      boost::asio::ip::tcp::acceptor::reuse_address(true));
  this->acceptor->set_option(
      boost::asio::ip::tcp::acceptor::keep_alive(true));

  // Enable TCP_NO_DELAY
  this->acceptor->set_option(boost::asio::ip::tcp::no_delay(true));

  this->acceptor->bind(endpoint);
  this->acceptor->listen();

  this->acceptConn = ConnectionPtr(new Connection());

  this->acceptor->async_accept(*this->acceptConn->socket,
      boost::bind(&Connection::OnAccept, this,
                  boost::asio::placeholders::error));
}

//////////////////////////////////////////////////
void Connection::OnAccept(const boost::system::error_code &e)
{
  // Call the accept callback if there isn't an error
  if (!e)
  {
    this->acceptConn->isOpen = true;

    if (!this->ipWhiteList.empty() &&
        this->ipWhiteList.find("," +
          this->acceptConn->GetRemoteHostname() + ",") == std::string::npos)
    {
      gzlog << "Rejected connection from["
        << this->acceptConn->GetRemoteHostname() << "], not in white list["
        << this->ipWhiteList << "]\n";
    }
    else
    {
      this->acceptCB(this->acceptConn);
    }

    // First start a new acceptor
    this->acceptConn = ConnectionPtr(new Connection());

    this->acceptor->async_accept(*this->acceptConn->socket,
        boost::bind(&Connection::OnAccept, this,
          boost::asio::placeholders::error));
  }
  else
  {
    // Probably the connection was closed. No need to report an error since
    // this can happen duing a shutdown.
    if (e.value() != ECANCELED)
      gzerr << e.message() << "Value[" << e.value() << "]" << std::endl;
  }
}

//////////////////////////////////////////////////
void Connection::StartRead(const ReadCallback & /*_cb*/)
{
  gzerr << "\n\n\n\n DONT USE \n\n\n\n";
}

//////////////////////////////////////////////////
void Connection::StopRead()
{
  this->readQuit = true;
}

//////////////////////////////////////////////////
void Connection::EnqueueMsg(const std::string &_buffer, bool _force)
{
  this->EnqueueMsg(_buffer, boost::bind(&dummy_callback_fn, _1), 0, _force);
}

//////////////////////////////////////////////////
void Connection::EnqueueMsg(const std::string &_buffer,
    boost::function<void(uint32_t)> _cb, uint32_t _id, bool _force)
{
  // Don't enqueue empty messages
  if (_buffer.empty() || !this->IsOpen())
  {
    return;
  }

  snprintf(this->headerBuffer, HEADER_LENGTH + 1, "%08x",
      static_cast<unsigned int>(_buffer.size()));

  {
    boost::recursive_mutex::scoped_lock lock(this->writeMutex);

    if (this->writeQueue.empty() ||
        (this->writeCount > 0 && this->writeQueue.size() == 1) ||
        (this->writeQueue.back().size()+_buffer.size() > 4096))
      this->writeQueue.push_back(std::string(headerBuffer) + _buffer);
    else
      this->writeQueue.back() += std::string(headerBuffer) + _buffer;
    this->callbacks.push_back(std::make_pair(_cb, _id));
  }

  if (_force)
  {
    this->ProcessWriteQueue();
  }
  else
  {
    // Tell the connection manager that it needs to update
    ConnectionManager::Instance()->TriggerUpdate();
  }
}

/////////////////////////////////////////////////
void Connection::ProcessWriteQueue(bool _blocking)
{
  boost::recursive_mutex::scoped_lock lock(this->writeMutex);

  if (!this->IsOpen())
  {
    return;
  }

  // async_write should only be called when the last async_write has
  // completed. therefore we have to check the writeCount attribute
  if (this->writeQueue.empty() || this->writeCount > 0)
  {
    return;
  }

  this->writeCount++;

  // Write the serialized data to the socket. We use
  // "gather-write" to send both the head and the data in
  // a single write operation
  if (!_blocking)
  {
    this->callbackIndex = this->callbacks.size();
    boost::asio::async_write(*this->socket,
        boost::asio::buffer(this->writeQueue.front().c_str(),
          this->writeQueue.front().size()),
          boost::bind(&Connection::OnWrite, shared_from_this(),
            boost::asio::placeholders::error));
  }
  else
  {
    try
    {
      boost::asio::write(*this->socket,
          boost::asio::buffer(this->writeQueue.front().c_str(),
            this->writeQueue.front().size()));
    }
    catch(...)
    {
      this->Shutdown();
    }

    // Call the callback, in not NULL
    if (!this->callbacks.front().first.empty())
      this->callbacks.front().first(this->callbacks.front().second);

    this->writeQueue.pop_front();
    this->writeCount--;
  }
}

//////////////////////////////////////////////////
std::string Connection::GetLocalURI() const
{
  return this->localURI;
}

//////////////////////////////////////////////////
std::string Connection::GetRemoteURI() const
{
  return this->remoteURI;
}

//////////////////////////////////////////////////
void Connection::OnWrite(const boost::system::error_code &_e)
{
  {
    boost::recursive_mutex::scoped_lock lock(this->writeMutex);

    for (unsigned int i = 0; i < this->callbackIndex; ++i)
    {
      if (!this->callbacks.empty())
      {
        if (!this->callbacks.front().first.empty())
          this->callbacks.front().first(this->callbacks.front().second);
        this->callbacks.pop_front();
      }
    }

    if (!this->writeQueue.empty())
      this->writeQueue.pop_front();
    this->writeCount--;
  }

  if (_e)
  {
    // It will reach this point if the remote connection disconnects.
    this->Shutdown();
  }
}

//////////////////////////////////////////////////
void Connection::Shutdown()
{
  if (!this->socket)
    return;

  this->Cancel();

  // Shutdown the TBB task
  this->shutdown();

  this->Close();
}

//////////////////////////////////////////////////
bool Connection::IsOpen() const
{
  bool result = this->socket && this->socket->is_open();
  return this->isOpen && result;
}

//////////////////////////////////////////////////
void Connection::Close()
{
  boost::mutex::scoped_lock lock(this->socketMutex);

  if (this->socket && this->socket->is_open())
  {
    try
    {
      this->socket->close();
      boost::system::error_code ec;
      this->socket->shutdown(boost::asio::ip::tcp::socket::shutdown_both, ec);
    }
    catch(boost::system::system_error &e)
    {
      // This warning message is unnecessary...
      // gzwarn << "Error closing socket[" << this->id << "] ["
             // << e.what() << "]\n";
    }

    delete this->socket;
    this->socket = NULL;
  }

  if (this->acceptor && this->acceptor->is_open())
  {
    try
    {
      this->acceptor->close();
    }
    catch(boost::system::system_error &e)
    {
      gzwarn <<"Error closing acceptor[" << this->id << "]\n";
    }

    delete this->acceptor;
    this->acceptor = NULL;
  }

  boost::recursive_mutex::scoped_lock lock2(this->writeMutex);
  this->writeQueue.clear();
  this->callbacks.clear();
}

//////////////////////////////////////////////////
void Connection::Cancel()
{
  if (this->acceptor)
  {
    try
    {
      this->acceptor->cancel();
    }
    catch(boost::system::system_error &e)
    {
      gzwarn << "Connection::Cancel Error[" << e.what() << "]\n";
      // Left empty on purpose
    }
    delete this->acceptor;
    this->acceptor = NULL;
  }

  {
    boost::mutex::scoped_lock lock(this->socketMutex);
    if (this->socket && this->socket->is_open())
    {
      try
      {
        this->socket->cancel();
      }
      catch(...)
      {
        this->socket->close();
      }
    }
  }
}

//////////////////////////////////////////////////
bool Connection::Read(std::string &data)
{
  bool result = false;
  char header[HEADER_LENGTH];
  std::vector<char> incoming;

  std::size_t incoming_size;
  boost::system::error_code error;

  boost::recursive_mutex::scoped_lock lock(this->readMutex);

  // First read the header
  this->socket->read_some(boost::asio::buffer(header), error);

  if (error)
  {
    gzerr << "Connection[" << this->id << "] Closed during Read\n";
    throw boost::system::system_error(error);
  }

  // Parse the header to get the size of the incoming data packet
  incoming_size = this->ParseHeader(std::string(header, HEADER_LENGTH));
  if (incoming_size > 0)
  {
    incoming.resize(incoming_size);

    std::size_t len = 0;
    do
    {
      // Read in the actual data
      len += this->socket->read_some(boost::asio::buffer(&incoming[len],
            incoming_size - len), error);
    } while (len < incoming_size && !error && !this->readQuit);

    if (len != incoming_size)
    {
      gzerr << "Did not read everying. Read[" << len
        << "] Needed[" << incoming_size << "]\n";
    }

    if (error)
      throw boost::system::system_error(error);

    data = std::string(&incoming[0], incoming.size());
    result = true;
  }

  return result;
}

//////////////////////////////////////////////////
std::string Connection::GetLocalAddress() const
{
  return this->localAddress;
}

//////////////////////////////////////////////////
unsigned int Connection::GetLocalPort() const
{
  try
  {
    if (this->socket && this->socket->is_open())
      return this->socket->local_endpoint().port();
    else if (this->acceptor)
      return this->acceptor->local_endpoint().port();
  }
  catch(...)
  {
  }

  return 0;
}

//////////////////////////////////////////////////
std::string Connection::GetRemoteAddress() const
{
  return this->remoteAddress;
}

//////////////////////////////////////////////////
unsigned int Connection::GetRemotePort() const
{
  if (this->socket && this->socket->is_open())
  {
    try
    {
      return this->socket->remote_endpoint().port();
    }
    catch(...)
    {
      return 0;
    }
  }
  else
    return 0;
}



//////////////////////////////////////////////////
std::size_t Connection::ParseHeader(const std::string &header)
{
  std::size_t data_size = 0;
  std::istringstream is(header);

  if (!(is >> std::hex >> data_size))
  {
    // Header doesn't seem to be valid. Inform the caller
    boost::system::error_code error(boost::asio::error::invalid_argument);
  }

  return data_size;
}

//////////////////////////////////////////////////
void Connection::ReadLoop(const ReadCallback &cb)
{
  std::string data;

  this->readQuit = false;
  while (!this->readQuit)
  {
    try
    {
      if (this->socket->available() >= HEADER_LENGTH)
      {
        if (this->Read(data))
        {
          (cb)(data);
        }
      }
      else
      {
        common::Time::MSleep(10);
        continue;
      }
    }
    catch(std::exception &e)
    {
      // The connection closed
      break;
    }
  }
}

//////////////////////////////////////////////////
boost::asio::ip::tcp::endpoint Connection::GetLocalEndpoint()
{
  boost::asio::ip::address_v4 address;

  // Get the GAZEBO_HOSTNAME environment variable. This will be NULL if it's not
  // set.
  char *hostname = getenv("GAZEBO_HOSTNAME");

  // Get the GAZEBO_IP environment variable. This will be NULL if it's not
  // set.
  char *ip = getenv("GAZEBO_IP");

  // First try GAZEBO_HOSTNAME if it is set.
  if (hostname && !std::string(hostname).empty())
  {
    boost::asio::ip::tcp::resolver resolver(iomanager->GetIO());
    boost::asio::ip::tcp::resolver::query query(hostname, "");
    boost::asio::ip::tcp::resolver::iterator iter = resolver.resolve(query);
    boost::asio::ip::tcp::resolver::iterator end;

    // Loop through the results, and stop at the first valid address.
    while (iter != end)
    {
      boost::asio::ip::tcp::endpoint testEndPoint = *iter++;

      // Check the end point for validity.
      if (!addressIsUnspecified(testEndPoint.address().to_v4()))
      {
        address = testEndPoint.address().to_v4();
        break;
      }
    }

    // Complain if GAZEBO_HOSTNAME was set, but we were not able to get
    // a valid address.
    if (addressIsUnspecified(address))
      gzerr << "GAZEBO_HOSTNAME[" << hostname << "] is invalid. "
            << "We will fallback onto GAZEBO_IP.";
  }

  // Try GAZEBO_IP if GAZEBO_HOSTNAME is not set or we were not able to
  // find a valid address.
  if (ip && !std::string(ip).empty() && addressIsUnspecified(address))
  {
    if (!ValidateIP(ip))
    {
      gzerr << "GAZEBO_IP environment variable with value[" << ip
            << "] is invalid. We will still try to use it, be warned.\n";
    }

    address = boost::asio::ip::address_v4::from_string(ip);
  }

  // Try to automatically find a valid address if GAZEBO_IP and
  // GAZEBO_HOSTNAME have failed.
  if (addressIsUnspecified(address))
  {
#ifndef _WIN32
    // the following is *nix implementation to get the external IP of the
    // current machine.

    struct ifaddrs *ifaddr, *ifa;

    // Get interface addresses
    if (getifaddrs(&ifaddr) == -1)
    {
      perror("getifaddres");
      gzthrow("Unable to get local interface addresses");
    }

    char host[NI_MAXHOST];

    // Iterate over all the interface addresses
    for (ifa = ifaddr; ifa != NULL; ifa = ifa->ifa_next)
    {
      if (ifa->ifa_addr == NULL)
        continue;

      int family = ifa->ifa_addr->sa_family;
      // \todo We currently don't handle AF_INET6 addresses. So I commented
      // out the below line, and removed AF_INET6 for the if clause.
      // if (family == AF_INET || family == AF_INET6)
      if (family == AF_INET)
      {
        int s = getnameinfo(ifa->ifa_addr,
            (family == AF_INET) ? sizeof(struct sockaddr_in) :
            sizeof(struct sockaddr_in6),
            host, NI_MAXHOST, NULL, 0, NI_NUMERICHOST);

        if (s != 0)
          gzthrow(std::string("getnameinfo() failed[") +
                  gai_strerror(s) + "]\n");

        // Validate the IP address to make sure it's a valid dotted quad.
        if (!ValidateIP(host))
          continue;

        address = boost::asio::ip::address_v4::from_string(host);

        // Also make sure that the IP address is not a loopback interface.
        if (!addressIsLoopback(address))
          break;
      }
    }

    // Use a loopback interface as a fallback.
    if (addressIsUnspecified(address))
    {
      gzwarn << "Unable to find a non-loopback interface. You will "
             << "not be able to connect to remote server.\n";

      address = address.loopback();
    }

    freeifaddrs(ifaddr);
// _WIN32
#else
  // Establish our default return value, in case everything below fails.
<<<<<<< HEAD
  std::string ret_addr("127.0.0.1");
  // Look up our address.
  ULONG outBufLen = 0;
  PIP_ADAPTER_ADDRESSES addrs = NULL;
  // Not sure whether these are the right flags, but they work for
  // me on Windows 7
  ULONG flags = (GAA_FLAG_SKIP_ANYCAST | GAA_FLAG_SKIP_MULTICAST |
                 GAA_FLAG_SKIP_DNS_SERVER | GAA_FLAG_SKIP_FRIENDLY_NAME);
  // The first time, it'll fail; we're asking how much space is needed to
  // store the result.
  GetAdaptersAddresses(AF_INET, flags, NULL, addrs, &outBufLen);
  // Allocate the required space.
  addrs = new IP_ADAPTER_ADDRESSES[outBufLen];
  ULONG ret;
  // Now the call should succeed.
  if ((ret = GetAdaptersAddresses(AF_INET, flags, NULL, addrs, &outBufLen)) ==
    NO_ERROR)
=======
  std::string retAddr("127.0.0.1");

  // Look up our address.
  ULONG outBufLen = 0;
  PIP_ADAPTER_ADDRESSES addrs = NULL;

  // Not sure whether these are the right flags, but they work
  // on Windows 7
  ULONG flags = (GAA_FLAG_SKIP_ANYCAST | GAA_FLAG_SKIP_MULTICAST |
                 GAA_FLAG_SKIP_DNS_SERVER | GAA_FLAG_SKIP_FRIENDLY_NAME);

  // The first time, it'll fail; we're asking how much space is needed to
  // store the result.
  GetAdaptersAddresses(AF_INET, flags, NULL, addrs, &outBufLen);

  // Allocate the required space.
  addrs = new IP_ADAPTER_ADDRESSES[outBufLen];
  ULONG ret;

  // Now the call should succeed.
  if ((ret = GetAdaptersAddresses(AF_INET, flags, NULL, addrs, &outBufLen)) ==
      NO_ERROR)
>>>>>>> 2cc76daf
  {
    // Iterate over all returned adapters, arbitrarily sticking with the
    // last non-loopback one that we find.
    for (PIP_ADAPTER_ADDRESSES curr = addrs; curr; curr = curr->Next)
    {
      // Iterate over all unicast addresses for this adapter
      for (PIP_ADAPTER_UNICAST_ADDRESS unicast = curr->FirstUnicastAddress;
           unicast; unicast = unicast->Next)
      {
        // Cast to get an IPv4 numeric address (the AF_INET flag used above
        // ensures that we're only going to get IPv4 address here).
        sockaddr_in* sockaddress =
          reinterpret_cast<sockaddr_in*>(unicast->Address.lpSockaddr);
<<<<<<< HEAD
        // Make it a dotted quad
        char ipv4_str[3*4+3+1];
        sprintf(ipv4_str, "%d.%d.%d.%d",
=======

        // Make it a dotted quad
        char ipv4Str[3*4+3+1];

        snprintf(ipv4Str, sizeof(ipv4Str), "%d.%d.%d.%d",
>>>>>>> 2cc76daf
          sockaddress->sin_addr.S_un.S_un_b.s_b1,
          sockaddress->sin_addr.S_un.S_un_b.s_b2,
          sockaddress->sin_addr.S_un.S_un_b.s_b3,
          sockaddress->sin_addr.S_un.S_un_b.s_b4);
<<<<<<< HEAD
        // Ignore loopback address (that's our default anyway)
        if (!strcmp(ipv4_str, "127.0.0.1"))
          continue;
        ret_addr = ipv4_str;
=======

        // Ignore loopback address (that's our default anyway)
        if (!strcmp(ipv4Str, "127.0.0.1"))
          continue;

        retAddr = ipv4Str;
>>>>>>> 2cc76daf
      }
    }
  }
  else
<<<<<<< HEAD
    gzerr << "GetAdaptersAddresses() failed: " << ret << std::endl;
  delete [] addrs;

  if (ret_addr == "127.0.0.1")
=======
  {
    gzerr << "GetAdaptersAddresses() failed: " << ret << std::endl;
  }

  delete [] addrs;

  if (retAddr == "127.0.0.1")
>>>>>>> 2cc76daf
  {
    gzwarn <<
      "Couldn't find a preferred IP via the GetAdaptersAddresses() call; "
      "I'm assuming that your IP "
      "address is 127.0.0.1.  This should work for local processes, "
      "but will almost certainly not work if you have remote processes."
      "Report to the disc-zmq development team to seek a fix." << std::endl;
  }
<<<<<<< HEAD
  address = boost::asio::ip::address_v4::from_string(ret_addr);
=======
  address = boost::asio::ip::address_v4::from_string(retAddr);
>>>>>>> 2cc76daf
#endif
  }

  // Complain if we were unable to find a valid address
  if (addressIsUnspecified(address))
    gzthrow("Unable to get IP address for the local machine."
            "Please check your network configuration.");

  return boost::asio::ip::tcp::endpoint(address, 0);
}

/////////////////////////////////////////////////
bool Connection::ValidateIP(const std::string &_ip)
{
  struct sockaddr_in sa;

#ifdef _WIN32
<<<<<<< HEAD
  // int result = InetPton(AF_INET, _ip.c_str(), &(sa.sin_addr));
  int result = 1;
=======
  int result = InetPton(AF_INET, _ip.c_str(), &(sa.sin_addr));
>>>>>>> 2cc76daf
#else
  int result = inet_pton(AF_INET, _ip.c_str(), &(sa.sin_addr));
#endif
  return result != 0;
}

//////////////////////////////////////////////////
boost::asio::ip::tcp::endpoint Connection::GetRemoteEndpoint() const
{
  boost::asio::ip::tcp::endpoint ep;
  if (this->socket)
  {
    boost::system::error_code ec;
    ep = this->socket->remote_endpoint(ec);
    if (ec)
      gzerr << "Getting remote endpoint failed" << std::endl;
  }
  return ep;
}

//////////////////////////////////////////////////
std::string Connection::GetHostname(boost::asio::ip::tcp::endpoint _ep)
{
  std::string result;

  // Use the IP address if it's valid. This saves time, and is better than
  // trying to find a hostname (particularly in cases where /etc/hosts has
  // bad information).
  if (!addressIsUnspecified(_ep.address().to_v4()))
  {
    result = _ep.address().to_string();
  }
  // Otherwise perform a lookup
  else
  {
    boost::asio::ip::tcp::resolver resolver(iomanager->GetIO());
    boost::asio::ip::tcp::resolver::iterator iter = resolver.resolve(_ep);
    boost::asio::ip::tcp::resolver::iterator end;

    while (iter != end)
    {
      result = (*iter).host_name();
      ++iter;
    }
  }

  return result;
}

//////////////////////////////////////////////////
std::string Connection::GetRemoteHostname() const
{
  return this->GetHostname(this->GetRemoteEndpoint());
}

//////////////////////////////////////////////////
std::string Connection::GetLocalHostname()
{
  return GetHostname(GetLocalEndpoint());
}

//////////////////////////////////////////////////
void Connection::OnConnect(const boost::system::error_code &_error,
    boost::asio::ip::tcp::resolver::iterator /*_endPointIter*/)
{
  // This function is called when a connection is successfully (or
  // unsuccessfully) established.

  boost::mutex::scoped_lock lock(this->connectMutex);
  if (_error == 0)
  {
    this->remoteURI = std::string("http://") + this->GetRemoteHostname()
      + ":" + boost::lexical_cast<std::string>(this->GetRemotePort());

    if (this->socket && this->socket->is_open())
    {
      this->remoteAddress =
        this->socket->remote_endpoint().address().to_string();
    }
    else
    {
      this->connectError = true;
      gzerr << "Invalid socket connection\n";
    }

    // Notify the condition that it may proceed.
    this->connectCondition.notify_one();
  }
  else
  {
    this->connectError = true;
    this->connectCondition.notify_one();
  }
}

//////////////////////////////////////////////////
unsigned int Connection::GetId() const
{
  return this->id;
}

//////////////////////////////////////////////////
std::string Connection::GetIPWhiteList() const
{
  return this->ipWhiteList;
}<|MERGE_RESOLUTION|>--- conflicted
+++ resolved
@@ -1,5 +1,5 @@
 /*
- * Copyright (C) 2012-2014 Open Source Robotics Foundation
+ * Copyright (C) 2012-2015 Open Source Robotics Foundation
  *
  * Licensed under the Apache License, Version 2.0 (the "License");
  * you may not use this file except in compliance with the License.
@@ -784,25 +784,6 @@
 // _WIN32
 #else
   // Establish our default return value, in case everything below fails.
-<<<<<<< HEAD
-  std::string ret_addr("127.0.0.1");
-  // Look up our address.
-  ULONG outBufLen = 0;
-  PIP_ADAPTER_ADDRESSES addrs = NULL;
-  // Not sure whether these are the right flags, but they work for
-  // me on Windows 7
-  ULONG flags = (GAA_FLAG_SKIP_ANYCAST | GAA_FLAG_SKIP_MULTICAST |
-                 GAA_FLAG_SKIP_DNS_SERVER | GAA_FLAG_SKIP_FRIENDLY_NAME);
-  // The first time, it'll fail; we're asking how much space is needed to
-  // store the result.
-  GetAdaptersAddresses(AF_INET, flags, NULL, addrs, &outBufLen);
-  // Allocate the required space.
-  addrs = new IP_ADAPTER_ADDRESSES[outBufLen];
-  ULONG ret;
-  // Now the call should succeed.
-  if ((ret = GetAdaptersAddresses(AF_INET, flags, NULL, addrs, &outBufLen)) ==
-    NO_ERROR)
-=======
   std::string retAddr("127.0.0.1");
 
   // Look up our address.
@@ -825,7 +806,6 @@
   // Now the call should succeed.
   if ((ret = GetAdaptersAddresses(AF_INET, flags, NULL, addrs, &outBufLen)) ==
       NO_ERROR)
->>>>>>> 2cc76daf
   {
     // Iterate over all returned adapters, arbitrarily sticking with the
     // last non-loopback one that we find.
@@ -839,52 +819,32 @@
         // ensures that we're only going to get IPv4 address here).
         sockaddr_in* sockaddress =
           reinterpret_cast<sockaddr_in*>(unicast->Address.lpSockaddr);
-<<<<<<< HEAD
-        // Make it a dotted quad
-        char ipv4_str[3*4+3+1];
-        sprintf(ipv4_str, "%d.%d.%d.%d",
-=======
 
         // Make it a dotted quad
         char ipv4Str[3*4+3+1];
 
         snprintf(ipv4Str, sizeof(ipv4Str), "%d.%d.%d.%d",
->>>>>>> 2cc76daf
           sockaddress->sin_addr.S_un.S_un_b.s_b1,
           sockaddress->sin_addr.S_un.S_un_b.s_b2,
           sockaddress->sin_addr.S_un.S_un_b.s_b3,
           sockaddress->sin_addr.S_un.S_un_b.s_b4);
-<<<<<<< HEAD
-        // Ignore loopback address (that's our default anyway)
-        if (!strcmp(ipv4_str, "127.0.0.1"))
-          continue;
-        ret_addr = ipv4_str;
-=======
 
         // Ignore loopback address (that's our default anyway)
         if (!strcmp(ipv4Str, "127.0.0.1"))
           continue;
 
         retAddr = ipv4Str;
->>>>>>> 2cc76daf
       }
     }
   }
   else
-<<<<<<< HEAD
+  {
     gzerr << "GetAdaptersAddresses() failed: " << ret << std::endl;
+  }
+
   delete [] addrs;
 
-  if (ret_addr == "127.0.0.1")
-=======
-  {
-    gzerr << "GetAdaptersAddresses() failed: " << ret << std::endl;
-  }
-
-  delete [] addrs;
-
   if (retAddr == "127.0.0.1")
->>>>>>> 2cc76daf
   {
     gzwarn <<
       "Couldn't find a preferred IP via the GetAdaptersAddresses() call; "
@@ -893,11 +853,7 @@
       "but will almost certainly not work if you have remote processes."
       "Report to the disc-zmq development team to seek a fix." << std::endl;
   }
-<<<<<<< HEAD
-  address = boost::asio::ip::address_v4::from_string(ret_addr);
-=======
   address = boost::asio::ip::address_v4::from_string(retAddr);
->>>>>>> 2cc76daf
 #endif
   }
 
@@ -915,12 +871,7 @@
   struct sockaddr_in sa;
 
 #ifdef _WIN32
-<<<<<<< HEAD
-  // int result = InetPton(AF_INET, _ip.c_str(), &(sa.sin_addr));
-  int result = 1;
-=======
   int result = InetPton(AF_INET, _ip.c_str(), &(sa.sin_addr));
->>>>>>> 2cc76daf
 #else
   int result = inet_pton(AF_INET, _ip.c_str(), &(sa.sin_addr));
 #endif
