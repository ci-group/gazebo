include (${gazebo_cmake_dir}/GazeboUtils.cmake)

if (HAVE_OPENAL)
  include_directories(${OPENAL_INCLUDE_DIR})
endif()

if (HAVE_GTS)
  include_directories(${gts_INCLUDE_DIRS})
  link_directories(${gts_LIBRARY_DIRS})
  add_definitions(${gts_CFLAGS})
endif()

if (HAVE_GDAL)
  include_directories(${GDAL_INCLUDE_DIR})
endif()

set (sources
  Animation.cc
  Assert.cc
  AudioDecoder.cc
  Base64.cc
  BVHLoader.cc
  ColladaLoader.cc
  Color.cc
  CommonIface.cc
  Console.cc
  Dem.cc
  Event.cc
  Events.cc
  Exception.cc
  Image.cc
  ImageHeightmap.cc
  KeyFrame.cc
  Material.cc
  Mesh.cc
  MeshLoader.cc
  MeshManager.cc
  ModelDatabase.cc
  PID.cc
  SkeletonAnimation.cc
  Skeleton.cc
  SphericalCoordinates.cc
  STLLoader.cc
  SystemPaths.cc
  Time.cc
  Timer.cc
  Video.cc
)

set (headers
  Animation.hh
  Assert.hh
  AudioDecoder.hh
  Base64.hh
  BVHLoader.hh
  ColladaLoader.hh
  CommonIface.hh
  CommonTypes.hh
  Color.hh
  Console.hh
  Dem.hh
  DemPrivate.hh
  Event.hh
  Events.hh
  Exception.hh
  MovingWindowFilter.hh
  HeightmapData.hh
  Image.hh
  ImageHeightmap.hh
  KeyEvent.hh
  KeyFrame.hh
  Material.hh
  Mesh.hh
  MeshLoader.hh
  MeshManager.hh
  ModelDatabase.hh
  MouseEvent.hh
  PID.hh
  Plugin.hh
  SkeletonAnimation.hh
  Skeleton.hh
  SingletonT.hh
  SphericalCoordinates.hh
  SphericalCoordinatesPrivate.hh
  STLLoader.hh
  SystemPaths.hh
  Time.hh
  Timer.hh
  UpdateInfo.hh
  Video.hh
  ffmpeg_inc.h
 )

if (HAVE_GTS)
set (sources
  ${sources}
  MeshCSG.cc
)
set (headers
  ${headers}
  MeshCSG.hh
)
endif()

set (gtest_sources
  Animation_TEST.cc
  ColladaLoader_TEST.cc
  Color_TEST.cc
  CommonIface_TEST.cc
  Console_TEST.cc
  Dem_TEST.cc
  Exception_TEST.cc
  Event_TEST.cc
  Image_TEST.cc
  ImageHeightmap_TEST.cc
  Material_TEST.cc
  Mesh_TEST.cc
  MovingWindowFilter_TEST.cc
  SphericalCoordinates_TEST.cc
  SystemPaths_TEST.cc
  Time_TEST.cc
)

if (HAVE_FFMPEG)
  set (gtest_sources ${gtest_sources}
                     AudioDecoder_TEST.cc)
endif()

gz_build_tests(${gtest_sources})

set (common_headers "" CACHE INTERNAL "common headers" FORCE)
foreach (hdr ${headers})
  APPEND_TO_CACHED_STRING(common_headers
    "Common Headers" "#include \"gazebo/common/${hdr}\"\n")
endforeach()
configure_file (${CMAKE_CURRENT_SOURCE_DIR}/common.hh.in ${CMAKE_CURRENT_BINARY_DIR}/common.hh )

gz_add_library(gazebo_common ${sources})

set_property(
  SOURCE SystemPaths.cc SystemPaths_TEST.cc ModelDatabase.cc
  PROPERTY COMPILE_DEFINITIONS
  GAZEBO_PLUGIN_PATH="${GAZEBO_PLUGIN_PATH}"
  GAZEBO_RESOURCE_PATH="${GAZEBO_RESOURCE_PATH}"
  GAZEBO_MODEL_DATABASE_URI="${GAZEBO_MODEL_DATABASE_URI}"
  OGRE_RESOURCE_PATH="${OGRE_RESOURCE_PATH}"
)

<<<<<<< HEAD
link_directories( 
=======
link_directories(
>>>>>>> b27e5358
  ${tinyxml_LIBRARY_DIRS}
)

target_link_libraries(gazebo_common
  gazebo_math
  ${libdl_library}
  ${libtool_library}
  ${Boost_LIBRARIES}
  ${freeimage_LIBRARIES}
  ${tinyxml_LIBRARIES}
  ${libavcodec_LIBRARIES}
  ${libavformat_LIBRARIES}
  ${libavutil_LIBRARIES}
  ${CURL_LIBRARIES}
  ${libswscale_LIBRARIES}
  ${libtar_LIBRARIES}
  ${TBB_LIBRARIES}
  ${SDF_LIBRARIES}
  pthread
)

if (NOT APPLE)
  # rt is used for clock_gettime, which is not available on apple
  target_link_libraries(gazebo_common rt)
endif()

if (HAVE_GTS)
  target_link_libraries(gazebo_common ${gts_LIBRARIES})
endif()

if (HAVE_OPENAL)
  target_link_libraries(gazebo_common ${OPENAL_LIBRARY})
endif()

if (HAVE_GDAL)
  target_link_libraries(gazebo_common ${GDAL_LIBRARY})
endif()

gz_install_library(gazebo_common)
gz_install_includes("common" ${headers} ${CMAKE_CURRENT_BINARY_DIR}/common.hh)<|MERGE_RESOLUTION|>--- conflicted
+++ resolved
@@ -146,11 +146,7 @@
   OGRE_RESOURCE_PATH="${OGRE_RESOURCE_PATH}"
 )
 
-<<<<<<< HEAD
-link_directories( 
-=======
 link_directories(
->>>>>>> b27e5358
   ${tinyxml_LIBRARY_DIRS}
 )
 
