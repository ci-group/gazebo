/*
 * Copyright (C) 2012-2016 Open Source Robotics Foundation
 *
 * Licensed under the Apache License, Version 2.0 (the "License");
 * you may not use this file except in compliance with the License.
 * You may obtain a copy of the License at
 *
 *     http://www.apache.org/licenses/LICENSE-2.0
 *
 * Unless required by applicable law or agreed to in writing, software
 * distributed under the License is distributed on an "AS IS" BASIS,
 * WITHOUT WARRANTIES OR CONDITIONS OF ANY KIND, either express or implied.
 * See the License for the specific language governing permissions and
 * limitations under the License.
 *
*/

#include <stdlib.h>
#include <gtest/gtest.h>
#include <string>
#include <fstream>
#include <sstream>

#include "gazebo/common/CommonIface.hh"
#include "test/util.hh"

using namespace gazebo;

class CommonIface_TEST : public gazebo::testing::AutoLogFixture { };

/////////////////////////////////////////////////
/// \brief Test CommonIface::GetSHA1
TEST_F(CommonIface_TEST, GetSHA1)
{
  // Do not forget to update 'precomputedSHA1' if you modify the SHA1 input.
  std::string precomputedSHA1;
  std::string computedSHA1;
  std::string s;

  // Compute the SHA1 of the vector
  std::vector<float> v;
  for (int i = 0; i < 100; ++i)
    v.push_back(i);

  computedSHA1 = common::get_sha1<std::vector<float> >(v);
  precomputedSHA1 = "913283ec8502ba1423d38a7ea62cb8e492e87b23";
  EXPECT_EQ(precomputedSHA1, computedSHA1);

  // Compute the SHA1 of a string
  s = "Marty McFly: Wait a minute, Doc. Ah... Are you telling me that you"
      " built a time machine... out of a DeLorean?\n"
      "Dr. Emmett Brown: The way I see it, if you're gonna build a time"
      " machine into a car, why not do it with some style?";
  computedSHA1 = common::get_sha1<std::string>(s);
  precomputedSHA1 = "a370ddc4d61d936b2bb40f98bae061dc15fd8923";
  EXPECT_EQ(precomputedSHA1, computedSHA1);

  // Compute the SHA1 of an empty string
  s = "";
  computedSHA1 = common::get_sha1<std::string>(s);
  precomputedSHA1 = "da39a3ee5e6b4b0d3255bfef95601890afd80709";
  EXPECT_EQ(precomputedSHA1, computedSHA1);

  // Compute a bunch of SHA1's to verify consistent length
  for (unsigned i = 0; i < 100; ++i)
  {
    std::stringstream stream;
    stream << i << '\n';
    std::string sha = common::get_sha1<std::string>(stream.str());
    EXPECT_EQ(sha.length(), 40u);
  }
}

/////////////////////////////////////////////////
<<<<<<< HEAD
/// \brief Test the string tokenizer split() function.
TEST_F(CommonIface_TEST, split)
{
  auto tokens = common::split("abc/def", "/");
  ASSERT_EQ(tokens.size(), 2u);
  EXPECT_EQ(tokens.at(0), "abc");
  EXPECT_EQ(tokens.at(1), "def");

  tokens = common::split("abc/def/", "/");
  ASSERT_EQ(tokens.size(), 2u);
  EXPECT_EQ(tokens.at(0), "abc");
  EXPECT_EQ(tokens.at(1), "def");

  tokens = common::split("//abc/def///", "/");
  ASSERT_EQ(tokens.size(), 2u);
  EXPECT_EQ(tokens.at(0), "abc");
  EXPECT_EQ(tokens.at(1), "def");

  tokens = common::split("abc", "/");
  ASSERT_EQ(tokens.size(), 1u);
  EXPECT_EQ(tokens.at(0), "abc");

  tokens = common::split("//abc/def::123::567///", "/");
  ASSERT_EQ(tokens.size(), 2u);
  EXPECT_EQ(tokens.at(0), "abc");
  EXPECT_EQ(tokens.at(1), "def::123::567");
  tokens = common::split("//abc/def::123::567///", "::");
  ASSERT_EQ(tokens.size(), 3u);
  EXPECT_EQ(tokens.at(0), "//abc/def");
  EXPECT_EQ(tokens.at(1), "123");
  EXPECT_EQ(tokens.at(2), "567///");
=======
/// \brief Test file operations
TEST_F(CommonIface_TEST, fileOps)
{
  EXPECT_FALSE(common::cwd().empty());
  EXPECT_TRUE(common::exists(common::cwd()));
  EXPECT_TRUE(common::isDirectory(common::cwd()));

  EXPECT_TRUE(common::isFile(__FILE__));
  EXPECT_FALSE(common::isDirectory(__FILE__));

  std::ofstream tmpOut("test.tmp");
  tmpOut << "Output" << std::endl;
  tmpOut.close();

  EXPECT_TRUE(common::copyFile("test.tmp", "test2.tmp"));
  EXPECT_TRUE(common::exists("test.tmp"));
  EXPECT_TRUE(common::exists("test2.tmp"));

  std::ifstream testIn("test.tmp");
  std::string testInContent((std::istreambuf_iterator<char>(testIn)),
                            (std::istreambuf_iterator<char>()));

  std::ifstream test2In("test2.tmp");
  std::string test2InContent((std::istreambuf_iterator<char>(test2In)),
                             (std::istreambuf_iterator<char>()));


  EXPECT_EQ(testInContent, test2InContent);

  EXPECT_TRUE(common::moveFile("test2.tmp", "test3.tmp"));
  EXPECT_FALSE(common::exists("test2.tmp"));
  EXPECT_TRUE(common::exists("test3.tmp"));

  std::ifstream test3In("test3.tmp");
  std::string test3InContent((std::istreambuf_iterator<char>(test3In)),
                             (std::istreambuf_iterator<char>()));

  EXPECT_EQ(testInContent, test3InContent);

  EXPECT_FALSE(common::copyFile("test3.tmp", "test3.tmp"));
  EXPECT_FALSE(common::copyFile("test3.tmp", "./test3.tmp"));

  std::remove("test.tmp");

  // This file shouldn't exist, but we'll try to remove just in case the
  // test failed.
  std::remove("test2.tmp");

  std::remove("test3.tmp");
}

/////////////////////////////////////////////////
/// \brief Test file operations
TEST_F(CommonIface_TEST, moreFileOps)
{
  EXPECT_FALSE(common::copyFile("__wrong__.tmp", "test2.tmp"));
  EXPECT_TRUE(!common::exists("test2.tmp"));
  EXPECT_FALSE(common::copyFile("test.tmp", "__wrong_dir__/__wrong__.tmp"));
  EXPECT_TRUE(!common::exists("__wrong_dir__"));

  EXPECT_FALSE(common::moveFile("__wrong__.tmp", "test3.tmp"));
  EXPECT_TRUE(!common::exists("test3.tmp"));
  EXPECT_FALSE(common::moveFile("test2.tmp", "__wrong_dir__/__wrong__.tmp"));
  EXPECT_TRUE(!common::exists("__wrong_dir__"));
}

/////////////////////////////////////////////////
TEST_F(CommonIface_TEST, replaceAll)
{
  std::string orig = "//abcd/efg///ijk////lm/////////////nop//";

  // No change should occur
  std::string result = common::replaceAll(orig, "//", "//");
  EXPECT_EQ(result, orig);
  result = common::replaceAll(orig, "/", "/");
  EXPECT_EQ(result, orig);

  result = common::replaceAll(orig, "//", "::");
  EXPECT_EQ(result, "::abcd/efg::/ijk::::lm::::::::::::/nop::");

  result = common::replaceAll(result, "a", "aaaa");
  EXPECT_EQ(result, "::aaaabcd/efg::/ijk::::lm::::::::::::/nop::");

  result = common::replaceAll(result, "::aaaa", " ");
  EXPECT_EQ(result, " bcd/efg::/ijk::::lm::::::::::::/nop::");

  result = common::replaceAll(result, " ", "_");
  EXPECT_EQ(result, "_bcd/efg::/ijk::::lm::::::::::::/nop::");

  std::string spaces = " 1  2   3    4     5      6       7 ";
  result = common::replaceAll(spaces, " ", "_");
  EXPECT_EQ(result, "_1__2___3____4_____5______6_______7_");

  result = common::replaceAll(spaces, "  ", "_");
  EXPECT_EQ(result, " 1_2_ 3__4__ 5___6___ 7 ");

  std::string test = "12345555675";
  common::replaceAll(test, test, "5", "*");
  EXPECT_EQ(test, "1234****67*");
>>>>>>> 79cb88b4
}

/////////////////////////////////////////////////
int main(int argc, char **argv)
{
  ::testing::InitGoogleTest(&argc, argv);
  return RUN_ALL_TESTS();
}<|MERGE_RESOLUTION|>--- conflicted
+++ resolved
@@ -72,7 +72,6 @@
 }
 
 /////////////////////////////////////////////////
-<<<<<<< HEAD
 /// \brief Test the string tokenizer split() function.
 TEST_F(CommonIface_TEST, split)
 {
@@ -104,7 +103,9 @@
   EXPECT_EQ(tokens.at(0), "//abc/def");
   EXPECT_EQ(tokens.at(1), "123");
   EXPECT_EQ(tokens.at(2), "567///");
-=======
+}
+
+/////////////////////////////////////////////////
 /// \brief Test file operations
 TEST_F(CommonIface_TEST, fileOps)
 {
@@ -204,7 +205,6 @@
   std::string test = "12345555675";
   common::replaceAll(test, test, "5", "*");
   EXPECT_EQ(test, "1234****67*");
->>>>>>> 79cb88b4
 }
 
 /////////////////////////////////////////////////
