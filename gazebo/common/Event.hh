/*
 * Copyright (C) 2012-2015 Open Source Robotics Foundation
 *
 * Licensed under the Apache License, Version 2.0 (the "License");
 * you may not use this file except in compliance with the License.
 * You may obtain a copy of the License at
 *
 *     http://www.apache.org/licenses/LICENSE-2.0
 *
 * Unless required by applicable law or agreed to in writing, software
 * distributed under the License is distributed on an "AS IS" BASIS,
 * WITHOUT WARRANTIES OR CONDITIONS OF ANY KIND, either express or implied.
 * See the License for the specific language governing permissions and
 * limitations under the License.
 *
*/

#ifndef _EVENT_HH_
#define _EVENT_HH_

#include <iostream>
#include <vector>
#include <map>
#include <memory>
#include <mutex>

#include <boost/function.hpp>
#include <boost/bind.hpp>

#include <gazebo/gazebo_config.h>
#include <gazebo/common/Time.hh>
#include <gazebo/common/CommonTypes.hh>
#include <gazebo/math/Helpers.hh>
#include "gazebo/util/system.hh"

namespace gazebo
{
  /// \ingroup gazebo_event
  /// \brief Event namespace
  namespace event
  {
    /// \addtogroup gazebo_event Events
    /// \{

    /// \internal
    // Private data members for Event class.
    // This must be in the header due to templatization.
    class GZ_COMMON_VISIBLE EventPrivate
    {
      // \brief Constructor
      public: EventPrivate();

      /// \brief True if the event has been signaled.
      public: bool signaled;
    };

    /// \class Event Event.hh common/common.hh
    /// \brief Base class for all events
    class GZ_COMMON_VISIBLE Event
    {
      /// \brief Constructor
      public: Event();

      /// \brief Destructor
      public: virtual ~Event();

      /// \brief Disconnect
      /// \param[in] _c A pointer to a connection
      public: virtual void Disconnect(ConnectionPtr _c) = 0;

      /// \brief Disconnect
      /// \param[in] _id Integer ID of a connection
      public: virtual void Disconnect(int _id) = 0;

      /// \brief Get whether this event has been signaled.
      /// \return True if the event has been signaled.
      public: bool GetSignaled() const;

      /// \brief Allow subclasses to initialize their own data pointer.
      /// \param[in] _d Reference to data pointer.
      protected: Event(EventPrivate &_d);

      /// \brief Data pointer.
      protected: EventPrivate *dataPtr;
    };

    /// \internal
    // Private data members for Connection class.
    class GZ_COMMON_VISIBLE ConnectionPrivate
    {
      /// \brief Constructor.
      public: ConnectionPrivate();

      /// \brief Constructor.
      /// \param[in] _e Event pointer to connect with
      /// \param[in] _i Unique id
      public: ConnectionPrivate(Event *_e, int _i);

      /// \brief the event for this connection
      public: Event *event;

      /// \brief the id set in the constructor
      public: int id;

      /// \brief set during the constructor
      public: common::Time creationTime;
    };

    /// \brief A class that encapsulates a connection.
    class GZ_COMMON_VISIBLE Connection
    {
      /// \brief Constructor.
      public: Connection();

      /// \brief Constructor.
      /// \param[in] _e Event pointer to connect with.
      /// \param[in] _i Unique id.
      public: Connection(Event *_e, int _i);

      /// \brief Destructor.
      public: ~Connection();

      /// \brief Get the id of this connection.
      /// \return The id of this connection.
      public: int GetId() const;

      /// \brief Private data pointer.
      private: ConnectionPrivate *dataPtr;

      /// \brief Friend class.
      public: template<typename T> friend class EventT;
    };

    /// \internal
    // Private data members for EventT<T> class.
    template< typename T>
    class GZ_COMMON_VISIBLE EventTPrivate : public EventPrivate
    {
      /// \def EvtConnectionMap
      /// \brief Event Connection map typedef.
      typedef std::map<int,
              std::shared_ptr<boost::function<T>>> EvtConnectionMap;

      /// \brief Array of connection callbacks.
      public: EvtConnectionMap connections;

      /// \brief A thread lock.
      public: std::recursive_mutex mutex;
    };

    /// \class EventT Event.hh common/common.hh
    /// \brief A class for event processing.
    template< typename T>
    class GZ_COMMON_VISIBLE EventT : public Event
    {
      /// \brief Constructor.
      public: EventT();

      /// \brief Destructor.
      public: virtual ~EventT();

      /// \brief Connect a callback to this event.
      /// \param[in] _subscriber Pointer to a callback function.
      /// \return A Connection object, which will automatically call
      /// Disconnect when it goes out of scope.
      public: ConnectionPtr Connect(const boost::function<T> &_subscriber);

      /// \brief Disconnect a callback to this event.
      /// \param[in] _c The connection to disconnect.
      public: virtual void Disconnect(ConnectionPtr _c);

      /// \brief Disconnect a callback to this event.
      /// \param[in] _id The id of the connection to disconnect.
      public: virtual void Disconnect(int _id);

      /// \brief Get the number of connections.
      /// \return Number of connection to this Event.
      public: unsigned int ConnectionCount() const;

      /// \brief Access the signal.
      public: void operator()()
              {this->Signal();}

<<<<<<< HEAD
=======
      /// \brief Signal the event for all subscribers.
      public: void Signal()
              {
                this->myDataPtr->signaled = true;
                this->Cleanup();
                for (typename EvtConnectionMap::iterator iter =
                    this->myDataPtr->connections.begin();
                    iter != this->myDataPtr->connections.end(); ++iter)
                {
                  if (iter->second)
                    (*iter->second)();
                }
              }

>>>>>>> 8d872a2f
      /// \brief Signal the event with one parameter.
      /// \param[in] _p the parameter.
      public: template< typename P >
              void operator()(const P &_p)
      {
        this->Signal(_p);
      }

      /// \brief Signal the event with two parameters.
      /// \param[in] _p1 the first parameter.
      /// \param[in] _p2 the second parameter.
      public: template< typename P1, typename P2 >
              void operator()(const P1 &_p1, const P2 &_p2)
      {
        this->Signal(_p1, _p2);
      }

      /// \brief Signal the event with three parameters.
      /// \param[in] _p1 the first parameter.
      /// \param[in] _p2 the second parameter.
      /// \param[in] _p3 the second parameter.
      public: template< typename P1, typename P2, typename P3 >
              void operator()(const P1 &_p1, const P2 &_p2, const P3 &_p3)
      {
        this->Signal(_p1, _p2, _p3);
      }

      /// \brief Signal the event with four parameters.
      /// \param[in] _p1 the first parameter.
      /// \param[in] _p2 the second parameter.
      /// \param[in] _p3 the second parameter.
      /// \param[in] _p4 the first parameter.
      public: template< typename P1, typename P2, typename P3, typename P4 >
              void operator()(const P1 &_p1, const P2 &_p2, const P3 &_p3,
                              const P4 &_p4)
      {
        this->Signal(_p1, _p2, _p3, _p4);
      }

      /// \brief Signal the event with five parameters.
      /// \param[in] _p1 the first parameter.
      /// \param[in] _p2 the second parameter.
      /// \param[in] _p3 the second parameter.
      /// \param[in] _p4 the first parameter.
      /// \param[in] _p5 the fift parameter.
      public: template< typename P1, typename P2, typename P3, typename P4,
                        typename P5 >
              void operator()(const P1 &_p1, const P2 &_p2, const P3 &_p3,
                              const P4 &_p4, const P5 &_p5)
      {
        this->Signal(_p1, _p2, _p3, _p4, _p5);
      }

      /// \brief Signal the event with six parameters.
      /// \param[in] _p1 the first parameter.
      /// \param[in] _p2 the second parameter.
      /// \param[in] _p3 the second parameter.
      /// \param[in] _p4 the first parameter.
      /// \param[in] _p5 the fift parameter.
      /// \param[in] _p6 the sixt parameter.
      public: template< typename P1, typename P2, typename P3, typename P4,
                        typename P5, typename P6 >
              void operator()(const P1 &_p1, const P2 &_p2, const P3 &_p3,
                              const P4 &_p4, const P5 &_p5, const P6 &_p6)
      {
        this->Signal(_p1, _p2, _p3, _p4, _p5, _p6);
      }

      /// \brief Signal the event with seven parameters.
      /// \param[in] _p1 the first parameter.
      /// \param[in] _p2 the second parameter.
      /// \param[in] _p3 the second parameter.
      /// \param[in] _p4 the first parameter.
      /// \param[in] _p5 the fifth parameter.
      /// \param[in] _p6 the sixth parameter.
      /// \param[in] _p7 the seventh parameter.
      public: template< typename P1, typename P2, typename P3, typename P4,
                        typename P5, typename P6, typename P7 >
              void operator()(const P1 &_p1, const P2 &_p2, const P3 &_p3,
                              const P4 &_p4, const P5 &_p5, const P6 &_p6,
                              const P7 &_p7)
      {
        this->Signal(_p1, _p2, _p3, _p4, _p5, _p6, _p7);
      }

      /// \brief Signal the event with eight parameters.
      /// \param[in] _p1 the first parameter.
      /// \param[in] _p2 the second parameter.
      /// \param[in] _p3 the second parameter.
      /// \param[in] _p4 the first parameter.
      /// \param[in] _p5 the fifth parameter.
      /// \param[in] _p6 the sixth parameter.
      /// \param[in] _p7 the seventh parameter.
      /// \param[in] _p8 the eighth parameter.
      public: template< typename P1, typename P2, typename P3, typename P4,
                        typename P5, typename P6, typename P7, typename P8 >
              void operator()(const P1 &_p1, const P2 &_p2, const P3 &_p3,
                              const P4 &_p4, const P5 &_p5, const P6 &_p6,
                              const P7 &_p7, const P8 &_p8)
      {
        this->Signal(_p1, _p2, _p3, _p4, _p5, _p6, _p7, _p8);
      }

      /// \brief Signal the event with nine parameters.
      /// \param[in] _p1 the first parameter.
      /// \param[in] _p2 the second parameter.
      /// \param[in] _p3 the second parameter.
      /// \param[in] _p4 the first parameter.
      /// \param[in] _p5 the fifth parameter.
      /// \param[in] _p6 the sixth parameter.
      /// \param[in] _p7 the seventh parameter.
      /// \param[in] _p8 the eighth parameter.
      /// \param[in] _p9 the ninth parameter.
      public: template< typename P1, typename P2, typename P3, typename P4,
                        typename P5, typename P6, typename P7, typename P8,
                        typename P9 >
              void operator()(const P1 &_p1, const P2 &_p2, const P3 &_p3,
                              const P4 &_p4, const P5 &_p5, const P6 &_p6,
                              const P7 &_p7, const P8 &_p8, const P9 &_p9)
      {
        this->Signal(_p1, _p2, _p3, _p4, _p5, _p6, _p7, _p8, _p9);
      }

      /// \brief Signal the event with ten parameters.
      /// \param[in] _p1 the first parameter.
      /// \param[in] _p2 the second parameter.
      /// \param[in] _p3 the second parameter.
      /// \param[in] _p4 the first parameter.
      /// \param[in] _p5 the fifth parameter.
      /// \param[in] _p6 the sixth parameter.
      /// \param[in] _p7 the seventh parameter.
      /// \param[in] _p8 the eighth parameter.
      /// \param[in] _p9 the ninth parameter.
      /// \param[in] _p10 the tenth parameter.
      public: template< typename P1, typename P2, typename P3, typename P4,
                        typename P5, typename P6, typename P7, typename P8,
                        typename P9, typename P10 >
              void operator()(const P1 &_p1, const P2 &_p2, const P3 &_p3,
                              const P4 &_p4, const P5 &_p5, const P6 &_p6,
                              const P7 &_p7, const P8 &_p8, const P9 &_p9,
                              const P10 &_p10)
      {
        this->Signal(_p1, _p2, _p3, _p4, _p5, _p6, _p7, _p8, _p9, _p10);
      }

      /// \brief Signal the event for all subscribers.
      public: void Signal()
      {
        std::lock_guard<std::recursive_mutex> lock(this->myDataPtr->mutex);

        this->myDataPtr->signaled = true;
        for (auto &iter: this->myDataPtr->connections)
          (*iter.second)();
      }

      /// \brief Signal the event with one parameter.
      /// \param[in] _p parameter.
      public: template< typename P >
              void Signal(const P &_p)
<<<<<<< HEAD
      {
        std::lock_guard<std::recursive_mutex> lock(this->myDataPtr->mutex);
        this->myDataPtr->signaled = true;
        for (auto iter: this->myDataPtr->connections)
          (*iter.second)(_p);
      }
=======
              {
                this->myDataPtr->signaled = true;
                this->Cleanup();
                for (typename EvtConnectionMap::iterator iter =
                    this->myDataPtr->connections.begin();
                    iter != this->myDataPtr->connections.end(); ++iter)
                {
                  if (iter->second)
                    (*iter->second)(_p);
                }
              }
>>>>>>> 8d872a2f

      /// \brief Signal the event with two parameter.
      /// \param[in] _p1 the first parameter.
      /// \param[in] _p2 the second parameter.
      public: template< typename P1, typename P2 >
              void Signal(const P1 &_p1, const P2 &_p2)
<<<<<<< HEAD
      {
        std::lock_guard<std::recursive_mutex> lock(this->myDataPtr->mutex);
        this->myDataPtr->signaled = true;
        for (auto iter: this->myDataPtr->connections)
          (*iter.second)(_p1, _p2);
      }
=======
              {
                this->myDataPtr->signaled = true;
                this->Cleanup();
                for (typename EvtConnectionMap::iterator iter =
                    this->myDataPtr->connections.begin();
                    iter != this->myDataPtr->connections.end(); ++iter)
                {
                  if (iter->second)
                    (*iter->second)(_p1, _p2);
                }
              }
>>>>>>> 8d872a2f

      /// \brief Signal the event with three parameter.
      /// \param[in] _p1 the first parameter.
      /// \param[in] _p2 the second parameter.
      /// \param[in] _p3 the second parameter.
      public: template< typename P1, typename P2, typename P3 >
              void Signal(const P1 &_p1, const P2 &_p2, const P3 &_p3)
<<<<<<< HEAD
      {
        std::lock_guard<std::recursive_mutex> lock(this->myDataPtr->mutex);
        this->myDataPtr->signaled = true;
        for (auto iter: this->myDataPtr->connections)
          (*iter.second)(_p1, _p2, _p3);
      }
=======
              {
                this->myDataPtr->signaled = true;
                this->Cleanup();
                for (typename EvtConnectionMap::iterator iter =
                    this->myDataPtr->connections.begin();
                      iter != this->myDataPtr->connections.end(); ++iter)
                {
                  if (iter->second)
                    (*iter->second)(_p1, _p2, _p3);
                }
              }
>>>>>>> 8d872a2f

      /// \brief Signal the event with four parameter.
      /// \param[in] _p1 the first parameter.
      /// \param[in] _p2 the second parameter.
      /// \param[in] _p3 the second parameter.
      /// \param[in] _p4 the first parameter.
      public: template<typename P1, typename P2, typename P3, typename P4>
              void Signal(const P1 &_p1, const P2 &_p2, const P3 &_p3,
                          const P4 &_p4)
<<<<<<< HEAD
      {
        std::lock_guard<std::recursive_mutex> lock(this->myDataPtr->mutex);
        this->myDataPtr->signaled = true;
        for (auto iter: this->myDataPtr->connections)
          (*iter.second)(_p1, _p2, _p3, _p4);
      }
=======
              {
                this->myDataPtr->signaled = true;
                this->Cleanup();
                for (typename EvtConnectionMap::iterator iter =
                    this->myDataPtr->connections.begin();
                        iter != this->myDataPtr->connections.end(); ++iter)
                {
                  if (iter->second)
                    (*iter->second)(_p1, _p2, _p3, _p4);
                }
              }
>>>>>>> 8d872a2f

      /// \brief Signal the event with five parameter.
      /// \param[in] _p1 the first parameter.
      /// \param[in] _p2 the second parameter.
      /// \param[in] _p3 the second parameter.
      /// \param[in] _p4 the first parameter.
      /// \param[in] _p5 the fifth parameter.
      public: template<typename P1, typename P2, typename P3, typename P4,
                       typename P5>
              void Signal(const P1 &_p1, const P2 &_p2, const P3 &_p3,
                          const P4 &_p4, const P5 &_p5)
<<<<<<< HEAD
      {
        std::lock_guard<std::recursive_mutex> lock(this->myDataPtr->mutex);
        this->myDataPtr->signaled = true;
        for (auto iter: this->myDataPtr->connections)
          (*iter.second)(_p1, _p2, _p3, _p4, _p5);
      }
=======
              {
                this->myDataPtr->signaled = true;
                this->Cleanup();
                for (typename EvtConnectionMap::iterator iter =
                    this->myDataPtr->connections.begin();
                          iter != this->myDataPtr->connections.end(); ++iter)
                {
                  if (iter->second)
                    (*iter->second)(_p1, _p2, _p3, _p4, _p5);
                }
              }

>>>>>>> 8d872a2f

      /// \brief Signal the event with six parameter.
      /// \param[in] _p1 the first parameter.
      /// \param[in] _p2 the second parameter.
      /// \param[in] _p3 the second parameter.
      /// \param[in] _p4 the first parameter.
      /// \param[in] _p5 the fifth parameter.
      /// \param[in] _p6 the sixth parameter.
      public: template<typename P1, typename P2, typename P3, typename P4,
                       typename P5, typename P6>
              void Signal(const P1 &_p1, const P2 &_p2, const P3 &_p3,
                  const P4 &_p4, const P5 &_p5, const P6 &_p6)
<<<<<<< HEAD
      {
        std::lock_guard<std::recursive_mutex> lock(this->myDataPtr->mutex);
        this->myDataPtr->signaled = true;
        for (auto iter: this->myDataPtr->connections)
          (*iter.second)(_p1, _p2, _p3, _p4, _p5, _p6);
      }
=======
              {
                this->myDataPtr->signaled = true;
                this->Cleanup();
                for (typename EvtConnectionMap::iterator iter =
                    this->myDataPtr->connections.begin();
                    iter != this->myDataPtr->connections.end(); ++iter)
                {
                  if (iter->second)
                    (*iter->second)(_p1, _p2, _p3, _p4, _p5, _p6);
                }
              }
>>>>>>> 8d872a2f

      /// \brief Signal the event with seven parameter.
      /// \param[in] _p1 the first parameter.
      /// \param[in] _p2 the second parameter.
      /// \param[in] _p3 the second parameter.
      /// \param[in] _p4 the first parameter.
      /// \param[in] _p5 the fifth parameter.
      /// \param[in] _p6 the sixth parameter.
      /// \param[in] _p7 the seventh parameter.
      public: template<typename P1, typename P2, typename P3, typename P4,
                       typename P5, typename P6, typename P7>
              void Signal(const P1 &_p1, const P2 &_p2, const P3 &_p3,
                  const P4 &_p4, const P5 &_p5, const P6 &_p6, const P7 &_p7)
<<<<<<< HEAD
      {
        std::lock_guard<std::recursive_mutex> lock(this->myDataPtr->mutex);
        this->myDataPtr->signaled = true;
        for (auto iter: this->myDataPtr->connections.begin())
          (*iter.second)(_p1, _p2, _p3, _p4, _p5, _p6, _p7);
      }
=======
              {
                this->myDataPtr->signaled = true;
                this->Cleanup();
                for (typename EvtConnectionMap::iterator iter =
                    this->myDataPtr->connections.begin();
                    iter != this->myDataPtr->connections.end(); ++iter)
                {
                  if (iter->second)
                    (*iter->second)(_p1, _p2, _p3, _p4, _p5, _p6, _p7);
                }
              }
>>>>>>> 8d872a2f

      /// \brief Signal the event with eight parameter.
      /// \param[in] _p1 the first parameter.
      /// \param[in] _p2 the second parameter.
      /// \param[in] _p3 the second parameter.
      /// \param[in] _p4 the first parameter.
      /// \param[in] _p5 the fifth parameter.
      /// \param[in] _p6 the sixth parameter.
      /// \param[in] _p7 the seventh parameter.
      /// \param[in] _p8 the eighth parameter.
      public: template<typename P1, typename P2, typename P3, typename P4,
                       typename P5, typename P6, typename P7, typename P8>
              void Signal(const P1 &_p1, const P2 &_p2, const P3 &_p3,
                  const P4 &_p4, const P5 &_p5, const P6 &_p6, const P7 &_p7,
                  const P8 &_p8)
<<<<<<< HEAD
      {
        std::lock_guard<std::recursive_mutex> lock(this->myDataPtr->mutex);
        this->myDataPtr->signaled = true;
        for (auto iter: this->myDataPtr->connections)
          (*iter.second)(_p1, _p2, _p3, _p4, _p5, _p6, _p7, _p8);
      }
=======
              {
                this->myDataPtr->signaled = true;
                this->Cleanup();
                for (typename EvtConnectionMap::iterator iter =
                    this->myDataPtr->connections.begin();
                    iter != this->myDataPtr->connections.end(); ++iter)
                {
                  if (iter->second)
                    (*iter->second)(_p1, _p2, _p3, _p4, _p5, _p6, _p7, _p8);
                }
              }
>>>>>>> 8d872a2f

      /// \brief Signal the event with nine parameter.
      /// \param[in] _p1 the first parameter.
      /// \param[in] _p2 the second parameter.
      /// \param[in] _p3 the second parameter.
      /// \param[in] _p4 the first parameter.
      /// \param[in] _p5 the fifth parameter.
      /// \param[in] _p6 the sixth parameter.
      /// \param[in] _p7 the seventh parameter.
      /// \param[in] _p8 the eighth parameter.
      /// \param[in] _p9 the ninth parameter.
      public: template< typename P1, typename P2, typename P3, typename P4,
                        typename P5, typename P6, typename P7, typename P8,
                        typename P9 >
              void Signal(const P1 &_p1, const P2 &_p2, const P3 &_p3,
                  const P4 &_p4, const P5 &_p5, const P6 &_p6, const P7 &_p7,
                  const P8 &_p8, const P9 &_p9)
<<<<<<< HEAD
      {
        std::lock_guard<std::recursive_mutex> lock(this->myDataPtr->mutex);
        this->myDataPtr->signaled = true;
        for (auto iter: this->myDataPtr->connections)
          (*iter.second)(_p1, _p2, _p3, _p4, _p5, _p6, _p7, _p8, _p9);
      }
=======
          {
            this->myDataPtr->signaled = true;
            this->Cleanup();
            for (typename EvtConnectionMap::iterator iter =
                this->myDataPtr->connections.begin();
                iter != this->myDataPtr->connections.end(); ++iter)
            {
              if (iter->second)
                (*iter->second)(_p1, _p2, _p3, _p4, _p5, _p6, _p7, _p8, _p9);
            }
          }
>>>>>>> 8d872a2f

      /// \brief Signal the event with ten parameter.
      /// \param[in] _p1 the first parameter.
      /// \param[in] _p2 the second parameter.
      /// \param[in] _p3 the second parameter.
      /// \param[in] _p4 the first parameter.
      /// \param[in] _p5 the fifth parameter.
      /// \param[in] _p6 the sixth parameter.
      /// \param[in] _p7 the seventh parameter.
      /// \param[in] _p8 the eighth parameter.
      /// \param[in] _p9 the ninth parameter.
      /// \param[in] _p10 the tenth parameter.
      public: template< typename P1, typename P2, typename P3, typename P4,
                        typename P5, typename P6, typename P7, typename P8,
                        typename P9, typename P10 >
              void Signal(const P1 &_p1, const P2 &_p2, const P3 &_p3,
                  const P4 &_p4, const P5 &_p5, const P6 &_p6, const P7 &_p7,
                  const P8 &_p8, const P9 &_p9, const P10 &_p10)
<<<<<<< HEAD
      {
        std::lock_guard<std::recursive_mutex> lock(this->myDataPtr->mutex);
        this->myDataPtr->signaled = true;
        for (auto iter: this->myDataPtr->connections)
          (*iter.second)(_p1, _p2, _p3, _p4, _p5, _p6, _p7, _p8, _p9, _p10);
      }
=======
              {
                this->myDataPtr->signaled = true;
                this->Cleanup();
                for (typename EvtConnectionMap::iterator iter =
                    this->myDataPtr->connections.begin();
                    iter != this->myDataPtr->connections.end(); ++iter)
                {
                  if (iter->second)
                  {
                    (*iter->second)(_p1, _p2, _p3, _p4, _p5,
                      _p6, _p7, _p8, _p9, _p10);
                  }
                }
              }

      /// \brief Cleanup disconnected connections.
      private: void Cleanup();
>>>>>>> 8d872a2f

      /// \brief Private data pointer.
      private: EventTPrivate<T> *myDataPtr;
    };

    /// \brief Constructor.
    template<typename T>
    EventT<T>::EventT()
    : Event(*(new EventTPrivate<T>()))
    {
      this->myDataPtr = static_cast<EventTPrivate<T>*>(this->dataPtr);
    }

    /// \brief Destructor. Deletes all the associated connections.
    template<typename T>
    EventT<T>::~EventT()
    {
      this->myDataPtr->connections.clear();
    }

    /// \brief Adds a connection.
    /// \param[in] _subscriber the subscriber to connect.
    template<typename T>
    ConnectionPtr EventT<T>::Connect(const boost::function<T> &_subscriber)
    {
      int index = 0;
      if (!this->myDataPtr->connections.empty())
      {
        const auto &iter = this->myDataPtr->connections.rbegin();
        index = iter->first + 1;
      }
      this->myDataPtr->connections[index].reset(
          new boost::function<T>(_subscriber));
      return ConnectionPtr(new Connection(this, index));
    }

    /// \brief Removes a connection.
    /// \param[in] _c the connection.
    template<typename T>
    void EventT<T>::Disconnect(ConnectionPtr _c)
    {
      if (!_c)
        return;

      this->Disconnect(_c->GetId());
      _c->dataPtr->event = NULL;
      _c->dataPtr->id = -1;
    }

    /// \brief Get the number of connections.
    /// \return Number of connections.
    template<typename T>
    unsigned int EventT<T>::ConnectionCount() const
    {
      return this->myDataPtr->connections.size();
    }

    /// \brief Removes a connection.
    /// \param[in] _id the connection index.
    template<typename T>
    void EventT<T>::Disconnect(int _id)
    {
<<<<<<< HEAD
      const auto &it = this->myDataPtr->connections.find(_id);
      if (it != this->myDataPtr->connections.end())
      {
        std::lock_guard<std::recursive_mutex> lock(this->myDataPtr->mutex);
        this->myDataPtr->connections.erase(it);
=======
      boost::mutex::scoped_lock lock(this->myDataPtr->connectionsEraseMutex);
      auto it = this->myDataPtr->connections.find(_id);
      if (it != this->myDataPtr->connections.end())
      {
        delete it->second;
        it->second = NULL;
        this->myDataPtr->connectionsToErase.push_back(_id);
      }
    }

    /// \brief Cleanup disconnected connections.
    template<typename T>
    void EventT<T>::Cleanup()
    {
      if (this->myDataPtr->connectionsToErase.empty())
        return;
      boost::mutex::scoped_lock lock(this->myDataPtr->connectionsEraseMutex);

      for (std::vector<int>::iterator iter =
          this->myDataPtr->connectionsToErase.begin();
          iter != this->myDataPtr->connectionsToErase.end(); ++iter)
      {
        typename EvtConnectionMap::iterator iter2 =
          this->myDataPtr->connections.find(*iter);
        if (iter2 != this->myDataPtr->connections.end())
        {
          this->myDataPtr->connections.erase(iter2);
        }
>>>>>>> 8d872a2f
      }
    }

    /// \}
  }
}
#endif<|MERGE_RESOLUTION|>--- conflicted
+++ resolved
@@ -181,23 +181,6 @@
       public: void operator()()
               {this->Signal();}
 
-<<<<<<< HEAD
-=======
-      /// \brief Signal the event for all subscribers.
-      public: void Signal()
-              {
-                this->myDataPtr->signaled = true;
-                this->Cleanup();
-                for (typename EvtConnectionMap::iterator iter =
-                    this->myDataPtr->connections.begin();
-                    iter != this->myDataPtr->connections.end(); ++iter)
-                {
-                  if (iter->second)
-                    (*iter->second)();
-                }
-              }
-
->>>>>>> 8d872a2f
       /// \brief Signal the event with one parameter.
       /// \param[in] _p the parameter.
       public: template< typename P >
@@ -357,52 +340,24 @@
       /// \param[in] _p parameter.
       public: template< typename P >
               void Signal(const P &_p)
-<<<<<<< HEAD
       {
         std::lock_guard<std::recursive_mutex> lock(this->myDataPtr->mutex);
         this->myDataPtr->signaled = true;
         for (auto iter: this->myDataPtr->connections)
           (*iter.second)(_p);
       }
-=======
-              {
-                this->myDataPtr->signaled = true;
-                this->Cleanup();
-                for (typename EvtConnectionMap::iterator iter =
-                    this->myDataPtr->connections.begin();
-                    iter != this->myDataPtr->connections.end(); ++iter)
-                {
-                  if (iter->second)
-                    (*iter->second)(_p);
-                }
-              }
->>>>>>> 8d872a2f
 
       /// \brief Signal the event with two parameter.
       /// \param[in] _p1 the first parameter.
       /// \param[in] _p2 the second parameter.
       public: template< typename P1, typename P2 >
               void Signal(const P1 &_p1, const P2 &_p2)
-<<<<<<< HEAD
       {
         std::lock_guard<std::recursive_mutex> lock(this->myDataPtr->mutex);
         this->myDataPtr->signaled = true;
         for (auto iter: this->myDataPtr->connections)
           (*iter.second)(_p1, _p2);
       }
-=======
-              {
-                this->myDataPtr->signaled = true;
-                this->Cleanup();
-                for (typename EvtConnectionMap::iterator iter =
-                    this->myDataPtr->connections.begin();
-                    iter != this->myDataPtr->connections.end(); ++iter)
-                {
-                  if (iter->second)
-                    (*iter->second)(_p1, _p2);
-                }
-              }
->>>>>>> 8d872a2f
 
       /// \brief Signal the event with three parameter.
       /// \param[in] _p1 the first parameter.
@@ -410,26 +365,12 @@
       /// \param[in] _p3 the second parameter.
       public: template< typename P1, typename P2, typename P3 >
               void Signal(const P1 &_p1, const P2 &_p2, const P3 &_p3)
-<<<<<<< HEAD
       {
         std::lock_guard<std::recursive_mutex> lock(this->myDataPtr->mutex);
         this->myDataPtr->signaled = true;
         for (auto iter: this->myDataPtr->connections)
           (*iter.second)(_p1, _p2, _p3);
       }
-=======
-              {
-                this->myDataPtr->signaled = true;
-                this->Cleanup();
-                for (typename EvtConnectionMap::iterator iter =
-                    this->myDataPtr->connections.begin();
-                      iter != this->myDataPtr->connections.end(); ++iter)
-                {
-                  if (iter->second)
-                    (*iter->second)(_p1, _p2, _p3);
-                }
-              }
->>>>>>> 8d872a2f
 
       /// \brief Signal the event with four parameter.
       /// \param[in] _p1 the first parameter.
@@ -439,26 +380,12 @@
       public: template<typename P1, typename P2, typename P3, typename P4>
               void Signal(const P1 &_p1, const P2 &_p2, const P3 &_p3,
                           const P4 &_p4)
-<<<<<<< HEAD
       {
         std::lock_guard<std::recursive_mutex> lock(this->myDataPtr->mutex);
         this->myDataPtr->signaled = true;
         for (auto iter: this->myDataPtr->connections)
           (*iter.second)(_p1, _p2, _p3, _p4);
       }
-=======
-              {
-                this->myDataPtr->signaled = true;
-                this->Cleanup();
-                for (typename EvtConnectionMap::iterator iter =
-                    this->myDataPtr->connections.begin();
-                        iter != this->myDataPtr->connections.end(); ++iter)
-                {
-                  if (iter->second)
-                    (*iter->second)(_p1, _p2, _p3, _p4);
-                }
-              }
->>>>>>> 8d872a2f
 
       /// \brief Signal the event with five parameter.
       /// \param[in] _p1 the first parameter.
@@ -470,27 +397,12 @@
                        typename P5>
               void Signal(const P1 &_p1, const P2 &_p2, const P3 &_p3,
                           const P4 &_p4, const P5 &_p5)
-<<<<<<< HEAD
       {
         std::lock_guard<std::recursive_mutex> lock(this->myDataPtr->mutex);
         this->myDataPtr->signaled = true;
         for (auto iter: this->myDataPtr->connections)
           (*iter.second)(_p1, _p2, _p3, _p4, _p5);
       }
-=======
-              {
-                this->myDataPtr->signaled = true;
-                this->Cleanup();
-                for (typename EvtConnectionMap::iterator iter =
-                    this->myDataPtr->connections.begin();
-                          iter != this->myDataPtr->connections.end(); ++iter)
-                {
-                  if (iter->second)
-                    (*iter->second)(_p1, _p2, _p3, _p4, _p5);
-                }
-              }
-
->>>>>>> 8d872a2f
 
       /// \brief Signal the event with six parameter.
       /// \param[in] _p1 the first parameter.
@@ -503,26 +415,12 @@
                        typename P5, typename P6>
               void Signal(const P1 &_p1, const P2 &_p2, const P3 &_p3,
                   const P4 &_p4, const P5 &_p5, const P6 &_p6)
-<<<<<<< HEAD
       {
         std::lock_guard<std::recursive_mutex> lock(this->myDataPtr->mutex);
         this->myDataPtr->signaled = true;
         for (auto iter: this->myDataPtr->connections)
           (*iter.second)(_p1, _p2, _p3, _p4, _p5, _p6);
       }
-=======
-              {
-                this->myDataPtr->signaled = true;
-                this->Cleanup();
-                for (typename EvtConnectionMap::iterator iter =
-                    this->myDataPtr->connections.begin();
-                    iter != this->myDataPtr->connections.end(); ++iter)
-                {
-                  if (iter->second)
-                    (*iter->second)(_p1, _p2, _p3, _p4, _p5, _p6);
-                }
-              }
->>>>>>> 8d872a2f
 
       /// \brief Signal the event with seven parameter.
       /// \param[in] _p1 the first parameter.
@@ -536,26 +434,12 @@
                        typename P5, typename P6, typename P7>
               void Signal(const P1 &_p1, const P2 &_p2, const P3 &_p3,
                   const P4 &_p4, const P5 &_p5, const P6 &_p6, const P7 &_p7)
-<<<<<<< HEAD
       {
         std::lock_guard<std::recursive_mutex> lock(this->myDataPtr->mutex);
         this->myDataPtr->signaled = true;
         for (auto iter: this->myDataPtr->connections.begin())
           (*iter.second)(_p1, _p2, _p3, _p4, _p5, _p6, _p7);
       }
-=======
-              {
-                this->myDataPtr->signaled = true;
-                this->Cleanup();
-                for (typename EvtConnectionMap::iterator iter =
-                    this->myDataPtr->connections.begin();
-                    iter != this->myDataPtr->connections.end(); ++iter)
-                {
-                  if (iter->second)
-                    (*iter->second)(_p1, _p2, _p3, _p4, _p5, _p6, _p7);
-                }
-              }
->>>>>>> 8d872a2f
 
       /// \brief Signal the event with eight parameter.
       /// \param[in] _p1 the first parameter.
@@ -571,26 +455,12 @@
               void Signal(const P1 &_p1, const P2 &_p2, const P3 &_p3,
                   const P4 &_p4, const P5 &_p5, const P6 &_p6, const P7 &_p7,
                   const P8 &_p8)
-<<<<<<< HEAD
       {
         std::lock_guard<std::recursive_mutex> lock(this->myDataPtr->mutex);
         this->myDataPtr->signaled = true;
         for (auto iter: this->myDataPtr->connections)
           (*iter.second)(_p1, _p2, _p3, _p4, _p5, _p6, _p7, _p8);
       }
-=======
-              {
-                this->myDataPtr->signaled = true;
-                this->Cleanup();
-                for (typename EvtConnectionMap::iterator iter =
-                    this->myDataPtr->connections.begin();
-                    iter != this->myDataPtr->connections.end(); ++iter)
-                {
-                  if (iter->second)
-                    (*iter->second)(_p1, _p2, _p3, _p4, _p5, _p6, _p7, _p8);
-                }
-              }
->>>>>>> 8d872a2f
 
       /// \brief Signal the event with nine parameter.
       /// \param[in] _p1 the first parameter.
@@ -608,26 +478,12 @@
               void Signal(const P1 &_p1, const P2 &_p2, const P3 &_p3,
                   const P4 &_p4, const P5 &_p5, const P6 &_p6, const P7 &_p7,
                   const P8 &_p8, const P9 &_p9)
-<<<<<<< HEAD
       {
         std::lock_guard<std::recursive_mutex> lock(this->myDataPtr->mutex);
         this->myDataPtr->signaled = true;
         for (auto iter: this->myDataPtr->connections)
           (*iter.second)(_p1, _p2, _p3, _p4, _p5, _p6, _p7, _p8, _p9);
       }
-=======
-          {
-            this->myDataPtr->signaled = true;
-            this->Cleanup();
-            for (typename EvtConnectionMap::iterator iter =
-                this->myDataPtr->connections.begin();
-                iter != this->myDataPtr->connections.end(); ++iter)
-            {
-              if (iter->second)
-                (*iter->second)(_p1, _p2, _p3, _p4, _p5, _p6, _p7, _p8, _p9);
-            }
-          }
->>>>>>> 8d872a2f
 
       /// \brief Signal the event with ten parameter.
       /// \param[in] _p1 the first parameter.
@@ -646,32 +502,12 @@
               void Signal(const P1 &_p1, const P2 &_p2, const P3 &_p3,
                   const P4 &_p4, const P5 &_p5, const P6 &_p6, const P7 &_p7,
                   const P8 &_p8, const P9 &_p9, const P10 &_p10)
-<<<<<<< HEAD
       {
         std::lock_guard<std::recursive_mutex> lock(this->myDataPtr->mutex);
         this->myDataPtr->signaled = true;
         for (auto iter: this->myDataPtr->connections)
           (*iter.second)(_p1, _p2, _p3, _p4, _p5, _p6, _p7, _p8, _p9, _p10);
       }
-=======
-              {
-                this->myDataPtr->signaled = true;
-                this->Cleanup();
-                for (typename EvtConnectionMap::iterator iter =
-                    this->myDataPtr->connections.begin();
-                    iter != this->myDataPtr->connections.end(); ++iter)
-                {
-                  if (iter->second)
-                  {
-                    (*iter->second)(_p1, _p2, _p3, _p4, _p5,
-                      _p6, _p7, _p8, _p9, _p10);
-                  }
-                }
-              }
-
-      /// \brief Cleanup disconnected connections.
-      private: void Cleanup();
->>>>>>> 8d872a2f
 
       /// \brief Private data pointer.
       private: EventTPrivate<T> *myDataPtr;
@@ -734,45 +570,13 @@
     template<typename T>
     void EventT<T>::Disconnect(int _id)
     {
-<<<<<<< HEAD
       const auto &it = this->myDataPtr->connections.find(_id);
       if (it != this->myDataPtr->connections.end())
       {
         std::lock_guard<std::recursive_mutex> lock(this->myDataPtr->mutex);
         this->myDataPtr->connections.erase(it);
-=======
-      boost::mutex::scoped_lock lock(this->myDataPtr->connectionsEraseMutex);
-      auto it = this->myDataPtr->connections.find(_id);
-      if (it != this->myDataPtr->connections.end())
-      {
-        delete it->second;
-        it->second = NULL;
-        this->myDataPtr->connectionsToErase.push_back(_id);
       }
     }
-
-    /// \brief Cleanup disconnected connections.
-    template<typename T>
-    void EventT<T>::Cleanup()
-    {
-      if (this->myDataPtr->connectionsToErase.empty())
-        return;
-      boost::mutex::scoped_lock lock(this->myDataPtr->connectionsEraseMutex);
-
-      for (std::vector<int>::iterator iter =
-          this->myDataPtr->connectionsToErase.begin();
-          iter != this->myDataPtr->connectionsToErase.end(); ++iter)
-      {
-        typename EvtConnectionMap::iterator iter2 =
-          this->myDataPtr->connections.find(*iter);
-        if (iter2 != this->myDataPtr->connections.end())
-        {
-          this->myDataPtr->connections.erase(iter2);
-        }
->>>>>>> 8d872a2f
-      }
-    }
-
     /// \}
   }
 }
