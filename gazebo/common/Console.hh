--- conflicted
+++ resolved
@@ -55,18 +55,7 @@
     /// end marker
     #define gzclr_end "\033[0m"
 
-<<<<<<< HEAD
     /// \brief Message, error, and warning functionality
-=======
-
-
-    /// \addtogroup gazebo_common Common
-    /// \{
-
-    /// \class Console Console.hh common/commom.hh
-    /// \brief Message, error, warning, and logging functionality
-    
->>>>>>> 054280c2
     class Console
     {
       /// \brief Default constructor
@@ -100,17 +89,7 @@
       public: std::ostream &ColorErr(const std::string &_lbl,
                   const std::string &_file, unsigned int _line, int _color);
 
-<<<<<<< HEAD
-=======
-      /// \brief Use this to output a message to a log file
-      /// \return Reference to output stream
-      public: std::ofstream &Log();
-
-      /// \brief True if logging data
-      private: bool logData;
-
       /// \class NullStream Animation.hh common/common.hh
->>>>>>> 054280c2
       /// \brief A stream that does not output anywhere
       private: class NullStream : public std::ostream
                {
