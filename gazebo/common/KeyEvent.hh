/*
 * Copyright (C) 2012-2014 Open Source Robotics Foundation
 *
 * Licensed under the Apache License, Version 2.0 (the "License");
 * you may not use this file except in compliance with the License.
 * You may obtain a copy of the License at
 *
 *     http://www.apache.org/licenses/LICENSE-2.0
 *
 * Unless required by applicable law or agreed to in writing, software
 * distributed under the License is distributed on an "AS IS" BASIS,
 * WITHOUT WARRANTIES OR CONDITIONS OF ANY KIND, either express or implied.
 * See the License for the specific language governing permissions and
 * limitations under the License.
 *
*/
#ifndef _KEYEVENT_HH_
#define _KEYEVENT_HH_

#include <string>
#include "gazebo/util/system.hh"

namespace gazebo
{
  namespace common
  {
    /// \addtogroup gazebo_common
    /// \{

    /// \class KeyEvent KeyEvent.hh common/common.hh
    /// \brief Generic description of a keyboard event.
    class GAZEBO_VISIBLE KeyEvent
    {
      /// \brief Constructor.
      public: KeyEvent() : type(NO_EVENT), key(0), text(""), control(false),
                       shift(false), alt(false) {}

      /// \brief Key event types enumeration.
      public: enum EventType {NO_EVENT, PRESS, RELEASE};

      /// \brief Event type.
      public: EventType type;

      /// \brief The raw value of the key pressed.
      public: int key;

<<<<<<< HEAD
      public: std::string text;
=======
      /// \brief Formatted string of the key pressed (could be uppercase).
      public: std::string text;

      /// \brief Was control held during this key event?
      public: bool control;

      /// \brief Was shift held during this key event?
      public: bool shift;

      /// \brief Was alt held during this key event?
      public: bool alt;
>>>>>>> a3be5cc8
    };
    /// \}
  }
}
#endif<|MERGE_RESOLUTION|>--- conflicted
+++ resolved
@@ -44,9 +44,6 @@
       /// \brief The raw value of the key pressed.
       public: int key;
 
-<<<<<<< HEAD
-      public: std::string text;
-=======
       /// \brief Formatted string of the key pressed (could be uppercase).
       public: std::string text;
 
@@ -58,7 +55,6 @@
 
       /// \brief Was alt held during this key event?
       public: bool alt;
->>>>>>> a3be5cc8
     };
     /// \}
   }
