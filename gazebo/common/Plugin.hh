/*
 * Copyright (C) 2012-2014 Open Source Robotics Foundation
 *
 * Licensed under the Apache License, Version 2.0 (the "License");
 * you may not use this file except in compliance with the License.
 * You may obtain a copy of the License at
 *
 *     http://www.apache.org/licenses/LICENSE-2.0
 *
 * Unless required by applicable law or agreed to in writing, software
 * distributed under the License is distributed on an "AS IS" BASIS,
 * WITHOUT WARRANTIES OR CONDITIONS OF ANY KIND, either express or implied.
 * See the License for the specific language governing permissions and
 * limitations under the License.
 *
 */
#ifndef _GZ_PLUGIN_HH_
#define _GZ_PLUGIN_HH_

#include <unistd.h>
#include <sys/types.h>
#include <sys/stat.h>

#include <gazebo/gazebo_config.h>
#ifdef HAVE_DL
#include <dlfcn.h>
#elif HAVE_LTDL
#include <ltdl.h>
#endif

#include <list>
#include <string>

#include <sdf/sdf.hh>

#include "gazebo/common/CommonTypes.hh"
#include "gazebo/common/SystemPaths.hh"
#include "gazebo/common/Console.hh"
#include "gazebo/common/Exception.hh"

#include "gazebo/physics/PhysicsTypes.hh"
#include "gazebo/sensors/SensorTypes.hh"
#include "gazebo/rendering/RenderTypes.hh"
#include "gazebo/util/system.hh"

namespace gazebo
{
  class Event;

  /// \addtogroup gazebo_common Common
  /// \{

  /// \enum PluginType
  /// \brief Used to specify the type of plugin.
  enum PluginType
  {
    /// \brief A World plugin
    WORLD_PLUGIN,
    /// \brief A Model plugin
    MODEL_PLUGIN,
    /// \brief A Sensor plugin
    SENSOR_PLUGIN,
    /// \brief A System plugin
    SYSTEM_PLUGIN,
    /// \brief A Visual plugin
    VISUAL_PLUGIN
  };


  /// \class PluginT Plugin.hh common/common.hh
  /// \brief A class which all plugins must inherit from
  template<class T>
  class GAZEBO_VISIBLE PluginT
  {
    /// \brief plugin pointer type definition
    public: typedef boost::shared_ptr<T> TPtr;

    /// \brief Constructor
    public: PluginT()
            {
              this->dlHandle = NULL;
            }

    /// \brief Destructor
    public: virtual ~PluginT()
<<<<<<< HEAD
            { }
=======
            {
              // dlclose has been disabled due to segfaults in the test suite
              // This workaround is detailed in #1026 and #1066. After the test
              // or gazebo execution the plugin is not loaded in memory anymore
              // \todo Figure out the right thing to do.

              // dlclose(this->dlHandle);
            }
>>>>>>> 8cea4a0e

    /// \brief Get the name of the handler
    public: std::string GetFilename() const
            {
              return this->filename;
            }

    /// \brief Get the short name of the handler
    public: std::string GetHandle() const
            {
              return this->handle;
            }

    /// \brief a class method that creates a plugin from a file name.
    /// It locates the shared library and loads it dynamically.
    /// \param[in] _filename the path to the shared library.
    /// \param[in] _handle short name of the handler
    /// \return Shared Pointer to this class type
    public: static TPtr Create(const std::string &_filename,
                const std::string &_handle)
            {
              TPtr result;
              // PluginPtr result;
              struct stat st;
              bool found = false;
              std::string fullname, filename(_filename);
              std::list<std::string>::iterator iter;
              std::list<std::string> pluginPaths =
                common::SystemPaths::Instance()->GetPluginPaths();

#ifdef __APPLE__
              // This is a hack to work around issue #800,
              // error loading plugin libraries with different extensions
              {
                size_t soSuffix = filename.rfind(".so");
                const std::string macSuffix(".dylib");
                if (soSuffix != std::string::npos)
                  filename.replace(soSuffix, macSuffix.length(), macSuffix);
              }
#endif  // ifdef __APPLE__

              for (iter = pluginPaths.begin();
                   iter!= pluginPaths.end(); ++iter)
              {
                fullname = (*iter)+std::string("/")+filename;
                if (stat(fullname.c_str(), &st) == 0)
                {
                  found = true;
                  break;
                }
              }

              if (!found)
                fullname = filename;

#ifdef HAVE_DL
              fptr_union_t registerFunc;
              std::string registerName = "RegisterPlugin";

              void *dlHandle = dlopen(fullname.c_str(), RTLD_LAZY|RTLD_GLOBAL);
              if (!dlHandle)
              {
                gzerr << "Failed to load plugin " << fullname << ": "
                  << dlerror() << "\n";
                return result;
              }

              registerFunc.ptr = dlsym(dlHandle, registerName.c_str());

              if (!registerFunc.ptr)
              {
                gzerr << "Failed to resolve " << registerName
                      << ": " << dlerror();
                return result;
              }

              // Register the new controller.
              result.reset(registerFunc.func());
              result->dlHandle = dlHandle;

#elif HAVE_LTDL
              gzerr << "LTDL is deprecated as of Gazebo 2.0\n";
              fptr_union_t registerFunc;
              std::string registerName = "RegisterPlugin";

              static bool init_done = false;

              if (!init_done)
              {
                int errors = lt_dlinit();
                if (errors)
                {
                  gzerr << "Error(s) initializing dynamic loader ("
                    << errors << ", " << lt_dlerror() << ")";
                  return NULL;
                }
                else
                  init_done = true;
              }

              lt_dlhandle handle = lt_dlopenext(fullname.c_str());

              if (!handle)
              {
                gzerr << "Failed to load " << fullname
                      << ": " << lt_dlerror();
                return NULL;
              }

              T *(*registerFunc)() =
                (T *(*)())lt_dlsym(handle, registerName.c_str());
              resigsterFunc.ptr = lt_dlsym(handle, registerName.c_str());
              if (!registerFunc.ptr)
              {
                gzerr << "Failed to resolve " << registerName << ": "
                      << lt_dlerror();
                return NULL;
              }

              // Register the new controller.
              result.result(registerFunc.func());
              result->dlHandle = NULL;

#else  // HAVE_LTDL

              gzthrow("Cannot load plugins as libtool is not installed.");

#endif  // HAVE_LTDL

              result->handle = _handle;
              result->filename = filename;

              return result;
            }

    /// \brief Returns the type of the plugin
    /// \return type of the plugin
    public: PluginType GetType() const
            {
              return this->type;
            }

    /// \brief Type of plugin
    protected: PluginType type;

    /// \brief Path to the shared library file
    protected: std::string filename;

    /// \brief Short name
    protected: std::string handle;

    /// \brief Pointer to shared library registration function definition
    private: typedef union
             {
               T *(*func)();
               void *ptr;
             } fptr_union_t;

    /// \brief Handle used for closing the dynamic library.
    private: void *dlHandle;
  };

  /// \class WorldPlugin Plugin.hh common/common.hh
  /// \brief A plugin with access to physics::World.  See
  ///        <a href="http://gazebosim.org/wiki/tutorials/plugins"
  ///        reference</a>.
  class GAZEBO_VISIBLE WorldPlugin : public PluginT<WorldPlugin>
  {
    /// \brief Constructor
    public: WorldPlugin()
             {this->type = WORLD_PLUGIN;}

    /// \brief Destructor
    public: virtual ~WorldPlugin() {}

    /// \brief Load function
    ///
    /// Called when a Plugin is first created, and after the World has been
    /// loaded. This function should not be blocking.
    /// \param[in] _world Pointer the World
    /// \param[in] _sdf Pointer the the SDF element of the plugin.
    public: virtual void Load(physics::WorldPtr _world,
                              sdf::ElementPtr _sdf) = 0;

    public: virtual void Init() {}
    public: virtual void Reset() {}
  };

  /// \brief A plugin with access to physics::Model.  See
  ///        <a href="http://gazebosim.org/wiki/tutorials/plugins"
  ///        reference</a>.
  class GAZEBO_VISIBLE ModelPlugin : public PluginT<ModelPlugin>
  {
    /// \brief Constructor
    public: ModelPlugin()
             {this->type = MODEL_PLUGIN;}

    /// \brief Destructor
    public: virtual ~ModelPlugin() {}

    /// \brief Load function
    ///
    /// Called when a Plugin is first created, and after the World has been
    /// loaded. This function should not be blocking.
    /// \param[in] _model Pointer to the Model
    /// \param[in] _sdf Pointer to the SDF element of the plugin.
    public: virtual void Load(physics::ModelPtr _model,
                              sdf::ElementPtr _sdf) = 0;

    /// \brief Override this method for custom plugin initialization behavior.
    public: virtual void Init() {}

    /// \brief Override this method for custom plugin reset behavior.
    public: virtual void Reset() {}
  };

  /// \class SensorPlugin Plugin.hh common/common.hh
  /// \brief A plugin with access to physics::Sensor.  See
  ///        <a href="http://gazebosim.org/wiki/tutorials/plugins"
  ///        reference</a>.
  class GAZEBO_VISIBLE SensorPlugin : public PluginT<SensorPlugin>
  {
    /// \brief Constructor
    public: SensorPlugin()
             {this->type = SENSOR_PLUGIN;}

    /// \brief Destructor
    public: virtual ~SensorPlugin() {}

    /// \brief Load function
    ///
    /// Called when a Plugin is first created, and after the World has been
    /// loaded. This function should not be blocking.
    /// \param[in] _sensor Pointer the Sensor.
    /// \param[in] _sdf Pointer the the SDF element of the plugin.
    public: virtual void Load(sensors::SensorPtr _sensor,
                              sdf::ElementPtr _sdf) = 0;

    /// \brief Override this method for custom plugin initialization behavior.
    public: virtual void Init() {}

    /// \brief Override this method for custom plugin reset behavior.
    public: virtual void Reset() {}
  };

  /// \brief A plugin loaded within the gzserver on startup.  See
  ///        <a href="http://gazebosim.org/wiki/tutorials/plugins"
  ///        reference</a>.
  /// @todo how to make doxygen reference to the file gazebo.cc#g_plugins?
  class GAZEBO_VISIBLE SystemPlugin : public PluginT<SystemPlugin>
  {
    /// \brief Constructor
    public: SystemPlugin()
             {this->type = SYSTEM_PLUGIN;}

    /// \brief Destructor
    public: virtual ~SystemPlugin() {}

    /// \brief Load function
    ///
    /// Called before Gazebo is loaded. Must not block.
    /// \param _argc Number of command line arguments.
    /// \param _argv Array of command line arguments.
    public: virtual void Load(int _argc = 0, char **_argv = NULL) = 0;

    /// \brief Initialize the plugin
    ///
    /// Called after Gazebo has been loaded. Must not block.
    public: virtual void Init() {}

    /// \brief Override this method for custom plugin reset behavior.
    public: virtual void Reset() {}
  };

  /// \brief A plugin loaded within the gzserver on startup.  See
  ///        <a href="http://gazebosim.org/wiki/tutorials/plugins"
  ///        reference</a>.
  class GAZEBO_VISIBLE VisualPlugin : public PluginT<VisualPlugin>
  {
    public: VisualPlugin()
             {this->type = VISUAL_PLUGIN;}

    /// \brief Load function
    ///
    /// Called when a Plugin is first created, and after the World has been
    /// loaded. This function should not be blocking.
    /// \param[in] _visual Pointer the Visual Object.
    /// \param[in] _sdf Pointer the the SDF element of the plugin.
    public: virtual void Load(rendering::VisualPtr _visual,
                              sdf::ElementPtr _sdf) = 0;

    /// \brief Initialize the plugin
    ///
    /// Called after Gazebo has been loaded. Must not block.
    public: virtual void Init() {}

    /// \brief Override this method for custom plugin reset behavior.
    public: virtual void Reset() {}
  };

  /// \}

/// \brief Plugin registration function for model plugin. Part of the shared
/// object interface. This function is called when loading the shared library
/// to add the plugin to the registered list.
/// \return the name of the registered plugin
#define GZ_REGISTER_MODEL_PLUGIN(classname) \
  extern "C" GAZEBO_VISIBLE gazebo::ModelPlugin *RegisterPlugin(); \
  GAZEBO_VISIBLE \
  gazebo::ModelPlugin *RegisterPlugin() \
  {\
    return new classname();\
  }

/// \brief Plugin registration function for world plugin. Part of the shared
/// object interface. This function is called when loading the shared library
/// to add the plugin to the registered list.
/// \return the name of the registered plugin
#define GZ_REGISTER_WORLD_PLUGIN(classname) \
  extern "C" GAZEBO_VISIBLE gazebo::WorldPlugin *RegisterPlugin(); \
  GAZEBO_VISIBLE \
  gazebo::WorldPlugin *RegisterPlugin() \
  {\
    return new classname();\
  }

/// \brief Plugin registration function for sensors. Part of the shared object
/// interface. This function is called when loading the shared library to add
/// the plugin to the registered list.
/// \return the name of the registered plugin
#define GZ_REGISTER_SENSOR_PLUGIN(classname) \
  extern "C" GAZEBO_VISIBLE gazebo::SensorPlugin *RegisterPlugin(); \
  GAZEBO_VISIBLE \
  gazebo::SensorPlugin *RegisterPlugin() \
  {\
    return new classname();\
  }

/// \brief Plugin registration function for system plugin. Part of the
/// shared object interface. This function is called when loading the shared
/// library to add the plugin to the registered list.
/// \return the name of the registered plugin
#define GZ_REGISTER_SYSTEM_PLUGIN(classname) \
  extern "C" GAZEBO_VISIBLE gazebo::SystemPlugin *RegisterPlugin(); \
  GAZEBO_VISIBLE \
  gazebo::SystemPlugin *RegisterPlugin() \
  {\
    return new classname();\
  }

/// \brief Plugin registration function for visual plugin. Part of the
/// shared object interface. This function is called when loading the shared
/// library to add the plugin to the registered list.
/// \return the name of the registered plugin
#define GZ_REGISTER_VISUAL_PLUGIN(classname) \
  extern "C" GAZEBO_VISIBLE gazebo::VisualPlugin *RegisterPlugin(); \
  GAZEBO_VISIBLE \
  gazebo::VisualPlugin *RegisterPlugin() \
  {\
    return new classname();\
  }
}

#endif<|MERGE_RESOLUTION|>--- conflicted
+++ resolved
@@ -22,11 +22,7 @@
 #include <sys/stat.h>
 
 #include <gazebo/gazebo_config.h>
-#ifdef HAVE_DL
 #include <dlfcn.h>
-#elif HAVE_LTDL
-#include <ltdl.h>
-#endif
 
 #include <list>
 #include <string>
@@ -83,9 +79,6 @@
 
     /// \brief Destructor
     public: virtual ~PluginT()
-<<<<<<< HEAD
-            { }
-=======
             {
               // dlclose has been disabled due to segfaults in the test suite
               // This workaround is detailed in #1026 and #1066. After the test
@@ -94,7 +87,6 @@
 
               // dlclose(this->dlHandle);
             }
->>>>>>> 8cea4a0e
 
     /// \brief Get the name of the handler
     public: std::string GetFilename() const
@@ -150,7 +142,6 @@
               if (!found)
                 fullname = filename;
 
-#ifdef HAVE_DL
               fptr_union_t registerFunc;
               std::string registerName = "RegisterPlugin";
 
@@ -175,55 +166,6 @@
               result.reset(registerFunc.func());
               result->dlHandle = dlHandle;
 
-#elif HAVE_LTDL
-              gzerr << "LTDL is deprecated as of Gazebo 2.0\n";
-              fptr_union_t registerFunc;
-              std::string registerName = "RegisterPlugin";
-
-              static bool init_done = false;
-
-              if (!init_done)
-              {
-                int errors = lt_dlinit();
-                if (errors)
-                {
-                  gzerr << "Error(s) initializing dynamic loader ("
-                    << errors << ", " << lt_dlerror() << ")";
-                  return NULL;
-                }
-                else
-                  init_done = true;
-              }
-
-              lt_dlhandle handle = lt_dlopenext(fullname.c_str());
-
-              if (!handle)
-              {
-                gzerr << "Failed to load " << fullname
-                      << ": " << lt_dlerror();
-                return NULL;
-              }
-
-              T *(*registerFunc)() =
-                (T *(*)())lt_dlsym(handle, registerName.c_str());
-              resigsterFunc.ptr = lt_dlsym(handle, registerName.c_str());
-              if (!registerFunc.ptr)
-              {
-                gzerr << "Failed to resolve " << registerName << ": "
-                      << lt_dlerror();
-                return NULL;
-              }
-
-              // Register the new controller.
-              result.result(registerFunc.func());
-              result->dlHandle = NULL;
-
-#else  // HAVE_LTDL
-
-              gzthrow("Cannot load plugins as libtool is not installed.");
-
-#endif  // HAVE_LTDL
-
               result->handle = _handle;
               result->filename = filename;
 
@@ -259,7 +201,7 @@
 
   /// \class WorldPlugin Plugin.hh common/common.hh
   /// \brief A plugin with access to physics::World.  See
-  ///        <a href="http://gazebosim.org/wiki/tutorials/plugins"
+  ///        <a href="http://gazebosim.org/wiki/tutorials/plugins">
   ///        reference</a>.
   class GAZEBO_VISIBLE WorldPlugin : public PluginT<WorldPlugin>
   {
@@ -284,7 +226,7 @@
   };
 
   /// \brief A plugin with access to physics::Model.  See
-  ///        <a href="http://gazebosim.org/wiki/tutorials/plugins"
+  ///        <a href="http://gazebosim.org/wiki/tutorials/plugins">
   ///        reference</a>.
   class GAZEBO_VISIBLE ModelPlugin : public PluginT<ModelPlugin>
   {
@@ -313,7 +255,7 @@
 
   /// \class SensorPlugin Plugin.hh common/common.hh
   /// \brief A plugin with access to physics::Sensor.  See
-  ///        <a href="http://gazebosim.org/wiki/tutorials/plugins"
+  ///        <a href="http://gazebosim.org/wiki/tutorials/plugins">
   ///        reference</a>.
   class GAZEBO_VISIBLE SensorPlugin : public PluginT<SensorPlugin>
   {
@@ -341,7 +283,7 @@
   };
 
   /// \brief A plugin loaded within the gzserver on startup.  See
-  ///        <a href="http://gazebosim.org/wiki/tutorials/plugins"
+  ///        <a href="http://gazebosim.org/wiki/tutorials/plugins">
   ///        reference</a>.
   /// @todo how to make doxygen reference to the file gazebo.cc#g_plugins?
   class GAZEBO_VISIBLE SystemPlugin : public PluginT<SystemPlugin>
@@ -370,7 +312,7 @@
   };
 
   /// \brief A plugin loaded within the gzserver on startup.  See
-  ///        <a href="http://gazebosim.org/wiki/tutorials/plugins"
+  ///        <a href="http://gazebosim.org/wiki/tutorials/plugins">
   ///        reference</a>.
   class GAZEBO_VISIBLE VisualPlugin : public PluginT<VisualPlugin>
   {
