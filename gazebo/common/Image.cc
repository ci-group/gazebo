--- conflicted
+++ resolved
@@ -292,10 +292,7 @@
   {
 #endif
 #endif
-<<<<<<< HEAD
-=======
 /*  FIXME:  why shift by 2 pixels?  this breaks heighmaps by wrapping artificially
->>>>>>> 8d657f6e
     int i = 0;
     for (unsigned int y = 0; y < this->GetHeight(); ++y)
     {
