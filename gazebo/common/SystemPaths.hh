/*
 * Copyright (C) 2012-2016 Open Source Robotics Foundation
 *
 * Licensed under the Apache License, Version 2.0 (the "License");
 * you may not use this file except in compliance with the License.
 * You may obtain a copy of the License at
 *
 *     http://www.apache.org/licenses/LICENSE-2.0
 *
 * Unless required by applicable law or agreed to in writing, software
 * distributed under the License is distributed on an "AS IS" BASIS,
 * WITHOUT WARRANTIES OR CONDITIONS OF ANY KIND, either express or implied.
 * See the License for the specific language governing permissions and
 * limitations under the License.
 *
*/
#ifndef _GAZEBO_SYSTEMPATHS_HH_
#define _GAZEBO_SYSTEMPATHS_HH_

#include <stdio.h>

#define LINUX
#ifdef _WIN32
  #include <direct.h>
  #define GetCurrentDir _getcwd
#else
  #include <unistd.h>
  #define GetCurrentDir getcwd
#endif

#include <boost/filesystem.hpp>
#include <list>
#include <string>

#include "gazebo/common/CommonTypes.hh"
#include "gazebo/common/Event.hh"
#include "gazebo/common/SingletonT.hh"
#include "gazebo/util/system.hh"

namespace gazebo
{
  namespace common
  {
    /// \addtogroup gazebo_common Common
    /// \{

    /// \class SystemPaths SystemPaths.hh common/common.hh
    /// \brief Functions to handle getting system paths, keeps track of:
    ///        \li SystemPaths#gazeboPaths - media paths containing
    ///            worlds, models, sdf descriptions, material scripts,
    ///            textures.
    ///        \li SystemPaths#ogrePaths - ogre library paths.
    ///            Should point to Ogre RenderSystem_GL.so et. al.
    ///        \li SystemPaths#pluginPaths - plugin library paths
    ///            for common::WorldPlugin
    class GZ_COMMON_VISIBLE SystemPaths : public SingletonT<SystemPaths>
    {
      /// Constructor for SystemPaths
      private: SystemPaths();

      /// \brief Get the log path
      /// \return the path
      public: std::string GetLogPath() const;

      /// \brief Get the gazebo install paths
      /// \return a list of paths
      public: const std::list<std::string> &GetGazeboPaths();

      /// \brief Get the ogre install paths
      /// \return a list of paths
      public: const std::list<std::string> &GetOgrePaths();

      /// \brief Get the plugin paths
      /// \return a list of paths
      public: const std::list<std::string> &GetPluginPaths();

      /// \brief Get the model paths
      /// \return a list of paths
      public: const std::list<std::string> &GetModelPaths();

      /// Returns the world path extension.
      /// \return Right now, it just returns "/worlds"
      public: std::string GetWorldPathExtension();

      /// Returns the default path suitable for temporary files.
      /// \return a full path name to directory.
      /// E.g.: /tmp (Linux).
<<<<<<< HEAD
      public: const std::string &GetTmpPath() const;
=======
      /// \deprecated See const std::string &TmpPath() const
      public: std::string GetTmpPath() GAZEBO_DEPRECATED(8.0);

      /// Returns the default path suitable for temporary files.
      /// \return a full path name to directory.
      /// E.g.: /tmp (Linux).
      public: const std::string &TmpPath() const;

      /// Returns a unique temporary file for this instance of SystemPath.
      /// \return a full path name to directory.
      /// E.g.: /tmp/gazebo_234123 (Linux).
      /// \deprecated See const std::string &TmpInstancePath() const
      public: std::string GetTmpInstancePath() GAZEBO_DEPRECATED(8.0);
>>>>>>> ff43b8e4

      /// Returns a unique temporary file for this instance of SystemPath.
      /// \return a full path name to directory.
      /// E.g.: /tmp/gazebo_234123 (Linux).
<<<<<<< HEAD
      public: const std::string &GetTmpInstancePath() const;
=======
      public: const std::string &TmpInstancePath() const;

      /// Returns the default temporary test path.
      /// \return a full path name to directory.
      /// E.g.: /tmp/gazebo_test (Linux).
      /// \deprecated See std::string DefaultTestPath() const
      public: std::string GetDefaultTestPath() GAZEBO_DEPRECATED(8.0);
>>>>>>> ff43b8e4

      /// Returns the default temporary test path.
      /// \return a full path name to directory.
      /// E.g.: /tmp/gazebo_test (Linux).
<<<<<<< HEAD
      public: std::string GetDefaultTestPath() const;
=======
      public: std::string DefaultTestPath() const;
>>>>>>> ff43b8e4

      /// \brief Find a file or path using a URI
      /// \param[in] _uri the uniform resource identifier
      /// \return Returns full path name to file
      public: std::string FindFileURI(const std::string &_uri);

      /// \brief Find a file in the gazebo paths
      /// \param[in] _filename Name of the file to find.
      /// \param[in] _searchLocalPath True to search in the current working
      /// directory.
      /// \return Returns full path name to file
      public: std::string FindFile(const std::string &_filename,
                                   bool _searchLocalPath = true);

      /// \brief Add colon delimited paths to Gazebo install
      /// \param[in] _path the directory to add
      public: void AddGazeboPaths(const std::string &_path);

      /// \brief Add colon delimited paths to modelPaths
      /// \param[in] _path the directory to add
      public: void AddModelPaths(const std::string &_path);

      /// \brief Add colon delimited paths to modelPaths and signal the update
      /// to InsertModelWidget
      /// \param[in] _path Path to be added to the current model path
      public: void AddModelPathsUpdate(const std::string &_path);

      /// \brief Add colon delimited paths to ogre install
      /// \param[in] _path the directory to add
      public: void AddOgrePaths(const std::string &_path);

      /// \brief Add colon delimited paths to plugins
      /// \param[in] _path the directory to add
      public: void AddPluginPaths(const std::string &_path);

      /// \brief clear out SystemPaths#gazeboPaths
      public: void ClearGazeboPaths();

      /// \brief clear out SystemPaths#modelPaths
      public: void ClearModelPaths();

      /// \brief clear out SystemPaths#ogrePaths
      public: void ClearOgrePaths();

      /// \brief clear out SystemPaths#pluginPaths
      public: void ClearPluginPaths();

      /// \brief add _suffix to the list of path search suffixes
      /// \param[in] _suffix The suffix to add
      public: void AddSearchPathSuffix(const std::string &_suffix);

      /// \brief re-read SystemPaths#gazeboPaths from environment variable
      private: void UpdateModelPaths();

      /// \brief re-read SystemPaths#gazeboPaths from environment variable
      private: void UpdateGazeboPaths();

      /// \brief re-read SystemPaths#pluginPaths from environment variable
      private: void UpdatePluginPaths();

      /// \brief re-read SystemPaths#ogrePaths from environment variable
      private: void UpdateOgrePaths();

      /// \brief adds a path to the list if not already present
      /// \param[in]_path the path
      /// \param[in]_list the list
      private: void InsertUnique(const std::string &_path,
                                 std::list<std::string> &_list);

      /// \brief Paths to installed gazebo media files
      private: std::list<std::string> gazeboPaths;

      /// \brief Paths to the ogre install
      private: std::list<std::string> ogrePaths;

      /// \brief Paths to plugins
      private: std::list<std::string> pluginPaths;

      private: std::list<std::string> suffixPaths;

      private: std::list<std::string> modelPaths;

      private: std::string logPath;

      /// \brief Event to notify InsertModelWidget that the model paths were
      /// changed.
      public: event::EventT<void (std::string)> updateModelRequest;

      /// \brief if true, call UpdateGazeboPaths() within GetGazeboPaths()
      public: bool modelPathsFromEnv;

      /// \brief if true, call UpdateGazeboPaths() within GetGazeboPaths()
      public: bool gazeboPathsFromEnv;

      /// \brief if true, call UpdatePluginPaths() within GetPluginPaths()
      public: bool pluginPathsFromEnv;

      /// \brief if true, call UpdateOgrePaths() within GetOgrePaths()
      public: bool ogrePathsFromEnv;

      private: friend class SingletonT<SystemPaths>;

      /// \brief Path to the default temporary directory
      private: boost::filesystem::path tmpPath;

      /// \brief Path to the instance temporary directory
      private: boost::filesystem::path tmpInstancePath;
    };
    /// \}
  }
}
#endif<|MERGE_RESOLUTION|>--- conflicted
+++ resolved
@@ -85,9 +85,6 @@
       /// Returns the default path suitable for temporary files.
       /// \return a full path name to directory.
       /// E.g.: /tmp (Linux).
-<<<<<<< HEAD
-      public: const std::string &GetTmpPath() const;
-=======
       /// \deprecated See const std::string &TmpPath() const
       public: std::string GetTmpPath() GAZEBO_DEPRECATED(8.0);
 
@@ -101,14 +98,10 @@
       /// E.g.: /tmp/gazebo_234123 (Linux).
       /// \deprecated See const std::string &TmpInstancePath() const
       public: std::string GetTmpInstancePath() GAZEBO_DEPRECATED(8.0);
->>>>>>> ff43b8e4
 
       /// Returns a unique temporary file for this instance of SystemPath.
       /// \return a full path name to directory.
       /// E.g.: /tmp/gazebo_234123 (Linux).
-<<<<<<< HEAD
-      public: const std::string &GetTmpInstancePath() const;
-=======
       public: const std::string &TmpInstancePath() const;
 
       /// Returns the default temporary test path.
@@ -116,16 +109,11 @@
       /// E.g.: /tmp/gazebo_test (Linux).
       /// \deprecated See std::string DefaultTestPath() const
       public: std::string GetDefaultTestPath() GAZEBO_DEPRECATED(8.0);
->>>>>>> ff43b8e4
 
       /// Returns the default temporary test path.
       /// \return a full path name to directory.
       /// E.g.: /tmp/gazebo_test (Linux).
-<<<<<<< HEAD
-      public: std::string GetDefaultTestPath() const;
-=======
       public: std::string DefaultTestPath() const;
->>>>>>> ff43b8e4
 
       /// \brief Find a file or path using a URI
       /// \param[in] _uri the uniform resource identifier
