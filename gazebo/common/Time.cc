/*
 * Copyright (C) 2012-2015 Open Source Robotics Foundation
 *
 * Licensed under the Apache License, Version 2.0 (the "License");
 * you may not use this file except in compliance with the License.
 * You may obtain a copy of the License at
 *
 * http://www.apache.org/licenses/LICENSE-2.0
 *
 * Unless required by applicable law or agreed to in writing, software
 * distributed under the License is distributed on an "AS IS" BASIS,
 * WITHOUT WARRANTIES OR CONDITIONS OF ANY KIND, either express or implied.
 * See the License for the specific language governing permissions and
 * limitations under the License.
 *
 */

#ifdef _WIN32
  #include <Windows.h>
  #include <Winsock2.h>
  #include <cstdint>
  struct timespec
  {
    int64_t tv_sec;
    int64_t tv_nsec;
  };
#else
  #include <unistd.h>
  #include <sys/time.h>
#endif

#include <time.h>
#include <math.h>
#include <boost/date_time.hpp>

#ifdef __MACH__
  #include <mach/clock.h>
  #include <mach/mach.h>
#endif

#include "gazebo/math/Helpers.hh"
#include "gazebo/common/Time.hh"
#include "gazebo/common/Console.hh"

using namespace gazebo;
using namespace common;

Time Time::wallTime;
std::string Time::wallTimeISO;

struct timespec Time::clockResolution;
const Time Time::Zero = common::Time(0, 0);
const int32_t Time::nsInSec = 1000000000L;
const int32_t Time::nsInMs = 1000000;

/////////////////////////////////////////////////
Time::Time()
{
  this->sec = 0;
  this->nsec = 0;

#ifdef __MACH__
  clockResolution.tv_sec = 1 / sysconf(_SC_CLK_TCK);
#elif defined(_WIN32)
  LARGE_INTEGER freq;
  QueryPerformanceFrequency(&freq);
  double period = 1.0/freq.QuadPart;
  clockResolution.tv_sec = static_cast<int64_t>(floor(period));
  clockResolution.tv_nsec =
    static_cast<int64_t>((period - floor(period)) * this->nsInSec);
#else
  // get clock resolution, skip sleep if resolution is larger then
  // requested sleep time
  clock_getres(CLOCK_REALTIME, &clockResolution);
#endif
}

/////////////////////////////////////////////////
Time::Time(const Time &_time)
: sec(_time.sec), nsec(_time.nsec)
{
}

/////////////////////////////////////////////////
Time::Time(const struct timeval &_tv)
{
  this->sec = _tv.tv_sec;
  this->nsec = _tv.tv_usec*1000;
}

/////////////////////////////////////////////////
Time::Time(const struct timespec &_tv)
{
  this->sec = _tv.tv_sec;
  this->nsec = _tv.tv_nsec;
}

/////////////////////////////////////////////////
Time::Time(int32_t _sec, int32_t _nsec)
: sec(_sec), nsec(_nsec)
{
  this->Correct();
}

/////////////////////////////////////////////////
Time::Time(double _time)
{
  this->Set(_time);
}

/////////////////////////////////////////////////
Time::~Time()
{
}

/////////////////////////////////////////////////
const Time &Time::GetWallTime()
{
  struct timespec tv;
  // OS X does not have clock_gettime, use clock_get_time
#ifdef __MACH__
  clock_serv_t cclock;
  mach_timespec_t mts;
  host_get_clock_service(mach_host_self(), CALENDAR_CLOCK, &cclock);
  clock_get_time(cclock, &mts);
  mach_port_deallocate(mach_task_self(), cclock);
  tv.tv_sec = mts.tv_sec;
  tv.tv_nsec = mts.tv_nsec;
#elif defined(_WIN32)
  // Borrowed from roscpp_core/rostime/src/time.cpp
  // Win32 implementation
  // unless I've missed something obvious, the only way to get high-precision
  // time on Windows is via the QueryPerformanceCounter() call. However,
  // this is somewhat problematic in Windows XP on some processors, especially
  // AMD, because the Windows implementation can freak out when the CPU clocks
  // down to save power. Time can jump or even go backwards. Microsoft has
  // fixed this bug for most systems now, but it can still show up if you have
  // not installed the latest CPU drivers (an oxymoron). They fixed all these
  // problems in Windows Vista, and this API is by far the most accurate that
  // I know of in Windows, so I'll use it here despite all these caveats
  static LARGE_INTEGER cpuFreq, initCpuTime;
  static uint32_t startSec = 0;
  static uint32_t startNSec = 0;
  if ((startSec == 0)  && (startNSec == 0))
  {
    QueryPerformanceFrequency(&cpuFreq);
    QueryPerformanceCounter(&initCpuTime);

    // compute an offset from the Epoch using the lower-performance timer API
    FILETIME ft;
    GetSystemTimeAsFileTime(&ft);
    LARGE_INTEGER startLi;
    startLi.LowPart = ft.dwLowDateTime;
    startLi.HighPart = ft.dwHighDateTime;

    // why did they choose 1601 as the time zero, instead of 1970?
    // there were no outstanding hard rock bands in 1601.
#ifdef _MSC_VER
    startLi.QuadPart -= 116444736000000000Ui64;
#else
    startLi.QuadPart -= 116444736000000000ULL;
#endif

    // 100-ns units. odd.
    startSec = static_cast<uint32_t>(startLi.QuadPart / 10000000);
    startNSec = (startLi.LowPart % 10000000) * 100;
  }

  LARGE_INTEGER curTime;
  QueryPerformanceCounter(&curTime);
  LARGE_INTEGER deltaCpuTime;
  deltaCpuTime.QuadPart = curTime.QuadPart - initCpuTime.QuadPart;

  // todo: how to handle cpu clock drift. not sure it's a big deal for us.
  // also, think about clock wraparound. seems extremely unlikey, but possible
  double dDeltaCpuTime = deltaCpuTime.QuadPart /
    static_cast<double>(cpuFreq.QuadPart);
  uint32_t deltaSec = static_cast<uint32_t>(floor(dDeltaCpuTime));
  uint32_t deltaNSec = static_cast<uint32_t>(
      std::round((dDeltaCpuTime-deltaSec) * this->nsInSec));

  int64_t secSum  = static_cast<int64_t>(startSec) +
    static_cast<int64_t>(deltaSec);
  int64_t nsecSum = static_cast<int64_t>(startNSec) +
    static_cast<int64_t>(deltaNSec);

  // Normalize
  {
    int64_t nsecPart = nsecSum % this->nsInSec;
    int64_t secPart = secSum + nsecSum / this->nsInSec;
    if (nsecPart < 0)
    {
      nsecPart += this->nsInSec;
      --secPart;
    }

    if (secPart < 0 || secPart > UINT_MAX)
      gzerr << "Time is out of dual 32-bit range\n";

    secSum = secPart;
    nsecSum = nsecPart;
  }

  tv.tv_sec = secSum;
  tv.tv_nsec = nsecSum;
#else
  clock_gettime(0, &tv);
#endif
  wallTime = tv;
  return wallTime;
}

/////////////////////////////////////////////////
const std::string &Time::GetWallTimeAsISOString()
{
  wallTimeISO = boost::posix_time::to_iso_extended_string(
      boost::posix_time::microsec_clock::local_time());

  return wallTimeISO;
}

/////////////////////////////////////////////////
void Time::SetToWallTime()
{
  *this = this->GetWallTime();
}

/////////////////////////////////////////////////
void Time::Set(int32_t _sec, int32_t _nsec)
{
  this->sec = _sec;
  this->nsec = _nsec;

  this->Correct();
}

/////////////////////////////////////////////////
void Time::Set(double _seconds)
{
  this->sec = (int32_t)(floor(_seconds));
  this->nsec = (int32_t)(round((_seconds - this->sec) * this->nsInSec));
  this->Correct();
}

/////////////////////////////////////////////////
double Time::Double() const
{
  return (static_cast<double>(this->sec) +
          static_cast<double>(this->nsec)*1e-9);
}

/////////////////////////////////////////////////
float Time::Float() const
{
  return (this->sec + this->nsec * 1e-9f);
}

/////////////////////////////////////////////////
<<<<<<< HEAD
std::string Time::FormattedString(bool _day, bool _hour, bool _min, bool _sec,
    bool _msec) const
{
  std::ostringstream stream;
  unsigned int day, hour, min, s, msec;

  stream.str("");

  s = this->sec;

  day = s / 86400;
  s -= day * 86400;

  hour = s / 3600;
  s -= hour * 3600;

  min = s / 60;
  s -= min * 60;

  msec = rint(this->nsec * 1e-6);

  if (_day)
    stream << std::setw(2) << std::setfill('0') << day;
  if (_day && (_hour || _min || _sec || _msec))
    stream << " ";
  if (_hour)
    stream << std::setw(2) << std::setfill('0') << hour;
  if (_hour && (_min || _sec || _msec))
    stream << ":";
  if (_min)
    stream << std::setw(2) << std::setfill('0') << min;
  if (_min && (_sec || _msec))
    stream << ":";
  if (_sec)
    stream << std::setw(2) << std::setfill('0') << s;
  if (_sec && _msec)
    stream << ".";
  if (_msec)
    stream << std::setw(3) << std::setfill('0') << msec;
=======
std::string Time::FormattedString(FormatOption _start, FormatOption _end) const
{
  if (_start > MILLISECONDS)
  {
    gzwarn << "Invalid start [" << _start << "], using millisecond [4]." <<
        std::endl;
    _start = MILLISECONDS;
  }

  if (_end < _start)
  {
    gzwarn << "Invalid end [" << _end << "], using start [" << _start << "]."
        << std::endl;
    _end = _start;
  }

  if (_end > MILLISECONDS)
  {
    gzwarn << "Invalid end [" << _end << "], using millisecond [4]." <<
        std::endl;
    _end = MILLISECONDS;
  }

  std::ostringstream stream;
  unsigned int s, msec;

  stream.str("");

  // Get seconds
  s = this->sec;

  // Get milliseconds
  msec = this->nsec / this->nsInMs;

  // Get seconds from milliseconds
  int seconds = msec / 1000;
  msec -= seconds * 1000;
  s += seconds;

  // Days
  if (_start <= 0)
  {
    unsigned int day = s / 86400;
    s -= day * 86400;
    stream << std::setw(2) << std::setfill('0') << day;
  }

  // Hours
  if (_end >= 1)
  {
    if (_start < 1)
      stream << " ";

    if (_start <= 1)
    {
      unsigned int hour = s / 3600;
      s -= hour * 3600;
      stream << std::setw(2) << std::setfill('0') << hour;
    }
  }

  // Minutes
  if (_end >= 2)
  {
    if (_start < 2)
      stream << ":";

    if (_start <= 2)
    {
      unsigned int min = s / 60;
      s -= min * 60;
      stream << std::setw(2) << std::setfill('0') << min;
    }
  }

  // Seconds
  if (_end >= 3)
  {
    if (_start < 3)
      stream << ":";

    if (_start <= 3)
    {
      stream << std::setw(2) << std::setfill('0') << s;
    }
  }

  // Milliseconds
  if (_end >= 4)
  {
    if (_start < 4)
      stream << ".";
    else
      msec = msec + s * 1000;

    if (_start <= 4)
    {
      stream << std::setw(3) << std::setfill('0') << msec;
    }
  }
>>>>>>> bdeee003

  return stream.str();
}

/////////////////////////////////////////////////
Time Time::Sleep(const common::Time &_time)
{
  Time result;

  if (_time >= clockResolution)
  {
    struct timespec interval;
    struct timespec remainder;
    interval.tv_sec = _time.sec;
    interval.tv_nsec = _time.nsec;

    // Sleeping for negative time doesn't make sense
    if (interval.tv_sec < 0)
    {
      gzerr << "Cannot sleep for negative time[" << _time << "]\n";
      return result;
    }

    // This assert conforms to the manpage for nanosleep
    if (interval.tv_nsec < 0 || interval.tv_nsec > 999999999)
    {
      gzerr << "Nanoseconds of [" << interval.tv_nsec
            << "] must be in the range0 to 999999999.\n";
      return result;
    }

#ifdef __MACH__
    if (nanosleep(&interval, &remainder) == -1)
    {
      result.sec = remainder.tv_sec;
      result.nsec = remainder.tv_nsec;
    }
#elif defined(_WIN32)
    // Borrowed from roscpp_core/rostime/src/time.cpp
    HANDLE timer = NULL;
    LARGE_INTEGER sleepTime;
    sleepTime.QuadPart = -
      static_cast<int64_t>(interval.tv_sec)*10000000LL -
      static_cast<int64_t>(interval.tv_nsec) / 100LL;

    timer = CreateWaitableTimer(NULL, TRUE, NULL);
    if (timer == NULL)
    {
      gzerr << "Unable to create waitable timer. Sleep will be incorrect.\n";
      return result;
    }

    if (!SetWaitableTimer (timer, &sleepTime, 0, NULL, NULL, 0))
    {
      gzerr << "Unable to use waitable timer. Sleep will be incorrect.\n";
      return result;
    }

    if (WaitForSingleObject (timer, INFINITE) != WAIT_OBJECT_0)
    {
      gzerr << "Unable to wait for a single object. Sleep will be incorrect.\n";
      return result;
    }

    result.sec = 0;
    result.nsec = 0;
#else
    if (clock_nanosleep(CLOCK_REALTIME, 0, &interval, &remainder) == -1)
    {
      result.sec = remainder.tv_sec;
      result.nsec = remainder.tv_nsec;
    }
#endif
  }
  else
  {
    /// \TODO Make this a gzlog
    gzwarn << "Sleep time is larger than clock resolution, skipping sleep\n";
  }

  return result;
}

/////////////////////////////////////////////////
Time Time::MSleep(unsigned int _ms)
{
  return Time::Sleep(Time(0, _ms*1000000));
}

/////////////////////////////////////////////////
Time Time::NSleep(unsigned int _ns)
{
  return Time::Sleep(Time(0, _ns));
}

/////////////////////////////////////////////////
Time &Time::operator =(const struct timeval &_tv)
{
  this->sec = _tv.tv_sec;
  this->nsec = _tv.tv_usec*1000;

  return *this;
}

/////////////////////////////////////////////////
Time &Time::operator =(const struct timespec &_tv)
{
  this->sec = _tv.tv_sec;
  this->nsec = _tv.tv_nsec;

  return *this;
}

/////////////////////////////////////////////////
Time &Time::operator =(const Time &_time)
{
  this->sec = _time.sec;
  this->nsec = _time.nsec;

  return *this;
}

/////////////////////////////////////////////////
Time Time::operator +(const struct timeval &_tv) const
{
  Time t(this->sec + _tv.tv_sec, this->nsec + _tv.tv_usec*1000);
  t.Correct();
  return t;
}

/////////////////////////////////////////////////
Time Time::operator +(const struct timespec &_tv) const
{
  Time t(this->sec + _tv.tv_sec, this->nsec + _tv.tv_nsec);
  t.Correct();
  return t;
}

/////////////////////////////////////////////////
const Time &Time::operator +=(const struct timeval &_tv)
{
  this->sec += _tv.tv_sec;
  this->nsec += _tv.tv_usec*1000;
  this->Correct();
  return *this;
}

/////////////////////////////////////////////////
const Time &Time::operator +=(const struct timespec &_tv)
{
  this->sec += _tv.tv_sec;
  this->nsec += _tv.tv_nsec;
  this->Correct();
  return *this;
}

/////////////////////////////////////////////////
Time Time::operator +(const Time &_time) const
{
  Time t(this->sec + _time.sec, this->nsec + _time.nsec);
  t.Correct();

  return t;
}

/////////////////////////////////////////////////
const Time &Time::operator +=(const Time &_time)
{
  this->sec += _time.sec;
  this->nsec += _time.nsec;
  this->Correct();
  return *this;
}

/////////////////////////////////////////////////
Time Time::operator -(const struct timeval &_tv) const
{
  Time t(this->sec - _tv.tv_sec, this->nsec - _tv.tv_usec*1000);
  t.Correct();

  return t;
}

/////////////////////////////////////////////////
const Time &Time::operator -=(const struct timeval &_tv)
{
  this->sec -= _tv.tv_sec;
  this->nsec -= _tv.tv_usec*1000;
  this->Correct();
  return *this;
}

/////////////////////////////////////////////////
Time Time::operator -(const struct timespec &_tv) const
{
  Time t(this->sec - _tv.tv_sec, this->nsec - _tv.tv_nsec);
  t.Correct();

  return t;
}

/////////////////////////////////////////////////
const Time &Time::operator -=(const struct timespec &_tv)
{
  this->sec -= _tv.tv_sec;
  this->nsec -= _tv.tv_nsec;
  this->Correct();
  return *this;
}

/////////////////////////////////////////////////
Time Time::operator -(const Time &_time) const
{
  Time t(this->sec - _time.sec, this->nsec - _time.nsec);
  t.Correct();
  return t;
}

/////////////////////////////////////////////////
const Time &Time::operator -=(const Time &_time)
{
  this->sec -= _time.sec;
  this->nsec -= _time.nsec;
  this->Correct();
  return *this;
}

/////////////////////////////////////////////////
Time Time::operator *(const struct timeval &_tv) const
{
  Time t2(_tv.tv_sec, _tv.tv_usec*1000);
  Time t(this->Double() * t2.Double());
  t.Correct();
  return t;
}

/////////////////////////////////////////////////
const Time &Time::operator *=(const struct timeval &_tv)
{
  Time t2(_tv.tv_sec, _tv.tv_usec*1000);
  this->Set(this->Double() * t2.Double());
  this->Correct();
  return *this;
}

/////////////////////////////////////////////////
Time Time::operator *(const struct timespec &_tv) const
{
  Time t2(_tv.tv_sec, _tv.tv_nsec);
  Time t(this->Double() * t2.Double());
  t.Correct();
  return t;
}

/////////////////////////////////////////////////
const Time &Time::operator *=(const struct timespec &_tv)
{
  Time t2(_tv.tv_sec, _tv.tv_nsec);
  this->Set(this->Double() * t2.Double());
  this->Correct();
  return *this;
}

/////////////////////////////////////////////////
Time Time::operator *(const Time &_time) const
{
  Time t(this->Double() * _time.Double());
  t.Correct();
  return t;
}

/////////////////////////////////////////////////
const Time &Time::operator *=(const Time &_time)
{
  this->Set(this->Double() * _time.Double());
  this->Correct();
  return *this;
}

/////////////////////////////////////////////////
Time Time::operator /(const struct timeval &_tv) const
{
  return (*this) / Time(_tv);
}

/////////////////////////////////////////////////
const Time &Time::operator /=(const struct timeval &_tv)
{
  *this = *this / Time(_tv);
  return *this;
}

/////////////////////////////////////////////////
Time Time::operator /(const struct timespec &_tv) const
{
  return (*this) / Time(_tv);
}

/////////////////////////////////////////////////
const Time &Time::operator /=(const struct timespec &_tv)
{
  *this = *this / Time(_tv);
  return *this;
}

/////////////////////////////////////////////////
Time Time::operator /(const Time &_time) const
{
  Time result(*this);

  if (_time.sec == 0 && _time.nsec == 0)
    gzerr << "Time divide by zero\n";
  else
    result.Set(this->Double() / _time.Double());

  return result;
}

/////////////////////////////////////////////////
const Time &Time::operator /=(const Time &_time)
{
  *this = *this / _time;
  return *this;
}

/////////////////////////////////////////////////
bool Time::operator ==(const struct timeval &_tv) const
{
  return *this == Time(_tv);
}

/////////////////////////////////////////////////
bool Time::operator ==(const struct timespec &_tv) const
{
  return *this == Time(_tv);
}

/////////////////////////////////////////////////
bool Time::operator ==(const Time &_time) const
{
  return this->sec == _time.sec && this->nsec == _time.nsec;
}

/////////////////////////////////////////////////
bool Time::operator ==(double _time) const
{
  return *this == Time(_time);
}

/////////////////////////////////////////////////
bool Time::operator!=(const struct timeval &_tv) const
{
  return !(*this == _tv);
}

/////////////////////////////////////////////////
bool Time::operator!=(const struct timespec &_tv) const
{
  return !(*this == _tv);
}

/////////////////////////////////////////////////
bool Time::operator!=(const Time &_time) const
{
  return !(*this == _time);
}

/////////////////////////////////////////////////
bool Time::operator!=(double _time) const
{
  return !(*this == _time);
}

/////////////////////////////////////////////////
bool Time::operator<(const struct timeval &_tv) const
{
  return *this < Time(_tv);
}

/////////////////////////////////////////////////
bool Time::operator<(const struct timespec &_tv) const
{
  return *this < Time(_tv);
}

/////////////////////////////////////////////////
bool Time::operator<(const Time &_time) const
{
  return this->sec < _time.sec ||
    (this->sec == _time.sec && this->nsec < _time.nsec);
}

/////////////////////////////////////////////////
bool Time::operator<(double _time) const
{
  return *this < Time(_time);
}

/////////////////////////////////////////////////
bool Time::operator<=(const struct timeval &_tv) const
{
  return *this <= Time(_tv);
}

/////////////////////////////////////////////////
bool Time::operator<=(const struct timespec &_tv) const
{
  return *this <= Time(_tv);
}

/////////////////////////////////////////////////
bool Time::operator<=(const Time &_time) const
{
  return !(_time < *this);
}

/////////////////////////////////////////////////
bool Time::operator<=(double _time) const
{
  return *this <= Time(_time);
}

/////////////////////////////////////////////////
bool Time::operator>(const struct timeval &_tv) const
{
  return *this > Time(_tv);
}

/////////////////////////////////////////////////
bool Time::operator>(const struct timespec &_tv) const
{
  return *this > Time(_tv);
}

/////////////////////////////////////////////////
bool Time::operator>(const Time &_time) const
{
  return _time < *this;
}

/////////////////////////////////////////////////
bool Time::operator>(double _time) const
{
  return *this > Time(_time);
}

/////////////////////////////////////////////////
bool Time::operator>=(const struct timeval &_tv) const
{
  return *this >= Time(_tv);
}

/////////////////////////////////////////////////
bool Time::operator>=(const struct timespec &_tv) const
{
  return *this >= Time(_tv);
}

/////////////////////////////////////////////////
bool Time::operator>=(const Time &_time) const
{
  return !(*this < _time);
}

/////////////////////////////////////////////////
bool Time::operator>=(double _time) const
{
  return *this >= Time(_time);
}<|MERGE_RESOLUTION|>--- conflicted
+++ resolved
@@ -256,47 +256,6 @@
 }
 
 /////////////////////////////////////////////////
-<<<<<<< HEAD
-std::string Time::FormattedString(bool _day, bool _hour, bool _min, bool _sec,
-    bool _msec) const
-{
-  std::ostringstream stream;
-  unsigned int day, hour, min, s, msec;
-
-  stream.str("");
-
-  s = this->sec;
-
-  day = s / 86400;
-  s -= day * 86400;
-
-  hour = s / 3600;
-  s -= hour * 3600;
-
-  min = s / 60;
-  s -= min * 60;
-
-  msec = rint(this->nsec * 1e-6);
-
-  if (_day)
-    stream << std::setw(2) << std::setfill('0') << day;
-  if (_day && (_hour || _min || _sec || _msec))
-    stream << " ";
-  if (_hour)
-    stream << std::setw(2) << std::setfill('0') << hour;
-  if (_hour && (_min || _sec || _msec))
-    stream << ":";
-  if (_min)
-    stream << std::setw(2) << std::setfill('0') << min;
-  if (_min && (_sec || _msec))
-    stream << ":";
-  if (_sec)
-    stream << std::setw(2) << std::setfill('0') << s;
-  if (_sec && _msec)
-    stream << ".";
-  if (_msec)
-    stream << std::setw(3) << std::setfill('0') << msec;
-=======
 std::string Time::FormattedString(FormatOption _start, FormatOption _end) const
 {
   if (_start > MILLISECONDS)
@@ -397,7 +356,6 @@
       stream << std::setw(3) << std::setfill('0') << msec;
     }
   }
->>>>>>> bdeee003
 
   return stream.str();
 }
