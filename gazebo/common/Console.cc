--- conflicted
+++ resolved
@@ -103,10 +103,56 @@
   Console::log << this->str();
   Console::log.flush();
 
-<<<<<<< HEAD
   // Output to terminal
   if (!Console::GetQuiet())
-=======
+  {
+    if (this->type == Logger::STDOUT)
+    {
+     std::cout << "\033[1;" << this->color << "m" << this->str() << "\033[0m";
+    }
+    else
+    {
+     std::cerr << "\033[1;" << this->color << "m" << this->str() << "\033[0m";
+    }
+  }
+
+  this->str("");
+  return 0;
+}
+
+/////////////////////////////////////////////////
+FileLogger::FileLogger(const std::string &_filename)
+  : std::ostream(new Buffer(_filename))
+{
+  this->setf(std::ios_base::unitbuf);
+}
+
+/////////////////////////////////////////////////
+FileLogger::~FileLogger()
+{
+  delete this->rdbuf();
+}
+
+/////////////////////////////////////////////////
+void FileLogger::Init(const std::string &_filename)
+{
+  FileLogger::Buffer *buf = static_cast<FileLogger::Buffer*>(
+      this->rdbuf());
+
+  // Only allow initialization once.
+  if (buf->stream)
+    return;
+
+  if (!getenv("HOME"))
+  {
+    gzerr << "Missing HOME environment variable."
+          << "No log file will be generated.";
+    return;
+  }
+
+  boost::filesystem::path logPath(getenv("HOME"));
+  logPath = logPath / ".gazebo/" / _filename;
+
   // If the logPath is a directory, just rename it.
   if (boost::filesystem::is_directory(logPath))
   {
@@ -124,56 +170,6 @@
     }
   }
 
-  if (this->logStream)
->>>>>>> 932c9116
-  {
-    if (this->type == Logger::STDOUT)
-    {
-     std::cout << "\033[1;" << this->color << "m" << this->str() << "\033[0m";
-    }
-    else
-    {
-     std::cerr << "\033[1;" << this->color << "m" << this->str() << "\033[0m";
-    }
-  }
-
-  this->str("");
-  return 0;
-}
-
-/////////////////////////////////////////////////
-FileLogger::FileLogger(const std::string &_filename)
-  : std::ostream(new Buffer(_filename))
-{
-  this->setf(std::ios_base::unitbuf);
-}
-
-/////////////////////////////////////////////////
-FileLogger::~FileLogger()
-{
-  delete this->rdbuf();
-}
-
-/////////////////////////////////////////////////
-void FileLogger::Init(const std::string &_filename)
-{
-  FileLogger::Buffer *buf = static_cast<FileLogger::Buffer*>(
-      this->rdbuf());
-
-  // Only allow initialization once.
-  if (buf->stream)
-    return;
-
-  if (!getenv("HOME"))
-  {
-    gzerr << "Missing HOME environment variable."
-          << "No log file will be generated.";
-    return;
-  }
-
-  boost::filesystem::path logPath(getenv("HOME"));
-  logPath = logPath / ".gazebo/" / _filename;
-
   buf->stream = new std::ofstream(logPath.string().c_str(), std::ios::out);
   if (!buf->stream->is_open())
     std::cerr << "Error opening log file: " << logPath << std::endl;
