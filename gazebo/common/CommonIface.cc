/*
 * Copyright (C) 2012-2016 Open Source Robotics Foundation
 *
 * Licensed under the Apache License, Version 2.0 (the "License");
 * you may not use this file except in compliance with the License.
 * You may obtain a copy of the License at
 *
 *     http://www.apache.org/licenses/LICENSE-2.0
 *
 * Unless required by applicable law or agreed to in writing, software
 * distributed under the License is distributed on an "AS IS" BASIS,
 * WITHOUT WARRANTIES OR CONDITIONS OF ANY KIND, either express or implied.
 * See the License for the specific language governing permissions and
 * limitations under the License.
 *
*/
#ifdef _WIN32
  #include <Windows.h>
#endif

#include <cstdlib>
<<<<<<< HEAD
#include <cstring>
#include <string>
#include <sys/stat.h>
#include <vector>
=======
#include <fstream>

#include <fcntl.h>
#include <sys/stat.h>

#ifdef __linux__
#include <sys/sendfile.h>
#endif
>>>>>>> 79cb88b4

#include <boost/filesystem/operations.hpp>
#include <boost/filesystem/path.hpp>

#include <gazebo/gazebo_config.h>
#include <gazebo/common/ffmpeg_inc.h>

#include "gazebo/common/CommonIface.hh"
#include "gazebo/common/Exception.hh"
#include "gazebo/common/SystemPaths.hh"

using namespace gazebo;

#ifdef _WIN32
<<<<<<< HEAD
  const auto& gzstrtok = strtok_s;
#else
  const auto& gzstrtok = strtok_r;
#endif

=======
# define GZ_PATH_MAX _MAX_PATH
#elif defined(PATH_MAX)
# define GZ_PATH_MAX PATH_MAX
#elif defined(_XOPEN_PATH_MAX)
# define GZ_PATH_MAX _XOPEN_PATH_MAX
#else
# define GZ_PATH_MAX _POSIX_PATH_MAX
#endif


>>>>>>> 79cb88b4
/////////////////////////////////////////////////
void common::load()
{
#ifdef HAVE_FFMPEG
  static bool first = true;
  if (first)
  {
    first = false;
    avcodec_register_all();
    av_register_all();
  }
#endif
}

/////////////////////////////////////////////////
std::string common::unique_file_path(const std::string &_pathAndName,
    const std::string &_extension)
{
  std::string result = _pathAndName + "." + _extension;
  int count = 1;
  struct stat buf;

  // Check if file exists and change name accordingly
  while (stat(result.c_str(), &buf) != -1)
  {
    result = _pathAndName + "(" + std::to_string(count++) + ")." + _extension;
  }

  return result;
}
/////////////////////////////////////////////////
void common::add_search_path_suffix(const std::string &_suffix)
{
  common::SystemPaths::Instance()->AddSearchPathSuffix(_suffix);
}

/////////////////////////////////////////////////
std::string common::find_file(const std::string &_file)
{
  return common::SystemPaths::Instance()->FindFile(_file, true);
}

/////////////////////////////////////////////////
std::string common::find_file(const std::string &_file, bool _searchLocalPath)
{
  return common::SystemPaths::Instance()->FindFile(_file, _searchLocalPath);
}

/////////////////////////////////////////////////
std::string common::find_file_path(const std::string &_file)
{
  std::string filepath = common::find_file(_file);

  boost::filesystem::path path(filepath);
  if (boost::filesystem::is_directory(path))
  {
    return filepath;
  }
  else
  {
    int index = filepath.find_last_of("/");
    return filepath.substr(0, index);
  }
}

/////////////////////////////////////////////////
const char *common::getEnv(const char *_name)
{
#ifdef _WIN32
  const DWORD buffSize = 65535;
  static char buffer[buffSize];
  if (GetEnvironmentVariable(_name, buffer, buffSize))
    return buffer;
  else
    return nullptr;
#else
  return getenv(_name);
#endif
}

/////////////////////////////////////////////////
<<<<<<< HEAD
std::vector<std::string> common::split(const std::string &_str,
    const std::string &_delim)
{
  std::vector<std::string> tokens;
  char *saveptr;
  char *str = strdup(_str.c_str());

  auto token = gzstrtok(str, _delim.c_str(), &saveptr);

  while (token)
  {
    tokens.push_back(token);
    token = gzstrtok(nullptr, _delim.c_str(), &saveptr);
  }

  free(str);
  return tokens;
=======
std::string common::cwd()
{
  char buf[GZ_PATH_MAX + 1] = {'\0'};
#ifdef _WIN32
  return _getcwd(buf, sizeof(buf)) == nullptr ? "" : buf;
#else
  return getcwd(buf, sizeof(buf)) == nullptr ? "" : buf;
#endif
}

/////////////////////////////////////////////////
bool common::exists(const std::string &_path)
{
  return common::isFile(_path) || common::isDirectory(_path);
}

/////////////////////////////////////////////////
bool common::isFile(const std::string &_path)
{
  std::ifstream f(_path);
  return f.good();
}

/////////////////////////////////////////////////
bool common::isDirectory(const std::string &_path)
{
  struct stat info;

  if (stat(_path.c_str(), &info) != 0)
    return false;
  else if (info.st_mode & S_IFDIR)
    return true;
  else
    return false;
}

/////////////////////////////////////////////////
bool common::moveFile(const std::string &_existingFilename,
                      const std::string &_newFilename)
{
  return copyFile(_existingFilename, _newFilename) &&
         std::remove(_existingFilename.c_str()) == 0;
}

/////////////////////////////////////////////////
void common::replaceAll(std::string &_result,
                        const std::string &_orig,
                        const std::string &_key,
                        const std::string &_replacement)
{
  _result = _orig;
  size_t pos = 0;
  while ((pos = _result.find(_key, pos)) != std::string::npos)
  {
    _result = _result.replace(pos, _key.length(), _replacement);
    pos += _key.length() > _replacement.length() ? 0 : _replacement.length();
  }
}

/////////////////////////////////////////////////
std::string common::replaceAll(const std::string &_orig,
                               const std::string &_key,
                               const std::string &_replacement)
{
  std::string result;
  replaceAll(result, _orig, _key, _replacement);
  return result;
}

/////////////////////////////////////////////////
std::string common::absPath(const std::string &_path)
{
  std::string result;

  char path[GZ_PATH_MAX] = "";
#ifdef _WIN32
  if (GetFullPathName(_path.c_str(), GZ_PATH_MAX, &path[0], nullptr) != 0)
#else
  if (realpath(_path.c_str(), &path[0]) != nullptr)
#endif
    result = path;
  else if (!_path.empty())
  {
    // If _path is an absolute path, then return _path.
    // An absoluate path on Windows is a character followed by a colon and a
    // forward-slash.
    if (_path.compare(0, 1, "/") == 0 || _path.compare(1, 3, ":\\") == 0)
      result = _path;
    // Otherwise return the current working directory with _path appended.
    else
      result = common::cwd() + "/" + _path;
  }

  common::replaceAll(result, result, "//", "/");

  return result;
}

/////////////////////////////////////////////////
bool common::copyFile(const std::string &_existingFilename,
                      const std::string &_newFilename)
{
  std::string absExistingFilename = common::absPath(_existingFilename);
  std::string absNewFilename = common::absPath(_newFilename);

  if (absExistingFilename == absNewFilename)
    return false;

#ifdef _WIN32
  return CopyFile(absExistingFilename.c_str(), absNewFilename.c_str(), false);
#elif defined(__APPLE__)
  bool result = false;
  std::ifstream in(absExistingFilename.c_str(), std::ifstream::binary);

  if (in.good())
  {
    std::ofstream out(absNewFilename.c_str(),
                      std::ifstream::trunc | std::ifstream::binary);
    if (out.good())
    {
      out << in.rdbuf();
      result = common::isFile(absNewFilename);
    }
    out.close();
  }
  in.close();

  return result;
#else
  int readFd = 0;
  int writeFd = 0;
  struct stat statBuf;
  off_t offset = 0;

  // Open the input file.
  readFd = open(absExistingFilename.c_str(), O_RDONLY);
  if (readFd < 0)
    return false;

  // Stat the input file to obtain its size.
  fstat(readFd, &statBuf);

  // Open the output file for writing, with the same permissions as the
  // source file.
  writeFd = open(absNewFilename.c_str(), O_WRONLY | O_CREAT, statBuf.st_mode);

  while (offset >= 0 && offset < statBuf.st_size)
  {
    // Send the bytes from one file to the other.
    ssize_t written = sendfile(writeFd, readFd, &offset, statBuf.st_size);
    if (written < 0)
      break;
  }

  close(readFd);
  close(writeFd);

  return offset == statBuf.st_size;
#endif
>>>>>>> 79cb88b4
}<|MERGE_RESOLUTION|>--- conflicted
+++ resolved
@@ -19,13 +19,10 @@
 #endif
 
 #include <cstdlib>
-<<<<<<< HEAD
 #include <cstring>
 #include <string>
-#include <sys/stat.h>
+#include <fstream>
 #include <vector>
-=======
-#include <fstream>
 
 #include <fcntl.h>
 #include <sys/stat.h>
@@ -33,7 +30,6 @@
 #ifdef __linux__
 #include <sys/sendfile.h>
 #endif
->>>>>>> 79cb88b4
 
 #include <boost/filesystem/operations.hpp>
 #include <boost/filesystem/path.hpp>
@@ -48,13 +44,12 @@
 using namespace gazebo;
 
 #ifdef _WIN32
-<<<<<<< HEAD
   const auto& gzstrtok = strtok_s;
 #else
   const auto& gzstrtok = strtok_r;
 #endif
 
-=======
+#ifdef _WIN32
 # define GZ_PATH_MAX _MAX_PATH
 #elif defined(PATH_MAX)
 # define GZ_PATH_MAX PATH_MAX
@@ -65,7 +60,6 @@
 #endif
 
 
->>>>>>> 79cb88b4
 /////////////////////////////////////////////////
 void common::load()
 {
@@ -147,7 +141,6 @@
 }
 
 /////////////////////////////////////////////////
-<<<<<<< HEAD
 std::vector<std::string> common::split(const std::string &_str,
     const std::string &_delim)
 {
@@ -165,7 +158,9 @@
 
   free(str);
   return tokens;
-=======
+}
+
+/////////////////////////////////////////////////
 std::string common::cwd()
 {
   char buf[GZ_PATH_MAX + 1] = {'\0'};
@@ -325,5 +320,4 @@
 
   return offset == statBuf.st_size;
 #endif
->>>>>>> 79cb88b4
 }