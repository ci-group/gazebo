/*
 * Copyright (C) 2012-2015 Open Source Robotics Foundation
 *
 * Licensed under the Apache License, Version 2.0 (the "License");
 * you may not use this file except in compliance with the License.
 * You may obtain a copy of the License at
 *
 *     http://www.apache.org/licenses/LICENSE-2.0
 *
 * Unless required by applicable law or agreed to in writing, software
 * distributed under the License is distributed on an "AS IS" BASIS,
 * WITHOUT WARRANTIES OR CONDITIONS OF ANY KIND, either express or implied.
 * See the License for the specific language governing permissions and
 * limitations under the License.
 *
*/

#ifndef _COMMONIFACE_HH_
#define _COMMONIFACE_HH_

#include <string>
#include <vector>
#include <boost/uuid/sha1.hpp>
#include <iomanip>
#include <sstream>

#include "gazebo/util/system.hh"

namespace gazebo
{
  namespace common
  {
    /// \addtogroup gazebo_common
    /// \{

    /// \brief Load the common library.
    GZ_COMMON_VISIBLE
    void load();

    /// \brief add path sufix to common::SystemPaths
    /// \param[in] _suffix The suffix to add.
    GZ_COMMON_VISIBLE
    void add_search_path_suffix(const std::string &_suffix);

    /// \brief search for file in common::SystemPaths
    /// \param[in] _file Name of the file to find.
    /// \return The path containing the file.
    GZ_COMMON_VISIBLE
    std::string find_file(const std::string &_file);

    /// \brief search for file in common::SystemPaths
    /// \param[in] _file Name of the file to find.
    /// \param[in] _searchLocalPath True to search in the current working
    /// directory.
    /// \return The path containing the file.
    GZ_COMMON_VISIBLE
    std::string find_file(const std::string &_file,
                          bool _searchLocalPath);

    /// \brief search for a file in common::SystemPaths
    /// \param[in] _file the file name to look for.
    /// \return The path containing the file.
    GZ_COMMON_VISIBLE
    std::string find_file_path(const std::string &_file);

    /// \brief Compute the SHA1 hash of an array of bytes.
    /// \param[in] _buffer Input sequence. The permitted data types for this
    /// function are std::string and any STL container.
    /// \return The string representation (40 character) of the SHA1 hash.
    template<typename T>
    GZ_COMMON_VISIBLE
    std::string get_sha1(const T &_buffer);

    /// \brief Windows equivalent of getEnv.
<<<<<<< HEAD
    /// Should only be called when using windows.
    /// \param[in] _name Name of the environment variable to get.
    /// \return Environment variable contents, or NULL on error.
=======
    /// Should only be called when using Windows.
    /// \param[in] _name Name of the environment variable to get.
    /// \return Environment variable contents, or NULL on error or
    /// if used from Linux or Mac.
>>>>>>> a8b4f97a
    GZ_COMMON_VISIBLE
    const char *getEnvWin(const char *_name);
    /// \}
  }

  ///////////////////////////////////////////////
  // Implementation of get_sha1
  template<typename T>
  GZ_COMMON_VISIBLE
  std::string common::get_sha1(const T &_buffer)
  {
    boost::uuids::detail::sha1 sha1;
    unsigned int hash[5];
    std::stringstream stream;

    if (_buffer.size() == 0)
    {
      sha1.process_bytes(NULL, 0);
    }
    else
    {
      sha1.process_bytes(&(_buffer[0]), _buffer.size() * sizeof(_buffer[0]));
    }

    sha1.get_digest(hash);

    for (std::size_t i = 0; i < sizeof(hash) / sizeof(hash[0]); ++i)
    {
      stream << std::setfill('0')
             << std::setw(sizeof(hash[0]) * 2)
             << std::hex
             << hash[i];
    }

    return stream.str();
  }
}
#endif<|MERGE_RESOLUTION|>--- conflicted
+++ resolved
@@ -72,16 +72,10 @@
     std::string get_sha1(const T &_buffer);
 
     /// \brief Windows equivalent of getEnv.
-<<<<<<< HEAD
-    /// Should only be called when using windows.
-    /// \param[in] _name Name of the environment variable to get.
-    /// \return Environment variable contents, or NULL on error.
-=======
     /// Should only be called when using Windows.
     /// \param[in] _name Name of the environment variable to get.
     /// \return Environment variable contents, or NULL on error or
     /// if used from Linux or Mac.
->>>>>>> a8b4f97a
     GZ_COMMON_VISIBLE
     const char *getEnvWin(const char *_name);
     /// \}
