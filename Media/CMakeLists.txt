add_subdirectory(audio)
add_subdirectory(dem)
add_subdirectory(fonts)
add_subdirectory(gui)
add_subdirectory(materials)
add_subdirectory(models)
<<<<<<< HEAD
if (${OGRE_VERSION} GREATER 1.8.0 AND NOT APPLE)
  #if (${OGRE_VERSION} GREATER 1.8.0)
=======

# use glsl 150 shaders if ogre version >= 1.9
if ((NOT ${OGRE_VERSION} VERSION_LESS 1.9.0) AND NOT APPLE)
>>>>>>> b5b446a1
  add_subdirectory(rtshaderlib150)
else ()
  add_subdirectory(rtshaderlib)
endif()

add_subdirectory(skyx)<|MERGE_RESOLUTION|>--- conflicted
+++ resolved
@@ -4,14 +4,9 @@
 add_subdirectory(gui)
 add_subdirectory(materials)
 add_subdirectory(models)
-<<<<<<< HEAD
-if (${OGRE_VERSION} GREATER 1.8.0 AND NOT APPLE)
-  #if (${OGRE_VERSION} GREATER 1.8.0)
-=======
 
 # use glsl 150 shaders if ogre version >= 1.9
 if ((NOT ${OGRE_VERSION} VERSION_LESS 1.9.0) AND NOT APPLE)
->>>>>>> b5b446a1
   add_subdirectory(rtshaderlib150)
 else ()
   add_subdirectory(rtshaderlib)
