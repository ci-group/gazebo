import * from "grid.material"

vertex_program Gazebo/DepthMapVS glsl
{
  source depth_map.vert

  default_params
  {
    param_named_auto texelOffsets texel_offsets
  }
}

fragment_program Gazebo/DepthMapFS glsl
{
  source depth_map.frag

  default_params
  {
    param_named_auto pNear near_clip_distance
    param_named_auto pFar far_clip_distance
  }
}

material Gazebo/DepthMap
{
  technique
  {
    pass
    {
      vertex_program_ref Gazebo/DepthMapVS { }
      fragment_program_ref Gazebo/DepthMapFS { }
    }
  }
}

vertex_program Gazebo/XYZPointsVS glsl
{
  source depth_points_map.vert
}

fragment_program Gazebo/XYZPointsFS glsl
{
  source depth_points_map.frag

  default_params
  {
    param_named_auto width viewport_width
    param_named_auto height viewport_height
  }
}

material Gazebo/XYZPoints
{
  technique
  {
    pass pcd_tex
    {
      separate_scene_blend one zero one zero

      vertex_program_ref Gazebo/XYZPointsVS { }
      fragment_program_ref Gazebo/XYZPointsFS { }
    }
  }
}

vertex_program Gazebo/LaserScan1stVS glsl
{
  source laser_1st_pass.vert
}

fragment_program Gazebo/LaserScan1stFS glsl
{
  source laser_1st_pass.frag

  default_params
  {
    param_named retro float 0.0
    param_named_auto near near_clip_distance
    param_named_auto far far_clip_distance
  }
}

material Gazebo/LaserScan1st
{
  technique
  {
    pass laser_tex
    {
      separate_scene_blend one zero one zero

      vertex_program_ref Gazebo/LaserScan1stVS { }
      fragment_program_ref Gazebo/LaserScan1stFS { }
    }
  }
}

vertex_program Gazebo/LaserScan2ndVS glsl
{
  source laser_2nd_pass.vert
}

fragment_program Gazebo/LaserScan2ndFS glsl
{
  source laser_2nd_pass.frag

  default_params
  {
    param_named tex1 int 0
    param_named tex2 int 1
    param_named tex3 int 2
    param_named_auto texSize texture_size 0
  }
}

material Gazebo/LaserScan2nd
{
  technique
  {
    pass laser_tex_2nd
    {
      separate_scene_blend one zero one zero

      vertex_program_ref Gazebo/LaserScan2ndVS { }
      fragment_program_ref Gazebo/LaserScan2ndFS { }
    }
  }
}

material Gazebo/Grey
{
  technique
  {
    pass main
    {
      ambient .3 .3 .3  1.0
      diffuse .7 .7 .7  1.0
      specular 0.01 0.01 0.01 1.000000 1.500000
    }
  }
}

material Gazebo/DarkGrey
{
  technique
  {
    pass main
    {
      ambient .175 .175 .175  1.0
      diffuse .175 .175 .175  1.0
      specular .175 .175 .175 1.000000 1.500000
    }
  }
}

material Gazebo/White
{
  technique
  {
    pass ambient
    {
      ambient 1 1 1 1
    }

    pass light
    {
      diffuse 1 1 1 1
      specular .1 .1 .1 128
    }
  }
}

material Gazebo/FlatBlack
{
  technique
  {
    pass
    {
      ambient 0.1 0.1 0.1
      diffuse 0.1 0.1 0.1
      specular 0.01 0.01 0.01 1.0 1.0
    }
  }
}

material Gazebo/Black
{
  technique
  {
    pass
    {
      ambient 0 0 0 1
      diffuse 0 0 0 1
      specular 0.1 0.1 0.1 1 5.0
    }
  }
}


material Gazebo/Red
{
  technique
  {
    pass ambient
    {
      ambient 1 0 0
      diffuse 1 0 0
      specular 0.1 0.1 0.1 1 1
    }
  }
<<<<<<< HEAD
}

material Gazebo/RedBright
{
  technique
  {
    pass ambient
    {
      ambient 0.87 0.26 0.07
      diffuse 0.87 0.26 0.07
      specular 0.87 0.26 0.07 1 1
    }
  }
=======
>>>>>>> 239f603d
}

material Gazebo/Green
{
  technique
  {
    pass ambient
    {
      ambient 0 1 0
      diffuse 0 1 0
      specular 0.1 0.1 0.1 1 1
    }
  }
}

material Gazebo/Blue
{
  technique
  {
    pass ambient
    {
      ambient 0 0 1
      diffuse 0 0 1
      specular 0.1 0.1 0.1 1 1
    }
  }
<<<<<<< HEAD
}

material Gazebo/SkyBlue
{
  technique
  {
    pass ambient
    {
      ambient 0.13 0.44 0.70
      diffuse 0 0 1
      specular 0.1 0.1 0.1 1 1
    }
  }
=======
>>>>>>> 239f603d
}

material Gazebo/Yellow
{
  technique
  {
    pass ambient
    {
      ambient 1 1 0 1
      diffuse 1 1 0 1
<<<<<<< HEAD
      specular 0 0 0 0 0  
    }     
  }
}

material Gazebo/ZincYellow
{
  technique
  {
    pass ambient
    {
      ambient 0.9725 0.9529 0.2078 1
      diffuse 0.9725 0.9529 0.2078 1
      specular 0.9725 0.9529 0.2078 1 1
=======
      specular 0 0 0 0 0
>>>>>>> 239f603d
    }
  }
}

material Gazebo/Purple
{
  technique
  {
    pass ambient
    {
      ambient 1 0 1
      diffuse 1 0 1
      specular 0.1 0.1 0.1 1 1
    }
  }
}

material Gazebo/Turquoise
{
  technique
  {
    pass ambient
    {
      ambient 0 1 1
      diffuse 0 1 1
      specular 0.1 0.1 0.1 1 1
    }
  }
}

material Gazebo/Orange
{
  technique
  {
    pass ambient
    {
      lighting on

      ambient 1 0.5088 0.0468 1
      diffuse 1 0.5088 0.0468 1
      specular 0.5 0.5 0.5 128
    }
  }
}

material Gazebo/WhiteGlow : Gazebo/White
{
  technique
  {
    pass light
    {
      emissive 1 1 1
    }
  }
}

material Gazebo/RedGlow
{
  technique
  {
    pass ambient
    {
      ambient 1 0 0
      diffuse 1 0 0
      emissive 1 0 0
      specular 0 0 0 128
    }

    pass light
    {
      ambient 1 0 0
      diffuse 1 0 0
      emissive 1 0 0
      specular 1 0 0 128
    }
  }
}



material Gazebo/GreenGlow : Gazebo/Green
{
  technique
  {
    pass ambient
    {
      emissive 0 1 0
    }

    pass light
    {
      emissive 0 1 0
    }
  }
}

material Gazebo/BlueGlow : Gazebo/Blue
{
  technique
  {
    pass light
    {
      emissive 0 0 1
    }
  }
}

material Gazebo/YellowGlow : Gazebo/Yellow
{
  technique
  {
    pass light
    {
      emissive 1 1 0
    }
  }
}

material Gazebo/PurpleGlow : Gazebo/Purple
{
  technique
  {
    pass light
    {
      emissive 1 0 1
    }
  }
}

material Gazebo/TurquoiseGlow : Gazebo/Turquoise
{
  technique
  {
    pass light
    {
      emissive 0 1 1
    }
  }
}

material Gazebo/TurquoiseGlowOutline
{
  technique
  {
    pass ambient
    {
      scene_blend alpha_blend
      //lighting off

      diffuse 0 1 1 1
      specular .1 .1 .1 128
    }

    pass ambient2
    {
      scene_blend alpha_blend

      diffuse 0 1 1
      specular .1 .1 .1 128
      emissive 0 1 1

      polygon_mode wireframe
    }
  }
<<<<<<< HEAD
}

material Gazebo/RedTransparentOverlay
{
  technique
  {
    pass
    {
      scene_blend alpha_blend
      depth_write off
      lighting off
      depth_check off

      texture_unit
      {
        colour_op_ex source1 src_manual src_current 1 0 0
        alpha_op_ex source1 src_manual src_current 0.5
      }
    }
  }
}

material Gazebo/BlueTransparentOverlay
{
  technique
  {
    pass
    {
      scene_blend alpha_blend
      depth_write off
      lighting off
      depth_check off

      texture_unit
      {
        colour_op_ex source1 src_manual src_current 0 0 1
        alpha_op_ex source1 src_manual src_current 0.5
      }
    }
  }
}

material Gazebo/GreenTransparentOverlay
{
  technique
  {
    pass
    {
      scene_blend alpha_blend
      depth_write off
      lighting off
      depth_check off

      texture_unit
      {
        colour_op_ex source1 src_manual src_current 0 1 0
        alpha_op_ex source1 src_manual src_current 0.5
      }
    }
  }
=======
>>>>>>> 239f603d
}

material Gazebo/RedTransparent
{
  technique
  {
    pass
    {
      scene_blend alpha_blend
      depth_write off
      lighting off

      texture_unit
      {
        colour_op_ex source1 src_manual src_current 1 0 0
        alpha_op_ex source1 src_manual src_current 0.5
      }
    }
  }
}

material Gazebo/GreenTransparent
{
  technique
  {
    pass
    {
      scene_blend alpha_blend
      depth_write off

      ambient 0.0 1.0 0.0 1
      diffuse 0.0 1.0 0.0 1

      texture_unit
      {
        colour_op_ex source1 src_current src_current 0 1 0
        alpha_op_ex source1 src_manual src_current 0.5
      }
    }
  }
}

material Gazebo/BlueTransparent
{
  technique
  {
    pass
    {
      scene_blend alpha_blend
      depth_write off

      ambient 0.0 0.0 1.0 1
      diffuse 0.0 0.0 1.0 1

      texture_unit
      {
        colour_op_ex source1 src_current src_current 0 1 0
        alpha_op_ex source1 src_manual src_current 0.5
      }
    }
  }
<<<<<<< HEAD
}

material Gazebo/GreyTransparent
{
  technique
  {
    pass
    {
      scene_blend alpha_blend
      depth_write off

      ambient 0.5 0.5 0.5 1
      diffuse 0.5 0.5 0.5 1

      texture_unit
      {
        colour_op_ex source1 src_current src_current 0 1 0
        alpha_op_ex source1 src_manual src_current 0.5
      }
    }
  }
=======
>>>>>>> 239f603d
}

material Gazebo/YellowTransparent
{
  technique
  {
    pass
    {
      scene_blend alpha_blend
      depth_write off

      ambient 1.0 1.0 0.0 1
      diffuse 1.0 1.0 0.0 1

      texture_unit
      {
        colour_op_ex source1 src_current src_current 0 1 0
        alpha_op_ex source1 src_manual src_current 0.4
      }
    }

    pass
    {
      depth_write on

      ambient 1.0 1.0 0.0 1
      diffuse 1.0 1.0 0.0 1
      polygon_mode points

      texture_unit
      {
        colour_op_ex source1 src_current src_current 0 1 0
        alpha_op_ex source1 src_manual src_current 0.4
      }
    }
  }
}

material Gazebo/LightOn
{
  technique
  {
    pass ambient
    {
      diffuse 0 1 0
      ambient 0 1 0
      emissive 0 1 0
    }
  }
}

material Gazebo/LightOff
{
  technique
  {
    pass ambient
    {
      diffuse 1 0 0
      ambient 1 0 0
      emissive 1 0 0
    }
  }
}

material Gazebo/BlueLaser
{
  receive_shadows off

  technique
  {
    pass
    {
      scene_blend alpha_blend
      depth_write off
      cull_hardware none

      ambient 0.0 0.0 1.0 1
      diffuse 0.0 0.0 1.0 1

      texture_unit
      {
        colour_op_ex source1 src_current src_current 0 1 0
        alpha_op_ex source1 src_manual src_current 0.4
      }

    }
  }
}

material Gazebo/OrangeTransparent
{
  receive_shadows off

  technique
  {
    pass
    {
      scene_blend alpha_blend
      depth_write off

      ambient 1.0 0.44 0.0 1
      diffuse 1.0 0.44 0.0 1

      texture_unit
      {
        colour_op_ex source1 src_current src_current 0 1 0
        alpha_op_ex source1 src_manual src_current 0.4
      }

    }
  }
}


material Gazebo/JointAnchor
{
  receive_shadows off

  technique
  {
    pass
    {
      ambient 1.000000 1.000000 1.000000 1.000000
      diffuse 1.000000 1.000000 1.000000 1.000000
      specular 1.000000 1.000000 1.000000 1.000000
      emissive 1.000000 1.000000 1.000000 1.000000
      lighting off
    }
  }
}


material Gazebo/WoodFloor
{
  receive_shadows on

  technique
  {
    pass
    {
      ambient 0.5 0.5 0.5 1.000000

      texture_unit
      {
        texture hardwood_floor.jpg
      }
    }
  }
}

material Gazebo/CeilingTiled
{
  receive_shadows on

  technique
  {
    pass
    {
      ambient 0.5 0.5 0.5 1.000000

      texture_unit
      {
        texture ceiling_tiled.jpg
      }
    }
  }
}

material Gazebo/PaintedWall
{
  receive_shadows on

  technique
  {
    pass
    {
      ambient 1.0 1.0 1.0 1.000000

      texture_unit
      {
        texture paintedWall.jpg
      }
    }
  }
}

material Gazebo/PioneerBody
{
  receive_shadows on
  technique
  {
    pass Ambient
    {
      ambient 0.5 0 0

      texture_unit
      {
        texture pioneerBody.jpg
        filtering trilinear
      }
    }
    pass DirectionalLight
    {
      ambient 0 0 0
      diffuse 1 0 0 1
      specular 0.5 0 0 1 10

      texture_unit
      {
        texture pioneerBody.jpg
        filtering trilinear
      }
    }
    pass PointLight
    {
      ambient 0 0 0
      diffuse 1 0 0 1
      specular 0.5 0 0 1 10

      texture_unit
      {
        texture pioneerBody.jpg
        filtering trilinear
      }
    }

  }
}

material Gazebo/Pioneer2Body
{
  receive_shadows on
  technique
  {
    pass
    {
      //ambient 0.500000 0.500000 0.500000 1.000000
      ambient 0.481193 0.000123 0.000123 1.000000
      diffuse 0.681193 0.000923 0.000923 1.000000
      specular 0.500000 0.500000 0.500000 1.000000 12.500000
      emissive 0.000000 0.000000 0.000000 1.000000
    }
  }
}

material Gazebo/Gold
{
  receive_shadows on
  technique
  {
    pass
    {
      ambient 0.400000 0.248690 0.020759 1.000000
      diffuse 0.800000 0.648690 0.120759 1.000000
      specular 0.400000 0.400000 0.400000 1.000000 12.500000
    }
  }
}

material Gazebo/GreyGradientSky
{
  technique
  {
    pass
    {
      depth_write off
      lighting off

      texture_unit
      {
        texture grey_gradient.jpg
      }
    }
  }
}

material Gazebo/CloudySky
{
  technique
  {
    pass
    {
      depth_write off
      lighting off

      texture_unit
      {
        texture clouds.jpg
        scroll_anim 0.15 0
      }
    }
  }
}

material Gazebo/WoodPallet
{
  technique
  {
    pass
    {
      ambient 0.5 0.5 0.5 1.0
      diffuse 1.0 1.0 1.0 1.0
      specular 0.0 0.0 0.0 1.0 0.5

      texture_unit
      {
        texture WoodPallet.png
        filtering trilinear
      }
    }
  }

  /*
  technique
  {
    scheme GBuffer
    pass DeferredShading/GBuffer/Pass_16
    {
      lighting off

      vertex_program_ref Gazebo/NateVS
      {
      }

      fragment_program_ref Gazebo/NateFS
      {
      }
    }
  }*/
}

material Gazebo/Wood
{
  technique
  {
    pass
    {
      ambient 1.0 1.0 1.0 1.0
      diffuse 1.0 1.0 1.0 1.0
      specular 0.2 0.2 0.2 1.0 12.5

      texture_unit
      {
        texture wood.jpg
        filtering trilinear
      }
    }
  }
}

material Gazebo/Road
{
  technique
  {
    pass
    {
      ambient 0.1 0.1 0.1 1.0
      diffuse 0.8 0.8 0.8 1.0
      specular 0.01 0.01 0.01 1.0 2.0

      texture_unit
      {
        texture road1.jpg
        filtering trilinear
      }
    }
  }
}

material drc/san_fauxcity_sign
{
  receive_shadows off
  technique
  {
    pass
    {
      ambient 0.8 0.8 0.8 1.0
      diffuse 0.8 0.8 0.8 1.0
      specular 0.1 0.1 0.1 1.0 2.0

      texture_unit
      {
        texture san_fauxcity.png
        filtering trilinear
      }
    }
  }
}

vertex_program Gazebo/GaussianCameraNoiseVS glsl
{
  source camera_noise_gaussian_vs.glsl
}

fragment_program Gazebo/GaussianCameraNoiseFS glsl
{
  source camera_noise_gaussian_fs.glsl
  default_params
  {
    param_named RT int 0
    param_named mean float 0.0
    param_named stddev float 1.0
    param_named offsets float3 0.0 0.0 0.0
  }
}

material Gazebo/GaussianCameraNoise
{
  technique
  {
    pass
    {
      vertex_program_ref Gazebo/GaussianCameraNoiseVS { }
      fragment_program_ref Gazebo/GaussianCameraNoiseFS { }

      texture_unit RT
      {
        tex_coord_set 0
        tex_address_mode clamp
        filtering linear linear linear
      }
    }
  }
}

material Gazebo/PointCloud
{
   technique
   {
      pass
      {
         diffuse vertexcolour
         specular vertexcolour
         ambient vertexcolour
         point_size 3
         point_sprites off
         point_size_attenuation off
      }
   }
}
<|MERGE_RESOLUTION|>--- conflicted
+++ resolved
@@ -207,7 +207,6 @@
       specular 0.1 0.1 0.1 1 1
     }
   }
-<<<<<<< HEAD
 }
 
 material Gazebo/RedBright
@@ -221,8 +220,6 @@
       specular 0.87 0.26 0.07 1 1
     }
   }
-=======
->>>>>>> 239f603d
 }
 
 material Gazebo/Green
@@ -249,7 +246,6 @@
       specular 0.1 0.1 0.1 1 1
     }
   }
-<<<<<<< HEAD
 }
 
 material Gazebo/SkyBlue
@@ -263,8 +259,6 @@
       specular 0.1 0.1 0.1 1 1
     }
   }
-=======
->>>>>>> 239f603d
 }
 
 material Gazebo/Yellow
@@ -275,9 +269,8 @@
     {
       ambient 1 1 0 1
       diffuse 1 1 0 1
-<<<<<<< HEAD
-      specular 0 0 0 0 0  
-    }     
+      specular 0 0 0 0 0
+    }
   }
 }
 
@@ -290,9 +283,6 @@
       ambient 0.9725 0.9529 0.2078 1
       diffuse 0.9725 0.9529 0.2078 1
       specular 0.9725 0.9529 0.2078 1 1
-=======
-      specular 0 0 0 0 0
->>>>>>> 239f603d
     }
   }
 }
@@ -457,7 +447,6 @@
       polygon_mode wireframe
     }
   }
-<<<<<<< HEAD
 }
 
 material Gazebo/RedTransparentOverlay
@@ -518,8 +507,6 @@
       }
     }
   }
-=======
->>>>>>> 239f603d
 }
 
 material Gazebo/RedTransparent
@@ -581,7 +568,6 @@
       }
     }
   }
-<<<<<<< HEAD
 }
 
 material Gazebo/GreyTransparent
@@ -603,8 +589,6 @@
       }
     }
   }
-=======
->>>>>>> 239f603d
 }
 
 material Gazebo/YellowTransparent
