import * from "grid.material"

vertex_program Gazebo/DepthMapVS glsl
{
  source depth_map.vert

  default_params
  {
    param_named_auto texelOffsets texel_offsets
  }
}

fragment_program Gazebo/DepthMapFS glsl
{
  source depth_map.frag

  default_params
  {
    param_named_auto pNear near_clip_distance
    param_named_auto pFar far_clip_distance
  }
}

material Gazebo/DepthMap
{
  technique
  {
    pass
    {
      vertex_program_ref Gazebo/DepthMapVS { }
      fragment_program_ref Gazebo/DepthMapFS { }
    }
  }
}

vertex_program Gazebo/XYZPointsVS glsl
{
  source depth_points_map.vert
}

fragment_program Gazebo/XYZPointsFS glsl
{
  source depth_points_map.frag

  default_params
  {
    param_named_auto width viewport_width
    param_named_auto height viewport_height
  }
}

material Gazebo/XYZPoints
{
  technique
  {
    pass pcd_tex
    {
      separate_scene_blend one zero one zero

      vertex_program_ref Gazebo/XYZPointsVS { }
      fragment_program_ref Gazebo/XYZPointsFS { }
    }
  }
}

vertex_program Gazebo/LaserScan1stVS glsl
{
  source laser_1st_pass.vert
}

fragment_program Gazebo/LaserScan1stFS glsl
{
  source laser_1st_pass.frag

  default_params
  {
    param_named retro float 0.0
    param_named_auto near near_clip_distance
    param_named_auto far far_clip_distance
  }
}

material Gazebo/LaserScan1st
{
  technique
  {
    pass laser_tex
    {
      separate_scene_blend one zero one zero

      vertex_program_ref Gazebo/LaserScan1stVS { }
      fragment_program_ref Gazebo/LaserScan1stFS { }
    }
  }
}

vertex_program Gazebo/LaserScan2ndVS glsl
{
  source laser_2nd_pass.vert
}

fragment_program Gazebo/LaserScan2ndFS glsl
{
  source laser_2nd_pass.frag

  default_params
  {
    param_named tex1 int 0
    param_named tex2 int 1
    param_named tex3 int 2
    param_named_auto texSize texture_size 0
  }
}

material Gazebo/LaserScan2nd
{
  technique
  {
    pass laser_tex_2nd
    {
      separate_scene_blend one zero one zero

      vertex_program_ref Gazebo/LaserScan2ndVS { }
      fragment_program_ref Gazebo/LaserScan2ndFS { }
    }
  }
}

material Gazebo/Grey
{
  technique
  {
    pass main
    {
      ambient .3 .3 .3  1.0
      diffuse .7 .7 .7  1.0
      specular 0.01 0.01 0.01 1.000000 1.500000
    }
  }
}

material Gazebo/DarkGrey
{
  technique
  {
    pass main
    {
      ambient .175 .175 .175  1.0
      diffuse .175 .175 .175  1.0
      specular .175 .175 .175 1.000000 1.500000
    }
  }
}

material Gazebo/White
{
  technique
  {
    pass ambient
    {
      ambient 1 1 1 1
    }

    pass light
    {
      diffuse 1 1 1 1
      specular .1 .1 .1 128
    }
  }
}

material Gazebo/FlatBlack
{
  technique
  {
    pass
    {
      ambient 0.1 0.1 0.1
      diffuse 0.1 0.1 0.1
      specular 0.01 0.01 0.01 1.0 1.0
    }
  }
}

material Gazebo/Black
{
  technique
  {
    pass
    {
      ambient 0 0 0 1
      diffuse 0 0 0 1
      specular 0.1 0.1 0.1 1 5.0
    }
  }
}


material Gazebo/Red
{
  technique
  {
    pass ambient
    {
      ambient 1 0 0
      diffuse 1 0 0
      specular 0.1 0.1 0.1 1 1
    }
  }
}

material Gazebo/RedBright
{
  technique
  {
    pass ambient
    {
      ambient 0.87 0.26 0.07
      diffuse 0.87 0.26 0.07
      specular 0.87 0.26 0.07 1 1
    }
  }
}

material Gazebo/Green
{
  technique
  {
    pass ambient
    {
      ambient 0 1 0
      diffuse 0 1 0
      specular 0.1 0.1 0.1 1 1
    }
  }
}

material Gazebo/Blue
{
  technique
  {
    pass ambient
    {
      ambient 0 0 1
      diffuse 0 0 1
      specular 0.1 0.1 0.1 1 1
    }
  }
}

material Gazebo/SkyBlue
{
  technique
  {
    pass ambient
    {
      ambient 0.13 0.44 0.70
      diffuse 0 0 1
      specular 0.1 0.1 0.1 1 1
    }
  }
}

material Gazebo/Yellow
{
  technique
  {
    pass ambient
    {
      ambient 1 1 0 1
      diffuse 1 1 0 1
      specular 0 0 0 0 0
    }
  }
}

material Gazebo/ZincYellow
{
  technique
  {
    pass ambient
    {
      ambient 0.9725 0.9529 0.2078 1
      diffuse 0.9725 0.9529 0.2078 1
      specular 0.9725 0.9529 0.2078 1 1
    }
  }
}

material Gazebo/Purple
{
  technique
  {
    pass ambient
    {
      ambient 1 0 1
      diffuse 1 0 1
      specular 0.1 0.1 0.1 1 1
    }
  }
}

material Gazebo/Turquoise
{
  technique
  {
    pass ambient
    {
      ambient 0 1 1
      diffuse 0 1 1
      specular 0.1 0.1 0.1 1 1
    }
  }
}

material Gazebo/Orange
{
  technique
  {
    pass ambient
    {
      lighting on

      ambient 1 0.5088 0.0468 1
      diffuse 1 0.5088 0.0468 1
      specular 0.5 0.5 0.5 128
    }
  }
}

material Gazebo/WhiteGlow : Gazebo/White
{
  technique
  {
    pass light
    {
      emissive 1 1 1
    }
  }
}

material Gazebo/RedGlow
{
  technique
  {
    pass ambient
    {
      ambient 1 0 0
      diffuse 1 0 0
      emissive 1 0 0
      specular 0 0 0 128
    }

    pass light
    {
      ambient 1 0 0
      diffuse 1 0 0
      emissive 1 0 0
      specular 1 0 0 128
    }
  }
}



material Gazebo/GreenGlow : Gazebo/Green
{
  technique
  {
    pass ambient
    {
      emissive 0 1 0
    }

    pass light
    {
      emissive 0 1 0
    }
  }
}

material Gazebo/BlueGlow : Gazebo/Blue
{
  technique
  {
    pass light
    {
      emissive 0 0 1
    }
  }
}

material Gazebo/YellowGlow : Gazebo/Yellow
{
  technique
  {
    pass light
    {
      emissive 1 1 0
    }
  }
}

material Gazebo/PurpleGlow : Gazebo/Purple
{
  technique
  {
    pass light
    {
      emissive 1 0 1
    }
  }
}

material Gazebo/TurquoiseGlow : Gazebo/Turquoise
{
  technique
  {
    pass light
    {
      emissive 0 1 1
    }
  }
}

material Gazebo/TurquoiseGlowOutline
{
  technique
  {
    pass ambient
    {
      scene_blend alpha_blend
      //lighting off

      diffuse 0 1 1 1
      specular .1 .1 .1 128
    }

    pass ambient2
    {
      scene_blend alpha_blend

      diffuse 0 1 1
      specular .1 .1 .1 128
      emissive 0 1 1

      polygon_mode wireframe
    }
  }
}

material Gazebo/RedTransparentOverlay
{
  technique
  {
    pass
    {
      scene_blend alpha_blend
      depth_write off
      lighting off
      depth_check off

      texture_unit
      {
        colour_op_ex source1 src_manual src_current 1 0 0
        alpha_op_ex source1 src_manual src_current 0.5
      }
    }
  }
}

material Gazebo/BlueTransparentOverlay
{
  technique
  {
    pass
    {
      scene_blend alpha_blend
      depth_write off
      lighting off
      depth_check off

      texture_unit
      {
        colour_op_ex source1 src_manual src_current 0 0 1
        alpha_op_ex source1 src_manual src_current 0.5
      }
    }
  }
}

material Gazebo/GreenTransparentOverlay
{
  technique
  {
    pass
    {
      scene_blend alpha_blend
      depth_write off
      lighting off
      depth_check off

      texture_unit
      {
        colour_op_ex source1 src_manual src_current 0 1 0
        alpha_op_ex source1 src_manual src_current 0.5
      }
    }
  }
}

material Gazebo/RedTransparent
{
  technique
  {
    pass
    {
      scene_blend alpha_blend
      depth_write off
      lighting off

      texture_unit
      {
        colour_op_ex source1 src_manual src_current 1 0 0
        alpha_op_ex source1 src_manual src_current 0.5
      }
    }
  }
}

material Gazebo/GreenTransparent
{
  technique
  {
    pass
    {
      scene_blend alpha_blend
      depth_write off

      ambient 0.0 1.0 0.0 1
      diffuse 0.0 1.0 0.0 1

      texture_unit
      {
        colour_op_ex source1 src_current src_current 0 1 0
        alpha_op_ex source1 src_manual src_current 0.5
      }
    }
  }
}

material Gazebo/BlueTransparent
{
  technique
  {
    pass
    {
      scene_blend alpha_blend
      depth_write off

      ambient 0.0 0.0 1.0 1
      diffuse 0.0 0.0 1.0 1

      texture_unit
      {
        colour_op_ex source1 src_current src_current 0 1 0
        alpha_op_ex source1 src_manual src_current 0.5
      }
    }
  }
}

material Gazebo/GreyTransparent
{
  technique
  {
    pass
    {
      scene_blend alpha_blend
      depth_write off

      ambient 0.5 0.5 0.5 1
      diffuse 0.5 0.5 0.5 1

      texture_unit
      {
        colour_op_ex source1 src_current src_current 0 1 0
        alpha_op_ex source1 src_manual src_current 0.5
      }
    }
  }
}

material Gazebo/YellowTransparent
{
  technique
  {
    pass
    {
      scene_blend alpha_blend
      depth_write off

      ambient 1.0 1.0 0.0 1
      diffuse 1.0 1.0 0.0 1

      texture_unit
      {
        colour_op_ex source1 src_current src_current 0 1 0
        alpha_op_ex source1 src_manual src_current 0.5
      }
    }
  }
}

material Gazebo/LightOn
{
  technique
  {
    pass ambient
    {
      diffuse 0 1 0
      ambient 0 1 0
      emissive 0 1 0
    }
  }
}

material Gazebo/LightOff
{
  technique
  {
    pass ambient
    {
      diffuse 1 0 0
      ambient 1 0 0
      emissive 1 0 0
    }
  }
}

material Gazebo/BlueLaser
{
  receive_shadows off

  technique
  {
    pass
    {
      scene_blend alpha_blend
      depth_write off
      cull_hardware none

      ambient 0.0 0.0 1.0 1
      diffuse 0.0 0.0 1.0 1

      texture_unit
      {
        colour_op_ex source1 src_current src_current 0 1 0
        alpha_op_ex source1 src_manual src_current 0.4
      }

    }
  }
}

material Gazebo/OrangeTransparent
{
  receive_shadows off

  technique
  {
    pass
    {
      scene_blend alpha_blend
      depth_write off

      ambient 1.0 0.44 0.0 1
      diffuse 1.0 0.44 0.0 1

      texture_unit
      {
        colour_op_ex source1 src_current src_current 0 1 0
        alpha_op_ex source1 src_manual src_current 0.4
      }

    }
  }
}


material Gazebo/JointAnchor
{
  receive_shadows off

  technique
  {
    pass
    {
      ambient 1.000000 1.000000 1.000000 1.000000
      diffuse 1.000000 1.000000 1.000000 1.000000
      specular 1.000000 1.000000 1.000000 1.000000
      emissive 1.000000 1.000000 1.000000 1.000000
      lighting off
    }
  }
}


material Gazebo/WoodFloor
{
  receive_shadows on

  technique
  {
    pass
    {
      ambient 0.5 0.5 0.5 1.000000

      texture_unit
      {
        texture hardwood_floor.jpg
      }
    }
  }
}

material Gazebo/CeilingTiled
{
  receive_shadows on

  technique
  {
    pass
    {
      ambient 0.5 0.5 0.5 1.000000

      texture_unit
      {
        texture ceiling_tiled.jpg
      }
    }
  }
}

material Gazebo/PaintedWall
{
  receive_shadows on

  technique
  {
    pass
    {
      ambient 1.0 1.0 1.0 1.000000

      texture_unit
      {
        texture paintedWall.jpg
      }
    }
  }
}

material Gazebo/PioneerBody
{
  receive_shadows on
  technique
  {
    pass Ambient
    {
      ambient 0.5 0 0

      texture_unit
      {
        texture pioneerBody.jpg
        filtering trilinear
      }
    }
    pass DirectionalLight
    {
      ambient 0 0 0
      diffuse 1 0 0 1
      specular 0.5 0 0 1 10

      texture_unit
      {
        texture pioneerBody.jpg
        filtering trilinear
      }
    }
    pass PointLight
    {
      ambient 0 0 0
      diffuse 1 0 0 1
      specular 0.5 0 0 1 10

      texture_unit
      {
        texture pioneerBody.jpg
        filtering trilinear
      }
    }

  }
}

material Gazebo/Pioneer2Body
{
  receive_shadows on
  technique
  {
    pass
    {
      //ambient 0.500000 0.500000 0.500000 1.000000
      ambient 0.481193 0.000123 0.000123 1.000000
      diffuse 0.681193 0.000923 0.000923 1.000000
      specular 0.500000 0.500000 0.500000 1.000000 12.500000
      emissive 0.000000 0.000000 0.000000 1.000000
    }
  }
}

material Gazebo/Gold
{
  receive_shadows on
  technique
  {
    pass
    {
      ambient 0.400000 0.248690 0.020759 1.000000
      diffuse 0.800000 0.648690 0.120759 1.000000
      specular 0.400000 0.400000 0.400000 1.000000 12.500000
    }
  }
}

material Gazebo/GreyGradientSky
{
  technique
  {
    pass
    {
      depth_write off
      lighting off

      texture_unit
      {
        texture grey_gradient.jpg
      }
    }
  }
}

material Gazebo/CloudySky
{
  technique
  {
    pass
    {
      depth_write off
      lighting off

      texture_unit
      {
        texture clouds.jpg
        scroll_anim 0.15 0
      }
    }
  }
}

material Gazebo/WoodPallet
{
  technique
  {
    pass
    {
      ambient 0.5 0.5 0.5 1.0
      diffuse 1.0 1.0 1.0 1.0
      specular 0.0 0.0 0.0 1.0 0.5

      texture_unit
      {
        texture WoodPallet.png
        filtering trilinear
      }
    }
  }

  /*
  technique
  {
    scheme GBuffer
    pass DeferredShading/GBuffer/Pass_16
    {
      lighting off

      vertex_program_ref Gazebo/NateVS
      {
      }

      fragment_program_ref Gazebo/NateFS
      {
      }
    }
  }*/
}

material Gazebo/Wood
{
  technique
  {
    pass
    {
      ambient 1.0 1.0 1.0 1.0
      diffuse 1.0 1.0 1.0 1.0
      specular 0.2 0.2 0.2 1.0 12.5

      texture_unit
      {
        texture wood.jpg
        filtering trilinear
      }
    }
  }
}

material Gazebo/Bricks
{
  technique
  {
    pass
    {
      ambient 1.0 1.0 1.0 1.0
      diffuse 1.0 1.0 1.0 1.0
      specular 0.2 0.2 0.2 1.0 12.5

      texture_unit
      {
        texture bricks.png
        filtering trilinear
      }
    }
  }
}

material Gazebo/Road
{
  technique
  {
    pass
    {
      ambient 0.1 0.1 0.1 1.0
      diffuse 0.8 0.8 0.8 1.0
      specular 0.01 0.01 0.01 1.0 2.0

      texture_unit
      {
        texture road1.jpg
        filtering trilinear
      }
    }
  }
}

material Gazebo/Residential
{
  technique
  {
    pass
    {
      ambient 0.1 0.1 0.1 1.0
      diffuse 0.8 0.8 0.8 1.0
      specular 0.01 0.01 0.01 1.0 2.0

      texture_unit
      {
        texture residential.jpg
        filtering trilinear
      }
    }
  }
}

material Gazebo/Tertiary
{
  technique
  {
    pass
    {
      ambient 0.1 0.1 0.1 1.0
      diffuse 0.8 0.8 0.8 1.0
      specular 0.01 0.01 0.01 1.0 2.0

      texture_unit
      {
        texture residential.jpg
        filtering trilinear
      }
    }
  }
}

material Gazebo/Pedestrian
{
  technique
  {
    pass
    {
      ambient 0.1 0.1 0.1 1.0
      diffuse 0.8 0.8 0.8 1.0
      specular 0.01 0.01 0.01 1.0 2.0

      texture_unit
      {
        texture sidewalk.jpg
        filtering trilinear
      }
    }
  }
}

material Gazebo/Footway
{
  technique
  {
    pass
    {
      ambient 0.1 0.1 0.1 1.0
      diffuse 0.8 0.8 0.8 1.0
      specular 0.01 0.01 0.01 1.0 2.0

      texture_unit
      {
        texture sidewalk.jpg
        filtering trilinear
      }
    }
  }
}

material Gazebo/Motorway
{
  technique
  {
    pass
    {
      ambient 0.1 0.1 0.1 1.0
      diffuse 0.8 0.8 0.8 1.0
      specular 0.01 0.01 0.01 1.0 2.0

      texture_unit
      {
        texture motorway.jpg
        filtering trilinear
      }
    }
  }
}

material Gazebo/Lanes_6
{
  technique
  {
    pass
    {
      ambient 0.1 0.1 0.1 1.0
      diffuse 0.8 0.8 0.8 1.0
      specular 0.01 0.01 0.01 1.0 2.0

      texture_unit
      {
        texture motorway.jpg
        filtering trilinear
      }
    }
  }
}

material Gazebo/Trunk
{
  technique
  {
    pass
    {
      ambient 0.1 0.1 0.1 1.0
      diffuse 0.8 0.8 0.8 1.0
      specular 0.01 0.01 0.01 1.0 2.0

      texture_unit
      {
        texture trunk.jpg
        filtering trilinear
      }
    }
  }
}

material Gazebo/Lanes_4
{
  technique
  {
    pass
    {
      ambient 0.1 0.1 0.1 1.0
      diffuse 0.8 0.8 0.8 1.0
      specular 0.01 0.01 0.01 1.0 2.0

      texture_unit
      {
        texture trunk.jpg
        filtering trilinear
      }
    }
  }
}

material Gazebo/Primary
{
  technique
  {
    pass
    {
      ambient 0.1 0.1 0.1 1.0
      diffuse 0.8 0.8 0.8 1.0
      specular 0.01 0.01 0.01 1.0 2.0

      texture_unit
      {
        texture primary.jpg
        filtering trilinear
      }
    }
  }
}

material Gazebo/Lanes_2
{
  technique
  {
    pass
    {
      ambient 0.1 0.1 0.1 1.0
      diffuse 0.8 0.8 0.8 1.0
      specular 0.01 0.01 0.01 1.0 2.0

      texture_unit
      {
        texture primary.jpg
        filtering trilinear
      }
    }
  }
}

material Gazebo/Secondary
{
  technique
  {
    pass
    {
      ambient 0.1 0.1 0.1 1.0
      diffuse 0.8 0.8 0.8 1.0
      specular 0.01 0.01 0.01 1.0 2.0

      texture_unit
      {
        texture secondary.jpg
        filtering trilinear
      }
    }
  }
}

material Gazebo/Lane_1
{
  technique
  {
    pass
    {
      ambient 0.1 0.1 0.1 1.0
      diffuse 0.8 0.8 0.8 1.0
      specular 0.01 0.01 0.01 1.0 2.0

      texture_unit
      {
        texture secondary.jpg
        filtering trilinear
      }
    }
  }
}

material Gazebo/Steps
{
  technique
  {
    pass
    {
      ambient 0.1 0.1 0.1 1.0
      diffuse 0.8 0.8 0.8 1.0
      specular 0.01 0.01 0.01 1.0 2.0

      texture_unit
      {
        texture steps.jpeg
        filtering trilinear
      }
    }
  }
}

material drc/san_fauxcity_sign
{
  receive_shadows off
  technique
  {
    pass
    {
      ambient 0.8 0.8 0.8 1.0
      diffuse 0.8 0.8 0.8 1.0
      specular 0.1 0.1 0.1 1.0 2.0

      texture_unit
      {
        texture san_fauxcity.png
        filtering trilinear
      }
    }
  }
}

vertex_program Gazebo/GaussianCameraNoiseVS glsl
{
  source camera_noise_gaussian_vs.glsl
}

fragment_program Gazebo/GaussianCameraNoiseFS glsl
{
  source camera_noise_gaussian_fs.glsl
  default_params
  {
    param_named RT int 0
    param_named mean float 0.0
    param_named stddev float 1.0
    param_named offsets float3 0.0 0.0 0.0
  }
}

material Gazebo/GaussianCameraNoise
{
  technique
  {
    pass
    {
      vertex_program_ref Gazebo/GaussianCameraNoiseVS { }
      fragment_program_ref Gazebo/GaussianCameraNoiseFS { }

      texture_unit RT
      {
        tex_coord_set 0
        tex_address_mode clamp
        filtering linear linear linear
      }
    }
  }
}

vertex_program Gazebo/CameraDistortionMapVS glsl
{
  source camera_distortion_map_vs.glsl
}

fragment_program Gazebo/CameraDistortionMapFS glsl
{
  source camera_distortion_map_fs.glsl
  default_params
  {
    param_named RT int 0
    param_named distortionMap int 1
    param_named scale float3 1.0 1.0 1.0
  }
}

material Gazebo/CameraDistortionMap
{
  technique
  {
    pass
    {
      vertex_program_ref Gazebo/CameraDistortionMapVS { }
      fragment_program_ref Gazebo/CameraDistortionMapFS { }

      texture_unit RT
      {
        tex_coord_set 0
        tex_address_mode border
        filtering linear linear linear
      }
    }
  }
}

material Gazebo/PointCloud
{
   technique
   {
      pass
      {
         diffuse vertexcolour
         specular vertexcolour
         ambient vertexcolour
         point_size 3
         point_sprites off
         point_size_attenuation off
      }
   }
<<<<<<< HEAD
}
=======
}

material Gazebo/PointHandle
{
   technique
   {
      pass
      {
        lighting off
        scene_blend alpha_blend
        depth_write off
      }
   }
}

material Gazebo/BuildingFrame
{
  technique
  {
    pass
    {
      ambient 1.0 1.0 1.0 1.0
      diffuse 1.0 1.0 1.0 1.0
      specular 0.2 0.2 0.2 1.0 12.5

      texture_unit
      {
        texture building_frame.png
        filtering trilinear
      }
    }
  }
}
>>>>>>> a3be5cc8
<|MERGE_RESOLUTION|>--- conflicted
+++ resolved
@@ -1314,9 +1314,6 @@
          point_size_attenuation off
       }
    }
-<<<<<<< HEAD
-}
-=======
 }
 
 material Gazebo/PointHandle
@@ -1350,4 +1347,3 @@
     }
   }
 }
->>>>>>> a3be5cc8
