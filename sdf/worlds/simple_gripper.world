<?xml version="1.0" ?>
<gazebo version="1.2">
  <world name="default">
<<<<<<< HEAD
    <scene>
      <grid>false</grid>
      <background>1 1 1 1</background>
      <ambient>0.5 0.5 0.5 1</ambient>
    </scene>
    <physics type="ode">
      <gravity>0 0 -9.8</gravity>
      <ode>
        <solver>
          <type>quick</type>
          <dt>0.001</dt>
          <iters>50</iters>
          <sor>1.3</sor>
        </solver>
        <constraints>
          <cfm>0.0</cfm>
          <erp>0.2</erp>
          <contact_max_correcting_vel>100.0</contact_max_correcting_vel>
          <contact_surface_layer>0.001</contact_surface_layer>
        </constraints>
      </ode>
    </physics>
    <!-- A ground plane -->
    <!--<include filename="ground_plane.model"/>-->
    <!-- A global light source -->
    <include><uri>models://sun</uri></include>
    <include filename="simple_arm.model" />
    <model name="ground">
      <pose>0 0 -0.025 0 0 0</pose>
      <link name="link">
        <collision name="collision">
          <geometry>
            <box>
              <size>2 2 0.05</size>
            </box>
          </geometry>
        </collision>
        <visual name="visual">
          <geometry>
            <box>
              <size>3 3 0.05</size>
            </box>
          </geometry>
          <material>
            <script>Gazebo/Grey</script>
          </material>
        </visual>
      </link>
      <static>true</static>
    </model>
    <!--
    <model name="cylinder">
      <pose>0.25 0 0.2 0 0 0</pose>
      <link name="link" gravity="true">
        <inertial mass="0.1"/>
        <collision name="collision">
          <geometry>
            <cylinder radius="0.13" length="0.4"/>
          </geometry>
        <surface>
          <friction>
            <ode mu="9000000.0" mu2="9000000.0"/>
          </friction>
          <contact>
            <ode max_vel="0.0"/>
          </contact>
        </surface>

        </collision>
        <visual name="virtual">
          <geometry>
            <cylinder radius="0.13" length="0.4"/>
          </geometry>
        </visual>
      </link>
    </model>
    -->
=======
      <scene>
        <grid>false</grid>
        <background>1 1 1 1</background>
        <ambient>0.5 0.5 0.5 1</ambient>
      </scene>
      <physics type="ode">
        <gravity>0 0 -9.8</gravity>
        <ode>
          <solver>
            <type>quick</type>
            <dt>0.001</dt>
            <iters>50</iters>
            <sor>1.3</sor>
          </solver>
          <constraints>
            <cfm>0.0</cfm>
            <erp>0.2</erp>
            <contact_max_correcting_vel>100.0</contact_max_correcting_vel>
            <contact_surface_layer>0.001</contact_surface_layer>
          </constraints>
        </ode>
      </physics>
      <!-- A ground plane -->
      <include filename="ground_plane.model"/>
      <!-- A global light source -->
      <include filename="sun.light" />
      <include filename="simple_arm.model" />
      <include filename="cylinder.model" model_pose="1.0 1.0 0 0 0 0"/>
      <include filename="camera.model" model_pose="-1.0 -1.0 0.5 0 0 0.7071"/>
      <include filename="hokuyo.model" model_pose="-1.0 -1.0 0.3 0 0 0.7071"/>
>>>>>>> 854d4f0d
    </world>
  </gazebo><|MERGE_RESOLUTION|>--- conflicted
+++ resolved
@@ -1,85 +1,6 @@
 <?xml version="1.0" ?>
 <gazebo version="1.2">
   <world name="default">
-<<<<<<< HEAD
-    <scene>
-      <grid>false</grid>
-      <background>1 1 1 1</background>
-      <ambient>0.5 0.5 0.5 1</ambient>
-    </scene>
-    <physics type="ode">
-      <gravity>0 0 -9.8</gravity>
-      <ode>
-        <solver>
-          <type>quick</type>
-          <dt>0.001</dt>
-          <iters>50</iters>
-          <sor>1.3</sor>
-        </solver>
-        <constraints>
-          <cfm>0.0</cfm>
-          <erp>0.2</erp>
-          <contact_max_correcting_vel>100.0</contact_max_correcting_vel>
-          <contact_surface_layer>0.001</contact_surface_layer>
-        </constraints>
-      </ode>
-    </physics>
-    <!-- A ground plane -->
-    <!--<include filename="ground_plane.model"/>-->
-    <!-- A global light source -->
-    <include><uri>models://sun</uri></include>
-    <include filename="simple_arm.model" />
-    <model name="ground">
-      <pose>0 0 -0.025 0 0 0</pose>
-      <link name="link">
-        <collision name="collision">
-          <geometry>
-            <box>
-              <size>2 2 0.05</size>
-            </box>
-          </geometry>
-        </collision>
-        <visual name="visual">
-          <geometry>
-            <box>
-              <size>3 3 0.05</size>
-            </box>
-          </geometry>
-          <material>
-            <script>Gazebo/Grey</script>
-          </material>
-        </visual>
-      </link>
-      <static>true</static>
-    </model>
-    <!--
-    <model name="cylinder">
-      <pose>0.25 0 0.2 0 0 0</pose>
-      <link name="link" gravity="true">
-        <inertial mass="0.1"/>
-        <collision name="collision">
-          <geometry>
-            <cylinder radius="0.13" length="0.4"/>
-          </geometry>
-        <surface>
-          <friction>
-            <ode mu="9000000.0" mu2="9000000.0"/>
-          </friction>
-          <contact>
-            <ode max_vel="0.0"/>
-          </contact>
-        </surface>
-
-        </collision>
-        <visual name="virtual">
-          <geometry>
-            <cylinder radius="0.13" length="0.4"/>
-          </geometry>
-        </visual>
-      </link>
-    </model>
-    -->
-=======
       <scene>
         <grid>false</grid>
         <background>1 1 1 1</background>
@@ -110,6 +31,5 @@
       <include filename="cylinder.model" model_pose="1.0 1.0 0 0 0 0"/>
       <include filename="camera.model" model_pose="-1.0 -1.0 0.5 0 0 0.7071"/>
       <include filename="hokuyo.model" model_pose="-1.0 -1.0 0.3 0 0 0.7071"/>
->>>>>>> 854d4f0d
     </world>
   </gazebo>