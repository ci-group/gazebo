--- conflicted
+++ resolved
@@ -1,10 +1,6 @@
 <?xml version="1.0" ?>
 <sdf version="1.3">
   <world name="default">
-<<<<<<< HEAD
-
-=======
->>>>>>> 53081bb2
     <physics type="simbody">
       <gravity>0 0 -9.8</gravity>
       <ode>
@@ -16,69 +12,14 @@
         <dt>0.001</dt>
       </simbody>
     </physics>
-<<<<<<< HEAD
-
-=======
->>>>>>> 53081bb2
     <!-- A global light source -->
     <include>
       <uri>model://sun</uri>
     </include>
 
-    <!-- A pendulum -->
-
-    <model name="model1">
-      <pose>0 0 2 0.0 0 0</pose>
-      <link name="link1">
-        <pose>0 0 0 0.0 0.0 0</pose>
-        <inertial>
-          <pose>0 -1 0 0 0 0</pose>
-          <inertia>
-            <ixx>1.0</ixx>
-            <ixy>0.0</ixy>
-            <ixz>0.0</ixz>
-            <iyy>1.0</iyy>
-            <iyz>0.0</iyz>
-            <izz>1.0</izz>
-          </inertia>
-          <mass>1.0</mass>
-        </inertial>
-        <collision name="collision">
-          <pose>0 -1 0 0 0 0</pose>
-          <geometry>
-            <sphere>
-              <radius>0.1</radius>
-            </sphere>
-          </geometry>
-        </collision>
-        <visual name="visual">
-          <pose>0 -1 0 0 0 0</pose>
-          <geometry>
-            <sphere>
-              <radius>0.1</radius>
-            </sphere>
-          </geometry>
-          <material>
-            <script>Gazebo/WoodPallet</script>
-          </material>
-        </visual>
-      </link>
-      <joint name="joint1" type="revolute">
-        <parent>world</parent>
-        <child>link1</child>
-        <pose>0.0 0.0 0.0 0.0 0.0 0.0</pose>
-        <axis>
-          <xyz>1.0 0.0 0.0</xyz>
-          <limit>
-            <lower>1000</lower>
-            <upper>-1000</upper>
-            <effort>0</effort>
-            <velocity>1000</velocity>
-          </limit>
-        </axis>
-      </joint>
-      <static>0</static>
-    </model>
-
+    <!-- A ground plane -->
+    <include>
+      <uri>model://ground_plane</uri>
+    </include>
   </world>
 </sdf>