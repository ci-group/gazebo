<gazebo version='1.0'>
  <model name="pioneer2dx" static="0">
    <link name="chassis">
      <origin pose="0.0 0.0 0.16 0 0 0"/>

<<<<<<< HEAD
      <inertial mass="5.0">
        <inertia ixx='0.01' ixy='0' ixz='0' iyy='0.01' iyz='0' izz='0.01'/>
      </inertial> 
=======
      <inertial mass="5.0"/>

>>>>>>> c528add9
      <collision name="collision">
        <geometry>
          <box size="0.445 0.277 0.17"/>
        </geometry>
      </collision>

   
      <visual name="visual">
        <origin pose="0 0 0.04 0 0 0"/>
        <geometry>
          <mesh filename="pioneer2dx/chassis.dae"/>
        </geometry>
      </visual>
    </link>
    
    <link name="right_wheel">
      <origin pose="0.1 -.17 0.11 0 1.5707 1.5707"/>
  
<<<<<<< HEAD
      <inertial mass="0.5">
        <inertia ixx='0.01' ixy='0' ixz='0' iyy='0.01' iyz='0' izz='0.01'/>
      </inertial> 
=======
      <inertial mass="0.5"/>
>>>>>>> c528add9
  
      <collision name="collision">
        <geometry>
          <cylinder radius="0.11" length="0.05"/>
        </geometry>
      </collision>
   
      <visual name="visual">
        <geometry>
          <cylinder radius="0.11" length="0.05"/>
        </geometry>
        <material script="Gazebo/FlatBlack"/>
      </visual>
    </link>

    <link name="left_wheel">
      <origin pose="0.1 .17 0.11 0 1.5707 1.5707"/>
  
<<<<<<< HEAD
      <inertial mass="0.5">
        <inertia ixx='0.01' ixy='0' ixz='0' iyy='0.01' iyz='0' izz='0.01'/>
      </inertial> 
=======
      <inertial mass="0.5"/>
>>>>>>> c528add9
  
      <collision name="collision">
        <geometry>
          <cylinder radius="0.11" length="0.05"/>
        </geometry>
      </collision>

      <visual name="visual">
        <geometry>
          <cylinder radius="0.11" length="0.05"/>
        </geometry>
        <material script="Gazebo/FlatBlack"/>
      </visual>
    </link>

    <link name="castor">
      <origin pose="-0.200 0 0.04 0 0 0"/>
  
<<<<<<< HEAD
      <inertial mass="0.1">
        <inertia ixx='0.01' ixy='0' ixz='0' iyy='0.01' iyz='0' izz='0.01'/>
      </inertial> 
=======
      <inertial mass="0.2"/>
>>>>>>> c528add9
  
      <collision name="collision">
        <geometry>
          <sphere radius="0.04"/>
        </geometry>
      </collision>
    
      <visual name="visual">
        <geometry>
          <sphere radius="0.04"/>
        </geometry>
        <material script="Gazebo/FlatBlack"/>
      </visual>
    </link>

    <joint type="revolute" name="left_wheel_hinge">
      <origin pose="0 0 -0.03 0 0 0"/>
      <child link="left_wheel"/>
      <parent link="chassis"/>
      <axis xyz="0 1 0"/>
    </joint>
    
    <joint type="revolute" name="right_wheel_hinge">
      <origin pose="0 0 0.03 0 0 0"/>
      <child link="right_wheel"/>
      <parent link="chassis"/>
      <axis xyz="0 1 0"/>
    </joint>

    <joint type="ball" name="ball_joint">
      <child link="castor"/>
      <parent link="chassis"/>
    </joint>

    <plugin filename="libDiffDrivePlugin.so" name="diff_drive">
      <left_joint>left_wheel_hinge</left_joint>
      <right_joint>right_wheel_hinge</right_joint>
      <torque>5</torque>
    </plugin>
  </model>
</gazebo><|MERGE_RESOLUTION|>--- conflicted
+++ resolved
@@ -3,20 +3,14 @@
     <link name="chassis">
       <origin pose="0.0 0.0 0.16 0 0 0"/>
 
-<<<<<<< HEAD
       <inertial mass="5.0">
         <inertia ixx='0.01' ixy='0' ixz='0' iyy='0.01' iyz='0' izz='0.01'/>
       </inertial> 
-=======
-      <inertial mass="5.0"/>
-
->>>>>>> c528add9
       <collision name="collision">
         <geometry>
           <box size="0.445 0.277 0.17"/>
         </geometry>
       </collision>
-
    
       <visual name="visual">
         <origin pose="0 0 0.04 0 0 0"/>
@@ -29,18 +23,23 @@
     <link name="right_wheel">
       <origin pose="0.1 -.17 0.11 0 1.5707 1.5707"/>
   
-<<<<<<< HEAD
       <inertial mass="0.5">
         <inertia ixx='0.01' ixy='0' ixz='0' iyy='0.01' iyz='0' izz='0.01'/>
       </inertial> 
-=======
-      <inertial mass="0.5"/>
->>>>>>> c528add9
   
       <collision name="collision">
         <geometry>
           <cylinder radius="0.11" length="0.05"/>
         </geometry>
+        <surface>
+          <friction>
+            <ode mu='100.0' mu2='100.0'/>
+          </friction>
+          <contact>
+            <ode kp='1000000.0' kd='1.0'/>
+          </contact>
+        </surface>
+
       </collision>
    
       <visual name="visual">
@@ -54,18 +53,23 @@
     <link name="left_wheel">
       <origin pose="0.1 .17 0.11 0 1.5707 1.5707"/>
   
-<<<<<<< HEAD
       <inertial mass="0.5">
         <inertia ixx='0.01' ixy='0' ixz='0' iyy='0.01' iyz='0' izz='0.01'/>
       </inertial> 
-=======
-      <inertial mass="0.5"/>
->>>>>>> c528add9
   
       <collision name="collision">
         <geometry>
           <cylinder radius="0.11" length="0.05"/>
         </geometry>
+        <surface>
+          <friction>
+            <ode mu='100.0' mu2='100.0'/>
+          </friction>
+          <contact>
+            <ode kp='1000000.0' kd='1.0'/>
+          </contact>
+        </surface>
+
       </collision>
 
       <visual name="visual">
@@ -79,18 +83,23 @@
     <link name="castor">
       <origin pose="-0.200 0 0.04 0 0 0"/>
   
-<<<<<<< HEAD
       <inertial mass="0.1">
-        <inertia ixx='0.01' ixy='0' ixz='0' iyy='0.01' iyz='0' izz='0.01'/>
+        <inertia ixx='1' ixy='0' ixz='0' iyy='1' iyz='0' izz='1'/>
       </inertial> 
-=======
-      <inertial mass="0.2"/>
->>>>>>> c528add9
   
       <collision name="collision">
         <geometry>
           <sphere radius="0.04"/>
         </geometry>
+        <surface>
+          <friction>
+            <ode mu='100.000000' mu2='100.0'/>
+          </friction>
+          <contact>
+            <ode kp='1000000.0' kd='1.0'/>
+          </contact>
+        </surface>
+
       </collision>
     
       <visual name="visual">
@@ -120,10 +129,12 @@
       <parent link="chassis"/>
     </joint>
 
+    <!--
     <plugin filename="libDiffDrivePlugin.so" name="diff_drive">
       <left_joint>left_wheel_hinge</left_joint>
       <right_joint>right_wheel_hinge</right_joint>
       <torque>5</torque>
     </plugin>
+    -->
   </model>
 </gazebo>