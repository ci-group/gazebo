--- conflicted
+++ resolved
@@ -10,16 +10,11 @@
 
 set (GAZEBO_VERSION_NAME "lithium")
 set (GAZEBO_MAJOR_VERSION 1)
-<<<<<<< HEAD
-set (GAZEBO_MINOR_VERSION 3)
-set (GAZEBO_PATCH_VERSION 0)
-=======
 set (GAZEBO_MINOR_VERSION 4)
 # The patch version may have been bumped for prerelease purposes; be sure to
 # check gazebo-release/ubuntu/debian/changelog@default to determine what the
 # next patch version should be for a regular release.
 set (GAZEBO_PATCH_VERSION 6)
->>>>>>> 05096a20
 
 set (GAZEBO_VERSION ${GAZEBO_MAJOR_VERSION}.${GAZEBO_MINOR_VERSION})
 set (GAZEBO_VERSION_FULL ${GAZEBO_MAJOR_VERSION}.${GAZEBO_MINOR_VERSION}.${GAZEBO_PATCH_VERSION})
