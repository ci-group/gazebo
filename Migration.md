--- conflicted
+++ resolved
@@ -21,39 +21,10 @@
     + ***Removed:*** public: void HandleRelease(const common::KeyEvent &_event);
     + ***Replacement:*** public: bool HandleRelease(const common::KeyEvent &_event);
 
-### Additions
-
-1. **gazebo/physics/Joint.hh**
-    + void SetVelocityLimit(unsigned int, double)
-    + bool SetVelocityMaximal(unsigned int, double)
-
-1. **gazebo/physics/Population.hh**
-    + ***New class:*** Population
-
-1. **gazebo/math/Kmeans.hh**
-    + ***New class:*** Kmeans
-
-1. **gazebo/gui/SpaceNav.hh**
-    + ***New class:*** SpaceNav, an interface to the space navigator 3D mouse
-
-<<<<<<< HEAD
-1. **gazebo/rendering/UserCamera.hh**
-    + private: void OnJoyPose(ConstJoystickPtr &_msg)
-    + public: void SetJoyTwistControl(bool _value)
-    + public: void SetJoyPoseControl(bool _value)
-
-### Modifications
-
-1. **gazebo/common/Plugin.hh**
-    + ***Removed:*** protected: std::string Plugin::handle
-    + ***Replacement:*** protected: std::string Plugin::handleName
-
 1. **gazebo/rendering/UserCamera.hh**
     + ***Removed:*** private: void OnJoy(ConstJoystickPtr &_msg)
     + ***Replacement:*** private: void OnJoyTwist(ConstJoystickPtr &_msg)
     
-=======
->>>>>>> b4579a1f
 ### Deletions
 
 1. **gazebo/physics/Collision.hh**
