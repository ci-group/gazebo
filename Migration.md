--- conflicted
+++ resolved
@@ -9,32 +9,10 @@
   environment variable GAZEBO_MASTER_URI is not present or invalid,
   <GAZEBO_MASTER_PORT> will be replaced by "default".
 
-<<<<<<< HEAD
-### Additions
-
-1. **gazebo/physics/Joint.hh**
-    + void SetVelocityLimit(unsigned int, double)
-    + bool SetVelocityMaximal(unsigned int, double)
-
-1. **gazebo/physics/Population.hh**
-    + ***New class:*** Population
-
-1. **gazebo/math/Kmeans.hh**
-    + ***New class:*** Kmeans
-
-1. **gazebo/gui/SpaceNav.hh**
-    + ***New class:*** SpaceNav, an interface to the space navigator 3D mouse
-
-### Modifications
-
-=======
->>>>>>> 9f5ae66c
 1. **gazebo/common/Plugin.hh**
     + ***Removed:*** protected: std::string Plugin::handle
     + ***Replacement:*** protected: std::string Plugin::handleName
 
-<<<<<<< HEAD
-=======
 1. **gazebo/gui/KeyEventHandler.hh**
     + ***Removed:*** public: void HandlePress(const common::KeyEvent &_event);
     + ***Replacement:*** public: bool HandlePress(const common::KeyEvent &_event);
@@ -47,7 +25,6 @@
     + ***Removed:*** private: void OnJoy(ConstJoystickPtr &_msg)
     + ***Replacement:*** private: void OnJoyTwist(ConstJoystickPtr &_msg)
     
->>>>>>> 9f5ae66c
 ### Deletions
 
 1. **gazebo/physics/Collision.hh**
