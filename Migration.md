--- conflicted
+++ resolved
@@ -103,7 +103,32 @@
 
 ### Deprecations
 
-<<<<<<< HEAD
+1. **gazebo/util/OpenAL.hh**
+    + ***Deprecation:*** public: bool GetOnContact() const;
+    + ***Replacement:*** public: bool OnContact() const;
+    + ***Deprecation:*** public: std::vector<std::string> GetCollisionNames() const;
+    + ***Replacement:*** public: std::vector<std::string> CollisionNames() const;
+
+1. **gazebo/util/LogRecord.hh**
+    + ***Deprecation:*** public: bool GetPaused() const;
+    + ***Replacement:*** public: bool Paused() const;
+    + ***Deprecation:*** public: bool GetRunning() const;
+    + ***Replacement:*** public: bool Running() const;
+    + ***Deprecation:*** public: const std::string &GetEncoding() const;
+    + ***Replacement:*** public: const std::string &Encoding() const;
+    + ***Deprecation:*** public: std::string GetFilename(const std::string &_name = "") const;
+    + ***Replacement:*** public: std::string Filename(const std::string &_name = "") const;
+    + ***Deprecation:*** public: unsigned int GetFileSize(const std::string &_name = "") const
+    + ***Replacement:*** public: unsigned int FileSize(const std::string &_name = "") const;
+    + ***Deprecation:*** public: std::string GetBasePath() const;
+    + ***Replacement:*** public: std::string BasePath() const;
+    + ***Deprecation:*** public: common::Time GetRunTime() const;
+    + ***Replacement:*** public: common::Time RunTime() const;
+    + ***Deprecation:*** public: bool GetFirstUpdate() const;
+    + ***Replacement:*** public: bool FirstUpdate() const;
+    + ***Deprecation:*** public: unsigned int GetBufferSize() const;
+    + ***Replacement:*** public: unsigned int BufferSize() const;
+
 1. **gazebo/rendering/Scene.hh**
     + ***Deprecation:*** public: Ogre::SceneManager *GetManager() const;
     + ***Replacement:*** public: Ogre::SceneManager *OgreSceneManager() const;
@@ -155,33 +180,6 @@
     + ***Replacement:*** public: common::Time SimTime() const;
     + ***Deprecation:*** public: uint32_t GetVisualCount() const
     + ***Replacement:*** public: uint32_t VisualCount() const;
-=======
-1. **gazebo/util/OpenAL.hh**
-    + ***Deprecation:*** public: bool GetOnContact() const;
-    + ***Replacement:*** public: bool OnContact() const;
-    + ***Deprecation:*** public: std::vector<std::string> GetCollisionNames() const;
-    + ***Replacement:*** public: std::vector<std::string> CollisionNames() const;
-
-1. **gazebo/util/LogRecord.hh**
-    + ***Deprecation:*** public: bool GetPaused() const;
-    + ***Replacement:*** public: bool Paused() const;
-    + ***Deprecation:*** public: bool GetRunning() const;
-    + ***Replacement:*** public: bool Running() const;
-    + ***Deprecation:*** public: const std::string &GetEncoding() const;
-    + ***Replacement:*** public: const std::string &Encoding() const;
-    + ***Deprecation:*** public: std::string GetFilename(const std::string &_name = "") const;
-    + ***Replacement:*** public: std::string Filename(const std::string &_name = "") const;
-    + ***Deprecation:*** public: unsigned int GetFileSize(const std::string &_name = "") const
-    + ***Replacement:*** public: unsigned int FileSize(const std::string &_name = "") const;
-    + ***Deprecation:*** public: std::string GetBasePath() const;
-    + ***Replacement:*** public: std::string BasePath() const;
-    + ***Deprecation:*** public: common::Time GetRunTime() const;
-    + ***Replacement:*** public: common::Time RunTime() const;
-    + ***Deprecation:*** public: bool GetFirstUpdate() const;
-    + ***Replacement:*** public: bool FirstUpdate() const;
-    + ***Deprecation:*** public: unsigned int GetBufferSize() const;
-    + ***Replacement:*** public: unsigned int BufferSize() const;
->>>>>>> 3fddddf7
 
 1. **gazebo/rendering/DepthCamera.hh**
     + ***Deprecation:*** public: virtual const float *GetDepthData();
