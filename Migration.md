# Note on deprecations
A tick-tock release cycle allows easy migration to new software versions.
Obsolete Gazebo code is marked as deprecated for one major release.
Deprecated code produces compile-time warnings. These warning serve as
notification to users that their code should be upgraded. The next major
release will remove the deprecated code.

## Gazebo 6.X to 7.X

### Additions

1. **gazebo/physics/Model.hh**
    + public: gazebo::physics::JointPtr CreateJoint(
        const std::string &_name, const std::string &_type,
        physics::LinkPtr _parent, physics::LinkPtr _child);
    + public: bool RemoveJoint(const std::string &_name);
    + public: boost::shared_ptr<Model> shared_from_this();

1. **gazebo/physics/SurfaceParams.hh**
    + public: double PoissonsRatio() const;
    + public: void SetPoissonsRatio(double _ratio);
    + public: double ElasticModulus() const;
    + public: void SetElasticModulus(double _modulus);

### Modifications

1. **gazebo/physics/Actor.hh**
    + Type change of `protected: math::Vector3 lastPos;` to `protected: ignition::math::Vector3d lastPos;`

1. **gazebo/rendering/RenderTypes.hh**
    + typedefs for Visual and its derived classes have been changed from boost to std pointers.
    + [pull request #1924](https://bitbucket.org/osrf/gazebo/pull-request/1924)

1. **gazebo/gui/model/ModelEditorEvents.hh**
    + ***Removed:*** public: static event::EventT<void (bool, bool, const math::Pose &, const std::string &)> modelPropertiesChanged
    + ***Replacement:*** public: static event::EventT<void (bool, bool)> modelPropertiesChanged
    + ***Note:*** Removed last two arguments, model pose and name, from the function

1. **gazebo/rendering/Camera.hh**
    + ***Removed:*** public: void SetClipDist();
    + ***Replacement:*** public: virtual void SetClipDist();

1. **gazebo/msgs/logical_camera_sensors.proto**
    + The `near` and `far` members have been replaced with `near_clip` and `far_clip`
    + [Pull request #1942](https://bitbucket.org/osrf/gazebo/pull-request/1942)

1. **Light topic**
    + ***Removed:*** ~/light
    + ***Replacement:*** ~/factory/light - for spawning new lights
    + ***Replacement:*** ~/light/modify - for modifying existing lights
    * [Pull request #1920](https://bitbucket.org/osrf/gazebo/pull-request/1920)

1. **gazebo/rendering/Visual.hh**
    + ***Removed:*** public: void SetVisible(bool _visible, bool _cascade = true);
    + ***Replacement:*** public: virtual void SetVisible(bool _visible, bool _cascade = true);

1. **gazebo/rendering/OribitViewController.hh**
    + ***Removed:*** public: OrbitViewController(UserCameraPtr _camera);
    + ***Replacement:*** public: OrbitViewController(UserCameraPtr _camera, const std::string &_name = "OrbitViewController");

1. **gazebo/test/ServerFixture.hh**
    + ***Removed:*** protected: void RunServer(const std::string &_worldFilename);
    + ***Removed:*** protected: void RunServer(const std::string &_worldFilename,
      bool _paused, const std::string &_physics, const std::vector<std::string> &
      _systemPlugins = {});
    + ***Replacement:*** void ServerFixture::RunServer(const std::vector<:string>
      &_args)
    * [Pull request #1874](https://bitbucket.org/osrf/gazebo/pull-request/1874)

1. **gazebo/gui/building/BuildingMaker.hh**
    * Doesn't inherit from gui::EntityMaker anymore
    * [Pull request #1828](https://bitbucket.org/osrf/gazebo/pull-request/1828)

1. **gazebo/gui/EntityMaker.hh**
    + ***Removed:*** EntityMaker();
    + ***Replacement:*** EntityMaker(EntityMakerPrivate &_dataPtr);
    + ***Removed:*** public: virtual void Start(const rendering::UserCameraPtr _camera) = 0;
    + ***Replacement:*** public: virtual void Start();
    + ***Removed:*** public: virtual void Stop() = 0;
    + ***Replacement:*** public: virtual void Stop();

### Deprecations

<<<<<<< HEAD
1. **gazebo/util/OpenAL.hh**
    + ***Deprecation:*** public: bool GetOnContact() const;
    + ***Replacement:*** public: bool OnContact() const;
    + ***Deprecation:*** public: std::vector<std::string> GetCollisionNames() const;
    + ***Replacement:*** public: std::vector<std::string> CollisionNames() const;
=======
1. **gazebo/util/Diagnostics.hh**
    + ***Deprecation:*** public: int GetTimerCount() const;
    + ***Replacement:*** public: int TimerCount() const;
    + ***Deprecation:*** public: common::Time GetTime(int _index) const;
    + ***Replacement:*** public: common::Time Time(const int _index) const;
    + ***Deprecation:*** public: common::Time GetTime(const std::string &_label) const;
    + ***Replacement:*** public: common::Time Time(const std::string &_label) const;
    + ***Deprecation:*** public: std::string GetLabel(int _index) const;
    + ***Replacement:*** public: std::string Label(const int _index) const;
    + ***Deprecation:*** public: boost::filesystem::path GetLogPath() const
    + ***Replacement:*** public: boost::filesystem::path LogPath() const;

1. **gazebo/util/LogPlay.hh**
    + ***Deprecation:*** public: std::string GetLogVersion() const;
    + ***Replacement:*** public: std::string LogVersion() const;
    + ***Deprecation:*** public: std::string GetGazeboVersion() const;
    + ***Replacement:*** public: std::string GazeboVersion() const;
    + ***Deprecation:*** public: uint32_t GetRandSeed() const
    + ***Replacement:*** public: uint32_t RandSeed() const;
    + ***Deprecation:*** public: common::Time GetLogStartTime() const;
    + ***Replacement:*** public: common::Time LogStartTime() const;
    + ***Deprecation:*** public: common::Time GetLogEndTime() const;
    + ***Replacement:*** public: common::Time LogEndTime() const;
    + ***Deprecation:*** public: std::string GetFilename() const;
    + ***Replacement:*** public: std::string Filename() const;
    + ***Deprecation:*** public: std::string GetFullPathFilename() const;
    + ***Replacement:*** public: std::string FullPathFilename() const;
    + ***Deprecation:*** public: uintmax_t GetFileSize() const
    + ***Replacement:*** public: uintmax_t FileSize() const;
    + ***Deprecation:*** public: unsigned int GetChunkCount() const;
    + ***Replacement:*** public: unsigned int ChunkCount() const;
    + ***Deprecation:*** public: bool GetChunk(unsigned int _index, std::string &_data);
    + ***Replacement:*** public: bool Chunk(const unsigned int _index, std::string &_data) const;
    + ***Deprecation:*** public: std::string GetEncoding() const
    + ***Replacement:*** public: std::string Encoding() const;
    + ***Deprecation:*** public: std::string GetHeader() const
    + ***Replacement:*** public: std::string Header() const;
    + ***Deprecation:*** public: uint64_t GetInitialIterations() const
    + ***Replacement:*** public: uint64_t InitialIterations() const;
>>>>>>> 08da20a6

1. **gazebo/rendering/ApplyWrenchVisual.hh**
    + ***Deprecation:*** public: void SetCoM(const math::Vector3 &_comVector)
    + ***Replacement:*** public: void SetCoM(const ignition::math::Vector3d &_comVector);
    + ***Deprecation:*** public: void SetForcePos(const math::Vector3 &_forcePosVector)
    + ***Replacement:*** public: void SetForcePos(const ignition::math::Vector3d &_forcePosVector);
    + ***Deprecation:*** public: void SetForce(const math::Vector3 &_forceVector,const bool _rotatedByMouse);
    + ***Replacement:*** public: void SetForce(const ignition::math::Vector3d &_forceVector, const bool _rotatedByMouse);
    + ***Deprecation:*** public: void SetTorque(const math::Vector3 &_torqueVector,const bool _rotatedByMouse);
    + ***Replacement:*** public: void SetTorque(const ignition::math::Vector3d &_torqueVector, const bool _rotatedByMouse);

1. **gazebo/rendering/AxisVisual.hh**
    + ***Deprecation:*** public: void ScaleXAxis(const math::Vector3 &_scale)
    + ***Replacement:*** public: void ScaleXAxis(const ignition::math::Vector3d &_scale);
    + ***Deprecation:*** public: void ScaleYAxis(const math::Vector3 &_scale)
    + ***Replacement:*** public: void ScaleYAxis(const ignition::math::Vector3d &_scale);
    + ***Deprecation:*** public: void ScaleZAxis(const math::Vector3 &_scale)
    + ***Replacement:*** public: void ScaleZAxis(const ignition::math::Vector3d &_scale);

1. **gazebo/gui/CloneWindow.hh**
    + ***Deprecation:*** int GetPort()
    + ***Replacement:*** int Port() const

1. **gazebo/gui/RTShaderSystem.hh**
    + ***Deprecation:*** void AttachEntity(Visual *vis)
    + ***No replacement for AttachEntity ***

1. **gazebo/gui/RTShaderSystem.hh**
    + ***Deprecation:*** void DetachEntity(Visual *_vis)
    + ***No replacement for DetachEntity ***

### Deletions

1. **plugins/rest_web/RestUiLogoutDialog.hh.hh**

1. **gazebo rendering libraries**
    * The following libraries have been removed: `libgazebo_skyx`, `libgazebo_selection_buffer`, `libgazebo_rendering_deferred`. Gazebo now combines all the different rendering libraries into `libgazebo_rendering.so`.
    * [Pull request #1817](https://bitbucket.org/osrf/gazebo/pull-request/1817)

1. **gazebo physics libraries**
    * The following libraries have been removed: `libgazebo_ode_physics`, `libgazebo_simbody_physics`, `libgazebo_dart_physics`, and `libgazebo_bullet_physics`. Gazebo now combines all the different physics engine libraries into `libgazebo_physics.so`.
    * [Pull request #1814](https://bitbucket.org/osrf/gazebo/pull-request/1814)

1. **gazebo/gui/BoxMaker.hh**

1. **gazebo/gui/CylinderMaker.hh**

1. **gazebo/gui/SphereMaker.hh**

1. **gazebo/gui/MeshMaker.hh**

1. **gazebo/gui/EntityMaker.hh**
    + public: typedef boost::function<void(const math::Vector3 &pos,
                  const math::Vector3 &scale)> CreateCallback;
    + public: static void SetSnapToGrid(bool _snap);
    + public: virtual bool IsActive() const = 0;
    + public: virtual void OnMousePush(const common::MouseEvent &_event);
    + public: virtual void OnMouseDrag(const common::MouseEvent &_event);
    + protected: math::Vector3 GetSnappedPoint(math::Vector3 _p);

1. **gazebo/sensors/ForceTorqueSensor.hh**
    + public: math::Vector3 GetTorque() const
    + public: math::Vector3 GetForce() const

1. **gazebo/sensors/GpsSensor.hh**
    + public: math::Angle GetLongitude()
    + public: math::Angle GetLatitude()

1. **gazebo/sensors/GpuRaySensor.hh**
    + public: math::Angle GetAngleMin() const
    + public: math::Angle GetAngleMax() const
    + public: math::Angle GetVerticalAngleMin() const
    + public: math::Angle GetVerticalAngleMax() const

1. **gazebo/sensors/ImuSensor.hh**
    + public: math::Vector3 GetAngularVelocity() const
    + public: math::Vector3 GetLinearAcceleration() const
    + public: math::Quaternion GetOrientation() const

1. **gazebo/sensors/RFIDSensor.hh**
    + private: bool CheckTagRange(const math::Pose &_pose)

1. **gazebo/sensors/RFIDTag.hh**
    + public: math::Pose GetTagPose() const

1. **gazebo/sensors/RaySensor.hh**
    + public: math::Angle GetAngleMin() const
    + public: math::Angle GetAngleMax() const
    + public: math::Angle GetVerticalAngleMin() const
    + public: math::Angle GetVerticalAngleMax() const

1. **gazebo/sensors/Sensor.hh**
    + public: virtual math::Pose GetPose() const
    + public: NoisePtr GetNoise(unsigned int _index = 0) const

1. **gazebo/sensors/WirelessTransmitter.hh**
    + public: double GetSignalStrength(const math::Pose &_receiver, const double _rxGain)

## Gazebo 5.X to 6.X

### Deprecations

1. **gazebo/common/Color.hh**
    + ***Deprecation:*** math::Vector3 GetAsHSV() const;
    + ***Replacement:*** ignition::math::Vector3d HSV() const;

1. **gazebo/common/Dem.hh**
    + ***Deprecation:*** void GetGeoReferenceOrigin(math::Angle &_latitude,math::Angle &_longitude);
    + ***Replacement:*** void GetGeoReferenceOrigin(ignition::math::Angle &_latitude,  ignition::math::Angle &_longitude) const;
    + ***Deprecation:***void FillHeightMap(int _subSampling, unsigned int _vertSize, const math::Vector3 &_size, const math::Vector3 &_scale, bool _flipY, std::vector<float> &_heights);
    + ***Replacement:***void FillHeightMap(const int _subSampling, const unsigned int _vertSize, const ignition::math::Vector3d &_size, const ignition::math::Vector3d &_scale, const bool _flipY, std::vector<float> &_heights);

1. **gazebo/common/GTSMeshUtils.hh**
    + ***Deprecation:***static bool DelaunayTriangulation(const std::vector<math::Vector2d> &_vertices, const std::vector<math::Vector2i> &_edges, SubMesh *_submesh);
    + ***Replacement:***static bool DelaunayTriangulation( const std::vector<ignition::math::Vector2d> &_vertices, const std::vector<ignition::math::Vector2i> &_edges, SubMesh *_submesh);

1. **gazebo/common/HeightmapData.hh**
    + ***Deprecation:***virtual void FillHeightMap(int _subSampling,unsigned int _vertSize, const math::Vector3 &_size,const math::Vector3 &_scale, bool _flipY, std::vector<float> &_heights);
    + ***Replacement:***void FillHeightMap(int _subSampling,unsigned int _vertSize, const ignition::math::Vector3d &_size,const ignition::math::Vector3d &_scale, bool _flipY,std::vector<float> &_heights);

1. **gazebo/common/KeyFrame.hh**
    + ***Deprecation:***void SetTranslation(const math::Vector3 &_trans);
    + ***Replacement:***void Translation(const ignition::math::Vector3d &_trans);
    + ***Deprecation:***math::Vector3 GetTranslation() const;
    + ***Replacement:***ignition::math::Vector3d Translation() const;
    + ***Deprecation:***void SetRotation(const math::Quaternion &_rot);
    + ***Replacement:***void Rotation(const ignition::math::Quaterniond &_rot);
    + ***Deprecation:***math::Quaternion GetRotation();
    + ***Replacement:***ignition::math::Quaterniond Rotation() const;

1. **gazebo/common/Mesh.hh**
    + ***Deprecation:***math::Vector3 GetMax() const;
    + ***Replacement:***ignition::math::Vector3d Max() const;
    + ***Deprecation:***math::Vector3 GetMin() const;
    + ***Replacement:***ignition::math::Vector3d Min() const;
    + ***Deprecation:***void GetAABB(math::Vector3 &_center, math::Vector3 &_min_xyz,math::Vector3 &_max_xyz) const;
    + ***Replacement:***void GetAABB(ignition::math::Vector3d &_center,ignition::math::Vector3d &_minXYZ,ignition::math::Vector3d &_maxXYZ) const;
    + ***Deprecation:***void GenSphericalTexCoord(const math::Vector3 &_center);
    + ***Replacement:***void GenSphericalTexCoord(const ignition::math::Vector3d &_center);
    + ***Deprecation:***void SetScale(const math::Vector3 &_factor);
    + ***Replacement:***void SetScale(const ignition::math::Vector3d &_factor);
    + ***Deprecation:***void Center(const math::Vector3 &_center = math::Vector3::Zero);
    + ***Replacement:***void Center(const ignition::math::Vector3d &_center =ignition::math::Vector3d::Zero);
    + ***Deprecation:***void Translate(const math::Vector3 &_vec);
    + ***Replacement:***void Translate(const ignition::math::Vector3d &_vec);
    + ***Deprecation:*** void CopyVertices(const std::vector<math::Vector3> &_verts);
    + ***Replacement:***void CopyVertices(const std::vector<ignition::math::Vector3d> &_verts);
    + ***Deprecation:***void CopyNormals(const std::vector<math::Vector3> &_norms);
    + ***Replacement:***void CopyNormals( const std::vector<ignition::math::Vector3d> &_norms);
    + ***Deprecation:***void AddVertex(const math::Vector3 &_v);
    + ***Replacement:***void AddVertex(const ignition::math::Vector3d &_v);
    + ***Deprecation:***void AddNormal(const math::Vector3 &_n);
    + ***Replacement:***void AddNormal(const ignition::math::Vector3d &_n);
    + ***Deprecation:***math::Vector3 GetVertex(unsigned int _i) const;
    + ***Replacement:***ignition::math::Vector3d Vertex(unsigned int _i) const;
    + ***Deprecation:***void SetVertex(unsigned int _i, const math::Vector3 &_v);
    + ***Replacement:***void SetVertex(unsigned int _i,const ignition::math::Vector3d &_v);
    + ***Deprecation:***math::Vector3 GetNormal(unsigned int _i) const;
    + ***Replacement:***ignition::math::Vector3d Normal(unsigned int _i) const;
    + ***Deprecation:***void SetNormal(unsigned int _i, const math::Vector3 &_n);
    + ***Replacement:***void SetNormal(unsigned int _i,const ignition::math::Vector3d &_n);
    + ***Deprecation:***math::Vector2d GetTexCoord(unsigned int _i) const;
    + ***Replacement:***ignition::math::Vector2d TexCoord(unsigned int _i) const;
    + ***Deprecation:***void SetTexCoord(unsigned int _i, const math::Vector2d &_t);
    + ***Replacement:***void SetTexCoord(unsigned int _i,const ignition::math::Vector2d &_t);
    + ***Deprecation:***math::Vector3 GetMax() const;
    + ***Replacement:***ignition::math::Vector3d Max() const;
    + ***Deprecation:***math::Vector3 GetMin() const;
    + ***Replacement:***ignition::math::Vector3d Min() const;
    + ***Deprecation:***bool HasVertex(const math::Vector3 &_v) const;
    + ***Replacement:***bool HasVertex(const ignition::math::Vector3d &_v) const;
    + ***Deprecation:***unsigned int GetVertexIndex(const math::Vector3 &_v) const;
    + ***Replacement:***unsigned int GetVertexIndex( const ignition::math::Vector3d &_v) const;
    + ***Deprecation:***void GenSphericalTexCoord(const math::Vector3 &_center);
    + ***Replacement:***void GenSphericalTexCoord(const ignition::math::Vector3d &_center);
    + ***Deprecation:***void Center(const math::Vector3 &_center = math::Vector3::Zero);
    + ***Replacement:***void Center(const ignition::math::Vector3d &_center =ignition::math::Vector3d::Zero);
    + ***Deprecation:***void Translate(const math::Vector3 &_vec) ;
    + ***Replacement:***void Translate(const ignition::math::Vector3d &_vec);
    + ***Deprecation:***void SetScale(const math::Vector3 &_factor);
    + ***Replacement:***void SetScale(const ignition::math::Vector3d &_factor);

1. **gazebo/common/MeshCSG.hh**
    + ***Deprecation:***Mesh *CreateBoolean(const Mesh *_m1, const Mesh *_m2,const int _operation, const math::Pose &_offset = math::Pose::Zero);
    + ***Replacement:***Mesh *CreateBoolean(const Mesh *_m1, const Mesh *_m2,const int _operation,const ignition::math::Pose3d &_offset = ignition::math::Pose3d::Zero);

1. **gazebo/common/MeshManager.hh**
    + ***Deprecation:***void GetMeshAABB(const Mesh *_mesh,math::Vector3 &_center,math::Vector3 &_minXYZ,math::Vector3 &_maxXYZ);
    + ***Replacement:***void GetMeshAABB(const Mesh *_mesh,ignition::math::Vector3d &_center,ignition::math::Vector3d &_min_xyz,ignition::math::Vector3d &_max_xyz);
    + ***Deprecation:***void GenSphericalTexCoord(const Mesh *_mesh,math::Vector3 _center);
    + ***Replacement:*** void GenSphericalTexCoord(const Mesh *_mesh,const ignition::math::Vector3d &_center);
    + ***Deprecation:***void CreateBox(const std::string &_name, const math::Vector3 &_sides,const math::Vector2d &_uvCoords);
    + ***Replacement:***void CreateBox(const std::string &_name,const ignition::math::Vector3d &_sides,const ignition::math::Vector2d &_uvCoords);
    + ***Deprecation:***void CreateExtrudedPolyline(const std::string &_name, const std::vector<std::vector<math::Vector2d> > &_vertices,double _height);
    + ***Replacement:*** void CreateExtrudedPolyline(const std::string &_name,const std::vector<std::vector<ignition::math::Vector2d> > &_vertices, double _height);
    + ***Deprecation:***void CreatePlane(const std::string &_name,const math::Plane &_plane,const math::Vector2d &_segments,const math::Vector2d &_uvTile);
    + ***Replacement:***void CreatePlane(const std::string &_name,const ignition::math::Planed &_plane,const ignition::math::Vector2d &_segments, const ignition::math::Vector2d &_uvTile);
    + ***Deprecation:***void CreatePlane(const std::string &_name,const math::Vector3 &_normal,double _d,const math::Vector2d &_size,const math::Vector2d &_segments,const math::Vector2d &_uvTile);
    + ***Replacement:***void CreatePlane(const std::string &_name,const ignition::math::Vector3d &_normal,const double _d,const ignition::math::Vector2d &_size,const ignition::math::Vector2d &_segments, const ignition::math::Vector2d &_uvTile);
    + ***Deprecation:***void CreateBoolean(const std::string &_name, const Mesh *_m1,const Mesh *_m2, const int _operation,const math::Pose &_offset = math::Pose::Zero);
    + ***Replacement:***void CreateBoolean(const std::string &_name, const Mesh *_m1,const Mesh *_m2, const int _operation,const ignition::math::Pose3d &_offset = ignition::math::Pose3d::Zero);

1. **gazebo/common/SVGLoader.hh**
    + ***Deprecation:***static void PathsToClosedPolylines(const std::vector<common::SVGPath> &_paths, double _tol,std::vector< std::vector<math::Vector2d> > &_closedPolys,std::vector< std::vector<math::Vector2d> > &_openPolys);
    + ***Replacement:***static void PathsToClosedPolylines(const std::vector<common::SVGPath> &_paths,double _tol,std::vector< std::vector<ignition::math::Vector2d> > &_closedPolys,std::vector< std::vector<ignition::math::Vector2d> > &_openPolys);

1. **gazebo/common/Skeleton.hh**
    + ***Deprecation:***void SetBindShapeTransform(math::Matrix4 _trans);
    + ***Replacement:***void SetBindShapeTransform(const ignition::math::Matrix4d &_trans);
    + ***Deprecation:***math::Matrix4 GetBindShapeTransform();
    + ***Replacement:***ignition::math::Matrix4d BindShapeTransform();
    + ***Deprecation:***void SetTransform(math::Matrix4 _trans,bool _updateChildren = true);
    + ***Replacement:***void SetTransform(const ignition::math::Matrix4d &_trans,bool _updateChildren = true);
    + ***Deprecation:***void SetModelTransform(math::Matrix4 _trans,bool _updateChildren = true);
    + ***Replacement:***void SetModelTransform(const ignition::math::Matrix4d &_trans,bool _updateChildren = true);
    + ***Deprecation:***void SetInitialTransform(math::Matrix4 _tras);
    + ***Replacement:***void SetInitialTransform(const ignition::math::Matrix4d &_tras);
    + ***Deprecation:***math::Matrix4 GetTransform();
    + ***Replacement:***ignition::math::Matrix4d Transform();
    + ***Deprecation:***void SetInverseBindTransform(math::Matrix4 _invBM);
    + ***Replacement:***void SetInverseBindTransform(const ignition::math::Matrix4d &_invBM);
    + ***Deprecation:***math::Matrix4 GetInverseBindTransform();
    + ***Replacement:***ignition::math::Matrix4d InverseBindTransform();
    + ***Deprecation:***math::Matrix4 GetModelTransform();
    + ***Replacement:***ignition::math::Matrix4d ModelTransform() const;
    + ***Deprecation:***NodeTransform(math::Matrix4 _mat, std::string _sid = "_default_",TransformType _type = MATRIX);
    + ***Replacement:***NodeTransform(const ignition::math::Matrix4d &_mat,const std::string &_sid = "_default_",TransformType _type = MATRIX);
    + ***Deprecation:***void Set(math::Matrix4 _mat);
    + ***Replacement:***void Set(const ignition::math::Matrix4d &_mat);
    + ***Deprecation:***math::Matrix4 Get();
    + ***Replacement:***ignition::math::Matrix4d GetTransform() const;
    + ***Deprecation:***void SetSourceValues(math::Matrix4 _mat);
    + ***Replacement:***void SetSourceValues(const ignition::math::Matrix4d &_mat);
    + ***Deprecation:***void SetSourceValues(math::Vector3 _vec);
    + ***Replacement:*** void SetSourceValues(const ignition::math::Vector3d &_vec);
    + ***Deprecation:***void SetSourceValues(math::Vector3 _axis, double _angle);
    + ***Replacement:***void SetSourceValues(const ignition::math::Vector3d &_axis,const double _angle);
    + ***Deprecation:***math::Matrix4 operator* (math::Matrix4 _m);
    + ***Replacement:***ignition::math::Matrix4d operator*(const ignition::math::Matrix4d &_m);

1. **gazebo/common/SkeletonAnimation.hh**
    + ***Deprecation:***void AddKeyFrame(const double _time, const math::Matrix4 &_trans);
    + ***Replacement:***void AddKeyFrame(const double _time,const ignition::math::Matrix4d &_trans);
    + ***Deprecation:***void AddKeyFrame(const double _time,const math::Pose &_pose);
    + ***Replacement:***void AddKeyFrame(const double _time,const ignition::math::Pose3d &_pose);
    + ***Deprecation:***void GetKeyFrame(const unsigned int _i, double &_time,math::Matrix4 &_trans);
    + ***Replacement:***void GetKeyFrame(const unsigned int _i, double &_time,ignition::math::Matrix4d &_trans) const;
    + ***Deprecation:***std::pair<double, math::Matrix4> GetKeyFrame(const unsigned int _i);
    + ***Replacement:***std::pair<double, ignition::math::Matrix4d> KeyFrame(const unsigned int _i) const;
    + ***Deprecation:***math::Matrix4 GetFrameAt(double _time, bool _loop = true) const;
    + ***Replacement:***ignition::math::Matrix4d FrameAt(double _time, bool _loop = true) const;
    + ***Deprecation:***void AddKeyFrame(const std::string &_node, const double _time, const math::Matrix4 &_mat);
    + ***Replacement:***void AddKeyFrame(const std::string &_node, const double _time,const ignition::math::Matrix4d &_mat);
    + ***Deprecation:***void AddKeyFrame(const std::string &_node, const double _time,const math::Pose &_pose);
    + ***Replacement:***void AddKeyFrame(const std::string &_node, const double _time,const ignition::math::Pose3d &_pose);
    + ***Deprecation:*** math::Matrix4 GetNodePoseAt(const std::string &_node,const double _time, const bool _loop = true);
    + ***Replacement:***ignition::math::Matrix4d NodePoseAt(const std::string &_node,const double _time, const bool _loop = true);
    + ***Deprecation:***std::map<std::string, math::Matrix4> GetPoseAt(const double _time, const bool _loop = true) const;
    + ***Replacement:***std::map<std::string, ignition::math::Matrix4d> PoseAt(const double _time, const bool _loop = true) const;
    + ***Deprecation:***std::map<std::string, math::Matrix4> GetPoseAtX(const double _x, const std::string &_node, const bool _loop = true) const;
    + ***Replacement:***std::map<std::string, ignition::math::Matrix4d> PoseAtX(const double _x, const std::string &_node, const bool _loop = true) const;

1. **gazebo/common/SphericalCoordinates.hh**
    + ***Deprecation:***SphericalCoordinates(const SurfaceType _type,const math::Angle &_latitude,const math::Angle &_longitude,double _elevation,const math::Angle &_heading);
    + ***Replacement:***SphericalCoordinates(const SurfaceType _type,const ignition::math::Angle &_latitude,const ignition::math::Angle &_longitude,double _elevation,const ignition::math::Angle &_heading);
    + ***Deprecation:***math::Vector3 SphericalFromLocal(const math::Vector3 &_xyz) const;
    + ***Replacement:***ignition::math::Vector3d SphericalFromLocal(const ignition::math::Vector3d &_xyz) const;
    + ***Deprecation:***math::Vector3 GlobalFromLocal(const math::Vector3 &_xyz) const;
    + ***Replacement:***ignition::math::Vector3d GlobalFromLocal(const ignition::math::Vector3d &_xyz) const;
    + ***Deprecation:***static double Distance(const math::Angle &_latA,const math::Angle &_lonA,const math::Angle &_latB,const math::Angle &_lonB);
    + ***Replacement:***static double Distance(const ignition::math::Angle &_latA,const ignition::math::Angle &_lonA,const ignition::math::Angle &_latB,const ignition::math::Angle &_lonB);
    + ***Deprecation:*** math::Angle GetLatitudeReference() const;
    + ***Replacement:***ignition::math::Angle LatitudeReference() const;
    + ***Deprecation:***math::Angle GetLongitudeReference() const;
    + ***Replacement:***ignition::math::Angle LongitudeReference() const;
    + ***Deprecation:***math::Angle GetHeadingOffset() const;
    + ***Replacement:***ignition::math::Angle HeadingOffset() const;
    + ***Deprecation:***void SetLatitudeReference(const math::Angle &_angle);
    + ***Replacement:***void SetLatitudeReference(const ignition::math::Angle &_angle);
    + ***Deprecation:***void SetLongitudeReference(const math::Angle &_angle);
    + ***Replacement:***void SetLongitudeReference(const ignition::math::Angle &_angle);
    + ***Deprecation:***void SetHeadingOffset(const math::Angle &_angle);
    + ***Replacement:***void SetHeadingOffset(const ignition::math::Angle &_angle);

### Modifications

1. **gazebo/common/MouseEvent.hh**
    * Replaced all member variables with functions that use Ignition Math.
    * [Pull request #1777](https://bitbucket.org/osrf/gazebo/pull-request/1777)

1. **gazebo/msgs/world_stats.proto**
    + ***Removed:*** optional bool log_playback = 8;
    + ***Replacement:*** optional LogPlaybackStatistics log_playback_stats = 8;

1. **gazebo/physics/JointState.hh**
    + ***Removed:*** public: JointState(JointPtr _joint, const common::Time
    &_realTime, const common::Time &_simTime)
    + ***Replacement:*** public: JointState(JointPtr _joint, const common::Time
    &_realTime, const common::Time &_simTime, const uint64_t _iterations)

1. **gazebo/physics/LinkState.hh**
    + ***Removed:*** public: LinkState(const LinkPtr _link, const common::Time
    &_realTime, const common::Time &_simTime)
    + ***Replacement:*** public: LinkState(const LinkPtr _link,
    const common::Time &_realTime, const common::Time &_simTime, const uint64_t
    _iterations)
    + ***Removed:*** public: void Load(const LinkPtr _link, const common::Time
    &_realTime, const common::Time &_simTime)
    + ***Replacement:*** public: void Load(const LinkPtr _link, const
    common::Time &_realTime, const common::Time &_simTime, const uint64_t
    _iterations)

1. **gazebo/physics/ModelState.hh**
    + ***Removed:*** public: ModelState(const ModelPtr _model, const
    common::Time &_realTime, const common::Time &_simTime)
    + ***Replacement:*** public: ModelState(const ModelPtr _model, const
    common::Time &_realTime, const common::Time &_simTime, const uint64_t
    _iterations)
    + ***Removed:*** public: void Load(const ModelPtr _model, const common::Time
    &_realTime, const common::Time &_simTime)
    + ***Replacement:*** public: void Load(const ModelPtr _model, const
    common::Time &_realTime, const common::Time &_simTime, const uint64_t
    _iterations)

1. **gazebo/physics/State.hh**
    + ***Removed:*** public: State(const std::string &_name, const
    common::Time &_realTime, const common::Time &_simTime)
    + ***Replacement:*** public: State(const std::string &_name,
    const common::Time &_realTime, const common::Time &_simTime, const uint64_t
    _iterations)

1. **gazebo/physics/ModelState.hh**
    + ***Removed:*** public: void Load(const ModelPtr _model, const common::Time
    &_realTime, const common::Time &_simTime)
    + ***Replacement:*** public: void Load(const ModelPtr _model, const
    common::Time &_realTime, const common::Time &_simTime, const uint64_t
    _iterations)

1. ignition-math is now a dependency. Many classes and functions are modified to use ignition-math, please see the pull request listing below for individual changes.
    + [http://ignitionrobotics.org/libraries/math](http://ignitionrobotics.org/libraries/math)
    + [Gazebo migration](https://bitbucket.org/osrf/gazebo/src/583edbeb90759d43d994cc57c0797119dd6d2794/ign-math-migration.md)
    * [Pull request #1756](https://bitbucket.org/osrf/gazebo/pull-request/1756)
    * [Pull request #1766](https://bitbucket.org/osrf/gazebo/pull-request/1766)
    * [Pull request #1774](https://bitbucket.org/osrf/gazebo/pull-request/1774)
    * [Pull request #1771](https://bitbucket.org/osrf/gazebo/pull-request/1771)
    * [Pull request #1776](https://bitbucket.org/osrf/gazebo/pull-request/1776)
    * [Pull request #1777](https://bitbucket.org/osrf/gazebo/pull-request/1777)
    * [Pull request #1772](https://bitbucket.org/osrf/gazebo/pull-request/1772)
    * [Pull request #1773](https://bitbucket.org/osrf/gazebo/pull-request/1773)
    * [Pull request #1778](https://bitbucket.org/osrf/gazebo/pull-request/1778)

1. Gazebo client's should now use `gazebo/gazebo_client.hh` and `libgazebo_client.so` instead of `gazebo/gazebo.hh` and `libgazebo.so`. This separates running a Gazebo server from a Gazebo client.

1. **gazebo/rendering/GpuLaser.hh**
    + ***Removed:*** protected: double near
    + ***Replacement:*** protected: double nearClip

1. **gazebo/rendering/GpuLaser.hh**
    + ***Removed:*** protected: double far
    + ***Replacement:*** protected: double farClip

1. **gazebo/rendering/Visual.hh**
    + ***Removed:*** public: void Fini();
    + ***Replacement:*** public: virtual void Fini();

1. **gazebo/common/MeshManager.hh**
    + ***Removed:*** void CreateExtrudedPolyline(const std::string &_name, const std::vector<math::Vector2d> &_vertices, const double &_height, const math::Vector2d &_uvCoords)
    + ***Replacement:*** void CreateExtrudedPolyline(const std::string &_name, const const std::vector<std::vector<math::Vector2d> > &_vertices, const double &_height, const math::Vector2d &_uvCoords)

1. **gazebo/common/GTSMeshUtils.hh**
    + ***Removed:*** public: static bool CreateExtrudedPolyline(const std::vector<math::Vector2d> &_vertices, const double &_height, SubMesh *_submesh)
    + ***Replacement:*** public: static bool DelaunayTriangulation(const std::vector<std::vector<math::Vector2d> > &_path, SubMesh *_submesh)

1. **gazebo/physics/PolylineShape.hh**
    + ***Removed:*** public: std::vector<math::Vector2d> GetVertices() const
    + ***Replacement:*** public: std::vector<std::vector<math::Vector2d> > GetVertices() const

1. **gazebo/physics/SurfaceParams.hh**
    + ***Removed:*** public: FrictionPyramid frictionPyramid
    + ***Replacement:*** public: FrictionPyramidPtr GetFrictionPyramid() const

### Deletions

1. **gazebo/gui/RenderWidget.hh**
    + The ShowEditor(bool _show)

### Additions

1. **gazebo/msgs/log_playback_control.proto**
    + New message to control the playback from a log file.

1. **gazebo/util/LogPlay.hh**
    + public: bool Rewind()

1. **gazebo/physics/LinkState.hh**
    + public: virtual void SetIterations(const uint64_t _iterations)

1. **gazebo/physics/ModelState.hh**
    + public: virtual void SetIterations(const uint64_t _iterations)

1. **gazebo/physics/State.hh**
    + public: uint64_t GetIterations() const
    + public: virtual void SetIterations(const uint64_t _iterations)

1. **gazebo/physics/WorldState.hh**
    + public: virtual void SetIterations(const uint64_t _iterations)

1. **gazebo/util/LogPlay.hh**
    + public: uint64_t GetInitialIterations() const
    + public: bool HasIterations() const

## Gazebo 4.X to 5.X

### C++11 compiler required

Gazebo 5.x uses features from the new c++11 standard. This requires to have a compatible c++11 compiler. Note that some platforms (like Ubuntu Precise) do not include one by default.

### Modifications

1. Privatized World::dirtyPoses
    + World::dirtyPoses used to be a public attribute. This is now a private attribute, and specific "friends" have been added to the World file.

1. Privatized Scene::skyx
    + Scene::skyx used to be a public attribute. This is now a private attribute, and a GetSkyX() funcion has been added to access the sky object.

1. **gazebo/rendering/Visual.hh**
    + The GetBoundingBox() function now returns a local bounding box without scale applied.

1. **gazebo/math/Box.hh**
    + The constructor that takes two math::Vector3 values now treats these as two corners, and computes the minimum and maximum values automatically. This change is API and ABI compatible.

1. **Informational logs:** The log files will be created inside
  ~/.gazebo/server-<GAZEBO_MASTER_PORT> and
  ~/.gazebo/client-<GAZEBO_MASTER_PORT>. The motivation for this
  change is to avoid name collisions when cloning a simulation. If the
  environment variable GAZEBO_MASTER_URI is not present or invalid,
  <GAZEBO_MASTER_PORT> will be replaced by "default".

1. **gazebo/common/Plugin.hh**
    + ***Removed:*** protected: std::string Plugin::handle
    + ***Replacement:*** protected: std::string Plugin::handleName

1. **gazebo/gui/KeyEventHandler.hh**
    + ***Removed:*** public: void HandlePress(const common::KeyEvent &_event);
    + ***Replacement:*** public: bool HandlePress(const common::KeyEvent &_event);

1. **gazebo/gui/KeyEventHandler.hh**
    + ***Removed:*** public: void HandleRelease(const common::KeyEvent &_event);
    + ***Replacement:*** public: bool HandleRelease(const common::KeyEvent &_event);

1. **gazebo/rendering/UserCamera.hh**
    + ***Removed:*** private: void OnJoy(ConstJoystickPtr &_msg)
    + ***Replacement:*** private: void OnJoyTwist(ConstJoystickPtr &_msg)

1. **gazebo/rendering/Camera.hh**
    + ***Deprecation:*** public: void RotatePitch(math::Angle _angle);
    + ***Replacement:*** public: void Pitch(const math::Angle &_angle,
                                        Ogre::Node::TransformSpace _relativeTo = Ogre::Node::TS_LOCAL);
    + ***Deprecation:*** public: void RotateYaw(math::Angle _angle);
    + ***Replacement:*** public: void Yaw(const math::Angle &_angle,
                                        Ogre::Node::TransformSpace _relativeTo = Ogre::Node::TS_LOCAL);

1. **gazebo/rendering/AxisVisual.hh**
    + ***Removed:*** public: void ShowRotation(unsigned int _axis)
    + ***Replacement:*** public: void ShowAxisRotation(unsigned int _axis, bool _show)

1. **gazebo/rendering/ArrowVisual.hh**
    + ***Removed:*** public: void ShowRotation()
    + ***Replacement:*** public: void ShowRotation(bool _show)

### Deletions

1. **gazebo/physics/Collision.hh**
    + unsigned int GetShapeType()

1. **gazebo/physics/World.hh**
    + EntityPtr GetSelectedEntity() const

1. **gazebo/physics/bullet/BulletJoint.hh**
    + void SetAttribute(Attribute, unsigned int, double)

1. **gazebo/physics/simbody/SimbodyJoint.hh**
    + void SetAttribute(Attribute, unsigned int, double)


## Gazebo 3.1 to 4.0

### New Deprecations

1. **gazebo/physics/Collision.hh**
    + ***Deprecation*** unsigned int GetShapeType()
    + ***Replacement*** unsigned int GetShapeType() const

1. **gazebo/physics/Joint.hh**
    + ***Deprecation*** virtual double GetMaxForce(unsigned int)
    + ***Deprecation*** virtual void SetMaxForce(unsigned int, double)
    + ***Deprecation*** virtual void SetAngle(unsigned int, math::Angle)
    + ***Replacement*** virtual void SetPosition(unsigned int, double)

### Modifications
1. **gazebo/physics/Model.hh**
    + ***Removed:*** Link_V GetLinks() const `ABI Change`
    + ***Replacement:***  const Link_V &GetLinks() const

1. **gzprop command line tool**
    + The `gzprop` command line tool outputs a zip file instead of a tarball.

### Additions

1. **gazebo/msgs/msgs.hh**
    + sdf::ElementPtr LightToSDF(const msgs::Light &_msg, sdf::ElementPtr _sdf = sdf::ElementPtr())

1. **gazebo/rendering/Light.hh**
    + math::Quaternion GetRotation() const
    + void SetRotation(const math::Quaternion &_q)
    + LightPtr Clone(const std::string &_name, ScenePtr _scene)

1. **gazebo/rendering/Scene.hh**
    + void AddLight(LightPtr _light)
    + void RemoveLight(LightPtr _light)

1. **gazebo/gui/GuiEvents.hh**
    + template<typename T> static event::ConnectionPtr ConnectLightUpdate(T _subscriber)
    + static void DisconnectLightUpdate(event::ConnectionPtr _subscriber)

1. **gazebo/gui/ModelMaker.hh**
    + bool InitFromModel(const std::string & _modelName)

1. **gazebo/gui/LightMaker.hh**
    + bool InitFromLight(const std::string & _lightName)

1. **gazebo/common/Mesh.hh**
    + int GetMaterialIndex(const Material *_mat) const

1. **gazebo/math/Filter.hh**
    + ***New classes:*** Filter, OnePole, OnePoleQuaternion, OnePoleVector3, BiQuad, and BiQuadVector3

1. **gazebo/physics/Joint.hh**
      + bool FindAllConnectedLinks(const LinkPtr &_originalParentLink,
          Link_V &_connectedLinks);
      + math::Pose ComputeChildLinkPose( unsigned int _index,
          double _position);

1. **gazebo/physics/Link.hh**
      + void Move(const math::Pose &_worldRefernceFrameSrc,
                        const math::Pose &_worldRefernceFrameDst);
      + bool FindAllConnectedLinksHelper(
          const LinkPtr &_originalParentLink,
          Link_V &_connectedLinks, bool _fistLink = false);
      + bool ContainsLink(const Link_V &_vector, const LinkPtr &_value);
      + msgs::Visual GetVisualMessage(const std::string &_name)

### Modifications
1. **gazebo/physics/Model.hh**
    + ***Removed:*** Link_V GetLinks() const `ABI Change`
    + ***Replacement:***  const Link_V &GetLinks() const

1. **gazebo/physics/Base.cc**
    + ***Removed*** std::string GetScopedName() const
    + ***Replaced*** std::string GetScopedName(bool _prependWorldName=false) const

## Gazebo 3.0 to 3.1

### Additions

1. **gazebo/physics/World.hh**
      + void RemoveModel(const std::string &_name);
      + void RemoveModel(ModelPtr _model);

1. **gazebo/physics/JointController.hh**
    + void SetPositionPID(const std::string &_jointName, const common::PID &_pid);
    + void SetVelocityPID(const std::string &_jointName, const common::PID &_pid);

## Gazebo 2.0 to 3.0

### New Deprecations

1. **gazebo/physics/Joint.hh**
    + ***Deprecation*** virtual void ApplyDamping()
    + ***Replacement*** virtual void ApplyStiffnessDamping()
    ---
    + ***Deprecation*** double GetDampingCoefficient() const
    + ***Replacement*** double GetDamping(int _index)

1. **gazebo/physics/ode/ODEJoint.hh**
    + ***Deprecation*** void CFMDamping()
    + ***Replacement*** void ApplyImplicitStiffnessDamping()

1. **gazebo/physics/ScrewJoint.hh**
    + ***Deprecation*** virtual void SetThreadPitch(unsigned int _index, double _threadPitch) = 0
    + ***Replacement*** virtual void SetThreadPitch(double _threadPitch) = 0
    ---
    + ***Deprecation*** virtual void GetThreadPitch(unsigned int _index) = 0
    + ***Replacement*** virtual void GetThreadPitch() = 0

1. **gazebo/physics/bullet/BulletScrewJoint.hh**
    + ***Deprecation*** protected: virtual void Load(sdf::ElementPtr _sdf)
    + ***Replacement*** public: virtual void Load(sdf::ElementPtr _sdf)

1. **gazebo/physics/PhysicsEngine.hh**
    + ***Deprecation*** virtual void SetSORPGSPreconIters(unsigned int _iters)
    + ***Replacement*** virtual bool SetParam(const std::string &_key, const boost::any &_value)
    ---
    + ***Deprecation*** virtual void SetSORPGSIters(unsigned int _iters)
    + ***Replacement*** virtual bool SetParam(const std::string &_key, const boost::any &_value)
    ---
    + ***Deprecation*** virtual void SetSORPGSW(double _w)
    + ***Replacement*** virtual bool SetParam(const std::string &_key, const boost::any &_value)
    ---
    + ***Deprecation*** virtual int GetSORPGSPreconIters()
    + ***Replacement*** virtual boost::any GetParam(const std::string &_key) const
    ---
    + ***Deprecation*** virtual int GetSORPGSIters()
    + ***Replacement*** virtual boost::any GetParam(const std::string &_key) const
    ---
    + ***Deprecation*** virtual double GetSORPGSW()
    + ***Replacement*** virtual boost::any GetParam(const std::string &_key) const

1. **gazebo/physics/bullet/BulletPhysics.hh**
    + ***Deprecation*** virtual bool SetParam(BulletParam _param, const boost::any &_value)
    + ***Replacement*** virtual bool SetParam(const std::string &_key, const boost::any &_value)
    ---
    + ***Deprecation*** virtual boost::any GetParam(BulletParam _param) const
    + ***Replacement*** virtual boost::any GetParam(const std::string &_key) const

1. **gazebo/physics/ode/ODEPhysics.hh**
    + ***Deprecation*** virtual bool SetParam(ODEParam _param, const boost::any &_value)
    + ***Replacement*** virtual bool SetParam(const std::string &_key, const boost::any &_value)
    ---
    + ***Deprecation*** virtual boost::any GetParam(ODEParam _param) const
    + ***Replacement*** virtual boost::any GetParam(const std::string &_key) const

1. **gazebo/physics/dart/DARTPhysics.hh**
    + ***Deprecation*** virtual boost::any GetParam(DARTParam _param) const
    + ***Replacement*** virtual boost::any GetParam(const std::string &_key) const

1. **gazebo/physics/Joint.hh**
    + ***Deprecation*** virtual double GetAttribute(const std::string &_key, unsigned int _index) = 0
    + ***Replacement*** virtual double GetParam(const std::string &_key, unsigned int _index) = 0;

1. **gazebo/physics/bullet/BulletJoint.hh**
    + ***Deprecation*** virtual double GetAttribute(const std::string &_key, unsigned int _index)
    + ***Replacement*** virtual double GetParam(const std::string &_key, unsigned int _index)

1. **gazebo/physics/bullet/BulletScrewJoint.hh**
    + ***Deprecation*** virtual double GetAttribute(const std::string &_key, unsigned int _index)
    + ***Replacement*** virtual double GetParam(const std::string &_key, unsigned int _index)

1. **gazebo/physics/dart/DARTJoint.hh**
    + ***Deprecation*** virtual double GetParam(const std::string &_key, unsigned int _index)
    + ***Replacement*** virtual double GetAttribute(const std::string &_key, unsigned int _index)

1. **gazebo/physics/ode/ODEJoint.hh**
    + ***Deprecation*** virtual double GetParam(const std::string &_key, unsigned int _index)
    + ***Replacement*** virtual double GetAttribute(const std::string &_key, unsigned int _index)

1. **gazebo/physics/ode/ODEScrewJoint.hh**
    + ***Deprecation*** virtual double GetParam(const std::string &_key, unsigned int _index)
    + ***Replacement*** virtual double GetAttribute(const std::string &_key, unsigned int _index)

1. **gazebo/physics/ode/ODEUniversalJoint.hh**
    + ***Deprecation*** virtual double GetParam(const std::string &_key, unsigned int _index)
    + ***Replacement*** virtual double GetAttribute(const std::string &_key, unsigned int _index)

1. **gazebo/physics/simbody/SimbodyJoint.hh**
    + ***Deprecation*** virtual double GetParam(const std::string &_key, unsigned int _index)
    + ***Replacement*** virtual double GetAttribute(const std::string &_key, unsigned int _index)

1. **gazebo/physics/simbody/SimbodyScrewJoint.hh**
    + ***Deprecation*** virtual double GetParam(const std::string &_key, unsigned int _index)
    + ***Replacement*** virtual double GetAttribute(const std::string &_key, unsigned int _index)

1. **gazebo/physics/Joint.hh**
    + ***Deprecation*** virtual void SetAttribute(const std::string &_key, unsigned int _index, const boost::any &_value) = 0
    + ***Replacement*** virtual bool SetParam(const std::string &_key, unsigned int _index, const boost::any &_value) = 0

1. **gazebo/physics/bullet/BulletJoint.hh**
    + ***Deprecation*** virtual void SetAttribute(const std::string &_key, unsigned int _index, const boost::any &_value)
    + ***Replacement*** virtual bool SetParam(const std::string &_key, unsigned int _index, const boost::any &_value)

1. **gazebo/physics/dart/DARTJoint.hh**
    + ***Deprecation*** virtual void SetAttribute(const std::string &_key, unsigned int _index, const boost::any &_value)
    + ***Replacement*** virtual bool SetParam(const std::string &_key, unsigned int _index, const boost::any &_value)

1. **gazebo/physics/ode/ODEJoint.hh**
    + ***Deprecation*** virtual void SetAttribute(const std::string &_key, unsigned int _index, const boost::any &_value)
    + ***Replacement*** virtual bool SetParam(const std::string &_key, unsigned int _index, const boost::any &_value)

1. **gazebo/physics/ode/ODEScrewJoint.hh**
    + ***Deprecation*** virtual void SetAttribute(const std::string &_key, unsigned int _index, const boost::any &_value)
    + ***Replacement*** virtual bool SetParam(const std::string &_key, unsigned int _index, const boost::any &_value)

1. **gazebo/physics/ode/ODEUniversalJoint.hh**
    + ***Deprecation*** virtual void SetAttribute(const std::string &_key, unsigned int _index, const boost::any &_value)
    + ***Replacement*** virtual bool SetParam(const std::string &_key, unsigned int _index, const boost::any &_value)

1. **gazebo/physics/simbody/SimbodyJoint.hh**
    + ***Deprecation*** virtual void SetAttribute(const std::string &_key, unsigned int _index, const boost::any &_value)
    + ***Replacement*** virtual bool SetParam(const std::string &_key, unsigned int _index, const boost::any &_value)

1. **gazebo/physics/simbody/SimbodyScrewJoint.hh**
    + ***Deprecation*** virtual void SetAttribute(const std::string &_key, unsigned int _index, const boost::any &_value)
    + ***Replacement*** virtual bool SetParam(const std::string &_key, unsigned int _index, const boost::any &_value)

### Modifications
1. **gazebo/physics/Entity.hh**
    + ***Removed:*** inline const math::Pose &GetWorldPose() const `ABI change`
    + ***Replacement:*** inline virutal const math::Pose &GetWorldPose() const
1. **gazebo/physics/Box.hh**
    + ***Removed:*** bool operator==(const Box &_b) `ABI Change`
    + ***Replacement:***  bool operator==(const Box &_b) const

1. **gazebo/gui/GuiIface.hh**
    + ***Removed:*** void load() `ABI change`
    + ***Replacement:*** bool load()
    + ***Note:*** Changed return type from void to bool.
1. **Functions in joint classes use unsigned int, instead of int**
    + All functions in Joint classes (gazebo/physics/\*Joint\*) and subclasses (gazebo/physics/[ode,bullet,simbody,dart]/\*Joint\*) now use unsigned integers instead of integers when referring to a specific joint axis.
    + Add const to Joint::GetInitialAnchorPose(), Joint::GetStopDissipation(), Joint::GetStopStiffness()
1. **gazebo/sensors/Noise.hh** `ABI change`
    + ***Removed:*** void Noise::Load(sdf::ElementPtr _sdf)
    + ***Replacement:*** virtual void Noise::Load(sdf::ElementPtr _sdf)
    + ***Removed:*** void Noise::~Noise()
    + ***Replacement:*** virtual void Noise::~Noise()
    + ***Removed:*** void Noise::Apply() const
    + ***Replacement:*** void Noise::Apply()
    + ***Note:*** Make Noise a base class and refactored out GaussianNoiseModel to its own class.
1. **gazebo/transport/ConnectionManager.hh**
    + ***Removed:*** bool ConnectionManager::Init(const std::string &_masterHost, unsigned int _masterPort) `ABI change`
    + ***Replacement:*** bool ConnectionManager::Init(const std::string &_masterHost, unsigned int _masterPort, uint32_t _timeoutIterations = 30)
    + ***Note:*** No changes to downstream code required. A third parameter has been added that specifies the number of timeout iterations. This parameter has a default value of 30.
1. **gazebo/transport/TransportIface.hh**
    + ***Removed:*** bool init(const std::string &_masterHost = "", unsigned int _masterPort = 0) `ABI change`
    + ***Replacement:*** bool init(const std::string &_masterHost = "", unsigned int _masterPort = 0, uint32_t _timeoutIterations = 30)
    + ***Note:*** No changes to downstream code required. A third parameter has been added that specifies the number of timeout iterations. This parameter has a default value of 30.
1. **gazebo/transport/Publication.hh**
    + ***Removed:*** void Publish(MessagePtr _msg, boost::function<void(uint32_t)> _cb, uint32_t _id) `ABI change`
    + ***Replacement:*** int Publish(MessagePtr _msg, boost::function<void(uint32_t)> _cb, uint32_t _id)
    + ***Note:*** Only the return type changed.

1. **gazebo/common/ModelDatabase.hh** `API change`
    + ***Removed:*** void ModelDatabase::GetModels(boost::function<void (const std::map<std::string, std::string> &)> _func)
    + ***Replacement:*** event::ConnectionPtr ModelDatabase::GetModels(boost::function<void (const std::map<std::string, std::string> &)> _func)
    + ***Note:*** The replacement function requires that the returned connection shared pointer remain valid in order to receive the GetModels callback. Reset the shared pointer to stop receiving GetModels callback.

1. **gazebo/physics/Collision.hh** `API change`
    + ***Modified:*** SurfaceParamsPtr Collision::surface
    + ***Note:*** Changed from `private` to `protected`

1. **gazebo/physics/MultiRayShape.hh** `API change`
    + ***Removed:*** double MultiRayShape::GetRange(int _index)
    + ***Replacement:*** double MultiRayShape::GetRange(unsigned int _index)
    + ***Removed:*** double MultiRayShape::GetRetro(int _index)
    + ***Replacement:*** double MultiRayShape::GetRetro(unsigned int _index)
    + ***Removed:*** double MultiRayShape::GetFiducial(int _index)
    + ***Replacement:*** double MultiRayShape::GetFiducial(unsigned int _index)
    + ***Note:*** Changed argument type from int to unsigned int.

1. **gazebo/physics/SurfaceParams.hh**
    + ***Removed:*** void FillMsg(msgs::Surface &_msg)
    + ***Replacement:*** virtual void FillMsg(msgs::Surface &_msg)

1. **gazebo/sensors/RaySensor.hh** `API change`
    + ***Removed:*** double RaySensor::GetRange(int _index)
    + ***Replacement:*** double RaySensor::GetRange(unsigned int _index)
    + ***Removed:*** double RaySensor::GetRetro(int _index)
    + ***Replacement:*** double RaySensor::GetRetro(unsigned int _index)
    + ***Removed:*** double RaySensor::GetFiducial(int _index)
    + ***Replacement:*** double RaySensor::GetFiducial(unsigned int _index)
    + ***Note:*** Changed argument type from int to unsigned int.

1. **gazebo/physics/PhysicsEngine.hh**
    + ***Removed*** virtual void SetParam(const std::string &_key, const boost::any &_value)
    + ***Replacement*** virtual bool SetParam(const std::string &_key, const boost::any &_value)

1. **gazebo/physics/ode/ODEPhysics.hh**
    + ***Removed*** virtual void SetParam(const std::string &_key, const boost::any &_value)
    + ***Replacement*** virtual bool SetParam(const std::string &_key, const boost::any &_value)

1. **gazebo/physics/bullet/BulletPhysics.hh**
    + ***Removed*** virtual void SetParam(const std::string &_key, const boost::any &_value)
    + ***Replacement*** virtual bool SetParam(const std::string &_key, const boost::any &_value)

1. **gazebo/physics/BallJoint.hh**
    + ***Removed*** virtual void SetHighStop(unsigned int /*_index*/, const math::Angle &/*_angle*/)
    + ***Replacement*** virtual bool SetHighStop(unsigned int /*_index*/, const math::Angle &/*_angle*/)
    ---
    + ***Removed*** virtual void SetLowStop(unsigned int /*_index*/, const math::Angle &/*_angle*/)
    + ***Replacement*** virtual bool SetLowStop(unsigned int /*_index*/, const math::Angle &/*_angle*/)

1. **gazebo/physics/Joint.hh**
    + ***Removed*** virtual void SetHighStop(unsigned int _index, const math::Angle &_angle)
    + ***Replacement*** virtual bool SetHighStop(unsigned int _index, const math::Angle &_angle)
    ---
    + ***Removed*** virtual void SetLowStop(unsigned int _index, const math::Angle &_angle)
    + ***Replacement*** virtual bool SetLowStop(unsigned int _index, const math::Angle &_angle)

1. **gazebo/physics/bullet/BulletBallJoint.hh**
    + ***Removed*** virtual void SetHighStop(unsigned int _index, const math::Angle &_angle)
    + ***Replacement*** virtual bool SetHighStop(unsigned int _index, const math::Angle &_angle)
    ---
    + ***Removed*** virtual void SetLowStop(unsigned int _index, const math::Angle &_angle)
    + ***Replacement*** virtual bool SetLowStop(unsigned int _index, const math::Angle &_angle)

1. **gazebo/physics/bullet/BulletHinge2Joint.hh**
    + ***Removed*** virtual void SetHighStop(unsigned int _index, const math::Angle &_angle)
    + ***Replacement*** virtual bool SetHighStop(unsigned int _index, const math::Angle &_angle)
    ---
    + ***Removed*** virtual void SetLowStop(unsigned int _index, const math::Angle &_angle)
    + ***Replacement*** virtual bool SetLowStop(unsigned int _index, const math::Angle &_angle)

1. **gazebo/physics/bullet/BulletHingeJoint.hh**
    + ***Removed*** virtual void SetHighStop(unsigned int _index, const math::Angle &_angle)
    + ***Replacement*** virtual bool SetHighStop(unsigned int _index, const math::Angle &_angle)
    ---
    + ***Removed*** virtual void SetLowStop(unsigned int _index, const math::Angle &_angle)
    + ***Replacement*** virtual bool SetLowStop(unsigned int _index, const math::Angle &_angle)

1. **gazebo/physics/bullet/BulletScrewJoint.hh**
    + ***Removed*** virtual void SetHighStop(unsigned int _index, const math::Angle &_angle)
    + ***Replacement*** virtual bool SetHighStop(unsigned int _index, const math::Angle &_angle)
    ---
    + ***Removed*** virtual void SetLowStop(unsigned int _index, const math::Angle &_angle)
    + ***Replacement*** virtual bool SetLowStop(unsigned int _index, const math::Angle &_angle)

1. **gazebo/physics/bullet/BulletSliderJoint.hh**
    + ***Removed*** virtual void SetHighStop(unsigned int _index, const math::Angle &_angle)
    + ***Replacement*** virtual bool SetHighStop(unsigned int _index, const math::Angle &_angle)
    ---
    + ***Removed*** virtual void SetLowStop(unsigned int _index, const math::Angle &_angle)
    + ***Replacement*** virtual bool SetLowStop(unsigned int _index, const math::Angle &_angle)

1. **gazebo/physics/bullet/BulletUniversalJoint.hh**
    + ***Removed*** virtual void SetHighStop(unsigned int _index, const math::Angle &_angle)
    + ***Replacement*** virtual bool SetHighStop(unsigned int _index, const math::Angle &_angle)
    ---
    + ***Removed*** virtual void SetLowStop(unsigned int _index, const math::Angle &_angle)
    + ***Replacement*** virtual bool SetLowStop(unsigned int _index, const math::Angle &_angle)

1. **gazebo/physics/dart/DARTJoint.hh**
    + ***Removed*** virtual void SetHighStop(unsigned int _index, const math::Angle &_angle)
    + ***Replacement*** virtual bool SetHighStop(unsigned int _index, const math::Angle &_angle)
    ---
    + ***Removed*** virtual void SetLowStop(unsigned int _index, const math::Angle &_angle)
    + ***Replacement*** virtual bool SetLowStop(unsigned int _index, const math::Angle &_angle)

1. **gazebo/physics/ode/ODEJoint.hh**
    + ***Removed*** virtual void SetHighStop(unsigned int _index, const math::Angle &_angle)
    + ***Replacement*** virtual bool SetHighStop(unsigned int _index, const math::Angle &_angle)
    ---
    + ***Removed*** virtual void SetLowStop(unsigned int _index, const math::Angle &_angle)
    + ***Replacement*** virtual bool SetLowStop(unsigned int _index, const math::Angle &_angle)

1. **gazebo/physics/ode/ODEUniversalJoint.hh**
    + ***Removed*** virtual void SetHighStop(unsigned int _index, const math::Angle &_angle)
    + ***Replacement*** virtual bool SetHighStop(unsigned int _index, const math::Angle &_angle)
    ---
    + ***Removed*** virtual void SetLowStop(unsigned int _index, const math::Angle &_angle)
    + ***Replacement*** virtual bool SetLowStop(unsigned int _index, const math::Angle &_angle)

1. **gazebo/physics/simbody/SimbodyJoint.hh**
    + ***Removed*** virtual void SetHighStop(unsigned int _index, const math::Angle &_angle)
    + ***Replacement*** virtual bool SetHighStop(unsigned int _index, const math::Angle &_angle)
    ---
    + ***Removed*** virtual void SetLowStop(unsigned int _index, const math::Angle &_angle)
    + ***Replacement*** virtual bool SetLowStop(unsigned int _index, const math::Angle &_angle)

1. **gazebo/physics/simbody/SimbodyScrewJoint.hh**
    + ***Removed*** virtual void SetHighStop(unsigned int _index, const math::Angle &_angle)
    + ***Replacement*** virtual bool SetHighStop(unsigned int _index, const math::Angle &_angle)
    ---
    + ***Removed*** virtual void SetLowStop(unsigned int _index, const math::Angle &_angle)
    + ***Replacement*** virtual bool SetLowStop(unsigned int _index, const math::Angle &_angle)

### Additions

1. **gazebo/physics/Joint.hh**
      + bool FindAllConnectedLinks(const LinkPtr &_originalParentLink,
          Link_V &_connectedLinks);
      + math::Pose ComputeChildLinkPose( unsigned int _index,
          double _position);

1. **gazebo/physics/Link.hh**
      + void MoveFrame(const math::Pose &_worldReferenceFrameSrc,
                       const math::Pose &_worldReferenceFrameDst);
      + bool FindAllConnectedLinksHelper(
          const LinkPtr &_originalParentLink,
          Link_V &_connectedLinks, bool _fistLink = false);
      + bool ContainsLink(const Link_V &_vector, const LinkPtr &_value);

1. **gazebo/physics/Collision.hh**
    + void SetWorldPoseDirty()
    + virtual const math::Pose &GetWorldPose() const
1. **gazebo/physics/JointController.hh**
      + common::Time GetLastUpdateTime() const
      + std::map<std::string, JointPtr> GetJoints() const
      + bool SetPositionTarget(const std::string &_jointName, double _target)
      + bool SetVelocityTarget(const std::string &_jointName, double _target)
      + std::map<std::string, common::PID> GetPositionPIDs() const
      + std::map<std::string, common::PID> GetVelocityPIDs() const
      + std::map<std::string, double> GetForces() const
      + std::map<std::string, double> GetPositions() const
      + std::map<std::string, double> GetVelocities() const


1. **gazebo/common/PID.hh**
      + double GetPGain() const
      + double GetIGain() const
      + double GetDGain() const
      + double GetIMax() const
      + double GetIMin() const
      + double GetCmdMax() const
      + double GetCmdMin() const


1. **gazebo/transport/TransportIface.hh**
    +  transport::ConnectionPtr connectToMaster()

1. **gazebo/physics/World.hh**
    +  msgs::Scene GetSceneMsg() const
1. **gazebo/physics/ContactManager.hh**
    + unsigned int GetFilterCount()
    + bool HasFilter(const std::string &_name)
    + void RemoveFilter(const std::string &_name)

1. **gazebo/physics/Joint.hh**
    + virtual void Fini()
    + math::Pose GetAnchorErrorPose() const
    + math::Quaternion GetAxisFrame(unsigned int _index) const
    + double GetWorldEnergyPotentialSpring(unsigned int _index) const
    + math::Pose GetParentWorldPose() const
    + double GetSpringReferencePosition(unsigned int) const
    + math::Pose GetWorldPose() const
    + virtual void SetEffortLimit(unsigned _index, double _stiffness)
    + virtual void SetStiffness(unsigned int _index, double _stiffness) = 0
    + virtual void SetStiffnessDamping(unsigned int _index, double _stiffness, double _damping, double _reference = 0) = 0
    + bool axisParentModelFrame[MAX_JOINT_AXIS]
    + protected: math::Pose parentAnchorPose
    + public: double GetInertiaRatio(const math::Vector3 &_axis) const

1. **gazebo/physics/Link.hh**
    + double GetWorldEnergy() const
    + double GetWorldEnergyKinetic() const
    + double GetWorldEnergyPotential() const
    + bool initialized

1. **gazebo/physics/Model.hh**
    + double GetWorldEnergy() const
    + double GetWorldEnergyKinetic() const
    + double GetWorldEnergyPotential() const

1. **gazebo/physics/SurfaceParams.hh**
    + FrictionPyramid()
    + ~FrictionPyramid()
    + double GetMuPrimary()
    + double GetMuSecondary()
    + void SetMuPrimary(double _mu)
    + void SetMuSecondary(double _mu)
    + math::Vector3 direction1
    + ***Note:*** Replaces mu, m2, fdir1 variables

1. **gazebo/physics/bullet/BulletSurfaceParams.hh**
    + BulletSurfaceParams()
    + virtual ~BulletSurfaceParams()
    + virtual void Load(sdf::ElementPtr _sdf)
    + virtual void FillMsg(msgs::Surface &_msg)
    + virtual void ProcessMsg(msgs::Surface &_msg)
    + FrictionPyramid frictionPyramid

1. **gazebo/physics/ode/ODESurfaceParams.hh**
    + virtual void FillMsg(msgs::Surface &_msg)
    + virtual void ProcessMsg(msgs::Surface &_msg)
    + double bounce
    + double bounce
    + double bounceThreshold
    + double kp
    + double kd
    + double cfm
    + double erp
    + double maxVel
    + double minDepth
    + FrictionPyramid frictionPyramid
    + double slip1
    + double slip2

1. **gazebo/rendering/Light.hh**
    + bool GetVisible() const
    + virtual void LoadFromMsg(const msgs::Light &_msg)

1. **gazebo/sensors/ForceTorqueSensor.hh**
    + physics::JointPtr GetJoint() const

1. **gazebo/sensors/Noise.hh**
    + virtual double ApplyImpl(double _in)
    + virtual void Fini()
    + virtual void SetCustomNoiseCallback(boost::function<double (double)> _cb)

1. **gazebo/sensors/Sensor.hh**
    + NoisePtr GetNoise(unsigned int _index = 0) const

1. **gazebo/sensors/GaussianNoiseModel.hh**

1. **gazebo/physics/ode/ODEUniversalJoint.hh**
    + virtual void SetHighStop(unsigned int _index, const math::Angle &_angle)
    + virtual void SetLowStop(unsigned int _index, const math::Angle &_angle)
    + virtual void SetAttribute(const std::string &_key, unsigned int _index, const boost::any &_value)
    + virtual double GetAttribute(const std::string &_key, unsigned int _index)

1. **gazebo/physics/simbody/SimbodyScrewJoint.hh**
    + virtual void SetThreadPitch(double _threadPitch)
    + virtual void GetThreadPitch()

1. **gazebo/physics/ode/ODEScrewJoint.hh**
    + virtual void SetThreadPitch(double _threadPitch)
    + virtual void GetThreadPitch()

1. **gazebo/physics/ScrewJoint.hh**
    + virtual math::Vector3 GetAnchor(unsigned int _index) const
    + virtual void SetAnchor(unsigned int _index, const math::Vector3 &_anchor)

1. **gazebo/physics/bullet/BulletJoint.hh**
    + virtual math::Angle GetHighStop(unsigned int _index)
    + virtual math::Angle GetLowStop(unsigned int _index)

1. **gazebo/physics/simbody/SimbodyPhysics.hh**
    + virtual boost::any GetParam(const std::string &_key) const
    + virtual bool SetParam(const std::string &_key, const boost::any &_value)

1. **gazebo/physics/dart/DARTPhysics.hh**
    + virtual boost::any GetParam(const std::string &_key) const
    + virtual bool SetParam(const std::string &_key, const boost::any &_value)

1. **gazebo/physics/Joint.hh**
    + math::Quaternion GetAxisFrameOffset(unsigned int _index) const

### Deletions

1. **Removed libtool**
    + Libtool used to be an option for loading plugins. Now, only libdl is supported.

1. **gazebo/physics/Base.hh**
    + Base_V::iterator childrenEnd

1. **gazebo/sensors/Noise.hh**
    + double Noise::GetMean() const
    + double Noise::GetStdDev() const
    + double Noise::GetBias() const
    + ***Note:*** Moved gaussian noise functions to a new GaussianNoiseModel class

1. **gazebo/physics/SurfaceParams.hh**
    + double bounce
    + double bounce
    + double bounceThreshold
    + double kp
    + double kd
    + double cfm
    + double erp
    + double maxVel
    + double minDepth
    + double mu1
    + double mu2
    + double slip1
    + double slip2
    + math::Vector3 fdir1
    + ***Note:*** These parameters were moved to FrictionPyramid,
      ODESurfaceParams, and BulletSurfaceParams.


## Gazebo 1.9 to 2.0

### New Deprecations

1. **gazebo/gazebo.hh**
    + ***Deprecation*** void fini()
    + ***Deprecation*** void stop()
    + ***Replacement*** bool shutdown()
    + ***Note*** Replace fini and stop with shutdown
    ---
    + ***Deprecation*** bool load()
    + ***Deprecation*** bool init()
    + ***Deprecation*** bool run()
    + ***Replacement*** bool setupClient()
        + Use this function to setup gazebo for use as a client
    + ***Replacement*** bool setupServer()
        + Use this function to setup gazebo for use as a server
    + ***Note*** Replace load+init+run with setupClient/setupServer
    ---
    + ***Deprecation*** std::string find_file(const std::string &_file)
    + ***Replacement*** std::string common::find_file(const std::string &_file)
    ---
    + ***Deprecation*** void add_plugin(const std::string &_filename)
    + ***Replacement*** void addPlugin(const std::string &_filename)
    ---
    + ***Deprecation*** void print_version()
    + ***Replacement*** void printVersion()
1. **gazebo/physics/World.hh**
    + ***Deprecation*** void World::StepWorld(int _steps)
    + ***Replacement*** void World::Step(unsigned int _steps)
1. **gazebo/sensors/SensorsIface.hh**
    + ***Deprecation*** std::string sensors::create_sensor(sdf::ElementPtr _elem, const std::string &_worldName,const std::string &_parentName)
    + ***Replacement*** std::string sensors::create_sensor(sdf::ElementPtr _elem, const std::string &_worldName, const std::string &_parentName, uint32_t _parentId)
1. **gazebo/sensors/Sensor.hh**
    + ***Deprecation*** void Sensor::SetParent(const std::string &_name)
    + ***Replacement*** void Sensor::SetParent(const std::string &_name, uint32_t _id)
1. **gazebo/sensors/SensorManager.hh**
    + ***Deprecation*** std::string CreateSensor(sdf::ElementPtr _elem, const std::string &_worldName,  const std::string &_parentName)
    + ***Replacement*** std::string CreateSensor(sdf::ElementPtr _elem, const std::string &_worldName, const std::string &_parentName, uint32_t _parentId)
1. **gazebo/sensors/Collision.hh**
    + ***Deprecation*** void Collision::SetContactsEnabled(bool _enable)
    + ***Replacement*** Use [ContactManager](http://gazebosim.org/api/2.0.0/classgazebo_1_1physics_1_1ContactManager.html).
    ---
    + ***Deprecation*** bool Colliion::GetContactsEnabled() const
    + ***Replacement*** Use [ContactManager](http://gazebosim.org/api/2.0.0/classgazebo_1_1physics_1_1ContactManager.html).
    ---
    + ***Deprecation*** void AddContact(const Contact &_contact)
    + ***Replacement*** Use [ContactManager](http://gazebosim.org/api/2.0.0/classgazebo_1_1physics_1_1ContactManager.html).

### Modifications

1. File rename: `gazebo/common/Common.hh` to `gazebo/common/CommonIface.hh`
1. File rename: `gazebo/physics/Physics.hh` to `gazebo/physics/PhysicsIface.hh`
1. File rename: `gazebo/rendering/Rendering.hh` to `gazebo/rendering/RenderingIface.hh`
1. File rename: `gazebo/sensors/Sensors.hh` to `gazebo/sensors/SensorsIface.hh`
1. File rename: `gazebo/transport/Transport.hh` to `gazebo/transport/TransportIface.hh`
1. File rename: `gazebo/gui/Gui.hh` to `gazebo/gui/GuiIface.hh`
1. File rename: `<model>/manifest.xml` to `<model>/model.config`
1. File rename: `<model_database>/manifest.xml` to `<model_database>/database.config`
1. **gazebo/msgs/physics.proto**
    + ***Removed*** optional double dt
    + ***Replacement*** optional double min_step_size
    ---
    + ***Removed*** optional double update_rate
    + ***Replacement*** optional double real_time_update_rate
1. **gazebo/physics/ModelState.hh**
    + ***Removed*** LinkState ModelState::GetLinkState(int _index) `API change`
    + ***Replacement*** LinkState ModelState::GetLinkState(const std::string &_linkName) const
1. **gazebo/physics/PhyscisEngine.hh**
    + ***Removed*** void PhysicsEngine::SetUpdateRate(double _value) `API change`
    + ***Replacement*** void PhyscisEngine::SetRealTimeUpdateRate(double _rate)
    ---
    + ***Removed*** double PhysicsEngine::GetUpdateRate() `API change`
    + ***Replacement*** double PhysicsEngine::GetRealTimeUpdateRate() const
    ---
    + ***Removed*** void PhysicsEngine::SetStepTime(double _value) `API change`
    + ***Replacement*** void PhysicsEngine::SetMaxStepSize(double _stepSize)
    ---
    + ***Removed*** double PhysicsEngine::GetStepTime() `API change`
    + ***Replacement*** double PhysicsEngine::GetMaxStepSize() const
1. **gazebo/physics/Joint.hh**
    + ***Removed:*** Joint::Load(LinkPtr _parent, LinkPtr _child, const math::Vector3 &_pos) `API chance`
    + ***Replacement:*** Joint::Load(LinkPtr _parent, LinkPtr _child, const math::Pose &_pose)
    ---
    + ***Removed:*** public: double GetInertiaRatio(unsigned int _index) const
    + ***Replacement:*** public: double GetInertiaRatio(const unsigned int _index) const
1. **gazebo/common/Events.hh**
    + ***Removed:*** Events::ConnectWorldUpdateStart(T _subscriber) `API change`
    + ***Replacement*** ConnectionPtr Events::ConnectWorldUpdateBegin(T _subscriber)
    ---
    + ***Removed:*** Events::DisconnectWorldUpdateStart(T _subscriber) `API change`
    + ***Replacement*** ConnectionPtr Events::DiconnectWorldUpdateBegin(T _subscriber)
1. **gazebo/physics/Link.hh**
    + ***Removed*** void Link::RemoveChildJoint(JointPtr _joint) `API change`
    + ***Replacement*** void Link::RemoveChildJoint(const std::string &_jointName)
    ---
    + ***Removed*** void Link::RemoveParentJoint(const std::string &_jointName) `API change`
    + ***Replacement*** void Link::RemoveParentJoint(const std::string &_jointName)
1. **gazebo/physics/MeshShape.hh**
    + ***Removed*** std::string MeshShape::GetFilename() const `API change`
    + ***Replacement*** std::string MeshShape::GetURI() const
    ---
    + ***Removed*** void MeshShape::SetFilename() const `API change`
    + ***Replacement*** std::string MeshShape::SetMesh(const std::string &_uri, const std::string &_submesh = "", bool _center = false) const
1. **gazebo/common/Time.hh**
    + ***Removed*** static Time::NSleep(Time _time) `API change`
    + ***Replacement*** static Time NSleep(unsigned int _ns)

### Deletions

1. **gazebo/physics/Collision.hh**
    + template<typename T> event::ConnectionPtr ConnectContact(T _subscriber)
    + template<typename T> event::ConnectionPtr DisconnectContact(T _subscriber)
    + ***Note:*** The ContactManager::CreateFilter functions can be used to
      create a gazebo topic with contact messages filtered by the name(s)
      of collision shapes. The topic can then be subscribed with a callback
      to replicate this removed functionality. See
      [gazebo pull request #713](https://bitbucket.org/osrf/gazebo/pull-request/713)
      for an example migration.<|MERGE_RESOLUTION|>--- conflicted
+++ resolved
@@ -81,13 +81,12 @@
 
 ### Deprecations
 
-<<<<<<< HEAD
 1. **gazebo/util/OpenAL.hh**
     + ***Deprecation:*** public: bool GetOnContact() const;
     + ***Replacement:*** public: bool OnContact() const;
     + ***Deprecation:*** public: std::vector<std::string> GetCollisionNames() const;
     + ***Replacement:*** public: std::vector<std::string> CollisionNames() const;
-=======
+
 1. **gazebo/util/Diagnostics.hh**
     + ***Deprecation:*** public: int GetTimerCount() const;
     + ***Replacement:*** public: int TimerCount() const;
@@ -127,7 +126,6 @@
     + ***Replacement:*** public: std::string Header() const;
     + ***Deprecation:*** public: uint64_t GetInitialIterations() const
     + ***Replacement:*** public: uint64_t InitialIterations() const;
->>>>>>> 08da20a6
 
 1. **gazebo/rendering/ApplyWrenchVisual.hh**
     + ***Deprecation:*** public: void SetCoM(const math::Vector3 &_comVector)
