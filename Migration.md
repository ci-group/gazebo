## Gazebo 4.X to 5.X

### Additions

<<<<<<< HEAD
1. **gazebo/physics/Population.hh**
    + ***New class:*** Population
=======
1. **gazebo/math/Kmeans.hh**
    + ***New class:*** Kmeans
>>>>>>> 8771735c

## Gazebo 3.1 to 4.0

### New Deprecations

1. **gazebo/physics/Joint.hh**
    + ***Deprecation*** virtual void SetAngle(unsigned int, math::Angle)
    + ***Replacement*** virtual void SetPosition(unsigned int, double)

### Modifications
1. **gazebo/physics/Model.hh**
    + ***Removed:*** Link_V GetLinks() const `ABI Change`
    + ***Replacement:***  const Link_V &GetLinks() const

### Additions

1. **gazebo/msgs/msgs.hh**
    + sdf::ElementPtr LightToSDF(const msgs::Light &_msg, sdf::ElementPtr _sdf = sdf::ElementPtr())

1. **gazebo/rendering/Light.hh**
    + math::Quaternion GetRotation() const
    + void SetRotation(const math::Quaternion &_q)
    + LightPtr Clone(const std::string &_name, ScenePtr _scene)

1. **gazebo/rendering/Scene.hh**
    + void AddLight(LightPtr _light)
    + void RemoveLight(LightPtr _light)

1. **gazebo/gui/GuiEvents.hh**
    + template<typename T> static event::ConnectionPtr ConnectLightUpdate(T _subscriber)
    + static void DisconnectLightUpdate(event::ConnectionPtr _subscriber)

1. **gazebo/gui/ModelMaker.hh**
    + bool InitFromModel(const std::string & _modelName)

1. **gazebo/gui/LightMaker.hh**
    + bool InitFromLight(const std::string & _lightName)

1. **gazebo/common/Mesh.hh**
    + int GetMaterialIndex(const Material *_mat) const

1. **gazebo/math/Filter.hh**
    + ***New classes:*** Filter, OnePole, OnePoleQuaternion, OnePoleVector3, BiQuad, and BiQuadVector3

1. **gazebo/physics/Joint.hh**
      + bool FindAllConnectedLinks(const LinkPtr &_originalParentLink,
          Link_V &_connectedLinks);
      + math::Pose ComputeChildLinkPose( unsigned int _index,
          double _position);

1. **gazebo/physics/Link.hh**
      + void Move(const math::Pose &_worldRefernceFrameSrc,
                        const math::Pose &_worldRefernceFrameDst);
      + bool FindAllConnectedLinksHelper(
          const LinkPtr &_originalParentLink,
          Link_V &_connectedLinks, bool _fistLink = false);
      + bool ContainsLink(const Link_V &_vector, const LinkPtr &_value);
      + msgs::Visual GetVisualMessage(const std::string &_name)

### Modifications
1. **gazebo/physics/Model.hh**
    + ***Removed:*** Link_V GetLinks() const `ABI Change`
    + ***Replacement:***  const Link_V &GetLinks() const

1. **gazebo/physics/Base.cc**
    + ***Removed*** std::string GetScopedName() const
    + ***Replaced*** std::string GetScopedName(bool _prependWorldName=false) const

## Gazebo 3.0 to 3.1

### Additions

1. **gazebo/physics/World.hh**
      + void RemoveModel(const std::string &_name);
      + void RemoveModel(ModelPtr _model);

1. **gazebo/physics/JointController.hh**
    + void SetPositionPID(const std::string &_jointName, const common::PID &_pid);
    + void SetVelocityPID(const std::string &_jointName, const common::PID &_pid);

## Gazebo 2.0 to 3.0

### New Deprecations

1. **gazebo/physics/Joint.hh**
    + ***Deprecation*** virtual void ApplyDamping()
    + ***Replacement*** virtual void ApplyStiffnessDamping()
    ---
    + ***Deprecation*** double GetDampingCoefficient() const
    + ***Replacement*** double GetDamping(int _index)

1. **gazebo/physics/ode/ODEJoint.hh**
    + ***Deprecation*** void CFMDamping()
    + ***Replacement*** void ApplyImplicitStiffnessDamping()

1. **gazebo/physics/ScrewJoint.hh**
    + ***Deprecation*** virtual void SetThreadPitch(unsigned int _index, double _threadPitch) = 0
    + ***Replacement*** virtual void SetThreadPitch(double _threadPitch) = 0
    ---
    + ***Deprecation*** virtual void GetThreadPitch(unsigned int _index) = 0
    + ***Replacement*** virtual void GetThreadPitch() = 0

1. **gazebo/physics/bullet/BulletScrewJoint.hh**
    + ***Deprecation*** protected: virtual void Load(sdf::ElementPtr _sdf)
    + ***Replacement*** public: virtual void Load(sdf::ElementPtr _sdf)

1. **gazebo/physics/PhysicsEngine.hh**
    + ***Deprecation*** virtual void SetSORPGSPreconIters(unsigned int _iters)
    + ***Replacement*** virtual bool SetParam(const std::string &_key, const boost::any &_value)
    ---
    + ***Deprecation*** virtual void SetSORPGSIters(unsigned int _iters)
    + ***Replacement*** virtual bool SetParam(const std::string &_key, const boost::any &_value)
    ---
    + ***Deprecation*** virtual void SetSORPGSW(double _w)
    + ***Replacement*** virtual bool SetParam(const std::string &_key, const boost::any &_value)
    ---
    + ***Deprecation*** virtual int GetSORPGSPreconIters()
    + ***Replacement*** virtual boost::any GetParam(const std::string &_key) const
    ---
    + ***Deprecation*** virtual int GetSORPGSIters()
    + ***Replacement*** virtual boost::any GetParam(const std::string &_key) const
    ---
    + ***Deprecation*** virtual double GetSORPGSW()
    + ***Replacement*** virtual boost::any GetParam(const std::string &_key) const

1. **gazebo/physics/bullet/BulletPhysics.hh**
    + ***Deprecation*** virtual bool SetParam(BulletParam _param, const boost::any &_value)
    + ***Replacement*** virtual bool SetParam(const std::string &_key, const boost::any &_value)
    ---
    + ***Deprecation*** virtual boost::any GetParam(BulletParam _param) const
    + ***Replacement*** virtual boost::any GetParam(const std::string &_key) const

1. **gazebo/physics/ode/ODEPhysics.hh**
    + ***Deprecation*** virtual bool SetParam(ODEParam _param, const boost::any &_value)
    + ***Replacement*** virtual bool SetParam(const std::string &_key, const boost::any &_value)
    ---
    + ***Deprecation*** virtual boost::any GetParam(ODEParam _param) const
    + ***Replacement*** virtual boost::any GetParam(const std::string &_key) const

1. **gazebo/physics/dart/DARTPhysics.hh**
    + ***Deprecation*** virtual boost::any GetParam(DARTParam _param) const
    + ***Replacement*** virtual boost::any GetParam(const std::string &_key) const

1. **gazebo/physics/Joint.hh**
    + ***Deprecation*** virtual double GetAttribute(const std::string &_key, unsigned int _index) = 0
    + ***Replacement*** virtual double GetParam(const std::string &_key, unsigned int _index) = 0;

1. **gazebo/physics/bullet/BulletJoint.hh**
    + ***Deprecation*** virtual double GetAttribute(const std::string &_key, unsigned int _index)
    + ***Replacement*** virtual double GetParam(const std::string &_key, unsigned int _index)

1. **gazebo/physics/bullet/BulletScrewJoint.hh**
    + ***Deprecation*** virtual double GetAttribute(const std::string &_key, unsigned int _index)
    + ***Replacement*** virtual double GetParam(const std::string &_key, unsigned int _index)

1. **gazebo/physics/dart/DARTJoint.hh**
    + ***Deprecation*** virtual double GetParam(const std::string &_key, unsigned int _index)
    + ***Replacement*** virtual double GetAttribute(const std::string &_key, unsigned int _index)

1. **gazebo/physics/ode/ODEJoint.hh**
    + ***Deprecation*** virtual double GetParam(const std::string &_key, unsigned int _index)
    + ***Replacement*** virtual double GetAttribute(const std::string &_key, unsigned int _index)

1. **gazebo/physics/ode/ODEScrewJoint.hh**
    + ***Deprecation*** virtual double GetParam(const std::string &_key, unsigned int _index)
    + ***Replacement*** virtual double GetAttribute(const std::string &_key, unsigned int _index)

1. **gazebo/physics/ode/ODEUniversalJoint.hh**
    + ***Deprecation*** virtual double GetParam(const std::string &_key, unsigned int _index)
    + ***Replacement*** virtual double GetAttribute(const std::string &_key, unsigned int _index)

1. **gazebo/physics/simbody/SimbodyJoint.hh**
    + ***Deprecation*** virtual double GetParam(const std::string &_key, unsigned int _index)
    + ***Replacement*** virtual double GetAttribute(const std::string &_key, unsigned int _index)

1. **gazebo/physics/simbody/SimbodyScrewJoint.hh**
    + ***Deprecation*** virtual double GetParam(const std::string &_key, unsigned int _index)
    + ***Replacement*** virtual double GetAttribute(const std::string &_key, unsigned int _index)

1. **gazebo/physics/Joint.hh**
    + ***Deprecation*** virtual void SetAttribute(const std::string &_key, unsigned int _index, const boost::any &_value) = 0
    + ***Replacement*** virtual bool SetParam(const std::string &_key, unsigned int _index, const boost::any &_value) = 0

1. **gazebo/physics/bullet/BulletJoint.hh**
    + ***Deprecation*** virtual void SetAttribute(const std::string &_key, unsigned int _index, const boost::any &_value)
    + ***Replacement*** virtual bool SetParam(const std::string &_key, unsigned int _index, const boost::any &_value)

1. **gazebo/physics/dart/DARTJoint.hh**
    + ***Deprecation*** virtual void SetAttribute(const std::string &_key, unsigned int _index, const boost::any &_value)
    + ***Replacement*** virtual bool SetParam(const std::string &_key, unsigned int _index, const boost::any &_value)

1. **gazebo/physics/ode/ODEJoint.hh**
    + ***Deprecation*** virtual void SetAttribute(const std::string &_key, unsigned int _index, const boost::any &_value)
    + ***Replacement*** virtual bool SetParam(const std::string &_key, unsigned int _index, const boost::any &_value)

1. **gazebo/physics/ode/ODEScrewJoint.hh**
    + ***Deprecation*** virtual void SetAttribute(const std::string &_key, unsigned int _index, const boost::any &_value)
    + ***Replacement*** virtual bool SetParam(const std::string &_key, unsigned int _index, const boost::any &_value)

1. **gazebo/physics/ode/ODEUniversalJoint.hh**
    + ***Deprecation*** virtual void SetAttribute(const std::string &_key, unsigned int _index, const boost::any &_value)
    + ***Replacement*** virtual bool SetParam(const std::string &_key, unsigned int _index, const boost::any &_value)

1. **gazebo/physics/simbody/SimbodyJoint.hh**
    + ***Deprecation*** virtual void SetAttribute(const std::string &_key, unsigned int _index, const boost::any &_value)
    + ***Replacement*** virtual bool SetParam(const std::string &_key, unsigned int _index, const boost::any &_value)

1. **gazebo/physics/simbody/SimbodyScrewJoint.hh**
    + ***Deprecation*** virtual void SetAttribute(const std::string &_key, unsigned int _index, const boost::any &_value)
    + ***Replacement*** virtual bool SetParam(const std::string &_key, unsigned int _index, const boost::any &_value)

### Modifications
1. **gazebo/physics/Entity.hh**
    + ***Removed:*** inline const math::Pose &GetWorldPose() const `ABI change`
    + ***Replacement:*** inline virutal const math::Pose &GetWorldPose() const
1. **gazebo/physics/Box.hh**
    + ***Removed:*** bool operator==(const Box &_b) `ABI Change`
    + ***Replacement:***  bool operator==(const Box &_b) const

1. **gazebo/gui/GuiIface.hh**
    + ***Removed:*** void load() `ABI change`
    + ***Replacement:*** bool load()
    + ***Note:*** Changed return type from void to bool.
1. **Functions in joint classes use unsigned int, instead of int**
    + All functions in Joint classes (gazebo/physics/\*Joint\*) and subclasses (gazebo/physics/[ode,bullet,simbody,dart]/\*Joint\*) now use unsigned integers instead of integers when referring to a specific joint axis.
    + Add const to Joint::GetInitialAnchorPose(), Joint::GetStopDissipation(), Joint::GetStopStiffness()
1. **gazebo/sensors/Noise.hh** `ABI change`
    + ***Removed:*** void Noise::Load(sdf::ElementPtr _sdf)
    + ***Replacement:*** virtual void Noise::Load(sdf::ElementPtr _sdf)
    + ***Removed:*** void Noise::~Noise()
    + ***Replacement:*** virtual void Noise::~Noise()
    + ***Removed:*** void Noise::Apply() const
    + ***Replacement:*** void Noise::Apply()
    + ***Note:*** Make Noise a base class and refactored out GaussianNoiseModel to its own class.
1. **gazebo/transport/ConnectionManager.hh**
    + ***Removed:*** bool ConnectionManager::Init(const std::string &_masterHost, unsigned int _masterPort) `ABI change`
    + ***Replacement:*** bool ConnectionManager::Init(const std::string &_masterHost, unsigned int _masterPort, uint32_t _timeoutIterations = 30)
    + ***Note:*** No changes to downstream code required. A third parameter has been added that specifies the number of timeout iterations. This parameter has a default value of 30.
1. **gazebo/transport/TransportIface.hh**
    + ***Removed:*** bool init(const std::string &_masterHost = "", unsigned int _masterPort = 0) `ABI change`
    + ***Replacement:*** bool init(const std::string &_masterHost = "", unsigned int _masterPort = 0, uint32_t _timeoutIterations = 30)
    + ***Note:*** No changes to downstream code required. A third parameter has been added that specifies the number of timeout iterations. This parameter has a default value of 30.
1. **gazebo/transport/Publication.hh**
    + ***Removed:*** void Publish(MessagePtr _msg, boost::function<void(uint32_t)> _cb, uint32_t _id) `ABI change`
    + ***Replacement:*** int Publish(MessagePtr _msg, boost::function<void(uint32_t)> _cb, uint32_t _id)
    + ***Note:*** Only the return type changed.

1. **gazebo/common/ModelDatabase.hh** `API change`
    + ***Removed:*** void ModelDatabase::GetModels(boost::function<void (const std::map<std::string, std::string> &)> _func)
    + ***Replacement:*** event::ConnectionPtr ModelDatabase::GetModels(boost::function<void (const std::map<std::string, std::string> &)> _func)
    + ***Note:*** The replacement function requires that the returned connection shared pointer remain valid in order to receive the GetModels callback. Reset the shared pointer to stop receiving GetModels callback.

1. **gazebo/physics/Collision.hh** `API change`
    + ***Modified:*** SurfaceParamsPtr Collision::surface
    + ***Note:*** Changed from `private` to `protected`

1. **gazebo/physics/MultiRayShape.hh** `API change`
    + ***Removed:*** double MultiRayShape::GetRange(int _index)
    + ***Replacement:*** double MultiRayShape::GetRange(unsigned int _index)
    + ***Removed:*** double MultiRayShape::GetRetro(int _index)
    + ***Replacement:*** double MultiRayShape::GetRetro(unsigned int _index)
    + ***Removed:*** double MultiRayShape::GetFiducial(int _index)
    + ***Replacement:*** double MultiRayShape::GetFiducial(unsigned int _index)
    + ***Note:*** Changed argument type from int to unsigned int.

1. **gazebo/physics/SurfaceParams.hh**
    + ***Removed:*** void FillMsg(msgs::Surface &_msg)
    + ***Replacement:*** virtual void FillMsg(msgs::Surface &_msg)

1. **gazebo/sensors/RaySensor.hh** `API change`
    + ***Removed:*** double RaySensor::GetRange(int _index)
    + ***Replacement:*** double RaySensor::GetRange(unsigned int _index)
    + ***Removed:*** double RaySensor::GetRetro(int _index)
    + ***Replacement:*** double RaySensor::GetRetro(unsigned int _index)
    + ***Removed:*** double RaySensor::GetFiducial(int _index)
    + ***Replacement:*** double RaySensor::GetFiducial(unsigned int _index)
    + ***Note:*** Changed argument type from int to unsigned int.

1. **gazebo/physics/PhysicsEngine.hh**
    + ***Removed*** virtual void SetParam(const std::string &_key, const boost::any &_value)
    + ***Replacement*** virtual bool SetParam(const std::string &_key, const boost::any &_value)

1. **gazebo/physics/ode/ODEPhysics.hh**
    + ***Removed*** virtual void SetParam(const std::string &_key, const boost::any &_value)
    + ***Replacement*** virtual bool SetParam(const std::string &_key, const boost::any &_value)

1. **gazebo/physics/bullet/BulletPhysics.hh**
    + ***Removed*** virtual void SetParam(const std::string &_key, const boost::any &_value)
    + ***Replacement*** virtual bool SetParam(const std::string &_key, const boost::any &_value)

1. **gazebo/physics/BallJoint.hh**
    + ***Removed*** virtual void SetHighStop(unsigned int /*_index*/, const math::Angle &/*_angle*/)
    + ***Replacement*** virtual bool SetHighStop(unsigned int /*_index*/, const math::Angle &/*_angle*/)
    ---
    + ***Removed*** virtual void SetLowStop(unsigned int /*_index*/, const math::Angle &/*_angle*/)
    + ***Replacement*** virtual bool SetLowStop(unsigned int /*_index*/, const math::Angle &/*_angle*/)

1. **gazebo/physics/Joint.hh**
    + ***Removed*** virtual void SetHighStop(unsigned int _index, const math::Angle &_angle)
    + ***Replacement*** virtual bool SetHighStop(unsigned int _index, const math::Angle &_angle)
    ---
    + ***Removed*** virtual void SetLowStop(unsigned int _index, const math::Angle &_angle)
    + ***Replacement*** virtual bool SetLowStop(unsigned int _index, const math::Angle &_angle)

1. **gazebo/physics/bullet/BulletBallJoint.hh**
    + ***Removed*** virtual void SetHighStop(unsigned int _index, const math::Angle &_angle)
    + ***Replacement*** virtual bool SetHighStop(unsigned int _index, const math::Angle &_angle)
    ---
    + ***Removed*** virtual void SetLowStop(unsigned int _index, const math::Angle &_angle)
    + ***Replacement*** virtual bool SetLowStop(unsigned int _index, const math::Angle &_angle)

1. **gazebo/physics/bullet/BulletHinge2Joint.hh**
    + ***Removed*** virtual void SetHighStop(unsigned int _index, const math::Angle &_angle)
    + ***Replacement*** virtual bool SetHighStop(unsigned int _index, const math::Angle &_angle)
    ---
    + ***Removed*** virtual void SetLowStop(unsigned int _index, const math::Angle &_angle)
    + ***Replacement*** virtual bool SetLowStop(unsigned int _index, const math::Angle &_angle)

1. **gazebo/physics/bullet/BulletHingeJoint.hh**
    + ***Removed*** virtual void SetHighStop(unsigned int _index, const math::Angle &_angle)
    + ***Replacement*** virtual bool SetHighStop(unsigned int _index, const math::Angle &_angle)
    ---
    + ***Removed*** virtual void SetLowStop(unsigned int _index, const math::Angle &_angle)
    + ***Replacement*** virtual bool SetLowStop(unsigned int _index, const math::Angle &_angle)

1. **gazebo/physics/bullet/BulletScrewJoint.hh**
    + ***Removed*** virtual void SetHighStop(unsigned int _index, const math::Angle &_angle)
    + ***Replacement*** virtual bool SetHighStop(unsigned int _index, const math::Angle &_angle)
    ---
    + ***Removed*** virtual void SetLowStop(unsigned int _index, const math::Angle &_angle)
    + ***Replacement*** virtual bool SetLowStop(unsigned int _index, const math::Angle &_angle)

1. **gazebo/physics/bullet/BulletSliderJoint.hh**
    + ***Removed*** virtual void SetHighStop(unsigned int _index, const math::Angle &_angle)
    + ***Replacement*** virtual bool SetHighStop(unsigned int _index, const math::Angle &_angle)
    ---
    + ***Removed*** virtual void SetLowStop(unsigned int _index, const math::Angle &_angle)
    + ***Replacement*** virtual bool SetLowStop(unsigned int _index, const math::Angle &_angle)

1. **gazebo/physics/bullet/BulletUniversalJoint.hh**
    + ***Removed*** virtual void SetHighStop(unsigned int _index, const math::Angle &_angle)
    + ***Replacement*** virtual bool SetHighStop(unsigned int _index, const math::Angle &_angle)
    ---
    + ***Removed*** virtual void SetLowStop(unsigned int _index, const math::Angle &_angle)
    + ***Replacement*** virtual bool SetLowStop(unsigned int _index, const math::Angle &_angle)

1. **gazebo/physics/dart/DARTJoint.hh**
    + ***Removed*** virtual void SetHighStop(unsigned int _index, const math::Angle &_angle)
    + ***Replacement*** virtual bool SetHighStop(unsigned int _index, const math::Angle &_angle)
    ---
    + ***Removed*** virtual void SetLowStop(unsigned int _index, const math::Angle &_angle)
    + ***Replacement*** virtual bool SetLowStop(unsigned int _index, const math::Angle &_angle)

1. **gazebo/physics/ode/ODEJoint.hh**
    + ***Removed*** virtual void SetHighStop(unsigned int _index, const math::Angle &_angle)
    + ***Replacement*** virtual bool SetHighStop(unsigned int _index, const math::Angle &_angle)
    ---
    + ***Removed*** virtual void SetLowStop(unsigned int _index, const math::Angle &_angle)
    + ***Replacement*** virtual bool SetLowStop(unsigned int _index, const math::Angle &_angle)

1. **gazebo/physics/ode/ODEUniversalJoint.hh**
    + ***Removed*** virtual void SetHighStop(unsigned int _index, const math::Angle &_angle)
    + ***Replacement*** virtual bool SetHighStop(unsigned int _index, const math::Angle &_angle)
    ---
    + ***Removed*** virtual void SetLowStop(unsigned int _index, const math::Angle &_angle)
    + ***Replacement*** virtual bool SetLowStop(unsigned int _index, const math::Angle &_angle)

1. **gazebo/physics/simbody/SimbodyJoint.hh**
    + ***Removed*** virtual void SetHighStop(unsigned int _index, const math::Angle &_angle)
    + ***Replacement*** virtual bool SetHighStop(unsigned int _index, const math::Angle &_angle)
    ---
    + ***Removed*** virtual void SetLowStop(unsigned int _index, const math::Angle &_angle)
    + ***Replacement*** virtual bool SetLowStop(unsigned int _index, const math::Angle &_angle)

1. **gazebo/physics/simbody/SimbodyScrewJoint.hh**
    + ***Removed*** virtual void SetHighStop(unsigned int _index, const math::Angle &_angle)
    + ***Replacement*** virtual bool SetHighStop(unsigned int _index, const math::Angle &_angle)
    ---
    + ***Removed*** virtual void SetLowStop(unsigned int _index, const math::Angle &_angle)
    + ***Replacement*** virtual bool SetLowStop(unsigned int _index, const math::Angle &_angle)

### Additions

1. **gazebo/physics/Joint.hh**
      + bool FindAllConnectedLinks(const LinkPtr &_originalParentLink,
          Link_V &_connectedLinks);
      + math::Pose ComputeChildLinkPose( unsigned int _index,
          double _position);

1. **gazebo/physics/Link.hh**
      + void MoveFrame(const math::Pose &_worldReferenceFrameSrc,
                       const math::Pose &_worldReferenceFrameDst);
      + bool FindAllConnectedLinksHelper(
          const LinkPtr &_originalParentLink,
          Link_V &_connectedLinks, bool _fistLink = false);
      + bool ContainsLink(const Link_V &_vector, const LinkPtr &_value);

1. **gazebo/physics/Collision.hh**
    + void SetWorldPoseDirty()
    + virtual const math::Pose &GetWorldPose() const
1. **gazebo/physics/JointController.hh**
      + common::Time GetLastUpdateTime() const
      + std::map<std::string, JointPtr> GetJoints() const
      + bool SetPositionTarget(const std::string &_jointName, double _target)
      + bool SetVelocityTarget(const std::string &_jointName, double _target)
      + std::map<std::string, common::PID> GetPositionPIDs() const
      + std::map<std::string, common::PID> GetVelocityPIDs() const
      + std::map<std::string, double> GetForces() const
      + std::map<std::string, double> GetPositions() const
      + std::map<std::string, double> GetVelocities() const


1. **gazebo/common/PID.hh**
      + double GetPGain() const
      + double GetIGain() const
      + double GetDGain() const
      + double GetIMax() const
      + double GetIMin() const
      + double GetCmdMax() const
      + double GetCmdMin() const


1. **gazebo/transport/TransportIface.hh**
    +  transport::ConnectionPtr connectToMaster()

1. **gazebo/physics/World.hh**
    +  msgs::Scene GetSceneMsg() const
1. **gazebo/physics/ContactManager.hh**
    + unsigned int GetFilterCount()
    + bool HasFilter(const std::string &_name)
    + void RemoveFilter(const std::string &_name)

1. **gazebo/physics/Joint.hh**
    + virtual void Fini()
    + math::Pose GetAnchorErrorPose() const
    + math::Quaternion GetAxisFrame(unsigned int _index) const
    + double GetWorldEnergyPotentialSpring(unsigned int _index) const
    + math::Pose GetParentWorldPose() const
    + double GetSpringReferencePosition(unsigned int) const
    + math::Pose GetWorldPose() const
    + virtual void SetEffortLimit(unsigned _index, double _stiffness)
    + virtual void SetStiffness(unsigned int _index, double _stiffness) = 0
    + virtual void SetStiffnessDamping(unsigned int _index, double _stiffness, double _damping, double _reference = 0) = 0
    + bool axisParentModelFrame[MAX_JOINT_AXIS]
    + protected: math::Pose parentAnchorPose
    + public: double GetInertiaRatio(const math::Vector3 &_axis) const

1. **gazebo/physics/Link.hh**
    + double GetWorldEnergy() const
    + double GetWorldEnergyKinetic() const
    + double GetWorldEnergyPotential() const
    + bool initialized

1. **gazebo/physics/Model.hh**
    + double GetWorldEnergy() const
    + double GetWorldEnergyKinetic() const
    + double GetWorldEnergyPotential() const

1. **gazebo/physics/SurfaceParams.hh**
    + FrictionPyramid()
    + ~FrictionPyramid()
    + double GetMuPrimary()
    + double GetMuSecondary()
    + void SetMuPrimary(double _mu)
    + void SetMuSecondary(double _mu)
    + math::Vector3 direction1
    + ***Note:*** Replaces mu, m2, fdir1 variables

1. **gazebo/physics/bullet/BulletSurfaceParams.hh**
    + BulletSurfaceParams()
    + virtual ~BulletSurfaceParams()
    + virtual void Load(sdf::ElementPtr _sdf)
    + virtual void FillMsg(msgs::Surface &_msg)
    + virtual void ProcessMsg(msgs::Surface &_msg)
    + FrictionPyramid frictionPyramid

1. **gazebo/physics/ode/ODESurfaceParams.hh**
    + virtual void FillMsg(msgs::Surface &_msg)
    + virtual void ProcessMsg(msgs::Surface &_msg)
    + double bounce
    + double bounce
    + double bounceThreshold
    + double kp
    + double kd
    + double cfm
    + double erp
    + double maxVel
    + double minDepth
    + FrictionPyramid frictionPyramid
    + double slip1
    + double slip2

1. **gazebo/rendering/Light.hh**
    + bool GetVisible() const
    + virtual void LoadFromMsg(const msgs::Light &_msg)

1. **gazebo/sensors/ForceTorqueSensor.hh**
    + physics::JointPtr GetJoint() const

1. **gazebo/sensors/Noise.hh**
    + virtual double ApplyImpl(double _in)
    + virtual void Fini()
    + virtual void SetCustomNoiseCallback(boost::function<double (double)> _cb)

1. **gazebo/sensors/Sensor.hh**
    + NoisePtr GetNoise(unsigned int _index = 0) const

1. **gazebo/sensors/GaussianNoiseModel.hh**

1. **gazebo/physics/ode/ODEUniversalJoint.hh**
    + virtual void SetHighStop(unsigned int _index, const math::Angle &_angle)
    + virtual void SetLowStop(unsigned int _index, const math::Angle &_angle)
    + virtual void SetAttribute(const std::string &_key, unsigned int _index, const boost::any &_value)
    + virtual double GetAttribute(const std::string &_key, unsigned int _index)

1. **gazebo/physics/simbody/SimbodyScrewJoint.hh**
    + virtual void SetThreadPitch(double _threadPitch)
    + virtual void GetThreadPitch()

1. **gazebo/physics/ode/ODEScrewJoint.hh**
    + virtual void SetThreadPitch(double _threadPitch)
    + virtual void GetThreadPitch()

1. **gazebo/physics/ScrewJoint.hh**
    + virtual math::Vector3 GetAnchor(unsigned int _index) const
    + virtual void SetAnchor(unsigned int _index, const math::Vector3 &_anchor)

1. **gazebo/physics/bullet/BulletJoint.hh**
    + virtual math::Angle GetHighStop(unsigned int _index)
    + virtual math::Angle GetLowStop(unsigned int _index)

1. **gazebo/physics/simbody/SimbodyPhysics.hh**
    + virtual boost::any GetParam(const std::string &_key) const
    + virtual bool SetParam(const std::string &_key, const boost::any &_value)

1. **gazebo/physics/dart/DARTPhysics.hh**
    + virtual boost::any GetParam(const std::string &_key) const
    + virtual bool SetParam(const std::string &_key, const boost::any &_value)

1. **gazebo/physics/Joint.hh**
    + math::Quaternion GetAxisFrameOffset(unsigned int _index) const

### Deletions

1. **Removed libtool**
    + Libtool used to be an option for loading plugins. Now, only libdl is supported.

1. **gazebo/physics/Base.hh**
    + Base_V::iterator childrenEnd

1. **gazebo/sensors/Noise.hh**
    + double Noise::GetMean() const
    + double Noise::GetStdDev() const
    + double Noise::GetBias() const
    + ***Note:*** Moved gaussian noise functions to a new GaussianNoiseModel class

1. **gazebo/physics/SurfaceParams.hh**
    + double bounce
    + double bounce
    + double bounceThreshold
    + double kp
    + double kd
    + double cfm
    + double erp
    + double maxVel
    + double minDepth
    + double mu1
    + double mu2
    + double slip1
    + double slip2
    + math::Vector3 fdir1
    + ***Note:*** These parameters were moved to FrictionPyramid,
      ODESurfaceParams, and BulletSurfaceParams.


## Gazebo 1.9 to 2.0

### New Deprecations

1. **gazebo/gazebo.hh**
    + ***Deprecation*** void fini()
    + ***Deprecation*** void stop()
    + ***Replacement*** bool shutdown()
    + ***Note*** Replace fini and stop with shutdown
    ---
    + ***Deprecation*** bool load()
    + ***Deprecation*** bool init()
    + ***Deprecation*** bool run()
    + ***Replacement*** bool setupClient()
        + Use this function to setup gazebo for use as a client
    + ***Replacement*** bool setupServer()
        + Use this function to setup gazebo for use as a server
    + ***Note*** Replace load+init+run with setupClient/setupServer
    ---
    + ***Deprecation*** std::string find_file(const std::string &_file)
    + ***Replacement*** std::string common::find_file(const std::string &_file)
    ---
    + ***Deprecation*** void add_plugin(const std::string &_filename)
    + ***Replacement*** void addPlugin(const std::string &_filename)
    ---
    + ***Deprecation*** void print_version()
    + ***Replacement*** void printVersion()
1. **gazebo/physics/World.hh**
    + ***Deprecation*** void World::StepWorld(int _steps)
    + ***Replacement*** void World::Step(unsigned int _steps)
1. **gazebo/sensors/SensorsIface.hh**
    + ***Deprecation*** std::string sensors::create_sensor(sdf::ElementPtr _elem, const std::string &_worldName,const std::string &_parentName)
    + ***Replacement*** std::string sensors::create_sensor(sdf::ElementPtr _elem, const std::string &_worldName, const std::string &_parentName, uint32_t _parentId)
1. **gazebo/sensors/Sensor.hh**
    + ***Deprecation*** void Sensor::SetParent(const std::string &_name)
    + ***Replacement*** void Sensor::SetParent(const std::string &_name, uint32_t _id)
1. **gazebo/sensors/SensorManager.hh**
    + ***Deprecation*** std::string CreateSensor(sdf::ElementPtr _elem, const std::string &_worldName,  const std::string &_parentName)
    + ***Replacement*** std::string CreateSensor(sdf::ElementPtr _elem, const std::string &_worldName, const std::string &_parentName, uint32_t _parentId)
1. **gazebo/sensors/Collision.hh**
    + ***Deprecation*** void Collision::SetContactsEnabled(bool _enable)
    + ***Replacement*** Use [ContactManager](http://gazebosim.org/api/2.0.0/classgazebo_1_1physics_1_1ContactManager.html).
    ---
    + ***Deprecation*** bool Colliion::GetContactsEnabled() const
    + ***Replacement*** Use [ContactManager](http://gazebosim.org/api/2.0.0/classgazebo_1_1physics_1_1ContactManager.html).
    ---
    + ***Deprecation*** void AddContact(const Contact &_contact)
    + ***Replacement*** Use [ContactManager](http://gazebosim.org/api/2.0.0/classgazebo_1_1physics_1_1ContactManager.html).

### Modifications

1. File rename: `gazebo/common/Common.hh` to `gazebo/common/CommonIface.hh`
1. File rename: `gazebo/physics/Physics.hh` to `gazebo/physics/PhysicsIface.hh`
1. File rename: `gazebo/rendering/Rendering.hh` to `gazebo/rendering/RenderingIface.hh`
1. File rename: `gazebo/sensors/Sensors.hh` to `gazebo/sensors/SensorsIface.hh`
1. File rename: `gazebo/transport/Transport.hh` to `gazebo/transport/TransportIface.hh`
1. File rename: `gazebo/gui/Gui.hh` to `gazebo/gui/GuiIface.hh`
1. File rename: `<model>/manifest.xml` to `<model>/model.config`
1. File rename: `<model_database>/manifest.xml` to `<model_database>/database.config`
1. **gazebo/msgs/physics.proto**
    + ***Removed*** optional double dt
    + ***Replacement*** optional double min_step_size
    ---
    + ***Removed*** optional double update_rate
    + ***Replacement*** optional double real_time_update_rate
1. **gazebo/physics/ModelState.hh**
    + ***Removed*** LinkState ModelState::GetLinkState(int _index) `API change`
    + ***Replacement*** LinkState ModelState::GetLinkState(const std::string &_linkName) const
1. **gazebo/physics/PhyscisEngine.hh**
    + ***Removed*** void PhysicsEngine::SetUpdateRate(double _value) `API change`
    + ***Replacement*** void PhyscisEngine::SetRealTimeUpdateRate(double _rate)
    ---
    + ***Removed*** double PhysicsEngine::GetUpdateRate() `API change`
    + ***Replacement*** double PhysicsEngine::GetRealTimeUpdateRate() const
    ---
    + ***Removed*** void PhysicsEngine::SetStepTime(double _value) `API change`
    + ***Replacement*** void PhysicsEngine::SetMaxStepSize(double _stepSize)
    ---
    + ***Removed*** double PhysicsEngine::GetStepTime() `API change`
    + ***Replacement*** double PhysicsEngine::GetMaxStepSize() const
1. **gazebo/physics/Joint.hh**
    + ***Removed:*** Joint::Load(LinkPtr _parent, LinkPtr _child, const math::Vector3 &_pos) `API chance`
    + ***Replacement:*** Joint::Load(LinkPtr _parent, LinkPtr _child, const math::Pose &_pose)
    ---
    + ***Removed:*** public: double GetInertiaRatio(unsigned int _index) const
    + ***Replacement:*** public: double GetInertiaRatio(const unsigned int _index) const
1. **gazebo/common/Events.hh**
    + ***Removed:*** Events::ConnectWorldUpdateStart(T _subscriber) `API change`
    + ***Replacement*** ConnectionPtr Events::ConnectWorldUpdateBegin(T _subscriber)
    ---
    + ***Removed:*** Events::DisconnectWorldUpdateStart(T _subscriber) `API change`
    + ***Replacement*** ConnectionPtr Events::DiconnectWorldUpdateBegin(T _subscriber)
1. **gazebo/physics/Link.hh**
    + ***Removed*** void Link::RemoveChildJoint(JointPtr _joint) `API change`
    + ***Replacement*** void Link::RemoveChildJoint(const std::string &_jointName)
    ---
    + ***Removed*** void Link::RemoveParentJoint(const std::string &_jointName) `API change`
    + ***Replacement*** void Link::RemoveParentJoint(const std::string &_jointName)
1. **gazebo/physics/MeshShape.hh**
    + ***Removed*** std::string MeshShape::GetFilename() const `API change`
    + ***Replacement*** std::string MeshShape::GetURI() const
    ---
    + ***Removed*** void MeshShape::SetFilename() const `API change`
    + ***Replacement*** std::string MeshShape::SetMesh(const std::string &_uri, const std::string &_submesh = "", bool _center = false) const
1. **gazebo/common/Time.hh**
    + ***Removed*** static Time::NSleep(Time _time) `API change`
    + ***Replacement*** static Time NSleep(unsigned int _ns)

### Deletions

1. **gazebo/physics/Collision.hh**
    + template<typename T> event::ConnectionPtr ConnectContact(T _subscriber)
    + template<typename T> event::ConnectionPtr DisconnectContact(T _subscriber)
    + ***Note:*** The ContactManager::CreateFilter functions can be used to
      create a gazebo topic with contact messages filtered by the name(s)
      of collision shapes. The topic can then be subscribed with a callback
      to replicate this removed functionality. See
      [gazebo pull request #713](https://bitbucket.org/osrf/gazebo/pull-request/713)
      for an example migration.<|MERGE_RESOLUTION|>--- conflicted
+++ resolved
@@ -2,13 +2,11 @@
 
 ### Additions
 
-<<<<<<< HEAD
 1. **gazebo/physics/Population.hh**
     + ***New class:*** Population
-=======
+
 1. **gazebo/math/Kmeans.hh**
     + ***New class:*** Kmeans
->>>>>>> 8771735c
 
 ## Gazebo 3.1 to 4.0
 
