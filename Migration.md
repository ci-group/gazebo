--- conflicted
+++ resolved
@@ -116,7 +116,6 @@
 
 ### Deprecations
 
-<<<<<<< HEAD
 1. **gazebo/physics/Collision.hh**
     + ***Deprecation:*** inline virtual const math::Pose GetWorldPose() const
     + ***Replacement:*** inline virtual const ignition::math::Pose3d &WorldPose() const
@@ -126,13 +125,12 @@
     + ***Replacement:*** const ignition::math::Pose3d &DirtyPose() const
     + ***Deprecation:*** inline virtual const math::Pose GetWorldPose() const
     + ***Replacement:*** inline virtual const ignition::math::Pose3d &WorldPose() const
-=======
+
 1. **gazebo/physics/Shape.hh**
     + ***Deprecation:*** void SetScale(const math::Vector3 &_scale) 
     + ***Replacement:*** void SetScale(const ignition::math::Vector3d &_scale)
     + ***Deprecation:*** math::Vector3 GetScale() const 
     + ***Replacement:*** ignition::math::Vector3d Scale() const
->>>>>>> 80c15596
 
 1. **gazebo/rendering/Distortion.hh**
     + ***Deprecation:*** double GetK1() const
