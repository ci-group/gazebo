--- conflicted
+++ resolved
@@ -32,17 +32,15 @@
       will need to switch from `boost::*_pointer_cast` to `std::*_pointer_cast`.
     + [pull request #2079](https://bitbucket.org/osrf/gazebo/pull-request/2079)
 
-<<<<<<< HEAD
 1. **gazebo/sensors/Sensor.hh**
     + ***Removed:*** public: template<typename T> event::ConnectionPtr ConnectUpdated(T _subscriber);
     + ***Replacement:*** public: event::ConnectionPtr ConnectUpdated(std::function<void()> _subscriber);
-=======
+
 1. **gazebo/rendering/GpuLaser.hh**
     + ***Removed:*** public: void SetCameraCount(double _cameraCount);
     + ***Replacement:*** public: void SetCameraCount(const unsigned int _cameraCount);
     + ***Removed:*** public: template<typename T> event::ConnectionPtr ConnectNewLaserFrame(T _subscriber);
     + ***Replacement:*** public: event::ConnectionPtr ConnectNewLaserFrame(std::function<void (const float *_frame, unsigned int _width, unsigned int _height, unsigned int _depth, const std::string &_format)> _subscriber);
->>>>>>> 6cc3ec03
 
 1. **gazebo/rendering/DepthCamera.hh**
     + ***Removed:*** public: template<typename T> event::ConnectionPtr ConnectNewDepthFrame(T _subscriber)
