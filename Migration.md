--- conflicted
+++ resolved
@@ -1,4 +1,3 @@
-<<<<<<< HEAD
 ## Gazebo 3.1 to 4.0
 
 ### Additions
@@ -18,7 +17,11 @@
 1. **gazebo/physics/Model.hh**
     + ***Removed:*** Link_V GetLinks() const `ABI Change`
     + ***Replacement:***  const Link_V &GetLinks() const
-=======
+
+1. **gazebo/physics/Base.cc**
+   + ***GetScopedName()*** Functionality was broken, did not prepend world name as described in function documentation.
+
+
 ## Gazebo 3.0 to 3.1
 
 ### Additions
@@ -26,12 +29,6 @@
 1. **gazebo/physics/JointController.hh**
     + void SetPositionPID(const std::string &_jointName, const common::PID &_pid);
     + void SetVelocityPID(const std::string &_jointName, const common::PID &_pid);
-
-### Modification
-1. **gazebo/physics/Base.cc**
-   + ***GetScopedName()*** Functionality was broken, did not prepend world name as described in function documentation.
-
->>>>>>> afe641dc
 
 ## Gazebo 2.0 to 3.0
 
