## Gazebo 3.1 to 4.0

### Additions

1. **gazebo/msgs/msgs.hh**
    + sdf::ElementPtr LightToSDF(const msgs::Light &_msg, sdf::ElementPtr _sdf = sdf::ElementPtr())

1. **gazebo/rendering/Light.hh**
    + math::Quaternion GetRotation() const
    + void SetRotation(const math::Quaternion &_q)

1. **gazebo/gui/GuiEvents.hh**
    + template<typename T> static event::ConnectionPtr ConnectLightUpdate(T _subscriber)
    + static void DisconnectLightUpdate(event::ConnectionPtr _subscriber)

<<<<<<< HEAD
1. **gazebo/math/Filter.hh**
    + ***New classes:*** Filter, OnePole, OnePoleQuaternion, OnePoleVector3, BiQuad, and BiQuadVector3
=======
1. **gazebo/common/Mesh.hh**
    + int GetMaterialIndex(const Material *_mat) const
>>>>>>> 791a6db5

### Modifications
1. **gazebo/physics/Model.hh**
    + ***Removed:*** Link_V GetLinks() const `ABI Change`
    + ***Replacement:***  const Link_V &GetLinks() const

1. **gazebo/physics/Base.cc**
    + ***Removed*** std::string GetScopedName() const
    + ***Replaced*** std::string GetScopedName(bool _prependWorldName=false) const

## Gazebo 2.0 to 3.0

### New Deprecations

1. **gazebo/physics/Joint.hh**
    + ***Deprecation*** virtual void ApplyDamping()
    + ***Replacement*** virtual void ApplyStiffnessDamping()
    ---
    + ***Deprecation*** double GetDampingCoefficient() const
    + ***Replacement*** double GetDamping(int _index)

1. **gazebo/physics/ode/ODEJoint.hh**
    + ***Deprecation*** void CFMDamping()
    + ***Replacement*** void ApplyImplicitStiffnessDamping()

1. **gazebo/physics/ScrewJoint.hh**
    + ***Deprecation*** virtual void SetThreadPitch(unsigned int _index, double _threadPitch) = 0
    + ***Replacement*** virtual void SetThreadPitch(double _threadPitch) = 0
    ---
    + ***Deprecation*** virtual void GetThreadPitch(unsigned int _index) = 0
    + ***Replacement*** virtual void GetThreadPitch() = 0

1. **gazebo/physics/bullet/BulletScrewJoint.hh**
    + ***Deprecation*** protected: virtual void Load(sdf::ElementPtr _sdf)
    + ***Replacement*** public: virtual void Load(sdf::ElementPtr _sdf)

1. **gazebo/physics/PhysicsEngine.hh**
    + ***Deprecation*** virtual void SetSORPGSPreconIters(unsigned int _iters)
    + ***Replacement*** virtual bool SetParam(const std::string &_key, const boost::any &_value)
    ---
    + ***Deprecation*** virtual void SetSORPGSIters(unsigned int _iters)
    + ***Replacement*** virtual bool SetParam(const std::string &_key, const boost::any &_value)
    ---
    + ***Deprecation*** virtual void SetSORPGSW(double _w)
    + ***Replacement*** virtual bool SetParam(const std::string &_key, const boost::any &_value)
    ---
    + ***Deprecation*** virtual int GetSORPGSPreconIters()
    + ***Replacement*** virtual boost::any GetParam(const std::string &_key) const
    ---
    + ***Deprecation*** virtual int GetSORPGSIters()
    + ***Replacement*** virtual boost::any GetParam(const std::string &_key) const
    ---
    + ***Deprecation*** virtual double GetSORPGSW()
    + ***Replacement*** virtual boost::any GetParam(const std::string &_key) const

1. **gazebo/physics/bullet/BulletPhysics.hh**
    + ***Deprecation*** virtual bool SetParam(BulletParam _param, const boost::any &_value)
    + ***Replacement*** virtual bool SetParam(const std::string &_key, const boost::any &_value)
    ---
    + ***Deprecation*** virtual boost::any GetParam(BulletParam _param) const
    + ***Replacement*** virtual boost::any GetParam(const std::string &_key) const

1. **gazebo/physics/ode/ODEPhysics.hh**
    + ***Deprecation*** virtual bool SetParam(ODEParam _param, const boost::any &_value)
    + ***Replacement*** virtual bool SetParam(const std::string &_key, const boost::any &_value)
    ---
    + ***Deprecation*** virtual boost::any GetParam(ODEParam _param) const
    + ***Replacement*** virtual boost::any GetParam(const std::string &_key) const

1. **gazebo/physics/dart/DARTPhysics.hh**
    + ***Deprecation*** virtual boost::any GetParam(DARTParam _param) const
    + ***Replacement*** virtual boost::any GetParam(const std::string &_key) const

1. **gazebo/physics/Joint.hh**
    + ***Deprecation*** virtual double GetAttribute(const std::string &_key, unsigned int _index) = 0
    + ***Replacement*** virtual double GetParam(const std::string &_key, unsigned int _index) = 0;

1. **gazebo/physics/bullet/BulletJoint.hh**
    + ***Deprecation*** virtual double GetAttribute(const std::string &_key, unsigned int _index)
    + ***Replacement*** virtual double GetParam(const std::string &_key, unsigned int _index)

1. **gazebo/physics/bullet/BulletScrewJoint.hh**
    + ***Deprecation*** virtual double GetAttribute(const std::string &_key, unsigned int _index)
    + ***Replacement*** virtual double GetParam(const std::string &_key, unsigned int _index)

1. **gazebo/physics/dart/DARTJoint.hh**
    + ***Deprecation*** virtual double GetParam(const std::string &_key, unsigned int _index)
    + ***Replacement*** virtual double GetAttribute(const std::string &_key, unsigned int _index)

1. **gazebo/physics/ode/ODEJoint.hh**
    + ***Deprecation*** virtual double GetParam(const std::string &_key, unsigned int _index)
    + ***Replacement*** virtual double GetAttribute(const std::string &_key, unsigned int _index)

1. **gazebo/physics/ode/ODEScrewJoint.hh**
    + ***Deprecation*** virtual double GetParam(const std::string &_key, unsigned int _index)
    + ***Replacement*** virtual double GetAttribute(const std::string &_key, unsigned int _index)

1. **gazebo/physics/ode/ODEUniversalJoint.hh**
    + ***Deprecation*** virtual double GetParam(const std::string &_key, unsigned int _index)
    + ***Replacement*** virtual double GetAttribute(const std::string &_key, unsigned int _index)

1. **gazebo/physics/simbody/SimbodyJoint.hh**
    + ***Deprecation*** virtual double GetParam(const std::string &_key, unsigned int _index)
    + ***Replacement*** virtual double GetAttribute(const std::string &_key, unsigned int _index)

1. **gazebo/physics/simbody/SimbodyScrewJoint.hh**
    + ***Deprecation*** virtual double GetParam(const std::string &_key, unsigned int _index)
    + ***Replacement*** virtual double GetAttribute(const std::string &_key, unsigned int _index)

1. **gazebo/physics/Joint.hh**
    + ***Deprecation*** virtual void SetAttribute(const std::string &_key, unsigned int _index, const boost::any &_value) = 0
    + ***Replacement*** virtual bool SetParam(const std::string &_key, unsigned int _index, const boost::any &_value) = 0

1. **gazebo/physics/bullet/BulletJoint.hh**
    + ***Deprecation*** virtual void SetAttribute(const std::string &_key, unsigned int _index, const boost::any &_value)
    + ***Replacement*** virtual bool SetParam(const std::string &_key, unsigned int _index, const boost::any &_value)

1. **gazebo/physics/dart/DARTJoint.hh**
    + ***Deprecation*** virtual void SetAttribute(const std::string &_key, unsigned int _index, const boost::any &_value)
    + ***Replacement*** virtual bool SetParam(const std::string &_key, unsigned int _index, const boost::any &_value)

1. **gazebo/physics/ode/ODEJoint.hh**
    + ***Deprecation*** virtual void SetAttribute(const std::string &_key, unsigned int _index, const boost::any &_value)
    + ***Replacement*** virtual bool SetParam(const std::string &_key, unsigned int _index, const boost::any &_value)

1. **gazebo/physics/ode/ODEScrewJoint.hh**
    + ***Deprecation*** virtual void SetAttribute(const std::string &_key, unsigned int _index, const boost::any &_value)
    + ***Replacement*** virtual bool SetParam(const std::string &_key, unsigned int _index, const boost::any &_value)

1. **gazebo/physics/ode/ODEUniversalJoint.hh**
    + ***Deprecation*** virtual void SetAttribute(const std::string &_key, unsigned int _index, const boost::any &_value)
    + ***Replacement*** virtual bool SetParam(const std::string &_key, unsigned int _index, const boost::any &_value)

1. **gazebo/physics/simbody/SimbodyJoint.hh**
    + ***Deprecation*** virtual void SetAttribute(const std::string &_key, unsigned int _index, const boost::any &_value)
    + ***Replacement*** virtual bool SetParam(const std::string &_key, unsigned int _index, const boost::any &_value)

1. **gazebo/physics/simbody/SimbodyScrewJoint.hh**
    + ***Deprecation*** virtual void SetAttribute(const std::string &_key, unsigned int _index, const boost::any &_value)
    + ***Replacement*** virtual bool SetParam(const std::string &_key, unsigned int _index, const boost::any &_value)

### Modifications
1. **gazebo/physics/Entity.hh**
    + ***Removed:*** inline const math::Pose &GetWorldPose() const `ABI change`
    + ***Replacement:*** inline virutal const math::Pose &GetWorldPose() const
1. **gazebo/physics/Box.hh**
    + ***Removed:*** bool operator==(const Box &_b) `ABI Change`
    + ***Replacement:***  bool operator==(const Box &_b) const
1. **gazebo/gui/GuiIface.hh**
    + ***Removed:*** void load() `ABI change`
    + ***Replacement:*** bool load()
    + ***Note:*** Changed return type from void to bool.
1. **Functions in joint classes use unsigned int, instead of int**
    + All functions in Joint classes (gazebo/physics/\*Joint\*) and subclasses (gazebo/physics/[ode,bullet,simbody,dart]/\*Joint\*) now use unsigned integers instead of integers when referring to a specific joint axis.
    + Add const to Joint::GetInitialAnchorPose(), Joint::GetStopDissipation(), Joint::GetStopStiffness()
1. **gazebo/sensors/Noise.hh** `ABI change`
    + ***Removed:*** void Noise::Load(sdf::ElementPtr _sdf)
    + ***Replacement:*** virtual void Noise::Load(sdf::ElementPtr _sdf)
    + ***Removed:*** void Noise::~Noise()
    + ***Replacement:*** virtual void Noise::~Noise()
    + ***Removed:*** void Noise::Apply() const
    + ***Replacement:*** void Noise::Apply()
    + ***Note:*** Make Noise a base class and refactored out GaussianNoiseModel to its own class.
1. **gazebo/transport/ConnectionManager.hh**
    + ***Removed:*** bool ConnectionManager::Init(const std::string &_masterHost, unsigned int _masterPort) `ABI change`
    + ***Replacement:*** bool ConnectionManager::Init(const std::string &_masterHost, unsigned int _masterPort, uint32_t _timeoutIterations = 30)
    + ***Note:*** No changes to downstream code required. A third parameter has been added that specifies the number of timeout iterations. This parameter has a default value of 30.
1. **gazebo/transport/TransportIface.hh**
    + ***Removed:*** bool init(const std::string &_masterHost = "", unsigned int _masterPort = 0) `ABI change`
    + ***Replacement:*** bool init(const std::string &_masterHost = "", unsigned int _masterPort = 0, uint32_t _timeoutIterations = 30)
    + ***Note:*** No changes to downstream code required. A third parameter has been added that specifies the number of timeout iterations. This parameter has a default value of 30.
1. **gazebo/transport/Publication.hh**
    + ***Removed:*** void Publish(MessagePtr _msg, boost::function<void(uint32_t)> _cb, uint32_t _id) `ABI change`
    + ***Replacement:*** int Publish(MessagePtr _msg, boost::function<void(uint32_t)> _cb, uint32_t _id)
    + ***Note:*** Only the return type changed.

1. **gazebo/common/ModelDatabase.hh** `API change`
    + ***Removed:*** void ModelDatabase::GetModels(boost::function<void (const std::map<std::string, std::string> &)> _func)
    + ***Replacement:*** event::ConnectionPtr ModelDatabase::GetModels(boost::function<void (const std::map<std::string, std::string> &)> _func)
    + ***Note:*** The replacement function requires that the returned connection shared pointer remain valid in order to receive the GetModels callback. Reset the shared pointer to stop receiving GetModels callback.

1. **gazebo/physics/Collision.hh** `API change`
    + ***Modified:*** SurfaceParamsPtr Collision::surface
    + ***Note:*** Changed from `private` to `protected`

1. **gazebo/physics/MultiRayShape.hh** `API change`
    + ***Removed:*** double MultiRayShape::GetRange(int _index)
    + ***Replacement:*** double MultiRayShape::GetRange(unsigned int _index)
    + ***Removed:*** double MultiRayShape::GetRetro(int _index)
    + ***Replacement:*** double MultiRayShape::GetRetro(unsigned int _index)
    + ***Removed:*** double MultiRayShape::GetFiducial(int _index)
    + ***Replacement:*** double MultiRayShape::GetFiducial(unsigned int _index)
    + ***Note:*** Changed argument type from int to unsigned int.

1. **gazebo/physics/SurfaceParams.hh**
    + ***Removed:*** void FillMsg(msgs::Surface &_msg)
    + ***Replacement:*** virtual void FillMsg(msgs::Surface &_msg)

1. **gazebo/sensors/RaySensor.hh** `API change`
    + ***Removed:*** double RaySensor::GetRange(int _index)
    + ***Replacement:*** double RaySensor::GetRange(unsigned int _index)
    + ***Removed:*** double RaySensor::GetRetro(int _index)
    + ***Replacement:*** double RaySensor::GetRetro(unsigned int _index)
    + ***Removed:*** double RaySensor::GetFiducial(int _index)
    + ***Replacement:*** double RaySensor::GetFiducial(unsigned int _index)
    + ***Note:*** Changed argument type from int to unsigned int.

1. **gazebo/physics/PhysicsEngine.hh**
    + ***Removed*** virtual void SetParam(const std::string &_key, const boost::any &_value)
    + ***Replacement*** virtual bool SetParam(const std::string &_key, const boost::any &_value)

1. **gazebo/physics/ode/ODEPhysics.hh**
    + ***Removed*** virtual void SetParam(const std::string &_key, const boost::any &_value)
    + ***Replacement*** virtual bool SetParam(const std::string &_key, const boost::any &_value)

1. **gazebo/physics/bullet/BulletPhysics.hh**
    + ***Removed*** virtual void SetParam(const std::string &_key, const boost::any &_value)
    + ***Replacement*** virtual bool SetParam(const std::string &_key, const boost::any &_value)

1. **gazebo/physics/BallJoint.hh**
    + ***Removed*** virtual void SetHighStop(unsigned int /*_index*/, const math::Angle &/*_angle*/)
    + ***Replacement*** virtual bool SetHighStop(unsigned int /*_index*/, const math::Angle &/*_angle*/)
    ---
    + ***Removed*** virtual void SetLowStop(unsigned int /*_index*/, const math::Angle &/*_angle*/)
    + ***Replacement*** virtual bool SetLowStop(unsigned int /*_index*/, const math::Angle &/*_angle*/)

1. **gazebo/physics/Joint.hh**
    + ***Removed*** virtual void SetHighStop(unsigned int _index, const math::Angle &_angle)
    + ***Replacement*** virtual bool SetHighStop(unsigned int _index, const math::Angle &_angle)
    ---
    + ***Removed*** virtual void SetLowStop(unsigned int _index, const math::Angle &_angle)
    + ***Replacement*** virtual bool SetLowStop(unsigned int _index, const math::Angle &_angle)

1. **gazebo/physics/bullet/BulletBallJoint.hh**
    + ***Removed*** virtual void SetHighStop(unsigned int _index, const math::Angle &_angle)
    + ***Replacement*** virtual bool SetHighStop(unsigned int _index, const math::Angle &_angle)
    ---
    + ***Removed*** virtual void SetLowStop(unsigned int _index, const math::Angle &_angle)
    + ***Replacement*** virtual bool SetLowStop(unsigned int _index, const math::Angle &_angle)

1. **gazebo/physics/bullet/BulletHinge2Joint.hh**
    + ***Removed*** virtual void SetHighStop(unsigned int _index, const math::Angle &_angle)
    + ***Replacement*** virtual bool SetHighStop(unsigned int _index, const math::Angle &_angle)
    ---
    + ***Removed*** virtual void SetLowStop(unsigned int _index, const math::Angle &_angle)
    + ***Replacement*** virtual bool SetLowStop(unsigned int _index, const math::Angle &_angle)

1. **gazebo/physics/bullet/BulletHingeJoint.hh**
    + ***Removed*** virtual void SetHighStop(unsigned int _index, const math::Angle &_angle)
    + ***Replacement*** virtual bool SetHighStop(unsigned int _index, const math::Angle &_angle)
    ---
    + ***Removed*** virtual void SetLowStop(unsigned int _index, const math::Angle &_angle)
    + ***Replacement*** virtual bool SetLowStop(unsigned int _index, const math::Angle &_angle)

1. **gazebo/physics/bullet/BulletScrewJoint.hh**
    + ***Removed*** virtual void SetHighStop(unsigned int _index, const math::Angle &_angle)
    + ***Replacement*** virtual bool SetHighStop(unsigned int _index, const math::Angle &_angle)
    ---
    + ***Removed*** virtual void SetLowStop(unsigned int _index, const math::Angle &_angle)
    + ***Replacement*** virtual bool SetLowStop(unsigned int _index, const math::Angle &_angle)

1. **gazebo/physics/bullet/BulletSliderJoint.hh**
    + ***Removed*** virtual void SetHighStop(unsigned int _index, const math::Angle &_angle)
    + ***Replacement*** virtual bool SetHighStop(unsigned int _index, const math::Angle &_angle)
    ---
    + ***Removed*** virtual void SetLowStop(unsigned int _index, const math::Angle &_angle)
    + ***Replacement*** virtual bool SetLowStop(unsigned int _index, const math::Angle &_angle)

1. **gazebo/physics/bullet/BulletUniversalJoint.hh**
    + ***Removed*** virtual void SetHighStop(unsigned int _index, const math::Angle &_angle)
    + ***Replacement*** virtual bool SetHighStop(unsigned int _index, const math::Angle &_angle)
    ---
    + ***Removed*** virtual void SetLowStop(unsigned int _index, const math::Angle &_angle)
    + ***Replacement*** virtual bool SetLowStop(unsigned int _index, const math::Angle &_angle)

1. **gazebo/physics/dart/DARTJoint.hh**
    + ***Removed*** virtual void SetHighStop(unsigned int _index, const math::Angle &_angle)
    + ***Replacement*** virtual bool SetHighStop(unsigned int _index, const math::Angle &_angle)
    ---
    + ***Removed*** virtual void SetLowStop(unsigned int _index, const math::Angle &_angle)
    + ***Replacement*** virtual bool SetLowStop(unsigned int _index, const math::Angle &_angle)

1. **gazebo/physics/ode/ODEJoint.hh**
    + ***Removed*** virtual void SetHighStop(unsigned int _index, const math::Angle &_angle)
    + ***Replacement*** virtual bool SetHighStop(unsigned int _index, const math::Angle &_angle)
    ---
    + ***Removed*** virtual void SetLowStop(unsigned int _index, const math::Angle &_angle)
    + ***Replacement*** virtual bool SetLowStop(unsigned int _index, const math::Angle &_angle)

1. **gazebo/physics/ode/ODEUniversalJoint.hh**
    + ***Removed*** virtual void SetHighStop(unsigned int _index, const math::Angle &_angle)
    + ***Replacement*** virtual bool SetHighStop(unsigned int _index, const math::Angle &_angle)
    ---
    + ***Removed*** virtual void SetLowStop(unsigned int _index, const math::Angle &_angle)
    + ***Replacement*** virtual bool SetLowStop(unsigned int _index, const math::Angle &_angle)

1. **gazebo/physics/simbody/SimbodyJoint.hh**
    + ***Removed*** virtual void SetHighStop(unsigned int _index, const math::Angle &_angle)
    + ***Replacement*** virtual bool SetHighStop(unsigned int _index, const math::Angle &_angle)
    ---
    + ***Removed*** virtual void SetLowStop(unsigned int _index, const math::Angle &_angle)
    + ***Replacement*** virtual bool SetLowStop(unsigned int _index, const math::Angle &_angle)

1. **gazebo/physics/simbody/SimbodyScrewJoint.hh**
    + ***Removed*** virtual void SetHighStop(unsigned int _index, const math::Angle &_angle)
    + ***Replacement*** virtual bool SetHighStop(unsigned int _index, const math::Angle &_angle)
    ---
    + ***Removed*** virtual void SetLowStop(unsigned int _index, const math::Angle &_angle)
    + ***Replacement*** virtual bool SetLowStop(unsigned int _index, const math::Angle &_angle)

### Additions

1. **gazebo/physics/Collision.hh**
    + void SetWorldPoseDirty()
    + virtual const math::Pose &GetWorldPose() const
1. **gazebo/physics/JointController.hh**
      + common::Time GetLastUpdateTime() const
      + std::map<std::string, JointPtr> GetJoints() const
      + bool SetPositionTarget(const std::string &_jointName, double _target)
      + bool SetVelocityTarget(const std::string &_jointName, double _target)
      + std::map<std::string, common::PID> GetPositionPIDs() const
      + std::map<std::string, common::PID> GetVelocityPIDs() const
      + std::map<std::string, double> GetForces() const
      + std::map<std::string, double> GetPositions() const
      + std::map<std::string, double> GetVelocities() const


1. **gazebo/common/PID.hh**
      + double GetPGain() const
      + double GetIGain() const
      + double GetDGain() const
      + double GetIMax() const
      + double GetIMin() const
      + double GetCmdMax() const
      + double GetCmdMin() const


1. **gazebo/transport/TransportIface.hh**
    +  transport::ConnectionPtr connectToMaster()

1. **gazebo/physics/World.hh**
    +  msgs::Scene GetSceneMsg() const
1. **gazebo/physics/ContactManager.hh**
    + unsigned int GetFilterCount()
    + bool HasFilter(const std::string &_name)
    + void RemoveFilter(const std::string &_name)

1. **gazebo/physics/Joint.hh**
    + virtual void Fini()
    + math::Pose GetAnchorErrorPose() const
    + math::Quaternion GetAxisFrame(unsigned int _index) const
    + double GetWorldEnergyPotentialSpring(unsigned int _index) const
    + math::Pose GetParentWorldPose() const
    + double GetSpringReferencePosition(unsigned int) const
    + math::Pose GetWorldPose() const
    + virtual void SetEffortLimit(unsigned _index, double _stiffness)
    + virtual void SetStiffness(unsigned int _index, double _stiffness) = 0
    + virtual void SetStiffnessDamping(unsigned int _index, double _stiffness, double _damping, double _reference = 0) = 0
    + bool axisParentModelFrame[MAX_JOINT_AXIS]
    + protected: math::Pose parentAnchorPose
    + public: double GetInertiaRatio(const math::Vector3 &_axis) const

1. **gazebo/physics/Link.hh**
    + double GetWorldEnergy() const
    + double GetWorldEnergyKinetic() const
    + double GetWorldEnergyPotential() const
    + bool initialized

1. **gazebo/physics/Model.hh**
    + double GetWorldEnergy() const
    + double GetWorldEnergyKinetic() const
    + double GetWorldEnergyPotential() const

1. **gazebo/physics/SurfaceParams.hh**
    + FrictionPyramid()
    + ~FrictionPyramid()
    + double GetMuPrimary()
    + double GetMuSecondary()
    + void SetMuPrimary(double _mu)
    + void SetMuSecondary(double _mu)
    + math::Vector3 direction1
    + ***Note:*** Replaces mu, m2, fdir1 variables

1. **gazebo/physics/bullet/BulletSurfaceParams.hh**
    + BulletSurfaceParams()
    + virtual ~BulletSurfaceParams()
    + virtual void Load(sdf::ElementPtr _sdf)
    + virtual void FillMsg(msgs::Surface &_msg)
    + virtual void ProcessMsg(msgs::Surface &_msg)
    + FrictionPyramid frictionPyramid

1. **gazebo/physics/ode/ODESurfaceParams.hh**
    + virtual void FillMsg(msgs::Surface &_msg)
    + virtual void ProcessMsg(msgs::Surface &_msg)
    + double bounce
    + double bounce
    + double bounceThreshold
    + double kp
    + double kd
    + double cfm
    + double erp
    + double maxVel
    + double minDepth
    + FrictionPyramid frictionPyramid
    + double slip1
    + double slip2

1. **gazebo/rendering/Light.hh**
    + bool GetVisible() const
    + virtual void LoadFromMsg(const msgs::Light &_msg)

1. **gazebo/sensors/ForceTorqueSensor.hh**
    + physics::JointPtr GetJoint() const

1. **gazebo/sensors/Noise.hh**
    + virtual double ApplyImpl(double _in)
    + virtual void Fini()
    + virtual void SetCustomNoiseCallback(boost::function<double (double)> _cb)

1. **gazebo/sensors/Sensor.hh**
    + NoisePtr GetNoise(unsigned int _index = 0) const

1. **gazebo/sensors/GaussianNoiseModel.hh**

1. **gazebo/physics/ode/ODEUniversalJoint.hh**
    + virtual void SetHighStop(unsigned int _index, const math::Angle &_angle)
    + virtual void SetLowStop(unsigned int _index, const math::Angle &_angle)
    + virtual void SetAttribute(const std::string &_key, unsigned int _index, const boost::any &_value)
    + virtual double GetAttribute(const std::string &_key, unsigned int _index)

1. **gazebo/physics/simbody/SimbodyScrewJoint.hh**
    + virtual void SetThreadPitch(double _threadPitch)
    + virtual void GetThreadPitch()

1. **gazebo/physics/ode/ODEScrewJoint.hh**
    + virtual void SetThreadPitch(double _threadPitch)
    + virtual void GetThreadPitch()

1. **gazebo/physics/ScrewJoint.hh**
    + virtual math::Vector3 GetAnchor(unsigned int _index) const
    + virtual void SetAnchor(unsigned int _index, const math::Vector3 &_anchor)

1. **gazebo/physics/bullet/BulletJoint.hh**
    + virtual math::Angle GetHighStop(unsigned int _index)
    + virtual math::Angle GetLowStop(unsigned int _index)

1. **gazebo/physics/simbody/SimbodyPhysics.hh**
    + virtual boost::any GetParam(const std::string &_key) const
    + virtual bool SetParam(const std::string &_key, const boost::any &_value)

1. **gazebo/physics/dart/DARTPhysics.hh**
    + virtual boost::any GetParam(const std::string &_key) const
    + virtual bool SetParam(const std::string &_key, const boost::any &_value)

1. **gazebo/physics/Joint.hh**
    + math::Quaternion GetAxisFrameOffset(unsigned int _index) const

### Deletions

1. **Removed libtool**
    + Libtool used to be an option for loading plugins. Now, only libdl is supported.

1. **gazebo/physics/Base.hh**
    + Base_V::iterator childrenEnd

1. **gazebo/sensors/Noise.hh**
    + double Noise::GetMean() const
    + double Noise::GetStdDev() const
    + double Noise::GetBias() const
    + ***Note:*** Moved gaussian noise functions to a new GaussianNoiseModel class

1. **gazebo/physics/SurfaceParams.hh**
    + double bounce
    + double bounce
    + double bounceThreshold
    + double kp
    + double kd
    + double cfm
    + double erp
    + double maxVel
    + double minDepth
    + double mu1
    + double mu2
    + double slip1
    + double slip2
    + math::Vector3 fdir1
    + ***Note:*** These parameters were moved to FrictionPyramid,
      ODESurfaceParams, and BulletSurfaceParams.


## Gazebo 1.9 to 2.0

### New Deprecations

1. **gazebo/gazebo.hh**
    + ***Deprecation*** void fini()
    + ***Deprecation*** void stop()
    + ***Replacement*** bool shutdown()
    + ***Note*** Replace fini and stop with shutdown
    ---
    + ***Deprecation*** bool load()
    + ***Deprecation*** bool init()
    + ***Deprecation*** bool run()
    + ***Replacement*** bool setupClient()
        + Use this function to setup gazebo for use as a client
    + ***Replacement*** bool setupServer()
        + Use this function to setup gazebo for use as a server
    + ***Note*** Replace load+init+run with setupClient/setupServer
    ---
    + ***Deprecation*** std::string find_file(const std::string &_file)
    + ***Replacement*** std::string common::find_file(const std::string &_file)
    ---
    + ***Deprecation*** void add_plugin(const std::string &_filename)
    + ***Replacement*** void addPlugin(const std::string &_filename)
    ---
    + ***Deprecation*** void print_version()
    + ***Replacement*** void printVersion()
1. **gazebo/physics/World.hh**
    + ***Deprecation*** void World::StepWorld(int _steps)
    + ***Replacement*** void World::Step(unsigned int _steps)
1. **gazebo/sensors/SensorsIface.hh**
    + ***Deprecation*** std::string sensors::create_sensor(sdf::ElementPtr _elem, const std::string &_worldName,const std::string &_parentName)
    + ***Replacement*** std::string sensors::create_sensor(sdf::ElementPtr _elem, const std::string &_worldName, const std::string &_parentName, uint32_t _parentId)
1. **gazebo/sensors/Sensor.hh**
    + ***Deprecation*** void Sensor::SetParent(const std::string &_name)
    + ***Replacement*** void Sensor::SetParent(const std::string &_name, uint32_t _id)
1. **gazebo/sensors/SensorManager.hh**
    + ***Deprecation*** std::string CreateSensor(sdf::ElementPtr _elem, const std::string &_worldName,  const std::string &_parentName)
    + ***Replacement*** std::string CreateSensor(sdf::ElementPtr _elem, const std::string &_worldName, const std::string &_parentName, uint32_t _parentId)
1. **gazebo/sensors/Collision.hh**
    + ***Deprecation*** void Collision::SetContactsEnabled(bool _enable)
    + ***Replacement*** Use [ContactManager](http://gazebosim.org/api/2.0.0/classgazebo_1_1physics_1_1ContactManager.html).
    ---
    + ***Deprecation*** bool Colliion::GetContactsEnabled() const
    + ***Replacement*** Use [ContactManager](http://gazebosim.org/api/2.0.0/classgazebo_1_1physics_1_1ContactManager.html).
    ---
    + ***Deprecation*** void AddContact(const Contact &_contact)
    + ***Replacement*** Use [ContactManager](http://gazebosim.org/api/2.0.0/classgazebo_1_1physics_1_1ContactManager.html).

### Modifications

1. File rename: `gazebo/common/Common.hh` to `gazebo/common/CommonIface.hh`
1. File rename: `gazebo/physics/Physics.hh` to `gazebo/physics/PhysicsIface.hh`
1. File rename: `gazebo/rendering/Rendering.hh` to `gazebo/rendering/RenderingIface.hh`
1. File rename: `gazebo/sensors/Sensors.hh` to `gazebo/sensors/SensorsIface.hh`
1. File rename: `gazebo/transport/Transport.hh` to `gazebo/transport/TransportIface.hh`
1. File rename: `gazebo/gui/Gui.hh` to `gazebo/gui/GuiIface.hh`
1. File rename: `<model>/manifest.xml` to `<model>/model.config`
1. File rename: `<model_database>/manifest.xml` to `<model_database>/database.config`
1. **gazebo/msgs/physics.proto**
    + ***Removed*** optional double dt
    + ***Replacement*** optional double min_step_size
    ---
    + ***Removed*** optional double update_rate
    + ***Replacement*** optional double real_time_update_rate
1. **gazebo/physics/ModelState.hh**
    + ***Removed*** LinkState ModelState::GetLinkState(int _index) `API change`
    + ***Replacement*** LinkState ModelState::GetLinkState(const std::string &_linkName) const
1. **gazebo/physics/PhyscisEngine.hh**
    + ***Removed*** void PhysicsEngine::SetUpdateRate(double _value) `API change`
    + ***Replacement*** void PhyscisEngine::SetRealTimeUpdateRate(double _rate)
    ---
    + ***Removed*** double PhysicsEngine::GetUpdateRate() `API change`
    + ***Replacement*** double PhysicsEngine::GetRealTimeUpdateRate() const
    ---
    + ***Removed*** void PhysicsEngine::SetStepTime(double _value) `API change`
    + ***Replacement*** void PhysicsEngine::SetMaxStepSize(double _stepSize)
    ---
    + ***Removed*** double PhysicsEngine::GetStepTime() `API change`
    + ***Replacement*** double PhysicsEngine::GetMaxStepSize() const
1. **gazebo/physics/Joint.hh**
    + ***Removed:*** Joint::Load(LinkPtr _parent, LinkPtr _child, const math::Vector3 &_pos) `API chance`
    + ***Replacement:*** Joint::Load(LinkPtr _parent, LinkPtr _child, const math::Pose &_pose)
    ---
    + ***Removed:*** public: double GetInertiaRatio(unsigned int _index) const
    + ***Replacement:*** public: double GetInertiaRatio(const unsigned int _index) const
1. **gazebo/common/Events.hh**
    + ***Removed:*** Events::ConnectWorldUpdateStart(T _subscriber) `API change`
    + ***Replacement*** ConnectionPtr Events::ConnectWorldUpdateBegin(T _subscriber)
    ---
    + ***Removed:*** Events::DisconnectWorldUpdateStart(T _subscriber) `API change`
    + ***Replacement*** ConnectionPtr Events::DiconnectWorldUpdateBegin(T _subscriber)
1. **gazebo/physics/Link.hh**
    + ***Removed*** void Link::RemoveChildJoint(JointPtr _joint) `API change`
    + ***Replacement*** void Link::RemoveChildJoint(const std::string &_jointName)
    ---
    + ***Removed*** void Link::RemoveParentJoint(const std::string &_jointName) `API change`
    + ***Replacement*** void Link::RemoveParentJoint(const std::string &_jointName)
1. **gazebo/physics/MeshShape.hh**
    + ***Removed*** std::string MeshShape::GetFilename() const `API change`
    + ***Replacement*** std::string MeshShape::GetURI() const
    ---
    + ***Removed*** void MeshShape::SetFilename() const `API change`
    + ***Replacement*** std::string MeshShape::SetMesh(const std::string &_uri, const std::string &_submesh = "", bool _center = false) const
1. **gazebo/common/Time.hh**
    + ***Removed*** static Time::NSleep(Time _time) `API change`
    + ***Replacement*** static Time NSleep(unsigned int _ns)

### Deletions

1. **gazebo/physics/Collision.hh**
    + template<typename T> event::ConnectionPtr ConnectContact(T _subscriber)
    + template<typename T> event::ConnectionPtr DisconnectContact(T _subscriber)
    + ***Note:*** The ContactManager::CreateFilter functions can be used to
      create a gazebo topic with contact messages filtered by the name(s)
      of collision shapes. The topic can then be subscribed with a callback
      to replicate this removed functionality. See
      [gazebo pull request #713](https://bitbucket.org/osrf/gazebo/pull-request/713)
      for an example migration.<|MERGE_RESOLUTION|>--- conflicted
+++ resolved
@@ -13,13 +13,11 @@
     + template<typename T> static event::ConnectionPtr ConnectLightUpdate(T _subscriber)
     + static void DisconnectLightUpdate(event::ConnectionPtr _subscriber)
 
-<<<<<<< HEAD
+1. **gazebo/common/Mesh.hh**
+    + int GetMaterialIndex(const Material *_mat) const
+
 1. **gazebo/math/Filter.hh**
     + ***New classes:*** Filter, OnePole, OnePoleQuaternion, OnePoleVector3, BiQuad, and BiQuadVector3
-=======
-1. **gazebo/common/Mesh.hh**
-    + int GetMaterialIndex(const Material *_mat) const
->>>>>>> 791a6db5
 
 ### Modifications
 1. **gazebo/physics/Model.hh**
