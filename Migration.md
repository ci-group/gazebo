# Note on deprecations
A tick-tock release cycle allows easy migration to new software versions.
Obsolete Gazebo code is marked as deprecated for one major release.
Deprecated code produces compile-time warnings. These warning serve as
notification to users that their code should be upgraded. The next major
release will remove the deprecated code.

## Gazebo 6.X to 7.X

### Additions

1. **gazebo/physics/Model.hh**
    + public: gazebo::physics::JointPtr CreateJoint(
        const std::string &_name, const std::string &_type,
        physics::LinkPtr _parent, physics::LinkPtr _child);
    + public: bool RemoveJoint(const std::string &_name);
    + public: boost::shared_ptr<Model> shared_from_this();

1. **gazebo/physics/SurfaceParams.hh**
    + public: double PoissonsRatio() const;
    + public: void SetPoissonsRatio(double _ratio);
    + public: double ElasticModulus() const;
    + public: void SetElasticModulus(double _modulus);

### Modifications

1. **gazebo/physics/Actor.hh**
    + Type change of `protected: math::Vector3 lastPos;` to `protected: ignition::math::Vector3d lastPos;`

1. **gazebo/rendering/RenderTypes.hh**
    + typedefs for Visual and its derived classes have been changed from boost to std pointers.
    + [pull request #1924](https://bitbucket.org/osrf/gazebo/pull-request/1924)

1. **gazebo/gui/model/ModelEditorEvents.hh**
    + ***Removed:*** public: static event::EventT<void (bool, bool, const math::Pose &, const std::string &)> modelPropertiesChanged
    + ***Replacement:*** public: static event::EventT<void (bool, bool)> modelPropertiesChanged
    + ***Note:*** Removed last two arguments, model pose and name, from the function

1. **gazebo/rendering/Camera.hh**
    + ***Removed:*** public: void SetClipDist();
    + ***Replacement:*** public: virtual void SetClipDist();

1. **gazebo/msgs/logical_camera_sensors.proto**
    + The `near` and `far` members have been replaced with `near_clip` and `far_clip`
    + [Pull request #1942](https://bitbucket.org/osrf/gazebo/pull-request/1942)

1. **Light topic**
    + ***Removed:*** ~/light
    + ***Replacement:*** ~/factory/light - for spawning new lights
    + ***Replacement:*** ~/light/modify - for modifying existing lights
    * [Pull request #1920](https://bitbucket.org/osrf/gazebo/pull-request/1920)

1. **gazebo/rendering/Visual.hh**
    + ***Removed:*** public: void SetVisible(bool _visible, bool _cascade = true);
    + ***Replacement:*** public: virtual void SetVisible(bool _visible, bool _cascade = true);

1. **gazebo/rendering/OribitViewController.hh**
    + ***Removed:*** public: OrbitViewController(UserCameraPtr _camera);
    + ***Replacement:*** public: OrbitViewController(UserCameraPtr _camera, const std::string &_name = "OrbitViewController");

1. **gazebo/test/ServerFixture.hh**
    + ***Removed:*** protected: void RunServer(const std::string &_worldFilename);
    + ***Removed:*** protected: void RunServer(const std::string &_worldFilename,
      bool _paused, const std::string &_physics, const std::vector<std::string> &
      _systemPlugins = {});
    + ***Replacement:*** void ServerFixture::RunServer(const std::vector<:string>
      &_args)
    * [Pull request #1874](https://bitbucket.org/osrf/gazebo/pull-request/1874)

1. **gazebo/gui/building/BuildingMaker.hh**
    * Doesn't inherit from gui::EntityMaker anymore
    * [Pull request #1828](https://bitbucket.org/osrf/gazebo/pull-request/1828)

1. **gazebo/gui/EntityMaker.hh**
    + ***Removed:*** EntityMaker();
    + ***Replacement:*** EntityMaker(EntityMakerPrivate &_dataPtr);
    + ***Removed:*** public: virtual void Start(const rendering::UserCameraPtr _camera) = 0;
    + ***Replacement:*** public: virtual void Start();
    + ***Removed:*** public: virtual void Stop() = 0;
    + ***Replacement:*** public: virtual void Stop();

### Deprecations

<<<<<<< HEAD
1. **gazebo/rendering/DynamicLines.hh**
    + ***Deprecation:*** public: void AddPoint(const math::Vector3 &_pt,const common::Color &_color = common::Color::White)
    + ***Replacement:*** public: void AddPoint(const ignition::math::Vector3d &_pt,const common::Color &_color = common::Color::White);
    + ***Deprecation:*** public: void SetPoint(unsigned int _index, const math::Vector3 &_value)
    + ***Replacement:*** public: void SetPoint(unsigned int _index,const ignition::math::Vector3d &_value);
    + ***Deprecation:***  public: math::Vector3 GetPoint(unsigned int _index) const
    + ***Replacement:*** public: const ignition::math::Vector3d &Point(const unsigned int _index) const;
=======
1. **gazebo/util/Diagnostics.hh**
    + ***Deprecation:*** public: int GetTimerCount() const;
    + ***Replacement:*** public: int TimerCount() const;
    + ***Deprecation:*** public: common::Time GetTime(int _index) const;
    + ***Replacement:*** public: common::Time Time(const int _index) const;
    + ***Deprecation:*** public: common::Time GetTime(const std::string &_label) const;
    + ***Replacement:*** public: common::Time Time(const std::string &_label) const;
    + ***Deprecation:*** public: std::string GetLabel(int _index) const;
    + ***Replacement:*** public: std::string Label(const int _index) const;
    + ***Deprecation:*** public: boost::filesystem::path GetLogPath() const
    + ***Replacement:*** public: boost::filesystem::path LogPath() const;

1. **gazebo/util/LogPlay.hh**
    + ***Deprecation:*** public: std::string GetLogVersion() const;
    + ***Replacement:*** public: std::string LogVersion() const;
    + ***Deprecation:*** public: std::string GetGazeboVersion() const;
    + ***Replacement:*** public: std::string GazeboVersion() const;
    + ***Deprecation:*** public: uint32_t GetRandSeed() const
    + ***Replacement:*** public: uint32_t RandSeed() const;
    + ***Deprecation:*** public: common::Time GetLogStartTime() const;
    + ***Replacement:*** public: common::Time LogStartTime() const;
    + ***Deprecation:*** public: common::Time GetLogEndTime() const;
    + ***Replacement:*** public: common::Time LogEndTime() const;
    + ***Deprecation:*** public: std::string GetFilename() const;
    + ***Replacement:*** public: std::string Filename() const;
    + ***Deprecation:*** public: std::string GetFullPathFilename() const;
    + ***Replacement:*** public: std::string FullPathFilename() const;
    + ***Deprecation:*** public: uintmax_t GetFileSize() const
    + ***Replacement:*** public: uintmax_t FileSize() const;
    + ***Deprecation:*** public: unsigned int GetChunkCount() const;
    + ***Replacement:*** public: unsigned int ChunkCount() const;
    + ***Deprecation:*** public: bool GetChunk(unsigned int _index, std::string &_data);
    + ***Replacement:*** public: bool Chunk(const unsigned int _index, std::string &_data) const;
    + ***Deprecation:*** public: std::string GetEncoding() const
    + ***Replacement:*** public: std::string Encoding() const;
    + ***Deprecation:*** public: std::string GetHeader() const
    + ***Replacement:*** public: std::string Header() const;
    + ***Deprecation:*** public: uint64_t GetInitialIterations() const
    + ***Replacement:*** public: uint64_t InitialIterations() const;

1. **gazebo/rendering/ApplyWrenchVisual.hh**
    + ***Deprecation:*** public: void SetCoM(const math::Vector3 &_comVector)
    + ***Replacement:*** public: void SetCoM(const ignition::math::Vector3d &_comVector);
    + ***Deprecation:*** public: void SetForcePos(const math::Vector3 &_forcePosVector)
    + ***Replacement:*** public: void SetForcePos(const ignition::math::Vector3d &_forcePosVector);
    + ***Deprecation:*** public: void SetForce(const math::Vector3 &_forceVector,const bool _rotatedByMouse);
    + ***Replacement:*** public: void SetForce(const ignition::math::Vector3d &_forceVector, const bool _rotatedByMouse);
    + ***Deprecation:*** public: void SetTorque(const math::Vector3 &_torqueVector,const bool _rotatedByMouse);
    + ***Replacement:*** public: void SetTorque(const ignition::math::Vector3d &_torqueVector, const bool _rotatedByMouse);

1. **gazebo/rendering/AxisVisual.hh**
    + ***Deprecation:*** public: void ScaleXAxis(const math::Vector3 &_scale)
    + ***Replacement:*** public: void ScaleXAxis(const ignition::math::Vector3d &_scale);
    + ***Deprecation:*** public: void ScaleYAxis(const math::Vector3 &_scale)
    + ***Replacement:*** public: void ScaleYAxis(const ignition::math::Vector3d &_scale);
    + ***Deprecation:*** public: void ScaleZAxis(const math::Vector3 &_scale)
    + ***Replacement:*** public: void ScaleZAxis(const ignition::math::Vector3d &_scale);

1. **gazebo/gui/CloneWindow.hh**
    + ***Deprecation:*** int GetPort()
    + ***Replacement:*** int Port() const
>>>>>>> 08da20a6

1. **gazebo/gui/RTShaderSystem.hh**
    + ***Deprecation:*** void AttachEntity(Visual *vis)
    + ***No replacement for AttachEntity ***

1. **gazebo/gui/RTShaderSystem.hh**
    + ***Deprecation:*** void DetachEntity(Visual *_vis)
    + ***No replacement for DetachEntity ***

### Deletions

1. **plugins/rest_web/RestUiLogoutDialog.hh.hh**

1. **gazebo rendering libraries**
    * The following libraries have been removed: `libgazebo_skyx`, `libgazebo_selection_buffer`, `libgazebo_rendering_deferred`. Gazebo now combines all the different rendering libraries into `libgazebo_rendering.so`.
    * [Pull request #1817](https://bitbucket.org/osrf/gazebo/pull-request/1817)

1. **gazebo physics libraries**
    * The following libraries have been removed: `libgazebo_ode_physics`, `libgazebo_simbody_physics`, `libgazebo_dart_physics`, and `libgazebo_bullet_physics`. Gazebo now combines all the different physics engine libraries into `libgazebo_physics.so`.
    * [Pull request #1814](https://bitbucket.org/osrf/gazebo/pull-request/1814)

1. **gazebo/gui/BoxMaker.hh**

1. **gazebo/gui/CylinderMaker.hh**

1. **gazebo/gui/SphereMaker.hh**

1. **gazebo/gui/MeshMaker.hh**

1. **gazebo/gui/EntityMaker.hh**
    + public: typedef boost::function<void(const math::Vector3 &pos,
                  const math::Vector3 &scale)> CreateCallback;
    + public: static void SetSnapToGrid(bool _snap);
    + public: virtual bool IsActive() const = 0;
    + public: virtual void OnMousePush(const common::MouseEvent &_event);
    + public: virtual void OnMouseDrag(const common::MouseEvent &_event);
    + protected: math::Vector3 GetSnappedPoint(math::Vector3 _p);

1. **gazebo/sensors/ForceTorqueSensor.hh**
    + public: math::Vector3 GetTorque() const
    + public: math::Vector3 GetForce() const

1. **gazebo/sensors/GpsSensor.hh**
    + public: math::Angle GetLongitude()
    + public: math::Angle GetLatitude()

1. **gazebo/sensors/GpuRaySensor.hh**
    + public: math::Angle GetAngleMin() const
    + public: math::Angle GetAngleMax() const
    + public: math::Angle GetVerticalAngleMin() const
    + public: math::Angle GetVerticalAngleMax() const

1. **gazebo/sensors/ImuSensor.hh**
    + public: math::Vector3 GetAngularVelocity() const
    + public: math::Vector3 GetLinearAcceleration() const
    + public: math::Quaternion GetOrientation() const

1. **gazebo/sensors/RFIDSensor.hh**
    + private: bool CheckTagRange(const math::Pose &_pose)

1. **gazebo/sensors/RFIDTag.hh**
    + public: math::Pose GetTagPose() const

1. **gazebo/sensors/RaySensor.hh**
    + public: math::Angle GetAngleMin() const
    + public: math::Angle GetAngleMax() const
    + public: math::Angle GetVerticalAngleMin() const
    + public: math::Angle GetVerticalAngleMax() const

1. **gazebo/sensors/Sensor.hh**
    + public: virtual math::Pose GetPose() const
    + public: NoisePtr GetNoise(unsigned int _index = 0) const

1. **gazebo/sensors/WirelessTransmitter.hh**
    + public: double GetSignalStrength(const math::Pose &_receiver, const double _rxGain)

## Gazebo 5.X to 6.X

### Deprecations

1. **gazebo/common/Color.hh**
    + ***Deprecation:*** math::Vector3 GetAsHSV() const;
    + ***Replacement:*** ignition::math::Vector3d HSV() const;

1. **gazebo/common/Dem.hh**
    + ***Deprecation:*** void GetGeoReferenceOrigin(math::Angle &_latitude,math::Angle &_longitude);
    + ***Replacement:*** void GetGeoReferenceOrigin(ignition::math::Angle &_latitude,  ignition::math::Angle &_longitude) const;
    + ***Deprecation:***void FillHeightMap(int _subSampling, unsigned int _vertSize, const math::Vector3 &_size, const math::Vector3 &_scale, bool _flipY, std::vector<float> &_heights);
    + ***Replacement:***void FillHeightMap(const int _subSampling, const unsigned int _vertSize, const ignition::math::Vector3d &_size, const ignition::math::Vector3d &_scale, const bool _flipY, std::vector<float> &_heights);

1. **gazebo/common/GTSMeshUtils.hh**
    + ***Deprecation:***static bool DelaunayTriangulation(const std::vector<math::Vector2d> &_vertices, const std::vector<math::Vector2i> &_edges, SubMesh *_submesh);
    + ***Replacement:***static bool DelaunayTriangulation( const std::vector<ignition::math::Vector2d> &_vertices, const std::vector<ignition::math::Vector2i> &_edges, SubMesh *_submesh);

1. **gazebo/common/HeightmapData.hh**
    + ***Deprecation:***virtual void FillHeightMap(int _subSampling,unsigned int _vertSize, const math::Vector3 &_size,const math::Vector3 &_scale, bool _flipY, std::vector<float> &_heights);
    + ***Replacement:***void FillHeightMap(int _subSampling,unsigned int _vertSize, const ignition::math::Vector3d &_size,const ignition::math::Vector3d &_scale, bool _flipY,std::vector<float> &_heights);

1. **gazebo/common/KeyFrame.hh**
    + ***Deprecation:***void SetTranslation(const math::Vector3 &_trans);
    + ***Replacement:***void Translation(const ignition::math::Vector3d &_trans);
    + ***Deprecation:***math::Vector3 GetTranslation() const;
    + ***Replacement:***ignition::math::Vector3d Translation() const;
    + ***Deprecation:***void SetRotation(const math::Quaternion &_rot);
    + ***Replacement:***void Rotation(const ignition::math::Quaterniond &_rot);
    + ***Deprecation:***math::Quaternion GetRotation();
    + ***Replacement:***ignition::math::Quaterniond Rotation() const;

1. **gazebo/common/Mesh.hh**
    + ***Deprecation:***math::Vector3 GetMax() const;
    + ***Replacement:***ignition::math::Vector3d Max() const;
    + ***Deprecation:***math::Vector3 GetMin() const;
    + ***Replacement:***ignition::math::Vector3d Min() const;
    + ***Deprecation:***void GetAABB(math::Vector3 &_center, math::Vector3 &_min_xyz,math::Vector3 &_max_xyz) const;
    + ***Replacement:***void GetAABB(ignition::math::Vector3d &_center,ignition::math::Vector3d &_minXYZ,ignition::math::Vector3d &_maxXYZ) const;
    + ***Deprecation:***void GenSphericalTexCoord(const math::Vector3 &_center);
    + ***Replacement:***void GenSphericalTexCoord(const ignition::math::Vector3d &_center);
    + ***Deprecation:***void SetScale(const math::Vector3 &_factor);
    + ***Replacement:***void SetScale(const ignition::math::Vector3d &_factor);
    + ***Deprecation:***void Center(const math::Vector3 &_center = math::Vector3::Zero);
    + ***Replacement:***void Center(const ignition::math::Vector3d &_center =ignition::math::Vector3d::Zero);
    + ***Deprecation:***void Translate(const math::Vector3 &_vec);
    + ***Replacement:***void Translate(const ignition::math::Vector3d &_vec);
    + ***Deprecation:*** void CopyVertices(const std::vector<math::Vector3> &_verts);
    + ***Replacement:***void CopyVertices(const std::vector<ignition::math::Vector3d> &_verts);
    + ***Deprecation:***void CopyNormals(const std::vector<math::Vector3> &_norms);
    + ***Replacement:***void CopyNormals( const std::vector<ignition::math::Vector3d> &_norms);
    + ***Deprecation:***void AddVertex(const math::Vector3 &_v);
    + ***Replacement:***void AddVertex(const ignition::math::Vector3d &_v);
    + ***Deprecation:***void AddNormal(const math::Vector3 &_n);
    + ***Replacement:***void AddNormal(const ignition::math::Vector3d &_n);
    + ***Deprecation:***math::Vector3 GetVertex(unsigned int _i) const;
    + ***Replacement:***ignition::math::Vector3d Vertex(unsigned int _i) const;
    + ***Deprecation:***void SetVertex(unsigned int _i, const math::Vector3 &_v);
    + ***Replacement:***void SetVertex(unsigned int _i,const ignition::math::Vector3d &_v);
    + ***Deprecation:***math::Vector3 GetNormal(unsigned int _i) const;
    + ***Replacement:***ignition::math::Vector3d Normal(unsigned int _i) const;
    + ***Deprecation:***void SetNormal(unsigned int _i, const math::Vector3 &_n);
    + ***Replacement:***void SetNormal(unsigned int _i,const ignition::math::Vector3d &_n);
    + ***Deprecation:***math::Vector2d GetTexCoord(unsigned int _i) const;
    + ***Replacement:***ignition::math::Vector2d TexCoord(unsigned int _i) const;
    + ***Deprecation:***void SetTexCoord(unsigned int _i, const math::Vector2d &_t);
    + ***Replacement:***void SetTexCoord(unsigned int _i,const ignition::math::Vector2d &_t);
    + ***Deprecation:***math::Vector3 GetMax() const;
    + ***Replacement:***ignition::math::Vector3d Max() const;
    + ***Deprecation:***math::Vector3 GetMin() const;
    + ***Replacement:***ignition::math::Vector3d Min() const;
    + ***Deprecation:***bool HasVertex(const math::Vector3 &_v) const;
    + ***Replacement:***bool HasVertex(const ignition::math::Vector3d &_v) const;
    + ***Deprecation:***unsigned int GetVertexIndex(const math::Vector3 &_v) const;
    + ***Replacement:***unsigned int GetVertexIndex( const ignition::math::Vector3d &_v) const;
    + ***Deprecation:***void GenSphericalTexCoord(const math::Vector3 &_center);
    + ***Replacement:***void GenSphericalTexCoord(const ignition::math::Vector3d &_center);
    + ***Deprecation:***void Center(const math::Vector3 &_center = math::Vector3::Zero);
    + ***Replacement:***void Center(const ignition::math::Vector3d &_center =ignition::math::Vector3d::Zero);
    + ***Deprecation:***void Translate(const math::Vector3 &_vec) ;
    + ***Replacement:***void Translate(const ignition::math::Vector3d &_vec);
    + ***Deprecation:***void SetScale(const math::Vector3 &_factor);
    + ***Replacement:***void SetScale(const ignition::math::Vector3d &_factor);

1. **gazebo/common/MeshCSG.hh**
    + ***Deprecation:***Mesh *CreateBoolean(const Mesh *_m1, const Mesh *_m2,const int _operation, const math::Pose &_offset = math::Pose::Zero);
    + ***Replacement:***Mesh *CreateBoolean(const Mesh *_m1, const Mesh *_m2,const int _operation,const ignition::math::Pose3d &_offset = ignition::math::Pose3d::Zero);

1. **gazebo/common/MeshManager.hh**
    + ***Deprecation:***void GetMeshAABB(const Mesh *_mesh,math::Vector3 &_center,math::Vector3 &_minXYZ,math::Vector3 &_maxXYZ);
    + ***Replacement:***void GetMeshAABB(const Mesh *_mesh,ignition::math::Vector3d &_center,ignition::math::Vector3d &_min_xyz,ignition::math::Vector3d &_max_xyz);
    + ***Deprecation:***void GenSphericalTexCoord(const Mesh *_mesh,math::Vector3 _center);
    + ***Replacement:*** void GenSphericalTexCoord(const Mesh *_mesh,const ignition::math::Vector3d &_center);
    + ***Deprecation:***void CreateBox(const std::string &_name, const math::Vector3 &_sides,const math::Vector2d &_uvCoords);
    + ***Replacement:***void CreateBox(const std::string &_name,const ignition::math::Vector3d &_sides,const ignition::math::Vector2d &_uvCoords);
    + ***Deprecation:***void CreateExtrudedPolyline(const std::string &_name, const std::vector<std::vector<math::Vector2d> > &_vertices,double _height);
    + ***Replacement:*** void CreateExtrudedPolyline(const std::string &_name,const std::vector<std::vector<ignition::math::Vector2d> > &_vertices, double _height);
    + ***Deprecation:***void CreatePlane(const std::string &_name,const math::Plane &_plane,const math::Vector2d &_segments,const math::Vector2d &_uvTile);
    + ***Replacement:***void CreatePlane(const std::string &_name,const ignition::math::Planed &_plane,const ignition::math::Vector2d &_segments, const ignition::math::Vector2d &_uvTile);
    + ***Deprecation:***void CreatePlane(const std::string &_name,const math::Vector3 &_normal,double _d,const math::Vector2d &_size,const math::Vector2d &_segments,const math::Vector2d &_uvTile);
    + ***Replacement:***void CreatePlane(const std::string &_name,const ignition::math::Vector3d &_normal,const double _d,const ignition::math::Vector2d &_size,const ignition::math::Vector2d &_segments, const ignition::math::Vector2d &_uvTile);
    + ***Deprecation:***void CreateBoolean(const std::string &_name, const Mesh *_m1,const Mesh *_m2, const int _operation,const math::Pose &_offset = math::Pose::Zero);
    + ***Replacement:***void CreateBoolean(const std::string &_name, const Mesh *_m1,const Mesh *_m2, const int _operation,const ignition::math::Pose3d &_offset = ignition::math::Pose3d::Zero);

1. **gazebo/common/SVGLoader.hh**
    + ***Deprecation:***static void PathsToClosedPolylines(const std::vector<common::SVGPath> &_paths, double _tol,std::vector< std::vector<math::Vector2d> > &_closedPolys,std::vector< std::vector<math::Vector2d> > &_openPolys);
    + ***Replacement:***static void PathsToClosedPolylines(const std::vector<common::SVGPath> &_paths,double _tol,std::vector< std::vector<ignition::math::Vector2d> > &_closedPolys,std::vector< std::vector<ignition::math::Vector2d> > &_openPolys);

1. **gazebo/common/Skeleton.hh**
    + ***Deprecation:***void SetBindShapeTransform(math::Matrix4 _trans);
    + ***Replacement:***void SetBindShapeTransform(const ignition::math::Matrix4d &_trans);
    + ***Deprecation:***math::Matrix4 GetBindShapeTransform();
    + ***Replacement:***ignition::math::Matrix4d BindShapeTransform();
    + ***Deprecation:***void SetTransform(math::Matrix4 _trans,bool _updateChildren = true);
    + ***Replacement:***void SetTransform(const ignition::math::Matrix4d &_trans,bool _updateChildren = true);
    + ***Deprecation:***void SetModelTransform(math::Matrix4 _trans,bool _updateChildren = true);
    + ***Replacement:***void SetModelTransform(const ignition::math::Matrix4d &_trans,bool _updateChildren = true);
    + ***Deprecation:***void SetInitialTransform(math::Matrix4 _tras);
    + ***Replacement:***void SetInitialTransform(const ignition::math::Matrix4d &_tras);
    + ***Deprecation:***math::Matrix4 GetTransform();
    + ***Replacement:***ignition::math::Matrix4d Transform();
    + ***Deprecation:***void SetInverseBindTransform(math::Matrix4 _invBM);
    + ***Replacement:***void SetInverseBindTransform(const ignition::math::Matrix4d &_invBM);
    + ***Deprecation:***math::Matrix4 GetInverseBindTransform();
    + ***Replacement:***ignition::math::Matrix4d InverseBindTransform();
    + ***Deprecation:***math::Matrix4 GetModelTransform();
    + ***Replacement:***ignition::math::Matrix4d ModelTransform() const;
    + ***Deprecation:***NodeTransform(math::Matrix4 _mat, std::string _sid = "_default_",TransformType _type = MATRIX);
    + ***Replacement:***NodeTransform(const ignition::math::Matrix4d &_mat,const std::string &_sid = "_default_",TransformType _type = MATRIX);
    + ***Deprecation:***void Set(math::Matrix4 _mat);
    + ***Replacement:***void Set(const ignition::math::Matrix4d &_mat);
    + ***Deprecation:***math::Matrix4 Get();
    + ***Replacement:***ignition::math::Matrix4d GetTransform() const;
    + ***Deprecation:***void SetSourceValues(math::Matrix4 _mat);
    + ***Replacement:***void SetSourceValues(const ignition::math::Matrix4d &_mat);
    + ***Deprecation:***void SetSourceValues(math::Vector3 _vec);
    + ***Replacement:*** void SetSourceValues(const ignition::math::Vector3d &_vec);
    + ***Deprecation:***void SetSourceValues(math::Vector3 _axis, double _angle);
    + ***Replacement:***void SetSourceValues(const ignition::math::Vector3d &_axis,const double _angle);
    + ***Deprecation:***math::Matrix4 operator* (math::Matrix4 _m);
    + ***Replacement:***ignition::math::Matrix4d operator*(const ignition::math::Matrix4d &_m);

1. **gazebo/common/SkeletonAnimation.hh**
    + ***Deprecation:***void AddKeyFrame(const double _time, const math::Matrix4 &_trans);
    + ***Replacement:***void AddKeyFrame(const double _time,const ignition::math::Matrix4d &_trans);
    + ***Deprecation:***void AddKeyFrame(const double _time,const math::Pose &_pose);
    + ***Replacement:***void AddKeyFrame(const double _time,const ignition::math::Pose3d &_pose);
    + ***Deprecation:***void GetKeyFrame(const unsigned int _i, double &_time,math::Matrix4 &_trans);
    + ***Replacement:***void GetKeyFrame(const unsigned int _i, double &_time,ignition::math::Matrix4d &_trans) const;
    + ***Deprecation:***std::pair<double, math::Matrix4> GetKeyFrame(const unsigned int _i);
    + ***Replacement:***std::pair<double, ignition::math::Matrix4d> KeyFrame(const unsigned int _i) const;
    + ***Deprecation:***math::Matrix4 GetFrameAt(double _time, bool _loop = true) const;
    + ***Replacement:***ignition::math::Matrix4d FrameAt(double _time, bool _loop = true) const;
    + ***Deprecation:***void AddKeyFrame(const std::string &_node, const double _time, const math::Matrix4 &_mat);
    + ***Replacement:***void AddKeyFrame(const std::string &_node, const double _time,const ignition::math::Matrix4d &_mat);
    + ***Deprecation:***void AddKeyFrame(const std::string &_node, const double _time,const math::Pose &_pose);
    + ***Replacement:***void AddKeyFrame(const std::string &_node, const double _time,const ignition::math::Pose3d &_pose);
    + ***Deprecation:*** math::Matrix4 GetNodePoseAt(const std::string &_node,const double _time, const bool _loop = true);
    + ***Replacement:***ignition::math::Matrix4d NodePoseAt(const std::string &_node,const double _time, const bool _loop = true);
    + ***Deprecation:***std::map<std::string, math::Matrix4> GetPoseAt(const double _time, const bool _loop = true) const;
    + ***Replacement:***std::map<std::string, ignition::math::Matrix4d> PoseAt(const double _time, const bool _loop = true) const;
    + ***Deprecation:***std::map<std::string, math::Matrix4> GetPoseAtX(const double _x, const std::string &_node, const bool _loop = true) const;
    + ***Replacement:***std::map<std::string, ignition::math::Matrix4d> PoseAtX(const double _x, const std::string &_node, const bool _loop = true) const;

1. **gazebo/common/SphericalCoordinates.hh**
    + ***Deprecation:***SphericalCoordinates(const SurfaceType _type,const math::Angle &_latitude,const math::Angle &_longitude,double _elevation,const math::Angle &_heading);
    + ***Replacement:***SphericalCoordinates(const SurfaceType _type,const ignition::math::Angle &_latitude,const ignition::math::Angle &_longitude,double _elevation,const ignition::math::Angle &_heading);
    + ***Deprecation:***math::Vector3 SphericalFromLocal(const math::Vector3 &_xyz) const;
    + ***Replacement:***ignition::math::Vector3d SphericalFromLocal(const ignition::math::Vector3d &_xyz) const;
    + ***Deprecation:***math::Vector3 GlobalFromLocal(const math::Vector3 &_xyz) const;
    + ***Replacement:***ignition::math::Vector3d GlobalFromLocal(const ignition::math::Vector3d &_xyz) const;
    + ***Deprecation:***static double Distance(const math::Angle &_latA,const math::Angle &_lonA,const math::Angle &_latB,const math::Angle &_lonB);
    + ***Replacement:***static double Distance(const ignition::math::Angle &_latA,const ignition::math::Angle &_lonA,const ignition::math::Angle &_latB,const ignition::math::Angle &_lonB);
    + ***Deprecation:*** math::Angle GetLatitudeReference() const;
    + ***Replacement:***ignition::math::Angle LatitudeReference() const;
    + ***Deprecation:***math::Angle GetLongitudeReference() const;
    + ***Replacement:***ignition::math::Angle LongitudeReference() const;
    + ***Deprecation:***math::Angle GetHeadingOffset() const;
    + ***Replacement:***ignition::math::Angle HeadingOffset() const;
    + ***Deprecation:***void SetLatitudeReference(const math::Angle &_angle);
    + ***Replacement:***void SetLatitudeReference(const ignition::math::Angle &_angle);
    + ***Deprecation:***void SetLongitudeReference(const math::Angle &_angle);
    + ***Replacement:***void SetLongitudeReference(const ignition::math::Angle &_angle);
    + ***Deprecation:***void SetHeadingOffset(const math::Angle &_angle);
    + ***Replacement:***void SetHeadingOffset(const ignition::math::Angle &_angle);

### Modifications

1. **gazebo/common/MouseEvent.hh**
    * Replaced all member variables with functions that use Ignition Math.
    * [Pull request #1777](https://bitbucket.org/osrf/gazebo/pull-request/1777)

1. **gazebo/msgs/world_stats.proto**
    + ***Removed:*** optional bool log_playback = 8;
    + ***Replacement:*** optional LogPlaybackStatistics log_playback_stats = 8;

1. **gazebo/physics/JointState.hh**
    + ***Removed:*** public: JointState(JointPtr _joint, const common::Time
    &_realTime, const common::Time &_simTime)
    + ***Replacement:*** public: JointState(JointPtr _joint, const common::Time
    &_realTime, const common::Time &_simTime, const uint64_t _iterations)

1. **gazebo/physics/LinkState.hh**
    + ***Removed:*** public: LinkState(const LinkPtr _link, const common::Time
    &_realTime, const common::Time &_simTime)
    + ***Replacement:*** public: LinkState(const LinkPtr _link,
    const common::Time &_realTime, const common::Time &_simTime, const uint64_t
    _iterations)
    + ***Removed:*** public: void Load(const LinkPtr _link, const common::Time
    &_realTime, const common::Time &_simTime)
    + ***Replacement:*** public: void Load(const LinkPtr _link, const
    common::Time &_realTime, const common::Time &_simTime, const uint64_t
    _iterations)

1. **gazebo/physics/ModelState.hh**
    + ***Removed:*** public: ModelState(const ModelPtr _model, const
    common::Time &_realTime, const common::Time &_simTime)
    + ***Replacement:*** public: ModelState(const ModelPtr _model, const
    common::Time &_realTime, const common::Time &_simTime, const uint64_t
    _iterations)
    + ***Removed:*** public: void Load(const ModelPtr _model, const common::Time
    &_realTime, const common::Time &_simTime)
    + ***Replacement:*** public: void Load(const ModelPtr _model, const
    common::Time &_realTime, const common::Time &_simTime, const uint64_t
    _iterations)

1. **gazebo/physics/State.hh**
    + ***Removed:*** public: State(const std::string &_name, const
    common::Time &_realTime, const common::Time &_simTime)
    + ***Replacement:*** public: State(const std::string &_name,
    const common::Time &_realTime, const common::Time &_simTime, const uint64_t
    _iterations)

1. **gazebo/physics/ModelState.hh**
    + ***Removed:*** public: void Load(const ModelPtr _model, const common::Time
    &_realTime, const common::Time &_simTime)
    + ***Replacement:*** public: void Load(const ModelPtr _model, const
    common::Time &_realTime, const common::Time &_simTime, const uint64_t
    _iterations)

1. ignition-math is now a dependency. Many classes and functions are modified to use ignition-math, please see the pull request listing below for individual changes.
    + [http://ignitionrobotics.org/libraries/math](http://ignitionrobotics.org/libraries/math)
    + [Gazebo migration](https://bitbucket.org/osrf/gazebo/src/583edbeb90759d43d994cc57c0797119dd6d2794/ign-math-migration.md)
    * [Pull request #1756](https://bitbucket.org/osrf/gazebo/pull-request/1756)
    * [Pull request #1766](https://bitbucket.org/osrf/gazebo/pull-request/1766)
    * [Pull request #1774](https://bitbucket.org/osrf/gazebo/pull-request/1774)
    * [Pull request #1771](https://bitbucket.org/osrf/gazebo/pull-request/1771)
    * [Pull request #1776](https://bitbucket.org/osrf/gazebo/pull-request/1776)
    * [Pull request #1777](https://bitbucket.org/osrf/gazebo/pull-request/1777)
    * [Pull request #1772](https://bitbucket.org/osrf/gazebo/pull-request/1772)
    * [Pull request #1773](https://bitbucket.org/osrf/gazebo/pull-request/1773)
    * [Pull request #1778](https://bitbucket.org/osrf/gazebo/pull-request/1778)

1. Gazebo client's should now use `gazebo/gazebo_client.hh` and `libgazebo_client.so` instead of `gazebo/gazebo.hh` and `libgazebo.so`. This separates running a Gazebo server from a Gazebo client.

1. **gazebo/rendering/GpuLaser.hh**
    + ***Removed:*** protected: double near
    + ***Replacement:*** protected: double nearClip

1. **gazebo/rendering/GpuLaser.hh**
    + ***Removed:*** protected: double far
    + ***Replacement:*** protected: double farClip

1. **gazebo/rendering/Visual.hh**
    + ***Removed:*** public: void Fini();
    + ***Replacement:*** public: virtual void Fini();

1. **gazebo/common/MeshManager.hh**
    + ***Removed:*** void CreateExtrudedPolyline(const std::string &_name, const std::vector<math::Vector2d> &_vertices, const double &_height, const math::Vector2d &_uvCoords)
    + ***Replacement:*** void CreateExtrudedPolyline(const std::string &_name, const const std::vector<std::vector<math::Vector2d> > &_vertices, const double &_height, const math::Vector2d &_uvCoords)

1. **gazebo/common/GTSMeshUtils.hh**
    + ***Removed:*** public: static bool CreateExtrudedPolyline(const std::vector<math::Vector2d> &_vertices, const double &_height, SubMesh *_submesh)
    + ***Replacement:*** public: static bool DelaunayTriangulation(const std::vector<std::vector<math::Vector2d> > &_path, SubMesh *_submesh)

1. **gazebo/physics/PolylineShape.hh**
    + ***Removed:*** public: std::vector<math::Vector2d> GetVertices() const
    + ***Replacement:*** public: std::vector<std::vector<math::Vector2d> > GetVertices() const

1. **gazebo/physics/SurfaceParams.hh**
    + ***Removed:*** public: FrictionPyramid frictionPyramid
    + ***Replacement:*** public: FrictionPyramidPtr GetFrictionPyramid() const

### Deletions

1. **gazebo/gui/RenderWidget.hh**
    + The ShowEditor(bool _show)

### Additions

1. **gazebo/msgs/log_playback_control.proto**
    + New message to control the playback from a log file.

1. **gazebo/util/LogPlay.hh**
    + public: bool Rewind()

1. **gazebo/physics/LinkState.hh**
    + public: virtual void SetIterations(const uint64_t _iterations)

1. **gazebo/physics/ModelState.hh**
    + public: virtual void SetIterations(const uint64_t _iterations)

1. **gazebo/physics/State.hh**
    + public: uint64_t GetIterations() const
    + public: virtual void SetIterations(const uint64_t _iterations)

1. **gazebo/physics/WorldState.hh**
    + public: virtual void SetIterations(const uint64_t _iterations)

1. **gazebo/util/LogPlay.hh**
    + public: uint64_t GetInitialIterations() const
    + public: bool HasIterations() const

## Gazebo 4.X to 5.X

### C++11 compiler required

Gazebo 5.x uses features from the new c++11 standard. This requires to have a compatible c++11 compiler. Note that some platforms (like Ubuntu Precise) do not include one by default.

### Modifications

1. Privatized World::dirtyPoses
    + World::dirtyPoses used to be a public attribute. This is now a private attribute, and specific "friends" have been added to the World file.

1. Privatized Scene::skyx
    + Scene::skyx used to be a public attribute. This is now a private attribute, and a GetSkyX() funcion has been added to access the sky object.

1. **gazebo/rendering/Visual.hh**
    + The GetBoundingBox() function now returns a local bounding box without scale applied.

1. **gazebo/math/Box.hh**
    + The constructor that takes two math::Vector3 values now treats these as two corners, and computes the minimum and maximum values automatically. This change is API and ABI compatible.

1. **Informational logs:** The log files will be created inside
  ~/.gazebo/server-<GAZEBO_MASTER_PORT> and
  ~/.gazebo/client-<GAZEBO_MASTER_PORT>. The motivation for this
  change is to avoid name collisions when cloning a simulation. If the
  environment variable GAZEBO_MASTER_URI is not present or invalid,
  <GAZEBO_MASTER_PORT> will be replaced by "default".

1. **gazebo/common/Plugin.hh**
    + ***Removed:*** protected: std::string Plugin::handle
    + ***Replacement:*** protected: std::string Plugin::handleName

1. **gazebo/gui/KeyEventHandler.hh**
    + ***Removed:*** public: void HandlePress(const common::KeyEvent &_event);
    + ***Replacement:*** public: bool HandlePress(const common::KeyEvent &_event);

1. **gazebo/gui/KeyEventHandler.hh**
    + ***Removed:*** public: void HandleRelease(const common::KeyEvent &_event);
    + ***Replacement:*** public: bool HandleRelease(const common::KeyEvent &_event);

1. **gazebo/rendering/UserCamera.hh**
    + ***Removed:*** private: void OnJoy(ConstJoystickPtr &_msg)
    + ***Replacement:*** private: void OnJoyTwist(ConstJoystickPtr &_msg)

1. **gazebo/rendering/Camera.hh**
    + ***Deprecation:*** public: void RotatePitch(math::Angle _angle);
    + ***Replacement:*** public: void Pitch(const math::Angle &_angle,
                                        Ogre::Node::TransformSpace _relativeTo = Ogre::Node::TS_LOCAL);
    + ***Deprecation:*** public: void RotateYaw(math::Angle _angle);
    + ***Replacement:*** public: void Yaw(const math::Angle &_angle,
                                        Ogre::Node::TransformSpace _relativeTo = Ogre::Node::TS_LOCAL);

1. **gazebo/rendering/AxisVisual.hh**
    + ***Removed:*** public: void ShowRotation(unsigned int _axis)
    + ***Replacement:*** public: void ShowAxisRotation(unsigned int _axis, bool _show)

1. **gazebo/rendering/ArrowVisual.hh**
    + ***Removed:*** public: void ShowRotation()
    + ***Replacement:*** public: void ShowRotation(bool _show)

### Deletions

1. **gazebo/physics/Collision.hh**
    + unsigned int GetShapeType()

1. **gazebo/physics/World.hh**
    + EntityPtr GetSelectedEntity() const

1. **gazebo/physics/bullet/BulletJoint.hh**
    + void SetAttribute(Attribute, unsigned int, double)

1. **gazebo/physics/simbody/SimbodyJoint.hh**
    + void SetAttribute(Attribute, unsigned int, double)


## Gazebo 3.1 to 4.0

### New Deprecations

1. **gazebo/physics/Collision.hh**
    + ***Deprecation*** unsigned int GetShapeType()
    + ***Replacement*** unsigned int GetShapeType() const

1. **gazebo/physics/Joint.hh**
    + ***Deprecation*** virtual double GetMaxForce(unsigned int)
    + ***Deprecation*** virtual void SetMaxForce(unsigned int, double)
    + ***Deprecation*** virtual void SetAngle(unsigned int, math::Angle)
    + ***Replacement*** virtual void SetPosition(unsigned int, double)

### Modifications
1. **gazebo/physics/Model.hh**
    + ***Removed:*** Link_V GetLinks() const `ABI Change`
    + ***Replacement:***  const Link_V &GetLinks() const

1. **gzprop command line tool**
    + The `gzprop` command line tool outputs a zip file instead of a tarball.

### Additions

1. **gazebo/msgs/msgs.hh**
    + sdf::ElementPtr LightToSDF(const msgs::Light &_msg, sdf::ElementPtr _sdf = sdf::ElementPtr())

1. **gazebo/rendering/Light.hh**
    + math::Quaternion GetRotation() const
    + void SetRotation(const math::Quaternion &_q)
    + LightPtr Clone(const std::string &_name, ScenePtr _scene)

1. **gazebo/rendering/Scene.hh**
    + void AddLight(LightPtr _light)
    + void RemoveLight(LightPtr _light)

1. **gazebo/gui/GuiEvents.hh**
    + template<typename T> static event::ConnectionPtr ConnectLightUpdate(T _subscriber)
    + static void DisconnectLightUpdate(event::ConnectionPtr _subscriber)

1. **gazebo/gui/ModelMaker.hh**
    + bool InitFromModel(const std::string & _modelName)

1. **gazebo/gui/LightMaker.hh**
    + bool InitFromLight(const std::string & _lightName)

1. **gazebo/common/Mesh.hh**
    + int GetMaterialIndex(const Material *_mat) const

1. **gazebo/math/Filter.hh**
    + ***New classes:*** Filter, OnePole, OnePoleQuaternion, OnePoleVector3, BiQuad, and BiQuadVector3

1. **gazebo/physics/Joint.hh**
      + bool FindAllConnectedLinks(const LinkPtr &_originalParentLink,
          Link_V &_connectedLinks);
      + math::Pose ComputeChildLinkPose( unsigned int _index,
          double _position);

1. **gazebo/physics/Link.hh**
      + void Move(const math::Pose &_worldRefernceFrameSrc,
                        const math::Pose &_worldRefernceFrameDst);
      + bool FindAllConnectedLinksHelper(
          const LinkPtr &_originalParentLink,
          Link_V &_connectedLinks, bool _fistLink = false);
      + bool ContainsLink(const Link_V &_vector, const LinkPtr &_value);
      + msgs::Visual GetVisualMessage(const std::string &_name)

### Modifications
1. **gazebo/physics/Model.hh**
    + ***Removed:*** Link_V GetLinks() const `ABI Change`
    + ***Replacement:***  const Link_V &GetLinks() const

1. **gazebo/physics/Base.cc**
    + ***Removed*** std::string GetScopedName() const
    + ***Replaced*** std::string GetScopedName(bool _prependWorldName=false) const

## Gazebo 3.0 to 3.1

### Additions

1. **gazebo/physics/World.hh**
      + void RemoveModel(const std::string &_name);
      + void RemoveModel(ModelPtr _model);

1. **gazebo/physics/JointController.hh**
    + void SetPositionPID(const std::string &_jointName, const common::PID &_pid);
    + void SetVelocityPID(const std::string &_jointName, const common::PID &_pid);

## Gazebo 2.0 to 3.0

### New Deprecations

1. **gazebo/physics/Joint.hh**
    + ***Deprecation*** virtual void ApplyDamping()
    + ***Replacement*** virtual void ApplyStiffnessDamping()
    ---
    + ***Deprecation*** double GetDampingCoefficient() const
    + ***Replacement*** double GetDamping(int _index)

1. **gazebo/physics/ode/ODEJoint.hh**
    + ***Deprecation*** void CFMDamping()
    + ***Replacement*** void ApplyImplicitStiffnessDamping()

1. **gazebo/physics/ScrewJoint.hh**
    + ***Deprecation*** virtual void SetThreadPitch(unsigned int _index, double _threadPitch) = 0
    + ***Replacement*** virtual void SetThreadPitch(double _threadPitch) = 0
    ---
    + ***Deprecation*** virtual void GetThreadPitch(unsigned int _index) = 0
    + ***Replacement*** virtual void GetThreadPitch() = 0

1. **gazebo/physics/bullet/BulletScrewJoint.hh**
    + ***Deprecation*** protected: virtual void Load(sdf::ElementPtr _sdf)
    + ***Replacement*** public: virtual void Load(sdf::ElementPtr _sdf)

1. **gazebo/physics/PhysicsEngine.hh**
    + ***Deprecation*** virtual void SetSORPGSPreconIters(unsigned int _iters)
    + ***Replacement*** virtual bool SetParam(const std::string &_key, const boost::any &_value)
    ---
    + ***Deprecation*** virtual void SetSORPGSIters(unsigned int _iters)
    + ***Replacement*** virtual bool SetParam(const std::string &_key, const boost::any &_value)
    ---
    + ***Deprecation*** virtual void SetSORPGSW(double _w)
    + ***Replacement*** virtual bool SetParam(const std::string &_key, const boost::any &_value)
    ---
    + ***Deprecation*** virtual int GetSORPGSPreconIters()
    + ***Replacement*** virtual boost::any GetParam(const std::string &_key) const
    ---
    + ***Deprecation*** virtual int GetSORPGSIters()
    + ***Replacement*** virtual boost::any GetParam(const std::string &_key) const
    ---
    + ***Deprecation*** virtual double GetSORPGSW()
    + ***Replacement*** virtual boost::any GetParam(const std::string &_key) const

1. **gazebo/physics/bullet/BulletPhysics.hh**
    + ***Deprecation*** virtual bool SetParam(BulletParam _param, const boost::any &_value)
    + ***Replacement*** virtual bool SetParam(const std::string &_key, const boost::any &_value)
    ---
    + ***Deprecation*** virtual boost::any GetParam(BulletParam _param) const
    + ***Replacement*** virtual boost::any GetParam(const std::string &_key) const

1. **gazebo/physics/ode/ODEPhysics.hh**
    + ***Deprecation*** virtual bool SetParam(ODEParam _param, const boost::any &_value)
    + ***Replacement*** virtual bool SetParam(const std::string &_key, const boost::any &_value)
    ---
    + ***Deprecation*** virtual boost::any GetParam(ODEParam _param) const
    + ***Replacement*** virtual boost::any GetParam(const std::string &_key) const

1. **gazebo/physics/dart/DARTPhysics.hh**
    + ***Deprecation*** virtual boost::any GetParam(DARTParam _param) const
    + ***Replacement*** virtual boost::any GetParam(const std::string &_key) const

1. **gazebo/physics/Joint.hh**
    + ***Deprecation*** virtual double GetAttribute(const std::string &_key, unsigned int _index) = 0
    + ***Replacement*** virtual double GetParam(const std::string &_key, unsigned int _index) = 0;

1. **gazebo/physics/bullet/BulletJoint.hh**
    + ***Deprecation*** virtual double GetAttribute(const std::string &_key, unsigned int _index)
    + ***Replacement*** virtual double GetParam(const std::string &_key, unsigned int _index)

1. **gazebo/physics/bullet/BulletScrewJoint.hh**
    + ***Deprecation*** virtual double GetAttribute(const std::string &_key, unsigned int _index)
    + ***Replacement*** virtual double GetParam(const std::string &_key, unsigned int _index)

1. **gazebo/physics/dart/DARTJoint.hh**
    + ***Deprecation*** virtual double GetParam(const std::string &_key, unsigned int _index)
    + ***Replacement*** virtual double GetAttribute(const std::string &_key, unsigned int _index)

1. **gazebo/physics/ode/ODEJoint.hh**
    + ***Deprecation*** virtual double GetParam(const std::string &_key, unsigned int _index)
    + ***Replacement*** virtual double GetAttribute(const std::string &_key, unsigned int _index)

1. **gazebo/physics/ode/ODEScrewJoint.hh**
    + ***Deprecation*** virtual double GetParam(const std::string &_key, unsigned int _index)
    + ***Replacement*** virtual double GetAttribute(const std::string &_key, unsigned int _index)

1. **gazebo/physics/ode/ODEUniversalJoint.hh**
    + ***Deprecation*** virtual double GetParam(const std::string &_key, unsigned int _index)
    + ***Replacement*** virtual double GetAttribute(const std::string &_key, unsigned int _index)

1. **gazebo/physics/simbody/SimbodyJoint.hh**
    + ***Deprecation*** virtual double GetParam(const std::string &_key, unsigned int _index)
    + ***Replacement*** virtual double GetAttribute(const std::string &_key, unsigned int _index)

1. **gazebo/physics/simbody/SimbodyScrewJoint.hh**
    + ***Deprecation*** virtual double GetParam(const std::string &_key, unsigned int _index)
    + ***Replacement*** virtual double GetAttribute(const std::string &_key, unsigned int _index)

1. **gazebo/physics/Joint.hh**
    + ***Deprecation*** virtual void SetAttribute(const std::string &_key, unsigned int _index, const boost::any &_value) = 0
    + ***Replacement*** virtual bool SetParam(const std::string &_key, unsigned int _index, const boost::any &_value) = 0

1. **gazebo/physics/bullet/BulletJoint.hh**
    + ***Deprecation*** virtual void SetAttribute(const std::string &_key, unsigned int _index, const boost::any &_value)
    + ***Replacement*** virtual bool SetParam(const std::string &_key, unsigned int _index, const boost::any &_value)

1. **gazebo/physics/dart/DARTJoint.hh**
    + ***Deprecation*** virtual void SetAttribute(const std::string &_key, unsigned int _index, const boost::any &_value)
    + ***Replacement*** virtual bool SetParam(const std::string &_key, unsigned int _index, const boost::any &_value)

1. **gazebo/physics/ode/ODEJoint.hh**
    + ***Deprecation*** virtual void SetAttribute(const std::string &_key, unsigned int _index, const boost::any &_value)
    + ***Replacement*** virtual bool SetParam(const std::string &_key, unsigned int _index, const boost::any &_value)

1. **gazebo/physics/ode/ODEScrewJoint.hh**
    + ***Deprecation*** virtual void SetAttribute(const std::string &_key, unsigned int _index, const boost::any &_value)
    + ***Replacement*** virtual bool SetParam(const std::string &_key, unsigned int _index, const boost::any &_value)

1. **gazebo/physics/ode/ODEUniversalJoint.hh**
    + ***Deprecation*** virtual void SetAttribute(const std::string &_key, unsigned int _index, const boost::any &_value)
    + ***Replacement*** virtual bool SetParam(const std::string &_key, unsigned int _index, const boost::any &_value)

1. **gazebo/physics/simbody/SimbodyJoint.hh**
    + ***Deprecation*** virtual void SetAttribute(const std::string &_key, unsigned int _index, const boost::any &_value)
    + ***Replacement*** virtual bool SetParam(const std::string &_key, unsigned int _index, const boost::any &_value)

1. **gazebo/physics/simbody/SimbodyScrewJoint.hh**
    + ***Deprecation*** virtual void SetAttribute(const std::string &_key, unsigned int _index, const boost::any &_value)
    + ***Replacement*** virtual bool SetParam(const std::string &_key, unsigned int _index, const boost::any &_value)

### Modifications
1. **gazebo/physics/Entity.hh**
    + ***Removed:*** inline const math::Pose &GetWorldPose() const `ABI change`
    + ***Replacement:*** inline virutal const math::Pose &GetWorldPose() const
1. **gazebo/physics/Box.hh**
    + ***Removed:*** bool operator==(const Box &_b) `ABI Change`
    + ***Replacement:***  bool operator==(const Box &_b) const

1. **gazebo/gui/GuiIface.hh**
    + ***Removed:*** void load() `ABI change`
    + ***Replacement:*** bool load()
    + ***Note:*** Changed return type from void to bool.
1. **Functions in joint classes use unsigned int, instead of int**
    + All functions in Joint classes (gazebo/physics/\*Joint\*) and subclasses (gazebo/physics/[ode,bullet,simbody,dart]/\*Joint\*) now use unsigned integers instead of integers when referring to a specific joint axis.
    + Add const to Joint::GetInitialAnchorPose(), Joint::GetStopDissipation(), Joint::GetStopStiffness()
1. **gazebo/sensors/Noise.hh** `ABI change`
    + ***Removed:*** void Noise::Load(sdf::ElementPtr _sdf)
    + ***Replacement:*** virtual void Noise::Load(sdf::ElementPtr _sdf)
    + ***Removed:*** void Noise::~Noise()
    + ***Replacement:*** virtual void Noise::~Noise()
    + ***Removed:*** void Noise::Apply() const
    + ***Replacement:*** void Noise::Apply()
    + ***Note:*** Make Noise a base class and refactored out GaussianNoiseModel to its own class.
1. **gazebo/transport/ConnectionManager.hh**
    + ***Removed:*** bool ConnectionManager::Init(const std::string &_masterHost, unsigned int _masterPort) `ABI change`
    + ***Replacement:*** bool ConnectionManager::Init(const std::string &_masterHost, unsigned int _masterPort, uint32_t _timeoutIterations = 30)
    + ***Note:*** No changes to downstream code required. A third parameter has been added that specifies the number of timeout iterations. This parameter has a default value of 30.
1. **gazebo/transport/TransportIface.hh**
    + ***Removed:*** bool init(const std::string &_masterHost = "", unsigned int _masterPort = 0) `ABI change`
    + ***Replacement:*** bool init(const std::string &_masterHost = "", unsigned int _masterPort = 0, uint32_t _timeoutIterations = 30)
    + ***Note:*** No changes to downstream code required. A third parameter has been added that specifies the number of timeout iterations. This parameter has a default value of 30.
1. **gazebo/transport/Publication.hh**
    + ***Removed:*** void Publish(MessagePtr _msg, boost::function<void(uint32_t)> _cb, uint32_t _id) `ABI change`
    + ***Replacement:*** int Publish(MessagePtr _msg, boost::function<void(uint32_t)> _cb, uint32_t _id)
    + ***Note:*** Only the return type changed.

1. **gazebo/common/ModelDatabase.hh** `API change`
    + ***Removed:*** void ModelDatabase::GetModels(boost::function<void (const std::map<std::string, std::string> &)> _func)
    + ***Replacement:*** event::ConnectionPtr ModelDatabase::GetModels(boost::function<void (const std::map<std::string, std::string> &)> _func)
    + ***Note:*** The replacement function requires that the returned connection shared pointer remain valid in order to receive the GetModels callback. Reset the shared pointer to stop receiving GetModels callback.

1. **gazebo/physics/Collision.hh** `API change`
    + ***Modified:*** SurfaceParamsPtr Collision::surface
    + ***Note:*** Changed from `private` to `protected`

1. **gazebo/physics/MultiRayShape.hh** `API change`
    + ***Removed:*** double MultiRayShape::GetRange(int _index)
    + ***Replacement:*** double MultiRayShape::GetRange(unsigned int _index)
    + ***Removed:*** double MultiRayShape::GetRetro(int _index)
    + ***Replacement:*** double MultiRayShape::GetRetro(unsigned int _index)
    + ***Removed:*** double MultiRayShape::GetFiducial(int _index)
    + ***Replacement:*** double MultiRayShape::GetFiducial(unsigned int _index)
    + ***Note:*** Changed argument type from int to unsigned int.

1. **gazebo/physics/SurfaceParams.hh**
    + ***Removed:*** void FillMsg(msgs::Surface &_msg)
    + ***Replacement:*** virtual void FillMsg(msgs::Surface &_msg)

1. **gazebo/sensors/RaySensor.hh** `API change`
    + ***Removed:*** double RaySensor::GetRange(int _index)
    + ***Replacement:*** double RaySensor::GetRange(unsigned int _index)
    + ***Removed:*** double RaySensor::GetRetro(int _index)
    + ***Replacement:*** double RaySensor::GetRetro(unsigned int _index)
    + ***Removed:*** double RaySensor::GetFiducial(int _index)
    + ***Replacement:*** double RaySensor::GetFiducial(unsigned int _index)
    + ***Note:*** Changed argument type from int to unsigned int.

1. **gazebo/physics/PhysicsEngine.hh**
    + ***Removed*** virtual void SetParam(const std::string &_key, const boost::any &_value)
    + ***Replacement*** virtual bool SetParam(const std::string &_key, const boost::any &_value)

1. **gazebo/physics/ode/ODEPhysics.hh**
    + ***Removed*** virtual void SetParam(const std::string &_key, const boost::any &_value)
    + ***Replacement*** virtual bool SetParam(const std::string &_key, const boost::any &_value)

1. **gazebo/physics/bullet/BulletPhysics.hh**
    + ***Removed*** virtual void SetParam(const std::string &_key, const boost::any &_value)
    + ***Replacement*** virtual bool SetParam(const std::string &_key, const boost::any &_value)

1. **gazebo/physics/BallJoint.hh**
    + ***Removed*** virtual void SetHighStop(unsigned int /*_index*/, const math::Angle &/*_angle*/)
    + ***Replacement*** virtual bool SetHighStop(unsigned int /*_index*/, const math::Angle &/*_angle*/)
    ---
    + ***Removed*** virtual void SetLowStop(unsigned int /*_index*/, const math::Angle &/*_angle*/)
    + ***Replacement*** virtual bool SetLowStop(unsigned int /*_index*/, const math::Angle &/*_angle*/)

1. **gazebo/physics/Joint.hh**
    + ***Removed*** virtual void SetHighStop(unsigned int _index, const math::Angle &_angle)
    + ***Replacement*** virtual bool SetHighStop(unsigned int _index, const math::Angle &_angle)
    ---
    + ***Removed*** virtual void SetLowStop(unsigned int _index, const math::Angle &_angle)
    + ***Replacement*** virtual bool SetLowStop(unsigned int _index, const math::Angle &_angle)

1. **gazebo/physics/bullet/BulletBallJoint.hh**
    + ***Removed*** virtual void SetHighStop(unsigned int _index, const math::Angle &_angle)
    + ***Replacement*** virtual bool SetHighStop(unsigned int _index, const math::Angle &_angle)
    ---
    + ***Removed*** virtual void SetLowStop(unsigned int _index, const math::Angle &_angle)
    + ***Replacement*** virtual bool SetLowStop(unsigned int _index, const math::Angle &_angle)

1. **gazebo/physics/bullet/BulletHinge2Joint.hh**
    + ***Removed*** virtual void SetHighStop(unsigned int _index, const math::Angle &_angle)
    + ***Replacement*** virtual bool SetHighStop(unsigned int _index, const math::Angle &_angle)
    ---
    + ***Removed*** virtual void SetLowStop(unsigned int _index, const math::Angle &_angle)
    + ***Replacement*** virtual bool SetLowStop(unsigned int _index, const math::Angle &_angle)

1. **gazebo/physics/bullet/BulletHingeJoint.hh**
    + ***Removed*** virtual void SetHighStop(unsigned int _index, const math::Angle &_angle)
    + ***Replacement*** virtual bool SetHighStop(unsigned int _index, const math::Angle &_angle)
    ---
    + ***Removed*** virtual void SetLowStop(unsigned int _index, const math::Angle &_angle)
    + ***Replacement*** virtual bool SetLowStop(unsigned int _index, const math::Angle &_angle)

1. **gazebo/physics/bullet/BulletScrewJoint.hh**
    + ***Removed*** virtual void SetHighStop(unsigned int _index, const math::Angle &_angle)
    + ***Replacement*** virtual bool SetHighStop(unsigned int _index, const math::Angle &_angle)
    ---
    + ***Removed*** virtual void SetLowStop(unsigned int _index, const math::Angle &_angle)
    + ***Replacement*** virtual bool SetLowStop(unsigned int _index, const math::Angle &_angle)

1. **gazebo/physics/bullet/BulletSliderJoint.hh**
    + ***Removed*** virtual void SetHighStop(unsigned int _index, const math::Angle &_angle)
    + ***Replacement*** virtual bool SetHighStop(unsigned int _index, const math::Angle &_angle)
    ---
    + ***Removed*** virtual void SetLowStop(unsigned int _index, const math::Angle &_angle)
    + ***Replacement*** virtual bool SetLowStop(unsigned int _index, const math::Angle &_angle)

1. **gazebo/physics/bullet/BulletUniversalJoint.hh**
    + ***Removed*** virtual void SetHighStop(unsigned int _index, const math::Angle &_angle)
    + ***Replacement*** virtual bool SetHighStop(unsigned int _index, const math::Angle &_angle)
    ---
    + ***Removed*** virtual void SetLowStop(unsigned int _index, const math::Angle &_angle)
    + ***Replacement*** virtual bool SetLowStop(unsigned int _index, const math::Angle &_angle)

1. **gazebo/physics/dart/DARTJoint.hh**
    + ***Removed*** virtual void SetHighStop(unsigned int _index, const math::Angle &_angle)
    + ***Replacement*** virtual bool SetHighStop(unsigned int _index, const math::Angle &_angle)
    ---
    + ***Removed*** virtual void SetLowStop(unsigned int _index, const math::Angle &_angle)
    + ***Replacement*** virtual bool SetLowStop(unsigned int _index, const math::Angle &_angle)

1. **gazebo/physics/ode/ODEJoint.hh**
    + ***Removed*** virtual void SetHighStop(unsigned int _index, const math::Angle &_angle)
    + ***Replacement*** virtual bool SetHighStop(unsigned int _index, const math::Angle &_angle)
    ---
    + ***Removed*** virtual void SetLowStop(unsigned int _index, const math::Angle &_angle)
    + ***Replacement*** virtual bool SetLowStop(unsigned int _index, const math::Angle &_angle)

1. **gazebo/physics/ode/ODEUniversalJoint.hh**
    + ***Removed*** virtual void SetHighStop(unsigned int _index, const math::Angle &_angle)
    + ***Replacement*** virtual bool SetHighStop(unsigned int _index, const math::Angle &_angle)
    ---
    + ***Removed*** virtual void SetLowStop(unsigned int _index, const math::Angle &_angle)
    + ***Replacement*** virtual bool SetLowStop(unsigned int _index, const math::Angle &_angle)

1. **gazebo/physics/simbody/SimbodyJoint.hh**
    + ***Removed*** virtual void SetHighStop(unsigned int _index, const math::Angle &_angle)
    + ***Replacement*** virtual bool SetHighStop(unsigned int _index, const math::Angle &_angle)
    ---
    + ***Removed*** virtual void SetLowStop(unsigned int _index, const math::Angle &_angle)
    + ***Replacement*** virtual bool SetLowStop(unsigned int _index, const math::Angle &_angle)

1. **gazebo/physics/simbody/SimbodyScrewJoint.hh**
    + ***Removed*** virtual void SetHighStop(unsigned int _index, const math::Angle &_angle)
    + ***Replacement*** virtual bool SetHighStop(unsigned int _index, const math::Angle &_angle)
    ---
    + ***Removed*** virtual void SetLowStop(unsigned int _index, const math::Angle &_angle)
    + ***Replacement*** virtual bool SetLowStop(unsigned int _index, const math::Angle &_angle)

### Additions

1. **gazebo/physics/Joint.hh**
      + bool FindAllConnectedLinks(const LinkPtr &_originalParentLink,
          Link_V &_connectedLinks);
      + math::Pose ComputeChildLinkPose( unsigned int _index,
          double _position);

1. **gazebo/physics/Link.hh**
      + void MoveFrame(const math::Pose &_worldReferenceFrameSrc,
                       const math::Pose &_worldReferenceFrameDst);
      + bool FindAllConnectedLinksHelper(
          const LinkPtr &_originalParentLink,
          Link_V &_connectedLinks, bool _fistLink = false);
      + bool ContainsLink(const Link_V &_vector, const LinkPtr &_value);

1. **gazebo/physics/Collision.hh**
    + void SetWorldPoseDirty()
    + virtual const math::Pose &GetWorldPose() const
1. **gazebo/physics/JointController.hh**
      + common::Time GetLastUpdateTime() const
      + std::map<std::string, JointPtr> GetJoints() const
      + bool SetPositionTarget(const std::string &_jointName, double _target)
      + bool SetVelocityTarget(const std::string &_jointName, double _target)
      + std::map<std::string, common::PID> GetPositionPIDs() const
      + std::map<std::string, common::PID> GetVelocityPIDs() const
      + std::map<std::string, double> GetForces() const
      + std::map<std::string, double> GetPositions() const
      + std::map<std::string, double> GetVelocities() const


1. **gazebo/common/PID.hh**
      + double GetPGain() const
      + double GetIGain() const
      + double GetDGain() const
      + double GetIMax() const
      + double GetIMin() const
      + double GetCmdMax() const
      + double GetCmdMin() const


1. **gazebo/transport/TransportIface.hh**
    +  transport::ConnectionPtr connectToMaster()

1. **gazebo/physics/World.hh**
    +  msgs::Scene GetSceneMsg() const
1. **gazebo/physics/ContactManager.hh**
    + unsigned int GetFilterCount()
    + bool HasFilter(const std::string &_name)
    + void RemoveFilter(const std::string &_name)

1. **gazebo/physics/Joint.hh**
    + virtual void Fini()
    + math::Pose GetAnchorErrorPose() const
    + math::Quaternion GetAxisFrame(unsigned int _index) const
    + double GetWorldEnergyPotentialSpring(unsigned int _index) const
    + math::Pose GetParentWorldPose() const
    + double GetSpringReferencePosition(unsigned int) const
    + math::Pose GetWorldPose() const
    + virtual void SetEffortLimit(unsigned _index, double _stiffness)
    + virtual void SetStiffness(unsigned int _index, double _stiffness) = 0
    + virtual void SetStiffnessDamping(unsigned int _index, double _stiffness, double _damping, double _reference = 0) = 0
    + bool axisParentModelFrame[MAX_JOINT_AXIS]
    + protected: math::Pose parentAnchorPose
    + public: double GetInertiaRatio(const math::Vector3 &_axis) const

1. **gazebo/physics/Link.hh**
    + double GetWorldEnergy() const
    + double GetWorldEnergyKinetic() const
    + double GetWorldEnergyPotential() const
    + bool initialized

1. **gazebo/physics/Model.hh**
    + double GetWorldEnergy() const
    + double GetWorldEnergyKinetic() const
    + double GetWorldEnergyPotential() const

1. **gazebo/physics/SurfaceParams.hh**
    + FrictionPyramid()
    + ~FrictionPyramid()
    + double GetMuPrimary()
    + double GetMuSecondary()
    + void SetMuPrimary(double _mu)
    + void SetMuSecondary(double _mu)
    + math::Vector3 direction1
    + ***Note:*** Replaces mu, m2, fdir1 variables

1. **gazebo/physics/bullet/BulletSurfaceParams.hh**
    + BulletSurfaceParams()
    + virtual ~BulletSurfaceParams()
    + virtual void Load(sdf::ElementPtr _sdf)
    + virtual void FillMsg(msgs::Surface &_msg)
    + virtual void ProcessMsg(msgs::Surface &_msg)
    + FrictionPyramid frictionPyramid

1. **gazebo/physics/ode/ODESurfaceParams.hh**
    + virtual void FillMsg(msgs::Surface &_msg)
    + virtual void ProcessMsg(msgs::Surface &_msg)
    + double bounce
    + double bounce
    + double bounceThreshold
    + double kp
    + double kd
    + double cfm
    + double erp
    + double maxVel
    + double minDepth
    + FrictionPyramid frictionPyramid
    + double slip1
    + double slip2

1. **gazebo/rendering/Light.hh**
    + bool GetVisible() const
    + virtual void LoadFromMsg(const msgs::Light &_msg)

1. **gazebo/sensors/ForceTorqueSensor.hh**
    + physics::JointPtr GetJoint() const

1. **gazebo/sensors/Noise.hh**
    + virtual double ApplyImpl(double _in)
    + virtual void Fini()
    + virtual void SetCustomNoiseCallback(boost::function<double (double)> _cb)

1. **gazebo/sensors/Sensor.hh**
    + NoisePtr GetNoise(unsigned int _index = 0) const

1. **gazebo/sensors/GaussianNoiseModel.hh**

1. **gazebo/physics/ode/ODEUniversalJoint.hh**
    + virtual void SetHighStop(unsigned int _index, const math::Angle &_angle)
    + virtual void SetLowStop(unsigned int _index, const math::Angle &_angle)
    + virtual void SetAttribute(const std::string &_key, unsigned int _index, const boost::any &_value)
    + virtual double GetAttribute(const std::string &_key, unsigned int _index)

1. **gazebo/physics/simbody/SimbodyScrewJoint.hh**
    + virtual void SetThreadPitch(double _threadPitch)
    + virtual void GetThreadPitch()

1. **gazebo/physics/ode/ODEScrewJoint.hh**
    + virtual void SetThreadPitch(double _threadPitch)
    + virtual void GetThreadPitch()

1. **gazebo/physics/ScrewJoint.hh**
    + virtual math::Vector3 GetAnchor(unsigned int _index) const
    + virtual void SetAnchor(unsigned int _index, const math::Vector3 &_anchor)

1. **gazebo/physics/bullet/BulletJoint.hh**
    + virtual math::Angle GetHighStop(unsigned int _index)
    + virtual math::Angle GetLowStop(unsigned int _index)

1. **gazebo/physics/simbody/SimbodyPhysics.hh**
    + virtual boost::any GetParam(const std::string &_key) const
    + virtual bool SetParam(const std::string &_key, const boost::any &_value)

1. **gazebo/physics/dart/DARTPhysics.hh**
    + virtual boost::any GetParam(const std::string &_key) const
    + virtual bool SetParam(const std::string &_key, const boost::any &_value)

1. **gazebo/physics/Joint.hh**
    + math::Quaternion GetAxisFrameOffset(unsigned int _index) const

### Deletions

1. **Removed libtool**
    + Libtool used to be an option for loading plugins. Now, only libdl is supported.

1. **gazebo/physics/Base.hh**
    + Base_V::iterator childrenEnd

1. **gazebo/sensors/Noise.hh**
    + double Noise::GetMean() const
    + double Noise::GetStdDev() const
    + double Noise::GetBias() const
    + ***Note:*** Moved gaussian noise functions to a new GaussianNoiseModel class

1. **gazebo/physics/SurfaceParams.hh**
    + double bounce
    + double bounce
    + double bounceThreshold
    + double kp
    + double kd
    + double cfm
    + double erp
    + double maxVel
    + double minDepth
    + double mu1
    + double mu2
    + double slip1
    + double slip2
    + math::Vector3 fdir1
    + ***Note:*** These parameters were moved to FrictionPyramid,
      ODESurfaceParams, and BulletSurfaceParams.


## Gazebo 1.9 to 2.0

### New Deprecations

1. **gazebo/gazebo.hh**
    + ***Deprecation*** void fini()
    + ***Deprecation*** void stop()
    + ***Replacement*** bool shutdown()
    + ***Note*** Replace fini and stop with shutdown
    ---
    + ***Deprecation*** bool load()
    + ***Deprecation*** bool init()
    + ***Deprecation*** bool run()
    + ***Replacement*** bool setupClient()
        + Use this function to setup gazebo for use as a client
    + ***Replacement*** bool setupServer()
        + Use this function to setup gazebo for use as a server
    + ***Note*** Replace load+init+run with setupClient/setupServer
    ---
    + ***Deprecation*** std::string find_file(const std::string &_file)
    + ***Replacement*** std::string common::find_file(const std::string &_file)
    ---
    + ***Deprecation*** void add_plugin(const std::string &_filename)
    + ***Replacement*** void addPlugin(const std::string &_filename)
    ---
    + ***Deprecation*** void print_version()
    + ***Replacement*** void printVersion()
1. **gazebo/physics/World.hh**
    + ***Deprecation*** void World::StepWorld(int _steps)
    + ***Replacement*** void World::Step(unsigned int _steps)
1. **gazebo/sensors/SensorsIface.hh**
    + ***Deprecation*** std::string sensors::create_sensor(sdf::ElementPtr _elem, const std::string &_worldName,const std::string &_parentName)
    + ***Replacement*** std::string sensors::create_sensor(sdf::ElementPtr _elem, const std::string &_worldName, const std::string &_parentName, uint32_t _parentId)
1. **gazebo/sensors/Sensor.hh**
    + ***Deprecation*** void Sensor::SetParent(const std::string &_name)
    + ***Replacement*** void Sensor::SetParent(const std::string &_name, uint32_t _id)
1. **gazebo/sensors/SensorManager.hh**
    + ***Deprecation*** std::string CreateSensor(sdf::ElementPtr _elem, const std::string &_worldName,  const std::string &_parentName)
    + ***Replacement*** std::string CreateSensor(sdf::ElementPtr _elem, const std::string &_worldName, const std::string &_parentName, uint32_t _parentId)
1. **gazebo/sensors/Collision.hh**
    + ***Deprecation*** void Collision::SetContactsEnabled(bool _enable)
    + ***Replacement*** Use [ContactManager](http://gazebosim.org/api/2.0.0/classgazebo_1_1physics_1_1ContactManager.html).
    ---
    + ***Deprecation*** bool Colliion::GetContactsEnabled() const
    + ***Replacement*** Use [ContactManager](http://gazebosim.org/api/2.0.0/classgazebo_1_1physics_1_1ContactManager.html).
    ---
    + ***Deprecation*** void AddContact(const Contact &_contact)
    + ***Replacement*** Use [ContactManager](http://gazebosim.org/api/2.0.0/classgazebo_1_1physics_1_1ContactManager.html).

### Modifications

1. File rename: `gazebo/common/Common.hh` to `gazebo/common/CommonIface.hh`
1. File rename: `gazebo/physics/Physics.hh` to `gazebo/physics/PhysicsIface.hh`
1. File rename: `gazebo/rendering/Rendering.hh` to `gazebo/rendering/RenderingIface.hh`
1. File rename: `gazebo/sensors/Sensors.hh` to `gazebo/sensors/SensorsIface.hh`
1. File rename: `gazebo/transport/Transport.hh` to `gazebo/transport/TransportIface.hh`
1. File rename: `gazebo/gui/Gui.hh` to `gazebo/gui/GuiIface.hh`
1. File rename: `<model>/manifest.xml` to `<model>/model.config`
1. File rename: `<model_database>/manifest.xml` to `<model_database>/database.config`
1. **gazebo/msgs/physics.proto**
    + ***Removed*** optional double dt
    + ***Replacement*** optional double min_step_size
    ---
    + ***Removed*** optional double update_rate
    + ***Replacement*** optional double real_time_update_rate
1. **gazebo/physics/ModelState.hh**
    + ***Removed*** LinkState ModelState::GetLinkState(int _index) `API change`
    + ***Replacement*** LinkState ModelState::GetLinkState(const std::string &_linkName) const
1. **gazebo/physics/PhyscisEngine.hh**
    + ***Removed*** void PhysicsEngine::SetUpdateRate(double _value) `API change`
    + ***Replacement*** void PhyscisEngine::SetRealTimeUpdateRate(double _rate)
    ---
    + ***Removed*** double PhysicsEngine::GetUpdateRate() `API change`
    + ***Replacement*** double PhysicsEngine::GetRealTimeUpdateRate() const
    ---
    + ***Removed*** void PhysicsEngine::SetStepTime(double _value) `API change`
    + ***Replacement*** void PhysicsEngine::SetMaxStepSize(double _stepSize)
    ---
    + ***Removed*** double PhysicsEngine::GetStepTime() `API change`
    + ***Replacement*** double PhysicsEngine::GetMaxStepSize() const
1. **gazebo/physics/Joint.hh**
    + ***Removed:*** Joint::Load(LinkPtr _parent, LinkPtr _child, const math::Vector3 &_pos) `API chance`
    + ***Replacement:*** Joint::Load(LinkPtr _parent, LinkPtr _child, const math::Pose &_pose)
    ---
    + ***Removed:*** public: double GetInertiaRatio(unsigned int _index) const
    + ***Replacement:*** public: double GetInertiaRatio(const unsigned int _index) const
1. **gazebo/common/Events.hh**
    + ***Removed:*** Events::ConnectWorldUpdateStart(T _subscriber) `API change`
    + ***Replacement*** ConnectionPtr Events::ConnectWorldUpdateBegin(T _subscriber)
    ---
    + ***Removed:*** Events::DisconnectWorldUpdateStart(T _subscriber) `API change`
    + ***Replacement*** ConnectionPtr Events::DiconnectWorldUpdateBegin(T _subscriber)
1. **gazebo/physics/Link.hh**
    + ***Removed*** void Link::RemoveChildJoint(JointPtr _joint) `API change`
    + ***Replacement*** void Link::RemoveChildJoint(const std::string &_jointName)
    ---
    + ***Removed*** void Link::RemoveParentJoint(const std::string &_jointName) `API change`
    + ***Replacement*** void Link::RemoveParentJoint(const std::string &_jointName)
1. **gazebo/physics/MeshShape.hh**
    + ***Removed*** std::string MeshShape::GetFilename() const `API change`
    + ***Replacement*** std::string MeshShape::GetURI() const
    ---
    + ***Removed*** void MeshShape::SetFilename() const `API change`
    + ***Replacement*** std::string MeshShape::SetMesh(const std::string &_uri, const std::string &_submesh = "", bool _center = false) const
1. **gazebo/common/Time.hh**
    + ***Removed*** static Time::NSleep(Time _time) `API change`
    + ***Replacement*** static Time NSleep(unsigned int _ns)

### Deletions

1. **gazebo/physics/Collision.hh**
    + template<typename T> event::ConnectionPtr ConnectContact(T _subscriber)
    + template<typename T> event::ConnectionPtr DisconnectContact(T _subscriber)
    + ***Note:*** The ContactManager::CreateFilter functions can be used to
      create a gazebo topic with contact messages filtered by the name(s)
      of collision shapes. The topic can then be subscribed with a callback
      to replicate this removed functionality. See
      [gazebo pull request #713](https://bitbucket.org/osrf/gazebo/pull-request/713)
      for an example migration.<|MERGE_RESOLUTION|>--- conflicted
+++ resolved
@@ -81,7 +81,6 @@
 
 ### Deprecations
 
-<<<<<<< HEAD
 1. **gazebo/rendering/DynamicLines.hh**
     + ***Deprecation:*** public: void AddPoint(const math::Vector3 &_pt,const common::Color &_color = common::Color::White)
     + ***Replacement:*** public: void AddPoint(const ignition::math::Vector3d &_pt,const common::Color &_color = common::Color::White);
@@ -89,7 +88,7 @@
     + ***Replacement:*** public: void SetPoint(unsigned int _index,const ignition::math::Vector3d &_value);
     + ***Deprecation:***  public: math::Vector3 GetPoint(unsigned int _index) const
     + ***Replacement:*** public: const ignition::math::Vector3d &Point(const unsigned int _index) const;
-=======
+
 1. **gazebo/util/Diagnostics.hh**
     + ***Deprecation:*** public: int GetTimerCount() const;
     + ***Replacement:*** public: int TimerCount() const;
@@ -151,7 +150,6 @@
 1. **gazebo/gui/CloneWindow.hh**
     + ***Deprecation:*** int GetPort()
     + ***Replacement:*** int Port() const
->>>>>>> 08da20a6
 
 1. **gazebo/gui/RTShaderSystem.hh**
     + ***Deprecation:*** void AttachEntity(Visual *vis)
