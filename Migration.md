--- conflicted
+++ resolved
@@ -53,13 +53,10 @@
 1. ignition-math is now a dependency. Many classes and functions are modified to use ignition-math, please see the pull request listing below for individual changes.
     + [http://ignitionrobotics.org/libraries/math](http://ignitionrobotics.org/libraries/math)
     + [Gazebo migration](https://bitbucket.org/osrf/gazebo/src/583edbeb90759d43d994cc57c0797119dd6d2794/ign-math-migration.md)
-<<<<<<< HEAD
-    * [Pull request #1778](https://bitbucket.org/osrf/gazebo/pull-request/1778)
-=======
     * [Pull request #1766](https://bitbucket.org/osrf/gazebo/pull-request/1766)
     * [Pull request #1771](https://bitbucket.org/osrf/gazebo/pull-request/1771)
     * [Pull request #1776](https://bitbucket.org/osrf/gazebo/pull-request/1776)
->>>>>>> fee2b7f6
+    * [Pull request #1778](https://bitbucket.org/osrf/gazebo/pull-request/1778)
 
 1. Gazebo client's should now use `gazebo/gazebo_client.hh` and `libgazebo_client.so` instead of `gazebo/gazebo.hh` and `libgazebo.so`. This separates running a Gazebo server from a Gazebo client.
 
