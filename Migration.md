# Note on deprecations
A tick-tock release cycle allows easy migration to new software versions.
Obsolete Gazebo code is marked as deprecated for one major release.
Deprecated code produces compile-time warnings. These warning serve as
notification to users that their code should be upgraded. The next major
release will remove the deprecated code.

<<<<<<< HEAD
## Gazebo 8.X to 9.X

### Modifications

1. **gazebo/physics/Link.hh**
    + ***Deprecation:*** void SetLinearAccel(const ignition::math::Vector3d &_accel); 
    + ***Replacement:***  None. Doesn't do anything, acceleration should be achieved by setting force.
    + ***Deprecation:***  void SetAngularAccel(const ignition::math::Vector3d &_accel);
    + ***Replacement:***  None. Doesn't do anything, acceleration should be achieved by setting force.
1. **gazebo/physics/Model.hh**
    + ***Deprecation:*** void SetLinearAccel(const ignition::math::Vector3d &_vel);
    + ***Replacement:*** None. Calls now deprecated SetLinearAccel() on all links.
    + ***Deprecation:*** void SetAngularAccel(const ignition::math::Vector3d &_vel);
    + ***Replacement:*** None. Calls now deprecated SetAngularAccel() on all links.



### Deprecations

1. **gazebo/physics/Link.hh**
    + ***Deprecation:*** void SetLinearAccel(const ignition::math::Vector3d &_accel); 
    + ***Replacement:***  None. Doesn't do anything, acceleration should be achieved by setting force.
    + ***Deprecation:***  void SetAngularAccel(const ignition::math::Vector3d &_accel);
    + ***Replacement:***  None. Doesn't do anything, acceleration should be achieved by setting force.
1. **gazebo/physics/Model.hh**
    + ***Deprecation:*** void SetLinearAccel(const ignition::math::Vector3d &_vel);
    + ***Replacement:*** None. Calls now deprecated SetLinearAccel() on all links.
    + ***Deprecation:*** void SetAngularAccel(const ignition::math::Vector3d &_vel);
    + ***Replacement:*** None. Calls now deprecated SetAngularAccel() on all links.

1. **gazebo/rendering/GpuLaser.hh**
    + ***Deprecation:*** const float* LaserData() const
    + ***Replacement:*** Call GpuLaser::DataIter LaserDataBegin() const
        iterate until reaching GpuLaser::DataIter LaserDataEnd() const
=======
## Gazebo 8.x to 9.x

### -g command line argument to load plugins in gzclient

1. During the gazebo 8.x series the `-g` was used to load System plugins in the
   client side instead of GUI plugins. In gazebo 9.x the `-g` loads GUI
   plugins. The `--gui-client-plugin` argument introduced in gazebo 8.2 load GUI
   plugins and will remain the exactly the same.   
>>>>>>> 730afece

## Gazebo 7.X to 8.X

### Build system

1. ***Disable tests compilation by default:*** tests compilation has been
   excluded from the make all (default make) target.  cmake will generate make
   targets for all the tests in the code, individual test compilation can be
   trigger by using: make <binary_test_name> (i.e make UNIT_gz_TEST).
   For compiling the whole test suite see the new 'make tests' target.

1. ***New 'tests' target for make***: a new 'tests' target has been implemented.
   it will compile all the tests present in the code by calling 'make tests'.

1. ***Deprecate ENABLE_TESTS_COMPILATION parameter:***  the previous cmake
   parameter to control tests make target generation has been deprecated. Tests
   compilation is disabled by default.

### Additions

1. **gazebo/common/Material.hh**
    + changed default lighting value to true

1. **gazebo/common/Event.hh**
    + public: bool Connection::Id() const;
    + public: bool Event::Signaled() const;
    + public: void Event::SetSignaled(const bool);

### Modifications

1. **gazebo/gui/**
    + Dropped support for Qt4 and migrated the gui library to use Qt5.

1. **gazebo/physics/RayShape.hh**
    + Changed `math::Vector3 relativeStartPos` to `ignition::math::Vector3d relativeStartPos`
    + Changed `math::Vector3 relativeEndPos` to `ignition::math::Vector3d relativeEndPos`
    + Changed `math::Vector3 globalStartPos` to `ignition::math::Vector3d globalStartPos`
    + Changed `math::Vector3 globalEndPos` to `ignition::math::Vector3d globalEndPos`

1. **gazebo/physics/MultiRayShape.hh**
    + Changed `protected: math::Pose offset;` to `protected: ignition::math::Pose3d offset;`

1. **gazebo/physics/Contact.hh**
    + Changed `math::Vector3 positions[MAX_CONTACT_JOINTS]` to `ignition::math::Vector3d positions[MAX_CONTACT_JOINTS]`
    + Changed `math::Vector3 normals[MAX_CONTACT_JOINTS]` to `ignition::math::Vector3d normals[MAX_CONTACT_JOINTS]`

1. **gazebo/physics/Entity.hh**
    + `gazebo::math::Pose worldPose` replaced with `ignition::math::Pose3d worldPose`
    + `gazebo::math::Pose animationStartPose` replaced with `ignition::math::Pose3d animationStartPose`
    + `gazebo::math::Pose dirtyPose` replaced with `ignition::math::Pose3d dirtyPose`
    + `gazebo::math::Pose initialRelativePose` replaced with `ignition::math::Pose3d initialRelativePose`

1. **gazebo/physics/Model.hh**
    + Changed `std::vector<math::Pose> attachedModelsOffset` to `std::vector<ignition::math::Pose3d> attachedModelsOffset`.

1. **gazebo/physics/Joint.hh**
    + `gazebo::math::Vector3 anchorPos` replaced with `ignition::math::Vector3d anchorPos`
    + `gazebo::math::Pose anchorPose` replaced with `ignition::math::Pose3d anchorPose`
    + `gazebo::math::Pose parentAnchorPose` replaced with `ignition::math::Pose3d parentAnchorPose`
    + `gazebo::math::Angle lowerLimit` replaced with `double lowerLimit`
    + `gazebo::math::Angle upperLimit` replaced with `double upperLimit`
    + `gazebo::math::Angle staticAngle` replaced with `double staticAngle`

1. **gazebo/test/ServerFixture.hh**
    + ***Deprecation:*** all public methods using gazebo::math
    + ***Replacement:*** same signatures for methods just replacing gazebo::math by ignition::math

1. **physics/SurfaceParams.hh**
    + Changed the type of `FrictionPyramid::direction1` from
    `gazebo::math::Vector3` to `ignition::math::Vector3d`.

1. **gazebo/physics/Population.hh**
    + `gazebo::math::Vector3 size` replaced with `ignition::math::Vector3d size`
    + `gazebo::math::Vector3 step` replaced with `ignition::math::Vector3d step`
    + `gazebo::math::Pose pose` replaced with `ignition::math::Pose3d pose`

1. **plugins/events/Region.hh**
    + ***Deprecation:*** public: bool Contains(const math::Vector3 &_p) const
    + ***Replacement:*** public: bool Contains(const ignition::math::Vector3d &_p) const
    + changed type from `std::vector<math::Box> boxes` to `std::vector<ignition::math::Box> boxes`

1. **plugins/events/EventSource.hh**
    + changed type from `typedef boost::shared_ptr<EventSource> EventSourcePtr` to `typedef std::shared_ptr<EventSource> EventSourcePtr`

1. **plugins/BuoyancyPlugin.hh**
    + VolumeProperties: changed type from `public: math::Vector3 cov` to `public ignition::math::Vector3d cov`

1. **plugins/ArrangePlugin.hh**
    + Object: changed type from `public: math::Pose pose` to `public: ignition::math::Pose3d pose`
    + changed type from `typedef boost::shared_ptr<Object> ObjectPtr` to `std::shared_ptr<Object> ObjectPtr`
    + changed type from `typedef std::map<std::string, math::Pose> Pose_M` to `typedef std::map<std::string, ignition::math::Pose3d> Pose_M`

1. **plugins/LiftDragPlugin.hh**
    + changed type from `protected: math::Vector3 cp` to `protected: ignition::math::Vector3d cp`
    + changed type from `protected: math::Vector3 forward` to `protected: ignition::math::Vector3d forward`
    + changed type from `protected: math::Vector3 upward` to `protected: ignition::math::Vector3d upward`
    + changed type from `protected: math::Vector3 velSmooth` to `protected: ignition::math::Vector3d velSmooth`

1. **gazebo/physics/dart/**
    + Updated to support version 5 of DART physics engine.

1. **gazebo/rendering/Road2d.hh**
    + Modified to inherit from Visual class.

1. **gazebo/common/Event.hh**
    + Connection(Event*, int) constructor changed to
      Connection(Event*, const int)
    + EventTPrivate no longer inherits from EventPrivate
    + EventT::Connect(const boost::function<T> &) changed to
      EventT::Connect(const std::function<T> &)

1. **gazebo/sensors/DepthCameraSensor.hh**
    + Modified to inherit from CameraSensor class.

1. **gazebo/gui/model/ModelEditorEvents.hh**
    + ***Removed:*** ConnectSetSelectedLink
    + ***Replacement:*** ConnectSetSelectedEntity
    + ***Removed:*** DisconnectSetSelectedLink
    + ***Replacement:*** DisconnectSetSelectedEntity
    + ***Removed:*** setSelectedLink
    + ***Replacement:*** setSelectedEntity
    + ***Removed:*** event::EventT<void (std::string)> requestModelPluginRemoval;
    + ***Replacement:*** event::EventT<void (std::string, bool)> requestModelPluginRemoval;
    + ***Removed:*** event::EventT<void (std::string, std::string, std::string)> requestModelPluginInsertion;
    + ***Replacement:*** event::EventT<void (std::string, std::string, std::string, bool)> requestModelPluginInsertion;

1. **gazebo/gui/GuiEvents.hh**
    + ***Removed:*** event::EventT<void (const std::string &, const gazebo::math::Vector3 &)> Events::scaleEntity
    + ***Replacement:*** event::EventT<void (const std::string &, const ignition::math::Vector3d &)> Events::scaleEntity

1. **gazebo/common/CommonTypes.hh**
    + ***Removed:*** GAZEBO_DEPRECATED
1. **gazebo/util/system.hh**
    + ***Replacement:*** GAZEBO_DEPRECATED

1. **gazebo/common/CommonTypes.hh**
    + ***Removed:*** GAZEBO_FORCEINLINE
1. **gazebo/util/system.hh**
    + ***Replacement:*** GAZEBO_FORCEINLINE

1. **gazebo/rendering/OculusCamera.hh**
    + ***Removed:*** public: virtual bool MoveToPosition(const math::Pose &_pose, double _time)

1. **gazebo/rendering/UserCamera.hh**
    + ***Removed:*** public: virtual bool MoveToPosition(const math::Pose &_pose, double _time)

### Deprecations

1. **gazebo/physics/RayShape.hh**
    + ***Deprecation:*** void SetPoints(const math::Vector3 &_posStart, const math::Vector3 &_posEnd)
    + ***Replacement:*** void SetPoints(const ignition::math::Vector3d &_posStart, const ignition::math::Vector3d &_posEnd)
    + ***Deprecation:*** virtual void GetRelativePoints(math::Vector3 &_posA, math::Vector3 &_posB)
    + ***Replacement:*** virtual void RelativePoints(ignition::math::Vector3d &_posA, ignition::math::Vector3d &_posB)
    + ***Deprecation:*** virtual void GetGlobalPoints(math::Vector3 &_posA, math::Vector3 &_posB)
    + ***Replacement:*** virtual void GlobalPoints(ignition::math::Vector3d &_posA, ignition::math::Vector3d &_posB)

1. **gazebo/physics/MeshShape.hh**
    + ***Deprecation:*** math::Vector3 GetSize() const
    + ***Replacement:*** ignition::math::Vector3d Size() const

1. **gazebo/physics/MapShape.hh**
    + ***Deprecation:*** math::Vector3 GetScale() const
    + ***Replacement:*** ignition::math::Vector3d Scale() const

1. **gazebo/physics/BoxShape.hh**
    + ***Deprecation:*** void SetSize(const math::Vector3 &_size)
    + ***Replacement:*** void SetSize(const ignition::math::Vector3d &_size)
    + ***Deprecation:*** math::Vector3 GetSize() const
    + ***Replacement:*** ignition::math::Vector3d Size() const

1. **gazebo/rendering/MovableText.hh**
    + ***Deprecation:*** math::Box GetAABB()
    + ***Replacement:*** ignition::math::Box AABB()

1. **gazebo/physics/Road.hh**
    + ***Deprecation:*** const std::vector<math::Vector3> &GetPoints() const
    + ***Replacement:*** const std::vector<ignition::math::Vector3d> &Points() const

1. **gazebo/physics/Collision.hh**
    + ***Deprecation:*** inline virtual const math::Pose GetWorldPose() const
    + ***Replacement:*** inline virtual const ignition::math::Pose3d &WorldPose() const
    + ***Deprecation:*** virtual math::Box GetBoundingBox() const
    + ***Replacement:*** virtual ignition::math::Box BoundingBox() const
    + ***Deprecation:*** void SetScale(const math::Vector3 &_scale)
    + ***Replacement:*** void SetScale(const ignition::math::Vector3d &_scale)

1. **gazebo/physics/Model.hh**
    + ***Deprecation:*** virtual math::Box GetBoundingBox() const
    + ***Replacement:*** virtual ignition::math::Box BoundingBox() const
    + ***Deprecation:*** void SetLinearVel(const math::Vector3 &_vel)
    + ***Replacement:*** void SetLinearVel(const ignition::math::Vector3d &_vel)
    + ***Deprecation:*** void SetAngularVel(const math::Vector3 &_vel)
    + ***Replacement:*** void SetAngularVel(const ignition::math::Vector3d &_vel)
    + ***Deprecation:*** void SetLinearAccel(const math::Vector3 &_vel)
    + ***Replacement:*** void SetLinearAccel(const ignition::math::Vector3d &_vel)

    + ***Deprecation:*** void SetAngularAccel(const math::Vector3 &_vel)
    + ***Replacement:*** void SetAngularAccel(const ignition::math::Vector3d &_vel)
    + ***Deprecation:*** void AttachStaticModel(ModelPtr &_model, math::Pose _offset)
    + ***Replacement:*** void AttachStaticModel(ModelPtr &_model, ignition::math::Pose3d _offset)

    + ***Deprecation:*** void SetLinkWorldPose(const math::Pose &_pose, std::string _linkName)
    + ***Replacement:*** void SetLinkWorldPose(const ignition::math::Pose3d &_pose, std::string _linkName)

    + ***Deprecation:*** void SetLinkWorldPose(const math::Pose &_pose, const LinkPtr &_link)
    + ***Replacement:*** void SetLinkWorldPose(const ignition::math::Pose3d &_pose, const LinkPtr &_link)

1. **gazebo/physics/Joint.hh**
    + ***Deprecation:*** math::Pose GetInitialAnchorPose() const
    + ***Replacement:*** ignition::math::Pose3d InitialAnchorPose() const
    + ***Deprecation:*** math::Pose GetWorldPose() const
    + ***Replacement:*** ignition::math::Pose3d WorldPose() const
    + ***Deprecation:*** math::Pose GetAnchorErrorPose() const
    + ***Replacement:*** ignition::math::Pose3d AnchorErrorPose() const
    + ***Deprecation:*** math::Quaternion GetAxisFrame(unsigned int _index) const
    + ***Replacement:*** ignition::math::Quaterniond AxisFrame(const unsigned int _index) const
    + ***Deprecation:*** math::Quaternion GetAxisFrameOffset(unsigned int _index) const
    + ***Replacement:*** ignition::math::Quaterniond AxisFrameOffset(const unsigned int _index) const
    + ***Deprecation:*** math::Pose ComputeChildLinkPose(unsigned int _index, double _position)
    + ***Replacement:*** ignition::math::Pose3d ChildLinkPose(const unsigned int _index, const double _position)
    + ***Deprecation:*** virtual unsigned int GetAngleCount() const = 0
    + ***Replacement:*** virtual unsigned int DOF() const = 0
    + ***Deprecation:*** math::Angle GetAngle(unsigned int _index) const
    + ***Replacement:*** virtual double Position(const unsigned int _index = 0) const final
    + ***Deprecation:*** virtual math::Angle GetAngleImpl(unsigned int _index) const = 0
    + ***Replacement:*** virtual double PositionImpl(const unsigned int _index = 0) const = 0
    + ***Deprecation:*** bool SetHighStop(unsigned int _index, const math::Angle &_angle)
    + ***Replacement:*** virtual void SetUpperLimit(const unsigned int _index, const double _limit)
    + ***Deprecation:*** void SetUpperLimit(unsigned int _index, math::Angle _limit)
    + ***Replacement:*** virtual void SetUpperLimit(const unsigned int _index, const double _limit)
    + ***Deprecation:*** bool SetLowStop(unsigned int _index, const math::Angle &_angle)
    + ***Replacement:*** virtual oid SetLowerLimit(const unsigned int _index, const double _limit)
    + ***Deprecation:*** void SetLowerLimit(unsigned int _index, math::Angle _limit)
    + ***Replacement:*** virtual oid SetLowerLimit(const unsigned int _index, const double _limit)
    + ***Deprecation:*** virtual math::Angle GetHighStop(unsigned int _index) = 0
    + ***Replacement:*** virtual double UpperLimit(const unsigned int _index = 0) const
    + ***Deprecation:*** math::Angle GetUpperLimit(unsigned int _index) const
    + ***Replacement:*** virtual double UpperLimit(const unsigned int _index = 0) const
    + ***Deprecation:*** virtual math::Angle GetLowStop(unsigned int _index) = 0
    + ***Replacement:*** virtual double LowerLimit(const unsigned int _index = 0) const
    + ***Deprecation:*** math::Angle GetLowerLimit(unsigned int _index) const
    + ***Replacement:*** virtual double LowerLimit(const unsigned int _index = 0) const
    + ***Deprecation:*** void Load(LinkPtr _parent, LinkPtr _child, const math::Pose &_pose)
    + ***Replacement:*** void Load(LinkPtr _parent, LinkPtr _child, const ignition::math::Pose3d &_pose)
    + ***Deprecation:*** void SetAxis(unsigned int _index, const math::Vector3 &_axis) = 0
    + ***Replacement:*** void SetAxis(const unsigned int _index, const ignition::math::Vector3d &_axis) = 0
    + ***Deprecation:*** math::Vector3 GetLocalAxis(unsigned int _index) const
    + ***Replacement:*** ignition::math::Vector3d LocalAxis(const unsigned int _index) const
    + ***Deprecation:*** math::Vector3 GetGlobalAxis(unsigned int _index)
    + ***Replacement:*** ignition::math::Vector3d GlobalAxis(unsigned int _index) const
    + ***Deprecation:*** void SetAnchor(unsigned int _index, const math::Vector3 &_anchor) = 0
    + ***Replacement:*** void SetAnchor(const unsigned int _index, const ignition::math::Vector3d &_anchor) = 0
    + ***Deprecation:*** math::Vector3 GetAnchor(unsigned int _index) const = 0
    + ***Replacement:*** ignition::math::Vector3d Anchor(const unsigned int _index) const = 0
    + ***Deprecation:*** math::Vector3 GetLinkForce(unsigned int _index) const = 0
    + ***Replacement:*** ignition::math::Vector3d LinkForce(const unsigned int _index) const = 0
    + ***Deprecation:*** math::Vector3 GetLinkTorque(unsigned int _index) const = 0
    + ***Replacement:*** ignition::math::Vector3d LinkTorque(const unsigned int _index) const = 0
    + ***Deprecation:*** double GetInertiaRatio(const math::Vector3 &_axis) const
    + ***Replacement:*** double InertiaRatio(const ignition::math::Vector3d &_axis) const

1. **gazebo/physics/Shape.hh**
    + ***Deprecation:*** void SetScale(const math::Vector3 &_scale)
    + ***Replacement:*** void SetScale(const ignition::math::Vector3d &_scale)
    + ***Deprecation:*** math::Vector3 GetScale() const
    + ***Replacement:*** ignition::math::Vector3d Scale() const

1. **gazebo/physics/HeightmapShape.hh**
    + ***Deprecation:*** math::Vector2i GetVertexCount() const
    + ***Replacement:*** ignition::math::Vector2i VertexCount() const
    + ***Deprecation:*** math::Vector3 GetSize() const
    + ***Replacement:*** ignition::math::Vector3d Size() const
    + ***Deprecation:*** math::Vector3 GetPos() const
    + ***Replacement:*** ignition::math::Vector3d Pos() const

1. **gazebo/physics/Entity.hh**
    + ***Deprecation:*** const math::Pose GetDirtyPose() const
    + ***Replacement:*** const ignition::math::Pose3d &DirtyPose() const
    + ***Deprecation:*** inline virtual const math::Pose GetWorldPose() const
    + ***Replacement:*** inline virtual const ignition::math::Pose3d &WorldPose() const
    + ***Deprecation:*** void SetInitialRelativePose(const math::Pose &_pose)
    + ***Replacement:*** void SetInitialRelativePose(const ignition::math::Pose3d &_pose)
    + ***Deprecation:*** math::Pose GetInitialRelativePose() const
    + ***Replacement:*** ignition::math::Pose3d InitialRelativePose() const
    + ***Deprecation:*** virtual math::Box GetBoundingBox() const
    + ***Replacement:*** virtual ignition::math::Box BoundingBox() const
    + ***Deprecation:*** void SetRelativePose(const math::Pose &_pose, bool _notify = true, bool _publish = true)
    + ***Replacement:*** void SetRelativePose(const ignition::math::Pose3d &_pose, const bool _notify = true, const bool _publish = true)
    + ***Deprecation:*** void SetWorldPose(const math::Pose &_pose, bool _notify = true, bool _publish = true)
    + ***Replacement:*** void SetWorldPose(const ignition::math::Pose3d &_pose, const bool _notify = true, const bool _publish = true)
    + ***Deprecation:*** virtual math::Vector3 GetRelativeLinearVel() const
    + ***Replacement:*** virtual ignition::math::Vector3d RelativeLinearVel() const
    + ***Deprecation:*** virtual math::Vector3 GetWorldLinearVel() const
    + ***Replacement:*** virtual ignition::math::Vector3d WorldLinearVel() const
    + ***Deprecation:*** virtual math::Vector3 GetRelativeAngularVel() const
    + ***Replacement:*** virtual ignition::math::Vector3d RelativeAngularVel() const
    + ***Deprecation:*** virtual math::Vector3 GetWorldAngularVel() const
    + ***Replacement:***  virtual ignition::math::Vector3d WorldAngularVel() const
    + ***Deprecation:*** virtual math::Vector3 GetRelativeLinearAccel() const
    + ***Replacement:***  virtual ignition::math::Vector3d RelativeLinearAccel() const
    + ***Deprecation:*** virtual math::Vector3 GetWorldLinearAccel() const
    + ***Replacement:***  virtual ignition::math::Vector3d WorldLinearAccel() const
    + ***Deprecation:*** virtual math::Vector3 GetRelativeAngularAccel() const
    + ***Replacement:*** virtual ignition::math::Vector3d RelativeAngularAccel() const
    + ***Deprecation:*** virtual math::Vector3 GetWorldAngularAccel() const
    + ***Replacement:*** virtual ignition::math::Vector3d WorldAngularAccel() const
    + ***Deprecation:*** math::Box GetCollisionBoundingBox() const
    + ***Replacement:*** ignition::math::Box CollisionBoundingBox() const
    + ***Deprecation:*** math::Pose GetRelativePose() const
    + ***Replacement:*** ignition::math::Pose3d RelativePose() const
    + ***Deprecation:*** void SetWorldTwist(const math::Vector3 &_linear, const math::Vector3 &_angular, bool _updateChildren = true)
    + ***Replacement:*** void SetWorldTwist(const ignition::math::Vector3d &_linear, const ignition::math::Vector3d &_angular, const bool _updateChildren = true)

1. **gazebo/physics/PlaneShape.hh**
    + ***Deprecation:*** void SetSize(const math::Vector2d &_size)
    + ***Replacement:*** void SetSize(const ignition::math::Vector2d &_size)
    + ***Deprecation:*** math::Vector2d GetSize() const
    + ***Replacement:*** ignition::math::Vector2d Size() const
    + ***Deprecation:*** void SetNormal(const math::Vector3 &_norm)
    + ***Replacement:*** void SetNormal(const ignition::math::Vector3d &_norm)
    + ***Deprecation:*** math::Vector3 GetNormal() const
    + ***Replacement:*** ignition::math::Vector3d Normal() const
    + ***Deprecation:*** void SetAltitude(const math::Vector3 &_pos)
    + ***Replacement:*** void SetAltitude(const ignition::math::Vector3d &_pos)

1. **gazebo/physics/CollisionState.hh**
    + ***Deprecation:*** const math::Pose &GetPose() const
    + ***Replacement:*** const ignition::math::Pose3d &Pose() const

1. **gazebo/physics/JointState.hh**
    + ***Deprecation:*** math::Angle GetAngle(unsigned int _axis) const
    + ***Replacement:*** double Position(const unsigned int _axis = 0) const
    + ***Deprecation:*** const std::vector<math::Angle> GetAngles() const
    + ***Replacement:*** const std::vector<double> &Positions() const

1. **gazebo/physics/LinkState.hh**
    + ***Deprecation:*** const math::Pose &GetPose() const
    + ***Replacement:*** const ignition::math::Pose3d &Pose() const
    + ***Deprecation:*** const math::Pose GetVelocity() const
    + ***Replacement:*** const ignition::math::Pose3d &Velocity() const
    + ***Deprecation:*** const math::Pose GetAcceleration() const
    + ***Replacement:*** const ignition::math::Pose3d &Acceleration() const
    + ***Deprecation:*** const math::Pose GetWrench() const
    + ***Replacement:*** const ignition::math::Pose3d &Wrench() const

1. **gazebo/physics/ModelState.hh**
    + ***Deprecation:*** const math::Pose &GetPose() const
    + ***Replacement:*** const ignition::math::Pose3d &Pose() const

1. **gazebo/rendering/Distortion.hh**
    + ***Deprecation:*** double GetK1() const
    + ***Replacement:*** double K1() const
    + ***Deprecation:*** double GetK2() const
    + ***Replacement:*** double K2() const
    + ***Deprecation:*** double GetK3() const
    + ***Replacement:*** double K3() const
    + ***Deprecation:*** double GetP1() const
    + ***Replacement:*** double P1() const
    + ***Deprecation:*** double GetP2() const
    + ***Replacement:*** double P2() const
    + ***Deprecation:*** math::Vector2d GetCenter() const
    + ***Replacement:*** ignition::math::Vector2d Center() const
    + ***Deprecation:*** static math::Vector2d Distort(const math::Vector2d &_in, const math::Vector2d &_center, double _k1, double _k2, double _k3, double _p1, double _p2)
    + ***Replacement:*** static ignition::math::Vector2d Distort( const ignition::math::Vector2d &_in, const ignition::math::Vector2d &_center, double _k1, double _k2, double _k3, double _p1, double _p2)

1. **gazebo/rendering/COMVisual.hh**
    + ***Deprecation:*** math::Pose GetInertiaPose() const
    + ***Replacement:*** ignition::math::Pose3d InertiaPose() const

1. **gazebo/rendering/JointVisual.hh**
    + ***Deprecation:*** void Load(ConstJointPtr &_msg, const math::Pose &_worldPose)
    + ***Replacement:*** void Load(ConstJointPtr &_msg, const ignition::math::Pose3d &_worldPose)
    + ***Deprecation:*** ArrowVisualPtr CreateAxis(const math::Vector3 &_axis, bool _useParentFrame, msgs::Joint::Type _type)
    + ***Replacement:*** ArrowVisualPtr CreateAxis(const ignition::math::Vector3d &_axis, const bool _useParentFrame, const msgs::Joint::Type _type)
    + ***Deprecation:*** void UpdateAxis(ArrowVisualPtr _arrowVisual, const math::Vector3 &_axis, bool _useParentFrame, msgs::Joint::Type _type)
    + ***Replacement:*** void UpdateAxis(ArrowVisualPtr _arrowVisual, const ignition::math::Vector3d &_axis, const bool _useParentFrame, const msgs::Joint::Type _type)

1. **gazebo/rendering/OrbitViewController.hh**
    + ***Deprecation:*** virtual void Init(const math::Vector3 &_focalPoint, const double _yaw = 0, const double _pitch = 0)
    + ***Replacement:*** virtual void Init(const ignition::math::Vector3d &_focalPoint, const double _yaw = 0, const double _pitch = 0)
    + ***Deprecation:*** void SetFocalPoint(const math::Vector3 &_fp)
    + ***Replacement:*** void SetFocalPoint(const ignition::math::Vector3d &_fp)
    + ***Deprecation:*** math::Vector3 GetFocalPoint() const
    + ***Replacement:*** ignition::math::Vector3d FocalPoint() const
    + ***Deprecation:*** void TranslateLocal(const math::Vector3 &_vec)
    + ***Replacement:*** void TranslateLocal(const ignition::math::Vector3d &_vec)
    + ***Deprecation:*** void TranslateGlobal(const math::Vector3 &_vec)
    + ***Replacement:*** void TranslateGlobal(const ignition::math::Vector3d &_vec)

1. **gazebo/rendering/OrthoViewController.hh**
    + ***Deprecation:*** virtual void Init(const math::Vector3 &_focalPoint, const double _yaw = 0, const double _pitch = 0)
    + ***Replacement:*** virtual void Init(const ignition::math::Vector3d &_focalPoint, const double _yaw = 0, const double _pitch = 0)

1. **gazebo/rendering/Projector.hh**
    + ***Deprecation:*** void Load(const std::string &_name, const math::Pose &_pose = math::Pose(0, 0, 0, 0, 0, 0), const std::string &_textureName = "", double _nearClip = 0.25, double _farClip = 15.0, double _fov = IGN_PI * 0.25)
    + ***Replacement:*** void Load(const std::string &_name, const ignition::math::Pose3d &_pose = ignition::math::Pose3d::Zero, const std::string &_textureName = "", const double _nearClip = 0.25, const double _farClip = 15.0, const double _fov = IGN_PI * 0.25);
    + ***Deprecation:*** void SetPose(const math::Pose &_pose)
    + ***Replacement:*** void SetPose(const ignition::math::Pose3d &_pose)

1. **gazebo/rendering/UserCamera.hh**
    + ***Deprecation:*** void SetViewController(const std::string &_type, const math::Vector3 &_pos)
    + ***Replacement:*** void SetViewController(const std::string &_type, const ignition::math::Vector3d &_pos)
    + ***Deprecation:*** void SetFocalPoint(const math::Vector3 &_pt)
    + ***Replacement:*** void SetFocalPoint(const ignition::math::Vector3d &_pt)
    + ***Deprecation:*** VisualPtr GetVisual(const math::Vector2i &_mousePos) const
    + ***Replacement:*** VisualPtr Visual(const ignition::math::Vector2i &_mousePos) const
    + ***Deprecation:*** VisualPtr GetVisual(const math::Vector2i &_mousePos, std::string &_mod)
    + ***Replacement:*** VisualPtr Visual(const ignition::math::Vector2i &_mousePos, std::string &_mod) const
    + ***Deprecation:*** void SetDefaultPose(const math::Pose &_pose)
    + ***Replacement:*** void SetInitialPose(const ignition::math::Pose3d &_pose)
    + ***Deprecation:*** math::Pose3 DefaultPose() const
    + ***Replacement:*** ignition::math::Pose3d InitialPose() const

1. **gazebo/rendering/ViewController.hh**
    + ***Deprecation:*** virtual void Init(const math::Vector3 &_focalPoint, const double _yaw = 0, const double _pitch = 0)
    + ***Replacement:*** virtual void Init(const ignition::math::Vector3d &_focalPoint, const double _yaw = 0, const double _pitch = 0)

1. **gazebo/physics/Gripper.hh**
    + ***Deprecation:*** std::string GetName() const
    + ***Replacement:*** std::string Name() const

1. **gazebo/physics/World.hh**
    + ***Deprecation:*** bool GetRunning() const
    + ***Replacement:*** bool Running() const;
    + ***Deprecation:*** std::string GetName() const
    + ***Replacement:*** std::string Name() const
    + ***Deprecation:*** PhysicsEnginePtr GetPhysicsEngine() const
    + ***Replacement:*** PhysicsEnginePtr Physics() const
    + ***Deprecation:*** PresetManagerPtr GetPresetManager() const
    + ***Replacement:*** PresetManagerPtr PresetMgr() const
    + ***Deprecation:*** common::SphericalCoordinatesPtr GetSphericalCoordinates() const
    + ***Replacement:*** common::SphericalCoordinatesPtr SphericalCoords() const
    + ***Deprecation:*** unsigned int GetModelCount() const
    + ***Replacement:*** unsigned int ModelCount() const
    + ***Deprecation:*** ModelPtr GetModel(unsigned int _index) const
    + ***Replacement:*** ModelPtr ModelByIndex(const unsigned int _index) const
    + ***Deprecation:*** Model_V GetModels() const
    + ***Replacement:*** Model_V Models() const
    + ***Deprecation:*** common::Time GetSimTime() const
    + ***Replacement:*** common::Time SimTime() const
    + ***Deprecation:*** common::Time GetPauseTime() const
    + ***Replacement:*** common::Time PauseTime() const
    + ***Deprecation:*** common::Time GetStartTime() const
    + ***Replacement:*** common::Time StartTime() const
    + ***Deprecation:*** common::Time GetRealTime() const
    + ***Replacement:*** common::Time RealTime() const
    + ***Deprecation:*** BasePtr GetByName(const std::string &_name)
    + ***Replacement:*** BasePtr BaseByName(const std::string &_name) const
    + ***Deprecation:*** ModelPtr GetModel(const std::string &_name)
    + ***Replacement:*** ModelPtr ModelByName(const std::string &_name) const
    + ***Deprecation:*** LightPtr Light(const std::string &_name) const
    + ***Replacement:*** LightPtr LightByName(const std::string &_name) const
    + ***Deprecation:*** EntityPtr GetEntity(const std::string &_name)
    + ***Replacement:*** EntityPtr EntityByName(const std::string &_name) const
    + ***Deprecation:*** ModelPtr GetModelBelowPoint(const math::Vector3 &_pt)
    + ***Replacement:*** ModelPtr ModelBelowPoint(const ignition::math::Vector3d &_pt) const
    + ***Deprecation:*** EntityPtr GetEntityBelowPoint(const math::Vector3 &_pt)
    + ***Replacement:*** EntityPtr EntityBelowPoint(const ignition::math::Vector3d &_pt) const
    + ***Deprecation:*** std::mutex &GetSetWorldPoseMutex() const
    + ***Replacement:*** std::mutex &WorldPoseMutex() const
    + ***Deprecation:*** bool GetEnablePhysicsEngine()
    + ***Replacement:*** bool PhysicsEnabled() const
    + ***Deprecation:*** void EnablePhysicsEngine(const bool _enable)
    + ***Replacement:*** void SetPhysicsEnabled(const bool _enable)
    + ***Deprecation:*** uint32_t GetIterations() const
    + ***Replacement:*** uint32_t Iterations() const
    + ***Deprecation:*** msgs::Scene GetSceneMsg() const
    + ***Replacement:*** msgs::Scene SceneMsg() const

1. **gazebo/rendering/Visual.hh**
    + ***Deprecation:*** public: void SetScale(const math::Vector3 &_scale)
    + ***Replacement:*** public: void SetScale(const ignition::math::Vector3d &_scale)
    + ***Deprecation:*** public: void SetPosition(const math::Vector3 &_pos)
    + ***Replacement:*** public: void SetPosition(const ignition::math::Vector3d &_pos)
    + ***Deprecation:*** std::string GetName() const
    + ***Replacement:*** std::string Name() const
    + ***Deprecation:*** math::Vector3 GetScale()
    + ***Replacement:*** ignition::math::Vector3d Scale() const
    + ***Deprecation:*** void SetRotation(const math::Quaternion &_rot)
    + ***Replacement:*** void SetRotation(const ignition::math::Quaterniond &_rot)
    + ***Deprecation:*** void SetPose(const math::Pose &_pose)
    + ***Replacement:*** void SetPose(const ignition::math::Pose3d &_pose)
    + ***Deprecation:*** math::Vector3 GetPosition() const
    + ***Replacement:*** ignition::math::Vector3d Position() const
    + ***Deprecation:*** math::Quaternion GetRotation() const
    + ***Replacement:*** ignition::math::Quaterniond Rotation() const
    + ***Deprecation:*** math::Pose GetPose() const
    + ***Replacement:*** ignition::math::Pose3d Pose()
    + ***Deprecation:*** math::Pose GetWorldPose() const
    + ***Replacement:*** ignition::math::Pose3d WorldPose() const
    + ***Deprecation:*** void SetWorldPosition(const math::Vector3 &_pos)
    + ***Replacement:*** void SetWorldPosition(const ignition::math::Vector3d &_pos)
    + ***Deprecation:*** void SetWorldRotation(const math::Quaternion &_pos)
    + ***Replacement:*** void SetWorldRotation(const ignition::math::Quaterniond &_pos)
    + ***Deprecation:*** math::Box GetBoundingBox() const
    + ***Replacement:*** ignition::math::Box BoundingBox() const
    + ***Deprecation:*** void MoveToPosition(const math::Pose &_pose, double _time)
    + ***Replacement:*** void MoveToPosition(const ignition::math::Pose3d &_pose, const double _time)
    + ***Deprecation:*** void MoveToPositions(const std::vector<math::Pose> &_pts, double _time, std::function<void()> _onComplete = nullptr)
    + ***Replacement:*** void MoveToPositions(const std::vector<ignition::math::Pose3d> &_pts, const double _time, std::function<void()> _onComplete = nullptr)
    + ***Deprecation:*** void SetWorldPose(const math::Pose &_pose)
    + ***Replacement:*** void SetWorldPose(const ignition::math::Pose3d &_pose)

1. **gazebo/rendering/Camera.hh**
    + ***Deprecation:*** public: virtual void SetWorldPose(const math::Pose &_pose)
    + ***Replacement:*** public: virtual void SetWorldPose(const ignition::math::Pose3d &_pose)

1. **gazebo/rendering/WireBox.hh**
    + ***Deprecation:*** public: explicit WireBox(VisualPtr _parent, const math::Box &_box)
    + ***Replacement:*** public: explicit WireBox(VisualPtr _parent, const ignition::math::Box &_box);
    + ***Deprecation:*** public: void Init(const math::Box &_box)
    + ***Replacement:*** public: void Init(const ignition::math::Box &_box)
    + ***Deprecation:*** public: bool GetVisible() const
    + ***Replacement:*** public: bool Visible() const
    + ***Deprecation:*** public: math::Box GetBox() const
    + ***Replacement:*** public: ignition::math::Box Box()

1. **gazebo/gui/ModelManipulator.hh**
    + ***Deprecation:*** public: void RotateEntity(rendering::VisualPtr &_vis,
                                                   const math::Vector3 &_axis,
                                                   bool _local = false);
    + ***Replacement:*** public: void RotateEntity(rendering::VisualPtr &_vis,
                                                   const ignition::math::Vector3d &_axis,
                                                   const bool _local = false)
    + ***Deprecation:*** public: void TranslateEntity(rendering::VisualPtr &_vis,
                                                      const math::Vector3 &_axis,
                                                      bool _local = false)
    + ***Replacement:*** public: void TranslateEntity(rendering::VisualPtr &_vis,
                                                      const ignition::math::Vector3d &_axis,
                                                      const bool _local = false);
    + ***Deprecation:*** public: void ScaleEntity(rendering::VisualPtr &_vis,
                                                  const math::Vector3 &_axis,
                                                  bool _local = false)
    + ***Replacement:*** public: void ScaleEntity(rendering::VisualPtr &_vis,
                                                  const ignition::math::Vector3d &_axis,
                                                  const bool _local = false)
    + ***Deprecation:*** public: static math::Vector3 SnapPoint(const math::Vector3 &_point,
                                                                double _interval = 1.0,
                                                                double _sensitivity = 0.4);
    + ***Replacement:*** public: static ignition::math::Vector3d SnapPoinit(const ignition::math::Vector3d &_point,
                                                                            const double _interval = 1.0,
                                                                            const double _sensitivity = 0.4)
    + ***Deprecation:*** public: static math::Vector3 GetMousePositionOnPlane(rendering::CameraPtr _camera,
                                                                              const common::MouseEvent &_event)
    + ***Replacement:*** public: static ignition::math::Vector3d MousePositionOnPlane(rendering::CameraPtr _camera,
                                                                                      const common::MouseEvent &_event)
    + ***Deprecation:*** public: static math::Vector3 GetMouseMoveDistance(rendering::CameraPtr _camera,
                                                                           const math::Vector2i &_start,
                                                                           const math::Vector2i &_end,
                                                                           const math::Pose &_pose,
                                                                           const math::Vector3 &_axis,
                                                                           bool _local)
    + ***Replacement:*** public: static ignition::math::Vector3d MouseMoveDistance(rendering::CameraPtr _camera,
                                                                                   const ignition::math::Vector2i &_start,
                                                                                   const ignition::math::Vector2i &_end,
                                                                                   const ignition::math::Pose3d &_pose,
                                                                                   const ignition::math::Vector3d &_axis,
                                                                                   const bool _local)

1. **gazebo/gui/ModelSnap.hh**
    + ***Deprecation:*** public: void Snap(const std::vector<math::Vector3> &_triangleSrc,
                                           const std::vector<math::Vector3> &_triangleDest,
                                           rendering::VisualPtr _visualSrc)
    + ***Replacement:*** public: void Snap(const ignition::math::Triangle3d &_triangleSrc,
                                           const ignition::math::Triangle3d &_triangleDest,
                                           rendering::VisualPtr _visualSrc);
    + ***Deprecation:*** public: void GetSnapTransform(const std::vector<math::Vector3> &_triangleSrc,
                                                       const std::vector<math::Vector3> &_triangleDest,
                                                       const math::Pose &_poseSrc, math::Vector3 &_trans,
                                                       math::Quaternion &_rot)
    + ***Replacement:*** public: void SnapTransform(const ignition::math::Triangle3d &_triangleSrc,
                                                    const ignition::math::Triangle3d &_triangleDest,
                                                    const ignition::math::Pose3d &_poseSrc,
                                                    ignition::math::Vector3d &_trans,
                                                    ignition::math::Quaterniond &_rot)

1. **gazebo/rendering/RayQuery.hh**
    + ***Deprecation:*** public: bool SelectMeshTriangle(int _x, int _y,
                                                         VisualPtr _visual,
                                                         math::Vector3 &_intersect,
                                                         std::vector<math::Vector3> &_vertices)
    + ***Replacement:*** public: bool SelectMeshTriangle(const int _x, const int _y,
                                                         const VisualPtr _visual,
                                                         ignition::math::Vector3d &_intersect,
                                                         ignition::math::Triangle3d &_triangle)

1. **gazebo/rendering/Road2d.hh**
    + ***Deprecation:*** public: void Load(VisualPtr);
    + ***Replacement:*** public: void Load(msgs::Road);

1. **gazebo/common/Event.hh**
    + ***Deprecation:*** public: void Event::Disconnect(ConnectionPtr);
    + ***Deprecation:*** public: void EventT::Disconnect(ConnectionPtr);
    + ***Replacement:*** Delete the Connection object, perhaps by calling
    reset() on its smart pointer.
    + ***Deprecation:*** public: bool Event::GetSignaled() const;
    + ***Replacement:*** public: bool Event::Signaled() const;
    + ***Deprecation:*** public: bool Connection::GetId() const;
    + ***Replacement:*** public: bool Connection::Id() const;

1. **gazebo/common/Events.hh**
    + ***Deprecation:*** public: void Events::Disconnect.*(ConnectionPtr);
    + ***Replacement:*** Delete the Connection object, perhaps by calling
    reset() on its smart pointer.

1. **gazebo/gui/GuiEvents.hh**
    + ***Deprecation:*** public: void Events::Disconnect.*(ConnectionPtr);
    + ***Replacement:*** Delete the Connection object, perhaps by calling
    reset() on its smart pointer.

1. **gazebo/gui/building/BuildingEditorEvents.hh**
    + ***Deprecation:*** public: void Events::Disconnect.*(ConnectionPtr);
    + ***Replacement:*** Delete the Connection object, perhaps by calling
    reset() on its smart pointer.

1. **gazebo/gui/model/ModelEditorEvents.hh**
    + ***Deprecation:*** public: void Events::Disconnect.*(ConnectionPtr);
    + ***Replacement:*** Delete the Connection object, perhaps by calling
    reset() on its smart pointer.

1. **gazebo/physics/Inertial.hh**
    + ***Deprecation:*** public: math::Matrix3 GetMOI() const
    + ***Replacement:*** public: ignition::math::Matrix3d MOI() const
    + ***Deprecation:*** public: math::Matrix3 GetMOI(const math::Pose) const
    + ***Replacement:*** public: ignition::math::Matrix3d MOI(const ignition::math::Pose3d) const
    + ***Deprecation:*** public: void SetMOI(const math::Matrix3)
    + ***Replacement:*** public: void SetMOI(const ignition::math::Matrix3d)

    + ***Deprecation:*** double GetMass() const
    + ***Replacement:*** double Mass() const
    + ***Deprecation:*** void SetCoG(const math::Vector3 &_center)
    + ***Replacement:*** void SetCoG(const ignition::math::Vector3d &_center)
    + ***Deprecation:*** void SetCoG(const math::Pose &_c)
    + ***Replacement:*** void SetCoG(const ignition::math::Pose3d &_c)
    + ***Deprecation:*** math::Vector3 GetCoG() const
    + ***Replacement:*** const ignition::math::Vector3d &CoG() const
    + ***Deprecation:*** const math::Pose GetPose() const
    + ***Replacement:*** const ignition::math::Pose3d Pose() const
    + ***Deprecation:*** math::Vector3 GetPrincipalMoments() const
    + ***Replacement:*** ignition::math::Vector3d PrincipalMoments() const
    + ***Deprecation:*** math::Vector3 GetProductsofInertia() const
    + ***Replacement:*** ignition::math::Vector3d ProductsOfInertia() const
    + ***Deprecation:*** double GetIXX() const
    + ***Replacement:*** double IXX() const
    + ***Deprecation:*** double GetIYY() const
    + ***Replacement:*** double IYY() const
    + ***Deprecation:*** double GetIZZ() const
    + ***Replacement:*** double IZZ() const
    + ***Deprecation:*** double GetIXY() const
    + ***Replacement:*** double IXY() const
    + ***Deprecation:*** double GetIXZ() const
    + ***Replacement:*** double IXZ() const
    + ***Deprecation:*** double GetIYZ() const
    + ***Replacement:*** double IYZ() const
    + ***Deprecation:*** void Rotate(const math::Quaternion &_rot)
    + ***Replacement:*** void Rotate(const ignition::math::Quaterniond &_rot)
    + ***Deprecation:*** Inertial GetInertial(const math::Pose &_frameOffset) const
    + ***Replacement:*** Inertial operator()(const ignition::math::Pose3d &_frameOffset) const

1. **gazebo/physics/Joint.hh**
    + ***Deprecation:*** public: void Joint::DisconnectJointUpdate(ConnectionPtr);
    + ***Replacement:*** Delete the Connection object, perhaps by calling
    reset() on its smart pointer.

1. **gazebo/physics/Link.hh**
    + ***Deprecation:*** public: math::Matrix3 GetWorldInertiaMatrix() const
    + ***Replacement:*** public: ignition::math::Matrix3d WorldInertiaMatrix() const
    + ***Deprecation:*** public: void Link::DisconnectEnabled(ConnectionPtr);
    + ***Replacement:*** Delete the Connection object, perhaps by calling
    reset() on its smart pointer.
    + ***Deprecation:*** virtual math::Box GetBoundingBox() const
    + ***Replacement:*** virtual ignition::math::Box BoundingBox() const
    + ***Deprecation:*** void SetScale(const math::Vector3 &_scale)
    + ***Replacement:*** void SetScale(const ignition::math::Vector3d &_scale)
    + ***Deprecation:*** virtual void SetLinearVel(const math::Vector3 &_vel)
    + ***Replacement:*** virtual void SetLinearVel(const ignition::math::Vector3d &_vel)
    + ***Deprecation:*** virtual void SetAngularVel(const math::Vector3 &_vel)
    + ***Replacement:*** virtual void SetAngularVel(const ignition::math::Vector3d &_vel)
    + ***Deprecation:*** void SetLinearAccel(const math::Vector3 &_accel)
    + ***Replacement:*** void SetLinearAccel(const ignition::math::Vector3d &_accel)
    + ***Deprecation:*** void SetAngularAccel(const math::Vector3 &_accel)
    + ***Replacement:*** void SetAngularAccel(const ignition::math::Vector3d &_accel)
    + ***Deprecation:*** virtual void SetForce(const math::Vector3 &_force)
    + ***Replacement:*** virtual void SetForce(const ignition::math::Vector3d &_force)
    + ***Deprecation:*** virtual void SetTorque(const math::Vector3 &_torque)
    + ***Replacement:***virtual void SetTorque(const ignition::math::Vector3d &_torque)
    + ***Deprecation:*** virtual void AddForce(const math::Vector3 &_force)
    + ***Replacement:*** virtual void AddForce(const ignition::math::Vector3d &_force)
    + ***Deprecation:*** virtual void AddRelativeForce(const math::Vector3 &_force)
    + ***Replacement:*** virtual void AddRelativeForce(const ignition::math::Vector3d &_force)
    + ***Deprecation:*** virtual void AddForceAtWorldPosition(const math::Vector3 &_force, const math::Vector3 &_pos)
    + ***Replacement:*** virtual void AddForceAtWorldPosition(const ignition::math::Vector3d &_force, const ignition::math::Vector3d &_pos)
    + ***Deprecation:*** virtual void AddForceAtRelativePosition( const math::Vector3 &_force, const math::Vector3 &_relPos)
    + ***Replacement:*** virtual void AddForceAtRelativePosition(const ignition::math::Vector3d &_force, const ignition::math::Vector3d &_relPos)
    + ***Deprecation:*** virtual void AddLinkForce(const math::Vector3 &_force, const math::Vector3 &_offset = math::Vector3::Zero)
    + ***Replacement:*** virtual void AddLinkForce(const ignition::math::Vector3d &_force, const ignition::math::Vector3d &_offset = ignition::math::Vector3d::Zero)
    + ***Deprecation:*** virtual void AddTorque(const math::Vector3 &_torque)
    + ***Replacement:*** virtual void AddTorque(const ignition::math::Vector3d &_torque)
    + ***Deprecation:*** virtual void AddRelativeTorque(const math::Vector3 &_torque)
    + ***Replacement:*** virtual void AddRelativeTorque(const ignition::math::Vector3d &_torque)
    + ***Deprecation:*** math::Pose GetWorldCoGPose() const
    + ***Replacement:*** ignition::math::Pose3d WorldCoGPose() const
    + ***Deprecation:*** virtual math::Vector3 GetWorldLinearVel() const
    + ***Replacement:*** virtual ignition::math::Vector3d WorldLinearVel() const
    + ***Deprecation:*** virtual math::Vector3 GetWorldLinearVel(const math::Vector3 &_offset) const
    + ***Replacement:*** virtual ignition::math::Vector3d WorldLinearVel(const ignition::math::Vector3d &_offset) const
    + ***Deprecation:*** virtual math::Vector3 GetWorldLinearVel(const math::Vector3 &_offset, const math::Quaternion &_q) const
    + ***Replacement:***  virtual ignition::math::Vector3d WorldLinearVel(const ignition::math::Vector3d &_offset, const ignition::math::Quaterniond &_q) const
    + ***Deprecation:*** virtual math::Vector3 GetWorldCoGLinearVel() const
    + ***Replacement:*** virtual ignition::math::Vector3d WorldCoGLinearVel() const
    + ***Deprecation:*** math::Vector3 GetRelativeLinearVel() const
    + ***Replacement:*** ignition::math::Vector3d RelativeLinearVel() const
    + ***Deprecation:*** math::Vector3 GetRelativeAngularVel() const
    + ***Replacement:*** ignition::math::Vector3d RelativeAngularVel() const
    + ***Deprecation:*** math::Vector3 GetRelativeLinearAccel() const
    + ***Replacement:*** ignition::math::Vector3d RelativeLinearAccel() const
    + ***Deprecation:*** math::Vector3 GetWorldLinearAccel() const
    + ***Replacement:*** ignition::math::Vector3d WorldLinearAccel() const
    + ***Deprecation:*** math::Vector3 GetRelativeAngularAccel() const
    + ***Replacement:*** ignition::math::Vector3d RelativeAngularAccel() const
    + ***Deprecation:*** math::Vector3 GetWorldAngularMomentum() const
    + ***Replacement:*** ignition::math::Vector3d WorldAngularMomentum() const
    + ***Deprecation:*** math::Vector3 GetWorldAngularAccel() const
    + ***Replacement:*** ignition::math::Vector3d WorldAngularAccel() const
    + ***Deprecation:*** math::Vector3 GetRelativeForce()
    + ***Replacement:*** ignition::math::Vector3d RelativeForce() const
    + ***Deprecation:*** virtual math::Vector3 GetWorldForce() const
    + ***Replacement:*** virtual ignition::math::Vector3d WorldForce() const
    + ***Deprecation:*** math::Vector3 GetRelativeTorque() const
    + ***Replacement:*** ignition::math::Vector3d RelativeTorque() const
    + ***Deprecation:*** virtual math::Vector3 GetWorldTorque() const
    + ***Replacement:*** virtual ignition::math::Vector3d WorldTorque() const
    + ***Deprecation:*** math::Pose GetWorldInertialPose() const
    + ***Replacement:*** ignition::math::Pose3d WorldInertialPose() const
    + ***Deprecation:*** void AttachStaticModel(ModelPtr &_model, const math::Pose &_offset)
    + ***Replacement:*** void AttachStaticModel(ModelPtr &_model, const ignition::math::Pose3d &_offset)

1. **gazebo/physics/MultiRayShape.hh**
    + ***Deprecation:*** public: void MultiRayShape::DisconnectNewLaserScans(ConnectionPtr);
    + ***Replacement:*** Delete the Connection object, perhaps by calling
    reset() on its smart pointer.
    + ***Deprecation:*** math::Angle GetMinAngle() const
    + ***Replacement:*** ignition::math::Angle MinAngle() const
    + ***Deprecation:*** math::Angle GetMaxAngle() const
    + ***Replacement:*** ignition::math::Angle MaxAngle() const
    + ***Deprecation:*** math::Angle GetVerticalMinAngle() const
    + ***Replacement:*** ignition::math::Angle VerticalMinAngle() const
    + ***Deprecation:*** math::Angle GetVerticalMaxAngle() const
    + ***Replacement:*** ignition::math::Angle VerticalMaxAngle() const
    + ***Deprecation:*** void AddRay(const math::Vector3 &_start, const math::Vector3 &_end)
    + ***Replacement:*** void AddRay(const ignition::math::Vector3d &_start, const ignition::math::Vector3d &_end)

1. **gazebo/physics/PhysicsEngine.hh**
    + ***Deprecation:*** virtual void SetGravity(const gazebo::math::Vector3 &_gravity) = 0
    + ***Replacement:*** virtual void SetGravity(const ignition::math::Vector3d &_gravity) = 0

1. **gazebo/physics/PhysicsEngine.hh**
    + ***Deprecation:*** public: math::Vector3 GetGravity const
1. **gazebo/physics/World.hh**
    + ***Replacement:*** public: ignition::math::Vector3 Gravity const

1. **gazebo/physics/PhysicsEngine.hh**
    + ***Deprecation:*** public: ignition::math::Vector3d MagneticField const
1. **gazebo/physics/World.hh**
    + ***Replacement:*** public: ignition::math::Vector3d MagneticField const

1. **gazebo/rendering/Conversions.hh**
    + ***Deprecation:*** public: static Ogre::Quaternion Convert(const math::Quaternion &)
    + ***Replacement:*** public: static Ogre::Quaternion Convert(const ignition::math::Quaterniond &)
    + ***Deprecation:*** public: static Ogre::Vector3 Convert(const math::Vector3 &)
    + ***Replacement:*** public: static Ogre::Vector3 Convert(const ignition::math::Vector3d &)
    + ***Deprecation:*** public: static math::Quaternion Convert(const Ogre::Quaternion &)
    + ***Replacement:*** public: static ignition::math::Quaterniond ConvertIgn(const Ogre::Quaternion &)
    + ***Deprecation:*** public: static math::Vector3 Convert(const Ogre::Vector3 &)
    + ***Replacement:*** public: static ignition::math::Vector3d ConvertIgn(const Ogre::Vector3 &)

1. **gazebo/physics/simbody/SimbodyPhysics.hh**
    + ***Deprecation:*** static SimTK::Quaternion QuadToQuad(const math::Quaternion &_q)
    + ***Replacement:*** static SimTK::Quaternion QuadToQuad(const ignition::math::Quaterniond &_q)
    + ***Deprecation:*** static math::Quaternion QuadToQuad(const SimTK::Quaternion &_q)
    + ***Replacement:*** static ignition::math::Quaterniond QuadToQuadIgn(const SimTK::Quaternion &_q)
    + ***Deprecation:*** static SimTK::Vec3 Vector3ToVec3(const math::Vector3 &_v)
    + ***Replacement:*** static SimTK::Vec3 Vector3ToVec3(const ignition::math::Vector3d &_v)
    + ***Deprecation:*** static math::Vector3 Vec3ToVector3(const SimTK::Vec3 &_v) GAZEBO_DEPRECATED(8.0)
    + ***Replacement:*** static ignition::math::Vector3d Vec3ToVector3Ign(const SimTK::Vec3 &_v)
    + ***Deprecation:*** static SimTK::Transform Pose2Transform(const math::Pose &_pose)
    + ***Replacement:*** static SimTK::Transform Pose2Transform(const ignition::math::Pose3d &_pose)
    + ***Deprecation:*** static math::Pose Transform2Pose(const SimTK::Transform &_xAB)
    + ***Replacement:*** static ignition::math::Pose3d Transform2PoseIgn(const SimTK::Transform &_xAB)

1. **gazebo/physics/dart/DARTTypes.hh**
    + ***Deprecation:*** static Eigen::Vector3d ConvVec3(const math::Vector3 &_vec3)
    + ***Replacement:*** static Eigen::Vector3d ConvVec3(const ignition::math::Vector3d &_vec3)
    + ***Deprecation:*** static math::Vector3 ConvVec3(const Eigen::Vector3d &_vec3)
    + ***Replacement:*** static ignition::math::Vector3d ConvVec3Ign(const Eigen::Vector3d &_vec3)
    + ***Deprecation:*** static Eigen::Quaterniond ConvQuat(const math::Quaternion &_quat)
    + ***Replacement:*** static Eigen::Quaterniond ConvQuat(const ignition::math::Quaterniond &_quat)
    + ***Deprecation:*** static math::Quaternion ConvQuat(const Eigen::Quaterniond &_quat)
    + ***Replacement:*** static ignition::math::Quaterniond ConvQuatIgn(const Eigen::Quaterniond &_quat)
    + ***Deprecation:*** static Eigen::Isometry3d ConvPose(const math::Pose &_pose)
    + ***Replacement:*** static Eigen::Isometry3d ConvPose(const ignition::math::Pose3d &_pose)
    + ***Deprecation:*** static math::Pose ConvPose(const Eigen::Isometry3d &_T)
    + ***Replacement:*** static ignition::math::Pose3d ConvPoseIgn(const Eigen::Isometry3d &_T)

1. **gazebo/physics/dart/DARTCollision.hh**
    + ***Deprecation:*** public: dart::dynamics::Shape *GetDARTCollisionShape() const
    + ***Replacement:*** public: dart::dynamics::ShapePtr DARTCollisionShape() const
    + ***Deprecation:*** public: void SetDARTCollisionShape(dart::dynamics::Shape*,...)
    + ***Replacement:*** public: void SetDARTCollisionShape(dart::dynamics::ShapePtr,...)

1. **gazebo/physics/dart/DARTCylinderShape.hh**
    + ***Deprecation:*** public: DARTCylinderShape(CollisionPtr)
    + ***Replacement:*** public: DARTCylinderShape(DARTCollisionPtr)

1. **gazebo/physics/dart/DARTHeightmapShape.hh**
    + ***Deprecation:*** public: DARTHeightmapShape(CollisionPtr)
    + ***Replacement:*** public: DARTHeightmapShape(DARTCollisionPtr)
    + ***Deprecation:*** public: dart::simulation::World *GetDARTWorld() const
    + ***Replacement:*** public: dart::simulation::WorldPtr DARTWorld() const

1. **gazebo/physics/dart/DARTMesh.hh**
    + ***Deprecation:*** void Init(const common::SubMesh *_subMesh, DARTCollisionPtr _collision, const math::Vector3 &_scale)
    + ***Replacement:*** void Init(const common::SubMesh *_subMesh, DARTCollisionPtr _collision, const ignition::math::Vector3d &_scale)
    + ***Deprecation:*** void Init(const common::Mesh *_mesh, DARTCollisionPtr _collision, const math::Vector3 &_scale)
    + ***Replacement:*** void Init(const common::Mesh *_mesh, DARTCollisionPtr _collision, const ignition::math::Vector3d &_scale)

1. **gazebo/physics/dart/DARTMeshShape.hh**
    + ***Deprecation:*** public: DARTMeshShape(CollisionPtr)
    + ***Replacement:*** public: DARTMeshShape(DARTCollisionPtr)

1. **gazebo/physics/dart/DARTModel.hh**
    + ***Deprecation:*** public: dart::dynamics::Skeleton *GetDARTSkeleton() const
    + ***Replacement:*** public: dart::dynamics::SkeletonPtr DARTSkeleton() const
    + ***Deprecation:*** public: dart::simulation::World *GetDARTWorld() const
    + ***Replacement:*** public: dart::simulation::WorldPtr DARTWorld() const

1. **gazebo/physics/dart/DARTMultiRayShape.hh**
    + ***Deprecation:*** public: DARTMultiRayShape(CollisionPtr)
    + ***Replacement:*** public: DARTMultiRayShape(DARTCollisionPtr)

1. **gazebo/physics/dart/DARTPhysics.hh**
    + ***Deprecation:*** public: dart::simulation::World *GetDARTWorld() const
    + ***Replacement:*** public: dart::simulation::WorldPtr DARTWorld() const

1. **gazebo/physics/dart/DARTPlaneShape.hh**
    + ***Deprecation:*** public: DARTPlaneShape(CollisionPtr)
    + ***Replacement:*** public: DARTPlaneShape(DARTCollisionPtr)

1. **gazebo/physics/ode/ODEMesh.hh**
    + ***Deprecation:*** void Init(const common::SubMesh *_subMesh, ODECollisionPtr _collision, const math::Vector3 &_scale)
    + ***Replacement:*** void Init(const common::SubMesh *_subMesh, ODECollisionPtr _collision, const ignition::math::Vector3d &_scale)
    + ***Deprecation:*** void Init(const common::Mesh *_mesh, ODECollisionPtr _collision, const math::Vector3 &_scale)
    + ***Replacement:*** void Init(const common::Mesh *_mesh, ODECollisionPtr _collision, const ignition::math::Vector3d &_scale)

1. **gazebo/physics/bullet/BulletTypes.hh**
    + ***Deprecation:*** static math::Vector4 ConvertVector4(const btVector4 &_bt)
    + ***Replacement:*** static ignition::math::Vector4d ConvertVector4dIgn(const btVector4 &_bt)
    + ***Deprecation:*** static btVector4 ConvertVector4(const math::Vector4 &_vec)
    + ***Replacement:*** static btVector4 ConvertVector4dIgn(const ignition::math::Vector4d &_vec)
    + ***Deprecation:*** static math::Vector3 ConvertVector3(const btVector3 &_bt)
    + ***Replacement:*** static ignition::math::Vector3d ConvertVector3Ign
    + ***Deprecation:*** static btVector3 ConvertVector3(const math::Vector3 &_vec)
    + ***Replacement:*** static btVector3 ConvertVector3(const ignition::math::Vector3d &_vec)
    + ***Deprecation:*** static math::Pose ConvertPose(const btTransform &_bt)
    + ***Replacement:*** static ignition::math::Pose3d ConvertPoseIgn(const btTransform &_bt)
    + ***Deprecation:*** static math::Pose ConvertPose(const btTransform &_bt)
    + ***Replacement:*** static btTransform ConvertPose(const math::Pose &_pose)

1. **gazebo/physics/bullet/BulletBallJoint.hh**
    + ***Deprecation:*** void Init(const common::SubMesh *_subMesh, BulletCollisionPtr _collision, const math::Vector3 &_scale)
    + ***Replacement:*** void Init(const common::SubMesh *_subMesh, BulletCollisionPtr _collision, const ignition::math::Vector3d &_scale)
    + ***Deprecation:*** void Init(const common::Mesh *_mesh, BulletCollisionPtr _collision, const math::Vector3 &_scale)
    + ***Replacement:*** void Init(const common::Mesh *_mesh, BulletCollisionPtr _collision, const math::Vector3 &_scale)

1. **gazebo/physics/bullet/BulletBallJoint.hh**
    + ***Deprecation:*** virtual math::Vector3 GetAxis(unsigned int _index) const
    + ***Replacement:*** Use Joint::LocalAxis or Joint::GlobalAxis

1. **gazebo/physics/bullet/BulletHinge2Joint.hh**
    + ***Deprecation:*** virtual math::Vector3 GetAxis(unsigned int _index) const
    + ***Replacement:*** Use Joint::LocalAxis or Joint::GlobalAxis

1. **gazebo/physics/simbody/SimbodyBallJoint.hh**
    + ***Deprecation:*** virtual math::Vector3 GetAxis(unsigned int _index) const
    + ***Replacement:*** Use Joint::LocalAxis or Joint::GlobalAxis

1. **gazebo/physics/simbody/SimbodyHinge2Joint.hh**
    + ***Deprecation:*** virtual math::Vector3 GetAxis(unsigned int _index) const
    + ***Replacement:*** Use Joint::LocalAxis or Joint::GlobalAxis

1. **gazebo/physics/simbody/SimbodyUniversalJoint.hh**
    + ***Deprecation:*** virtual math::Vector3 GetAxis(unsigned int _index) const
    + ***Replacement:*** Use Joint::LocalAxis or Joint::GlobalAxis

1. **gazebo/physics/simbody/SimbodyLink.hh**
    + ***Deprecation:*** void SetDirtyPose(const math::Pose &_pose)
    + ***Replacement:*** void SetDirtyPose(const ignition::math::Pose3d &_pose)

1. **gazebo/physics/simbody/SimbodyMesh.hh**
    + ***Deprecation:*** void Init(const common::SubMesh *_subMesh, SimbodyCollisionPtr _collision, const math::Vector3 &_scale)
    + ***Replacement:*** void Init(const common::SubMesh *_subMesh, SimbodyCollisionPtr _collision, const ignition::math::Vector3d &_scale)
    + ***Deprecation:*** void Init(const common::Mesh *_mesh, SimbodyCollisionPtr _collision, const math::Vector3 &_scale)
    + ***Replacement:*** void Init(const common::Mesh *_mesh, SimbodyCollisionPtr _collision, const ignition::math::Vector3d &_scale)

1. **gazebo/rendering/Grid.hh**
    + ***Deprecation:*** public: Ogre::SceneNode *GetSceneNode()
    + ***Replacement:*** public: Ogre::SceneNode *SceneNode() const
    + ***Deprecation:*** public: common::Color GetColor() const
    + ***Replacement:*** public: common::Color Color() const
    + ***Deprecation:*** public: uint32_t GetCellCount() const
    + ***Replacement:*** public: uint32_t CellCount() const
    + ***Deprecation:*** public: float GetCellLength() const
    + ***Replacement:*** public: float CellLength() const
    + ***Deprecation:*** public: float GetLineWidth() const
    + ***Replacement:*** public: float LineWidth() const
    + ***Deprecation:*** public: uint32_t GetHeight() const
    + ***Replacement:*** public: uint32_t Height() const

1. **gazebo/rendering/Camera.hh**
    + ***Deprecation:*** public: void Camera::DisconnectNewImageFrame(ConnectionPtr);
    + ***Replacement:*** Delete the Connection object, perhaps by calling
    reset() on its smart pointer.

1. **gazebo/rendering/DepthCamera.hh**
    + ***Deprecation:*** public: void DepthCamera::DisconnectNewDepthFrame(ConnectionPtr);
    + ***Deprecation:*** public: void DepthCamera::DisconnectNewRGBPointCloud(ConnectionPtr);
    + ***Replacement:*** Delete the Connection object, perhaps by calling
    reset() on its smart pointer.

1. **gazebo/rendering/GpuLaser.hh**
    + ***Deprecation:*** public: void GpuLaser::DisconnectNewLaserFrame(ConnectionPtr);
    + ***Replacement:*** Delete the Connection object, perhaps by calling
    reset() on its smart pointer.

1. **gazebo/sensors/ForceTorqueSensor.hh**
    + ***Deprecation:*** public: void ForceTorqueSensor::DisconnectUpdate(ConnectionPtr);
    + ***Replacement:*** Delete the Connection object, perhaps by calling
    reset() on its smart pointer.

1. **gazebo/sensors/GpuRaySensor.hh**
    + ***Deprecation:*** public: void GpuRaySensor::DisconnectNewLaserFrame(ConnectionPtr);
    + ***Replacement:*** Delete the Connection object, perhaps by calling
    reset() on its smart pointer.

1. **gazebo/sensors/Sensor.hh**
    + ***Deprecation:*** public: void Sensor::DisconnectUpdated(ConnectionPtr);
    + ***Replacement:*** Delete the Connection object, perhaps by calling
    reset() on its smart pointer.

1. **gazebo/sensors/SonarSensor.hh**
    + ***Deprecation:*** public: void SonarSensor::DisconnectUpdate(ConnectionPtr);
    + ***Replacement:*** Delete the Connection object, perhaps by calling
    reset() on its smart pointer.

1. **gazebo/transport/Connection.hh**
    + ***Deprecation:*** public: void Connection::DisconnectShutdown(ConnectionPtr);
    + ***Replacement:*** Delete the Connection object, perhaps by calling
    reset() on its smart pointer.

1. **plugins/events/EventSource.hh**
    + ***Deprecation:*** public: void SimEventConnector::DisconnectSpawnModel(ConnectionPtr);
    + ***Replacement:*** Delete the Connection object, perhaps by calling
    reset() on its smart pointer.

1. **gazebo/math/Filter.hh**
    + ***Deprecation:*** public:   gazebo::math::BiQuad
    + ***Replacement:*** public: ignition::math::BiQuad
    + ***Deprecation:*** public:   gazebo::math::BiQuadVector3
    + ***Replacement:*** public: ignition::math::BiQuadVector3
    + ***Deprecation:*** public:   gazebo::math::Filter
    + ***Replacement:*** public: ignition::math::Filter
    + ***Deprecation:*** public:   gazebo::math::OnePole
    + ***Replacement:*** public: ignition::math::OnePole
    + ***Deprecation:*** public:   gazebo::math::OnePoleQuaternion
    + ***Replacement:*** public: ignition::math::OnePoleQuaternion
    + ***Deprecation:*** public:   gazebo::math::OnePoleVector3
    + ***Replacement:*** public: ignition::math::OnePoleVector3

1. **gazebo/math/Helpers.hh**
    + ***Deprecation:*** GZ_DBL_INF
    + ***Replacement:*** ignition::math::INF_D
    + ***Deprecation:*** GZ_DBL_MIN
    + ***Replacement:*** ignition::math::MIN_D
    + ***Deprecation:*** GZ_DBL_MAX
    + ***Replacement:*** ignition::math::MAX_D
    + ***Deprecation:*** GZ_FLT_MIN
    + ***Replacement:*** ignition::math::MIN_F
    + ***Deprecation:*** GZ_FLT_MAX
    + ***Replacement:*** ignition::math::MAX_F
    + ***Deprecation:*** GZ_INT32_MIN
    + ***Replacement:*** ignition::math::MIN_I32
    + ***Deprecation:*** GZ_INT32_MAX
    + ***Replacement:*** ignition::math::MAX_I32
    + ***Deprecation:*** GZ_UINT32_MIN
    + ***Replacement:*** ignition::math::MIN_UI32
    + ***Deprecation:*** GZ_UINT32_MAX
    + ***Replacement:*** ignition::math::MAX_UI32
    + ***Deprecation:*** static const double gazebo::math::NAN_D
    + ***Replacement:*** static const double ignition::math::NAN_D
    + ***Deprecation:*** static const int gazebo::math::NAN_I
    + ***Replacement:*** static const int ignition::math::NAN_I
    + ***Deprecation:*** public: T   gazebo::math::clamp(T, T, T)
    + ***Replacement:*** public: T ignition::math::clamp(T, T, T)
    + ***Deprecation:*** public: bool   gazebo::math::equal(T, T, T)
    + ***Replacement:*** public: bool ignition::math::equal(T, T, T)
    + ***Deprecation:*** public: double   gazebo::math::fixnan(double)
    + ***Replacement:*** public: double ignition::math::fixnan(double)
    + ***Deprecation:*** public: float   gazebo::math::fixnan(float)
    + ***Replacement:*** public: float ignition::math::fixnan(float)
    + ***Deprecation:*** public: bool   gazebo::math::isnan(double)
    + ***Replacement:*** public: bool ignition::math::isnan(double)
    + ***Deprecation:*** public: bool   gazebo::math::isnan(float)
    + ***Replacement:*** public: bool ignition::math::isnan(float)
    + ***Deprecation:*** public: bool   gazebo::math::isPowerOfTwo(unsigned int)
    + ***Replacement:*** public: bool ignition::math::isPowerOfTwo(unsigned int)
    + ***Deprecation:*** public: T   gazebo::math::max(const std::vector<T> &)
    + ***Replacement:*** public: T ignition::math::max(const std::vector<T> &)
    + ***Deprecation:*** public: T   gazebo::math::mean(const std::vector<T> &)
    + ***Replacement:*** public: T ignition::math::mean(const std::vector<T> &)
    + ***Deprecation:*** public: T   gazebo::math::min(const std::vector<T> &)
    + ***Replacement:*** public: T ignition::math::min(const std::vector<T> &)
    + ***Deprecation:*** public: double   gazebo::math::parseFloat(const std::string &)
    + ***Replacement:*** public: double ignition::math::parseFloat(const std::string &)
    + ***Deprecation:*** public: int   gazebo::math::parseInt(const std::string &)
    + ***Replacement:*** public: int ignition::math::parseInt(const std::string &)
    + ***Deprecation:*** public: T   gazebo::math::precision(const T &, const unsigned int &)
    + ***Replacement:*** public: T ignition::math::precision(const T &, const unsigned int &)
    + ***Deprecation:*** public: unsigned int   gazebo::math::roundUpPowerOfTwo(unsigned int)
    + ***Replacement:*** public: unsigned int ignition::math::roundUpPowerOfTwo(unsigned int)
    + ***Deprecation:*** public: T   gazebo::math::variance(const std::vector<T> &)
    + ***Replacement:*** public: T ignition::math::variance(const std::vector<T> &)

1. **gazebo/math/Box.hh**
    + ***Deprecation:*** public:   gazebo::math::Box
    + ***Replacement:*** public: ignition::math::Box

1. **gazebo/math/Kmeans.hh**
    + ***Deprecation:*** public:   gazebo::math::Kmeans
    + ***Replacement:*** public: ignition::math::Kmeans

1. **gazebo/math/Matrix3.hh**
    + ***Deprecation:*** public:   gazebo::math::Matrix3
    + ***Replacement:*** public: ignition::math::Matrix3

1. **gazebo/math/Matrix4.hh**
    + ***Deprecation:*** public:   gazebo::math::Matrix4
    + ***Replacement:*** public: ignition::math::Matrix4

1. **gazebo/math/Quaternion.hh**
    + ***Deprecation:*** public:   gazebo::math::Quaternion
    + ***Replacement:*** public: ignition::math::Quaterniond

1. **gazebo/math/Plane.hh**
    + ***Deprecation:*** public:   gazebo::math::Plane
    + ***Replacement:*** public: ignition::math::Plane

1. **gazebo/math/Angle.hh**
    + ***Deprecation:*** public:   gazebo::math::Angle
    + ***Replacement:*** public: ignition::math::Angle
    + ***Deprecation:*** GZ_DTOR
    + ***Replacement:*** IGN_DTOR
    + ***Deprecation:*** GZ_RTOD
    + ***Replacement:*** IGN_RTOD
    + ***Deprecation:*** GZ_NORMALIZE
    + ***Replacement:*** IGN_NORMALIZE

1. **gazebo/math/Rand.hh**
    + ***Deprecation:*** public: static double   gazebo::math::GetDblNormal(double, double)
    + ***Replacement:*** public: static double ignition::math::DblNormal(double, double)
    + ***Deprecation:*** public: static int   gazebo::math::GetIntNormal(int, int)
    + ***Replacement:*** public: static int ignition::math::IntNormal(int, int)
    + ***Deprecation:*** public: static double   gazebo::math::GetDblUniform(double, double)
    + ***Replacement:*** public: static double ignition::math::DblUniform(double, double)
    + ***Deprecation:*** public: static int   gazebo::math::GetIntUniform(int, int)
    + ***Replacement:*** public: static int ignition::math::IntUniform(int, int)
    + ***Deprecation:*** public: static       uint32_t gazebo::math::GetSeed()
    + ***Replacement:*** public: static unsigned int ignition::math::Seed()
    + ***Deprecation:*** public: static   void gazebo::math::SetSeed(uint32_t)
    + ***Replacement:*** public: static void ignition::math::Seed(unsigned int)

1. **gazebo/math/RotationSpline.hh**
    + ***Deprecation:*** public:   gazebo::math::RotationSpline
    + ***Replacement:*** public: ignition::math::RotationSpline

1. **gazebo/math/SignalStats.hh**
    + ***Deprecation:*** public:   gazebo::math::SignalStatistic
    + ***Replacement:*** public: ignition::math::SignalStatistic
    + ***Deprecation:*** public:   gazebo::math::SignalStats
    + ***Replacement:*** public: ignition::math::SignalStats

1. **gazebo/math/Spline.hh**
    + ***Deprecation:*** public:   gazebo::math::Spline
    + ***Replacement:*** public: ignition::math::Spline

1. **gazebo/math/Vector2d.hh**
    + ***Deprecation:*** public:   gazebo::math::Vector2d
    + ***Replacement:*** public: ignition::math::Vector2d

1. **gazebo/math/Vector2i.hh**
    + ***Deprecation:*** public:   gazebo::math::Vector2i
    + ***Replacement:*** public: ignition::math::Vector2i

1. **gazebo/math/Vector3Stats.hh**
    + ***Deprecation:*** public:   gazebo::math::Vector3Stats
    + ***Replacement:*** public: ignition::math::Vector3Stats

1. **gazebo/math/Vector4.hh**
    + ***Deprecation:*** public:   gazebo::math::Vector4
    + ***Replacement:*** public: ignition::math::Vector4d

### Deletions

1. **gazebo/common/Event.hh**
    + ConnectionPrivate class
    + Connection() constructor
    + EventPrivate class
    + Event(EventPrivate&) constructor

1. **gazebo/gui/EntityMaker.hh**
    + EntityMakerPrivate class
    + Entity(EntityMakerPrivate&) constructor
    + EntityMakerPrivate *dataPtr

1. **gazebo/physics/Link.hh**
    + std::vector<std::string> cgVisuals

## Gazebo 7.9.0 to 7.X

### Modifications

1. **gazebo/physics/ode/ODEPhysics.cc**
   `ODEPhysics::Collide` combines surface slip parameters with a sum
   instead of `std::min`.
   Please see [Pull request 2717](https://bitbucket.org/osrf/gazebo/pull-request/2717)
   for more details.

## Gazebo 7.8.0 to 7.X

### Modifications

1. **gz log**
   Gazebo log files no longer store velocity data and have reduced floating point precision.
   See [pull request 2715](https://bitbucket.org/osrf/gazebo/pull-requests/2715/add-log-record-filter-options)
   for further details.

## Gazebo 7.3.1 to 7.4

### Deprecations

1. **gazebo/sensors/ImuSensor.hh**
    + ***Deprecation:** public: void SetWorldToReferencePose(const ignition::math::Pose3d &)
    + ***Replacement:** public: void SetWorldToReferenceOrientation(const ignition::math::Quaterniond &)

## Gazebo 7.1.0 to 7.X

### Additions

1. **gazebo/physics/ode/ODEJoint.hh**
    + public: virtual void Fini();

1. **gazebo/physics/bullet/BulletJoint.hh**
    + public: virtual void Fini();

### Deprecations

1. **gazebo::common::VisualPlugin**
    The custom inner xml inside visual plugins used to be wrapped in an extra
    <sdf> tag. Now the inner xml should be accessed directly from the plugin's
    sdf. For example, for the following plugin:

          <visual ...>
            <plugin ...>
              <param>true</param>
            </plugin>
          </visual>

     <param> should be accessed with:

          auto param = _sdf->GetElement("param");

     The old behaviour is still supported on Gazebo7, that is:

          auto param = _sdf->GetElement("sdf")->GetElement("param");

     but this behaviour will be removed on Gazebo8.

    + [pull request #2394](https://bitbucket.org/osrf/gazebo/pull-request/2394)

## Gazebo 6.X to 7.X

### Additions

1. **gazebo/physics/Model.hh**
    + public: gazebo::physics::JointPtr CreateJoint(
        const std::string &_name, const std::string &_type,
        physics::LinkPtr _parent, physics::LinkPtr _child);
    + public: bool RemoveJoint(const std::string &_name);
    + public: boost::shared_ptr<Model> shared_from_this();

1. **gazebo/physics/SurfaceParams.hh**
    + public: double PoissonsRatio() const;
    + public: void SetPoissonsRatio(double _ratio);
    + public: double ElasticModulus() const;
    + public: void SetElasticModulus(double _modulus);

### Modifications

1. **gazebo/sensor/SensorTypes.hh**
    + All `typedef`'s of `shared_ptr`'s to Sensor's are changed
      from `boost::shared_ptr` to `std::shared_ptr`.
      Any downstream code that does a pointer cast
      (such as `dynamic_pointer_cast` or `static_pointer_cast`)
      will need to switch from `boost::*_pointer_cast` to `std::*_pointer_cast`.
    + [pull request #2079](https://bitbucket.org/osrf/gazebo/pull-request/2079)

1. **gazebo/sensors/Sensor.hh**
    + ***Removed:*** public: template<typename T> event::ConnectionPtr ConnectUpdated(T _subscriber);
    + ***Replacement:*** public: event::ConnectionPtr ConnectUpdated(std::function<void()> _subscriber);

1. **gazebo/rendering/GpuLaser.hh**
    + ***Removed:*** public: void SetCameraCount(double _cameraCount);
    + ***Replacement:*** public: void SetCameraCount(const unsigned int _cameraCount);
    + ***Removed:*** public: template<typename T> event::ConnectionPtr ConnectNewLaserFrame(T _subscriber);
    + ***Replacement:*** public: event::ConnectionPtr ConnectNewLaserFrame(std::function<void (const float *_frame, unsigned int _width, unsigned int _height, unsigned int _depth, const std::string &_format)> _subscriber);

1. **gazebo/rendering/DepthCamera.hh**
    + ***Removed:*** public: template<typename T> event::ConnectionPtr ConnectNewDepthFrame(T _subscriber)
    + ***Replacement:*** public: event::ConnectionPtr ConnectNewDepthFrame(std::function<void (const float *, unsigned int, unsigned int, unsigned int, const std::string &)>  _subscriber);
    + ***Removed:*** public: template<typename T> event::ConnectionPtr ConnectNewRGBPointCloud(T _subscriber)
    + ***Replacement:*** public: event::ConnectionPtr ConnectNewRGBPointCloud(std::function<void (const float *, unsigned int, unsigned int, unsigned int, const std::string &)>  _subscriber);

1. **gazebo/physics/Actor.hh**
    + Type change of `protected: math::Vector3 lastPos;` to `protected: ignition::math::Vector3d lastPos;`

1. **gazebo/physics/ContactManager.hh**
    + Remove contact filters with names that contain `::`.
      The `CreateFilter`, `HasFilter`, and `RemoveFilter` functions
      now convert `::` strings to `/` in the filter name before acting.
      These were not being deleted properly in previous versions.

1. **gazebo/rendering/RenderTypes.hh**
    + typedefs for Visual and its derived classes have been changed from boost to std pointers.
    + [pull request #1924](https://bitbucket.org/osrf/gazebo/pull-request/1924)

1. **gazebo/gui/model/ModelEditorEvents.hh**
    + ***Removed:*** public: static event::EventT<void (bool, bool, const math::Pose &, const std::string &)> modelPropertiesChanged
    + ***Replacement:*** public: static event::EventT<void (bool, bool)> modelPropertiesChanged
    + ***Note:*** Removed last two arguments, model pose and name, from the function

1. **gazebo/rendering/Camera.hh**
    + ***Removed:*** public: void SetClipDist();
    + ***Replacement:*** public: virtual void SetClipDist();
    + ***Removed:*** public: template<typename T> event::ConnectionPtr ConnectNewImageFrame(T _subscriber);
    + ***Replacement:*** public: event::ConnectionPtr ConnectNewImageFrame(std::function<void (const unsigned char *, unsigned int, unsigned int, unsigned int, const std::string &)> _subscriber);

1. **gazebo/msgs/logical_camera_sensors.proto**
    + The `near` and `far` members have been replaced with `near_clip` and `far_clip`
    + [Pull request #1942](https://bitbucket.org/osrf/gazebo/pull-request/1942)

1. **Light topic**
    + ***Removed:*** ~/light
    + ***Replacement:*** ~/factory/light - for spawning new lights
    + ***Replacement:*** ~/light/modify - for modifying existing lights
    * [Pull request #1920](https://bitbucket.org/osrf/gazebo/pull-request/1920)

1. **gazebo/rendering/Visual.hh**
    + ***Removed:*** public: void SetVisible(bool _visible, bool _cascade = true);
    + ***Replacement:*** public: virtual void SetVisible(bool _visible, bool _cascade = true);

1. **gazebo/rendering/OribitViewController.hh**
    + ***Removed:*** public: OrbitViewController(UserCameraPtr _camera);
    + ***Replacement:*** public: OrbitViewController(UserCameraPtr _camera, const std::string &_name = "OrbitViewController");

1. **gazebo/test/ServerFixture.hh**
    + ***Removed:*** protected: void RunServer(const std::string &_worldFilename);
    + ***Removed:*** protected: void RunServer(const std::string &_worldFilename,
      bool _paused, const std::string &_physics, const std::vector<std::string> &
      _systemPlugins = {});
    + ***Replacement:*** void ServerFixture::RunServer(const std::vector<:string>
      &_args)
    * [Pull request #1874](https://bitbucket.org/osrf/gazebo/pull-request/1874)

1. **gazebo/gui/building/BuildingMaker.hh**
    * Doesn't inherit from gui::EntityMaker anymore
    * [Pull request #1828](https://bitbucket.org/osrf/gazebo/pull-request/1828)

1. **gazebo/gui/EntityMaker.hh**
    + ***Removed:*** EntityMaker();
    + ***Replacement:*** EntityMaker(EntityMakerPrivate &_dataPtr);
    + ***Removed:*** public: virtual void Start(const rendering::UserCameraPtr _camera) = 0;
    + ***Replacement:*** public: virtual void Start();
    + ***Removed:*** public: virtual void Stop() = 0;
    + ***Replacement:*** public: virtual void Stop();

1. **gazebo/gui/ModelAlign.hh**
    + ***Removed:*** public: void AlignVisuals(std::vector<rendering::VisualPtr> _visuals, const std::string &_axis, const std::string &_config, const std::string &_target, bool _publish = true);
    + ***Replacement:*** public: void AlignVisuals(std::vector<rendering::VisualPtr> _visuals, const std::string &_axis, const std::string &_config, const std::string &_target, bool _publish = true, const bool _inverted = false);

1. **gazebo/gui/GuiEvents.hh**
    + ***Removed:*** public: static event::EventT<void (std::string, std::string, std::string, bool)> alignMode; std::string, std::string, bool)> alignMode;
    + ***Replacement:*** public: static event::EventT<void (std::string, std::string, std::string, bool)> alignMode; std::string, std::string, bool, bool)> alignMode;

### Deprecations

1. **gazebo/util/OpenAL.hh**
    + ***Deprecation:*** public: bool GetOnContact() const;
    + ***Replacement:*** public: bool OnContact() const;
    + ***Deprecation:*** public: std::vector<std::string> GetCollisionNames() const;
    + ***Replacement:*** public: std::vector<std::string> CollisionNames() const;

1. **gazebo/util/LogRecord.hh**
    + ***Deprecation:*** public: bool GetPaused() const;
    + ***Replacement:*** public: bool Paused() const;
    + ***Deprecation:*** public: bool GetRunning() const;
    + ***Replacement:*** public: bool Running() const;
    + ***Deprecation:*** public: const std::string &GetEncoding() const;
    + ***Replacement:*** public: const std::string &Encoding() const;
    + ***Deprecation:*** public: std::string GetFilename(const std::string &_name = "") const;
    + ***Replacement:*** public: std::string Filename(const std::string &_name = "") const;
    + ***Deprecation:*** public: unsigned int GetFileSize(const std::string &_name = "") const
    + ***Replacement:*** public: unsigned int FileSize(const std::string &_name = "") const;
    + ***Deprecation:*** public: std::string GetBasePath() const;
    + ***Replacement:*** public: std::string BasePath() const;
    + ***Deprecation:*** public: common::Time GetRunTime() const;
    + ***Replacement:*** public: common::Time RunTime() const;
    + ***Deprecation:*** public: bool GetFirstUpdate() const;
    + ***Replacement:*** public: bool FirstUpdate() const;
    + ***Deprecation:*** public: unsigned int GetBufferSize() const;
    + ***Replacement:*** public: unsigned int BufferSize() const;

1. **gazebo/rendering/Scene.hh**
    + ***Deprecation:*** public: Ogre::SceneManager *GetManager() const;
    + ***Replacement:*** public: Ogre::SceneManager *OgreSceneManager() const;
    + ***Deprecation:*** public: std::string GetName() const;
    + ***Replacement:*** public: std::string Name() const;
    + ***Deprecation:*** public: common::Color GetAmbientColor() const;
    + ***Replacement:*** public: common::Color AmbientColor() const;
    + ***Deprecation:*** public: common::Color GetBackgroundColor();
    + ***Replacement:*** public: common::Color BackgroundColor() const;
    + ***Deprecation:*** public: uint32_t GetGridCount();
    + ***Replacement:*** public: uint32_t GridCount() const;
    + ***Deprecation:*** public: uint32_t GetOculusCameraCount() const;
    + ***Replacement:*** public: uint32_t OculusCameraCount() const;
    + ***Deprecation:*** public: uint32_t GetCameraCount() const;
    + ***Replacement:*** public: uint32_t CameraCount() const;
    + ***Deprecation:*** public: uint32_t GetUserCameraCount() const;
    + ***Replacement:*** public: uint32_t UserCameraCount() const;
    + ***Deprecation:*** public: uint32_t GetLightCount() const;
    + ***Replacement:*** public: uint32_t LightCount() const;
    + ***Deprecation:*** public: VisualPtr GetVisualAt(CameraPtr _camera, const math::Vector2i &_mousePos, std::string &_mod)
    + ***Replacement:*** public: VisualPtr VisualAt(CameraPtr _camera, const ignition::math::Vector2i &_mousePos, std::string &_mod);
    + ***Deprecation:*** public: VisualPtr GetVisualAt(CameraPtr _camera, const math::Vector2i &_mousePos)
    + ***Replacement:*** public: VisualPtr VisualAt(CameraPtr _camera, const ignition::math::Vector2i &_mousePos);
    + ***Deprecation:*** public: VisualPtr GetVisualBelow(const std::string &_visualName);
    + ***Replacement:*** public: VisualPtr VisualBelow(const std::string &_visualName);
    + ***Deprecation:*** public: void GetVisualsBelowPoint(const math::Vector3 &_pt, std::vector<VisualPtr> &_visuals);
    + ***Replacement:*** public: void VisualsBelowPoint(const ignition::math::Vector3d &_pt, std::vector<VisualPtr> &_visuals);
    + ***Deprecation:*** public: double GetHeightBelowPoint(const math::Vector3 &_pt);
    + ***Replacement:*** public: double HeightBelowPoint(const ignition::math::Vector3d &_pt);
    + ***Deprecation:*** public: bool GetFirstContact(CameraPtr _camera, const math::Vector2i &_mousePos, math::Vector3 &_position)
    + ***Replacement:*** public: bool FirstContact(CameraPtr _camera, const ignition::math::Vector2i &_mousePos, ignition::math::Vector3d &_position);
    + ***Deprecation:*** public: void DrawLine(const math::Vector3 &_start, const math::Vector3 &_end, const std::string &_name)
    + ***Replacement:*** public: void DrawLine(const ignition::math::Vector3d &_start, const ignition::math::Vector3d &_end, const std::string &_name);
    + ***Deprecation:*** public: uint32_t GetId() const;
    + ***Replacement:*** public: uint32_t Id() const;
    + ***Deprecation:*** public: std::string GetIdString() const;
    + ***Replacement:*** public: std::string IdString() const;
    + ***Deprecation:*** public: bool GetShadowsEnabled() const;
    + ***Replacement:*** public: bool ShadowsEnabled() const;
    + ***Deprecation:*** public: VisualPtr GetWorldVisual() const;
    + ***Replacement:*** public: VisualPtr WorldVisual() const;
    + ***Deprecation:*** public: VisualPtr GetSelectedVisual() const;
    + ***Replacement:*** public: VisualPtr SelectedVisual() const;
    + ***Deprecation:*** public: bool GetShowClouds() const;
    + ***Replacement:*** public: bool ShowClouds() const;
    + ***Deprecation:*** public: bool GetInitialized() const;
    + ***Replacement:*** public: bool Initialized() const;
    + ***Deprecation:*** public: common::Time GetSimTime() const;
    + ***Replacement:*** public: common::Time SimTime() const;
    + ***Deprecation:*** public: uint32_t GetVisualCount() const
    + ***Replacement:*** public: uint32_t VisualCount() const;

1. **gazebo/rendering/DepthCamera.hh**
    + ***Deprecation:*** public: virtual const float *GetDepthData();
    + ***Replacement:*** public: virtual const float *DepthData() const;

1. **gazebo/rendering/Heightmap.hh**
    + ***Deprecation:*** public: double GetHeight(double _x, double _y, double _z = 1000);
    + ***Replacement:*** public: double Height(const double _x, const double _y, const double _z = 1000) const;
    + ***Deprecation:*** public: bool Flatten(CameraPtr _camera, math::Vector2i _mousePos, double _outsideRadius, double _insideRadius, double _weight = 0.1)
    + ***Replacement:*** public: bool Flatten(CameraPtr _camera, const ignition::math::Vector2i &_mousePos, const double _outsideRadius, const double _insideRadius, const double _weight = 0.1);
    + ***Deprecation:*** public: bool Smooth(CameraPtr _camera, math::Vector2i _mousePos, double _outsideRadius, double _insideRadius, double _weight = 0.1);
    + ***Replacement:*** public: bool Smooth(CameraPtr _camera, const ignition::math::Vector2i &_mousePos, const double _outsideRadius, const double _insideRadius, const double _weight = 0.1);
    + ***Deprecation:*** public: bool Raise(CameraPtr _camera, math::Vector2i _mousePos,
 double _outsideRadius, double _insideRadius, double _weight = 0.1)
    + ***Replacement:*** public: bool Raise(CameraPtr _camera, const ignition::math::Vector2i &_mousePos, const double _outsideRadius, const double _insideRadius, const double _weight = 0.1)
    + ***Deprecation:*** public: bool Lower(CameraPtr _camera, math::Vector2i _mousePos, double _outsideRadius, double _insideRadius, double _weight = 0.1)
    + ***Replacement:*** public: bool Lower(CameraPtr _camera, const ignition::math::Vector2i &_mousePos, const double _outsideRadius, const double _insideRadius, const double _weight = 0.1)
    + ***Deprecation:*** public: double GetAvgHeight(Ogre::Vector3 _pos, double _brushSize);
    + ***Replacement:*** public: double AvgHeight(const ignition::math::Vector3d &_pos, const double _brushSize) const
    + ***Deprecation:*** public: Ogre::TerrainGroup *GetOgreTerrain() const;
    + ***Replacement:*** public: Ogre::TerrainGroup *OgreTerrain() const;
    + ***Deprecation:*** public: common::Image GetImage() const;
    + ***Replacement:*** public: public: common::Image Image() const;
    + ***Deprecation:*** public: Ogre::TerrainGroup::RayResult GetMouseHit(CameraPtr _camera, math::Vector2i _mousePos);
    + ***Replacement:*** public: Ogre::TerrainGroup::RayResult MouseHit(CameraPtr _camera, const ignition::math::Vector2i &_mousePos) const;
    + ***Deprecation:*** public: unsigned int GetTerrainSubdivisionCount() const;
    + ***Replacement:*** public: unsigned int TerrainSubdivisionCount() const;

1. **gazebo/rendering/RenderEngine.hh**
    + ***Deprecation:*** public: unsigned int GetSceneCount() const;
    + ***Replacement:*** public: unsigned int SceneCount() const;
    + ***Deprecation:*** public: Ogre::OverlaySystem *GetOverlaySystem() const;
    + ***Replacement:*** public: Ogre::OverlaySystem *OverlaySystem() const;

1. **gazebo/rendering/GpuLaser.hh**
    + ***Deprecation:*** public: const float *GetLaserData();
    + ***Replacement:*** public: const float *LaserData() const;
    + ***Deprecation:*** public: double GetHorzHalfAngle() const;
    + ***Replacement:*** public: double HorzHalfAngle() const;
    + ***Deprecation:*** public: double GetVertHalfAngle() const;
    + ***Replacement:*** public: double VertHalfAngle() const;
    + ***Deprecation:*** public: double GetHorzFOV() const;
    + ***Replacement:*** public: double HorzFOV() const;
    + ***Deprecation:*** public: double GetCosHorzFOV() const;
    + ***Replacement:*** public: double CosHorzFOV() const;
    + ***Deprecation:*** public: double GetVertFOV() const;
    + ***Replacement:*** public: double VertFOV() const;
    + ***Deprecation:*** public: double GetCosVertFOV() const;
    + ***Replacement:*** public: double CosVertFOV() const;
    + ***Deprecation:*** public: double GetNearClip() const;
    + ***Replacement:*** public: double NearClip() const;
    + ***Deprecation:*** public: double GetFarClip() const;
    + ***Replacement:*** public: double FarClip() const;
    + ***Deprecation:*** public: double CameraCount() const;
    + ***Replacement:*** public: unsigned int CameraCount() const;
    + ***Deprecation:*** public: double GetRayCountRatio() const;
    + ***Replacement:*** public: double RayCountRatio() const;

1. **gazebo/rendering/DynamicLines.hh**
    + ***Deprecation:*** public: void AddPoint(const math::Vector3 &_pt,const common::Color &_color = common::Color::White)
    + ***Replacement:*** public: void AddPoint(const ignition::math::Vector3d &_pt,const common::Color &_color = common::Color::White);
    + ***Deprecation:*** public: void SetPoint(unsigned int _index, const math::Vector3 &_value)
    + ***Replacement:*** public: void SetPoint(unsigned int _index,const ignition::math::Vector3d &_value);
    + ***Deprecation:*** public: math::Vector3 GetPoint(unsigned int _index) const
    + ***Replacement:*** public: ignition::math::Vector3d Point(const unsigned int _index) const;

1. **gazebo/rendering/WindowManager.hh**
    + ***Deprecation:*** public: uint32_t GetAvgFPS(uint32_t _id);
    + ***Replacement:*** public: uint32_t AvgFPS(const uint32_t _id) const;
    + ***Deprecation:*** public: uint32_t GetTriangleCount(uint32_t _id);
    + ***Replacement:*** public: uint32_t TriangleCount(const uint32_t _id) const;
    + ***Deprecation:*** public: Ogre::RenderWindow *GetWindow(uint32_t _id);
    + ***Replacement:*** public: Ogre::RenderWindow *Window(const uint32_t _id) const;

1. **gazebo/rendering/Light.hh**
    + ***Deprecation:*** public: std::string GetName() const;
    + ***Replacement:*** public: std::string Name() const;
    + ***Deprecation:*** public: std::string GetType() const;
    + ***Replacement:*** public: std::string Type() const;
    + ***Deprecation:*** public: public: void SetPosition(const math::Vector3 &_p);
    + ***Replacement:*** public: void SetPosition(const ignition::math::Vector3d &_p);
    + ***Deprecation:*** public: math::Vector3 GetPosition();
    + ***Replacement:*** public: ignition::math::Vector3d Position() const;
    + ***Deprecation:*** public: void SetRotation(const math::Quaternion &_q);
    + ***Replacement:*** public: void SetRotation(const ignition::math::Quaterniond &_q);
    + ***Deprecation:*** public: math::Quaternion GetRotation() const;
    + ***Replacement:*** public: ignition::math::Quaterniond Rotation() const;
    + ***Deprecation:*** public: bool GetVisible() const;
    + ***Replacement:*** public: bool Visible() const;
    + ***Deprecation:*** public: common::Color GetDiffuseColor() const;
    + ***Replacement:*** public: common::Color DiffuseColor() const;
    + ***Deprecation:*** public: common::Color GetSpecularColor() const;
    + ***Replacement:*** public: common::Color SpecularColor() const;
    + ***Deprecation:*** public: void SetDirection(const math::Vector3 &_dir);
    + ***Replacement:*** public: void SetDirection(const ignition::math::Vector3d &_dir);
    + ***Deprecation:*** public: math::Vector3 GetDirection() const;
    + ***Replacement:*** public: ignition::math::Vector3d Direction() const;

1. **gazebo/util/Diagnostics.hh**
    + ***Deprecation:*** public: int GetTimerCount() const;
    + ***Replacement:*** public: int TimerCount() const;
    + ***Deprecation:*** public: common::Time GetTime(int _index) const;
    + ***Replacement:*** public: common::Time Time(const int _index) const;
    + ***Deprecation:*** public: common::Time GetTime(const std::string &_label) const;
    + ***Replacement:*** public: common::Time Time(const std::string &_label) const;
    + ***Deprecation:*** public: std::string GetLabel(int _index) const;
    + ***Replacement:*** public: std::string Label(const int _index) const;
    + ***Deprecation:*** public: boost::filesystem::path GetLogPath() const
    + ***Replacement:*** public: boost::filesystem::path LogPath() const;

1. **gazebo/sensors/CameraSensor.hh**
    + ***Deprecation:** public: virtual std::string GetTopic() const;
    + ***Replacement:** public: virtual std::string Topic() const;
    + ***Deprecation:** public: rendering::CameraPtr GetCamera() const
    + ***Replacement:** public: rendering::CameraPtr Camera() const;
    + ***Deprecation:** public: unsigned int GetImageWidth() const;
    + ***Replacement:** public: unsigned int ImageWidth() const;
    + ***Deprecation:** public: unsigned int GetImageHeight() const;
    + ***Replacement:** public: unsigned int ImageHeight() const;
    + ***Deprecation:** public: const unsigned char *GetImageData();
    + ***Replacement:** const unsigned char *ImageData() const;

1. **gazebo/util/LogPlay.hh**
    + ***Deprecation:*** public: std::string GetLogVersion() const;
    + ***Replacement:*** public: std::string LogVersion() const;
    + ***Deprecation:*** public: std::string GetGazeboVersion() const;
    + ***Replacement:*** public: std::string GazeboVersion() const;
    + ***Deprecation:*** public: uint32_t GetRandSeed() const
    + ***Replacement:*** public: uint32_t RandSeed() const;
    + ***Deprecation:*** public: common::Time GetLogStartTime() const;
    + ***Replacement:*** public: common::Time LogStartTime() const;
    + ***Deprecation:*** public: common::Time GetLogEndTime() const;
    + ***Replacement:*** public: common::Time LogEndTime() const;
    + ***Deprecation:*** public: std::string GetFilename() const;
    + ***Replacement:*** public: std::string Filename() const;
    + ***Deprecation:*** public: std::string GetFullPathFilename() const;
    + ***Replacement:*** public: std::string FullPathFilename() const;
    + ***Deprecation:*** public: uintmax_t GetFileSize() const
    + ***Replacement:*** public: uintmax_t FileSize() const;
    + ***Deprecation:*** public: unsigned int GetChunkCount() const;
    + ***Replacement:*** public: unsigned int ChunkCount() const;
    + ***Deprecation:*** public: bool GetChunk(unsigned int _index, std::string &_data);
    + ***Replacement:*** public: bool Chunk(const unsigned int _index, std::string &_data) const;
    + ***Deprecation:*** public: std::string GetEncoding() const
    + ***Replacement:*** public: std::string Encoding() const;
    + ***Deprecation:*** public: std::string GetHeader() const
    + ***Replacement:*** public: std::string Header() const;
    + ***Deprecation:*** public: uint64_t GetInitialIterations() const
    + ***Replacement:*** public: uint64_t InitialIterations() const;

1. **gazebo/sensors/ContactSensor.hh**
    + ***Deprecation:** public: msgs::Contacts GetContacts() const;
    + ***Replacement:** public: msgs::Contacts Contacts() const;
    + ***Deprecation:** public: std::map<std::string, physics::Contact> GetContacts(const std::string &_collisionName);
    + ***Replacement:** public: std::map<std::string, physics::Contact> Contacts(const std::string &_collisionName) const;

1. **gazebo/sensors/DepthCameraSensor.hh**
    + ***Deprecation:** public: rendering::DepthCameraPtr GetDepthCamera() const
    + ***Replacement:** public: rendering::DepthCameraPtr DepthCamera() const;

1. **gazebo/sensors/ForceTorqueSensor.hh**
    + ***Deprecation:** public: virtual std::string GetTopic() const
    + ***Replacement:** public: virtual std::string Topic() const;
    + ***Deprecation:** public: physics::JointPtr GetJoint() const;
    + ***Replacement:** public: physics::JointPtr Joint() const;

1. **gazebo/sensors/GpsSensor.hh**
    + ***Deprecation:** public: double GetAltitude();
    + ***Replacement:** public: double Altitude() const;

1. **gazebo/sensors/GpuRaySensor.hh**
    + ***Deprecation:** public: virtual std::string GetTopic() const;
    + ***Replacement:** public: virtual std::string Topic() const;
    + ***Deprecation:** public: rendering::GpuLaserPtr GetLaserCamera() const
    + ***Replacement:** public: rendering::GpuLaserPtr LaserCamera() const;
    + ***Deprecation:** public: double GetAngleResolution() const
    + ***Replacement:** public: double AngleResolution() const;
    + ***Deprecation:** public: double GetRangeMin() const
    + ***Replacement:** public: double RangeMin() const;
    + ***Deprecation:** public: double GetRangeMax() const
    + ***Replacement:** public: double RangeMax() const;
    + ***Deprecation:** public: double GetRangeResolution() const
    + ***Replacement:** public: double RangeResolution() const;
    + ***Deprecation:** public: int GetRayCount() const
    + ***Replacement:** public: int RayCount() const;
    + ***Deprecation:** public: int GetRangeCount() const
    + ***Replacement:** public: int RangeCount() const;
    + ***Deprecation:** public: int GetVerticalRayCount() const
    + ***Replacement:** public: int VerticalRayCount()
    + ***Deprecation:** public: int GetVerticalRangeCount() const;
    + ***Replacement:** public: int VerticalRangeCount() const;
    + ***Deprecation:** public: double GetVerticalAngleResolution() const
    + ***Replacement:** public: double VerticalAngleResolution() const;
    + ***Deprecation:** public: double GetRange(int _index)
    + ***Replacement:** public: double Range(const int _index) const;
    + ***Deprecation:** public: void GetRanges(std::vector<double> &_ranges)
    + ***Replacement:** public: void Ranges(std::vector<double> &_ranges) const
    + ***Deprecation:** public: double GetRetro(int _index) const
    + ***Replacement:** public: double Retro(const int _index) const;
    + ***Deprecation:** public: int GetFiducial(int _index) const
    + ***Replacement:** public: int Fiducial(const unsigned int _index) const;
    + ***Deprecation:** public: unsigned int GetCameraCount() const
    + ***Replacement:** public: unsigned int CameraCount() const;
    + ***Deprecation:** public: double GetRayCountRatio()
    + ***Replacement:** public: double RayCountRatio() const;
    + ***Deprecation:** public: double GetRangeCountRatio() const
    + ***Replacement:** public: double RangeCountRatio() const;
    + ***Deprecation:** public: double GetHorzFOV() const
    + ***Replacement:** public: double HorzFOV() const;
    + ***Deprecation:** public: double GetCosHorzFOV() const
    + ***Replacement:** public: double CosHorzFOV() const;
    + ***Deprecation:** public: double GetVertFOV() const
    + ***Replacement:** public: double VertFOV() const;
    + ***Deprecation:** public: double GetCosVertFOV() const
    + ***Replacement:** public: double CosVertFOV() const;
    + ***Deprecation:** public: double GetHorzHalfAngle() const
    + ***Replacement:** public: double HorzHalfAngle() const;
    + ***Deprecation:** public: double GetVertHalfAngle() const
    + ***Replacement:** public: double VertHalfAngle() const;

1. **gazebo/sensors/ImuSensor.hh**
    + ***Deprecation:** public: msgs::IMU GetImuMessage() const
    + ***Replacement:** public: msgs::IMU ImuMessage() const;

1. **gazebo/sensors/MultiCameraSensor.hh**
    + ***Deprecation:** public: virtual std::string GetTopic() const;
    + ***Replacement:** public: virtual std::string Topic() const;
    + ***Deprecation:** public: unsigned int GetCameraCount() const
    + ***Replacement:** public: unsigned int CameraCount() const;
    + ***Deprecation:** public: rendering::CameraPtr GetCamera(unsigned int _index) const
    + ***Replacement:** public: rendering::CameraPtr Camera(const unsigned int _index) const;
    + ***Deprecation:** public: unsigned int GetImageWidth(unsigned int _index) const
    + ***Replacement:** public: unsigned int ImageWidth(const unsigned int _index) const;
    + ***Deprecation:** public: unsigned int GetImageHeight(unsigned int _index) const
    + ***Replacement:** public: unsigned int ImageHeight(const unsigned int _index) const;
    + ***Deprecation:** public: const unsigned char *GetImageData(unsigned int _index)
    + ***Replacement:** public: const unsigned char *ImageData(const unsigned int _index);

1. **gazebo/sensors/RaySensor.hh**
    + ***Deprecation:** public: virtual std::string GetTopic() const;
    + ***Replacement:** public: virtual std::string Topic() const;
    + ***Deprecation:** public: double GetAngleResolution() const
    + ***Replacement:** public: double AngleResolution() const;
    + ***Deprecation:** public: double GetRangeMin() const
    + ***Replacement:** public: double RangeMin() const;
    + ***Deprecation:** public: double GetRangeMax() const
    + ***Replacement:** public: double RangeMax() const;
    + ***Deprecation:** public: double GetRangeResolution() const
    + ***Replacement:** public: double RangeResolution() const;
    + ***Deprecation:** public: int GetRayCount() const
    + ***Replacement:** public: int RayCount() const;
    + ***Deprecation:** public: int GetRangeCount() const
    + ***Replacement:** public: int RangeCount() const;
    + ***Deprecation:** public: int GetVerticalRayCount() const
    + ***Replacement:** public: int VerticalRayCount() const
    + ***Deprecation:** public: int GetVerticalRangeCount() const
    + ***Replacement:** public: int VerticalRangeCount() const;
    + ***Deprecation:** public: double GetVerticalAngleResolution() const
    + ***Replacement:** public: double VerticalAngleResolution() const;
    + ***Deprecation:** public: double GetRange(unsigned int _index)
    + ***Replacement:** public: double Range(const unsigned int _index) const;
    + ***Deprecation:** public: void GetRanges(std::vector<double> &_ranges)
    + ***Replacement:** public: void Ranges(std::vector<double> &_ranges) const;
    + ***Deprecation:** public: double GetRetro(unsigned int _index)
    + ***Replacement:** public: double Retro(const unsigned int _index) const;
    + ***Deprecation:** public: int GetFiducial(unsigned int _index)
    + ***Replacement:** public: int Fiducial(const unsigned int _index) const;
    + ***Deprecation:** public: physics::MultiRayShapePtr GetLaserShape()
    + ***Replacement:** public: physics::MultiRayShapePtr LaserShape() const;

1. **gazebo/sensors/Sensor.hh**
    + ***Deprecation:** public: std::string GetParentName() const
    + ***Replacement:** public: std::string ParentName() const;
    + ***Deprecation:** public: double GetUpdateRate()
    + ***Replacement:** public: double UpdateRate() const;
    + ***Deprecation:** public: std::string GetName() const
    + ***Replacement:** public: std::string Name() const;
    + ***Deprecation:** public: std::string GetScopedName() const
    + ***Replacement:** public: std::string ScopedName() const;
    + ***Deprecation:** public: std::string GetType() const
    + ***Replacement:** public: std::string Type() const;
    + ***Deprecation:** public: common::Time GetLastUpdateTime()
    + ***Replacement:** public: common::Time LastUpdateTime() const;
    + ***Deprecation:** public: common::Time GetLastMeasurementTime()
    + ***Replacement:** public: common::Time LastMeasurementTime() const;
    + ***Deprecation:** public: bool GetVisualize() const
    + ***Replacement:** public: bool Visualize() const;
    + ***Deprecation:** public: virtual std::string GetTopic() const
    + ***Replacement:** public: virtual std::string Topic() const;
    + ***Deprecation:** public: std::string GetWorldName() const
    + ***Replacement:** public: std::string WorldName() const;
    + ***Deprecation:** public: SensorCategory GetCategory() const
    + ***Replacement:** public: SensorCategory Category() const;
    + ***Deprecation:** public: uint32_t GetId() const
    + ***Replacement:** public: uint32_t Id() const;
    + ***Deprecation:** public: uint32_t GetParentId() const
    + ***Replacement:** public: uint32_t ParentId() const;
    + ***Deprecation:** public: NoisePtr GetNoise(const SensorNoiseType _type) const
    + ***Replacement:** public: NoisePtr Noise(const SensorNoiseType _type) const;

1. **gazebo/sensors/SonarSensor.hh**
    + ***Deprecation:** public: virtual std::string GetTopic() const;
    + ***Replacement:** public: virtual std::string Topic() const;
    + ***Deprecation:** public: double GetRangeMin() const
    + ***Replacement:** public: double RangeMin() const;
    + ***Deprecation:** public: double GetRangeMax() const
    + ***Replacement:** public: double RangeMax() const;
    + ***Deprecation:** public: double GetRadius() const
    + ***Replacement:** public: double Radius() const;
    + ***Deprecation:** public: double GetRange()
    + ***Replacement:** public: double Range();

1. **gazebo/sensors/WirelessReceiver.hh**
    + ***Deprecation:** public: double GetMinFreqFiltered() const
    + ***Replacement:** public: double MinFreqFiltered() const;
    + ***Deprecation:** public: double GetMaxFreqFiltered() const
    + ***Replacement:** public: double MaxFreqFiltered() const;
    + ***Deprecation:** public: double GetSensitivity() const
    + ***Replacement:** public: double Sensitivity() const;

1. **gazebo/sensors/WirelessTransceiver.hh**
    + ***Deprecation:** public: virtual std::string GetTopic() const;
    + ***Replacement:** public: virtual std::string Topic() const;
    + ***Deprecation:** public: double GetGain() const
    + ***Replacement:** public: double Gain() const;
    + ***Deprecation:** public: double GetPower() const
    + ***Replacement:** public: double Power() const;

1. **gazebo/sensors/WirelessTransmitter.hh**
    + ***Deprecation:** public: std::string GetESSID() const
    + ***Replacement:** public: std::string ESSID() const;
    + ***Deprecation:** public: double GetFreq() const
    + ***Replacement:** public: double Freq() const;

1. **gazebo/rendering/ApplyWrenchVisual.hh**
    + ***Deprecation:*** public: void SetCoM(const math::Vector3 &_comVector)
    + ***Replacement:*** public: void SetCoM(const ignition::math::Vector3d &_comVector);
    + ***Deprecation:*** public: void SetForcePos(const math::Vector3 &_forcePosVector)
    + ***Replacement:*** public: void SetForcePos(const ignition::math::Vector3d &_forcePosVector);
    + ***Deprecation:*** public: void SetForce(const math::Vector3 &_forceVector,const bool _rotatedByMouse);
    + ***Replacement:*** public: void SetForce(const ignition::math::Vector3d &_forceVector, const bool _rotatedByMouse);
    + ***Deprecation:*** public: void SetTorque(const math::Vector3 &_torqueVector,const bool _rotatedByMouse);
    + ***Replacement:*** public: void SetTorque(const ignition::math::Vector3d &_torqueVector, const bool _rotatedByMouse);

1. **gazebo/rendering/AxisVisual.hh**
    + ***Deprecation:*** public: void ScaleXAxis(const math::Vector3 &_scale)
    + ***Replacement:*** public: void ScaleXAxis(const ignition::math::Vector3d &_scale);
    + ***Deprecation:*** public: void ScaleYAxis(const math::Vector3 &_scale)
    + ***Replacement:*** public: void ScaleYAxis(const ignition::math::Vector3d &_scale);
    + ***Deprecation:*** public: void ScaleZAxis(const math::Vector3 &_scale)
    + ***Replacement:*** public: void ScaleZAxis(const ignition::math::Vector3d &_scale);

1. **gazebo/gui/CloneWindow.hh**
    + ***Deprecation:*** int GetPort()
    + ***Replacement:*** int Port() const

1. **gazebo/gui/ConfigWidget.hh**
    + ***Deprecation:*** public: google::protobuf::Message *GetMsg()
    + ***Replacement:*** public: google::protobuf::Message *Msg()
    + ***Deprecation:*** public: std::string GetHumanReadableKey(const std::string &_key)
    + ***Replacement:*** public: std::string HumanReadableKey(const std::string &_key) const
    + ***Deprecation:*** public: std::string GetUnitFromKey(const std::string &_key, const std::string &_jointType = "")
    + ***Replacement:*** public: std::string UnitFromKey(const std::string &_key, const std::string &_jointType = "") const
    + ***Deprecation:*** public: void GetRangeFromKey(const std::string &_key, double &_min, double &_max)
    + ***Replacement:*** public: void RangeFromKey(const std::string &_key, double &_min, double &_max) const
    + ***Deprecation:*** public: bool GetWidgetVisible(const std::string &_name)
    + ***Replacement:*** public: bool WidgetVisible(const std::string &_name) const
    + ***Deprecation:*** public: bool GetWidgetReadOnly(const std::string &_name) const
    + ***Replacement:*** public: bool WidgetReadOnly(const std::string &_name) const
    + ***Deprecation:*** public: bool SetVector3WidgetValue(const std::string &_name, const math::Vector3 &_value)
    + ***Replacement:*** public: bool SetVector3dWidgetValue(const std::string &_name, const ignition::math::Vector3d &_value)
    + ***Deprecation:*** public: bool SetPoseWidgetValue(const std::string &_name, const math::Pose &_value)
    + ***Replacement:*** public: bool SetPoseWidgetValue(const std::string &_name, const ignition::math::Pose3d &_value)
    + ***Deprecation:*** public: bool SetGeometryWidgetValue(const std::string &_name, const std::string &_value, const math::Vector3 &_dimensions, const std::string &_uri = "")
    + ***Replacement:*** public: bool SetGeometryWidgetValue(const std::string &_name, const std::string &_value, const ignition::math::Vector3d &_dimensions, const std::string &_uri = "")
    + ***Deprecation:*** public: int GetIntWidgetValue(const std::string &_name) const
    + ***Replacement:*** public: int IntWidgetValue(const std::string &_name) const
    + ***Deprecation:*** public: unsigned int GetUIntWidgetValue(const std::string &_name) const
    + ***Replacement:*** public: unsigned int UIntWidgetValue(const std::string &_name) const
    + ***Deprecation:*** public: double GetDoubleWidgetValue(const std::string &_name) const
    + ***Replacement:*** public: double DoubleWidgetValue(const std::string &_name) const
    + ***Deprecation:*** public: bool GetBoolWidgetValue(const std::string &_name) const
    + ***Replacement:*** public: bool BoolWidgetValue(const std::string &_name) const
    + ***Deprecation:*** public: std::string GetStringWidgetValue(const std::string &_name) const
    + ***Replacement:*** public: std::string StringWidgetValue(const std::string &_name) const
    + ***Deprecation:*** public: math::Vector3 GetVector3WidgetValue(const std::string &_name)
    + ***Replacement:*** public: ignition::math::Vector3d Vector3dWidgetValue(const std::string &_name) const
    + ***Deprecation:*** public: common::Color GetColorWidgetValue(const std::string &_name) const
    + ***Replacement:*** public: common::Color ColorWidgetValue(const std::string &_name) const
    + ***Deprecation:*** public: math::Pose GetPoseWidgetValue(const std::string &_name) const
    + ***Replacement:*** public: ignition::math::Pose3d PoseWidgetValue(const std::string &_name) const
    + ***Deprecation:*** public: std::string GetGeometryWidgetValue(const std::string &_name, math::Vector3 &_dimensions, std::string &_uri) const
    + ***Replacement:*** public: std::string GeometryWidgetValue(const std::string &_name, ignition::math::Vector3d &_dimensions, std::string &_uri) const
    + ***Deprecation:*** public: std::string GetEnumWidgetValue(const std::string &_name) const
    + ***Replacement:*** public: std::string EnumWidgetValue(const std::string &_name) const

1. **gazebo/gui/GLWidget.hh**
    + ***Deprecation:*** rendering::UserCameraPtr GetCamera() const
    + ***Replacement:*** rendering::UserCameraPtr Camera() const
    + ***Deprecation:*** rendering::ScenePtr GetScene() const
    + ***Replacement:*** rendering::ScenePtr Scene() const

1. **gazebo/gui/KeyEventHandler.hh**
    + ***Deprecation:*** bool GetAutoRepeat() const
    + ***Replacement:*** bool AutoRepeat() const

1. **gazebo/gui/MainWindow.hh**
    + ***Deprecation:*** gui::RenderWidget *GetRenderWidget() const
    + ***Replacement:*** gui::RenderWidget *RenderWidget() const
    + ***Deprecation:*** gui::Editor *GetEditor(const std::string &_name) const
    + ***Replacement:*** gui::Editor *Editor(const std::string &_name) const

1. **gazebo/rendering/Camera.hh**
    + ***Deprecation:*** public: DistortionPtr GetDistortion() const;
    + ***Replacement:*** public: DistortionPtr LensDistortion() const;
    + ***Deprecation:*** public: double GetRenderRate() const;
    + ***Replacement:*** public: double RenderRate() const;
    + ***Deprecation:*** public: bool GetInitialized() const;
    + ***Replacement:*** public: bool Initialized() const;
    + ***Deprecation:*** public: unsigned int GetWindowId() const;
    + ***Replacement:*** public: unsigned int WindowId() const;
    + ***Deprecation:*** public: math::Vector3 GetWorldPosition() const
    + ***Replacement:*** public: ignition::math::Vector3d WorldPosition() const;
    + ***Deprecation:*** public: math::Quaternion GetWorldRotation() const
    + ***Replacement:*** public: ignition::math::Quaterniond WorldRotation() const;
    + ***Deprecation:*** public: virtual void SetWorldPose(const math::Pose &_pose)
    + ***Replacement:*** public: virtual void SetWorldPose(const ignition::math::Pose3d &_pose);
    + ***Deprecation:***  public: math::Pose GetWorldPose() const
    + ***Replacement:*** public: ignition::math::Pose3d WorldPose() const;
    + ***Deprecation:*** public: void SetWorldPosition(const math::Vector3 &_pos);
    + ***Replacement:*** public: void SetWorldPosition(const ignition::math::Vector3d &_pos);
    + ***Deprecation:*** public: void SetWorldRotation(const math::Quaternion &_quat);
    + ***Replacement:*** public: void SetWorldRotation(const ignition::math::Quaterniond &_quat);
    + ***Deprecation:*** public: void Translate(const math::Vector3 &_direction)
    + ***Replacement:*** public: void Translate(const ignition::math::Vector3d &_direction);
    + ***Deprecation:***  public: void Roll(const math::Angle &_angle, Ogre::Node::TransformSpace _relativeTo =Ogre::Node::TS_LOCAL);
    + ***Replacement:*** public: void Roll(const ignition::math::Angle &_angle, ReferenceFrame _relativeTo = RF_LOCAL);
    + ***Deprecation:***  public: void Pitch(const math::Angle &_angle, Ogre::Node::TransformSpace _relativeTo =Ogre::Node::TS_LOCAL);
    + ***Replacement:*** public: void Pitch(const ignition::math::Angle &_angle, ReferenceFrame _relativeTo = RF_LOCAL);
    + ***Deprecation:***  public: void Yaw(const math::Angle &_angle, Ogre::Node::TransformSpace _relativeTo =Ogre::Node::TS_WORLD);
    + ***Replacement:*** public: void Yaw(const ignition::math::Angle &_angle, ReferenceFrame _relativeTo = RF_WORLD);
    + ***Deprecation:*** public: void SetHFOV(math::Angle _angle);
    + ***Replacement:*** public: void SetHFOV(const ignition::math::Angle &_angle);
    + ***Deprecation:*** public: math::Angle GetHFOV() const
    + ***Replacement:*** public: ignition::math::Angle HFOV() const;
    + ***Deprecation:*** public: math::Angle GetVFOV() const;
    + ***Replacement:*** public: ignition::math::Angle VFOV() const;
    + ***Deprecation:*** public: virtual unsigned int GetImageWidth() const;
    + ***Replacement:*** public: virtual unsigned int ImageWidth() const;
    + ***Deprecation:*** public: unsigned int GetTextureWidth() const;
    + ***Replacement:*** public: unsigned int TextureWidth() const;
    + ***Deprecation:*** public: virtual unsigned int GetImageHeight() const;
    + ***Replacement:*** public: virtual unsigned int ImageHeight() const;
    + ***Deprecation:*** public: unsigned int GetImageDepth() const;
    + ***Replacement:*** public: unsigned int ImageDepth() const;
    + ***Deprecation:*** public: std::string GetImageFormat() const;
    + ***Replacement:*** public: std::string ImageFormat() const;
    + ***Deprecation:*** public: unsigned int GetTextureHeight() const;
    + ***Replacement:*** public: unsigned int TextureHeight() const;
    + ***Deprecation:*** public: size_t GetImageByteSize() const;
    + ***Replacement:*** public: size_t ImageByteSize() const;
    + ***Deprecation:*** public: static size_t GetImageByteSize(unsigned int _width, unsigned int _height, const std::string &_format);
    + ***Replacement:*** static size_t ImageByteSize(const unsigned int _width, const unsigned int _height, const std::string &_format);
    + ***Deprecation:*** public: double GetZValue(int _x, int _y);
    + ***Replacement:*** public: double ZValue(const int _x, const int _y);
    + ***Deprecation:*** public: double GetNearClip();
    + ***Replacement:*** public: double NearClip() const;
    + ***Deprecation:*** public: double GetFarClip();
    + ***Replacement:*** public: double FarClip() const;
    + ***Deprecation:*** public: bool GetCaptureData() const;
    + ***Replacement:*** public: bool CaptureData() const;
    + ***Deprecation:*** public: Ogre::Camera *GetOgreCamera() const;
    + ***Replacement:*** public: Ogre::Camera *OgreCamera() const;
    + ***Deprecation:*** public: Ogre::Viewport *GetViewport() const;
    + ***Replacement:*** public: Ogre::Viewport *OgreViewport() const;
    + ***Deprecation:*** public: unsigned int GetViewportWidth() const;
    + ***Replacement:*** public: unsigned int ViewportWidth() const;
    + ***Deprecation:*** public: unsigned int GetViewportHeight() const;
    + ***Replacement:*** public: unsigned int ViewportHeight() const;
    + ***Deprecation:*** public: math::Vector3 GetUp();
    + ***Replacement:*** public: ignition::math::Vector3d Up() const;
    + ***Deprecation:*** public: math::Vector3 GetRight();
    + ***Replacement:*** public: ignition::math::Vector3d Right() const;
    + ***Deprecation:*** public: virtual float GetAvgFPS() const;
    + ***Replacement:*** public: virtual float AvgFPS() const;
    + ***Deprecation:*** public: virtual unsigned int GetTriangleCount() const;
    + ***Replacement:*** public: virtual unsigned int TriangleCount() const;
    + ***Deprecation:*** public: float GetAspectRatio() const;
    + ***Replacement:*** public: float AspectRatio() const;
    + ***Deprecation:*** public: Ogre::SceneNode *GetSceneNode() const;
    + ***Replacement:*** public: Ogre::SceneNode *SceneNode() const;
    + ***Deprecation:*** public: virtual const unsigned char *GetImageData(unsigned int i = 0);
    + ***Replacement:*** public: virtual const unsigned char *ImageData(unsigned int i = 0) const;
    + ***Deprecation:*** public: std::string GetName() const;
    + ***Replacement:*** public: std::string Name() const;
    + ***Deprecation:*** public: std::string GetScopedName() const;
    + ***Replacement:*** public: std::string ScopedName() const;
    + ***Deprecation:*** public: void GetCameraToViewportRay(int _screenx, int _screeny,math::Vector3 &_origin, math::Vector3 &_dir);
    + ***Replacement:*** public: void CameraToViewportRay(const int _screenx, const int _screeny,ignition::math::Vector3d &_origin,ignition::math::Vector3d &_dir) const;
    + ***Deprecation:*** public: bool GetWorldPointOnPlane(int _x, int _y,const math::Plane &_plane, math::Vector3 &_result);
    + ***Replacement:*** public: bool WorldPointOnPlane(const int _x, const int _y, const ignition::math::Planed &_plane,ignition::math::Vector3d &_result);
    + ***Deprecation:*** public: Ogre::Texture *GetRenderTexture() const;
    + ***Replacement:*** public: Ogre::Texture *RenderTexture() const;
    + ***Deprecation:*** public: math::Vector3 GetDirection();
    + ***Replacement:*** public: ignition::math::Vector3d Direction() const;
    + ***Deprecation:*** public: common::Time GetLastRenderWallTime();
    + ***Replacement:*** public: common::Time LastRenderWallTime() const;
    + ***Deprecation:*** public: virtual bool MoveToPosition(const math::Pose &_pose,double _time);
    + ***Replacement:***  public: virtual bool MoveToPosition(const ignition::math::Pose3d &_pose,double _time);
    + ***Deprecation:*** public: bool MoveToPositions(const std::vector<math::Pose> &_pts,double _time,boost::function<void()> _onComplete = NULL);
    + ***Replacement:*** public: bool MoveToPositions(const std::vector<ignition::math::Pose3d> &_pts,double _time,boost::function<void()> _onComplete = NULL);
    + ***Deprecation:*** public: std::string GetScreenshotPath() const;
    + ***Replacement:*** public: std::string ScreenshotPath() const;
    + ***Deprecation:*** public: std::string GetProjectionType() const;
    + ***Replacement:*** public: std::string ProjectionType() const;

1. **gazebo/gui/RTShaderSystem.hh**
    + ***Deprecation:*** void AttachEntity(Visual *vis)
    + ***No replacement for AttachEntity ***

1. **gazebo/gui/RTShaderSystem.hh**
    + ***Deprecation:*** void DetachEntity(Visual *_vis)
    + ***No replacement for DetachEntity ***

1. **gazebo/physics/Model.hh**
    + ***Deprecation:*** public: void SetScale(const math::Vector3 &_scale);
    + ***Replacement:*** public: void SetScale(const ignition::math::Vector3d &_scale, const bool _publish = false);

### Deletions

1. **plugins/rest_web/RestUiLogoutDialog.hh.hh**

1. **gazebo rendering libraries**
    * The following libraries have been removed: `libgazebo_skyx`, `libgazebo_selection_buffer`, `libgazebo_rendering_deferred`. Gazebo now combines all the different rendering libraries into `libgazebo_rendering.so`.
    * [Pull request #1817](https://bitbucket.org/osrf/gazebo/pull-request/1817)

1. **gazebo physics libraries**
    * The following libraries have been removed: `libgazebo_ode_physics`, `libgazebo_simbody_physics`, `libgazebo_dart_physics`, and `libgazebo_bullet_physics`. Gazebo now combines all the different physics engine libraries into `libgazebo_physics.so`.
    * [Pull request #1814](https://bitbucket.org/osrf/gazebo/pull-request/1814)

1. **gazebo/gui/BoxMaker.hh**

1. **gazebo/gui/CylinderMaker.hh**

1. **gazebo/gui/SphereMaker.hh**

1. **gazebo/gui/MeshMaker.hh**

1. **gazebo/gui/EntityMaker.hh**
    + public: typedef boost::function<void(const math::Vector3 &pos,
                  const math::Vector3 &scale)> CreateCallback;
    + public: static void SetSnapToGrid(bool _snap);
    + public: virtual bool IsActive() const = 0;
    + public: virtual void OnMousePush(const common::MouseEvent &_event);
    + public: virtual void OnMouseDrag(const common::MouseEvent &_event);
    + protected: math::Vector3 GetSnappedPoint(math::Vector3 _p);

1. **gazebo/sensors/ForceTorqueSensor.hh**
    + public: math::Vector3 GetTorque() const
    + public: math::Vector3 GetForce() const

1. **gazebo/sensors/GpsSensor.hh**
    + public: math::Angle GetLongitude()
    + public: math::Angle GetLatitude()

1. **gazebo/sensors/GpuRaySensor.hh**
    + public: math::Angle GetAngleMin() const
    + public: math::Angle GetAngleMax() const
    + public: math::Angle GetVerticalAngleMin() const
    + public: math::Angle GetVerticalAngleMax() const

1. **gazebo/sensors/ImuSensor.hh**
    + public: math::Vector3 GetAngularVelocity() const
    + public: math::Vector3 GetLinearAcceleration() const
    + public: math::Quaternion GetOrientation() const

1. **gazebo/sensors/RFIDSensor.hh**
    + private: bool CheckTagRange(const math::Pose &_pose)

1. **gazebo/sensors/RFIDTag.hh**
    + public: math::Pose GetTagPose() const

1. **gazebo/sensors/RaySensor.hh**
    + public: math::Angle GetAngleMin() const
    + public: math::Angle GetAngleMax() const
    + public: math::Angle GetVerticalAngleMin() const
    + public: math::Angle GetVerticalAngleMax() const

1. **gazebo/sensors/Sensor.hh**
    + public: virtual math::Pose GetPose() const
    + public: NoisePtr GetNoise(unsigned int _index = 0) const

1. **gazebo/sensors/WirelessTransmitter.hh**
    + public: double GetSignalStrength(const math::Pose &_receiver, const double _rxGain)

## Gazebo 5.X to 6.X

### Deprecations

1. **gazebo/common/Color.hh**
    + ***Deprecation:*** math::Vector3 GetAsHSV() const;
    + ***Replacement:*** ignition::math::Vector3d HSV() const;

1. **gazebo/common/Dem.hh**
    + ***Deprecation:*** void GetGeoReferenceOrigin(math::Angle &_latitude,math::Angle &_longitude);
    + ***Replacement:*** void GetGeoReferenceOrigin(ignition::math::Angle &_latitude,  ignition::math::Angle &_longitude) const;
    + ***Deprecation:***void FillHeightMap(int _subSampling, unsigned int _vertSize, const math::Vector3 &_size, const math::Vector3 &_scale, bool _flipY, std::vector<float> &_heights);
    + ***Replacement:***void FillHeightMap(const int _subSampling, const unsigned int _vertSize, const ignition::math::Vector3d &_size, const ignition::math::Vector3d &_scale, const bool _flipY, std::vector<float> &_heights);

1. **gazebo/common/GTSMeshUtils.hh**
    + ***Deprecation:***static bool DelaunayTriangulation(const std::vector<math::Vector2d> &_vertices, const std::vector<math::Vector2i> &_edges, SubMesh *_submesh);
    + ***Replacement:***static bool DelaunayTriangulation( const std::vector<ignition::math::Vector2d> &_vertices, const std::vector<ignition::math::Vector2i> &_edges, SubMesh *_submesh);

1. **gazebo/common/HeightmapData.hh**
    + ***Deprecation:***virtual void FillHeightMap(int _subSampling,unsigned int _vertSize, const math::Vector3 &_size,const math::Vector3 &_scale, bool _flipY, std::vector<float> &_heights);
    + ***Replacement:***void FillHeightMap(int _subSampling,unsigned int _vertSize, const ignition::math::Vector3d &_size,const ignition::math::Vector3d &_scale, bool _flipY,std::vector<float> &_heights);

1. **gazebo/common/KeyFrame.hh**
    + ***Deprecation:***void SetTranslation(const math::Vector3 &_trans);
    + ***Replacement:***void Translation(const ignition::math::Vector3d &_trans);
    + ***Deprecation:***math::Vector3 GetTranslation() const;
    + ***Replacement:***ignition::math::Vector3d Translation() const;
    + ***Deprecation:***void SetRotation(const math::Quaternion &_rot);
    + ***Replacement:***void Rotation(const ignition::math::Quaterniond &_rot);
    + ***Deprecation:***math::Quaternion GetRotation();
    + ***Replacement:***ignition::math::Quaterniond Rotation() const;

1. **gazebo/common/Mesh.hh**
    + ***Deprecation:***math::Vector3 GetMax() const;
    + ***Replacement:***ignition::math::Vector3d Max() const;
    + ***Deprecation:***math::Vector3 GetMin() const;
    + ***Replacement:***ignition::math::Vector3d Min() const;
    + ***Deprecation:***void GetAABB(math::Vector3 &_center, math::Vector3 &_min_xyz,math::Vector3 &_max_xyz) const;
    + ***Replacement:***void GetAABB(ignition::math::Vector3d &_center,ignition::math::Vector3d &_minXYZ,ignition::math::Vector3d &_maxXYZ) const;
    + ***Deprecation:***void GenSphericalTexCoord(const math::Vector3 &_center);
    + ***Replacement:***void GenSphericalTexCoord(const ignition::math::Vector3d &_center);
    + ***Deprecation:***void SetScale(const math::Vector3 &_factor);
    + ***Replacement:***void SetScale(const ignition::math::Vector3d &_factor);
    + ***Deprecation:***void Center(const math::Vector3 &_center = math::Vector3::Zero);
    + ***Replacement:***void Center(const ignition::math::Vector3d &_center =ignition::math::Vector3d::Zero);
    + ***Deprecation:***void Translate(const math::Vector3 &_vec);
    + ***Replacement:***void Translate(const ignition::math::Vector3d &_vec);
    + ***Deprecation:*** void CopyVertices(const std::vector<math::Vector3> &_verts);
    + ***Replacement:***void CopyVertices(const std::vector<ignition::math::Vector3d> &_verts);
    + ***Deprecation:***void CopyNormals(const std::vector<math::Vector3> &_norms);
    + ***Replacement:***void CopyNormals( const std::vector<ignition::math::Vector3d> &_norms);
    + ***Deprecation:***void AddVertex(const math::Vector3 &_v);
    + ***Replacement:***void AddVertex(const ignition::math::Vector3d &_v);
    + ***Deprecation:***void AddNormal(const math::Vector3 &_n);
    + ***Replacement:***void AddNormal(const ignition::math::Vector3d &_n);
    + ***Deprecation:***math::Vector3 GetVertex(unsigned int _i) const;
    + ***Replacement:***ignition::math::Vector3d Vertex(unsigned int _i) const;
    + ***Deprecation:***void SetVertex(unsigned int _i, const math::Vector3 &_v);
    + ***Replacement:***void SetVertex(unsigned int _i,const ignition::math::Vector3d &_v);
    + ***Deprecation:***math::Vector3 GetNormal(unsigned int _i) const;
    + ***Replacement:***ignition::math::Vector3d Normal(unsigned int _i) const;
    + ***Deprecation:***void SetNormal(unsigned int _i, const math::Vector3 &_n);
    + ***Replacement:***void SetNormal(unsigned int _i,const ignition::math::Vector3d &_n);
    + ***Deprecation:***math::Vector2d GetTexCoord(unsigned int _i) const;
    + ***Replacement:***ignition::math::Vector2d TexCoord(unsigned int _i) const;
    + ***Deprecation:***void SetTexCoord(unsigned int _i, const math::Vector2d &_t);
    + ***Replacement:***void SetTexCoord(unsigned int _i,const ignition::math::Vector2d &_t);
    + ***Deprecation:***math::Vector3 GetMax() const;
    + ***Replacement:***ignition::math::Vector3d Max() const;
    + ***Deprecation:***math::Vector3 GetMin() const;
    + ***Replacement:***ignition::math::Vector3d Min() const;
    + ***Deprecation:***bool HasVertex(const math::Vector3 &_v) const;
    + ***Replacement:***bool HasVertex(const ignition::math::Vector3d &_v) const;
    + ***Deprecation:***unsigned int GetVertexIndex(const math::Vector3 &_v) const;
    + ***Replacement:***unsigned int GetVertexIndex( const ignition::math::Vector3d &_v) const;
    + ***Deprecation:***void GenSphericalTexCoord(const math::Vector3 &_center);
    + ***Replacement:***void GenSphericalTexCoord(const ignition::math::Vector3d &_center);
    + ***Deprecation:***void Center(const math::Vector3 &_center = math::Vector3::Zero);
    + ***Replacement:***void Center(const ignition::math::Vector3d &_center =ignition::math::Vector3d::Zero);
    + ***Deprecation:***void Translate(const math::Vector3 &_vec) ;
    + ***Replacement:***void Translate(const ignition::math::Vector3d &_vec);
    + ***Deprecation:***void SetScale(const math::Vector3 &_factor);
    + ***Replacement:***void SetScale(const ignition::math::Vector3d &_factor);

1. **gazebo/common/MeshCSG.hh**
    + ***Deprecation:***Mesh *CreateBoolean(const Mesh *_m1, const Mesh *_m2,const int _operation, const math::Pose &_offset = math::Pose::Zero);
    + ***Replacement:***Mesh *CreateBoolean(const Mesh *_m1, const Mesh *_m2,const int _operation,const ignition::math::Pose3d &_offset = ignition::math::Pose3d::Zero);

1. **gazebo/common/MeshManager.hh**
    + ***Deprecation:***void GetMeshAABB(const Mesh *_mesh,math::Vector3 &_center,math::Vector3 &_minXYZ,math::Vector3 &_maxXYZ);
    + ***Replacement:***void GetMeshAABB(const Mesh *_mesh,ignition::math::Vector3d &_center,ignition::math::Vector3d &_min_xyz,ignition::math::Vector3d &_max_xyz);
    + ***Deprecation:***void GenSphericalTexCoord(const Mesh *_mesh,math::Vector3 _center);
    + ***Replacement:*** void GenSphericalTexCoord(const Mesh *_mesh,const ignition::math::Vector3d &_center);
    + ***Deprecation:***void CreateBox(const std::string &_name, const math::Vector3 &_sides,const math::Vector2d &_uvCoords);
    + ***Replacement:***void CreateBox(const std::string &_name,const ignition::math::Vector3d &_sides,const ignition::math::Vector2d &_uvCoords);
    + ***Deprecation:***void CreateExtrudedPolyline(const std::string &_name, const std::vector<std::vector<math::Vector2d> > &_vertices,double _height);
    + ***Replacement:*** void CreateExtrudedPolyline(const std::string &_name,const std::vector<std::vector<ignition::math::Vector2d> > &_vertices, double _height);
    + ***Deprecation:***void CreatePlane(const std::string &_name,const math::Plane &_plane,const math::Vector2d &_segments,const math::Vector2d &_uvTile);
    + ***Replacement:***void CreatePlane(const std::string &_name,const ignition::math::Planed &_plane,const ignition::math::Vector2d &_segments, const ignition::math::Vector2d &_uvTile);
    + ***Deprecation:***void CreatePlane(const std::string &_name,const math::Vector3 &_normal,double _d,const math::Vector2d &_size,const math::Vector2d &_segments,const math::Vector2d &_uvTile);
    + ***Replacement:***void CreatePlane(const std::string &_name,const ignition::math::Vector3d &_normal,const double _d,const ignition::math::Vector2d &_size,const ignition::math::Vector2d &_segments, const ignition::math::Vector2d &_uvTile);
    + ***Deprecation:***void CreateBoolean(const std::string &_name, const Mesh *_m1,const Mesh *_m2, const int _operation,const math::Pose &_offset = math::Pose::Zero);
    + ***Replacement:***void CreateBoolean(const std::string &_name, const Mesh *_m1,const Mesh *_m2, const int _operation,const ignition::math::Pose3d &_offset = ignition::math::Pose3d::Zero);

1. **gazebo/common/SVGLoader.hh**
    + ***Deprecation:***static void PathsToClosedPolylines(const std::vector<common::SVGPath> &_paths, double _tol,std::vector< std::vector<math::Vector2d> > &_closedPolys,std::vector< std::vector<math::Vector2d> > &_openPolys);
    + ***Replacement:***static void PathsToClosedPolylines(const std::vector<common::SVGPath> &_paths,double _tol,std::vector< std::vector<ignition::math::Vector2d> > &_closedPolys,std::vector< std::vector<ignition::math::Vector2d> > &_openPolys);

1. **gazebo/common/Skeleton.hh**
    + ***Deprecation:***void SetBindShapeTransform(math::Matrix4 _trans);
    + ***Replacement:***void SetBindShapeTransform(const ignition::math::Matrix4d &_trans);
    + ***Deprecation:***math::Matrix4 GetBindShapeTransform();
    + ***Replacement:***ignition::math::Matrix4d BindShapeTransform();
    + ***Deprecation:***void SetTransform(math::Matrix4 _trans,bool _updateChildren = true);
    + ***Replacement:***void SetTransform(const ignition::math::Matrix4d &_trans,bool _updateChildren = true);
    + ***Deprecation:***void SetModelTransform(math::Matrix4 _trans,bool _updateChildren = true);
    + ***Replacement:***void SetModelTransform(const ignition::math::Matrix4d &_trans,bool _updateChildren = true);
    + ***Deprecation:***void SetInitialTransform(math::Matrix4 _tras);
    + ***Replacement:***void SetInitialTransform(const ignition::math::Matrix4d &_tras);
    + ***Deprecation:***math::Matrix4 GetTransform();
    + ***Replacement:***ignition::math::Matrix4d Transform();
    + ***Deprecation:***void SetInverseBindTransform(math::Matrix4 _invBM);
    + ***Replacement:***void SetInverseBindTransform(const ignition::math::Matrix4d &_invBM);
    + ***Deprecation:***math::Matrix4 GetInverseBindTransform();
    + ***Replacement:***ignition::math::Matrix4d InverseBindTransform();
    + ***Deprecation:***math::Matrix4 GetModelTransform();
    + ***Replacement:***ignition::math::Matrix4d ModelTransform() const;
    + ***Deprecation:***NodeTransform(math::Matrix4 _mat, std::string _sid = "_default_",TransformType _type = MATRIX);
    + ***Replacement:***NodeTransform(const ignition::math::Matrix4d &_mat,const std::string &_sid = "_default_",TransformType _type = MATRIX);
    + ***Deprecation:***void Set(math::Matrix4 _mat);
    + ***Replacement:***void Set(const ignition::math::Matrix4d &_mat);
    + ***Deprecation:***math::Matrix4 Get();
    + ***Replacement:***ignition::math::Matrix4d GetTransform() const;
    + ***Deprecation:***void SetSourceValues(math::Matrix4 _mat);
    + ***Replacement:***void SetSourceValues(const ignition::math::Matrix4d &_mat);
    + ***Deprecation:***void SetSourceValues(math::Vector3 _vec);
    + ***Replacement:*** void SetSourceValues(const ignition::math::Vector3d &_vec);
    + ***Deprecation:***void SetSourceValues(math::Vector3 _axis, double _angle);
    + ***Replacement:***void SetSourceValues(const ignition::math::Vector3d &_axis,const double _angle);
    + ***Deprecation:***math::Matrix4 operator* (math::Matrix4 _m);
    + ***Replacement:***ignition::math::Matrix4d operator*(const ignition::math::Matrix4d &_m);

1. **gazebo/common/SkeletonAnimation.hh**
    + ***Deprecation:***void AddKeyFrame(const double _time, const math::Matrix4 &_trans);
    + ***Replacement:***void AddKeyFrame(const double _time,const ignition::math::Matrix4d &_trans);
    + ***Deprecation:***void AddKeyFrame(const double _time,const math::Pose &_pose);
    + ***Replacement:***void AddKeyFrame(const double _time,const ignition::math::Pose3d &_pose);
    + ***Deprecation:***void GetKeyFrame(const unsigned int _i, double &_time,math::Matrix4 &_trans);
    + ***Replacement:***void GetKeyFrame(const unsigned int _i, double &_time,ignition::math::Matrix4d &_trans) const;
    + ***Deprecation:***std::pair<double, math::Matrix4> GetKeyFrame(const unsigned int _i);
    + ***Replacement:***std::pair<double, ignition::math::Matrix4d> KeyFrame(const unsigned int _i) const;
    + ***Deprecation:***math::Matrix4 GetFrameAt(double _time, bool _loop = true) const;
    + ***Replacement:***ignition::math::Matrix4d FrameAt(double _time, bool _loop = true) const;
    + ***Deprecation:***void AddKeyFrame(const std::string &_node, const double _time, const math::Matrix4 &_mat);
    + ***Replacement:***void AddKeyFrame(const std::string &_node, const double _time,const ignition::math::Matrix4d &_mat);
    + ***Deprecation:***void AddKeyFrame(const std::string &_node, const double _time,const math::Pose &_pose);
    + ***Replacement:***void AddKeyFrame(const std::string &_node, const double _time,const ignition::math::Pose3d &_pose);
    + ***Deprecation:*** math::Matrix4 GetNodePoseAt(const std::string &_node,const double _time, const bool _loop = true);
    + ***Replacement:***ignition::math::Matrix4d NodePoseAt(const std::string &_node,const double _time, const bool _loop = true);
    + ***Deprecation:***std::map<std::string, math::Matrix4> GetPoseAt(const double _time, const bool _loop = true) const;
    + ***Replacement:***std::map<std::string, ignition::math::Matrix4d> PoseAt(const double _time, const bool _loop = true) const;
    + ***Deprecation:***std::map<std::string, math::Matrix4> GetPoseAtX(const double _x, const std::string &_node, const bool _loop = true) const;
    + ***Replacement:***std::map<std::string, ignition::math::Matrix4d> PoseAtX(const double _x, const std::string &_node, const bool _loop = true) const;

1. **gazebo/common/SphericalCoordinates.hh**
    + ***Deprecation:***SphericalCoordinates(const SurfaceType _type,const math::Angle &_latitude,const math::Angle &_longitude,double _elevation,const math::Angle &_heading);
    + ***Replacement:***SphericalCoordinates(const SurfaceType _type,const ignition::math::Angle &_latitude,const ignition::math::Angle &_longitude,double _elevation,const ignition::math::Angle &_heading);
    + ***Deprecation:***math::Vector3 SphericalFromLocal(const math::Vector3 &_xyz) const;
    + ***Replacement:***ignition::math::Vector3d SphericalFromLocal(const ignition::math::Vector3d &_xyz) const;
    + ***Deprecation:***math::Vector3 GlobalFromLocal(const math::Vector3 &_xyz) const;
    + ***Replacement:***ignition::math::Vector3d GlobalFromLocal(const ignition::math::Vector3d &_xyz) const;
    + ***Deprecation:***static double Distance(const math::Angle &_latA,const math::Angle &_lonA,const math::Angle &_latB,const math::Angle &_lonB);
    + ***Replacement:***static double Distance(const ignition::math::Angle &_latA,const ignition::math::Angle &_lonA,const ignition::math::Angle &_latB,const ignition::math::Angle &_lonB);
    + ***Deprecation:*** math::Angle GetLatitudeReference() const;
    + ***Replacement:***ignition::math::Angle LatitudeReference() const;
    + ***Deprecation:***math::Angle GetLongitudeReference() const;
    + ***Replacement:***ignition::math::Angle LongitudeReference() const;
    + ***Deprecation:***math::Angle GetHeadingOffset() const;
    + ***Replacement:***ignition::math::Angle HeadingOffset() const;
    + ***Deprecation:***void SetLatitudeReference(const math::Angle &_angle);
    + ***Replacement:***void SetLatitudeReference(const ignition::math::Angle &_angle);
    + ***Deprecation:***void SetLongitudeReference(const math::Angle &_angle);
    + ***Replacement:***void SetLongitudeReference(const ignition::math::Angle &_angle);
    + ***Deprecation:***void SetHeadingOffset(const math::Angle &_angle);
    + ***Replacement:***void SetHeadingOffset(const ignition::math::Angle &_angle);

### Modifications

1. **gazebo/common/MouseEvent.hh**
    * Replaced all member variables with functions that use Ignition Math.
    * [Pull request #1777](https://bitbucket.org/osrf/gazebo/pull-request/1777)

1. **gazebo/msgs/world_stats.proto**
    + ***Removed:*** optional bool log_playback = 8;
    + ***Replacement:*** optional LogPlaybackStatistics log_playback_stats = 8;

1. **gazebo/physics/JointState.hh**
    + ***Removed:*** public: JointState(JointPtr _joint, const common::Time
    &_realTime, const common::Time &_simTime)
    + ***Replacement:*** public: JointState(JointPtr _joint, const common::Time
    &_realTime, const common::Time &_simTime, const uint64_t _iterations)

1. **gazebo/physics/LinkState.hh**
    + ***Removed:*** public: LinkState(const LinkPtr _link, const common::Time
    &_realTime, const common::Time &_simTime)
    + ***Replacement:*** public: LinkState(const LinkPtr _link,
    const common::Time &_realTime, const common::Time &_simTime, const uint64_t
    _iterations)
    + ***Removed:*** public: void Load(const LinkPtr _link, const common::Time
    &_realTime, const common::Time &_simTime)
    + ***Replacement:*** public: void Load(const LinkPtr _link, const
    common::Time &_realTime, const common::Time &_simTime, const uint64_t
    _iterations)

1. **gazebo/physics/ModelState.hh**
    + ***Removed:*** public: ModelState(const ModelPtr _model, const
    common::Time &_realTime, const common::Time &_simTime)
    + ***Replacement:*** public: ModelState(const ModelPtr _model, const
    common::Time &_realTime, const common::Time &_simTime, const uint64_t
    _iterations)
    + ***Removed:*** public: void Load(const ModelPtr _model, const common::Time
    &_realTime, const common::Time &_simTime)
    + ***Replacement:*** public: void Load(const ModelPtr _model, const
    common::Time &_realTime, const common::Time &_simTime, const uint64_t
    _iterations)

1. **gazebo/physics/State.hh**
    + ***Removed:*** public: State(const std::string &_name, const
    common::Time &_realTime, const common::Time &_simTime)
    + ***Replacement:*** public: State(const std::string &_name,
    const common::Time &_realTime, const common::Time &_simTime, const uint64_t
    _iterations)

1. **gazebo/physics/ModelState.hh**
    + ***Removed:*** public: void Load(const ModelPtr _model, const common::Time
    &_realTime, const common::Time &_simTime)
    + ***Replacement:*** public: void Load(const ModelPtr _model, const
    common::Time &_realTime, const common::Time &_simTime, const uint64_t
    _iterations)

1. ignition-math is now a dependency. Many classes and functions are modified to use ignition-math, please see the pull request listing below for individual changes.
    + [http://ignitionrobotics.org/libraries/math](http://ignitionrobotics.org/libraries/math)
    + [Gazebo migration](https://bitbucket.org/osrf/gazebo/src/583edbeb90759d43d994cc57c0797119dd6d2794/ign-math-migration.md)
    * [Pull request #1756](https://bitbucket.org/osrf/gazebo/pull-request/1756)
    * [Pull request #1766](https://bitbucket.org/osrf/gazebo/pull-request/1766)
    * [Pull request #1774](https://bitbucket.org/osrf/gazebo/pull-request/1774)
    * [Pull request #1771](https://bitbucket.org/osrf/gazebo/pull-request/1771)
    * [Pull request #1776](https://bitbucket.org/osrf/gazebo/pull-request/1776)
    * [Pull request #1777](https://bitbucket.org/osrf/gazebo/pull-request/1777)
    * [Pull request #1772](https://bitbucket.org/osrf/gazebo/pull-request/1772)
    * [Pull request #1773](https://bitbucket.org/osrf/gazebo/pull-request/1773)
    * [Pull request #1778](https://bitbucket.org/osrf/gazebo/pull-request/1778)

1. Gazebo client's should now use `gazebo/gazebo_client.hh` and `libgazebo_client.so` instead of `gazebo/gazebo.hh` and `libgazebo.so`. This separates running a Gazebo server from a Gazebo client.
    + ***Removed:*** bool gazebo::setupClient(int _argc = 0, char **_argv = 0);
    + ***Replacement:*** bool gazebo::client::setup(int _argc = 0, char **_argv = 0);

1. **gazebo/rendering/GpuLaser.hh**
    + ***Removed:*** protected: double near
    + ***Replacement:*** protected: double nearClip

1. **gazebo/rendering/GpuLaser.hh**
    + ***Removed:*** protected: double far
    + ***Replacement:*** protected: double farClip

1. **gazebo/rendering/Visual.hh**
    + ***Removed:*** public: void Fini();
    + ***Replacement:*** public: virtual void Fini();

1. **gazebo/common/MeshManager.hh**
    + ***Removed:*** void CreateExtrudedPolyline(const std::string &_name, const std::vector<math::Vector2d> &_vertices, const double &_height, const math::Vector2d &_uvCoords)
    + ***Replacement:*** void CreateExtrudedPolyline(const std::string &_name, const const std::vector<std::vector<math::Vector2d> > &_vertices, const double &_height, const math::Vector2d &_uvCoords)

1. **gazebo/common/GTSMeshUtils.hh**
    + ***Removed:*** public: static bool CreateExtrudedPolyline(const std::vector<math::Vector2d> &_vertices, const double &_height, SubMesh *_submesh)
    + ***Replacement:*** public: static bool DelaunayTriangulation(const std::vector<std::vector<math::Vector2d> > &_path, SubMesh *_submesh)

1. **gazebo/physics/PolylineShape.hh**
    + ***Removed:*** public: std::vector<math::Vector2d> GetVertices() const
    + ***Replacement:*** public: std::vector<std::vector<math::Vector2d> > GetVertices() const

1. **gazebo/physics/SurfaceParams.hh**
    + ***Removed:*** public: FrictionPyramid frictionPyramid
    + ***Replacement:*** public: FrictionPyramidPtr GetFrictionPyramid() const

### Deletions

1. **gazebo/gui/RenderWidget.hh**
    + The ShowEditor(bool _show)

### Additions

1. **gazebo/msgs/log_playback_control.proto**
    + New message to control the playback from a log file.

1. **gazebo/util/LogPlay.hh**
    + public: bool Rewind()

1. **gazebo/physics/LinkState.hh**
    + public: virtual void SetIterations(const uint64_t _iterations)

1. **gazebo/physics/ModelState.hh**
    + public: virtual void SetIterations(const uint64_t _iterations)

1. **gazebo/physics/State.hh**
    + public: uint64_t GetIterations() const
    + public: virtual void SetIterations(const uint64_t _iterations)

1. **gazebo/physics/WorldState.hh**
    + public: virtual void SetIterations(const uint64_t _iterations)

1. **gazebo/util/LogPlay.hh**
    + public: uint64_t GetInitialIterations() const
    + public: bool HasIterations() const

## Gazebo 4.X to 5.X

### C++11 compiler required

Gazebo 5.x uses features from the new c++11 standard. This requires to have a compatible c++11 compiler. Note that some platforms (like Ubuntu Precise) do not include one by default.

### Modifications

1. Privatized World::dirtyPoses
    + World::dirtyPoses used to be a public attribute. This is now a private attribute, and specific "friends" have been added to the World file.

1. Privatized Scene::skyx
    + Scene::skyx used to be a public attribute. This is now a private attribute, and a GetSkyX() funcion has been added to access the sky object.

1. **gazebo/rendering/Visual.hh**
    + The GetBoundingBox() function now returns a local bounding box without scale applied.

1. **gazebo/math/Box.hh**
    + The constructor that takes two math::Vector3 values now treats these as two corners, and computes the minimum and maximum values automatically. This change is API and ABI compatible.

1. **Informational logs:** The log files will be created inside
  ~/.gazebo/server-<GAZEBO_MASTER_PORT> and
  ~/.gazebo/client-<GAZEBO_MASTER_PORT>. The motivation for this
  change is to avoid name collisions when cloning a simulation. If the
  environment variable GAZEBO_MASTER_URI is not present or invalid,
  <GAZEBO_MASTER_PORT> will be replaced by "default".

1. **gazebo/common/Plugin.hh**
    + ***Removed:*** protected: std::string Plugin::handle
    + ***Replacement:*** protected: std::string Plugin::handleName

1. **gazebo/gui/KeyEventHandler.hh**
    + ***Removed:*** public: void HandlePress(const common::KeyEvent &_event);
    + ***Replacement:*** public: bool HandlePress(const common::KeyEvent &_event);

1. **gazebo/gui/KeyEventHandler.hh**
    + ***Removed:*** public: void HandleRelease(const common::KeyEvent &_event);
    + ***Replacement:*** public: bool HandleRelease(const common::KeyEvent &_event);

1. **gazebo/rendering/UserCamera.hh**
    + ***Removed:*** private: void OnJoy(ConstJoystickPtr &_msg)
    + ***Replacement:*** private: void OnJoyTwist(ConstJoystickPtr &_msg)

1. **gazebo/rendering/Camera.hh**
    + ***Deprecation:*** public: void RotatePitch(math::Angle _angle);
    + ***Replacement:*** public: void Pitch(const math::Angle &_angle,
                                        Ogre::Node::TransformSpace _relativeTo = Ogre::Node::TS_LOCAL);
    + ***Deprecation:*** public: void RotateYaw(math::Angle _angle);
    + ***Replacement:*** public: void Yaw(const math::Angle &_angle,
                                        Ogre::Node::TransformSpace _relativeTo = Ogre::Node::TS_LOCAL);

1. **gazebo/rendering/AxisVisual.hh**
    + ***Removed:*** public: void ShowRotation(unsigned int _axis)
    + ***Replacement:*** public: void ShowAxisRotation(unsigned int _axis, bool _show)

1. **gazebo/rendering/ArrowVisual.hh**
    + ***Removed:*** public: void ShowRotation()
    + ***Replacement:*** public: void ShowRotation(bool _show)

### Deletions

1. **gazebo/physics/Collision.hh**
    + unsigned int GetShapeType()

1. **gazebo/physics/World.hh**
    + EntityPtr GetSelectedEntity() const

1. **gazebo/physics/bullet/BulletJoint.hh**
    + void SetAttribute(Attribute, unsigned int, double)

1. **gazebo/physics/simbody/SimbodyJoint.hh**
    + void SetAttribute(Attribute, unsigned int, double)


## Gazebo 3.1 to 4.0

### New Deprecations

1. **gazebo/physics/Collision.hh**
    + ***Deprecation*** unsigned int GetShapeType()
    + ***Replacement*** unsigned int GetShapeType() const

1. **gazebo/physics/Joint.hh**
    + ***Deprecation*** virtual double GetMaxForce(unsigned int)
    + ***Deprecation*** virtual void SetMaxForce(unsigned int, double)
    + ***Deprecation*** virtual void SetAngle(unsigned int, math::Angle)
    + ***Replacement*** virtual void SetPosition(unsigned int, double)

### Modifications
1. **gazebo/physics/Model.hh**
    + ***Removed:*** Link_V GetLinks() const `ABI Change`
    + ***Replacement:***  const Link_V &GetLinks() const

1. **gzprop command line tool**
    + The `gzprop` command line tool outputs a zip file instead of a tarball.

### Additions

1. **gazebo/msgs/msgs.hh**
    + sdf::ElementPtr LightToSDF(const msgs::Light &_msg, sdf::ElementPtr _sdf = sdf::ElementPtr())

1. **gazebo/rendering/Light.hh**
    + math::Quaternion GetRotation() const
    + void SetRotation(const math::Quaternion &_q)
    + LightPtr Clone(const std::string &_name, ScenePtr _scene)

1. **gazebo/rendering/Scene.hh**
    + void AddLight(LightPtr _light)
    + void RemoveLight(LightPtr _light)

1. **gazebo/gui/GuiEvents.hh**
    + template<typename T> static event::ConnectionPtr ConnectLightUpdate(T _subscriber)
    + static void DisconnectLightUpdate(event::ConnectionPtr _subscriber)

1. **gazebo/gui/ModelMaker.hh**
    + bool InitFromModel(const std::string & _modelName)

1. **gazebo/gui/LightMaker.hh**
    + bool InitFromLight(const std::string & _lightName)

1. **gazebo/common/Mesh.hh**
    + int GetMaterialIndex(const Material *_mat) const

1. **gazebo/math/Filter.hh**
    + ***New classes:*** Filter, OnePole, OnePoleQuaternion, OnePoleVector3, BiQuad, and BiQuadVector3

1. **gazebo/physics/Joint.hh**
      + bool FindAllConnectedLinks(const LinkPtr &_originalParentLink,
          Link_V &_connectedLinks);
      + math::Pose ComputeChildLinkPose( unsigned int _index,
          double _position);

1. **gazebo/physics/Link.hh**
      + void Move(const math::Pose &_worldRefernceFrameSrc,
                        const math::Pose &_worldRefernceFrameDst);
      + bool FindAllConnectedLinksHelper(
          const LinkPtr &_originalParentLink,
          Link_V &_connectedLinks, bool _fistLink = false);
      + bool ContainsLink(const Link_V &_vector, const LinkPtr &_value);
      + msgs::Visual GetVisualMessage(const std::string &_name)

### Modifications
1. **gazebo/physics/Model.hh**
    + ***Removed:*** Link_V GetLinks() const `ABI Change`
    + ***Replacement:***  const Link_V &GetLinks() const

1. **gazebo/physics/Base.cc**
    + ***Removed*** std::string GetScopedName() const
    + ***Replaced*** std::string GetScopedName(bool _prependWorldName=false) const

## Gazebo 3.0 to 3.1

### Additions

1. **gazebo/physics/World.hh**
      + void RemoveModel(const std::string &_name);
      + void RemoveModel(ModelPtr _model);

1. **gazebo/physics/JointController.hh**
    + void SetPositionPID(const std::string &_jointName, const common::PID &_pid);
    + void SetVelocityPID(const std::string &_jointName, const common::PID &_pid);

## Gazebo 2.0 to 3.0

### New Deprecations

1. **gazebo/physics/Joint.hh**
    + ***Deprecation*** virtual void ApplyDamping()
    + ***Replacement*** virtual void ApplyStiffnessDamping()
    ---
    + ***Deprecation*** double GetDampingCoefficient() const
    + ***Replacement*** double GetDamping(int _index)

1. **gazebo/physics/ode/ODEJoint.hh**
    + ***Deprecation*** void CFMDamping()
    + ***Replacement*** void ApplyImplicitStiffnessDamping()

1. **gazebo/physics/ScrewJoint.hh**
    + ***Deprecation*** virtual void SetThreadPitch(unsigned int _index, double _threadPitch) = 0
    + ***Replacement*** virtual void SetThreadPitch(double _threadPitch) = 0
    ---
    + ***Deprecation*** virtual void GetThreadPitch(unsigned int _index) = 0
    + ***Replacement*** virtual void GetThreadPitch() = 0

1. **gazebo/physics/bullet/BulletScrewJoint.hh**
    + ***Deprecation*** protected: virtual void Load(sdf::ElementPtr _sdf)
    + ***Replacement*** public: virtual void Load(sdf::ElementPtr _sdf)

1. **gazebo/physics/PhysicsEngine.hh**
    + ***Deprecation*** virtual void SetSORPGSPreconIters(unsigned int _iters)
    + ***Replacement*** virtual bool SetParam(const std::string &_key, const boost::any &_value)
    ---
    + ***Deprecation*** virtual void SetSORPGSIters(unsigned int _iters)
    + ***Replacement*** virtual bool SetParam(const std::string &_key, const boost::any &_value)
    ---
    + ***Deprecation*** virtual void SetSORPGSW(double _w)
    + ***Replacement*** virtual bool SetParam(const std::string &_key, const boost::any &_value)
    ---
    + ***Deprecation*** virtual int GetSORPGSPreconIters()
    + ***Replacement*** virtual boost::any GetParam(const std::string &_key) const
    ---
    + ***Deprecation*** virtual int GetSORPGSIters()
    + ***Replacement*** virtual boost::any GetParam(const std::string &_key) const
    ---
    + ***Deprecation*** virtual double GetSORPGSW()
    + ***Replacement*** virtual boost::any GetParam(const std::string &_key) const

1. **gazebo/physics/bullet/BulletPhysics.hh**
    + ***Deprecation*** virtual bool SetParam(BulletParam _param, const boost::any &_value)
    + ***Replacement*** virtual bool SetParam(const std::string &_key, const boost::any &_value)
    ---
    + ***Deprecation*** virtual boost::any GetParam(BulletParam _param) const
    + ***Replacement*** virtual boost::any GetParam(const std::string &_key) const

1. **gazebo/physics/ode/ODEPhysics.hh**
    + ***Deprecation*** virtual bool SetParam(ODEParam _param, const boost::any &_value)
    + ***Replacement*** virtual bool SetParam(const std::string &_key, const boost::any &_value)
    ---
    + ***Deprecation*** virtual boost::any GetParam(ODEParam _param) const
    + ***Replacement*** virtual boost::any GetParam(const std::string &_key) const

1. **gazebo/physics/dart/DARTPhysics.hh**
    + ***Deprecation*** virtual boost::any GetParam(DARTParam _param) const
    + ***Replacement*** virtual boost::any GetParam(const std::string &_key) const

1. **gazebo/physics/Joint.hh**
    + ***Deprecation*** virtual double GetAttribute(const std::string &_key, unsigned int _index) = 0
    + ***Replacement*** virtual double GetParam(const std::string &_key, unsigned int _index) = 0;

1. **gazebo/physics/bullet/BulletJoint.hh**
    + ***Deprecation*** virtual double GetAttribute(const std::string &_key, unsigned int _index)
    + ***Replacement*** virtual double GetParam(const std::string &_key, unsigned int _index)

1. **gazebo/physics/bullet/BulletScrewJoint.hh**
    + ***Deprecation*** virtual double GetAttribute(const std::string &_key, unsigned int _index)
    + ***Replacement*** virtual double GetParam(const std::string &_key, unsigned int _index)

1. **gazebo/physics/dart/DARTJoint.hh**
    + ***Deprecation*** virtual double GetParam(const std::string &_key, unsigned int _index)
    + ***Replacement*** virtual double GetAttribute(const std::string &_key, unsigned int _index)

1. **gazebo/physics/ode/ODEJoint.hh**
    + ***Deprecation*** virtual double GetParam(const std::string &_key, unsigned int _index)
    + ***Replacement*** virtual double GetAttribute(const std::string &_key, unsigned int _index)

1. **gazebo/physics/ode/ODEScrewJoint.hh**
    + ***Deprecation*** virtual double GetParam(const std::string &_key, unsigned int _index)
    + ***Replacement*** virtual double GetAttribute(const std::string &_key, unsigned int _index)

1. **gazebo/physics/ode/ODEUniversalJoint.hh**
    + ***Deprecation*** virtual double GetParam(const std::string &_key, unsigned int _index)
    + ***Replacement*** virtual double GetAttribute(const std::string &_key, unsigned int _index)

1. **gazebo/physics/simbody/SimbodyJoint.hh**
    + ***Deprecation*** virtual double GetParam(const std::string &_key, unsigned int _index)
    + ***Replacement*** virtual double GetAttribute(const std::string &_key, unsigned int _index)

1. **gazebo/physics/simbody/SimbodyScrewJoint.hh**
    + ***Deprecation*** virtual double GetParam(const std::string &_key, unsigned int _index)
    + ***Replacement*** virtual double GetAttribute(const std::string &_key, unsigned int _index)

1. **gazebo/physics/Joint.hh**
    + ***Deprecation*** virtual void SetAttribute(const std::string &_key, unsigned int _index, const boost::any &_value) = 0
    + ***Replacement*** virtual bool SetParam(const std::string &_key, unsigned int _index, const boost::any &_value) = 0

1. **gazebo/physics/bullet/BulletJoint.hh**
    + ***Deprecation*** virtual void SetAttribute(const std::string &_key, unsigned int _index, const boost::any &_value)
    + ***Replacement*** virtual bool SetParam(const std::string &_key, unsigned int _index, const boost::any &_value)

1. **gazebo/physics/dart/DARTJoint.hh**
    + ***Deprecation*** virtual void SetAttribute(const std::string &_key, unsigned int _index, const boost::any &_value)
    + ***Replacement*** virtual bool SetParam(const std::string &_key, unsigned int _index, const boost::any &_value)

1. **gazebo/physics/ode/ODEJoint.hh**
    + ***Deprecation*** virtual void SetAttribute(const std::string &_key, unsigned int _index, const boost::any &_value)
    + ***Replacement*** virtual bool SetParam(const std::string &_key, unsigned int _index, const boost::any &_value)

1. **gazebo/physics/ode/ODEScrewJoint.hh**
    + ***Deprecation*** virtual void SetAttribute(const std::string &_key, unsigned int _index, const boost::any &_value)
    + ***Replacement*** virtual bool SetParam(const std::string &_key, unsigned int _index, const boost::any &_value)

1. **gazebo/physics/ode/ODEUniversalJoint.hh**
    + ***Deprecation*** virtual void SetAttribute(const std::string &_key, unsigned int _index, const boost::any &_value)
    + ***Replacement*** virtual bool SetParam(const std::string &_key, unsigned int _index, const boost::any &_value)

1. **gazebo/physics/simbody/SimbodyJoint.hh**
    + ***Deprecation*** virtual void SetAttribute(const std::string &_key, unsigned int _index, const boost::any &_value)
    + ***Replacement*** virtual bool SetParam(const std::string &_key, unsigned int _index, const boost::any &_value)

1. **gazebo/physics/simbody/SimbodyScrewJoint.hh**
    + ***Deprecation*** virtual void SetAttribute(const std::string &_key, unsigned int _index, const boost::any &_value)
    + ***Replacement*** virtual bool SetParam(const std::string &_key, unsigned int _index, const boost::any &_value)

### Modifications
1. **gazebo/physics/Entity.hh**
    + ***Removed:*** inline const math::Pose &GetWorldPose() const `ABI change`
    + ***Replacement:*** inline virutal const math::Pose &GetWorldPose() const
1. **gazebo/physics/Box.hh**
    + ***Removed:*** bool operator==(const Box &_b) `ABI Change`
    + ***Replacement:***  bool operator==(const Box &_b) const

1. **gazebo/gui/GuiIface.hh**
    + ***Removed:*** void load() `ABI change`
    + ***Replacement:*** bool load()
    + ***Note:*** Changed return type from void to bool.
1. **Functions in joint classes use unsigned int, instead of int**
    + All functions in Joint classes (gazebo/physics/\*Joint\*) and subclasses (gazebo/physics/[ode,bullet,simbody,dart]/\*Joint\*) now use unsigned integers instead of integers when referring to a specific joint axis.
    + Add const to Joint::GetInitialAnchorPose(), Joint::GetStopDissipation(), Joint::GetStopStiffness()
1. **gazebo/sensors/Noise.hh** `ABI change`
    + ***Removed:*** void Noise::Load(sdf::ElementPtr _sdf)
    + ***Replacement:*** virtual void Noise::Load(sdf::ElementPtr _sdf)
    + ***Removed:*** void Noise::~Noise()
    + ***Replacement:*** virtual void Noise::~Noise()
    + ***Removed:*** void Noise::Apply() const
    + ***Replacement:*** void Noise::Apply()
    + ***Note:*** Make Noise a base class and refactored out GaussianNoiseModel to its own class.
1. **gazebo/transport/ConnectionManager.hh**
    + ***Removed:*** bool ConnectionManager::Init(const std::string &_masterHost, unsigned int _masterPort) `ABI change`
    + ***Replacement:*** bool ConnectionManager::Init(const std::string &_masterHost, unsigned int _masterPort, uint32_t _timeoutIterations = 30)
    + ***Note:*** No changes to downstream code required. A third parameter has been added that specifies the number of timeout iterations. This parameter has a default value of 30.
1. **gazebo/transport/TransportIface.hh**
    + ***Removed:*** bool init(const std::string &_masterHost = "", unsigned int _masterPort = 0) `ABI change`
    + ***Replacement:*** bool init(const std::string &_masterHost = "", unsigned int _masterPort = 0, uint32_t _timeoutIterations = 30)
    + ***Note:*** No changes to downstream code required. A third parameter has been added that specifies the number of timeout iterations. This parameter has a default value of 30.
1. **gazebo/transport/Publication.hh**
    + ***Removed:*** void Publish(MessagePtr _msg, boost::function<void(uint32_t)> _cb, uint32_t _id) `ABI change`
    + ***Replacement:*** int Publish(MessagePtr _msg, boost::function<void(uint32_t)> _cb, uint32_t _id)
    + ***Note:*** Only the return type changed.

1. **gazebo/common/ModelDatabase.hh** `API change`
    + ***Removed:*** void ModelDatabase::GetModels(boost::function<void (const std::map<std::string, std::string> &)> _func)
    + ***Replacement:*** event::ConnectionPtr ModelDatabase::GetModels(boost::function<void (const std::map<std::string, std::string> &)> _func)
    + ***Note:*** The replacement function requires that the returned connection shared pointer remain valid in order to receive the GetModels callback. Reset the shared pointer to stop receiving GetModels callback.

1. **gazebo/physics/Collision.hh** `API change`
    + ***Modified:*** SurfaceParamsPtr Collision::surface
    + ***Note:*** Changed from `private` to `protected`

1. **gazebo/physics/MultiRayShape.hh** `API change`
    + ***Removed:*** double MultiRayShape::GetRange(int _index)
    + ***Replacement:*** double MultiRayShape::GetRange(unsigned int _index)
    + ***Removed:*** double MultiRayShape::GetRetro(int _index)
    + ***Replacement:*** double MultiRayShape::GetRetro(unsigned int _index)
    + ***Removed:*** double MultiRayShape::GetFiducial(int _index)
    + ***Replacement:*** double MultiRayShape::GetFiducial(unsigned int _index)
    + ***Note:*** Changed argument type from int to unsigned int.

1. **gazebo/physics/SurfaceParams.hh**
    + ***Removed:*** void FillMsg(msgs::Surface &_msg)
    + ***Replacement:*** virtual void FillMsg(msgs::Surface &_msg)

1. **gazebo/sensors/RaySensor.hh** `API change`
    + ***Removed:*** double RaySensor::GetRange(int _index)
    + ***Replacement:*** double RaySensor::GetRange(unsigned int _index)
    + ***Removed:*** double RaySensor::GetRetro(int _index)
    + ***Replacement:*** double RaySensor::GetRetro(unsigned int _index)
    + ***Removed:*** double RaySensor::GetFiducial(int _index)
    + ***Replacement:*** double RaySensor::GetFiducial(unsigned int _index)
    + ***Note:*** Changed argument type from int to unsigned int.

1. **gazebo/physics/PhysicsEngine.hh**
    + ***Removed*** virtual void SetParam(const std::string &_key, const boost::any &_value)
    + ***Replacement*** virtual bool SetParam(const std::string &_key, const boost::any &_value)

1. **gazebo/physics/ode/ODEPhysics.hh**
    + ***Removed*** virtual void SetParam(const std::string &_key, const boost::any &_value)
    + ***Replacement*** virtual bool SetParam(const std::string &_key, const boost::any &_value)

1. **gazebo/physics/bullet/BulletPhysics.hh**
    + ***Removed*** virtual void SetParam(const std::string &_key, const boost::any &_value)
    + ***Replacement*** virtual bool SetParam(const std::string &_key, const boost::any &_value)

1. **gazebo/physics/BallJoint.hh**
    + ***Removed*** virtual void SetHighStop(unsigned int /*_index*/, const math::Angle &/*_angle*/)
    + ***Replacement*** virtual bool SetHighStop(unsigned int /*_index*/, const math::Angle &/*_angle*/)
    ---
    + ***Removed*** virtual void SetLowStop(unsigned int /*_index*/, const math::Angle &/*_angle*/)
    + ***Replacement*** virtual bool SetLowStop(unsigned int /*_index*/, const math::Angle &/*_angle*/)

1. **gazebo/physics/Joint.hh**
    + ***Removed*** virtual void SetHighStop(unsigned int _index, const math::Angle &_angle)
    + ***Replacement*** virtual bool SetHighStop(unsigned int _index, const math::Angle &_angle)
    ---
    + ***Removed*** virtual void SetLowStop(unsigned int _index, const math::Angle &_angle)
    + ***Replacement*** virtual bool SetLowStop(unsigned int _index, const math::Angle &_angle)

1. **gazebo/physics/bullet/BulletBallJoint.hh**
    + ***Removed*** virtual void SetHighStop(unsigned int _index, const math::Angle &_angle)
    + ***Replacement*** virtual bool SetHighStop(unsigned int _index, const math::Angle &_angle)
    ---
    + ***Removed*** virtual void SetLowStop(unsigned int _index, const math::Angle &_angle)
    + ***Replacement*** virtual bool SetLowStop(unsigned int _index, const math::Angle &_angle)

1. **gazebo/physics/bullet/BulletHinge2Joint.hh**
    + ***Removed*** virtual void SetHighStop(unsigned int _index, const math::Angle &_angle)
    + ***Replacement*** virtual bool SetHighStop(unsigned int _index, const math::Angle &_angle)
    ---
    + ***Removed*** virtual void SetLowStop(unsigned int _index, const math::Angle &_angle)
    + ***Replacement*** virtual bool SetLowStop(unsigned int _index, const math::Angle &_angle)

1. **gazebo/physics/bullet/BulletHingeJoint.hh**
    + ***Removed*** virtual void SetHighStop(unsigned int _index, const math::Angle &_angle)
    + ***Replacement*** virtual bool SetHighStop(unsigned int _index, const math::Angle &_angle)
    ---
    + ***Removed*** virtual void SetLowStop(unsigned int _index, const math::Angle &_angle)
    + ***Replacement*** virtual bool SetLowStop(unsigned int _index, const math::Angle &_angle)

1. **gazebo/physics/bullet/BulletScrewJoint.hh**
    + ***Removed*** virtual void SetHighStop(unsigned int _index, const math::Angle &_angle)
    + ***Replacement*** virtual bool SetHighStop(unsigned int _index, const math::Angle &_angle)
    ---
    + ***Removed*** virtual void SetLowStop(unsigned int _index, const math::Angle &_angle)
    + ***Replacement*** virtual bool SetLowStop(unsigned int _index, const math::Angle &_angle)

1. **gazebo/physics/bullet/BulletSliderJoint.hh**
    + ***Removed*** virtual void SetHighStop(unsigned int _index, const math::Angle &_angle)
    + ***Replacement*** virtual bool SetHighStop(unsigned int _index, const math::Angle &_angle)
    ---
    + ***Removed*** virtual void SetLowStop(unsigned int _index, const math::Angle &_angle)
    + ***Replacement*** virtual bool SetLowStop(unsigned int _index, const math::Angle &_angle)

1. **gazebo/physics/bullet/BulletUniversalJoint.hh**
    + ***Removed*** virtual void SetHighStop(unsigned int _index, const math::Angle &_angle)
    + ***Replacement*** virtual bool SetHighStop(unsigned int _index, const math::Angle &_angle)
    ---
    + ***Removed*** virtual void SetLowStop(unsigned int _index, const math::Angle &_angle)
    + ***Replacement*** virtual bool SetLowStop(unsigned int _index, const math::Angle &_angle)

1. **gazebo/physics/dart/DARTJoint.hh**
    + ***Removed*** virtual void SetHighStop(unsigned int _index, const math::Angle &_angle)
    + ***Replacement*** virtual bool SetHighStop(unsigned int _index, const math::Angle &_angle)
    ---
    + ***Removed*** virtual void SetLowStop(unsigned int _index, const math::Angle &_angle)
    + ***Replacement*** virtual bool SetLowStop(unsigned int _index, const math::Angle &_angle)

1. **gazebo/physics/ode/ODEJoint.hh**
    + ***Removed*** virtual void SetHighStop(unsigned int _index, const math::Angle &_angle)
    + ***Replacement*** virtual bool SetHighStop(unsigned int _index, const math::Angle &_angle)
    ---
    + ***Removed*** virtual void SetLowStop(unsigned int _index, const math::Angle &_angle)
    + ***Replacement*** virtual bool SetLowStop(unsigned int _index, const math::Angle &_angle)

1. **gazebo/physics/ode/ODEUniversalJoint.hh**
    + ***Removed*** virtual void SetHighStop(unsigned int _index, const math::Angle &_angle)
    + ***Replacement*** virtual bool SetHighStop(unsigned int _index, const math::Angle &_angle)
    ---
    + ***Removed*** virtual void SetLowStop(unsigned int _index, const math::Angle &_angle)
    + ***Replacement*** virtual bool SetLowStop(unsigned int _index, const math::Angle &_angle)

1. **gazebo/physics/simbody/SimbodyJoint.hh**
    + ***Removed*** virtual void SetHighStop(unsigned int _index, const math::Angle &_angle)
    + ***Replacement*** virtual bool SetHighStop(unsigned int _index, const math::Angle &_angle)
    ---
    + ***Removed*** virtual void SetLowStop(unsigned int _index, const math::Angle &_angle)
    + ***Replacement*** virtual bool SetLowStop(unsigned int _index, const math::Angle &_angle)

1. **gazebo/physics/simbody/SimbodyScrewJoint.hh**
    + ***Removed*** virtual void SetHighStop(unsigned int _index, const math::Angle &_angle)
    + ***Replacement*** virtual bool SetHighStop(unsigned int _index, const math::Angle &_angle)
    ---
    + ***Removed*** virtual void SetLowStop(unsigned int _index, const math::Angle &_angle)
    + ***Replacement*** virtual bool SetLowStop(unsigned int _index, const math::Angle &_angle)

### Additions

1. **gazebo/physics/Joint.hh**
      + bool FindAllConnectedLinks(const LinkPtr &_originalParentLink,
          Link_V &_connectedLinks);
      + math::Pose ComputeChildLinkPose( unsigned int _index,
          double _position);

1. **gazebo/physics/Link.hh**
      + void MoveFrame(const math::Pose &_worldReferenceFrameSrc,
                       const math::Pose &_worldReferenceFrameDst);
      + bool FindAllConnectedLinksHelper(
          const LinkPtr &_originalParentLink,
          Link_V &_connectedLinks, bool _fistLink = false);
      + bool ContainsLink(const Link_V &_vector, const LinkPtr &_value);

1. **gazebo/physics/Collision.hh**
    + void SetWorldPoseDirty()
    + virtual const math::Pose &GetWorldPose() const
1. **gazebo/physics/JointController.hh**
      + common::Time GetLastUpdateTime() const
      + std::map<std::string, JointPtr> GetJoints() const
      + bool SetPositionTarget(const std::string &_jointName, double _target)
      + bool SetVelocityTarget(const std::string &_jointName, double _target)
      + std::map<std::string, common::PID> GetPositionPIDs() const
      + std::map<std::string, common::PID> GetVelocityPIDs() const
      + std::map<std::string, double> GetForces() const
      + std::map<std::string, double> GetPositions() const
      + std::map<std::string, double> GetVelocities() const


1. **gazebo/common/PID.hh**
      + double GetPGain() const
      + double GetIGain() const
      + double GetDGain() const
      + double GetIMax() const
      + double GetIMin() const
      + double GetCmdMax() const
      + double GetCmdMin() const


1. **gazebo/transport/TransportIface.hh**
    +  transport::ConnectionPtr connectToMaster()

1. **gazebo/physics/World.hh**
    +  msgs::Scene GetSceneMsg() const
1. **gazebo/physics/ContactManager.hh**
    + unsigned int GetFilterCount()
    + bool HasFilter(const std::string &_name)
    + void RemoveFilter(const std::string &_name)

1. **gazebo/physics/Joint.hh**
    + virtual void Fini()
    + math::Pose GetAnchorErrorPose() const
    + math::Quaternion GetAxisFrame(unsigned int _index) const
    + double GetWorldEnergyPotentialSpring(unsigned int _index) const
    + math::Pose GetParentWorldPose() const
    + double GetSpringReferencePosition(unsigned int) const
    + math::Pose GetWorldPose() const
    + virtual void SetEffortLimit(unsigned _index, double _stiffness)
    + virtual void SetStiffness(unsigned int _index, double _stiffness) = 0
    + virtual void SetStiffnessDamping(unsigned int _index, double _stiffness, double _damping, double _reference = 0) = 0
    + bool axisParentModelFrame[MAX_JOINT_AXIS]
    + protected: math::Pose parentAnchorPose
    + public: double GetInertiaRatio(const math::Vector3 &_axis) const

1. **gazebo/physics/Link.hh**
    + double GetWorldEnergy() const
    + double GetWorldEnergyKinetic() const
    + double GetWorldEnergyPotential() const
    + bool initialized

1. **gazebo/physics/Model.hh**
    + double GetWorldEnergy() const
    + double GetWorldEnergyKinetic() const
    + double GetWorldEnergyPotential() const

1. **gazebo/physics/SurfaceParams.hh**
    + FrictionPyramid()
    + ~FrictionPyramid()
    + double GetMuPrimary()
    + double GetMuSecondary()
    + void SetMuPrimary(double _mu)
    + void SetMuSecondary(double _mu)
    + math::Vector3 direction1
    + ***Note:*** Replaces mu, m2, fdir1 variables

1. **gazebo/physics/bullet/BulletSurfaceParams.hh**
    + BulletSurfaceParams()
    + virtual ~BulletSurfaceParams()
    + virtual void Load(sdf::ElementPtr _sdf)
    + virtual void FillMsg(msgs::Surface &_msg)
    + virtual void ProcessMsg(msgs::Surface &_msg)
    + FrictionPyramid frictionPyramid

1. **gazebo/physics/ode/ODESurfaceParams.hh**
    + virtual void FillMsg(msgs::Surface &_msg)
    + virtual void ProcessMsg(msgs::Surface &_msg)
    + double bounce
    + double bounce
    + double bounceThreshold
    + double kp
    + double kd
    + double cfm
    + double erp
    + double maxVel
    + double minDepth
    + FrictionPyramid frictionPyramid
    + double slip1
    + double slip2

1. **gazebo/rendering/Light.hh**
    + bool GetVisible() const
    + virtual void LoadFromMsg(const msgs::Light &_msg)

1. **gazebo/sensors/ForceTorqueSensor.hh**
    + physics::JointPtr GetJoint() const

1. **gazebo/sensors/Noise.hh**
    + virtual double ApplyImpl(double _in)
    + virtual void Fini()
    + virtual void SetCustomNoiseCallback(boost::function<double (double)> _cb)

1. **gazebo/sensors/Sensor.hh**
    + NoisePtr GetNoise(unsigned int _index = 0) const

1. **gazebo/sensors/GaussianNoiseModel.hh**

1. **gazebo/physics/ode/ODEUniversalJoint.hh**
    + virtual void SetHighStop(unsigned int _index, const math::Angle &_angle)
    + virtual void SetLowStop(unsigned int _index, const math::Angle &_angle)
    + virtual void SetAttribute(const std::string &_key, unsigned int _index, const boost::any &_value)
    + virtual double GetAttribute(const std::string &_key, unsigned int _index)

1. **gazebo/physics/simbody/SimbodyScrewJoint.hh**
    + virtual void SetThreadPitch(double _threadPitch)
    + virtual void GetThreadPitch()

1. **gazebo/physics/ode/ODEScrewJoint.hh**
    + virtual void SetThreadPitch(double _threadPitch)
    + virtual void GetThreadPitch()

1. **gazebo/physics/ScrewJoint.hh**
    + virtual math::Vector3 GetAnchor(unsigned int _index) const
    + virtual void SetAnchor(unsigned int _index, const math::Vector3 &_anchor)

1. **gazebo/physics/bullet/BulletJoint.hh**
    + virtual math::Angle GetHighStop(unsigned int _index)
    + virtual math::Angle GetLowStop(unsigned int _index)

1. **gazebo/physics/simbody/SimbodyPhysics.hh**
    + virtual boost::any GetParam(const std::string &_key) const
    + virtual bool SetParam(const std::string &_key, const boost::any &_value)

1. **gazebo/physics/dart/DARTPhysics.hh**
    + virtual boost::any GetParam(const std::string &_key) const
    + virtual bool SetParam(const std::string &_key, const boost::any &_value)

1. **gazebo/physics/Joint.hh**
    + math::Quaternion GetAxisFrameOffset(unsigned int _index) const

### Deletions

1. **Removed libtool**
    + Libtool used to be an option for loading plugins. Now, only libdl is supported.

1. **gazebo/physics/Base.hh**
    + Base_V::iterator childrenEnd

1. **gazebo/sensors/Noise.hh**
    + double Noise::GetMean() const
    + double Noise::GetStdDev() const
    + double Noise::GetBias() const
    + ***Note:*** Moved gaussian noise functions to a new GaussianNoiseModel class

1. **gazebo/physics/SurfaceParams.hh**
    + double bounce
    + double bounce
    + double bounceThreshold
    + double kp
    + double kd
    + double cfm
    + double erp
    + double maxVel
    + double minDepth
    + double mu1
    + double mu2
    + double slip1
    + double slip2
    + math::Vector3 fdir1
    + ***Note:*** These parameters were moved to FrictionPyramid,
      ODESurfaceParams, and BulletSurfaceParams.


## Gazebo 1.9 to 2.0

### New Deprecations

1. **gazebo/gazebo.hh**
    + ***Deprecation*** void fini()
    + ***Deprecation*** void stop()
    + ***Replacement*** bool shutdown()
    + ***Note*** Replace fini and stop with shutdown
    ---
    + ***Deprecation*** bool load()
    + ***Deprecation*** bool init()
    + ***Deprecation*** bool run()
    + ***Replacement*** bool setupClient()
        + Use this function to setup gazebo for use as a client
    + ***Replacement*** bool setupServer()
        + Use this function to setup gazebo for use as a server
    + ***Note*** Replace load+init+run with setupClient/setupServer
    ---
    + ***Deprecation*** std::string find_file(const std::string &_file)
    + ***Replacement*** std::string common::find_file(const std::string &_file)
    ---
    + ***Deprecation*** void add_plugin(const std::string &_filename)
    + ***Replacement*** void addPlugin(const std::string &_filename)
    ---
    + ***Deprecation*** void print_version()
    + ***Replacement*** void printVersion()
1. **gazebo/physics/World.hh**
    + ***Deprecation*** void World::StepWorld(int _steps)
    + ***Replacement*** void World::Step(unsigned int _steps)
1. **gazebo/sensors/SensorsIface.hh**
    + ***Deprecation*** std::string sensors::create_sensor(sdf::ElementPtr _elem, const std::string &_worldName,const std::string &_parentName)
    + ***Replacement*** std::string sensors::create_sensor(sdf::ElementPtr _elem, const std::string &_worldName, const std::string &_parentName, uint32_t _parentId)
1. **gazebo/sensors/Sensor.hh**
    + ***Deprecation*** void Sensor::SetParent(const std::string &_name)
    + ***Replacement*** void Sensor::SetParent(const std::string &_name, uint32_t _id)
1. **gazebo/sensors/SensorManager.hh**
    + ***Deprecation*** std::string CreateSensor(sdf::ElementPtr _elem, const std::string &_worldName,  const std::string &_parentName)
    + ***Replacement*** std::string CreateSensor(sdf::ElementPtr _elem, const std::string &_worldName, const std::string &_parentName, uint32_t _parentId)
1. **gazebo/sensors/Collision.hh**
    + ***Deprecation*** void Collision::SetContactsEnabled(bool _enable)
    + ***Replacement*** Use [ContactManager](http://gazebosim.org/api/2.0.0/classgazebo_1_1physics_1_1ContactManager.html).
    ---
    + ***Deprecation*** bool Colliion::GetContactsEnabled() const
    + ***Replacement*** Use [ContactManager](http://gazebosim.org/api/2.0.0/classgazebo_1_1physics_1_1ContactManager.html).
    ---
    + ***Deprecation*** void AddContact(const Contact &_contact)
    + ***Replacement*** Use [ContactManager](http://gazebosim.org/api/2.0.0/classgazebo_1_1physics_1_1ContactManager.html).

### Modifications

1. File rename: `gazebo/common/Common.hh` to `gazebo/common/CommonIface.hh`
1. File rename: `gazebo/physics/Physics.hh` to `gazebo/physics/PhysicsIface.hh`
1. File rename: `gazebo/rendering/Rendering.hh` to `gazebo/rendering/RenderingIface.hh`
1. File rename: `gazebo/sensors/Sensors.hh` to `gazebo/sensors/SensorsIface.hh`
1. File rename: `gazebo/transport/Transport.hh` to `gazebo/transport/TransportIface.hh`
1. File rename: `gazebo/gui/Gui.hh` to `gazebo/gui/GuiIface.hh`
1. File rename: `<model>/manifest.xml` to `<model>/model.config`
1. File rename: `<model_database>/manifest.xml` to `<model_database>/database.config`
1. **gazebo/msgs/physics.proto**
    + ***Removed*** optional double dt
    + ***Replacement*** optional double min_step_size
    ---
    + ***Removed*** optional double update_rate
    + ***Replacement*** optional double real_time_update_rate
1. **gazebo/physics/ModelState.hh**
    + ***Removed*** LinkState ModelState::GetLinkState(int _index) `API change`
    + ***Replacement*** LinkState ModelState::GetLinkState(const std::string &_linkName) const
1. **gazebo/physics/PhyscisEngine.hh**
    + ***Removed*** void PhysicsEngine::SetUpdateRate(double _value) `API change`
    + ***Replacement*** void PhyscisEngine::SetRealTimeUpdateRate(double _rate)
    ---
    + ***Removed*** double PhysicsEngine::GetUpdateRate() `API change`
    + ***Replacement*** double PhysicsEngine::GetRealTimeUpdateRate() const
    ---
    + ***Removed*** void PhysicsEngine::SetStepTime(double _value) `API change`
    + ***Replacement*** void PhysicsEngine::SetMaxStepSize(double _stepSize)
    ---
    + ***Removed*** double PhysicsEngine::GetStepTime() `API change`
    + ***Replacement*** double PhysicsEngine::GetMaxStepSize() const
1. **gazebo/physics/Joint.hh**
    + ***Removed:*** Joint::Load(LinkPtr _parent, LinkPtr _child, const math::Vector3 &_pos) `API chance`
    + ***Replacement:*** Joint::Load(LinkPtr _parent, LinkPtr _child, const math::Pose &_pose)
    ---
    + ***Removed:*** public: double GetInertiaRatio(unsigned int _index) const
    + ***Replacement:*** public: double GetInertiaRatio(const unsigned int _index) const
1. **gazebo/common/Events.hh**
    + ***Removed:*** Events::ConnectWorldUpdateStart(T _subscriber) `API change`
    + ***Replacement*** ConnectionPtr Events::ConnectWorldUpdateBegin(T _subscriber)
    ---
    + ***Removed:*** Events::DisconnectWorldUpdateStart(T _subscriber) `API change`
    + ***Replacement*** ConnectionPtr Events::DiconnectWorldUpdateBegin(T _subscriber)
1. **gazebo/physics/Link.hh**
    + ***Removed*** void Link::RemoveChildJoint(JointPtr _joint) `API change`
    + ***Replacement*** void Link::RemoveChildJoint(const std::string &_jointName)
    ---
    + ***Removed*** void Link::RemoveParentJoint(const std::string &_jointName) `API change`
    + ***Replacement*** void Link::RemoveParentJoint(const std::string &_jointName)
1. **gazebo/physics/MeshShape.hh**
    + ***Removed*** std::string MeshShape::GetFilename() const `API change`
    + ***Replacement*** std::string MeshShape::GetURI() const
    ---
    + ***Removed*** void MeshShape::SetFilename() const `API change`
    + ***Replacement*** std::string MeshShape::SetMesh(const std::string &_uri, const std::string &_submesh = "", bool _center = false) const
1. **gazebo/common/Time.hh**
    + ***Removed*** static Time::NSleep(Time _time) `API change`
    + ***Replacement*** static Time NSleep(unsigned int _ns)

### Deletions

1. **gazebo/physics/Collision.hh**
    + template<typename T> event::ConnectionPtr ConnectContact(T _subscriber)
    + template<typename T> event::ConnectionPtr DisconnectContact(T _subscriber)
    + ***Note:*** The ContactManager::CreateFilter functions can be used to
      create a gazebo topic with contact messages filtered by the name(s)
      of collision shapes. The topic can then be subscribed with a callback
      to replicate this removed functionality. See
      [gazebo pull request #713](https://bitbucket.org/osrf/gazebo/pull-request/713)
      for an example migration.<|MERGE_RESOLUTION|>--- conflicted
+++ resolved
@@ -5,8 +5,14 @@
 notification to users that their code should be upgraded. The next major
 release will remove the deprecated code.
 
-<<<<<<< HEAD
 ## Gazebo 8.X to 9.X
+
+### -g command line argument to load plugins in gzclient
+
+1. During the gazebo 8.x series the `-g` was used to load System plugins in the
+   client side instead of GUI plugins. In gazebo 9.x the `-g` loads GUI
+   plugins. The `--gui-client-plugin` argument introduced in gazebo 8.2 load GUI
+   plugins and will remain the exactly the same.   
 
 ### Modifications
 
@@ -40,16 +46,6 @@
     + ***Deprecation:*** const float* LaserData() const
     + ***Replacement:*** Call GpuLaser::DataIter LaserDataBegin() const
         iterate until reaching GpuLaser::DataIter LaserDataEnd() const
-=======
-## Gazebo 8.x to 9.x
-
-### -g command line argument to load plugins in gzclient
-
-1. During the gazebo 8.x series the `-g` was used to load System plugins in the
-   client side instead of GUI plugins. In gazebo 9.x the `-g` loads GUI
-   plugins. The `--gui-client-plugin` argument introduced in gazebo 8.2 load GUI
-   plugins and will remain the exactly the same.   
->>>>>>> 730afece
 
 ## Gazebo 7.X to 8.X
 
