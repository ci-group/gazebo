/*
 * Copyright (C) 2012-2015 Open Source Robotics Foundation
 *
 * Licensed under the Apache License, Version 2.0 (the "License");
 * you may not use this file except in compliance with the License.
 * You may obtain a copy of the License at
 *
 *     http://www.apache.org/licenses/LICENSE-2.0
 *
 * Unless required by applicable law or agreed to in writing, software
 * distributed under the License is distributed on an "AS IS" BASIS,
 * WITHOUT WARRANTIES OR CONDITIONS OF ANY KIND, either express or implied.
 * See the License for the specific language governing permissions and
 * limitations under the License.
 *
*/

#include <gtest/gtest.h>
#include <boost/lexical_cast.hpp>
#include <boost/algorithm/string/trim.hpp>
#include <gazebo/common/CommonIface.hh>
#include <gazebo/common/Time.hh>
#include <sdf/sdf_config.h>

#include <stdio.h>
#include <string>

// This header file isn't needed if shasums are used
// #include "test/data/pr2_state_log_expected.h"
#include "test_config.h"
#include "gazebo/gazebo_config.h"

std::string custom_exec(std::string _cmd)
{
  _cmd += " 2>/dev/null";
  FILE* pipe = popen(_cmd.c_str(), "r");

  if (!pipe)
    return "ERROR";

  char buffer[128];
  std::string result = "";

  while (!feof(pipe))
  {
    if (fgets(buffer, 128, pipe) != NULL)
      result += buffer;
  }

  pclose(pipe);
  return result;
}

/////////////////////////////////////////////////
/// Check to make sure that 'gz log -i' returns correct information
TEST(gz_log, Info)
{
  std::string info = custom_exec(std::string("gz log -i -f ") +
      PROJECT_SOURCE_PATH + "/test/data/pr2_state.log");
  boost::trim_right(info);

  std::string validInfo =
    "Log Version:    1.0\n"
    "Gazebo Version: 1.4.6\n"
    "Random Seed:    32606\n"
    // "Start:          Feb 08 13 05:35:55.667456998\n"
    // "End:            Feb 08 13 05:35:58.947304437\n"
    // "Duration:       00:00:03.279847439\n"
    // "Steps:          3\n"
    "Size:           12.377 KB\n"
    "Encoding:       bz2";
    // "Model Count:    2";

  EXPECT_EQ(validInfo, info);
}

/////////////////////////////////////////////////
/// Check to make sure that 'gz log -e' returns correct information
TEST(gz_log, Echo)
{
  std::string echo = custom_exec(std::string("gz log -e -f ") +
      PROJECT_SOURCE_PATH + "/test/data/empty_state.log");
  boost::trim_right(echo);

  std::string validEcho =
    "<?xml version='1.0'?>\n<gazebo_log>\n<header>\n<log_version>1.0"
    "</log_version>\n<gazebo_version>1.4.6</gazebo_version>\n"
    "<rand_seed>24794</rand_seed>\n<log_start>0 0</log_start>\n"
    "<log_end>0 0</log_end>\n</header>\n\n<chunk encoding='txt'>"
    "<![CDATA[\n<sdf version ='1.3'>\n<world name='default'>\n  "
    "<light name='sun' type='directional'>\n    <cast_shadows>1"
    "</cast_shadows>\n    <pose>0.000000 0.000000 10.000000 0.000000 0.000000 "
    "0.000000</pose>\n    <diffuse>0.800000 0.800000 0.800000 1.000000"
    "</diffuse>\n    <specular>0.100000 0.100000 0.100000 1.000000"
    "</specular>\n    <attenuation>\n      <range>1000.000000</range>\n      "
    "<constant>0.900000</constant>\n      <linear>0.010000</linear>\n      "
    "<quadratic>0.001000</quadratic>\n    </attenuation>\n    "
    "<direction>-0.500000 0.500000 -1.000000</direction>\n  </light>\n  "
    "<model name='ground_plane'>\n    <static>1</static>\n    "
    "<link name='link'>\n      <collision name='collision'>\n        "
    "<geometry>\n          <plane>\n            <normal>0.000000 0.000000 "
    "1.000000</normal>\n            <size>100.000000 100.000000"
    "</size>\n          </plane>\n        </geometry>\n        "
    "<surface>\n          <friction>\n            <ode>\n              "
    "<mu>100.000000</mu>\n              <mu2>50.000000</mu2>\n            "
    "</ode>\n          </friction>\n          <bounce/>\n          "
    "<contact>\n            <ode/>\n          </contact>\n        "
    "</surface>\n      </collision>\n      <visual name='visual'>\n        "
    "<cast_shadows>0</cast_shadows>\n        <geometry>\n          "
    "<plane>\n            <normal>0.000000 0.000000 1.000000"
    "</normal>\n            <size>100.000000 100.000000</size>\n          "
    "</plane>\n        </geometry>\n        <material>\n          "
    "<script>\n            <uri>file://media/materials/scripts/gazebo.material"
    "</uri>\n            <name>Gazebo/Grey</name>\n          "
    "</script>\n        </material>\n      </visual>\n      "
    "<velocity_decay>\n        <linear>0.000000</linear>\n        "
    "<angular>0.000000</angular>\n      </velocity_decay>\n      "
    "<self_collide>0</self_collide>\n      <kinematic>0"
    "</kinematic>\n      <gravity>1</gravity>\n    </link>\n  "
    "</model>\n  <physics type='ode'>\n    <update_rate>1000.000000"
    "</update_rate>\n    <gravity>0.000000 0.000000 -9.800000"
    "</gravity>\n  </physics>\n  <scene>\n    <ambient>0.200000 0.200000 "
    "0.200000 1.000000</ambient>\n    <background>0.700000 0.700000 "
    "0.700000 1.000000</background>\n    <shadows>1</shadows>\n  "
    "</scene>\n  <state world_name='default'>\n    <sim_time>0 0"
    "</sim_time>\n    <real_time>0 0</real_time>\n    <wall_time>"
    "1360300141 918692496</wall_time>\n  </state>\n</world>\n</sdf>]]>"
    "</chunk>\n</gazebo_log>";

  EXPECT_EQ(validEcho, echo);
}

/////////////////////////////////////////////////
/// Check to make sure that 'gz log -e --filter' returns correct information
TEST(gz_log, EchoFilter)
{
  std::string echo, shasum;

  // Test model filter
  echo = custom_exec(
      std::string("gz log -e --filter pr2 -f ") +
      PROJECT_SOURCE_PATH + "/test/data/pr2_state.log");
  shasum = gazebo::common::get_sha1<std::string>(echo);
  // EXPECT_EQ(pr2StateLog, echo);
  if (std::string("1.4").compare(SDF_VERSION) == 0)
    EXPECT_EQ(shasum, "0bf1f293b164bbe820267f970c4b419acdca4b01");
  else if (std::string("1.5").compare(SDF_VERSION) == 0)
    EXPECT_EQ(shasum, "6ab471e6c410ebe90a939383bd168660ba9019e8");
<<<<<<< HEAD
=======
  else if (std::string("1.6").compare(SDF_VERSION) == 0)
    EXPECT_EQ(shasum, "eadbaeea7ae92284c0fea8c0e7168f26b554c41f");
>>>>>>> a66c258b
  else
    FAIL() << "Please add support for sdf version: " << SDF_VERSION;

  echo = custom_exec(
      std::string("gz log -e --filter pr2.pose -f ") +
      PROJECT_SOURCE_PATH + "/test/data/pr2_state.log");
  shasum = gazebo::common::get_sha1<std::string>(echo);
  // EXPECT_EQ(pr2PoseStateLog, echo);
  if (std::string("1.4").compare(SDF_VERSION) == 0)
    EXPECT_EQ(shasum, "33db2cbd0841466a67abd7d2bbc69cf2cfae19b6");
  else if (std::string("1.5").compare(SDF_VERSION) == 0)
    EXPECT_EQ(shasum, "739e4454112440e2c1782fff51a1382edf6cfa57");
<<<<<<< HEAD
=======
  else if (std::string("1.6").compare(SDF_VERSION) == 0)
    EXPECT_EQ(shasum, "37fb8793d2b9358a38f095718817a0de5df0f2d7");
>>>>>>> a66c258b
  else
    FAIL() << "Please add support for sdf version: " << SDF_VERSION;

  echo = custom_exec(
      std::string("gz log -e --filter pr2.pose.x -f ") +
      PROJECT_SOURCE_PATH + "/test/data/pr2_state.log");
  shasum = gazebo::common::get_sha1<std::string>(echo);
  // EXPECT_EQ(pr2PoseXStateLog, echo);
  if (std::string("1.4").compare(SDF_VERSION) == 0)
    EXPECT_EQ(shasum, "07113f16d44e2484f769fd1947ff5dca93f55cf4");
  else if (std::string("1.5").compare(SDF_VERSION) == 0)
    EXPECT_EQ(shasum, "592bbdf6511ea2e76b5225a1d5c13e8a1884c429");
<<<<<<< HEAD
=======
  else if (std::string("1.6").compare(SDF_VERSION) == 0)
    EXPECT_EQ(shasum, "b112fffb06668852ad11149639e105bfca8d686b");
>>>>>>> a66c258b
  else
    FAIL() << "Please add support for sdf version: " << SDF_VERSION;

  echo = custom_exec(
      std::string("gz log -e --filter pr2.pose.[x,y] -f ") +
      PROJECT_SOURCE_PATH + "/test/data/pr2_state.log");
  shasum = gazebo::common::get_sha1<std::string>(echo);
  // EXPECT_EQ(pr2PoseXYStateLog, echo);
  if (std::string("1.4").compare(SDF_VERSION) == 0)
    EXPECT_EQ(shasum, "7f34f3fac505707727a74ac8659bb8736932ab07");
  else if (std::string("1.5").compare(SDF_VERSION) == 0)
    EXPECT_EQ(shasum, "594de8f16f10ce881fcb5a17ff98ed9847891221");
<<<<<<< HEAD
=======
  else if (std::string("1.6").compare(SDF_VERSION) == 0)
    EXPECT_EQ(shasum, "2066e0d45ef941cce339e3219b19fe9c4a1b07c9");
>>>>>>> a66c258b
  else
    FAIL() << "Please add support for sdf version: " << SDF_VERSION;

  // Test link filter
  echo = custom_exec(
      std::string("gz log -e --filter pr2/r_upper*.pose -f ") +
      PROJECT_SOURCE_PATH + "/test/data/pr2_state.log");
  shasum = gazebo::common::get_sha1<std::string>(echo);
  // EXPECT_EQ(pr2LinkStateLog, echo);
  if (std::string("1.4").compare(SDF_VERSION) == 0)
    EXPECT_EQ(shasum, "d52ba4333511b7e4339db3eb71814c73473fba36");
  else if (std::string("1.5").compare(SDF_VERSION) == 0)
    EXPECT_EQ(shasum, "10beb40e2870ac4cf92e67bd95c19432177a7bce");
<<<<<<< HEAD
=======
  else if (std::string("1.6").compare(SDF_VERSION) == 0)
    EXPECT_EQ(shasum, "396361aba2155ebd311899050211fd913b3bccce");
>>>>>>> a66c258b
  else
    FAIL() << "Please add support for sdf version: " << SDF_VERSION;

  // Test joint filter
  echo = custom_exec(
      std::string("gz log -e --filter pr2//r_upper_arm_roll_joint -f ") +
      PROJECT_SOURCE_PATH + "/test/data/pr2_state.log");
  shasum = gazebo::common::get_sha1<std::string>(echo);
  // EXPECT_EQ(pr2JointStateLog, echo);
  if (std::string("1.4").compare(SDF_VERSION) == 0)
    EXPECT_EQ(shasum, "2f689dadc66171a76f7f3400bc218485a923c324");
  else if (std::string("1.5").compare(SDF_VERSION) == 0)
    EXPECT_EQ(shasum, "25ec9631bd32a9ac5292823e553081375a255399");
<<<<<<< HEAD
=======
  else if (std::string("1.6").compare(SDF_VERSION) == 0)
    EXPECT_EQ(shasum, "29b572a28f6b83e0c24e8be028c660a58626515c");
>>>>>>> a66c258b
  else
    FAIL() << "Please add support for sdf version: " << SDF_VERSION;
}

/////////////////////////////////////////////////
/// Check to Hz filtering
TEST(gz_log, HzFilter)
{
  std::string echo, validEcho;

  // Test Hz filter
  echo = custom_exec(
      std::string("gz log -e -r -z 1.0 --filter pr2.pose.z -f ") +
      PROJECT_SOURCE_PATH + "/test/data/pr2_state.log");
  boost::trim_right(echo);
  validEcho = "-0.000008";
  EXPECT_EQ(validEcho, echo);

  // Test zero Hz filter
  echo = custom_exec(
      std::string("gz log -e -r -z 0 --filter pr2.pose.z -f ") +
      PROJECT_SOURCE_PATH + "/test/data/pr2_state.log");
  boost::trim_right(echo);
  validEcho = "-0.000008 \n-0.000015";
  EXPECT_EQ(validEcho, echo);

  // Test negative Hz filter
  echo = custom_exec(
      std::string("gz log -e -r -z -1.0 --filter pr2.pose.z -f ") +
      PROJECT_SOURCE_PATH + "/test/data/pr2_state.log");
  boost::trim_right(echo);
  validEcho = "-0.000008 \n-0.000015";
  EXPECT_EQ(validEcho, echo);
}

/////////////////////////////////////////////////
/// Check to raw filtering with time stamps
TEST(gz_log, RawFilterStamp)
{
  std::string echo, validEcho;

  // Sim time
  echo = custom_exec(
      std::string("gz log --echo -r --stamp sim --filter pr2.pose.x -f ") +
      PROJECT_SOURCE_PATH + "/test/data/pr2_state.log");
  boost::trim_right(echo);
  validEcho = "0.021344 0.000000 \n0.028958 0.000000";
  EXPECT_EQ(validEcho, echo);

  // Real time
  echo = custom_exec(
      std::string("gz log --echo -r --stamp real --filter pr2.pose.x -f ") +
      PROJECT_SOURCE_PATH + "/test/data/pr2_state.log");
  boost::trim_right(echo);
  validEcho = "0.001000 0.000000 \n0.002000 0.000000";
  EXPECT_EQ(validEcho, echo);

  // Wall time
  echo = custom_exec(
      std::string("gz log --echo -r --stamp wall --filter pr2.pose.x -f ") +
      PROJECT_SOURCE_PATH + "/test/data/pr2_state.log");
  boost::trim_right(echo);
  validEcho = std::string("1360301758.939690 0.000000 \n")
            + std::string("1360301758.947304 0.000000");
  EXPECT_EQ(validEcho, echo);
}

/////////////////////////////////////////////////
/// Check to make sure that 'gz log -s' returns correct information
TEST(gz_log, Step)
{
  std::string stepCmd, shasum;
  stepCmd = std::string("gz log -s -f ") + PROJECT_SOURCE_PATH +
    std::string("/test/data/pr2_state.log");

  // Call gz log step and press q immediately
  std::string stepq0 = custom_exec(std::string("echo 'q' | ") + stepCmd);
  shasum = gazebo::common::get_sha1<std::string>(stepq0);
  EXPECT_EQ(shasum, "81ceefcf3f81169cc9baf98f463469db242d9534");

  // Call gz log step and press space once, then q
  std::string stepq1 = custom_exec(std::string("echo ' q' | ") + stepCmd);
  shasum = gazebo::common::get_sha1<std::string>(stepq1);
  if (std::string("1.4").compare(SDF_VERSION) == 0)
    EXPECT_EQ(shasum, "43eacb140e00ef0525d54667bc558d63dac3d21f");
  else if (std::string("1.5").compare(SDF_VERSION) == 0)
    EXPECT_EQ(shasum, "cc55bc387eec68fc2b2aef70bfb7372a2706a6dc");
  else if (std::string("1.6").compare(SDF_VERSION) == 0)
    EXPECT_EQ(shasum, "d6ea6333687a5e7474b4fb55d1ccfe2f18feb54e");
  else
<<<<<<< HEAD
    EXPECT_EQ(shasum, "cc55bc387eec68fc2b2aef70bfb7372a2706a6dc");
=======
    FAIL() << "Please add support for sdf version: " << SDF_VERSION;
>>>>>>> a66c258b

  // Call gz log step and press space twice, then q
  std::string stepq2 = custom_exec(std::string("echo '  q' | ") + stepCmd);
  shasum = gazebo::common::get_sha1<std::string>(stepq2);
  if (std::string("1.4").compare(SDF_VERSION) == 0)
    EXPECT_EQ(shasum, "37e133d15d3f74cbc686bfceb26b8db46e2f6bf5");
  else if (std::string("1.5").compare(SDF_VERSION) == 0)
    EXPECT_EQ(shasum, "37934b37eb4e2e7d88ed764c296232124c8a38ab");
  else if (std::string("1.6").compare(SDF_VERSION) == 0)
    EXPECT_EQ(shasum, "f32c210fba260cd24902c60fba1542fc7b1cd97d");
  else
<<<<<<< HEAD
    EXPECT_EQ(shasum, "37934b37eb4e2e7d88ed764c296232124c8a38ab");
=======
    FAIL() << "Please add support for sdf version: " << SDF_VERSION;
>>>>>>> a66c258b
}

/////////////////////////////////////////////////
TEST(gz_log, HangCheck)
{
  gazebo::common::Time start = gazebo::common::Time::GetWallTime();
  custom_exec("gz log -r 0");
  gazebo::common::Time end = gazebo::common::Time::GetWallTime();

  EXPECT_LT(end - start, gazebo::common::Time(60, 0));
}

/////////////////////////////////////////////////
/// Main
int main(int argc, char **argv)
{
  ::testing::InitGoogleTest(&argc, argv);
  return RUN_ALL_TESTS();
}<|MERGE_RESOLUTION|>--- conflicted
+++ resolved
@@ -146,11 +146,8 @@
     EXPECT_EQ(shasum, "0bf1f293b164bbe820267f970c4b419acdca4b01");
   else if (std::string("1.5").compare(SDF_VERSION) == 0)
     EXPECT_EQ(shasum, "6ab471e6c410ebe90a939383bd168660ba9019e8");
-<<<<<<< HEAD
-=======
   else if (std::string("1.6").compare(SDF_VERSION) == 0)
     EXPECT_EQ(shasum, "eadbaeea7ae92284c0fea8c0e7168f26b554c41f");
->>>>>>> a66c258b
   else
     FAIL() << "Please add support for sdf version: " << SDF_VERSION;
 
@@ -163,11 +160,8 @@
     EXPECT_EQ(shasum, "33db2cbd0841466a67abd7d2bbc69cf2cfae19b6");
   else if (std::string("1.5").compare(SDF_VERSION) == 0)
     EXPECT_EQ(shasum, "739e4454112440e2c1782fff51a1382edf6cfa57");
-<<<<<<< HEAD
-=======
   else if (std::string("1.6").compare(SDF_VERSION) == 0)
     EXPECT_EQ(shasum, "37fb8793d2b9358a38f095718817a0de5df0f2d7");
->>>>>>> a66c258b
   else
     FAIL() << "Please add support for sdf version: " << SDF_VERSION;
 
@@ -180,11 +174,8 @@
     EXPECT_EQ(shasum, "07113f16d44e2484f769fd1947ff5dca93f55cf4");
   else if (std::string("1.5").compare(SDF_VERSION) == 0)
     EXPECT_EQ(shasum, "592bbdf6511ea2e76b5225a1d5c13e8a1884c429");
-<<<<<<< HEAD
-=======
   else if (std::string("1.6").compare(SDF_VERSION) == 0)
     EXPECT_EQ(shasum, "b112fffb06668852ad11149639e105bfca8d686b");
->>>>>>> a66c258b
   else
     FAIL() << "Please add support for sdf version: " << SDF_VERSION;
 
@@ -197,11 +188,8 @@
     EXPECT_EQ(shasum, "7f34f3fac505707727a74ac8659bb8736932ab07");
   else if (std::string("1.5").compare(SDF_VERSION) == 0)
     EXPECT_EQ(shasum, "594de8f16f10ce881fcb5a17ff98ed9847891221");
-<<<<<<< HEAD
-=======
   else if (std::string("1.6").compare(SDF_VERSION) == 0)
     EXPECT_EQ(shasum, "2066e0d45ef941cce339e3219b19fe9c4a1b07c9");
->>>>>>> a66c258b
   else
     FAIL() << "Please add support for sdf version: " << SDF_VERSION;
 
@@ -215,11 +203,8 @@
     EXPECT_EQ(shasum, "d52ba4333511b7e4339db3eb71814c73473fba36");
   else if (std::string("1.5").compare(SDF_VERSION) == 0)
     EXPECT_EQ(shasum, "10beb40e2870ac4cf92e67bd95c19432177a7bce");
-<<<<<<< HEAD
-=======
   else if (std::string("1.6").compare(SDF_VERSION) == 0)
     EXPECT_EQ(shasum, "396361aba2155ebd311899050211fd913b3bccce");
->>>>>>> a66c258b
   else
     FAIL() << "Please add support for sdf version: " << SDF_VERSION;
 
@@ -233,11 +218,8 @@
     EXPECT_EQ(shasum, "2f689dadc66171a76f7f3400bc218485a923c324");
   else if (std::string("1.5").compare(SDF_VERSION) == 0)
     EXPECT_EQ(shasum, "25ec9631bd32a9ac5292823e553081375a255399");
-<<<<<<< HEAD
-=======
   else if (std::string("1.6").compare(SDF_VERSION) == 0)
     EXPECT_EQ(shasum, "29b572a28f6b83e0c24e8be028c660a58626515c");
->>>>>>> a66c258b
   else
     FAIL() << "Please add support for sdf version: " << SDF_VERSION;
 }
@@ -328,11 +310,7 @@
   else if (std::string("1.6").compare(SDF_VERSION) == 0)
     EXPECT_EQ(shasum, "d6ea6333687a5e7474b4fb55d1ccfe2f18feb54e");
   else
-<<<<<<< HEAD
-    EXPECT_EQ(shasum, "cc55bc387eec68fc2b2aef70bfb7372a2706a6dc");
-=======
-    FAIL() << "Please add support for sdf version: " << SDF_VERSION;
->>>>>>> a66c258b
+    FAIL() << "Please add support for sdf version: " << SDF_VERSION;
 
   // Call gz log step and press space twice, then q
   std::string stepq2 = custom_exec(std::string("echo '  q' | ") + stepCmd);
@@ -344,11 +322,7 @@
   else if (std::string("1.6").compare(SDF_VERSION) == 0)
     EXPECT_EQ(shasum, "f32c210fba260cd24902c60fba1542fc7b1cd97d");
   else
-<<<<<<< HEAD
-    EXPECT_EQ(shasum, "37934b37eb4e2e7d88ed764c296232124c8a38ab");
-=======
-    FAIL() << "Please add support for sdf version: " << SDF_VERSION;
->>>>>>> a66c258b
+    FAIL() << "Please add support for sdf version: " << SDF_VERSION;
 }
 
 /////////////////////////////////////////////////
