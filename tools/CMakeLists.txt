--- conflicted
+++ resolved
@@ -12,8 +12,7 @@
   ${SDF_LIBRARY_DIRS}
 )
 
-<<<<<<< HEAD
-# Remove this whole if block in Gazebo 1.8
+# Remove this whole if block in Gazebo 2.0
 if (NOT HAVE_SDF)
   link_directories(
     ${urdfdom_LIBRARY_DIRS}
@@ -22,15 +21,11 @@
     )
 endif()
 
-
-add_subdirectory(test)
-=======
 set (test_sources 
   gzlog_TEST.cc 
 )
 
 gz_build_tests(${test_sources})
->>>>>>> cdd3cfbd
 
 add_executable(gzsdf gzsdf.cc)
 target_link_libraries(gzsdf ${tinyxml_libraries} ${SDF_LIBRARIES})
