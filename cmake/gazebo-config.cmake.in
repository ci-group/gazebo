--- conflicted
+++ resolved
@@ -142,9 +142,8 @@
 set(CMAKE_MODULE_PATH
   "${OGRE_INSTALL_PREFIX}/share/OGRE/cmake/modules;${OGRE_INSTALL_PREFIX}/lib/OGRE/cmake;${OGRE_INSTALL_PREFIX}/CMake;${CMAKE_MODULE_PATH}")
 
-<<<<<<< HEAD
 # Find boost
-find_package(Boost @MIN_BOOST_VERSION@ REQUIRED thread signals system
+find_package(Boost @MIN_BOOST_VERSION@ REQUIRED thread system
   filesystem program_options regex iostreams date_time)
 list(APPEND @PKG_NAME@_INCLUDE_DIRS ${Boost_INCLUDE_DIRS})
 list(APPEND @PKG_NAME@_LIBRARIES ${Boost_LIBRARIES})
@@ -171,37 +170,6 @@
 
 # Find Ignition Math
 find_package(ignition-math3 REQUIRED)
-=======
-foreach(dep @PKG_DEPENDS@)
-  if(NOT ${dep}_FOUND)
-    if (${dep} MATCHES "Boost")
-      find_package(Boost @MIN_BOOST_VERSION@ REQUIRED thread system filesystem program_options regex iostreams date_time)
-    else()
-      find_package(${dep} REQUIRED)
-    endif()
-  endif()
-  list(APPEND @PKG_NAME@_INCLUDE_DIRS ${${dep}_INCLUDE_DIRS})
-
-  # Protobuf needs to be capitalized to match PROTOBUF_LIBRARIES
-  if (${dep} STREQUAL "Protobuf")
-    string (TOUPPER ${dep} dep_lib)
-  else()
-    set (dep_lib ${dep})
-  endif()
-
-  list(APPEND @PKG_NAME@_LIBRARIES ${${dep_lib}_LIBRARIES})
-
-  # When including OGRE, also include the Terrain and Paging components
-  if (${dep} STREQUAL "OGRE")
-    list(APPEND GAZEBO_INCLUDE_DIRS ${OGRE_Terrain_INCLUDE_DIRS}
-      ${OGRE_Paging_INCLUDE_DIRS})
-    list(APPEND GAZEBO_LIBRARIES ${OGRE_Terrain_LIBRARIES}
-      ${OGRE_Paging_LIBRARIES})
-  endif()
-endforeach()
-
-find_package(ignition-math2 REQUIRED)
->>>>>>> 1bbaad90
 list(APPEND @PKG_NAME@_INCLUDE_DIRS ${IGNITION-MATH_INCLUDE_DIRS})
 list(APPEND @PKG_NAME@_LIBRARY_DIRS ${IGNITION-MATH_LIBRARY_DIRS})
 list(APPEND @PKG_NAME@_LIBRARIES ${IGNITION-MATH_LIBRARIES})
