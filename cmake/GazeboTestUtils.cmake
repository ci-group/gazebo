--- conflicted
+++ resolved
@@ -25,25 +25,18 @@
     add_dependencies(${BINARY_NAME}
       gtest
       gtest_main
+      ${GZ_BUILD_TESTS_EXTRA_LIBS}
     )
 
 
     target_link_libraries(${BINARY_NAME}
       gtest
       gtest_main
-<<<<<<< HEAD
+      ${GZ_BUILD_TESTS_EXTRA_LIBS}
     )
     foreach (TEST_DEP ${TEST_DEPENDENCIES})
       add_dependencies(${BINARY_NAME} ${TEST_DEP})
     endforeach()
-    foreach (TEST_LIB ${TEST_LIBRARIES})
-      add_dependencies(${BINARY_NAME} ${TEST_LIB})
-      target_link_libraries(${BINARY_NAME} ${TEST_LIB})
-    endforeach()
-=======
-      ${GZ_BUILD_TESTS_EXTRA_LIBS}
-      )
->>>>>>> 03b11e2c
 
     add_test(${BINARY_NAME} ${CMAKE_CURRENT_BINARY_DIR}/${BINARY_NAME}
 	--gtest_output=xml:${CMAKE_BINARY_DIR}/test_results/${BINARY_NAME}.xml)
