################################################################################
#APPEND_TO_CACHED_STRING(_string _cacheDesc [items...])
# Appends items to a cached list.
MACRO (APPEND_TO_CACHED_STRING _string _cacheDesc)
  FOREACH (newItem ${ARGN})
    SET (${_string} "${${_string}} ${newItem}" CACHE INTERNAL ${_cacheDesc} FORCE)
  ENDFOREACH (newItem ${ARGN})
  #STRING(STRIP ${${_string}} ${_string})
ENDMACRO (APPEND_TO_CACHED_STRING)

################################################################################
# APPEND_TO_CACHED_LIST (_list _cacheDesc [items...]
# Appends items to a cached list.
MACRO (APPEND_TO_CACHED_LIST _list _cacheDesc)
  SET (tempList ${${_list}})
  FOREACH (newItem ${ARGN})
    LIST (APPEND tempList ${newItem})
  ENDFOREACH (newItem ${newItem})
  SET (${_list} ${tempList} CACHE INTERNAL ${_cacheDesc} FORCE)
ENDMACRO(APPEND_TO_CACHED_LIST)

###############################################################################
# Append sources to the server sources list
MACRO (APPEND_TO_SERVER_SOURCES)
  FOREACH (src ${ARGN})
    APPEND_TO_CACHED_LIST(gazeboserver_sources
                          ${gazeboserver_sources_desc}
                          ${CMAKE_CURRENT_SOURCE_DIR}/${src})
  ENDFOREACH (src ${ARGN})
ENDMACRO (APPEND_TO_SERVER_SOURCES)

###############################################################################
# Append headers to the server headers list
MACRO (APPEND_TO_SERVER_HEADERS)
  FOREACH (src ${ARGN})
    APPEND_TO_CACHED_LIST(gazeboserver_headers
                          ${gazeboserver_headers_desc}
                          ${CMAKE_CURRENT_SOURCE_DIR}/${src})
    APPEND_TO_CACHED_LIST(gazeboserver_headers_nopath
                          "gazeboserver_headers_nopath"
                          ${src})
  ENDFOREACH (src ${ARGN})
ENDMACRO (APPEND_TO_SERVER_HEADERS)

###############################################################################
# Append sources to the sensor sources list
MACRO (APPEND_TO_SENSOR_SOURCES)
  FOREACH (src ${ARGN})
    APPEND_TO_CACHED_LIST(gazebosensor_sources
                          ${gazebosensor_sources_desc}
                          ${CMAKE_CURRENT_SOURCE_DIR}/${src})
  ENDFOREACH (src ${ARGN})
ENDMACRO (APPEND_TO_SENSOR_SOURCES)

###############################################################################
# Append sources to the controller sources list
MACRO (APPEND_TO_CONTROLLER_SOURCES)
  FOREACH (src ${ARGN})
    APPEND_TO_CACHED_LIST(gazebocontroller_sources
                          ${gazebocontroller_sources_desc}
                          ${CMAKE_CURRENT_SOURCE_DIR}/${src})
  ENDFOREACH (src ${ARGN})
ENDMACRO (APPEND_TO_CONTROLLER_SOURCES)


#################################################
# Macro to turn a list into a string (why doesn't CMake have this built-in?)
MACRO (LIST_TO_STRING _string _list)
    SET (${_string})
    FOREACH (_item ${_list})
      SET (${_string} "${${_string}} ${_item}")
    ENDFOREACH (_item)
    #STRING(STRIP ${${_string}} ${_string})
ENDMACRO (LIST_TO_STRING)

#################################################
# BUILD ERROR macro
macro (BUILD_ERROR)
  foreach (str ${ARGN})
    SET (msg "\t${str}")
    MESSAGE (STATUS ${msg})
    APPEND_TO_CACHED_LIST(build_errors "build errors" ${msg})
  endforeach ()
endmacro (BUILD_ERROR)

#################################################
# BUILD WARNING macro
macro (BUILD_WARNING)
  foreach (str ${ARGN})
    SET (msg "\t${str}" )
    MESSAGE (STATUS ${msg} )
    APPEND_TO_CACHED_LIST(build_warnings "build warning" ${msg})
  endforeach (str ${ARGN})
endmacro (BUILD_WARNING)

#################################################
macro (gz_add_library _name)
  # Not defining STATIC or SHARED will use BUILD_SHARED_LIBS variable
  add_library(${_name} ${ARGN})
  target_link_libraries (${_name} ${general_libraries})
endmacro ()

#################################################
macro (gz_add_executable _name)
  add_executable(${_name} ${ARGN})
  target_link_libraries (${_name} ${general_libraries})
endmacro ()


#################################################
macro (gz_install_includes _subdir)
  install(FILES ${ARGN} DESTINATION ${INCLUDE_INSTALL_DIR}/${_subdir} COMPONENT headers)
endmacro()

#################################################
macro (gz_install_library _name)
  set_target_properties(${_name} PROPERTIES SOVERSION ${GAZEBO_MAJOR_VERSION} VERSION ${GAZEBO_VERSION_FULL})
  install (TARGETS ${_name} DESTINATION ${LIB_INSTALL_DIR} COMPONENT shlib)
endmacro ()

#################################################
macro (gz_install_executable _name)
  set_target_properties(${_name} PROPERTIES VERSION ${GAZEBO_VERSION_FULL})
  install (TARGETS ${_name} DESTINATION ${BIN_INSTALL_DIR})
endmacro ()

#################################################
macro (gz_setup_unix)
    # Using dynamic linking in UNIX by default
    set(BUILD_SHARED_LIBS TRUE)
endmacro()

#################################################
macro (gz_setup_windows)
    # Using static linking in Windows by default
    set(BUILD_SHARED_LIBS FALSE)
    add_definitions(-DBUILDING_STATIC_LIBS -DWIN32_LEAN_AND_MEAN)
<<<<<<< HEAD
    # Need for M_PI constant
    add_definitions(-D_USE_MATH_DEFINES) 
    # Don't pull in the Windows min/max macros
    add_definitions(-DNOMINMAX) 
    # Use dynamic linking for boost
    add_definitions(-DBOOST_ALL_DYN_LINK)
=======

    # Need for M_PI constant
    add_definitions(-D_USE_MATH_DEFINES) 

    # Don't pull in the Windows min/max macros
    add_definitions(-DNOMINMAX) 

    # Use dynamic linking for boost
    add_definitions(-DBOOST_ALL_DYN_LINK)

>>>>>>> 7f51ba96
    # And force linking to MSVC dynamic runtime
    if ("${CMAKE_BUILD_TYPE_UPPERCASE}" STREQUAL "DEBUG")
      add_definitions("/MDd")
    else()
      add_definitions("/MD")
    endif()
<<<<<<< HEAD
    # And we want exceptions
    add_definitions("/EHsc")
    if (MSVC AND CMAKE_SIZEOF_VOID_P EQUAL 8)
      # Not need if proper cmake gnerator (-G "...Win64") is passed to cmake
      # Enable as a second measeure to workaround over bug
=======

    # And we want exceptions
    add_definitions("/EHsc")

    if (MSVC AND CMAKE_SIZEOF_VOID_P EQUAL 8)
      # Not need if proper cmake gnerator (-G "...Win64") is passed to cmake
      # Enable as a second measure to workaround over bug
>>>>>>> 7f51ba96
      # http://www.cmake.org/Bug/print_bug_page.php?bug_id=11240 
      set(CMAKE_SHARED_LINKER_FLAGS "/machine:x64")
    endif()
endmacro()

#################################################
macro (gz_setup_apple)
  # NOTE MacOSX provides different system versions than CMake is parsing.
  #      The following table lists the most recent OSX versions
  #     9.x.x = Mac OSX Leopard (10.5)
  #    10.x.x = Mac OSX Snow Leopard (10.6)
  #    11.x.x = Mac OSX Lion (10.7)
  #    12.x.x = Mac OSX Mountain Lion (10.8)
  if (${CMAKE_SYSTEM_VERSION} LESS 10)
    add_definitions(-DMAC_OS_X_VERSION=1050)
  elseif (${CMAKE_SYSTEM_VERSION} GREATER 10 AND ${CMAKE_SYSTEM_VERSION} LESS 11)
    add_definitions(-DMAC_OS_X_VERSION=1060)
  elseif (${CMAKE_SYSTEM_VERSION} GREATER 11 AND ${CMAKE_SYSTEM_VERSION} LESS 12)
    add_definitions(-DMAC_OS_X_VERSION=1070)
  elseif (${CMAKE_SYSTEM_VERSION} GREATER 12 OR ${CMAKE_SYSTEM_VERSION} EQUAL 12)
    add_definitions(-DMAC_OS_X_VERSION=1080)
  else ()
    add_definitions(-DMAC_OS_X_VERSION=0)
  endif ()

  set(CMAKE_SHARED_LINKER_FLAGS "${CMAKE_SHARED_LINKER_FLAGS} -Wl,-undefined -Wl,dynamic_lookup")
endmacro()

# This should be migrated to more fine control solution based on set_property APPEND
# directories. It's present on cmake 2.8.8 while precise version is 2.8.7
link_directories(${PROJECT_BINARY_DIR}/test)
include_directories("${PROJECT_SOURCE_DIR}/test/gtest/include")

#################################################
# Enable tests compilation by default
if (NOT DEFINED ENABLE_TESTS_COMPILATION)
  set (ENABLE_TESTS_COMPILATION True)
endif()

# Define testing macros as empty and redefine them if support is found and 
# ENABLE_TESTS_COMPILATION is set to true
macro (gz_build_tests)
endmacro()
macro (gz_build_qt_tests)
endmacro()
macro (gz_build_display_tests)
endmacro()
macro (gz_build_dri_tests)
endmacro()

if (ENABLE_TESTS_COMPILATION)
  include (${gazebo_cmake_dir}/GazeboTestUtils.cmake)
endif()

#################################################
# Macro to setup supported compiler flags
# Based on work of Florent Lamiraux, Thomas Moulard, JRL, CNRS/AIST. 
include(CheckCXXCompilerFlag)

macro(filter_valid_compiler_flags) 
  foreach(flag ${ARGN})
    CHECK_CXX_COMPILER_FLAG(${flag} R${flag})
    if(${R${flag}})
      set(VALID_CXX_FLAGS "${VALID_CXX_FLAGS} ${flag}")
    endif()
  endforeach()
endmacro()<|MERGE_RESOLUTION|>--- conflicted
+++ resolved
@@ -135,38 +135,22 @@
     # Using static linking in Windows by default
     set(BUILD_SHARED_LIBS FALSE)
     add_definitions(-DBUILDING_STATIC_LIBS -DWIN32_LEAN_AND_MEAN)
-<<<<<<< HEAD
+
     # Need for M_PI constant
     add_definitions(-D_USE_MATH_DEFINES) 
+
     # Don't pull in the Windows min/max macros
     add_definitions(-DNOMINMAX) 
+
     # Use dynamic linking for boost
     add_definitions(-DBOOST_ALL_DYN_LINK)
-=======
-
-    # Need for M_PI constant
-    add_definitions(-D_USE_MATH_DEFINES) 
-
-    # Don't pull in the Windows min/max macros
-    add_definitions(-DNOMINMAX) 
-
-    # Use dynamic linking for boost
-    add_definitions(-DBOOST_ALL_DYN_LINK)
-
->>>>>>> 7f51ba96
+
     # And force linking to MSVC dynamic runtime
     if ("${CMAKE_BUILD_TYPE_UPPERCASE}" STREQUAL "DEBUG")
       add_definitions("/MDd")
     else()
       add_definitions("/MD")
     endif()
-<<<<<<< HEAD
-    # And we want exceptions
-    add_definitions("/EHsc")
-    if (MSVC AND CMAKE_SIZEOF_VOID_P EQUAL 8)
-      # Not need if proper cmake gnerator (-G "...Win64") is passed to cmake
-      # Enable as a second measeure to workaround over bug
-=======
 
     # And we want exceptions
     add_definitions("/EHsc")
@@ -174,7 +158,6 @@
     if (MSVC AND CMAKE_SIZEOF_VOID_P EQUAL 8)
       # Not need if proper cmake gnerator (-G "...Win64") is passed to cmake
       # Enable as a second measure to workaround over bug
->>>>>>> 7f51ba96
       # http://www.cmake.org/Bug/print_bug_page.php?bug_id=11240 
       set(CMAKE_SHARED_LINKER_FLAGS "/machine:x64")
     endif()
