
################################################################################
#APPEND_TO_CACHED_STRING(_string _cacheDesc [items...])
# Appends items to a cached list.
MACRO (APPEND_TO_CACHED_STRING _string _cacheDesc)
  FOREACH (newItem ${ARGN})
    SET (${_string} "${${_string}} ${newItem}" CACHE INTERNAL ${_cacheDesc} FORCE)
  ENDFOREACH (newItem ${ARGN})
  #STRING(STRIP ${${_string}} ${_string})
ENDMACRO (APPEND_TO_CACHED_STRING)
                 
################################################################################
# APPEND_TO_CACHED_LIST (_list _cacheDesc [items...]
# Appends items to a cached list.
MACRO (APPEND_TO_CACHED_LIST _list _cacheDesc)
  SET (tempList ${${_list}})
  FOREACH (newItem ${ARGN})
    LIST (APPEND tempList ${newItem})
  ENDFOREACH (newItem ${newItem})
  SET (${_list} ${tempList} CACHE INTERNAL ${_cacheDesc} FORCE)
ENDMACRO(APPEND_TO_CACHED_LIST)

###############################################################################
# Append sources to the server sources list
MACRO (APPEND_TO_SERVER_SOURCES)
  FOREACH (src ${ARGN})
    APPEND_TO_CACHED_LIST(gazeboserver_sources 
                          ${gazeboserver_sources_desc}                   
                          ${CMAKE_CURRENT_SOURCE_DIR}/${src})
  ENDFOREACH (src ${ARGN})
ENDMACRO (APPEND_TO_SERVER_SOURCES)

###############################################################################
# Append headers to the server headers list
MACRO (APPEND_TO_SERVER_HEADERS)
  FOREACH (src ${ARGN})
    APPEND_TO_CACHED_LIST(gazeboserver_headers
                          ${gazeboserver_headers_desc}                   
                          ${CMAKE_CURRENT_SOURCE_DIR}/${src})
    APPEND_TO_CACHED_LIST(gazeboserver_headers_nopath
                          "gazeboserver_headers_nopath"                   
                          ${src})
  ENDFOREACH (src ${ARGN})
ENDMACRO (APPEND_TO_SERVER_HEADERS)

###############################################################################
# Append sources to the sensor sources list
MACRO (APPEND_TO_SENSOR_SOURCES)
  FOREACH (src ${ARGN})
    APPEND_TO_CACHED_LIST(gazebosensor_sources 
                          ${gazebosensor_sources_desc}                   
                          ${CMAKE_CURRENT_SOURCE_DIR}/${src})
  ENDFOREACH (src ${ARGN})
ENDMACRO (APPEND_TO_SENSOR_SOURCES)

###############################################################################
# Append sources to the controller sources list
MACRO (APPEND_TO_CONTROLLER_SOURCES)
  FOREACH (src ${ARGN})
    APPEND_TO_CACHED_LIST(gazebocontroller_sources 
                          ${gazebocontroller_sources_desc}                   
                          ${CMAKE_CURRENT_SOURCE_DIR}/${src})
  ENDFOREACH (src ${ARGN})
ENDMACRO (APPEND_TO_CONTROLLER_SOURCES)


#################################################
# Macro to turn a list into a string (why doesn't CMake have this built-in?)
MACRO (LIST_TO_STRING _string _list)
    SET (${_string})
    FOREACH (_item ${_list})
      SET (${_string} "${${_string}} ${_item}")
    ENDFOREACH (_item)
    #STRING(STRIP ${${_string}} ${_string})
ENDMACRO (LIST_TO_STRING)

#################################################
# BUILD ERROR macro
macro (BUILD_ERROR)
  foreach (str ${ARGN})
    SET (msg "\t${str}")
    MESSAGE (STATUS ${msg})
    APPEND_TO_CACHED_LIST(build_errors "build errors" ${msg})
  endforeach ()
endmacro (BUILD_ERROR)

#################################################
# BUILD WARNING macro
macro (BUILD_WARNING)
  foreach (str ${ARGN})
    SET (msg "\t${str}" )
    MESSAGE (STATUS ${msg} )
    APPEND_TO_CACHED_LIST(build_warnings "build warning" ${msg})
  endforeach (str ${ARGN})
endmacro (BUILD_WARNING)

#################################################
macro (gz_add_library _name)
  add_library(${_name} SHARED ${ARGN})
  target_link_libraries (${_name} ${general_libraries})
endmacro ()

#################################################
macro (gz_add_executable _name)
  add_executable(${_name} ${ARGN})
  target_link_libraries (${_name} ${general_libraries})
endmacro ()


#################################################
macro (gz_install_includes _subdir)
  install(FILES ${ARGN} DESTINATION ${INCLUDE_INSTALL_DIR}/${_subdir} COMPONENT headers)
endmacro()

#################################################
macro (gz_install_library _name)
  set_target_properties(${_name} PROPERTIES SOVERSION ${GAZEBO_MAJOR_VERSION} VERSION ${GAZEBO_VERSION_FULL})
  install (TARGETS ${_name} DESTINATION ${LIB_INSTALL_DIR} COMPONENT shlib)
endmacro ()

#################################################
macro (gz_install_executable _name)
  set_target_properties(${_name} PROPERTIES VERSION ${GAZEBO_VERSION_FULL})
  install (TARGETS ${_name} DESTINATION ${BIN_INSTALL_DIR})
endmacro ()

#################################################
macro (gz_setup_unix)
endmacro()

#################################################
macro (gz_setup_windows)
endmacro()

#################################################
macro (gz_setup_apple)
  set(CMAKE_SHARED_LINKER_FLAGS "${CMAKE_SHARED_LINKER_FLAGS} -Wl,-undefined -Wl,dynamic_lookup")
endmacro()

# This should be migrated to more fine control solution based on set_property APPEND
# directories. It's present on cmake 2.8.8 while precise version is 2.8.7  
link_directories(${PROJECT_BINARY_DIR}/test)
include_directories("${PROJECT_SOURCE_DIR}/test/gtest/include")

#################################################
# Hack: extra sources to build binaries can be supplied to gz_build_tests in the variable
#       GZ_BUILD_TESTS_EXTRA_EXE_SRCS. This variable will be clean up at the end of the function
macro (gz_build_tests)
  # Build all the tests
  foreach(GTEST_SOURCE_file ${ARGN})
    string(REGEX REPLACE ".cc" "" BINARY_NAME ${GTEST_SOURCE_file})
    add_executable(${BINARY_NAME} ${GTEST_SOURCE_file} ${GZ_BUILD_TESTS_EXTRA_EXE_SRCS})

    add_dependencies(${BINARY_NAME}
      gtest gtest_main
      gazebo_sdf_interface
      gazebo_common
      gazebo_math
      gazebo_physics
      gazebo_sensors
      gazebo_rendering
      gazebo_msgs
      gazebo_transport)
  
    target_link_libraries(${BINARY_NAME}
      libgtest.a
      libgtest_main.a
      gazebo_sdf_interface
      gazebo_common
      gazebo_math
      gazebo_physics
      gazebo_sensors
      gazebo_rendering
      gazebo_msgs
      gazebo_transport
      libgazebo
      pthread
      )
  
    add_test(${BINARY_NAME} ${CMAKE_CURRENT_BINARY_DIR}/${BINARY_NAME}
	--gtest_output=xml:${CMAKE_BINARY_DIR}/test_results/${TEST_TYPE}_${BINARY_NAME}.xml)
  
    set_tests_properties(${BINARY_NAME} PROPERTIES TIMEOUT 240)
  
    # Check that the test produced a result and create a failure if it didn't.
    # Guards against crashed and timed out tests.
    add_test(check_${BINARY_NAME} ${PROJECT_SOURCE_DIR}/tools/check_test_ran.py
	${CMAKE_BINARY_DIR}/test_results/${TEST_TYPE}_${BINARY_NAME}.xml)
  endforeach()

  set(GZ_BUILD_TESTS_EXTRA_EXE_SRCS "")
endmacro()

#################################################

# Define GUI testing macros as empty and redefine them if support is found
macro (gz_build_qt_tests)
endmacro()
macro (gz_build_display_tests)
endmacro()
macro (gz_build_dri_tests)
endmacro()

if (VALID_DISPLAY)
  # Redefine build display tests
  macro (gz_build_display_tests)
    gz_build_tests(${ARGV})
  endmacro()

  # Redefine build qt tests
  macro (gz_build_qt_tests)
   # Build all the tests
   foreach(QTEST_SOURCE_file ${ARGN})
     string(REGEX REPLACE ".cc" "" BINARY_NAME ${QTEST_SOURCE_file})
     string(REGEX REPLACE ".cc" ".hh" QTEST_HEADER_file ${QTEST_SOURCE_file})
     QT4_WRAP_CPP(${BINARY_NAME}_MOC ${QTEST_HEADER_file} ${CMAKE_SOURCE_DIR}/gazebo/gui/QTestFixture.hh)

     add_executable(${BINARY_NAME}
      ${${BINARY_NAME}_MOC} ${QTEST_SOURCE_file} ${CMAKE_SOURCE_DIR}/gazebo/gui/QTestFixture.cc)

    add_dependencies(${BINARY_NAME}
      gazebo_gui
      gazebo_sdf_interface
      gazebo_common
      gazebo_math
      gazebo_physics
      gazebo_sensors
      gazebo_rendering
      gazebo_msgs
      gazebo_transport)

    target_link_libraries(${BINARY_NAME}
      gazebo_gui
      gazebo_sdf_interface
      gazebo_common
      gazebo_math
      gazebo_physics
      gazebo_sensors
      gazebo_rendering
      gazebo_msgs
      gazebo_transport
      libgazebo
      pthread
      ${QT_QTTEST_LIBRARY}
      ${QT_LIBRARIES}
      )

<<<<<<< HEAD
    add_test(${BINARY_NAME} ${CMAKE_CURRENT_BINARY_DIR}/${TEST_TYPE}_${BINARY_NAME} -xml)
=======

    # QTest need and extra -o parameter to write logging information to a file
    add_test(${BINARY_NAME} ${CMAKE_CURRENT_BINARY_DIR}/${BINARY_NAME}
      -xml -o ${CMAKE_BINARY_DIR}/test_results/${BINARY_NAME}.xml)
>>>>>>> 22341f08

    set_tests_properties(${BINARY_NAME} PROPERTIES TIMEOUT 240)

    # Check that the test produced a result and create a failure if it didn't.
    # Guards against crashed and timed out tests.
    add_test(check_${BINARY_NAME} ${PROJECT_SOURCE_DIR}/tools/check_test_ran.py
	${CMAKE_BINARY_DIR}/test_results/${TEST_TYPE}_${BINARY_NAME}.xml)
    endforeach()
  endmacro()
endif()

if (VALID_DRI_DISPLAY)
  macro (gz_build_dri_tests)
    gz_build_tests(${ARGV})
  endmacro()
endif()<|MERGE_RESOLUTION|>--- conflicted
+++ resolved
@@ -245,14 +245,10 @@
       ${QT_LIBRARIES}
       )
 
-<<<<<<< HEAD
-    add_test(${BINARY_NAME} ${CMAKE_CURRENT_BINARY_DIR}/${TEST_TYPE}_${BINARY_NAME} -xml)
-=======
-
     # QTest need and extra -o parameter to write logging information to a file
     add_test(${BINARY_NAME} ${CMAKE_CURRENT_BINARY_DIR}/${BINARY_NAME}
-      -xml -o ${CMAKE_BINARY_DIR}/test_results/${BINARY_NAME}.xml)
->>>>>>> 22341f08
+	-xml -o ${CMAKE_BINARY_DIR}/test_results/${TEST_TYPE}_${BINARY_NAME}.xml)
+
 
     set_tests_properties(${BINARY_NAME} PROPERTIES TIMEOUT 240)
 
