--- conflicted
+++ resolved
@@ -396,67 +396,6 @@
   BUILD_ERROR ("Boost not found. Please install thread signals system filesystem program_options regex date_time boost version ${MIN_BOOST_VERSION} or higher.")
 endif()
 
-########################################
-<<<<<<< HEAD
-# Find avformat and avcodec
-IF (HAVE_FFMPEG)
-  SET (libavformat_search_path
-    /usr/include /usr/include/libavformat /usr/local/include
-    /usr/local/include/libavformat /usr/include/ffmpeg
-  )
-
-  SET (libavcodec_search_path
-    /usr/include /usr/include/libavcodec /usr/local/include
-    /usr/local/include/libavcodec /usr/include/ffmpeg
-  )
-
-  FIND_PATH(LIBAVFORMAT_PATH avformat.h ${libavformat_search_path})
-  IF (NOT LIBAVFORMAT_PATH)
-    MESSAGE (STATUS "Looking for avformat.h - not found")
-    BUILD_WARNING ("avformat.h not found. audio/video will not be built")
-    SET (LIBAVFORMAT_PATH /usr/include)
-  ELSE (NOT LIBAVFORMAT_PATH)
-    MESSAGE (STATUS "Looking for avformat.h - found")
-  ENDIF (NOT LIBAVFORMAT_PATH)
-
-  FIND_PATH(LIBAVCODEC_PATH avcodec.h ${libavcodec_search_path})
-  IF (NOT LIBAVCODEC_PATH)
-    MESSAGE (STATUS "Looking for avcodec.h - not found")
-    BUILD_WARNING ("avcodec.h not found. audio/video will not be built")
-    SET (LIBAVCODEC_PATH /usr/include)
-  ELSE (NOT LIBAVCODEC_PATH)
-    MESSAGE (STATUS "Looking for avcodec.h - found")
-  ENDIF (NOT LIBAVCODEC_PATH)
-
-ELSE (HAVE_FFMPEG)
-  SET (LIBAVFORMAT_PATH /usr/include)
-  SET (LIBAVCODEC_PATH /usr/include)
-ENDIF (HAVE_FFMPEG)
-=======
-# Find libtool
-find_path(libtool_include_dir ltdl.h /usr/include /usr/local/include)
-if (NOT libtool_include_dir)
-  message (STATUS "Looking for ltdl.h - not found")
-  BUILD_WARNING ("ltdl.h not found")
-  set (libtool_include_dir /usr/include)
-else (NOT libtool_include_dir)
-  message (STATUS "Looking for ltdl.h - found")
-endif (NOT libtool_include_dir)
-
-find_library(libtool_library ltdl /usr/lib /usr/local/lib)
-if (NOT libtool_library)
-  message (STATUS "Looking for libltdl - not found")
-else (NOT libtool_library)
-  message (STATUS "Looking for libltdl - found")
-endif (NOT libtool_library)
-
-if (libtool_library AND libtool_include_dir)
-  set (HAVE_LTDL TRUE)
-else ()
-  set (HAVE_LTDL FALSE)
-  set (libtool_library "" CACHE STRING "" FORCE)
-endif ()
->>>>>>> e71c6320
 
 
 ########################################
