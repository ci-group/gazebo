include (${gazebo_cmake_dir}/GazeboUtils.cmake)
include (CheckCXXSourceCompiles)

include (${gazebo_cmake_dir}/FindOS.cmake)
include (FindPkgConfig)
include (${gazebo_cmake_dir}/FindFreeimage.cmake)

execute_process(COMMAND pkg-config --modversion protobuf
  OUTPUT_VARIABLE PROTOBUF_VERSION
  RESULT_VARIABLE protobuf_modversion_failed)

########################################
# 1. can not use BUILD_TYPE_PROFILE is defined after include this module
# 2. TODO: TOUPPER is a hack until we fix the build system to support standard build names
if (CMAKE_BUILD_TYPE)
  string(TOUPPER ${CMAKE_BUILD_TYPE} TMP_CMAKE_BUILD_TYPE)
  if ("${TMP_CMAKE_BUILD_TYPE}" STREQUAL "PROFILE")
    include (${gazebo_cmake_dir}/FindGooglePerfTools.cmake)
    if (GOOGLE_PERFTOOLS_FOUND)
      message(STATUS "Include google-perftools")
    else()
      BUILD_ERROR("Need google/heap-profiler.h (libgoogle-perftools-dev) tools to compile in Profile mode")
    endif()
  endif()
endif()

########################################
if (PROTOBUF_VERSION LESS 2.3.0)
  BUILD_ERROR("Incorrect version: Gazebo requires protobuf version 2.3.0 or greater")
endif()

########################################
# The Google Protobuf library for message generation + serialization
find_package(Protobuf REQUIRED)
if (NOT PROTOBUF_FOUND)
  BUILD_ERROR ("Missing: Google Protobuf (libprotobuf-dev)")
endif()
if (NOT PROTOBUF_PROTOC_EXECUTABLE)
  BUILD_ERROR ("Missing: Google Protobuf Compiler (protobuf-compiler)")
endif()
if (NOT PROTOBUF_PROTOC_LIBRARY)
  BUILD_ERROR ("Missing: Google Protobuf Compiler Library (libprotoc-dev)")
endif()

if ("${CMAKE_BUILD_TYPE}" STREQUAL "Debug")
  set (GZ_PROTOBUF_LIBRARY ${PROTOBUF_LIBRARY_DEBUG})
  set (GZ_PROTOBUF_PROTOC_LIBRARY ${PROTOBUF_PROTOC_LIBRARY_DEBUG})
else()
  set (GZ_PROTOBUF_LIBRARY ${PROTOBUF_LIBRARY})
  set (GZ_PROTOBUF_PROTOC_LIBRARY ${PROTOBUF_PROTOC_LIBRARY})
endif()

########################################
include (FindOpenGL)
if (NOT OPENGL_FOUND)
  BUILD_ERROR ("Missing: OpenGL")
  set (HAVE_OPENGL FALSE)
else ()
 if (OPENGL_INCLUDE_DIR)
   APPEND_TO_CACHED_LIST(gazeboserver_include_dirs
                         ${gazeboserver_include_dirs_desc}
                         ${OPENGL_INCLUDE_DIR})
   set (HAVE_OPENGL TRUE)
   add_definitions(-DHAVE_OPENGL)
 endif()
 if (OPENGL_LIBRARIES)
   APPEND_TO_CACHED_LIST(gazeboserver_link_libs
                         ${gazeboserver_link_libs_desc}
                         ${OPENGL_LIBRARIES})
 endif()
endif ()

########################################
include (FindOpenAL)
if (NOT OPENAL_FOUND)
  BUILD_WARNING ("OpenAL not found, audio support will be disabled.")
  set (HAVE_OPENAL OFF CACHE BOOL "HAVE OpenAL" FORCE)
else ()
  set (HAVE_OPENAL ON CACHE BOOL "HAVE OpenAL" FORCE)
endif ()

########################################
include (FindHDF5)
find_package(HDF5)

if (NOT HDF5_FOUND)
  BUILD_WARNING("HDF5 not found")
else ()
  message(STATUS "HDF5 Found")
endif ()

########################################
# Find packages

# In Visual Studio we use configure.bat to trick all path cmake
# variables so let's consider that as a replacement for pkgconfig
if (MSVC)
  set (PKG_CONFIG_FOUND TRUE)
endif()

if (PKG_CONFIG_FOUND)
  pkg_check_modules(CURL libcurl)
  if (NOT CURL_FOUND)
    BUILD_ERROR ("Missing: libcurl. Required for connection to model database.")
  endif()

  pkg_check_modules(PROFILER libprofiler)
  if (PROFILER_FOUND)
    set (CMAKE_LINK_FLAGS_PROFILE "-Wl,--no-as-needed -lprofiler -Wl,--as-needed ${CMAKE_LINK_FLAGS_PROFILE}" CACHE INTERNAL "Link flags for profile")
  else ()
    find_library(PROFILER profiler)
    if (PROFILER)
      message (STATUS "Looking for libprofiler - found")
      set (CMAKE_LINK_FLAGS_PROFILE "-Wl,--no-as-needed -lprofiler -Wl,--as-needed ${CMAKE_LINK_FLAGS_PROFILE}" CACHE INTERNAL "Link flags for profile")
    else()
      message (STATUS "Looking for libprofiler - not found")
    endif()
  endif()

  pkg_check_modules(TCMALLOC libtcmalloc)
  if (TCMALLOC_FOUND)
    set (CMAKE_LINK_FLAGS_PROFILE "${CMAKE_LINK_FLAGS_PROFILE} -Wl,--no-as-needed -ltcmalloc -Wl,--no-as-needed"
      CACHE INTERNAL "Link flags for profile" FORCE)
  else ()
    find_library(TCMALLOC tcmalloc)
    if (TCMALLOC)
      message (STATUS "Looking for libtcmalloc - found")
      set (CMAKE_LINK_FLAGS_PROFILE "${CMAKE_LINK_FLAGS_PROFILE} -ltcmalloc"
        CACHE INTERNAL "Link flags for profile" FORCE)
    else ()
      message (STATUS "Looking for libtcmalloc - not found")
    endif()
  endif ()

  #################################################
  # Find Simbody
  set(SimTK_INSTALL_DIR ${SimTK_INSTALL_PREFIX})
  #list(APPEND CMAKE_MODULE_PATH ${SimTK_INSTALL_PREFIX}/share/cmake)
  find_package(Simbody)
  if (Simbody_FOUND)
    message (STATUS "Looking for Simbody - found")
    set (HAVE_SIMBODY TRUE)
  else()
    message (STATUS "Looking for Simbody - not found")
    BUILD_WARNING ("Simbody not found, for simbody physics engine option, please install libsimbody-dev.")
    set (HAVE_SIMBODY FALSE)
  endif()

  #################################################
  # Find DART
  find_package(DARTCore 5.1.1 QUIET)
  if (DARTCore_FOUND)
    message (STATUS "Looking for DARTCore - ${DARTCore_VERSION} found")
    set (HAVE_DART TRUE)
  else()
    message (STATUS "Looking for DARTCore - not found")
    BUILD_WARNING ("DART not found, for dart physics engine option, please install libdart-core5-dev.")
    set (HAVE_DART FALSE)
  endif()

  #################################################
  # Find tinyxml. Only debian distributions package tinyxml with a pkg-config
  # Use pkg_check_modules and fallback to manual detection
  # (needed, at least, for MacOS)

  # Use system installation on UNIX and Apple, and internal copy on Windows
  if (UNIX OR APPLE)
    message (STATUS "Using system tinyxml.")
    set (USE_EXTERNAL_TINYXML True)
  elseif(WIN32)
    message (STATUS "Using internal tinyxml.")
    set (USE_EXTERNAL_TINYXML False)
    add_definitions(-DTIXML_USE_STL)
  else()
    message (STATUS "Unknown platform, unable to configure tinyxml.")
    BUILD_ERROR("Unknown platform")
  endif()

  if (USE_EXTERNAL_TINYXML)
    pkg_check_modules(tinyxml tinyxml)
    if (NOT tinyxml_FOUND)
        find_path (tinyxml_INCLUDE_DIRS tinyxml.h ${tinyxml_INCLUDE_DIRS} ENV CPATH)
        find_library(tinyxml_LIBRARIES NAMES tinyxml)
        set (tinyxml_FAIL False)
        if (NOT tinyxml_INCLUDE_DIRS)
          message (STATUS "Looking for tinyxml headers - not found")
          set (tinyxml_FAIL True)
        endif()
        if (NOT tinyxml_LIBRARIES)
          message (STATUS "Looking for tinyxml library - not found")
          set (tinyxml_FAIL True)
        endif()
    endif()

    if (tinyxml_FAIL)
      message (STATUS "Looking for tinyxml.h - not found")
      BUILD_ERROR("Missing: tinyxml")
    endif()
  else()
    # Needed in WIN32 since in UNIX the flag is added in the code installed
    message (STATUS "Skipping search for tinyxml")
    set (tinyxml_INCLUDE_DIRS "${CMAKE_SOURCE_DIR}/deps/win/tinyxml")
    set (tinyxml_LIBRARIES "")
    set (tinyxml_LIBRARY_DIRS "")
  endif()

  #################################################
  # Find tinyxml2. Only debian distributions package tinyxml with a pkg-config
  # Use pkg_check_modules and fallback to manual detection
  # (needed, at least, for MacOS)

  # Use system installation on UNIX and Apple, and internal copy on Windows
  if (UNIX OR APPLE)
    message (STATUS "Using system tinyxml2.")
    set (USE_EXTERNAL_TINYXML2 True)
  elseif(WIN32)
    message (STATUS "Using internal tinyxml2.")
    set (USE_EXTERNAL_TINYXML2 False)
  else()
    message (STATUS "Unknown platform, unable to configure tinyxml2.")
    BUILD_ERROR("Unknown platform")
  endif()

  if (USE_EXTERNAL_TINYXML2)
    pkg_check_modules(tinyxml2 tinyxml2)
    if (NOT tinyxml2_FOUND)
        find_path (tinyxml2_INCLUDE_DIRS tinyxml2.h ${tinyxml2_INCLUDE_DIRS} ENV CPATH)
        find_library(tinyxml2_LIBRARIES NAMES tinyxml2)
        set (tinyxml2_FAIL False)
        if (NOT tinyxml2_INCLUDE_DIRS)
          message (STATUS "Looking for tinyxml2 headers - not found")
          set (tinyxml2_FAIL True)
        endif()
        if (NOT tinyxml2_LIBRARIES)
          message (STATUS "Looking for tinyxml2 library - not found")
          set (tinyxml2_FAIL True)
        endif()
        if (NOT tinyxml2_LIBRARY_DIRS)
          message (STATUS "Looking for tinyxml2 library dirs - not found")
          set (tinyxml2_FAIL True)
        endif()
    endif()

    if (tinyxml2_FAIL)
      message (STATUS "Looking for tinyxml2.h - not found")
      BUILD_ERROR("Missing: tinyxml2")
    else()
      include_directories(${tinyxml2_INCLUDE_DIRS})
      link_directories(${tinyxml2_LIBRARY_DIRS})
    endif()
  else()
    # Needed in WIN32 since in UNIX the flag is added in the code installed
    message (STATUS "Skipping search for tinyxml2")
    set (tinyxml2_INCLUDE_DIRS "${CMAKE_SOURCE_DIR}/deps/tinyxml2")
    set (tinyxml2_LIBRARIES "")
    set (tinyxml2_LIBRARY_DIRS "")
  endif()

  if (NOT WIN32)
    #################################################
    # Find libtar.
    find_path (libtar_INCLUDE_DIRS libtar.h)
    find_library(libtar_LIBRARIES tar)
    set (LIBTAR_FOUND True)

    if (NOT libtar_INCLUDE_DIRS)
      message (STATUS "Looking for libtar.h - not found")
      set (LIBTAR_FOUND False)
    else ()
      message (STATUS "Looking for libtar.h - found")
      include_directories(${libtar_INCLUDE_DIRS})
    endif ()
    if (NOT libtar_LIBRARIES)
      message (STATUS "Looking for libtar.so - not found")
      set (LIBTAR_FOUND False)
    else ()
      message (STATUS "Looking for libtar.so - found")
    endif ()

    if (NOT LIBTAR_FOUND)
       BUILD_ERROR("Missing: libtar")
    endif()
  else()
    set(libtar_LIBRARIES "")
  endif()

  #################################################
  # Find TBB
  pkg_check_modules(TBB tbb)
  set (TBB_PKG_CONFIG "tbb")
  if (NOT TBB_FOUND)
    message(STATUS "TBB not found, attempting to detect manually")
    set (TBB_PKG_CONFIG "")

    find_library(tbb_library tbb ENV LD_LIBRARY_PATH)
    if (tbb_library)
      set(TBB_FOUND true)
      set(TBB_LIBRARIES ${tbb_library})
    else (tbb_library)
      BUILD_ERROR ("Missing: TBB - Threading Building Blocks")
    endif(tbb_library)
  endif (NOT TBB_FOUND)

  #################################################
  # Find OGRE
  # On Windows, we assume that all the OGRE* defines are passed in manually
  # to CMake.
  if (NOT WIN32)
    execute_process(COMMAND pkg-config --modversion OGRE
                    OUTPUT_VARIABLE OGRE_VERSION)
    string(REPLACE "\n" "" OGRE_VERSION ${OGRE_VERSION})

    string (REGEX REPLACE "^([0-9]+).*" "\\1"
      OGRE_MAJOR_VERSION "${OGRE_VERSION}")
    string (REGEX REPLACE "^[0-9]+\\.([0-9]+).*" "\\1"
      OGRE_MINOR_VERSION "${OGRE_VERSION}")
    string (REGEX REPLACE "^[0-9]+\\.[0-9]+\\.([0-9]+).*" "\\1"
      OGRE_PATCH_VERSION ${OGRE_VERSION})

    set(OGRE_VERSION
      ${OGRE_MAJOR_VERSION}.${OGRE_MINOR_VERSION}.${OGRE_PATCH_VERSION})
  endif()

  pkg_check_modules(OGRE-RTShaderSystem
                    OGRE-RTShaderSystem>=${MIN_OGRE_VERSION})

  if (OGRE-RTShaderSystem_FOUND)
    set(ogre_ldflags ${OGRE-RTShaderSystem_LDFLAGS})
    set(ogre_include_dirs ${OGRE-RTShaderSystem_INCLUDE_DIRS})
    set(ogre_libraries ${OGRE-RTShaderSystem_LIBRARIES})
    set(ogre_library_dirs ${OGRE-RTShaderSystem_LIBRARY_DIRS})
    set(ogre_cflags ${OGRE-RTShaderSystem_CFLAGS})

    set (INCLUDE_RTSHADER ON CACHE BOOL "Enable GPU shaders")
  else ()
    set (INCLUDE_RTSHADER OFF CACHE BOOL "Enable GPU shaders")
  endif ()

  pkg_check_modules(OGRE OGRE>=${MIN_OGRE_VERSION})
  # There are some runtime problems to solve with ogre-1.9.
  # Please read gazebo issues: 994, 995
  if (NOT OGRE_FOUND)
    BUILD_ERROR("Missing: Ogre3d version >=${MIN_OGRE_VERSION}(http://www.orge3d.org)")
  else ()
    set(ogre_ldflags ${ogre_ldflags} ${OGRE_LDFLAGS})
    set(ogre_include_dirs ${ogre_include_dirs} ${OGRE_INCLUDE_DIRS})
    set(ogre_libraries ${ogre_libraries};${OGRE_LIBRARIES})
    set(ogre_library_dirs ${ogre_library_dirs} ${OGRE_LIBRARY_DIRS})
    set(ogre_cflags ${ogre_cflags} ${OGRE_CFLAGS})
  endif ()

  pkg_check_modules(OGRE-Terrain OGRE-Terrain)
  if (OGRE-Terrain_FOUND)
    set(ogre_ldflags ${ogre_ldflags} ${OGRE-Terrain_LDFLAGS})
    set(ogre_include_dirs ${ogre_include_dirs} ${OGRE-Terrain_INCLUDE_DIRS})
    set(ogre_libraries ${ogre_libraries};${OGRE-Terrain_LIBRARIES})
    set(ogre_library_dirs ${ogre_library_dirs} ${OGRE-Terrain_LIBRARY_DIRS})
    set(ogre_cflags ${ogre_cflags} ${OGRE-Terrain_CFLAGS})
  endif()

  pkg_check_modules(OGRE-Overlay OGRE-Overlay)
  if (OGRE-Overlay_FOUND)
    set(ogre_ldflags ${ogre_ldflags} ${OGRE-Overlay_LDFLAGS})
    set(ogre_include_dirs ${ogre_include_dirs} ${OGRE-Overlay_INCLUDE_DIRS})
    set(ogre_libraries ${ogre_libraries};${OGRE-Overlay_LIBRARIES})
    set(ogre_library_dirs ${ogre_library_dirs} ${OGRE-Overlay_LIBRARY_DIRS})
    set(ogre_cflags ${ogre_cflags} ${OGRE-Overlay_CFLAGS})
  endif()


  set (OGRE_INCLUDE_DIRS ${ogre_include_dirs}
       CACHE INTERNAL "Ogre include path")

  # Also find OGRE's plugin directory, which is provided in its .pc file as the
  # `plugindir` variable.  We have to call pkg-config manually to get it.
  # On Windows, we assume that all the OGRE* defines are passed in manually
  # to CMake.
  if (NOT WIN32)
    execute_process(COMMAND pkg-config --variable=plugindir OGRE
                    OUTPUT_VARIABLE _pkgconfig_invoke_result
                    RESULT_VARIABLE _pkgconfig_failed)
    if(_pkgconfig_failed)
      BUILD_WARNING ("Failed to find OGRE's plugin directory.  The build will succeed, but gazebo will likely fail to run.")
    else()
      # This variable will be substituted into cmake/setup.sh.in
      set (OGRE_PLUGINDIR ${_pkgconfig_invoke_result})
    endif()
  endif()

  ########################################
  # Check and find libccd (if needed)
  pkg_check_modules(CCD ccd>=1.4)
  if (NOT CCD_FOUND)
    message(STATUS "Using internal copy of libccd")
    set(CCD_INCLUDE_DIRS "${CMAKE_SOURCE_DIR}/deps/libccd/include")
    set(CCD_LIBRARY_DIRS "${CMAKE_BINARY_DIR}/deps/libccd")
    set(CCD_LIBRARIES gazebo_ccd)
  endif()

  ########################################
  # Find OpenAL
  # pkg_check_modules(OAL openal)
  # if (NOT OAL_FOUND)
  #   BUILD_WARNING ("Openal not found. Audio capabilities will be disabled.")
  #   set (HAVE_OPENAL FALSE)
  # else (NOT OAL_FOUND)
  #   set (HAVE_OPENAL TRUE)
  # endif ()

  ########################################
  # Find libswscale format
  pkg_check_modules(libswscale libswscale)
  if (NOT libswscale_FOUND)
    BUILD_WARNING ("libswscale not found. Audio-video capabilities will be disabled.")
  else()
    include_directories(${libswscale_INCLUDE_DIRS})
    link_directories(${libswscale_LIBRARY_DIRS})
  endif ()

  ########################################
  # Find AV device. Only check for this on linux.
  if (UNIX)
    pkg_check_modules(libavdevice libavdevice>="56.4.100")
    if (NOT libavdevice_FOUND)
      BUILD_WARNING ("libavdevice not found. Recording to a video device will be disabled.")
    else()
      include_directories(${libavdevice_INCLUDE_DIRS})
      link_directories(${libavdevice_LIBRARY_DIRS})
    endif ()
  endif ()

  if (NOT libavdevice_FOUND)
    set (HAVE_AVDEVICE False)
  else()
    set (HAVE_AVDEVICE True)
  endif()

  ########################################
  # Find AV format
  pkg_check_modules(libavformat libavformat)
  if (NOT libavformat_FOUND)
    BUILD_WARNING ("libavformat not found. Audio-video capabilities will be disabled.")
  else()
    include_directories(${libavformat_INCLUDE_DIRS})
    link_directories(${libavformat_LIBRARY_DIRS})
  endif ()

  ########################################
  # Find avcodec
  pkg_check_modules(libavcodec libavcodec)
  if (NOT libavcodec_FOUND)
    BUILD_WARNING ("libavcodec not found. Audio-video capabilities will be disabled.")
  else()
    include_directories(${libavcodec_INCLUDE_DIRS})
    link_directories(${libavcodec_LIBRARY_DIRS})
  endif ()

  ########################################
  # Find avutil
  pkg_check_modules(libavutil libavutil)
  if (NOT libavutil_FOUND)
    BUILD_WARNING ("libavutil not found. Audio-video capabilities will be disabled.")
  endif ()

  if (libavutil_FOUND AND libavformat_FOUND AND libavcodec_FOUND AND
      libswscale_FOUND)
    set (HAVE_FFMPEG TRUE)
  else ()
    set (HAVE_FFMPEG FALSE)
  endif ()

  ########################################
  # Find Player
  pkg_check_modules(PLAYER playercore>=3.0 playerc++ playerwkb)
  if (NOT PLAYER_FOUND)
    set (INCLUDE_PLAYER OFF CACHE BOOL "Build gazebo plugin for player")
    BUILD_WARNING ("Player not found, gazebo plugin for player will not be built.")
  else (NOT PLAYER_FOUND)
    set (INCLUDE_PLAYER ON CACHE BOOL "Build gazebo plugin for player")
    set (PLAYER_INCLUDE_DIRS ${PLAYER_INCLUDE_DIRS} CACHE INTERNAL
         "Player include directory")
    set (PLAYER_LINK_DIRS ${PLAYER_LINK_DIRS} CACHE INTERNAL
         "Player link directory")
    set (PLAYER_LINK_LIBS ${PLAYER_LIBRARIES} CACHE INTERNAL
         "Player libraries")
  endif ()

  ########################################
  # Find GNU Triangulation Surface Library
  pkg_check_modules(gts gts)
  if (gts_FOUND)
    message (STATUS "Looking for GTS - found")
    set (HAVE_GTS TRUE)
  else ()
    set (HAVE_GTS FALSE)
    BUILD_WARNING ("GNU Triangulation Surface library not found - Gazebo will not have CSG support.")
  endif ()

  #################################################
  # Find bullet
  # First and preferred option is to look for bullet standard pkgconfig,
  # so check it first. if it is not present, check for the OSRF
  # custom bullet2.82.pc file
  pkg_check_modules(BULLET bullet>=2.82)
  if (NOT BULLET_FOUND)
     pkg_check_modules(BULLET bullet2.82>=2.82)
  endif()

  if (BULLET_FOUND)
    set (HAVE_BULLET TRUE)
    add_definitions( -DLIBBULLET_VERSION=${BULLET_VERSION} )
  else()
    set (HAVE_BULLET FALSE)
    add_definitions( -DLIBBULLET_VERSION=0.0 )
    BUILD_WARNING ("Bullet > 2.82 not found, for bullet physics engine option, please install libbullet2.82-dev.")
  endif()

  if (BULLET_VERSION VERSION_GREATER 2.82)
    add_definitions( -DLIBBULLET_VERSION_GT_282 )
  endif()

  ########################################
  # Find libusb
  pkg_check_modules(libusb-1.0 libusb-1.0)
  if (NOT libusb-1.0_FOUND)
    BUILD_WARNING ("libusb-1.0 not found. USB peripherals support will be disabled.")
    set (HAVE_USB OFF CACHE BOOL "HAVE USB" FORCE)
  else()
    message (STATUS "Looking for libusb-1.0 - found. USB peripherals support enabled.")
    set (HAVE_USB ON CACHE BOOL "HAVE USB" FORCE)
    include_directories(${libusb-1.0_INCLUDE_DIRS})
    link_directories(${libusb-1.0_LIBRARY_DIRS})
  endif ()

  #################################################
  # Find Oculus SDK.
  pkg_check_modules(OculusVR OculusVR)

  if (HAVE_USB AND OculusVR_FOUND)
    message (STATUS "Oculus Rift support enabled.")
    set (HAVE_OCULUS ON CACHE BOOL "HAVE OCULUS" FORCE)
    include_directories(SYSTEM ${OculusVR_INCLUDE_DIRS})
    link_directories(${OculusVR_LIBRARY_DIRS})
  else ()
    BUILD_WARNING ("Oculus Rift support will be disabled.")
    set (HAVE_OCULUS OFF CACHE BOOL "HAVE OCULUS" FORCE)
  endif()
else (PKG_CONFIG_FOUND)
  set (BUILD_GAZEBO OFF CACHE INTERNAL "Build Gazebo" FORCE)
  BUILD_ERROR ("Error: pkg-config not found")
endif ()

########################################
# Find SDFormat
set (SDFormat_MIN_VERSION 4.1.0)
find_package(SDFormat ${SDFormat_MIN_VERSION})

if (NOT SDFormat_FOUND)
  message (STATUS "Looking for SDFormat - not found")
  BUILD_ERROR ("Missing: SDF version >=${SDFormat_MIN_VERSION}. Required for reading and writing SDF files.")
else()
  message (STATUS "Looking for SDFormat - found")
endif()

########################################
# Find QT
find_package(Qt4 COMPONENTS QtCore QtGui QtXml QtXmlPatterns REQUIRED)
if (NOT QT4_FOUND)
  BUILD_ERROR("Missing: Qt4")
endif()

########################################
# Find Boost, if not specified manually
include(FindBoost)
find_package(Boost ${MIN_BOOST_VERSION} REQUIRED thread signals system filesystem program_options regex iostreams date_time)

if (NOT Boost_FOUND)
  set (BUILD_GAZEBO OFF CACHE INTERNAL "Build Gazebo" FORCE)
  BUILD_ERROR ("Boost not found. Please install thread signals system filesystem program_options regex date_time boost version ${MIN_BOOST_VERSION} or higher.")
endif()

########################################
# Find libdl
find_path(libdl_include_dir dlfcn.h /usr/include /usr/local/include)
if (NOT libdl_include_dir)
  message (STATUS "Looking for dlfcn.h - not found")
  BUILD_ERROR ("Missing libdl: Required for plugins.")
  set (libdl_include_dir /usr/include)
else (NOT libdl_include_dir)
  message (STATUS "Looking for dlfcn.h - found")
endif ()

find_library(libdl_library dl /usr/lib /usr/local/lib)
if (NOT libdl_library)
  message (STATUS "Looking for libdl - not found")
  BUILD_ERROR ("Missing libdl: Required for plugins.")
  set(libdl_library "")
else (NOT libdl_library)
  message (STATUS "Looking for libdl - found")
endif ()

########################################
# Find gdal
include (FindGDAL)
if (NOT GDAL_FOUND)
  message (STATUS "Looking for libgdal - not found")
  BUILD_WARNING ("GDAL not found, Digital elevation terrains support will be disabled.")
  set (HAVE_GDAL OFF CACHE BOOL "HAVE GDAL" FORCE)
else ()
  message (STATUS "Looking for libgdal - found")
  set (HAVE_GDAL ON CACHE BOOL "HAVE GDAL" FORCE)
endif ()

########################################
# Include man pages stuff
include (${gazebo_cmake_dir}/Ronn2Man.cmake)
include (${gazebo_cmake_dir}/Man.cmake)
add_manpage_target()

########################################
# Find Space Navigator header and library
find_library(SPNAV_LIBRARY NAMES spnav)
find_file(SPNAV_HEADER NAMES spnav.h)
if (SPNAV_LIBRARY AND SPNAV_HEADER)
  message(STATUS "Looking for libspnav and spnav.h - found")
  set(HAVE_SPNAV TRUE)
else()
  message(STATUS "Looking for libspnav and spnav.h - not found")
  set(HAVE_SPNAV FALSE)
endif()

########################################
# Find xsltproc, which is used by tools/check_test_ran.py
find_program(XSLTPROC xsltproc)
if (NOT EXISTS ${XSLTPROC})
  BUILD_WARNING("xsltproc not found. The check_test_ran.py script will cause tests to fail.")
endif()

########################################
# Find uuid-dev Library
#pkg_check_modules(uuid uuid)
#if (uuid_FOUND)
#  message (STATUS "Looking for uuid - found")
#  set (HAVE_UUID TRUE)
#else ()
#  set (HAVE_UUID FALSE)
#  BUILD_WARNING ("uuid-dev library not found - Gazebo will not have uuid support.")
#endif ()

########################################
# Find uuid
#  - In UNIX we use uuid library.
#  - In Windows the native RPC call, no dependency needed.
if (UNIX)
  pkg_check_modules(uuid uuid)
  if (uuid_FOUND)
    message (STATUS "Looking for uuid - found")
    set (HAVE_UUID TRUE)
  else ()
    set (HAVE_UUID FALSE)
    BUILD_WARNING ("uuid-dev library not found - Gazebo will not have uuid support.")
  endif ()
else()
  message (STATUS "Using Windows RPC UuidCreate function")
  set (HAVE_UUID TRUE)
endif()

########################################
# Find graphviz
include (${gazebo_cmake_dir}/FindGraphviz.cmake)
if (NOT GRAPHVIZ_FOUND)
  message (STATUS "Looking for libgraphviz-dev - not found")
  BUILD_WARNING ("Graphviz not found, Model editor's schematic view will be disabled.")
  set (HAVE_GRAPHVIZ OFF CACHE BOOL "HAVE GRAPHVIZ" FORCE)
else ()
  message (STATUS "Looking for libgraphviz-dev - found")
  set (HAVE_GRAPHVIZ ON CACHE BOOL "HAVE GRAPHVIZ" FORCE)
endif ()

########################################
# Find ignition msgs
find_package(ignition-msgs0 0.4 QUIET)
if (NOT ignition-msgs0_FOUND)
  message(STATUS "Looking for ignition-msgs0-config.cmake - not found")
  BUILD_ERROR ("Missing: Ignition msgs0 library.")
else()
  message(STATUS "Looking for ignition-msgs0-config.cmake - found")
  include_directories(${IGNITION-MSGS_INCLUDE_DIRS})
  link_directories(${IGNITION-MSGS_LIBRARY_DIRS})
endif()

########################################
# Find ignition math library
find_package(ignition-math2 2.6 QUIET)
if (NOT ignition-math2_FOUND)
  message(STATUS "Looking for ignition-math2-config.cmake - not found")
  BUILD_ERROR ("Missing: Ignition math2 library.")
else()
  message(STATUS "Looking for ignition-math2-config.cmake - found")
endif()

########################################
# Find the Ignition_Transport library
<<<<<<< HEAD
find_package(ignition-transport3 QUIET)
if (NOT ignition-transport3_FOUND)
  find_package(ignition-transport2 QUIET)
  if (NOT ignition-transport2_FOUND)
    BUILD_ERROR ("Missing: Ignition Transport (libignition-transport2-dev or libignition-transport3-dev)")
  else()
    message(STATUS "Looking for ignition-transport2-config.cmake - found")
  endif()
else()
  message(STATUS "Looking for ignition-transport3-config.cmake - found")
=======
find_package(ignition-transport2 QUIET)
if (NOT ignition-transport2_FOUND)
  find_package(ignition-transport1 QUIET)
  if (NOT ignition-transport1_FOUND)
    BUILD_ERROR ("Missing: Ignition Transport (libignition-transport-dev or libignition-transport2-dev)")
  else()
    message(STATUS "Looking for ignition-transport1-config.cmake - found")
  endif()
else()
  message(STATUS "Looking for ignition-transport2-config.cmake - found")
>>>>>>> 0bee9c66
endif()

if (ignition-transport3_FOUND OR ignition-transport2_FOUND)
  set (CMAKE_CXX_FLAGS "${CMAKE_CXX_FLAGS} ${IGNITION-TRANSPORT_CXX_FLAGS}")
  include_directories(${IGNITION-TRANSPORT_INCLUDE_DIRS})
  link_directories(${IGNITION-TRANSPORT_LIBRARY_DIRS})
endif()

################################################
# Find Valgrind for checking memory leaks in the
# tests
find_program(VALGRIND_PROGRAM NAMES valgrind PATH ${VALGRIND_ROOT}/bin)
option(GAZEBO_RUN_VALGRIND_TESTS "Run gazebo tests with Valgrind" FALSE)
mark_as_advanced(GAZEBO_RUN_VALGRIND_TESTS)
if (GAZEBO_RUN_VALGRIND_TESTS AND NOT VALGRIND_PROGRAM)
  BUILD_WARNING("valgrind not found. Memory check tests will be skipped.")
endif()

########################################
# Find OSVR SDK
find_library(OSVR_CLIENTKIT_LIBRARY NAMES osvrClientKit)
find_file(OSVR_CLIENTKIT_HEADER NAMES osvr/ClientKit/ClientKit.h)
if (OSVR_CLIENTKIT_LIBRARY AND OSVR_CLIENTKIT_HEADER)
  message(STATUS "Looking for libosvrClientKit and ClientKit.h - found")
  set(HAVE_OSVR TRUE)
else()
  message(STATUS "Looking for libosvrClientKit and ClientKit.h - not found")
  BUILD_WARNING("OpenSource Virtual Reality (OSVR) support will be disabled.")
  set(HAVE_OSVR FALSE)
endif()

########################################
# Find QWT (QT graphing library)
find_path(QWT_INCLUDE_DIR NAMES qwt.h PATHS
  /usr/include
  /usr/local/include
  /usr/local/lib/qwt.framework/Headers
  ${QWT_WIN_INCLUDE_DIR}

  PATH_SUFFIXES qwt-qt4 qwt qwt5
)

find_library(QWT_LIBRARY NAMES qwt qwt6 qwt5 PATHS
  /usr/lib
  /usr/local/lib
  /usr/local/lib/qwt.framework
  ${QWT_WIN_LIBRARY_DIR}
)

if (QWT_INCLUDE_DIR AND QWT_LIBRARY)
  set(HAVE_QWT TRUE)
else()
  set(HAVE_QWT FALSE)
endif ()

# version
set ( _VERSION_FILE ${QWT_INCLUDE_DIR}/qwt_global.h )
file ( STRINGS ${_VERSION_FILE} _VERSION_LINE REGEX "define[ ]+QWT_VERSION_STR" )
if ( _VERSION_LINE )
  string ( REGEX REPLACE ".*define[ ]+QWT_VERSION_STR[ ]+\"(.*)\".*" "\\1"
      QWT_VERSION_STRING "${_VERSION_LINE}" )
  string ( REGEX REPLACE "([0-9]+)\\.([0-9]+)\\.([0-9]+).*" "\\1"
      QWT_MAJOR_VERSION "${QWT_VERSION_STRING}" )
  string ( REGEX REPLACE "([0-9]+)\\.([0-9]+)\\.([0-9]+).*" "\\2"
      QWT_MINOR_VERSION "${QWT_VERSION_STRING}" )
  string ( REGEX REPLACE "([0-9]+)\\.([0-9]+)\\.([0-9]+).*" "\\3"
      QWT_PATCH_VERSION "${QWT_VERSION_STRING}" )
  set(QWT_VERSION
    ${QWT_MAJOR_VERSION}.${QWT_MINOR_VERSION}.${QWT_PATCH_VERSION})
endif ()

# in Windows, the path need to point to the parent to get correct qwt/foo headers
if (WIN32)
  SET(QWT_INCLUDE_DIR "${QWT_INCLUDE_DIR}\\..")	
endif()

if (HAVE_QWT)
  message (STATUS "Looking for qwt - found: version ${QWT_VERSION}")
else()
  message (STATUS "Looking for qwt - not found")
  BUILD_ERROR ("Missing: libqwt-dev. Required for plotting.")
endif ()<|MERGE_RESOLUTION|>--- conflicted
+++ resolved
@@ -701,7 +701,6 @@
 
 ########################################
 # Find the Ignition_Transport library
-<<<<<<< HEAD
 find_package(ignition-transport3 QUIET)
 if (NOT ignition-transport3_FOUND)
   find_package(ignition-transport2 QUIET)
@@ -712,18 +711,6 @@
   endif()
 else()
   message(STATUS "Looking for ignition-transport3-config.cmake - found")
-=======
-find_package(ignition-transport2 QUIET)
-if (NOT ignition-transport2_FOUND)
-  find_package(ignition-transport1 QUIET)
-  if (NOT ignition-transport1_FOUND)
-    BUILD_ERROR ("Missing: Ignition Transport (libignition-transport-dev or libignition-transport2-dev)")
-  else()
-    message(STATUS "Looking for ignition-transport1-config.cmake - found")
-  endif()
-else()
-  message(STATUS "Looking for ignition-transport2-config.cmake - found")
->>>>>>> 0bee9c66
 endif()
 
 if (ignition-transport3_FOUND OR ignition-transport2_FOUND)
