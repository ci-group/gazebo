include (${gazebo_cmake_dir}/GazeboUtils.cmake)
include (CheckCXXSourceCompiles)

include (${gazebo_cmake_dir}/FindOS.cmake)
include (FindPkgConfig)
include (${gazebo_cmake_dir}/FindFreeimage.cmake)

execute_process(COMMAND pkg-config --modversion protobuf
  OUTPUT_VARIABLE PROTOBUF_VERSION
  RESULT_VARIABLE protobuf_modversion_failed)

########################################
# 1. can not use BUILD_TYPE_PROFILE is defined after include this module
# 2. TODO: TOUPPER is a hack until we fix the build system to support standard build names
if (CMAKE_BUILD_TYPE)
  string(TOUPPER ${CMAKE_BUILD_TYPE} TMP_CMAKE_BUILD_TYPE)
  if ("${TMP_CMAKE_BUILD_TYPE}" STREQUAL "PROFILE")
    include (${gazebo_cmake_dir}/FindGooglePerfTools.cmake)
    if (GOOGLE_PERFTOOLS_FOUND)
      message(STATUS "Include google-perftools")
    else()
      BUILD_ERROR("Need google/heap-profiler.h (libgoogle-perftools-dev) tools to compile in Profile mode")
    endif()
  endif()
endif()

########################################
if (PROTOBUF_VERSION LESS 2.3.0)
  BUILD_ERROR("Incorrect version: Gazebo requires protobuf version 2.3.0 or greater")
endif()

########################################
# The Google Protobuf library for message generation + serialization
find_package(Protobuf REQUIRED)
if (NOT PROTOBUF_FOUND)
  BUILD_ERROR ("Missing: Google Protobuf (libprotobuf-dev)")
endif()
if (NOT PROTOBUF_PROTOC_EXECUTABLE)
  BUILD_ERROR ("Missing: Google Protobuf Compiler (protobuf-compiler)")
endif()
if (NOT PROTOBUF_PROTOC_LIBRARY)
  BUILD_ERROR ("Missing: Google Protobuf Compiler Library (libprotoc-dev)")
endif()

if ("${CMAKE_BUILD_TYPE}" STREQUAL "Debug")
  set (GZ_PROTOBUF_LIBRARY ${PROTOBUF_LIBRARY_DEBUG})
  set (GZ_PROTOBUF_PROTOC_LIBRARY ${PROTOBUF_PROTOC_LIBRARY_DEBUG})
else()
  set (GZ_PROTOBUF_LIBRARY ${PROTOBUF_LIBRARY})
  set (GZ_PROTOBUF_PROTOC_LIBRARY ${PROTOBUF_PROTOC_LIBRARY})
endif()

########################################
include (FindOpenGL)
if (NOT OPENGL_FOUND)
  BUILD_ERROR ("Missing: OpenGL")
  set (HAVE_OPENGL FALSE)
else ()
 if (OPENGL_INCLUDE_DIR)
   APPEND_TO_CACHED_LIST(gazeboserver_include_dirs
                         ${gazeboserver_include_dirs_desc}
                         ${OPENGL_INCLUDE_DIR})
   set (HAVE_OPENGL TRUE)
   add_definitions(-DHAVE_OPENGL)
 endif()
 if (OPENGL_LIBRARIES)
   APPEND_TO_CACHED_LIST(gazeboserver_link_libs
                         ${gazeboserver_link_libs_desc}
                         ${OPENGL_LIBRARIES})
 endif()
endif ()

########################################
include (FindOpenAL)
if (NOT OPENAL_FOUND)
  BUILD_WARNING ("OpenAL not found, audio support will be disabled.")
  set (HAVE_OPENAL OFF CACHE BOOL "HAVE OpenAL" FORCE)
else ()
  set (HAVE_OPENAL ON CACHE BOOL "HAVE OpenAL" FORCE)
endif ()

########################################
include (FindHDF5)
find_package(HDF5)

if (NOT HDF5_FOUND)
  BUILD_WARNING("HDF5 not found")
else ()
  message(STATUS "HDF5 Found")
endif ()

########################################
# Find packages

# In Visual Studio we use configure.bat to trick all path cmake
# variables so let's consider that as a replacement for pkgconfig
if (MSVC)
  set (PKG_CONFIG_FOUND TRUE)
endif()

if (PKG_CONFIG_FOUND)
  pkg_check_modules(CURL libcurl)
  if (NOT CURL_FOUND)
    BUILD_ERROR ("Missing: libcurl. Required for connection to model database.")
  endif()

  pkg_check_modules(PROFILER libprofiler)
  if (PROFILER_FOUND)
    set (CMAKE_LINK_FLAGS_PROFILE "-Wl,--no-as-needed -lprofiler -Wl,--as-needed ${CMAKE_LINK_FLAGS_PROFILE}" CACHE INTERNAL "Link flags for profile")
  else ()
    find_library(PROFILER profiler)
    if (PROFILER)
      message (STATUS "Looking for libprofiler - found")
      set (CMAKE_LINK_FLAGS_PROFILE "-Wl,--no-as-needed -lprofiler -Wl,--as-needed ${CMAKE_LINK_FLAGS_PROFILE}" CACHE INTERNAL "Link flags for profile")
    else()
      message (STATUS "Looking for libprofiler - not found")
    endif()
  endif()

  pkg_check_modules(TCMALLOC libtcmalloc)
  if (TCMALLOC_FOUND)
    set (CMAKE_LINK_FLAGS_PROFILE "${CMAKE_LINK_FLAGS_PROFILE} -Wl,--no-as-needed -ltcmalloc -Wl,--no-as-needed"
      CACHE INTERNAL "Link flags for profile" FORCE)
  else ()
    find_library(TCMALLOC tcmalloc)
    if (TCMALLOC)
      message (STATUS "Looking for libtcmalloc - found")
      set (CMAKE_LINK_FLAGS_PROFILE "${CMAKE_LINK_FLAGS_PROFILE} -ltcmalloc"
        CACHE INTERNAL "Link flags for profile" FORCE)
    else ()
      message (STATUS "Looking for libtcmalloc - not found")
    endif()
  endif ()

  #################################################
  # Find Simbody
  set(SimTK_INSTALL_DIR ${SimTK_INSTALL_PREFIX})
  #list(APPEND CMAKE_MODULE_PATH ${SimTK_INSTALL_PREFIX}/share/cmake)
  find_package(Simbody)
  if (Simbody_FOUND)
    message (STATUS "Looking for Simbody - found")
    set (HAVE_SIMBODY TRUE)
  else()
    message (STATUS "Looking for Simbody - not found")
    BUILD_WARNING ("Simbody not found, for simbody physics engine option, please install libsimbody-dev.")
    set (HAVE_SIMBODY FALSE)
  endif()

  #################################################
  # Find DART
  find_package(DARTCore 4.3.3 QUIET)
  if (DARTCore_FOUND)
    message (STATUS "Looking for DARTCore - found")
    set (HAVE_DART TRUE)
  else()
    message (STATUS "Looking for DARTCore - not found")
    BUILD_WARNING ("DART not found, for dart physics engine option, please install libdart-core4-dev.")
    set (HAVE_DART FALSE)
  endif()

  #################################################
  # Find tinyxml. Only debian distributions package tinyxml with a pkg-config
  # Use pkg_check_modules and fallback to manual detection
  # (needed, at least, for MacOS)

  # Use system installation on UNIX and Apple, and internal copy on Windows
  if (UNIX OR APPLE)
    message (STATUS "Using system tinyxml.")
    set (USE_EXTERNAL_TINYXML True)
  elseif(WIN32)
    message (STATUS "Using internal tinyxml.")
    set (USE_EXTERNAL_TINYXML False)
    add_definitions(-DTIXML_USE_STL)
  else()
    message (STATUS "Unknown platform, unable to configure tinyxml.")
    BUILD_ERROR("Unknown platform")
  endif()

  if (USE_EXTERNAL_TINYXML)
    pkg_check_modules(tinyxml tinyxml)
    if (NOT tinyxml_FOUND)
        find_path (tinyxml_INCLUDE_DIRS tinyxml.h ${tinyxml_INCLUDE_DIRS} ENV CPATH)
        find_library(tinyxml_LIBRARIES NAMES tinyxml)
        set (tinyxml_FAIL False)
        if (NOT tinyxml_INCLUDE_DIRS)
          message (STATUS "Looking for tinyxml headers - not found")
          set (tinyxml_FAIL True)
        endif()
        if (NOT tinyxml_LIBRARIES)
          message (STATUS "Looking for tinyxml library - not found")
          set (tinyxml_FAIL True)
        endif()
    endif()

    if (tinyxml_FAIL)
      message (STATUS "Looking for tinyxml.h - not found")
      BUILD_ERROR("Missing: tinyxml")
    endif()
  else()
    # Needed in WIN32 since in UNIX the flag is added in the code installed
    message (STATUS "Skipping search for tinyxml")
    set (tinyxml_INCLUDE_DIRS "${CMAKE_SOURCE_DIR}/deps/win/tinyxml")
    set (tinyxml_LIBRARIES "")
    set (tinyxml_LIBRARY_DIRS "")
  endif()

  #################################################
  # Find tinyxml2. Only debian distributions package tinyxml with a pkg-config
  # Use pkg_check_modules and fallback to manual detection
  # (needed, at least, for MacOS)

  # Use system installation on UNIX and Apple, and internal copy on Windows
  if (UNIX OR APPLE)
    message (STATUS "Using system tinyxml2.")
    set (USE_EXTERNAL_TINYXML2 True)
  elseif(WIN32)
    message (STATUS "Using internal tinyxml2.")
    set (USE_EXTERNAL_TINYXML2 False)
  else()
    message (STATUS "Unknown platform, unable to configure tinyxml2.")
    BUILD_ERROR("Unknown platform")
  endif()

  if (USE_EXTERNAL_TINYXML2)
    pkg_check_modules(tinyxml2 tinyxml2)
    if (NOT tinyxml2_FOUND)
        find_path (tinyxml2_INCLUDE_DIRS tinyxml2.h ${tinyxml2_INCLUDE_DIRS} ENV CPATH)
        find_library(tinyxml2_LIBRARIES NAMES tinyxml2)
        set (tinyxml2_FAIL False)
        if (NOT tinyxml2_INCLUDE_DIRS)
          message (STATUS "Looking for tinyxml2 headers - not found")
          set (tinyxml2_FAIL True)
        endif()
        if (NOT tinyxml2_LIBRARIES)
          message (STATUS "Looking for tinyxml2 library - not found")
          set (tinyxml2_FAIL True)
        endif()
        if (NOT tinyxml2_LIBRARY_DIRS)
          message (STATUS "Looking for tinyxml2 library dirs - not found")
          set (tinyxml2_FAIL True)
        endif()
    endif()

    if (tinyxml2_FAIL)
      message (STATUS "Looking for tinyxml2.h - not found")
      BUILD_ERROR("Missing: tinyxml2")
    endif()
  else()
    # Needed in WIN32 since in UNIX the flag is added in the code installed
    message (STATUS "Skipping search for tinyxml2")
    set (tinyxml2_INCLUDE_DIRS "${CMAKE_SOURCE_DIR}/deps/tinyxml2")
    set (tinyxml2_LIBRARIES "")
    set (tinyxml2_LIBRARY_DIRS "")
  endif()

  if (NOT WIN32)
    #################################################
    # Find libtar.
    find_path (libtar_INCLUDE_DIRS libtar.h)
    find_library(libtar_LIBRARIES tar)
    set (LIBTAR_FOUND True)

    if (NOT libtar_INCLUDE_DIRS)
      message (STATUS "Looking for libtar.h - not found")
      set (LIBTAR_FOUND False)
    else ()
      message (STATUS "Looking for libtar.h - found")
      include_directories(${libtar_INCLUDE_DIRS})
    endif ()
    if (NOT libtar_LIBRARIES)
      message (STATUS "Looking for libtar.so - not found")
      set (LIBTAR_FOUND False)
    else ()
      message (STATUS "Looking for libtar.so - found")
    endif ()

    if (NOT LIBTAR_FOUND)
       BUILD_ERROR("Missing: libtar")
    endif()
  else()
    set(libtar_LIBRARIES "")
  endif()

  #################################################
  # Find TBB
  pkg_check_modules(TBB tbb)
  set (TBB_PKG_CONFIG "tbb")
  if (NOT TBB_FOUND)
    message(STATUS "TBB not found, attempting to detect manually")
    set (TBB_PKG_CONFIG "")

    find_library(tbb_library tbb ENV LD_LIBRARY_PATH)
    if (tbb_library)
      set(TBB_FOUND true)
      set(TBB_LIBRARIES ${tbb_library})
    else (tbb_library)
      BUILD_ERROR ("Missing: TBB - Threading Building Blocks")
    endif(tbb_library)
  endif (NOT TBB_FOUND)

  #################################################
  # Find OGRE
  # On Windows, we assume that all the OGRE* defines are passed in manually
  # to CMake.
  if (NOT WIN32)
    execute_process(COMMAND pkg-config --modversion OGRE
                    OUTPUT_VARIABLE OGRE_VERSION)
    string(REPLACE "\n" "" OGRE_VERSION ${OGRE_VERSION})

    string (REGEX REPLACE "^([0-9]+).*" "\\1"
      OGRE_MAJOR_VERSION "${OGRE_VERSION}")
    string (REGEX REPLACE "^[0-9]+\\.([0-9]+).*" "\\1"
      OGRE_MINOR_VERSION "${OGRE_VERSION}")
    string (REGEX REPLACE "^[0-9]+\\.[0-9]+\\.([0-9]+).*" "\\1"
      OGRE_PATCH_VERSION ${OGRE_VERSION})

    set(OGRE_VERSION
      ${OGRE_MAJOR_VERSION}.${OGRE_MINOR_VERSION}.${OGRE_PATCH_VERSION})
  endif()

  pkg_check_modules(OGRE-RTShaderSystem
                    OGRE-RTShaderSystem>=${MIN_OGRE_VERSION})

  if (OGRE-RTShaderSystem_FOUND)
    set(ogre_ldflags ${OGRE-RTShaderSystem_LDFLAGS})
    set(ogre_include_dirs ${OGRE-RTShaderSystem_INCLUDE_DIRS})
    set(ogre_libraries ${OGRE-RTShaderSystem_LIBRARIES})
    set(ogre_library_dirs ${OGRE-RTShaderSystem_LIBRARY_DIRS})
    set(ogre_cflags ${OGRE-RTShaderSystem_CFLAGS})

    set (INCLUDE_RTSHADER ON CACHE BOOL "Enable GPU shaders")
  else ()
    set (INCLUDE_RTSHADER OFF CACHE BOOL "Enable GPU shaders")
  endif ()

  pkg_check_modules(OGRE OGRE>=${MIN_OGRE_VERSION})
  # There are some runtime problems to solve with ogre-1.9.
  # Please read gazebo issues: 994, 995
  if (NOT OGRE_FOUND)
    BUILD_ERROR("Missing: Ogre3d version >=${MIN_OGRE_VERSION}(http://www.orge3d.org)")
  else ()
    set(ogre_ldflags ${ogre_ldflags} ${OGRE_LDFLAGS})
    set(ogre_include_dirs ${ogre_include_dirs} ${OGRE_INCLUDE_DIRS})
    set(ogre_libraries ${ogre_libraries};${OGRE_LIBRARIES})
    set(ogre_library_dirs ${ogre_library_dirs} ${OGRE_LIBRARY_DIRS})
    set(ogre_cflags ${ogre_cflags} ${OGRE_CFLAGS})
  endif ()

  pkg_check_modules(OGRE-Terrain OGRE-Terrain)
  if (OGRE-Terrain_FOUND)
    set(ogre_ldflags ${ogre_ldflags} ${OGRE-Terrain_LDFLAGS})
    set(ogre_include_dirs ${ogre_include_dirs} ${OGRE-Terrain_INCLUDE_DIRS})
    set(ogre_libraries ${ogre_libraries};${OGRE-Terrain_LIBRARIES})
    set(ogre_library_dirs ${ogre_library_dirs} ${OGRE-Terrain_LIBRARY_DIRS})
    set(ogre_cflags ${ogre_cflags} ${OGRE-Terrain_CFLAGS})
  endif()

  pkg_check_modules(OGRE-Overlay OGRE-Overlay)
  if (OGRE-Overlay_FOUND)
    set(ogre_ldflags ${ogre_ldflags} ${OGRE-Overlay_LDFLAGS})
    set(ogre_include_dirs ${ogre_include_dirs} ${OGRE-Overlay_INCLUDE_DIRS})
    set(ogre_libraries ${ogre_libraries};${OGRE-Overlay_LIBRARIES})
    set(ogre_library_dirs ${ogre_library_dirs} ${OGRE-Overlay_LIBRARY_DIRS})
    set(ogre_cflags ${ogre_cflags} ${OGRE-Overlay_CFLAGS})
  endif()


  set (OGRE_INCLUDE_DIRS ${ogre_include_dirs}
       CACHE INTERNAL "Ogre include path")

  # Also find OGRE's plugin directory, which is provided in its .pc file as the
  # `plugindir` variable.  We have to call pkg-config manually to get it.
  # On Windows, we assume that all the OGRE* defines are passed in manually
  # to CMake.
  if (NOT WIN32)
    execute_process(COMMAND pkg-config --variable=plugindir OGRE
                    OUTPUT_VARIABLE _pkgconfig_invoke_result
                    RESULT_VARIABLE _pkgconfig_failed)
    if(_pkgconfig_failed)
      BUILD_WARNING ("Failed to find OGRE's plugin directory.  The build will succeed, but gazebo will likely fail to run.")
    else()
      # This variable will be substituted into cmake/setup.sh.in
      set (OGRE_PLUGINDIR ${_pkgconfig_invoke_result})
    endif()
  endif()

  ########################################
  # Check and find libccd (if needed)
  pkg_check_modules(CCD ccd>=1.4)
  if (NOT CCD_FOUND)
    message(STATUS "Using internal copy of libccd")
    set(CCD_INCLUDE_DIRS "${CMAKE_SOURCE_DIR}/deps/libccd/include")
    set(CCD_LIBRARY_DIRS "${CMAKE_BINARY_DIR}/deps/libccd")
    set(CCD_LIBRARIES gazebo_ccd)
  endif()

  ########################################
  # Find OpenAL
  # pkg_check_modules(OAL openal)
  # if (NOT OAL_FOUND)
  #   BUILD_WARNING ("Openal not found. Audio capabilities will be disabled.")
  #   set (HAVE_OPENAL FALSE)
  # else (NOT OAL_FOUND)
  #   set (HAVE_OPENAL TRUE)
  # endif ()

  ########################################
  # Find libswscale format
  pkg_check_modules(libswscale libswscale)
  if (NOT libswscale_FOUND)
    BUILD_WARNING ("libswscale not found. Audio-video capabilities will be disabled.")
  else()
    include_directories(${libswscale_INCLUDE_DIRS})
    link_directories(${libswscale_LIBRARY_DIRS})
  endif ()

  ########################################
  # Find AV format
  pkg_check_modules(libavformat libavformat)
  if (NOT libavformat_FOUND)
    BUILD_WARNING ("libavformat not found. Audio-video capabilities will be disabled.")
  else()
    include_directories(${libavformat_INCLUDE_DIRS})
    link_directories(${libavformat_LIBRARY_DIRS})
  endif ()

  ########################################
  # Find avcodec
  pkg_check_modules(libavcodec libavcodec)
  if (NOT libavcodec_FOUND)
    BUILD_WARNING ("libavcodec not found. Audio-video capabilities will be disabled.")
  else()
    include_directories(${libavcodec_INCLUDE_DIRS})
    link_directories(${libavcodec_LIBRARY_DIRS})
  endif ()

  ########################################
  # Find avutil
  pkg_check_modules(libavutil libavutil)
  if (NOT libavutil_FOUND)
    BUILD_WARNING ("libavutil not found. Audio-video capabilities will be disabled.")
  endif ()


  if (libavutil_FOUND AND libavformat_FOUND AND libavcodec_FOUND AND libswscale_FOUND)
    set (HAVE_FFMPEG TRUE)
  else ()
    set (HAVE_FFMPEG FALSE)
  endif ()

  ########################################
  # Find Player
  pkg_check_modules(PLAYER playercore>=3.0 playerc++ playerwkb)
  if (NOT PLAYER_FOUND)
    set (INCLUDE_PLAYER OFF CACHE BOOL "Build gazebo plugin for player")
    BUILD_WARNING ("Player not found, gazebo plugin for player will not be built.")
  else (NOT PLAYER_FOUND)
    set (INCLUDE_PLAYER ON CACHE BOOL "Build gazebo plugin for player")
    set (PLAYER_INCLUDE_DIRS ${PLAYER_INCLUDE_DIRS} CACHE INTERNAL
         "Player include directory")
    set (PLAYER_LINK_DIRS ${PLAYER_LINK_DIRS} CACHE INTERNAL
         "Player link directory")
    set (PLAYER_LINK_LIBS ${PLAYER_LIBRARIES} CACHE INTERNAL
         "Player libraries")
  endif ()

  ########################################
  # Find GNU Triangulation Surface Library
  pkg_check_modules(gts gts)
  if (gts_FOUND)
    message (STATUS "Looking for GTS - found")
    set (HAVE_GTS TRUE)
  else ()
    set (HAVE_GTS FALSE)
    BUILD_WARNING ("GNU Triangulation Surface library not found - Gazebo will not have CSG support.")
  endif ()

  #################################################
  # Find bullet
  # First and preferred option is to look for bullet standard pkgconfig,
  # so check it first. if it is not present, check for the OSRF
  # custom bullet2.82.pc file
  pkg_check_modules(BULLET bullet>=2.82)
  if (NOT BULLET_FOUND)
     pkg_check_modules(BULLET bullet2.82>=2.82)
  endif()

  if (BULLET_FOUND)
    set (HAVE_BULLET TRUE)
    add_definitions( -DLIBBULLET_VERSION=${BULLET_VERSION} )
  else()
    set (HAVE_BULLET FALSE)
    add_definitions( -DLIBBULLET_VERSION=0.0 )
    BUILD_WARNING ("Bullet > 2.82 not found, for bullet physics engine option, please install libbullet2.82-dev.")
  endif()

  if (BULLET_VERSION VERSION_GREATER 2.82)
    add_definitions( -DLIBBULLET_VERSION_GT_282 )
  endif()

  ########################################
  # Find libusb
  pkg_check_modules(libusb-1.0 libusb-1.0)
  if (NOT libusb-1.0_FOUND)
    BUILD_WARNING ("libusb-1.0 not found. USB peripherals support will be disabled.")
    set (HAVE_USB OFF CACHE BOOL "HAVE USB" FORCE)
  else()
    message (STATUS "Looking for libusb-1.0 - found. USB peripherals support enabled.")
    set (HAVE_USB ON CACHE BOOL "HAVE USB" FORCE)
    include_directories(${libusb-1.0_INCLUDE_DIRS})
    link_directories(${libusb-1.0_LIBRARY_DIRS})
  endif ()

  #################################################
  # Find Oculus SDK.
  pkg_check_modules(OculusVR OculusVR)

  if (HAVE_USB AND OculusVR_FOUND)
    message (STATUS "Oculus Rift support enabled.")
    set (HAVE_OCULUS ON CACHE BOOL "HAVE OCULUS" FORCE)
    include_directories(SYSTEM ${OculusVR_INCLUDE_DIRS})
    link_directories(${OculusVR_LIBRARY_DIRS})
  else ()
    BUILD_WARNING ("Oculus Rift support will be disabled.")
    set (HAVE_OCULUS OFF CACHE BOOL "HAVE OCULUS" FORCE)
  endif()
else (PKG_CONFIG_FOUND)
  set (BUILD_GAZEBO OFF CACHE INTERNAL "Build Gazebo" FORCE)
  BUILD_ERROR ("Error: pkg-config not found")
endif ()

########################################
# Find SDFormat
set (SDFormat_MIN_VERSION 4.1.0)
find_package(SDFormat ${SDFormat_MIN_VERSION})

if (NOT SDFormat_FOUND)
  message (STATUS "Looking for SDFormat - not found")
  BUILD_ERROR ("Missing: SDF version >=${SDFormat_MIN_VERSION}. Required for reading and writing SDF files.")
else()
  message (STATUS "Looking for SDFormat - found")
endif()

########################################
# Find QT
find_package (Qt5Widgets)
if (NOT Qt5Widgets_FOUND)
  BUILD_ERROR("Missing: Qt5Widgets")
endif()

find_package (Qt5Core)
if (NOT Qt5Core_FOUND)
  BUILD_ERROR("Missing: Qt5Core")
endif()

find_package (Qt5OpenGL)
if (NOT Qt5OpenGL_FOUND)
  BUILD_ERROR("Missing: Qt5OpenGL")
endif()

find_package (Qt5Test)
if (NOT Qt5Test_FOUND)
  BUILD_ERROR("Missing: Qt5Test")
endif()

########################################
# Find Boost, if not specified manually
include(FindBoost)
find_package(Boost ${MIN_BOOST_VERSION} REQUIRED thread signals system filesystem program_options regex iostreams date_time)

if (NOT Boost_FOUND)
  set (BUILD_GAZEBO OFF CACHE INTERNAL "Build Gazebo" FORCE)
  BUILD_ERROR ("Boost not found. Please install thread signals system filesystem program_options regex date_time boost version ${MIN_BOOST_VERSION} or higher.")
endif()

########################################
# Find libdl
find_path(libdl_include_dir dlfcn.h /usr/include /usr/local/include)
if (NOT libdl_include_dir)
  message (STATUS "Looking for dlfcn.h - not found")
  BUILD_ERROR ("Missing libdl: Required for plugins.")
  set (libdl_include_dir /usr/include)
else (NOT libdl_include_dir)
  message (STATUS "Looking for dlfcn.h - found")
endif ()

find_library(libdl_library dl /usr/lib /usr/local/lib)
if (NOT libdl_library)
  message (STATUS "Looking for libdl - not found")
  BUILD_ERROR ("Missing libdl: Required for plugins.")
  set(libdl_library "")
else (NOT libdl_library)
  message (STATUS "Looking for libdl - found")
endif ()

########################################
# Find gdal
include (FindGDAL)
if (NOT GDAL_FOUND)
  message (STATUS "Looking for libgdal - not found")
  BUILD_WARNING ("GDAL not found, Digital elevation terrains support will be disabled.")
  set (HAVE_GDAL OFF CACHE BOOL "HAVE GDAL" FORCE)
else ()
  message (STATUS "Looking for libgdal - found")
  set (HAVE_GDAL ON CACHE BOOL "HAVE GDAL" FORCE)
endif ()

########################################
# Include man pages stuff
include (${gazebo_cmake_dir}/Ronn2Man.cmake)
include (${gazebo_cmake_dir}/Man.cmake)
add_manpage_target()

########################################
# Find Space Navigator header and library
find_library(SPNAV_LIBRARY NAMES spnav)
find_file(SPNAV_HEADER NAMES spnav.h)
if (SPNAV_LIBRARY AND SPNAV_HEADER)
  message(STATUS "Looking for libspnav and spnav.h - found")
  set(HAVE_SPNAV TRUE)
else()
  message(STATUS "Looking for libspnav and spnav.h - not found")
  set(HAVE_SPNAV FALSE)
endif()

########################################
# Find xsltproc, which is used by tools/check_test_ran.py
find_program(XSLTPROC xsltproc)
if (NOT EXISTS ${XSLTPROC})
  BUILD_WARNING("xsltproc not found. The check_test_ran.py script will cause tests to fail.")
endif()

########################################
# Find uuid-dev Library
#pkg_check_modules(uuid uuid)
#if (uuid_FOUND)
#  message (STATUS "Looking for uuid - found")
#  set (HAVE_UUID TRUE)
#else ()
#  set (HAVE_UUID FALSE)
#  BUILD_WARNING ("uuid-dev library not found - Gazebo will not have uuid support.")
#endif ()

########################################
# Find uuid
#  - In UNIX we use uuid library.
#  - In Windows the native RPC call, no dependency needed.
if (UNIX)
  pkg_check_modules(uuid uuid)
  if (uuid_FOUND)
    message (STATUS "Looking for uuid - found")
    set (HAVE_UUID TRUE)
  else ()
    set (HAVE_UUID FALSE)
    BUILD_WARNING ("uuid-dev library not found - Gazebo will not have uuid support.")
  endif ()
else()
  message (STATUS "Using Windows RPC UuidCreate function")
  set (HAVE_UUID TRUE)
endif()

########################################
# Find graphviz
include (${gazebo_cmake_dir}/FindGraphviz.cmake)
if (NOT GRAPHVIZ_FOUND)
  message (STATUS "Looking for libgraphviz-dev - not found")
  BUILD_WARNING ("Graphviz not found, Model editor's schematic view will be disabled.")
  set (HAVE_GRAPHVIZ OFF CACHE BOOL "HAVE GRAPHVIZ" FORCE)
else ()
  message (STATUS "Looking for libgraphviz-dev - found")
  set (HAVE_GRAPHVIZ ON CACHE BOOL "HAVE GRAPHVIZ" FORCE)
endif ()

########################################
<<<<<<< HEAD
# Find ignition math in unix platforms
# In Windows we expect a call from configure.bat script with the paths
=======
# Find ignition math library
>>>>>>> 7df9ffac
find_package(ignition-math2 2.4 QUIET)
if (NOT ignition-math2_FOUND)
  message(STATUS "Looking for ignition-math2-config.cmake - not found")
  BUILD_ERROR ("Missing: Ignition math2 library.")
else()
  message(STATUS "Looking for ignition-math2-config.cmake - found")
<<<<<<< HEAD
  include_directories(SYSTEM ${IGNITION-MATH_INCLUDE_DIRS})
  link_directories(${IGNITION-MATH_LIBRARY_DIRS})
=======
>>>>>>> 7df9ffac
endif()

########################################
# Find the Ignition_Transport library
<<<<<<< HEAD
# In Windows we expect a call from configure.bat script with the paths
=======
>>>>>>> 7df9ffac
find_package(ignition-transport1 QUIET)
if (NOT ignition-transport1_FOUND)
  BUILD_ERROR ("Missing: Ignition Transport (libignition-transport-dev)")
else()
  set (CMAKE_CXX_FLAGS "${CMAKE_CXX_FLAGS} ${IGNITION-TRANSPORT_CXX_FLAGS}")
<<<<<<< HEAD
  include_directories(SYSTEM ${IGNITION-TRANSPORT_INCLUDE_DIRS})
=======
  include_directories(${IGNITION-TRANSPORT_INCLUDE_DIRS})
>>>>>>> 7df9ffac
  link_directories(${IGNITION-TRANSPORT_LIBRARY_DIRS})
endif()

################################################
# Find Valgrind for checking memory leaks in the
# tests
find_program(VALGRIND_PROGRAM NAMES valgrind PATH ${VALGRIND_ROOT}/bin)
option(GAZEBO_RUN_VALGRIND_TESTS "Run gazebo tests with Valgrind" FALSE)
mark_as_advanced(GAZEBO_RUN_VALGRIND_TESTS)
if (GAZEBO_RUN_VALGRIND_TESTS AND NOT VALGRIND_PROGRAM)
  BUILD_WARNING("valgrind not found. Memory check tests will be skipped.")
endif()


########################################
# Find QWT (QT graphing library)
find_path(QWT_INCLUDE_DIR NAMES qwt.h PATHS
  /usr/include
  /usr/local/include
  /usr/local/lib/qwt.framework/Headers
  PATH_SUFFIXES qwt-qt4 qwt qwt5
  )

find_library(QWT_LIBRARY NAMES qwt qwt6 qwt5 PATHS
  /usr/lib
  /usr/local/lib
  /usr/local/lib/qwt.framework
  )

if (QWT_INCLUDE_DIR AND QWT_LIBRARY)
  set(HAVE_QWT TRUE)
else()
  set(HAVE_QWT FALSE)
endif ()

# version
set ( _VERSION_FILE ${QWT_INCLUDE_DIR}/qwt_global.h )
file ( STRINGS ${_VERSION_FILE} _VERSION_LINE REGEX "define[ ]+QWT_VERSION_STR" )
if ( _VERSION_LINE )
  string ( REGEX REPLACE ".*define[ ]+QWT_VERSION_STR[ ]+\"(.*)\".*" "\\1"
      QWT_VERSION_STRING "${_VERSION_LINE}" )
  string ( REGEX REPLACE "([0-9]+)\\.([0-9]+)\\.([0-9]+).*" "\\1"
      QWT_MAJOR_VERSION "${QWT_VERSION_STRING}" )
  string ( REGEX REPLACE "([0-9]+)\\.([0-9]+)\\.([0-9]+).*" "\\2"
      QWT_MINOR_VERSION "${QWT_VERSION_STRING}" )
  string ( REGEX REPLACE "([0-9]+)\\.([0-9]+)\\.([0-9]+).*" "\\3"
      QWT_PATCH_VERSION "${QWT_VERSION_STRING}" )
  set(QWT_VERSION
    ${QWT_MAJOR_VERSION}.${QWT_MINOR_VERSION}.${QWT_PATCH_VERSION})
endif ()

if (HAVE_QWT)
  message (STATUS "Looking for qwt - found: version ${QWT_VERSION}")
else()
  message (STATUS "Looking for qwt - not found")
  BUILD_ERROR ("Missing: libqwt-dev. Required for plotting.")
endif ()<|MERGE_RESOLUTION|>--- conflicted
+++ resolved
@@ -672,41 +672,25 @@
 endif ()
 
 ########################################
-<<<<<<< HEAD
-# Find ignition math in unix platforms
-# In Windows we expect a call from configure.bat script with the paths
-=======
 # Find ignition math library
->>>>>>> 7df9ffac
 find_package(ignition-math2 2.4 QUIET)
 if (NOT ignition-math2_FOUND)
   message(STATUS "Looking for ignition-math2-config.cmake - not found")
   BUILD_ERROR ("Missing: Ignition math2 library.")
 else()
   message(STATUS "Looking for ignition-math2-config.cmake - found")
-<<<<<<< HEAD
   include_directories(SYSTEM ${IGNITION-MATH_INCLUDE_DIRS})
   link_directories(${IGNITION-MATH_LIBRARY_DIRS})
-=======
->>>>>>> 7df9ffac
 endif()
 
 ########################################
 # Find the Ignition_Transport library
-<<<<<<< HEAD
-# In Windows we expect a call from configure.bat script with the paths
-=======
->>>>>>> 7df9ffac
 find_package(ignition-transport1 QUIET)
 if (NOT ignition-transport1_FOUND)
   BUILD_ERROR ("Missing: Ignition Transport (libignition-transport-dev)")
 else()
   set (CMAKE_CXX_FLAGS "${CMAKE_CXX_FLAGS} ${IGNITION-TRANSPORT_CXX_FLAGS}")
-<<<<<<< HEAD
   include_directories(SYSTEM ${IGNITION-TRANSPORT_INCLUDE_DIRS})
-=======
-  include_directories(${IGNITION-TRANSPORT_INCLUDE_DIRS})
->>>>>>> 7df9ffac
   link_directories(${IGNITION-TRANSPORT_LIBRARY_DIRS})
 endif()
 
