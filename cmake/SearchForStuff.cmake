--- conflicted
+++ resolved
@@ -148,24 +148,13 @@
 
   #################################################
   # Find DART
-<<<<<<< HEAD
-  #find_package(DART 4.3.3 QUIET)
   find_package(DART 6)
   if (DART_FOUND)
     message (STATUS "Looking for DART - found")
     set (HAVE_DART TRUE)
   else()
     message (STATUS "Looking for DART - not found")
-    BUILD_WARNING ("DART not found, for dart physics engine option, please install libdart-core4-dev.")
-=======
-  find_package(DARTCore 5.1.1 QUIET)
-  if (DARTCore_FOUND)
-    message (STATUS "Looking for DARTCore - ${DARTCore_VERSION} found")
-    set (HAVE_DART TRUE)
-  else()
-    message (STATUS "Looking for DARTCore - not found")
-    BUILD_WARNING ("DART not found, for dart physics engine option, please install libdart-core5-dev.")
->>>>>>> c8fc8401
+    BUILD_WARNING ("DART not found, for dart physics engine option, please install libdart6-dev.")
     set (HAVE_DART FALSE)
   endif()
 
