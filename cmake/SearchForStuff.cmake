include (${gazebo_cmake_dir}/GazeboUtils.cmake)
include (CheckCXXSourceCompiles)

include (${gazebo_cmake_dir}/FindOS.cmake)
include (FindPkgConfig)
include (${gazebo_cmake_dir}/FindFreeimage.cmake)

execute_process(COMMAND pkg-config --modversion protobuf
  OUTPUT_VARIABLE PROTOBUF_VERSION
  RESULT_VARIABLE protobuf_modversion_failed)

########################################
# 1. can not use BUILD_TYPE_PROFILE is defined after include this module
# 2. TODO: TOUPPER is a hack until we fix the build system to support standard build names
if (CMAKE_BUILD_TYPE)
  string(TOUPPER ${CMAKE_BUILD_TYPE} TMP_CMAKE_BUILD_TYPE)
  if ("${TMP_CMAKE_BUILD_TYPE}" STREQUAL "PROFILE")
    include (${gazebo_cmake_dir}/FindGooglePerfTools.cmake)
    if (GOOGLE_PERFTOOLS_FOUND)
      message(STATUS "Include google-perftools")
    else()
      BUILD_ERROR("Need google/heap-profiler.h (libgoogle-perftools-dev) tools to compile in Profile mode")
    endif()
  endif()
endif()

########################################
if (PROTOBUF_VERSION LESS 2.3.0)
  BUILD_ERROR("Incorrect version: Gazebo requires protobuf version 2.3.0 or greater")
endif()

########################################
# The Google Protobuf library for message generation + serialization
find_package(Protobuf REQUIRED)
if (NOT PROTOBUF_FOUND)
  BUILD_ERROR ("Missing: Google Protobuf (libprotobuf-dev)")
endif()
if (NOT PROTOBUF_PROTOC_EXECUTABLE)
  BUILD_ERROR ("Missing: Google Protobuf Compiler (protobuf-compiler)")
endif()
if (NOT PROTOBUF_PROTOC_LIBRARY)
  BUILD_ERROR ("Missing: Google Protobuf Compiler Library (libprotoc-dev)")
endif()

if ("${CMAKE_BUILD_TYPE}" STREQUAL "Debug")
  set (GZ_PROTOBUF_LIBRARY ${PROTOBUF_LIBRARY_DEBUG})
  set (GZ_PROTOBUF_PROTOC_LIBRARY ${PROTOBUF_PROTOC_LIBRARY_DEBUG})
else()
  set (GZ_PROTOBUF_LIBRARY ${PROTOBUF_LIBRARY})
  set (GZ_PROTOBUF_PROTOC_LIBRARY ${PROTOBUF_PROTOC_LIBRARY})
endif()

########################################
include (FindOpenGL)
if (NOT OPENGL_FOUND)
  BUILD_ERROR ("Missing: OpenGL")
  set (HAVE_OPENGL FALSE)
else ()
 if (OPENGL_INCLUDE_DIR)
   APPEND_TO_CACHED_LIST(gazeboserver_include_dirs
                         ${gazeboserver_include_dirs_desc}
                         ${OPENGL_INCLUDE_DIR})
   set (HAVE_OPENGL TRUE)
   add_definitions(-DHAVE_OPENGL)
 endif()
 if (OPENGL_LIBRARIES)
   APPEND_TO_CACHED_LIST(gazeboserver_link_libs
                         ${gazeboserver_link_libs_desc}
                         ${OPENGL_LIBRARIES})
 endif()
endif ()

########################################
include (FindOpenAL)
if (NOT OPENAL_FOUND)
  BUILD_WARNING ("OpenAL not found, audio support will be disabled.")
  set (HAVE_OPENAL OFF CACHE BOOL "HAVE OpenAL" FORCE)
else ()
  set (HAVE_OPENAL ON CACHE BOOL "HAVE OpenAL" FORCE)
endif ()

########################################
include (FindHDF5)
find_package(HDF5)

if (NOT HDF5_FOUND)
  BUILD_WARNING("HDF5 not found")
else ()
  message(STATUS "HDF5 Found")
endif ()

########################################
# Find packages

# In Visual Studio we use configure.bat to trick all path cmake
# variables so let's consider that as a replacement for pkgconfig
if (MSVC)
  set (PKG_CONFIG_FOUND TRUE)
endif()

if (PKG_CONFIG_FOUND)
  pkg_check_modules(CURL libcurl)
  if (NOT CURL_FOUND)
    BUILD_ERROR ("Missing: libcurl. Required for connection to model database.")
  endif()

  pkg_check_modules(PROFILER libprofiler)
  if (PROFILER_FOUND)
    set (CMAKE_LINK_FLAGS_PROFILE "-Wl,--no-as-needed -lprofiler -Wl,--as-needed ${CMAKE_LINK_FLAGS_PROFILE}" CACHE INTERNAL "Link flags for profile")
  else ()
    find_library(PROFILER profiler)
    if (PROFILER)
      message (STATUS "Looking for libprofiler - found")
      set (CMAKE_LINK_FLAGS_PROFILE "-Wl,--no-as-needed -lprofiler -Wl,--as-needed ${CMAKE_LINK_FLAGS_PROFILE}" CACHE INTERNAL "Link flags for profile")
    else()
      message (STATUS "Looking for libprofiler - not found")
    endif()
  endif()

  pkg_check_modules(TCMALLOC libtcmalloc)
  if (TCMALLOC_FOUND)
    set (CMAKE_LINK_FLAGS_PROFILE "${CMAKE_LINK_FLAGS_PROFILE} -Wl,--no-as-needed -ltcmalloc -Wl,--no-as-needed"
      CACHE INTERNAL "Link flags for profile" FORCE)
  else ()
    find_library(TCMALLOC tcmalloc)
    if (TCMALLOC)
      message (STATUS "Looking for libtcmalloc - found")
      set (CMAKE_LINK_FLAGS_PROFILE "${CMAKE_LINK_FLAGS_PROFILE} -ltcmalloc"
        CACHE INTERNAL "Link flags for profile" FORCE)
    else ()
      message (STATUS "Looking for libtcmalloc - not found")
    endif()
  endif ()

  #################################################
  # Find Simbody
  set(SimTK_INSTALL_DIR ${SimTK_INSTALL_PREFIX})
  #list(APPEND CMAKE_MODULE_PATH ${SimTK_INSTALL_PREFIX}/share/cmake)
  find_package(Simbody)
  if (Simbody_FOUND)
    message (STATUS "Looking for Simbody - found")
    set (HAVE_SIMBODY TRUE)
  else()
    message (STATUS "Looking for Simbody - not found")
    BUILD_WARNING ("Simbody not found, for simbody physics engine option, please install libsimbody-dev.")
    set (HAVE_SIMBODY FALSE)
  endif()

  #################################################
  # Find DART
  find_package(DARTCore 4.3.3 QUIET)
  if (DARTCore_FOUND)
    message (STATUS "Looking for DARTCore - found")
    set (HAVE_DART TRUE)
  else()
    message (STATUS "Looking for DARTCore - not found")
    BUILD_WARNING ("DART not found, for dart physics engine option, please install libdart-core4-dev.")
    set (HAVE_DART FALSE)
  endif()

  #################################################
  # Find tinyxml. Only debian distributions package tinyxml with a pkg-config
  # Use pkg_check_modules and fallback to manual detection
  # (needed, at least, for MacOS)

  # Use system installation on UNIX and Apple, and internal copy on Windows
  if (UNIX OR APPLE)
    message (STATUS "Using system tinyxml.")
    set (USE_EXTERNAL_TINYXML True)
  elseif(WIN32)
    message (STATUS "Using internal tinyxml.")
    set (USE_EXTERNAL_TINYXML False)
    add_definitions(-DTIXML_USE_STL)
  else()
    message (STATUS "Unknown platform, unable to configure tinyxml.")
    BUILD_ERROR("Unknown platform")
  endif()

  if (USE_EXTERNAL_TINYXML)
    pkg_check_modules(tinyxml tinyxml)
    if (NOT tinyxml_FOUND)
        find_path (tinyxml_INCLUDE_DIRS tinyxml.h ${tinyxml_INCLUDE_DIRS} ENV CPATH)
        find_library(tinyxml_LIBRARIES NAMES tinyxml)
        set (tinyxml_FAIL False)
        if (NOT tinyxml_INCLUDE_DIRS)
          message (STATUS "Looking for tinyxml headers - not found")
          set (tinyxml_FAIL True)
        endif()
        if (NOT tinyxml_LIBRARIES)
          message (STATUS "Looking for tinyxml library - not found")
          set (tinyxml_FAIL True)
        endif()
    endif()

    if (tinyxml_FAIL)
      message (STATUS "Looking for tinyxml.h - not found")
      BUILD_ERROR("Missing: tinyxml")
    endif()
  else()
    # Needed in WIN32 since in UNIX the flag is added in the code installed
    message (STATUS "Skipping search for tinyxml")
    set (tinyxml_INCLUDE_DIRS "${CMAKE_SOURCE_DIR}/deps/win/tinyxml")
    set (tinyxml_LIBRARIES "")
    set (tinyxml_LIBRARY_DIRS "")
  endif()

  #################################################
  # Find tinyxml2. Only debian distributions package tinyxml with a pkg-config
  # Use pkg_check_modules and fallback to manual detection
  # (needed, at least, for MacOS)

  # Use system installation on UNIX and Apple, and internal copy on Windows
  if (UNIX OR APPLE)
    message (STATUS "Using system tinyxml2.")
    set (USE_EXTERNAL_TINYXML2 True)
  elseif(WIN32)
    message (STATUS "Using internal tinyxml2.")
    set (USE_EXTERNAL_TINYXML2 False)
  else()
    message (STATUS "Unknown platform, unable to configure tinyxml2.")
    BUILD_ERROR("Unknown platform")
  endif()

  if (USE_EXTERNAL_TINYXML2)
    pkg_check_modules(tinyxml2 tinyxml2)
    if (NOT tinyxml2_FOUND)
        find_path (tinyxml2_INCLUDE_DIRS tinyxml2.h ${tinyxml2_INCLUDE_DIRS} ENV CPATH)
        find_library(tinyxml2_LIBRARIES NAMES tinyxml2)
        set (tinyxml2_FAIL False)
        if (NOT tinyxml2_INCLUDE_DIRS)
          message (STATUS "Looking for tinyxml2 headers - not found")
          set (tinyxml2_FAIL True)
        endif()
        if (NOT tinyxml2_LIBRARIES)
          message (STATUS "Looking for tinyxml2 library - not found")
          set (tinyxml2_FAIL True)
        endif()
        if (NOT tinyxml2_LIBRARY_DIRS)
          message (STATUS "Looking for tinyxml2 library dirs - not found")
          set (tinyxml2_FAIL True)
        endif()
    endif()

    if (tinyxml2_FAIL)
      message (STATUS "Looking for tinyxml2.h - not found")
      BUILD_ERROR("Missing: tinyxml2")
    endif()
  else()
    # Needed in WIN32 since in UNIX the flag is added in the code installed
    message (STATUS "Skipping search for tinyxml2")
    set (tinyxml2_INCLUDE_DIRS "${CMAKE_SOURCE_DIR}/deps/tinyxml2")
    set (tinyxml2_LIBRARIES "")
    set (tinyxml2_LIBRARY_DIRS "")
  endif()

  if (NOT WIN32)
    #################################################
    # Find libtar.
    find_path (libtar_INCLUDE_DIRS libtar.h)
    find_library(libtar_LIBRARIES tar)
    set (LIBTAR_FOUND True)

    if (NOT libtar_INCLUDE_DIRS)
      message (STATUS "Looking for libtar.h - not found")
      set (LIBTAR_FOUND False)
    else ()
      message (STATUS "Looking for libtar.h - found")
      include_directories(${libtar_INCLUDE_DIRS})
    endif ()
    if (NOT libtar_LIBRARIES)
      message (STATUS "Looking for libtar.so - not found")
      set (LIBTAR_FOUND False)
    else ()
      message (STATUS "Looking for libtar.so - found")
    endif ()

    if (NOT LIBTAR_FOUND)
       BUILD_ERROR("Missing: libtar")
    endif()
  else()
    set(libtar_LIBRARIES "")
  endif()

  #################################################
  # Find TBB
  pkg_check_modules(TBB tbb)
  set (TBB_PKG_CONFIG "tbb")
  if (NOT TBB_FOUND)
    message(STATUS "TBB not found, attempting to detect manually")
    set (TBB_PKG_CONFIG "")

    find_library(tbb_library tbb ENV LD_LIBRARY_PATH)
    if (tbb_library)
      set(TBB_FOUND true)
      set(TBB_LIBRARIES ${tbb_library})
    else (tbb_library)
      BUILD_ERROR ("Missing: TBB - Threading Building Blocks")
    endif(tbb_library)
  endif (NOT TBB_FOUND)

  #################################################
  # Find OGRE
  # On Windows, we assume that all the OGRE* defines are passed in manually
  # to CMake.
  if (NOT WIN32)
    execute_process(COMMAND pkg-config --modversion OGRE
                    OUTPUT_VARIABLE OGRE_VERSION)
    string(REPLACE "\n" "" OGRE_VERSION ${OGRE_VERSION})

    string (REGEX REPLACE "^([0-9]+).*" "\\1"
      OGRE_MAJOR_VERSION "${OGRE_VERSION}")
    string (REGEX REPLACE "^[0-9]+\\.([0-9]+).*" "\\1"
      OGRE_MINOR_VERSION "${OGRE_VERSION}")
    string (REGEX REPLACE "^[0-9]+\\.[0-9]+\\.([0-9]+).*" "\\1"
      OGRE_PATCH_VERSION ${OGRE_VERSION})

    set(OGRE_VERSION
      ${OGRE_MAJOR_VERSION}.${OGRE_MINOR_VERSION}.${OGRE_PATCH_VERSION})
  endif()

  pkg_check_modules(OGRE-RTShaderSystem
                    OGRE-RTShaderSystem>=${MIN_OGRE_VERSION})

  if (OGRE-RTShaderSystem_FOUND)
    set(ogre_ldflags ${OGRE-RTShaderSystem_LDFLAGS})
    set(ogre_include_dirs ${OGRE-RTShaderSystem_INCLUDE_DIRS})
    set(ogre_libraries ${OGRE-RTShaderSystem_LIBRARIES})
    set(ogre_library_dirs ${OGRE-RTShaderSystem_LIBRARY_DIRS})
    set(ogre_cflags ${OGRE-RTShaderSystem_CFLAGS})

    set (INCLUDE_RTSHADER ON CACHE BOOL "Enable GPU shaders")
  else ()
    set (INCLUDE_RTSHADER OFF CACHE BOOL "Enable GPU shaders")
  endif ()

  pkg_check_modules(OGRE OGRE>=${MIN_OGRE_VERSION})
  # There are some runtime problems to solve with ogre-1.9.
  # Please read gazebo issues: 994, 995
  if (NOT OGRE_FOUND)
    BUILD_ERROR("Missing: Ogre3d version >=${MIN_OGRE_VERSION}(http://www.orge3d.org)")
  else ()
    set(ogre_ldflags ${ogre_ldflags} ${OGRE_LDFLAGS})
    set(ogre_include_dirs ${ogre_include_dirs} ${OGRE_INCLUDE_DIRS})
    set(ogre_libraries ${ogre_libraries};${OGRE_LIBRARIES})
    set(ogre_library_dirs ${ogre_library_dirs} ${OGRE_LIBRARY_DIRS})
    set(ogre_cflags ${ogre_cflags} ${OGRE_CFLAGS})
  endif ()

  pkg_check_modules(OGRE-Terrain OGRE-Terrain)
  if (OGRE-Terrain_FOUND)
    set(ogre_ldflags ${ogre_ldflags} ${OGRE-Terrain_LDFLAGS})
    set(ogre_include_dirs ${ogre_include_dirs} ${OGRE-Terrain_INCLUDE_DIRS})
    set(ogre_libraries ${ogre_libraries};${OGRE-Terrain_LIBRARIES})
    set(ogre_library_dirs ${ogre_library_dirs} ${OGRE-Terrain_LIBRARY_DIRS})
    set(ogre_cflags ${ogre_cflags} ${OGRE-Terrain_CFLAGS})
  endif()

  pkg_check_modules(OGRE-Overlay OGRE-Overlay)
  if (OGRE-Overlay_FOUND)
    set(ogre_ldflags ${ogre_ldflags} ${OGRE-Overlay_LDFLAGS})
    set(ogre_include_dirs ${ogre_include_dirs} ${OGRE-Overlay_INCLUDE_DIRS})
    set(ogre_libraries ${ogre_libraries};${OGRE-Overlay_LIBRARIES})
    set(ogre_library_dirs ${ogre_library_dirs} ${OGRE-Overlay_LIBRARY_DIRS})
    set(ogre_cflags ${ogre_cflags} ${OGRE-Overlay_CFLAGS})
  endif()


  set (OGRE_INCLUDE_DIRS ${ogre_include_dirs}
       CACHE INTERNAL "Ogre include path")

  # Also find OGRE's plugin directory, which is provided in its .pc file as the
  # `plugindir` variable.  We have to call pkg-config manually to get it.
  # On Windows, we assume that all the OGRE* defines are passed in manually
  # to CMake.
  if (NOT WIN32)
    execute_process(COMMAND pkg-config --variable=plugindir OGRE
                    OUTPUT_VARIABLE _pkgconfig_invoke_result
                    RESULT_VARIABLE _pkgconfig_failed)
    if(_pkgconfig_failed)
      BUILD_WARNING ("Failed to find OGRE's plugin directory.  The build will succeed, but gazebo will likely fail to run.")
    else()
      # This variable will be substituted into cmake/setup.sh.in
      set (OGRE_PLUGINDIR ${_pkgconfig_invoke_result})
    endif()
  endif()

  ########################################
  # Check and find libccd (if needed)
  pkg_check_modules(CCD ccd>=1.4)
  if (NOT CCD_FOUND)
    message(STATUS "Using internal copy of libccd")
    set(CCD_INCLUDE_DIRS "${CMAKE_SOURCE_DIR}/deps/libccd/include")
    set(CCD_LIBRARY_DIRS "${CMAKE_BINARY_DIR}/deps/libccd")
    set(CCD_LIBRARIES gazebo_ccd)
  endif()

  ########################################
  # Find OpenAL
  # pkg_check_modules(OAL openal)
  # if (NOT OAL_FOUND)
  #   BUILD_WARNING ("Openal not found. Audio capabilities will be disabled.")
  #   set (HAVE_OPENAL FALSE)
  # else (NOT OAL_FOUND)
  #   set (HAVE_OPENAL TRUE)
  # endif ()

  ########################################
  # Find libswscale format
  pkg_check_modules(libswscale libswscale)
  if (NOT libswscale_FOUND)
    BUILD_WARNING ("libswscale not found. Audio-video capabilities will be disabled.")
  else()
    include_directories(${libswscale_INCLUDE_DIRS})
    link_directories(${libswscale_LIBRARY_DIRS})
  endif ()

  ########################################
  # Find AV format
  pkg_check_modules(libavformat libavformat)
  if (NOT libavformat_FOUND)
    BUILD_WARNING ("libavformat not found. Audio-video capabilities will be disabled.")
  else()
    include_directories(${libavformat_INCLUDE_DIRS})
    link_directories(${libavformat_LIBRARY_DIRS})
  endif ()

  ########################################
  # Find avcodec
  pkg_check_modules(libavcodec libavcodec)
  if (NOT libavcodec_FOUND)
    BUILD_WARNING ("libavcodec not found. Audio-video capabilities will be disabled.")
  else()
    include_directories(${libavcodec_INCLUDE_DIRS})
    link_directories(${libavcodec_LIBRARY_DIRS})
  endif ()

  ########################################
  # Find avutil
  pkg_check_modules(libavutil libavutil)
  if (NOT libavutil_FOUND)
    BUILD_WARNING ("libavutil not found. Audio-video capabilities will be disabled.")
  endif ()


  if (libavutil_FOUND AND libavformat_FOUND AND libavcodec_FOUND AND libswscale_FOUND)
    set (HAVE_FFMPEG TRUE)
  else ()
    set (HAVE_FFMPEG FALSE)
  endif ()

  ########################################
  # Find Player
  pkg_check_modules(PLAYER playercore>=3.0 playerc++ playerwkb)
  if (NOT PLAYER_FOUND)
    set (INCLUDE_PLAYER OFF CACHE BOOL "Build gazebo plugin for player")
    BUILD_WARNING ("Player not found, gazebo plugin for player will not be built.")
  else (NOT PLAYER_FOUND)
    set (INCLUDE_PLAYER ON CACHE BOOL "Build gazebo plugin for player")
    set (PLAYER_INCLUDE_DIRS ${PLAYER_INCLUDE_DIRS} CACHE INTERNAL
         "Player include directory")
    set (PLAYER_LINK_DIRS ${PLAYER_LINK_DIRS} CACHE INTERNAL
         "Player link directory")
    set (PLAYER_LINK_LIBS ${PLAYER_LIBRARIES} CACHE INTERNAL
         "Player libraries")
  endif ()

  ########################################
  # Find GNU Triangulation Surface Library
  pkg_check_modules(gts gts)
  if (gts_FOUND)
    message (STATUS "Looking for GTS - found")
    set (HAVE_GTS TRUE)
  else ()
    set (HAVE_GTS FALSE)
    BUILD_WARNING ("GNU Triangulation Surface library not found - Gazebo will not have CSG support.")
  endif ()

  #################################################
  # Find bullet
  # First and preferred option is to look for bullet standard pkgconfig,
  # so check it first. if it is not present, check for the OSRF
  # custom bullet2.82.pc file
  pkg_check_modules(BULLET bullet>=2.82)
  if (NOT BULLET_FOUND)
     pkg_check_modules(BULLET bullet2.82>=2.82)
  endif()

  if (BULLET_FOUND)
    set (HAVE_BULLET TRUE)
    add_definitions( -DLIBBULLET_VERSION=${BULLET_VERSION} )
  else()
    set (HAVE_BULLET FALSE)
    add_definitions( -DLIBBULLET_VERSION=0.0 )
    BUILD_WARNING ("Bullet > 2.82 not found, for bullet physics engine option, please install libbullet2.82-dev.")
  endif()

  if (BULLET_VERSION VERSION_GREATER 2.82)
    add_definitions( -DLIBBULLET_VERSION_GT_282 )
  endif()

  ########################################
  # Find libusb
  pkg_check_modules(libusb-1.0 libusb-1.0)
  if (NOT libusb-1.0_FOUND)
    BUILD_WARNING ("libusb-1.0 not found. USB peripherals support will be disabled.")
    set (HAVE_USB OFF CACHE BOOL "HAVE USB" FORCE)
  else()
    message (STATUS "Looking for libusb-1.0 - found. USB peripherals support enabled.")
    set (HAVE_USB ON CACHE BOOL "HAVE USB" FORCE)
    include_directories(${libusb-1.0_INCLUDE_DIRS})
    link_directories(${libusb-1.0_LIBRARY_DIRS})
  endif ()

  #################################################
  # Find Oculus SDK.
  pkg_check_modules(OculusVR OculusVR)

  if (HAVE_USB AND OculusVR_FOUND)
    message (STATUS "Oculus Rift support enabled.")
    set (HAVE_OCULUS ON CACHE BOOL "HAVE OCULUS" FORCE)
    include_directories(SYSTEM ${OculusVR_INCLUDE_DIRS})
    link_directories(${OculusVR_LIBRARY_DIRS})
  else ()
    BUILD_WARNING ("Oculus Rift support will be disabled.")
    set (HAVE_OCULUS OFF CACHE BOOL "HAVE OCULUS" FORCE)
  endif()
else (PKG_CONFIG_FOUND)
  set (BUILD_GAZEBO OFF CACHE INTERNAL "Build Gazebo" FORCE)
  BUILD_ERROR ("Error: pkg-config not found")
endif ()

########################################
# Find SDFormat
set (SDFormat_MIN_VERSION 4.1.0)
find_package(SDFormat ${SDFormat_MIN_VERSION})

if (NOT SDFormat_FOUND)
  message (STATUS "Looking for SDFormat - not found")
  BUILD_ERROR ("Missing: SDF version >=${SDFormat_MIN_VERSION}. Required for reading and writing SDF files.")
else()
  message (STATUS "Looking for SDFormat - found")
endif()

########################################
# Find QT
find_package(Qt4 COMPONENTS QtCore QtGui QtXml QtXmlPatterns REQUIRED)
if (NOT QT4_FOUND)
  BUILD_ERROR("Missing: Qt4")
endif()

########################################
# Find Boost, if not specified manually
include(FindBoost)
find_package(Boost ${MIN_BOOST_VERSION} REQUIRED thread signals system filesystem program_options regex iostreams date_time)

if (NOT Boost_FOUND)
  set (BUILD_GAZEBO OFF CACHE INTERNAL "Build Gazebo" FORCE)
  BUILD_ERROR ("Boost not found. Please install thread signals system filesystem program_options regex date_time boost version ${MIN_BOOST_VERSION} or higher.")
endif()

########################################
# Find libdl
find_path(libdl_include_dir dlfcn.h /usr/include /usr/local/include)
if (NOT libdl_include_dir)
  message (STATUS "Looking for dlfcn.h - not found")
  BUILD_ERROR ("Missing libdl: Required for plugins.")
  set (libdl_include_dir /usr/include)
else (NOT libdl_include_dir)
  message (STATUS "Looking for dlfcn.h - found")
endif ()

find_library(libdl_library dl /usr/lib /usr/local/lib)
if (NOT libdl_library)
  message (STATUS "Looking for libdl - not found")
  BUILD_ERROR ("Missing libdl: Required for plugins.")
  set(libdl_library "")
else (NOT libdl_library)
  message (STATUS "Looking for libdl - found")
endif ()

########################################
# Find gdal
include (FindGDAL)
if (NOT GDAL_FOUND)
  message (STATUS "Looking for libgdal - not found")
  BUILD_WARNING ("GDAL not found, Digital elevation terrains support will be disabled.")
  set (HAVE_GDAL OFF CACHE BOOL "HAVE GDAL" FORCE)
else ()
  message (STATUS "Looking for libgdal - found")
  set (HAVE_GDAL ON CACHE BOOL "HAVE GDAL" FORCE)
endif ()

########################################
# Include man pages stuff
include (${gazebo_cmake_dir}/Ronn2Man.cmake)
include (${gazebo_cmake_dir}/Man.cmake)
add_manpage_target()

########################################
# Find Space Navigator header and library
find_library(SPNAV_LIBRARY NAMES spnav)
find_file(SPNAV_HEADER NAMES spnav.h)
if (SPNAV_LIBRARY AND SPNAV_HEADER)
  message(STATUS "Looking for libspnav and spnav.h - found")
  set(HAVE_SPNAV TRUE)
else()
  message(STATUS "Looking for libspnav and spnav.h - not found")
  set(HAVE_SPNAV FALSE)
endif()

########################################
# Find xsltproc, which is used by tools/check_test_ran.py
find_program(XSLTPROC xsltproc)
if (NOT EXISTS ${XSLTPROC})
  BUILD_WARNING("xsltproc not found. The check_test_ran.py script will cause tests to fail.")
endif()

########################################
# Find uuid-dev Library
#pkg_check_modules(uuid uuid)
#if (uuid_FOUND)
#  message (STATUS "Looking for uuid - found")
#  set (HAVE_UUID TRUE)
#else ()
#  set (HAVE_UUID FALSE)
#  BUILD_WARNING ("uuid-dev library not found - Gazebo will not have uuid support.")
#endif ()

########################################
# Find uuid
#  - In UNIX we use uuid library.
#  - In Windows the native RPC call, no dependency needed.
if (UNIX)
  pkg_check_modules(uuid uuid)
  if (uuid_FOUND)
    message (STATUS "Looking for uuid - found")
    set (HAVE_UUID TRUE)
  else ()
    set (HAVE_UUID FALSE)
    BUILD_WARNING ("uuid-dev library not found - Gazebo will not have uuid support.")
  endif ()
else()
  message (STATUS "Using Windows RPC UuidCreate function")
  set (HAVE_UUID TRUE)
endif()

########################################
# Find graphviz
include (${gazebo_cmake_dir}/FindGraphviz.cmake)
if (NOT GRAPHVIZ_FOUND)
  message (STATUS "Looking for libgraphviz-dev - not found")
  BUILD_WARNING ("Graphviz not found, Model editor's schematic view will be disabled.")
  set (HAVE_GRAPHVIZ OFF CACHE BOOL "HAVE GRAPHVIZ" FORCE)
else ()
  message (STATUS "Looking for libgraphviz-dev - found")
  set (HAVE_GRAPHVIZ ON CACHE BOOL "HAVE GRAPHVIZ" FORCE)
endif ()

########################################
# Find ignition msgs
find_package(ignition-msgs0 0.4 QUIET)
if (NOT ignition-msgs0_FOUND)
  message(STATUS "Looking for ignition-msgs0-config.cmake - not found")
  BUILD_ERROR ("Missing: Ignition msgs0 library.")
else()
  message(STATUS "Looking for ignition-msgs0-config.cmake - found")
endif()

########################################
# Find ignition math library
find_package(ignition-math2 2.4 QUIET)
if (NOT ignition-math2_FOUND)
  message(STATUS "Looking for ignition-math2-config.cmake - not found")
  BUILD_ERROR ("Missing: Ignition math2 library.")
else()
  message(STATUS "Looking for ignition-math2-config.cmake - found")
endif()

########################################
# Find the Ignition_Transport library
<<<<<<< HEAD
find_package(ignition-transport1 QUIET)
if (NOT ignition-transport1_FOUND)
  BUILD_ERROR ("Missing: Ignition Transport (libignition-transport-dev)")
else()
  set (CMAKE_CXX_FLAGS "${CMAKE_CXX_FLAGS} ${IGNITION-TRANSPORT_CXX_FLAGS}")
  include_directories(${IGNITION-TRANSPORT_INCLUDE_DIRS})
  link_directories(${IGNITION-TRANSPORT_LIBRARY_DIRS})
=======
# In Windows we expect a call from configure.bat script with the paths
if (NOT WIN32)
  find_package(ignition-transport2 QUIET)
  if (NOT ignition-transport2_FOUND)
    find_package(ignition-transport1 QUIET)
    if (NOT ignition-transport1_FOUND)
      BUILD_WARNING ("Missing: Ignition Transport (libignition-transport-dev or libignition-transport2-dev")
    endif()
  endif()

  if (ignition-transport2_FOUND OR ignition-transport1_FOUND)
    set (CMAKE_CXX_FLAGS "${CMAKE_CXX_FLAGS} ${IGNITION-TRANSPORT_CXX_FLAGS}")
    include_directories(${IGNITION-TRANSPORT_INCLUDE_DIRS})
    link_directories(${IGNITION-TRANSPORT_LIBRARY_DIRS})
  endif()
>>>>>>> aba0b213
endif()

################################################
# Find Valgrind for checking memory leaks in the
# tests
find_program(VALGRIND_PROGRAM NAMES valgrind PATH ${VALGRIND_ROOT}/bin)
option(GAZEBO_RUN_VALGRIND_TESTS "Run gazebo tests with Valgrind" FALSE)
mark_as_advanced(GAZEBO_RUN_VALGRIND_TESTS)
if (GAZEBO_RUN_VALGRIND_TESTS AND NOT VALGRIND_PROGRAM)
  BUILD_WARNING("valgrind not found. Memory check tests will be skipped.")
endif()

########################################
# Find OSVR SDK
find_library(OSVR_CLIENTKIT_LIBRARY NAMES osvrClientKit)
find_file(OSVR_CLIENTKIT_HEADER NAMES osvr/ClientKit/ClientKit.h)
if (OSVR_CLIENTKIT_LIBRARY AND OSVR_CLIENTKIT_HEADER)
  message(STATUS "Looking for libosvrClientKit and ClientKit.h - found")
  set(HAVE_OSVR TRUE)
else()
  message(STATUS "Looking for libosvrClientKit and ClientKit.h - not found")
  BUILD_WARNING("OpenSource Virtual Reality (OSVR) support will be disabled.")
  set(HAVE_OSVR FALSE)
endif()

########################################
# Find QWT (QT graphing library)
find_path(QWT_INCLUDE_DIR NAMES qwt.h PATHS
  /usr/include
  /usr/local/include
  /usr/local/lib/qwt.framework/Headers
  PATH_SUFFIXES qwt-qt4 qwt qwt5
  )

find_library(QWT_LIBRARY NAMES qwt qwt6 qwt5 PATHS
  /usr/lib
  /usr/local/lib
  /usr/local/lib/qwt.framework
  )

if (QWT_INCLUDE_DIR AND QWT_LIBRARY)
  set(HAVE_QWT TRUE)
else()
  set(HAVE_QWT FALSE)
endif ()

# version
set ( _VERSION_FILE ${QWT_INCLUDE_DIR}/qwt_global.h )
file ( STRINGS ${_VERSION_FILE} _VERSION_LINE REGEX "define[ ]+QWT_VERSION_STR" )
if ( _VERSION_LINE )
  string ( REGEX REPLACE ".*define[ ]+QWT_VERSION_STR[ ]+\"(.*)\".*" "\\1"
      QWT_VERSION_STRING "${_VERSION_LINE}" )
  string ( REGEX REPLACE "([0-9]+)\\.([0-9]+)\\.([0-9]+).*" "\\1"
      QWT_MAJOR_VERSION "${QWT_VERSION_STRING}" )
  string ( REGEX REPLACE "([0-9]+)\\.([0-9]+)\\.([0-9]+).*" "\\2"
      QWT_MINOR_VERSION "${QWT_VERSION_STRING}" )
  string ( REGEX REPLACE "([0-9]+)\\.([0-9]+)\\.([0-9]+).*" "\\3"
      QWT_PATCH_VERSION "${QWT_VERSION_STRING}" )
  set(QWT_VERSION
    ${QWT_MAJOR_VERSION}.${QWT_MINOR_VERSION}.${QWT_PATCH_VERSION})
endif ()

if (HAVE_QWT)
  message (STATUS "Looking for qwt - found: version ${QWT_VERSION}")
else()
  message (STATUS "Looking for qwt - not found")
  BUILD_ERROR ("Missing: libqwt-dev. Required for plotting.")
endif ()<|MERGE_RESOLUTION|>--- conflicted
+++ resolved
@@ -244,6 +244,9 @@
     if (tinyxml2_FAIL)
       message (STATUS "Looking for tinyxml2.h - not found")
       BUILD_ERROR("Missing: tinyxml2")
+    else()
+      include_directories(${tinyxml2_INCLUDE_DIRS})
+      link_directories(${tinyxml2_LIBRARY_DIRS})
     endif()
   else()
     # Needed in WIN32 since in UNIX the flag is added in the code installed
@@ -678,15 +681,6 @@
 
 ########################################
 # Find the Ignition_Transport library
-<<<<<<< HEAD
-find_package(ignition-transport1 QUIET)
-if (NOT ignition-transport1_FOUND)
-  BUILD_ERROR ("Missing: Ignition Transport (libignition-transport-dev)")
-else()
-  set (CMAKE_CXX_FLAGS "${CMAKE_CXX_FLAGS} ${IGNITION-TRANSPORT_CXX_FLAGS}")
-  include_directories(${IGNITION-TRANSPORT_INCLUDE_DIRS})
-  link_directories(${IGNITION-TRANSPORT_LIBRARY_DIRS})
-=======
 # In Windows we expect a call from configure.bat script with the paths
 if (NOT WIN32)
   find_package(ignition-transport2 QUIET)
@@ -702,7 +696,6 @@
     include_directories(${IGNITION-TRANSPORT_INCLUDE_DIRS})
     link_directories(${IGNITION-TRANSPORT_LIBRARY_DIRS})
   endif()
->>>>>>> aba0b213
 endif()
 
 ################################################
