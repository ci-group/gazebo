/*
 * Copyright (C) 2015 Open Source Robotics Foundation
 *
 * Licensed under the Apache License, Version 2.0 (the "License");
 * you may not use this file except in compliance with the License.
 * You may obtain a copy of the License at
 *
 *     http://www.apache.org/licenses/LICENSE-2.0
 *
 * Unless required by applicable law or agreed to in writing, software
 * distributed under the License is distributed on an "AS IS" BASIS,
 * WITHOUT WARRANTIES OR CONDITIONS OF ANY KIND, either express or implied.
 * See the License for the specific language governing permissions and
 * limitations under the License.
 *
*/

#ifndef _GAZEBO_ELEVATOR_PLUGIN_HH_
#define _GAZEBO_ELEVATOR_PLUGIN_HH_

<<<<<<< HEAD
#include <mutex>
=======
#include <string>
#include <list>
>>>>>>> abe7ae8d

#include <sdf/sdf.hh>

#include <gazebo/transport/Node.hh>
#include <gazebo/transport/Subscriber.hh>

#include <gazebo/common/Plugin.hh>
#include <gazebo/common/PID.hh>
#include <gazebo/util/system.hh>
#include <gazebo/msgs/msgs.hh>

namespace gazebo
{
  /// \brief Plugin to control a elevator. This plugin will listen for
  /// door and lift events.
  class GAZEBO_VISIBLE ElevatorPlugin : public ModelPlugin
  {
    /// \brief Constructor.
    public: ElevatorPlugin();

    /// \brief Destructor.
    public: ~ElevatorPlugin();

    // Documentation inherited
    public: virtual void Load(physics::ModelPtr _model, sdf::ElementPtr _sdf);

    /// \brief Update the plugin once every iteration of simulation.
    private: void Update();

    /// \brief Receives messages on the elevator's topic.
    /// \param[in] _msg The string message that contains a command.
    private: void OnElevator(ConstGzStringPtr &_msg);

    /// \brief Pointer to the elevator model.
    private: physics::ModelPtr model;

    /// \brief Pointer to the joint that lifts the elevator
    private: physics::JointPtr liftJoint;

    /// \brief Pointer to the joint that opens the door
    private: physics::JointPtr doorJoint;

    /// \brief SDF pointer.
    private: sdf::ElementPtr sdf;

    /// \brief Pointer to the update event connection
    private: event::ConnectionPtr updateConnection;

    /// \brief Node for communication
    private: transport::NodePtr node;

    /// \brief Used to subscribe to command message. This will call the
    /// OnElevator function when a message arrives.
    private: transport::SubscriberPtr elevatorSub;

    /// \brief Controller for opening and closing the elevator door.
    private: class DoorController
             {
               /// \brief Door targets.
               public: enum Target {OPEN, CLOSE};

               /// \brief Door motion states
               public: enum State {MOVING, STATIONARY};

               /// \brief Constructor
               /// \param[in] _doorJoint Pointer to the joint that should be
               /// controlled.
               public: DoorController(physics::JointPtr _doorJoint);

               /// \brief Set the target for the door (OPEN or CLOSE).
               /// \param[in] _target The target for the door.
               public: void SetTarget(
                           ElevatorPlugin::DoorController::Target _target);

               /// \brief Get the current state.
               /// \return Current state.
               public: ElevatorPlugin::DoorController::State GetState() const;

               /// \brief Get the current target.
               /// \return Current target.
               public: ElevatorPlugin::DoorController::Target GetTarget() const;

               /// \brief Update the controller.
               public: virtual bool Update();

               /// \brief Pointer to the door joint.
               public: physics::JointPtr doorJoint;

               /// \brief Current door state
               public: State state;

               /// \brief Current door target
               public: Target target;

               /// \brief PID controller for the door.
               public: common::PID doorPID;
             };

    /// \brief Controller for raising and lowering the elevator.
    private: class LiftController
             {
               /// \brief Lift stat
               public: enum State {MOVING, STATIONARY};

               /// \brief Constructor
               /// \param[in] _liftJoint Pointer to the joint that should be
               /// controlled.
               public: LiftController(physics::JointPtr _liftJoint);

               /// \brief Set the current floor to move to.
               /// \param[in] _floor Floor number.
               public: void SetFloor(int _floor);

               /// \brief Get the current floor.
               /// \return Floor number
               public: int GetFloor() const;

               /// \brief Get the current state.
               /// \return Current lift state.
               public: ElevatorPlugin::LiftController::State GetState() const;

               /// \brief Update the controller.
               public: virtual bool Update();

               /// \brief State of the controller.
               public: State state;

               /// \brief Floor the elevator is on or moving to.
               public: int floor;

               /// \brief Joint to control
               public: physics::JointPtr liftJoint;

               /// \brief PID controller.
               public: common::PID liftPID;
             };

    /// \brief State base class
    private: class State
             {
               /// \brief Constructor
               public: State() : started(false) {}

               /// \brief State name
               public: std::string name;

               /// \brief Used to start a state.
               public: virtual void Start() {}

               /// \brief Used to update a state.
               public: virtual bool Update() {return true;}

               /// \brief True when started.
               protected: bool started;
             };

    /// \brief State used to close the elevator door.
    private: class CloseState : public State
             {
               /// \brief Constructor.
               /// \param[in] _ctrl Elevator door controller
               public: CloseState(ElevatorPlugin::DoorController *_ctrl);

               // Documentation inherited
               public: virtual void Start();

               // Documentation inherited
               public: virtual bool Update();

               /// \brief Pointer to the door controller.
               public: ElevatorPlugin::DoorController *ctrl;
             };

    /// \brief State used to open the elevator door.
    private: class OpenState : public State
             {
               /// \brief Constructor.
               /// \param[in] _ctrl Elevator door controller
               public: OpenState(ElevatorPlugin::DoorController *_ctrl);

               // Documentation inherited
               public: virtual void Start();

               // Documentation inherited
               public: virtual bool Update();

               /// \brief Pointer to the door controller.
               public: ElevatorPlugin::DoorController *ctrl;
             };

    /// \brief State used to move the elevator to a floor.
    private: class MoveState : public State
             {
               /// \brief Constructor
               public: MoveState(int _floor, LiftController *_ctrl);

               // Documentation inherited
               public: virtual void Start();

               // Documentation inherited
               public: virtual bool Update();

               /// \brief Target floor number.
               public: int floor;

               /// \brief Lift controller.
               public: LiftController *ctrl;
             };

    /// \brief State used to make the elevetor wait.
    private: class WaitState : public State
             {
               /// \brief Constructor
               public: WaitState();

               // Documentation inherited
               public: virtual void Start();

               // Documentation inherited
               public: virtual bool Update();

               /// \brief Start time.
               public: common::Time start;
             };

    /// \brief Door controller.
    private: DoorController *doorController;

    /// \brief Lift controller.
    private: LiftController *liftController;

    /// \brief List of states that should be executed.
    private: std::list<State*> states;

    /// \brief Mutex to protect states.
    private: std::mutex stateMutex;

    private: float floorHeight;
  };
}
#endif<|MERGE_RESOLUTION|>--- conflicted
+++ resolved
@@ -18,12 +18,9 @@
 #ifndef _GAZEBO_ELEVATOR_PLUGIN_HH_
 #define _GAZEBO_ELEVATOR_PLUGIN_HH_
 
-<<<<<<< HEAD
 #include <mutex>
-=======
 #include <string>
 #include <list>
->>>>>>> abe7ae8d
 
 #include <sdf/sdf.hh>
 
