/*
 * Copyright (C) 2014-2015 Open Source Robotics Foundation
 *
 * Licensed under the Apache License, Version 2.0 (the "License");
 * you may not use this file except in compliance with the License.
 * You may obtain a copy of the License at
 *
 *     http://www.apache.org/licenses/LICENSE-2.0
 *
 * Unless required by applicable law or agreed to in writing, software
 * distributed under the License is distributed on an "AS IS" BASIS,
 * WITHOUT WARRANTIES OR CONDITIONS OF ANY KIND, either express or implied.
 * See the License for the specific language governing permissions and
 * limitations under the License.
 *
*/

#include "kbhit.h"
#include <algorithm>
#include <string>

#include "gazebo/common/Assert.hh"
#include "gazebo/physics/physics.hh"
#include "gazebo/sensors/SensorManager.hh"
#include "gazebo/transport/transport.hh"
#include "plugins/LiftDragPlugin.hh"

using namespace gazebo;

GZ_REGISTER_MODEL_PLUGIN(LiftDragPlugin)

/////////////////////////////////////////////////
LiftDragPlugin::LiftDragPlugin() : cla(1.0), cda(0.01), cma(0.01), rho(1.2041)
{
  this->cp = math::Vector3(0, 0, 0);
  this->forward = math::Vector3(1, 0, 0);
  this->upward = math::Vector3(0, 0, 1);
  this->area = 1.0;
  this->alpha0 = 0.0;
  this->alpha = 0.0;
  this->sweep = 0.0;
  this->velocityStall = 0.0;

  // 90 deg stall
  this->alphaStall = 0.5*M_PI;
  this->claStall = 0.0;

  this->radialSymmetry = false;

  /// \TODO: what's flat plate drag?
  this->cdaStall = 1.0;
  this->cmaStall = 0.0;

  /// how much to change CL per every radian of the control joint value
  this->controlJointRadToCL = 4.0;
}

/////////////////////////////////////////////////
LiftDragPlugin::~LiftDragPlugin()
{
}

/////////////////////////////////////////////////
void LiftDragPlugin::Load(physics::ModelPtr _model,
                     sdf::ElementPtr _sdf)
{
  GZ_ASSERT(_model, "LiftDragPlugin _model pointer is NULL");
  GZ_ASSERT(_sdf, "LiftDragPlugin _sdf pointer is NULL");
  this->model = _model;
  this->sdf = _sdf;

  this->world = this->model->GetWorld();
  GZ_ASSERT(this->world, "LiftDragPlugin world pointer is NULL");

  this->physics = this->world->GetPhysicsEngine();
  GZ_ASSERT(this->physics, "LiftDragPlugin physics pointer is NULL");

  GZ_ASSERT(_sdf, "LiftDragPlugin _sdf pointer is NULL");

  if (_sdf->HasElement("radial_symmetry"))
    this->radialSymmetry = _sdf->Get<bool>("radial_symmetry");

  if (_sdf->HasElement("a0"))
    this->alpha0 = _sdf->Get<double>("a0");

  if (_sdf->HasElement("cla"))
    this->cla = _sdf->Get<double>("cla");

  if (_sdf->HasElement("cda"))
    this->cda = _sdf->Get<double>("cda");

  if (_sdf->HasElement("cma"))
    this->cma = _sdf->Get<double>("cma");

  if (_sdf->HasElement("alpha_stall"))
    this->alphaStall = _sdf->Get<double>("alpha_stall");

  if (_sdf->HasElement("cla_stall"))
    this->claStall = _sdf->Get<double>("cla_stall");

  if (_sdf->HasElement("cda_stall"))
    this->cdaStall = _sdf->Get<double>("cda_stall");

  if (_sdf->HasElement("cma_stall"))
    this->cmaStall = _sdf->Get<double>("cma_stall");

  if (_sdf->HasElement("cp"))
    this->cp = _sdf->Get<math::Vector3>("cp");

  // blade forward (-drag) direction in link frame
  if (_sdf->HasElement("forward"))
    this->forward = _sdf->Get<math::Vector3>("forward");

  // blade upward (+lift) direction in link frame
  if (_sdf->HasElement("upward"))
    this->upward = _sdf->Get<math::Vector3>("upward");

  if (_sdf->HasElement("area"))
    this->area = _sdf->Get<double>("area");

  if (_sdf->HasElement("air_density"))
    this->rho = _sdf->Get<double>("air_density");

  if (_sdf->HasElement("link_name"))
  {
    sdf::ElementPtr elem = _sdf->GetElement("link_name");
    GZ_ASSERT(elem, "Element link_name doesn't exist!");
<<<<<<< HEAD
    this->linkName = elem->Get<std::string>();
    this->link = this->model->GetLink(this->linkName);
    GZ_ASSERT(this->link, "Link was NULL");
  }

  if (_sdf->HasElement("control_joint_name"))
  {
    sdf::ElementPtr elem = _sdf->GetElement("control_joint_name");
    GZ_ASSERT(elem, "Element control_joint_name doesn't exist!");
    this->controlJointName = elem->Get<std::string>();
    this->controlJoint = this->model->GetJoint(this->controlJointName);
  }

  if (_sdf->HasElement("control_joint_rad_to_cl"))
    this->controlJointRadToCL = _sdf->Get<double>("control_joint_rad_to_cl");
}
=======
    std::string linkName = elem->Get<std::string>();
    this->link = this->model->GetLink(linkName);
    GZ_ASSERT(this->link, "Link was NULL");

    if (!this->link)
    {
      gzerr << "Link with name[" << linkName << "] not found. "
        << "The LiftDragPlugin will not generate forces\n";
    }
    else
    {
      this->updateConnection = event::Events::ConnectWorldUpdateBegin(
          boost::bind(&LiftDragPlugin::OnUpdate, this));
    }
  }
>>>>>>> 4f91cc72

  if (_sdf->HasElement("control_joint_name"))
  {
    std::string controlJointName = _sdf->Get<std::string>("control_joint_name");
    this->controlJoint = this->model->GetJoint(controlJointName);
    if (!this->controlJoint)
    {
      gzerr << "Joint with name[" << controlJointName << "] does not exist.\n";
    }
  }

  if (_sdf->HasElement("control_joint_rad_to_cl"))
    this->controlJointRadToCL = _sdf->Get<double>("control_joint_rad_to_cl");
}

/////////////////////////////////////////////////
void LiftDragPlugin::OnUpdate()
{
  GZ_ASSERT(this->link, "Link was NULL");
  // get linear velocity at cp in inertial frame
  math::Vector3 velI = this->link->GetWorldLinearVel(this->cp);

  // smoothing
  // double e = 0.8;
  // this->velSmooth = e*velI + (1.0 - e)*velSmooth;
  // velI = this->velSmooth;

  if (velI.GetLength() <= 0.01)
    return;

  // pose of body
  math::Pose pose = this->link->GetWorldPose();

  // rotate forward and upward vectors into inertial frame
  math::Vector3 forwardI = pose.rot.RotateVector(this->forward);

  math::Vector3 upwardI;
  if (this->radialSymmetry)
  {
    // use inflow velocity to determine upward direction
    // which is the component of inflow perpendicular to forward direction.
    math::Vector3 tmp = forwardI.Cross(velI);
    upwardI = forwardI.Cross(tmp).Normalize();
  }
  else
  {
    upwardI = pose.rot.RotateVector(this->upward);
  }

  // spanwiseI: a vector normal to lift-drag-plane described in inertial frame
  math::Vector3 spanwiseI = forwardI.Cross(upwardI).Normalize();

  const double minRatio = -1.0;
  const double maxRatio = 1.0;
  // check sweep (angle between velI and lift-drag-plane)
  double sinSweepAngle = math::clamp(
      spanwiseI.Dot(velI) / velI.GetLength(), minRatio, maxRatio);

  // get cos from trig identity
  double cosSweepAngle = 1.0 - sinSweepAngle * sinSweepAngle;
  this->sweep = asin(sinSweepAngle);

  // truncate sweep to within +/-90 deg
  while (fabs(this->sweep) > 0.5 * M_PI)
    this->sweep = this->sweep > 0 ? this->sweep - M_PI
                                  : this->sweep + M_PI;

  // angle of attack is the angle between
  // velI projected into lift-drag plane
  //  and
  // forward vector
  //
  // projected = spanwiseI Xcross ( vector Xcross spanwiseI)
  //
  // so,
  // velocity in lift-drag plane (expressed in inertial frame) is:
  math::Vector3 velInLDPlane = spanwiseI.Cross(velI.Cross(spanwiseI));

  // get direction of drag
  math::Vector3 dragDirection = -velInLDPlane;
  dragDirection.Normalize();

  // get direction of lift
  math::Vector3 liftDirection = spanwiseI.Cross(velInLDPlane);
  liftDirection.Normalize();

  // get direction of moment
  math::Vector3 momentDirection = spanwiseI;

  double forwardVelocity = forwardI.GetLength() * velInLDPlane.GetLength();
  double cosAlpha = math::clamp(
    forwardI.Dot(velInLDPlane) / forwardVelocity, minRatio, maxRatio);

  // gzerr << "ca " << forwardI.Dot(velInLDPlane) /
  //   (forwardI.GetLength() * velInLDPlane.GetLength()) << "\n";

  // get sign of alpha
  // take upwards component of velocity in lift-drag plane.
  // if sign == upward, then alpha is negative
  double upwardVelocity = upwardI.GetLength() + velInLDPlane.GetLength();
  double alphaSign = -upwardI.Dot(velInLDPlane)/upwardVelocity;

  if (alphaSign > 0.0)
    this->alpha = this->alpha0 + acos(cosAlpha);
  else
    this->alpha = this->alpha0 - acos(cosAlpha);

  // normalize to within +/-90 deg
  while (fabs(this->alpha) > 0.5 * M_PI)
    this->alpha = this->alpha > 0 ? this->alpha - M_PI
                                  : this->alpha + M_PI;

  // compute dynamic pressure
  double speedInLDPlane = velInLDPlane.GetLength();
  double q = 0.5 * this->rho * speedInLDPlane * speedInLDPlane;

  // compute cl at cp, check for stall, correct for sweep
  double cl;
  if (this->alpha > this->alphaStall)
  {
    cl = (this->cla * this->alphaStall +
          this->claStall * (this->alpha - this->alphaStall))
         * cosSweepAngle;
    // make sure cl is still great than 0
    cl = std::max(0.0, cl);
  }
  else if (this->alpha < -this->alphaStall)
  {
    cl = (-this->cla * this->alphaStall +
          this->claStall * (this->alpha + this->alphaStall))
         * cosSweepAngle;
    // make sure cl is still less than 0
    cl = std::min(0.0, cl);
  }
  else
    cl = this->cla * this->alpha * cosSweepAngle;

  // modify cl per control joint value
  if (this->controlJoint)
  {
    double controlAngle = this->controlJoint->GetAngle(0).Radian();
    cl = cl + this->controlJointRadToCL * controlAngle;
    /// \TODO: also change cm and cd
  }

  // compute lift force at cp
  math::Vector3 lift = cl * q * this->area * liftDirection;

  // compute cd at cp, check for stall, correct for sweep
  double cd;
  if (this->alpha > this->alphaStall)
  {
    cd = (this->cda * this->alphaStall +
          this->cdaStall * (this->alpha - this->alphaStall))
         * cosSweepAngle;
  }
  else if (this->alpha < -this->alphaStall)
  {
    cd = (-this->cda * this->alphaStall +
          this->cdaStall * (this->alpha + this->alphaStall))
         * cosSweepAngle;
  }
  else
    cd = (this->cda * this->alpha) * cosSweepAngle;

  // make sure drag is positive
  cd = fabs(cd);

  // drag at cp
  math::Vector3 drag = cd * q * this->area * dragDirection;

  // compute cm at cp, check for stall, correct for sweep
  double cm;
  if (this->alpha > this->alphaStall)
  {
    cm = (this->cma * this->alphaStall +
          this->cmaStall * (this->alpha - this->alphaStall))
         * cosSweepAngle;
    // make sure cm is still great than 0
    cm = std::max(0.0, cm);
  }
  else if (this->alpha < -this->alphaStall)
  {
    cm = (-this->cma * this->alphaStall +
          this->cmaStall * (this->alpha + this->alphaStall))
         * cosSweepAngle;
    // make sure cm is still less than 0
    cm = std::min(0.0, cm);
  }
  else
    cm = this->cma * this->alpha * cosSweepAngle;

  /// \TODO: implement cm
  /// for now, reset cm to zero, as cm needs testing
  cm = 0.0;

  // compute moment (torque) at cp
  math::Vector3 moment = cm * q * this->area * momentDirection;

  // moment arm from cg to cp in inertial plane
  math::Vector3 momentArm = pose.rot.RotateVector(
    this->cp - this->link->GetInertial()->GetCoG());
  // gzerr << this->cp << " : " << this->link->GetInertial()->GetCoG() << "\n";

  // force and torque about cg in inertial frame
  math::Vector3 force = lift + drag;
  // + moment.Cross(momentArm);

  math::Vector3 torque = moment;
  // - lift.Cross(momentArm) - drag.Cross(momentArm);

  // debug
  //
  // if ((this->link->GetName() == "wing_1" ||
  //      this->link->GetName() == "wing_2") &&
  //     (velI.GetLength() > 50.0 &&
  //      velI.GetLength() < 50.0))
  if (0)
  {
    gzerr << "=============================\n";
    gzerr << "Link: [" << this->link->GetName()
          << "] pose: [" << pose
          << "] dynamic pressure: [" << q << "]\n";
    gzerr << "spd: [" << velI.GetLength()
          << "] velI: [" << velI << "]\n";
    gzerr << "spd sweep: [" << velInLDPlane.GetLength()
          << "] velI in LD plane: [" << velInLDPlane << "]\n";
    gzerr << "forward (inertial): " << forwardI << "\n";
    gzerr << "upward (inertial): " << upwardI << "\n";
    gzerr << "lift dir (inertial): " << liftDirection << "\n";
    gzerr << "Span direction (normal to LD plane): " << spanwiseI << "\n";
    gzerr << "sweep: " << this->sweep << "\n";
    gzerr << "alpha: " << this->alpha << "\n";
    gzerr << "lift: " << lift << "\n";
    gzerr << "drag: " << drag << " cd: "
    << cd << " cda: " << this->cda << "\n";
    gzerr << "moment: " << moment << "\n";
    gzerr << "cp momentArm: " << momentArm << "\n";
    gzerr << "force: " << force << "\n";
    gzerr << "torque: " << torque << "\n";
  }

  // Correct for nan or inf
  force.Correct();
  this->cp.Correct();
  torque.Correct();

  // apply forces at cg (with torques for position shift)
  this->link->AddForceAtRelativePosition(force, this->cp);
  this->link->AddTorque(torque);
}<|MERGE_RESOLUTION|>--- conflicted
+++ resolved
@@ -15,7 +15,6 @@
  *
 */
 
-#include "kbhit.h"
 #include <algorithm>
 #include <string>
 
@@ -125,24 +124,6 @@
   {
     sdf::ElementPtr elem = _sdf->GetElement("link_name");
     GZ_ASSERT(elem, "Element link_name doesn't exist!");
-<<<<<<< HEAD
-    this->linkName = elem->Get<std::string>();
-    this->link = this->model->GetLink(this->linkName);
-    GZ_ASSERT(this->link, "Link was NULL");
-  }
-
-  if (_sdf->HasElement("control_joint_name"))
-  {
-    sdf::ElementPtr elem = _sdf->GetElement("control_joint_name");
-    GZ_ASSERT(elem, "Element control_joint_name doesn't exist!");
-    this->controlJointName = elem->Get<std::string>();
-    this->controlJoint = this->model->GetJoint(this->controlJointName);
-  }
-
-  if (_sdf->HasElement("control_joint_rad_to_cl"))
-    this->controlJointRadToCL = _sdf->Get<double>("control_joint_rad_to_cl");
-}
-=======
     std::string linkName = elem->Get<std::string>();
     this->link = this->model->GetLink(linkName);
     GZ_ASSERT(this->link, "Link was NULL");
@@ -158,7 +139,6 @@
           boost::bind(&LiftDragPlugin::OnUpdate, this));
     }
   }
->>>>>>> 4f91cc72
 
   if (_sdf->HasElement("control_joint_name"))
   {
