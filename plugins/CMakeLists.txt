include_directories(
  ${PROJECT_SOURCE_DIR}
  ${PROTOBUF_INCLUDE_DIR}
  ${SDF_INCLUDE_DIRS}
  ${OGRE_INCLUDE_DIRS}
)

link_directories(
  ${SDF_LIBRARY_DIRS}
)

if (HAVE_BULLET)
  link_directories(${BULLET_LIBRARY_DIRS})
endif()

set (plugins
  BreakableJointPlugin
  CameraPlugin
  CartDemoPlugin
  ContactPlugin
  DepthCameraPlugin
  DiffDrivePlugin
  ForceTorquePlugin
  GpuRayPlugin
  JointTrajectoryPlugin
  LiftDragPlugin
  ModelPropShop
<<<<<<< HEAD
  ModelTrajectoryTestPlugin
  MotorDemoPlugin
=======
>>>>>>> 1b795cd8
  MudPlugin
  PressurePlugin
  RayPlugin
  RaySensorNoisePlugin
  RubblePlugin
  SkidSteerDrivePlugin
  SonarPlugin
  SphereAtlasDemoPlugin
  VehiclePlugin)

set(GAZEBO_PLUGIN_INSTALL_DIR
  ${CMAKE_INSTALL_PREFIX}/${LIB_INSTALL_DIR}/gazebo-${GAZEBO_VERSION}/plugins/
)
foreach (src ${plugins})
  add_library(${src} SHARED ${src}.cc)
  target_link_libraries(${src} libgazebo gazebo_sensors ${ogre_libraries})
  install (TARGETS ${src} DESTINATION ${GAZEBO_PLUGIN_INSTALL_DIR})
  gz_install_includes("plugins" ${src}.hh)
endforeach (src ${plugins})

target_link_libraries(BreakableJointPlugin ForceTorquePlugin)
set_target_properties(BreakableJointPlugin PROPERTIES
  INSTALL_RPATH ${GAZEBO_PLUGIN_INSTALL_DIR}
)<|MERGE_RESOLUTION|>--- conflicted
+++ resolved
@@ -25,11 +25,7 @@
   JointTrajectoryPlugin
   LiftDragPlugin
   ModelPropShop
-<<<<<<< HEAD
-  ModelTrajectoryTestPlugin
   MotorDemoPlugin
-=======
->>>>>>> 1b795cd8
   MudPlugin
   PressurePlugin
   RayPlugin
