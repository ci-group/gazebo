--- conflicted
+++ resolved
@@ -4,7 +4,6 @@
   ${PROTOBUF_INCLUDE_DIR}
 )
 
-<<<<<<< HEAD
 set (plugins
   CameraPlugin
   DepthCameraPlugin
@@ -15,18 +14,8 @@
   DiffDrivePlugin
   GripperPlugin
   BallTestPlugin
-  VehiclePlugin)
-=======
-set (plugins CameraPlugin
-             DepthCameraPlugin
-             GpuRayPlugin
-             ContactPlugin
-             JointTestPlugin
-             ProjectorPlugin
-             RayPlugin
-             SimpleArmPlugin
-             DiffDrivePlugin)
->>>>>>> b36acfd7
+  VehiclePlugin
+  JointTestPlugin)
 
 foreach (src ${plugins})
   add_library(${src} SHARED ${src}.cc)
