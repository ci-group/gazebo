--- conflicted
+++ resolved
@@ -91,11 +91,8 @@
 
 set (GUIplugins
   CessnaGUIPlugin
-<<<<<<< HEAD
+  KeyboardGUIPlugin
   LookAtDemoPlugin
-=======
-  KeyboardGUIPlugin
->>>>>>> 7a1ca2fe
   TimerGUIPlugin
 )
 
