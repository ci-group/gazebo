--- conflicted
+++ resolved
@@ -39,12 +39,8 @@
   add_definitions(${uuid_CFLAGS})
 endif()
 
-<<<<<<< HEAD
-set (plugins
+set (plugins_single_header
   ActorPlugin
-=======
-set (plugins_single_header
->>>>>>> 004f0267
   ActuatorPlugin
   ArrangePlugin
   BreakableJointPlugin
@@ -73,13 +69,7 @@
   SkidSteerDrivePlugin
   SonarPlugin
   SphereAtlasDemoPlugin
-<<<<<<< HEAD
-  TransporterPlugin
-  VehiclePlugin
-  WindPlugin)
-=======
   VehiclePlugin)
->>>>>>> 004f0267
 
 set (plugins_private_header
   ElevatorPlugin
@@ -117,6 +107,11 @@
   gz_install_includes("plugins" ${src}Private.hh)
 endforeach (src ${plugins_single_header})
 
+target_link_libraries(BreakableJointPlugin ForceTorquePlugin)
+set_target_properties(BreakableJointPlugin PROPERTIES
+  INSTALL_RPATH ${GAZEBO_PLUGIN_INSTALL_DIR}
+)
+
 foreach (src ${GUIplugins})
   QT4_WRAP_CPP(${src}_MOC ${src}.hh)
   add_library(${src} SHARED ${src}.cc ${${src}_MOC})
