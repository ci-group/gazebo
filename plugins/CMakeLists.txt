--- conflicted
+++ resolved
@@ -37,11 +37,8 @@
 endif()
 
 set (plugins
-<<<<<<< HEAD
+  ActorPlugin
   ActuatorPlugin
-=======
-  ActorPlugin
->>>>>>> fe2f64d5
   ArrangePlugin
   BreakableJointPlugin
   BuoyancyPlugin
