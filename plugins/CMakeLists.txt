--- conflicted
+++ resolved
@@ -27,11 +27,8 @@
   DiffDrivePlugin
   ForceTorquePlugin
   GpuRayPlugin
-<<<<<<< HEAD
+  ImuSensorPlugin
   InitialVelocityPlugin
-=======
-  ImuSensorPlugin
->>>>>>> 86a10a7e
   JointTrajectoryPlugin
   LiftDragPlugin
   ModelPropShop
