--- conflicted
+++ resolved
@@ -69,23 +69,15 @@
   SkidSteerDrivePlugin
   SonarPlugin
   SphereAtlasDemoPlugin
-<<<<<<< HEAD
-  VehiclePlugin)
-=======
   VehiclePlugin
   WindPlugin
 )
->>>>>>> 35a90ede
 
 set (plugins_private_header
   ElevatorPlugin
   RandomVelocityPlugin
-<<<<<<< HEAD
-  TransporterPlugin)
-=======
   TransporterPlugin
 )
->>>>>>> 35a90ede
 
 if (HAVE_USB AND UNIX AND NOT APPLE)
   set (plugins ${plugins}
@@ -104,21 +96,10 @@
 )
 
 foreach (src ${plugins_single_header})
-<<<<<<< HEAD
-=======
   add_library(${src} SHARED ${src}.cc)
   target_link_libraries(${src} libgazebo ${ogre_libraries})
   install (TARGETS ${src} DESTINATION ${GAZEBO_PLUGIN_INSTALL_DIR})
   gz_install_includes("plugins" ${src}.hh)
-endforeach ()
-
-foreach (src ${plugins_private_header})
->>>>>>> 35a90ede
-  add_library(${src} SHARED ${src}.cc)
-  target_link_libraries(${src} libgazebo ${ogre_libraries})
-  install (TARGETS ${src} DESTINATION ${GAZEBO_PLUGIN_INSTALL_DIR})
-  gz_install_includes("plugins" ${src}.hh)
-<<<<<<< HEAD
 endforeach (src ${plugins_single_header})
 
 foreach (src ${plugins_private_header})
@@ -133,10 +114,6 @@
 set_target_properties(BreakableJointPlugin PROPERTIES
   INSTALL_RPATH ${GAZEBO_PLUGIN_INSTALL_DIR}
 )
-=======
-  gz_install_includes("plugins" ${src}Private.hh)
-endforeach ()
->>>>>>> 35a90ede
 
 foreach (src ${GUIplugins})
   QT4_WRAP_CPP(${src}_MOC ${src}.hh)
