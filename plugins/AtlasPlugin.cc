--- conflicted
+++ resolved
@@ -120,13 +120,8 @@
   */
 
 
-<<<<<<< HEAD
-  double dx = _msg->right().joy_x() * 0.005;
-  double dy = _msg->right().joy_y() * -0.005;
-=======
   double dx = _msg->right().joy_x() * 0.002;
   double dy = _msg->right().joy_y() * -0.002;
->>>>>>> 561588a0
 
   math::Pose dPose(dx, dy, 0, 0, 0, 0);
   this->pinJoint->Detach();
@@ -204,6 +199,26 @@
 
   this->rightModel = this->world->GetModel("right_arm_goal");
   this->leftModel = this->world->GetModel("left_arm_goal");
+
+  math::Quaternion modelRot = this->model->GetWorldPose().rot;
+
+  math::Quaternion rightRot(1.5707, 0, 3.1415);
+  math::Quaternion leftRot(-1.5707, 0, -3.1415);
+
+  /*this->rightStartPose = math::Pose(this->model->GetWorldPose().pos +
+      modelRot.RotateVector(math::Vector3(0.013, -.294, -0.308)),
+      modelRot * rightRot);
+
+  this->leftStartPose = math::Pose(this->model->GetWorldPose().pos +
+      modelRot.RotateVector(math::Vector3(0.013, .294, -0.308)),
+                 modelRot * leftRot);
+
+  std::cout << "Right[" << this->rightStartPose << "]\n";
+  std::cout << "Left[" << this->leftStartPose << "]\n";
+
+  this->rightModel->SetWorldPose(this->rightStartPose);
+  this->leftModel->SetWorldPose(this->leftStartPose);
+  */
 
   this->basePoseRight = this->rightModel->GetWorldPose();
   this->basePoseLeft = this->leftModel->GetWorldPose();
@@ -296,4 +311,12 @@
 
   this->rightBumper = false;
   this->leftBumper = false;
+
+  this->updateConnection = event::Events::ConnectWorldUpdateBegin(
+      boost::bind(&AtlasPlugin::Update, this, _1));
+}
+
+/////////////////////////////////////////////////
+void AtlasPlugin::Update(const common::UpdateInfo & /*_info*/)
+{
 }