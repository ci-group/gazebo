--- conflicted
+++ resolved
@@ -20,17 +20,17 @@
 using namespace gazebo;
 
 // static data initialization
-<<<<<<< HEAD
 event::EventT<void (std::string, bool)> SimEventConnector::spawnModel;
 
-=======
-event::EventT<void(std::string, bool)> SimEventsEvents::spawnModel;
->>>>>>> 910fcfc2
+////////////////////////////////////////////////////////////////////////////////
+EventSource::~EventSource()
+{
+}
 
 ////////////////////////////////////////////////////////////////////////////////
 EventSource::EventSource(transport::PublisherPtr _pub,
-                         const char* _type,
-                         physics::WorldPtr _world)
+                          const char* _type,
+                          physics::WorldPtr _world)
   :type(_type), pub(_pub)
 {
   this->name = "";
@@ -48,7 +48,7 @@
 {
   this->name = _sdf->GetElement("name")->Get<std::string>();
   // active by default, but this can be set in the world file
-  if(_sdf->HasElement("active"))
+  if (_sdf->HasElement("active"))
   {
     sdf::ElementPtr activeE = _sdf->GetElement("active");
     this->active = activeE->Get<std::string>() == "true";
@@ -67,8 +67,8 @@
     msg.set_name(this->name);
     msg.set_data(data);
     // add world stats to give context to the event (mostly time & sim state)
-    gazebo::msgs::WorldStatistics *worldStatsMsg =
-                                    msg.mutable_world_statistics();
+    gazebo::msgs::WorldStatistics *worldStatsMsg;
+    worldStatsMsg = msg.mutable_world_statistics();
     worldStatsMsg->set_iterations(this->world->GetIterations());
     worldStatsMsg->set_paused(this->world->IsPaused());
     msgs::Set(worldStatsMsg->mutable_sim_time(), this->world->GetSimTime());
