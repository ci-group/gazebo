/*
 * Copyright (C) 2016 Open Source Robotics Foundation
 *
 * Licensed under the Apache License, Version 2.0 (the "License");
 * you may not use this file except in compliance with the License.
 * You may obtain a copy of the License at
 *
 *     http://www.apache.org/licenses/LICENSE-2.0
 *
 * Unless required by applicable law or agreed to in writing, software
 * distributed under the License is distributed on an "AS IS" BASIS,
 * WITHOUT WARRANTIES OR CONDITIONS OF ANY KIND, either express or implied.
 * See the License for the specific language governing permissions and
 * limitations under the License.
 *
*/

#include <functional>

#include "gazebo/common/Assert.hh"
#include "gazebo/common/Events.hh"
#include "plugins/WindPlugin.hh"

using namespace gazebo;

GZ_REGISTER_WORLD_PLUGIN(WindPlugin)

/////////////////////////////////////////////////
WindPlugin::WindPlugin()
{
}

/////////////////////////////////////////////////
void WindPlugin::Load(physics::WorldPtr _world, sdf::ElementPtr _sdf)
{
  GZ_ASSERT(_world, "WindPlugin world pointer is NULL");
  this->world = _world;

  physics::Wind &wind = this->world->Wind();

  if (_sdf->HasElement("horizontal"))
  {
    sdf::ElementPtr sdfHoriz = _sdf->GetElement("horizontal");

    if (sdfHoriz->HasElement("magnitude"))
    {
      sdf::ElementPtr sdfMag = sdfHoriz->GetElement("magnitude");

      if (sdfMag->HasElement("time_for_rise"))
      {
        this->characteristicTimeForWindRise =
          sdfMag->Get<double>("time_for_rise");
      }

      if (sdfMag->HasElement("sin"))
      {
        sdf::ElementPtr sdfMagSin = sdfMag->GetElement("sin");

        if (sdfMagSin->HasElement("amplitude_percent"))
        {
          this->magnitudeSinAmplitudePercent =
            sdfMagSin->Get<double>("amplitude_percent");
        }

        if (sdfMagSin->HasElement("period"))
        {
          this->magnitudeSinPeriod = sdfMagSin->Get<double>("period");
        }
      }

      if (sdfMag->HasElement("noise"))
      {
        this->noiseMagnitude = sensors::NoiseFactory::NewNoiseModel(
              sdfMag->GetElement("noise"));
      }
    }

    if (sdfHoriz->HasElement("direction"))
    {
      sdf::ElementPtr sdfDir = sdfHoriz->GetElement("direction");

      if (sdfDir->HasElement("time_for_rise"))
      {
        this->characteristicTimeForWindOrientationChange =
          sdfDir->Get<double>("time_for_rise");
      }

      if (sdfDir->HasElement("sin"))
      {
        sdf::ElementPtr sdfDirSin = sdfDir->GetElement("sin");

        if (sdfDirSin->HasElement("amplitude"))
        {
          this->orientationSinAmplitude =
            sdfDirSin->Get<double>("amplitude");
        }

        if (sdfDirSin->HasElement("period"))
        {
          this->orientationSinPeriod =
            sdfDirSin->Get<double>("period");
        }
      }

      if (sdfDir->HasElement("noise"))
      {
        this->noiseDirection = sensors::NoiseFactory::NewNoiseModel(
            sdfDir->GetElement("noise"));
      }
    }
  }

  if (_sdf->HasElement("vertical"))
  {
    sdf::ElementPtr sdfVert = _sdf->GetElement("vertical");

    if (sdfVert->HasElement("noise"))
    {
      this->noiseVertical = sensors::NoiseFactory::NewNoiseModel(
            sdfVert->GetElement("noise"));
    }
  }

  double period = this->world->Physics()->GetMaxStepSize();

  this->kMag = period / this->characteristicTimeForWindRise;
  this->kDir = period / this->characteristicTimeForWindOrientationChange;

  wind.SetLinearVelFunc(std::bind(&WindPlugin::LinearVel, this,
        std::placeholders::_1, std::placeholders::_2));

  this->updateConnection = event::Events::ConnectWorldUpdateBegin(
          std::bind(&WindPlugin::OnUpdate, this));
}

/////////////////////////////////////////////////
ignition::math::Vector3d WindPlugin::LinearVel(const physics::Wind *_wind,
    const physics::Entity * /*_entity*/)
{
  // Compute magnitude
  this->magnitudeMean = (1. - this->kMag) * this->magnitudeMean +
      this->kMag * _wind->LinearVel().Length();

  double magnitude = this->magnitudeMean;

  magnitude += this->magnitudeSinAmplitudePercent * this->magnitudeMean *
    sin(2 * M_PI * this->world->SimTime().Double() /
        this->magnitudeSinPeriod);

  if (this->noiseMagnitude)
  {
    magnitude = this->noiseMagnitude->Apply(magnitude);
  }

  // Compute horizontal direction
  //
  double direction = IGN_RTOD(atan2(_wind->LinearVel().Y(),
                                   _wind->LinearVel().X()));

  this->directionMean = (1.0 - this->kDir) * this->directionMean +
    this->kDir * direction;

  direction = this->directionMean;

  direction += this->orientationSinAmplitude *
    sin(2 * M_PI * this->world->SimTime().Double() /
        this->orientationSinPeriod);

  if (this->noiseDirection)
    direction = this->noiseDirection->Apply(direction);

  // Apply wind velocity
  ignition::math::Vector3d windVel;
  windVel.X(magnitude * cos(IGN_DTOR(direction)));
  windVel.Y(magnitude * sin(IGN_DTOR(direction)));

  if (this->noiseVertical)
    windVel.Z(noiseVertical->Apply(this->magnitudeMean));
  else
    windVel.Z(this->magnitudeMean);

  return windVel;
}

/////////////////////////////////////////////////
void WindPlugin::OnUpdate()
{
  // Get all the models
  physics::Model_V models = this->world->Models();

  // Process each model.
  for (auto const &model : models)
  {
    // Get all the links
    physics::Link_V links = model->GetLinks();

    // Process each link.
    for (auto const &link : links)
    {
      // Skip links for which the wind is disabled
      if (!link->WindMode())
        continue;

      // Add wind velocity as a force to the body
<<<<<<< HEAD
      link->AddRelativeForce(link->GetInertial()->Mass() *
          (link->RelativeWindLinearVel() - link->GetRelativeLinearVel().Ign()));
=======
      link->AddRelativeForce(link->GetInertial()->GetMass() *
          (link->RelativeWindLinearVel() - link->RelativeLinearVel()));
>>>>>>> 1d7abc38
    }
  }
}<|MERGE_RESOLUTION|>--- conflicted
+++ resolved
@@ -202,13 +202,8 @@
         continue;
 
       // Add wind velocity as a force to the body
-<<<<<<< HEAD
       link->AddRelativeForce(link->GetInertial()->Mass() *
-          (link->RelativeWindLinearVel() - link->GetRelativeLinearVel().Ign()));
-=======
-      link->AddRelativeForce(link->GetInertial()->GetMass() *
           (link->RelativeWindLinearVel() - link->RelativeLinearVel()));
->>>>>>> 1d7abc38
     }
   }
 }